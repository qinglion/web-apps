/*
 *
 * (c) Copyright Ascensio System SIA 2010-2019
 *
 * This program is a free software product. You can redistribute it and/or
 * modify it under the terms of the GNU Affero General Public License (AGPL)
 * version 3 as published by the Free Software Foundation. In accordance with
 * Section 7(a) of the GNU AGPL its Section 15 shall be amended to the effect
 * that Ascensio System SIA expressly excludes the warranty of non-infringement
 * of any third-party rights.
 *
 * This program is distributed WITHOUT ANY WARRANTY; without even the implied
 * warranty of MERCHANTABILITY or FITNESS FOR A PARTICULAR  PURPOSE. For
 * details, see the GNU AGPL at: http://www.gnu.org/licenses/agpl-3.0.html
 *
 * You can contact Ascensio System SIA at 20A-12 Ernesta Birznieka-Upisha
 * street, Riga, Latvia, EU, LV-1050.
 *
 * The  interactive user interfaces in modified source and object code versions
 * of the Program must display Appropriate Legal Notices, as required under
 * Section 5 of the GNU AGPL version 3.
 *
 * Pursuant to Section 7(b) of the License you must retain the original Product
 * logo when distributing the program. Pursuant to Section 7(e) we decline to
 * grant you any rights under trademark law for use of our trademarks.
 *
 * All the Product's GUI elements, including illustrations and icon sets, as
 * well as technical writing content are licensed under the terms of the
 * Creative Commons Attribution-ShareAlike 4.0 International. See the License
 * terms at http://creativecommons.org/licenses/by-sa/4.0/legalcode
 *
*/
/**
 *    Main.js
 *
 *    Main controller
 *
 *    Created by Maxim Kadushkin on 24 March 2014
 *    Copyright (c) 2018 Ascensio System SIA. All rights reserved.
 *
 */

define([
    'core',
    'irregularstack',
    'common/main/lib/component/Window',
    'common/main/lib/component/LoadMask',
    'common/main/lib/component/Tooltip',
    'common/main/lib/controller/Fonts',
    'common/main/lib/collection/TextArt',
    'common/main/lib/view/OpenDialog',
    'common/main/lib/view/UserNameDialog',
    'common/main/lib/util/LanguageInfo',
    'common/main/lib/util/LocalStorage',
    'spreadsheeteditor/main/app/collection/ShapeGroups',
    'spreadsheeteditor/main/app/collection/TableTemplates',
    'spreadsheeteditor/main/app/collection/EquationGroups',
    'spreadsheeteditor/main/app/collection/ConditionalFormatIcons',
    'spreadsheeteditor/main/app/controller/FormulaDialog',
    'common/main/lib/component/HintManager'
], function () {
    'use strict';

    SSE.Controllers.Main = Backbone.Controller.extend(_.extend((function() {
        var InitApplication = -254;
        var ApplyEditRights = -255;
        var LoadingDocument = -256;

        var mapCustomizationElements = {
            about: 'button#left-btn-about',
            feedback: 'button#left-btn-support',
            goback: '#fm-btn-back > a, #header-back > div'
        };

        var mapCustomizationExtElements = {
            toolbar: '#viewport #toolbar',
            leftMenu: '#viewport #left-menu, #viewport #id-toolbar-full-placeholder-btn-settings, #viewport #id-toolbar-short-placeholder-btn-settings',
            rightMenu: '#viewport #right-menu',
            statusBar: '#statusbar'
        };

        Common.localStorage.setId('table');
        Common.localStorage.setKeysFilter('sse-,asc.table');
        Common.localStorage.sync();

        return {
            models: [],
            collections: [
                'ShapeGroups',
                'EquationGroups',
                'TableTemplates',
                'ConditionalFormatIcons',
                'ConditionalFormatIconsPresets',
                'Common.Collections.TextArt'
            ],
            views: [],

            initialize: function() {
                this.addListeners({
                    'FileMenu': {
                        'settings:apply': _.bind(this.applySettings, this)
                    },
                    'Common.Views.ReviewChanges': {
                        'settings:apply': _.bind(this.applySettings, this)
                    }
                });

                var me = this,
                    styleNames = ['Normal', 'Neutral', 'Bad', 'Good', 'Input', 'Output', 'Calculation', 'Check Cell', 'Explanatory Text', 'Note', 'Linked Cell', 'Warning Text',
                        'Heading 1', 'Heading 2', 'Heading 3', 'Heading 4', 'Title', 'Total', 'Currency', 'Percent', 'Comma'],
                    translate = {
                        'Series': this.txtSeries,
                        'Diagram Title': this.txtDiagramTitle,
                        'X Axis': this.txtXAxis,
                        'Y Axis': this.txtYAxis,
                        'Your text here': this.txtArt,
                        'Table': this.txtTable,
                        'Print_Area': this.txtPrintArea,
                        'Confidential': this.txtConfidential,
                        'Prepared by ': this.txtPreparedBy + ' ',
                        'Page': this.txtPage,
                        'Page %1 of %2': this.txtPageOf,
                        'Pages': this.txtPages,
                        'Date': this.txtDate,
                        'Time': this.txtTime,
                        'Tab': this.txtTab,
                        'File': this.txtFile,
                        'Column': this.txtColumn,
                        'Row': this.txtRow,
                        '%1 of %2': this.txtByField,
                        '(All)': this.txtAll,
                        'Values': this.txtValues,
                        'Grand Total': this.txtGrandTotal,
                        'Row Labels': this.txtRowLbls,
                        'Column Labels': this.txtColLbls,
                        'Multi-Select (Alt+S)': this.txtMultiSelect,
                        'Clear Filter (Alt+C)':  this.txtClearFilter,
                        '(blank)': this.txtBlank,
                        'Group': this.txtGroup,
                        'Seconds': this.txtSeconds,
                        'Minutes': this.txtMinutes,
                        'Hours': this.txtHours,
                        'Days': this.txtDays,
                        'Months': this.txtMonths,
                        'Quarters': this.txtQuarters,
                        'Years': this.txtYears,
                        '%1 or %2': this.txtOr,
                        'Qtr': this.txtQuarter
                    };

                styleNames.forEach(function(item){
                    translate[item] = me['txtStyle_' + item.replace(/ /g, '_')] || item;
                });
                translate['Currency [0]'] = me.txtStyle_Currency + ' [0]';
                translate['Comma [0]'] = me.txtStyle_Comma + ' [0]';

                for (var i=1; i<7; i++) {
                    translate['Accent'+i] = me.txtAccent + i;
                    translate['20% - Accent'+i] = '20% - ' + me.txtAccent + i;
                    translate['40% - Accent'+i] = '40% - ' + me.txtAccent + i;
                    translate['60% - Accent'+i] = '60% - ' + me.txtAccent + i;
                }
                me.translationTable = translate;
            },

            onLaunch: function() {
//                $(document.body).css('position', 'absolute');
                var me = this;

                this._state = {isDisconnected: false, usersCount: 1, fastCoauth: true, lostEditingRights: false, licenseType: false, isDocModified: false};

                if (!Common.Utils.isBrowserSupported()){
                    Common.Utils.showBrowserRestriction();
                    Common.Gateway.reportError(undefined, this.unsupportedBrowserErrorText);
                    return;
                } else {
//                    this.getViewport().getEl().on('keypress', this.lockEscapeKey, this);
//                    viewport.applicationUI.setVisible(true);
                }

                // Initialize api
                this.api = this.getApplication().getController('Viewport').getApi();

                Common.UI.FocusManager.init();
                Common.UI.HintManager.init(this.api);
                Common.UI.Themes.init(this.api);

                var value = Common.localStorage.getBool("sse-settings-cachemode", true);
                Common.Utils.InternalSettings.set("sse-settings-cachemode", value);
                this.api.asc_setDefaultBlitMode(!!value);

                value = Common.localStorage.getItem("sse-settings-fontrender");
                if (value===null) value = '3';
                Common.Utils.InternalSettings.set("sse-settings-fontrender", value);
                this.api.asc_setFontRenderingMode(parseInt(value));

                this.api.asc_registerCallback('asc_onOpenDocumentProgress',  _.bind(this.onOpenDocument, this));
                this.api.asc_registerCallback('asc_onEndAction',             _.bind(this.onLongActionEnd, this));
                this.api.asc_registerCallback('asc_onError',                 _.bind(this.onError, this));
                this.api.asc_registerCallback('asc_onCoAuthoringDisconnect', _.bind(this.onCoAuthoringDisconnect, this));
                this.api.asc_registerCallback('asc_onAdvancedOptions',       _.bind(this.onAdvancedOptions, this));
                this.api.asc_registerCallback('asc_onDocumentUpdateVersion', _.bind(this.onUpdateVersion, this));
                this.api.asc_registerCallback('asc_onServerVersion',         _.bind(this.onServerVersion, this));
                this.api.asc_registerCallback('asc_onDocumentName',          _.bind(this.onDocumentName, this));
                this.api.asc_registerCallback('asc_onPrintUrl',              _.bind(this.onPrintUrl, this));
                this.api.asc_registerCallback('asc_onMeta',                  _.bind(this.onMeta, this));
                this.api.asc_registerCallback('asc_onSpellCheckInit',        _.bind(this.loadLanguages, this));
                Common.NotificationCenter.on('api:disconnect',               _.bind(this.onCoAuthoringDisconnect, this));
                Common.NotificationCenter.on('goback',                       _.bind(this.goBack, this));
                Common.NotificationCenter.on('namedrange:locked',            _.bind(this.onNamedRangeLocked, this));
                Common.NotificationCenter.on('download:cancel',              _.bind(this.onDownloadCancel, this));
                Common.NotificationCenter.on('download:advanced',            _.bind(this.onAdvancedOptions, this));
                Common.NotificationCenter.on('showmessage',                  _.bind(this.onExternalMessage, this));
                Common.NotificationCenter.on('markfavorite',                 _.bind(this.markFavorite, this));
                Common.NotificationCenter.on('editing:disable',              _.bind(this.onEditingDisable, this));

                this.stackLongActions = new Common.IrregularStack({
                    strongCompare   : this._compareActionStrong,
                    weakCompare     : this._compareActionWeak
                });

                this.stackLongActions.push({id: InitApplication, type: Asc.c_oAscAsyncActionType.BlockInteraction});

                this.stackDisableActions = new Common.IrregularStack({
                    strongCompare   : this._compareActionWeak,
                    weakCompare     : this._compareActionWeak
                });

                this.isShowOpenDialog = false;

                // Initialize api gateway
                this.editorConfig = {};
                Common.Gateway.on('init', _.bind(this.loadConfig, this));
                Common.Gateway.on('showmessage', _.bind(this.onExternalMessage, this));
                Common.Gateway.on('opendocument', _.bind(this.loadDocument, this));
                Common.Gateway.on('internalcommand', _.bind(this.onInternalCommand, this));
                Common.Gateway.on('grabfocus',      _.bind(this.onGrabFocus, this));
                Common.Gateway.appReady();

                this.getApplication().getController('Viewport').setApi(this.api);

                // Syncronize focus with api
                $(document.body).on('focus', 'input, textarea:not(#ce-cell-content)', function(e) {
                    if (me.isAppDisabled === true) return;

                    if (e && e.target && !/area_id/.test(e.target.id)) {
                        if (/msg-reply/.test(e.target.className))
                            me.dontCloseDummyComment = true;
                        else if (/textarea-control/.test(e.target.className))
                            me.inTextareaControl = true;
                        else if (!Common.Utils.ModalWindow.isVisible() && /form-control/.test(e.target.className))
                            me.inFormControl = true;
                    }
                });

                $(document.body).on('blur', 'input, textarea', function(e) {
                    if (me.isAppDisabled === true || me.isFrameClosed) return;

                    if ((!Common.Utils.ModalWindow.isVisible() || $('.asc-window.enable-key-events:visible').length>0) && !(me.loadMask && me.loadMask.isVisible())) {
                        if (/form-control/.test(e.target.className))
                            me.inFormControl = false;
                        if (me.getApplication().getController('LeftMenu').getView('LeftMenu').getMenu('file').isVisible())
                            return;
                        if (!e.relatedTarget ||
                            !/area_id/.test(e.target.id)
                            && !(e.target.localName == 'input' && $(e.target).parent().find(e.relatedTarget).length>0) /* Check if focus in combobox goes from input to it's menu button or menu items, or from comment editing area to Ok/Cancel button */
                            && !(e.target.localName == 'textarea' && $(e.target).closest('.asc-window').find('.dropdown-menu').find(e.relatedTarget).length>0) /* Check if focus in comment goes from textarea to it's email menu */
                            && (e.relatedTarget.localName != 'input' || !/form-control/.test(e.relatedTarget.className)) /* Check if focus goes to text input with class "form-control" */
                            && (e.relatedTarget.localName != 'textarea' || /area_id/.test(e.relatedTarget.id))) /* Check if focus goes to textarea, but not to "area_id" */ {
                            if (Common.Utils.isIE && e.originalEvent && e.originalEvent.target && /area_id/.test(e.originalEvent.target.id) && (e.originalEvent.target === e.originalEvent.srcElement))
                                return;
                            me.api.asc_enableKeyEvents(true);
                            if (/msg-reply/.test(e.target.className))
                                me.dontCloseDummyComment = false;
                            else if (/textarea-control/.test(e.target.className))
                                me.inTextareaControl = false;
                        }
                    }
                }).on('dragover', function(e) {
                    var event = e.originalEvent;
                    if (event.target && $(event.target).closest('#editor_sdk').length<1 && !($(event.target).is('#statusbar_bottom') || $.contains($('#statusbar_bottom'), $(event.target))) ) {
                        event.preventDefault();
                        event.dataTransfer.dropEffect ="none";
                        return false;
                    }
                }).on('dragstart', function(e) {
                    var event = e.originalEvent;
                    if (event.target ) {
                        var target = $(event.target);
                        if (target.closest('.combobox').length>0 || target.closest('.dropdown-menu').length>0 ||
                            target.closest('.ribtab').length>0 || target.closest('.combo-dataview').length>0) {
                            event.preventDefault();
                        }
                    }
                });

                Common.NotificationCenter.on({
                    'modal:show': function(e){
                        Common.Utils.ModalWindow.show();
                        me.api.asc_enableKeyEvents(false);
                    },
                    'modal:close': function(dlg) {
                        Common.Utils.ModalWindow.close();
                        if (!Common.Utils.ModalWindow.isVisible())
                            me.api.asc_enableKeyEvents(true);
                    },
                    'modal:hide': function(dlg) {
                        Common.Utils.ModalWindow.close();
                        if (!Common.Utils.ModalWindow.isVisible())
                            me.api.asc_enableKeyEvents(true);
                    },
                    'dataview:focus': function(e){
                    },
                    'dataview:blur': function(e){
                        if (!Common.Utils.ModalWindow.isVisible()) {
                            me.api.asc_enableKeyEvents(true);
                        }
                    },
                    'menu:show': function(e){
                    },
                    'menu:hide': function(menu, isFromInputControl){
                        if (!Common.Utils.ModalWindow.isVisible() && (!menu || !menu.cmpEl.hasClass('from-cell-edit')) && !isFromInputControl) {
                            me.api.asc_InputClearKeyboardElement();
                            me.api.asc_enableKeyEvents(true);
                        }
                    },
                    'edit:complete': _.bind(this.onEditComplete, this),
                    'settings:unitschanged':_.bind(this.unitsChanged, this)
                });

                this.initNames();
//                this.recognizeBrowser();
                Common.util.Shortcuts.delegateShortcuts({
                    shortcuts: {
                        'command+s,ctrl+s,command+p,ctrl+p,command+k,ctrl+k,command+d,ctrl+d': _.bind(function (e) {
                            e.preventDefault();
                            e.stopPropagation();
                        }, this)
                    }
                });

                me.defaultTitleText = '{{APP_TITLE_TEXT}}';
                me.warnNoLicense  = me.warnNoLicense.replace(/%1/g, '{{COMPANY_NAME}}');
                me.warnNoLicenseUsers = me.warnNoLicenseUsers.replace(/%1/g, '{{COMPANY_NAME}}');
                me.textNoLicenseTitle = me.textNoLicenseTitle.replace(/%1/g, '{{COMPANY_NAME}}');
                me.warnLicenseExceeded = me.warnLicenseExceeded.replace(/%1/g, '{{COMPANY_NAME}}');
                me.warnLicenseUsersExceeded = me.warnLicenseUsersExceeded.replace(/%1/g, '{{COMPANY_NAME}}');
            },

            loadConfig: function(data) {
                this.editorConfig = $.extend(this.editorConfig, data.config);

                this.appOptions                 = {};

                this.appOptions.customization   = this.editorConfig.customization;
                this.appOptions.canRenameAnonymous = !((typeof (this.appOptions.customization) == 'object') && (typeof (this.appOptions.customization.anonymous) == 'object') && (this.appOptions.customization.anonymous.request===false));
                this.appOptions.guestName = (typeof (this.appOptions.customization) == 'object') && (typeof (this.appOptions.customization.anonymous) == 'object') &&
                                            (typeof (this.appOptions.customization.anonymous.label) == 'string') && this.appOptions.customization.anonymous.label.trim()!=='' ?
                                            Common.Utils.String.htmlEncode(this.appOptions.customization.anonymous.label) : this.textGuest;
                var value;
                if (this.appOptions.canRenameAnonymous) {
                    value = Common.localStorage.getItem("guest-username");
                    Common.Utils.InternalSettings.set("guest-username", value);
                    Common.Utils.InternalSettings.set("save-guest-username", !!value);
                }
                this.editorConfig.user          =
                this.appOptions.user            = Common.Utils.fillUserInfo(this.editorConfig.user, this.editorConfig.lang, value ? (value + ' (' + this.appOptions.guestName + ')' ) : this.textAnonymous,
                                                  Common.localStorage.getItem("guest-id") || ('uid-' + Date.now()));
                this.appOptions.user.anonymous && Common.localStorage.setItem("guest-id", this.appOptions.user.id);

                this.appOptions.isDesktopApp    = this.editorConfig.targetApp == 'desktop';
                this.appOptions.canCreateNew    = this.editorConfig.canRequestCreateNew || !_.isEmpty(this.editorConfig.createUrl);
                this.appOptions.canOpenRecent   = this.editorConfig.recent !== undefined && !this.appOptions.isDesktopApp;
                this.appOptions.templates       = this.editorConfig.templates;
                this.appOptions.recent          = this.editorConfig.recent;
                this.appOptions.createUrl       = this.editorConfig.createUrl;
                this.appOptions.canRequestCreateNew = this.editorConfig.canRequestCreateNew;
                this.appOptions.lang            = this.editorConfig.lang;
                this.appOptions.location        = (typeof (this.editorConfig.location) == 'string') ? this.editorConfig.location.toLowerCase() : '';
                this.appOptions.region          = (typeof (this.editorConfig.region) == 'string') ? this.editorConfig.region.toLowerCase() : this.editorConfig.region;
                this.appOptions.canAutosave     = false;
                this.appOptions.canAnalytics    = false;
                this.appOptions.sharingSettingsUrl = this.editorConfig.sharingSettingsUrl;
                this.appOptions.saveAsUrl       = this.editorConfig.saveAsUrl;
                this.appOptions.fileChoiceUrl   = this.editorConfig.fileChoiceUrl;
                this.appOptions.isEditDiagram   = this.editorConfig.mode == 'editdiagram';
                this.appOptions.isEditMailMerge = this.editorConfig.mode == 'editmerge';
                this.appOptions.canRequestClose = this.editorConfig.canRequestClose;
                this.appOptions.canBackToFolder = (this.editorConfig.canBackToFolder!==false) && (typeof (this.editorConfig.customization) == 'object') && (typeof (this.editorConfig.customization.goback) == 'object')
                                                  && (!_.isEmpty(this.editorConfig.customization.goback.url) || this.editorConfig.customization.goback.requestClose && this.appOptions.canRequestClose);
                this.appOptions.canBack         = this.appOptions.canBackToFolder === true;
                this.appOptions.canPlugins      = false;
                this.appOptions.canRequestUsers = this.editorConfig.canRequestUsers;
                this.appOptions.canRequestSendNotify = this.editorConfig.canRequestSendNotify;
                this.appOptions.canRequestSaveAs = this.editorConfig.canRequestSaveAs;
                this.appOptions.canRequestInsertImage = this.editorConfig.canRequestInsertImage;
                this.appOptions.compatibleFeatures = (typeof (this.appOptions.customization) == 'object') && !!this.appOptions.customization.compatibleFeatures;
                this.appOptions.canRequestSharingSettings = this.editorConfig.canRequestSharingSettings;
                this.appOptions.mentionShare = !((typeof (this.appOptions.customization) == 'object') && (this.appOptions.customization.mentionShare==false));
                this.appOptions.canMakeActionLink = this.editorConfig.canMakeActionLink;
                this.appOptions.canFeaturePivot = true;
                this.appOptions.canFeatureViews = !!this.api.asc_isSupportFeature("sheet-views");

                if (this.appOptions.user.guest && this.appOptions.canRenameAnonymous && !this.appOptions.isEditDiagram && !this.appOptions.isEditMailMerge)
                    Common.NotificationCenter.on('user:rename', _.bind(this.showRenameUserDialog, this));

                this.headerView = this.getApplication().getController('Viewport').getView('Common.Views.Header');
                this.headerView.setCanBack(this.appOptions.canBackToFolder === true, (this.appOptions.canBackToFolder) ? this.editorConfig.customization.goback.text : '');

                var reg = Common.localStorage.getItem("sse-settings-reg-settings"),
                    isUseBaseSeparator = Common.localStorage.getBool("sse-settings-use-base-separator", true),
                    decimal = undefined,
                    group = undefined;
                Common.Utils.InternalSettings.set("sse-settings-use-base-separator", isUseBaseSeparator);
                if (!isUseBaseSeparator) {
                    decimal = Common.localStorage.getItem("sse-settings-decimal-separator");
                    group = Common.localStorage.getItem("sse-settings-group-separator");
                }
                if (reg!==null)
                    this.api.asc_setLocale(parseInt(reg), decimal, group);
                else {
                    reg = this.appOptions.region;
                    reg = Common.util.LanguageInfo.getLanguages().hasOwnProperty(reg) ? reg : Common.util.LanguageInfo.getLocalLanguageCode(reg);
                    if (reg!==null)
                        reg = parseInt(reg);
                    else
                        reg = (this.editorConfig.lang) ? parseInt(Common.util.LanguageInfo.getLocalLanguageCode(this.editorConfig.lang)) : 0x0409;
                    this.api.asc_setLocale(reg, decimal, group);
                }
                Common.Utils.InternalSettings.set("sse-config-lang", this.editorConfig.lang);

                value = Common.localStorage.getBool("sse-settings-r1c1");
                Common.Utils.InternalSettings.set("sse-settings-r1c1", value);
                this.api.asc_setR1C1Mode(value);

                if (this.appOptions.location == 'us' || this.appOptions.location == 'ca')
                    Common.Utils.Metric.setDefaultMetric(Common.Utils.Metric.c_MetricUnits.inch);

                if (!( this.editorConfig.customization && ( this.editorConfig.customization.toolbarNoTabs ||
                    (this.editorConfig.targetApp!=='desktop') && (this.editorConfig.customization.loaderName || this.editorConfig.customization.loaderLogo)))) {
                    $('#editor_sdk').append('<div class="doc-placeholder">' + '<div class="columns"></div>'.repeat(2) + '</div>');
                }

                var value = Common.localStorage.getItem("sse-macros-mode");
                if (value === null) {
                    value = this.editorConfig.customization ? this.editorConfig.customization.macrosMode : 'warn';
                    value = (value == 'enable') ? 1 : (value == 'disable' ? 2 : 0);
                } else
                    value = parseInt(value);
                Common.Utils.InternalSettings.set("sse-macros-mode", value);

                this.appOptions.wopi = this.editorConfig.wopi;
                
                this.isFrameClosed = (this.appOptions.isEditDiagram || this.appOptions.isEditMailMerge);
                Common.Controllers.Desktop.init(this.appOptions);
            },

            loadDocument: function(data) {
                this.appOptions.spreadsheet = data.doc;
                this.permissions = {};
                var docInfo = {};

                if (data.doc) {
                    this.permissions = _.extend(this.permissions, data.doc.permissions);

                    var _permissions = $.extend({}, data.doc.permissions),
                        _options = $.extend({}, data.doc.options, this.editorConfig.actionLink || {});

                    var _user = new Asc.asc_CUserInfo();
                    _user.put_Id(this.appOptions.user.id);
                    _user.put_FullName(this.appOptions.user.fullname);
                    _user.put_IsAnonymousUser(!!this.appOptions.user.anonymous);

                    docInfo = new Asc.asc_CDocInfo();
                    docInfo.put_Id(data.doc.key);
                    docInfo.put_Url(data.doc.url);
                    docInfo.put_Title(data.doc.title);
                    docInfo.put_Format(data.doc.fileType);
                    docInfo.put_VKey(data.doc.vkey);
                    docInfo.put_Options(_options);
                    docInfo.put_UserInfo(_user);
                    docInfo.put_CallbackUrl(this.editorConfig.callbackUrl);
                    docInfo.put_Token(data.doc.token);
                    docInfo.put_Permissions(_permissions);
                    docInfo.put_EncryptedInfo(this.editorConfig.encryptionKeys);

                    var enable = !this.editorConfig.customization || (this.editorConfig.customization.macros!==false);
                    docInfo.asc_putIsEnabledMacroses(!!enable);
                    enable = !this.editorConfig.customization || (this.editorConfig.customization.plugins!==false);
                    docInfo.asc_putIsEnabledPlugins(!!enable);

                    this.headerView && this.headerView.setDocumentCaption(data.doc.title);
                    Common.Utils.InternalSettings.set("sse-doc-info-key", data.doc.key);
                }

                this.api.asc_registerCallback('asc_onGetEditorPermissions', _.bind(this.onEditorPermissions, this));
                this.api.asc_registerCallback('asc_onLicenseChanged',       _.bind(this.onLicenseChanged, this));
                this.api.asc_registerCallback('asc_onRunAutostartMacroses', _.bind(this.onRunAutostartMacroses, this));
                this.api.asc_setDocInfo(docInfo);
                this.api.asc_getEditorPermissions(this.editorConfig.licenseUrl, this.editorConfig.customerId);
            },

            onProcessSaveResult: function(data) {
                this.api.asc_OnSaveEnd(data.result);
                if (data && data.result === false) {
                    Common.UI.error({
                        title: this.criticalErrorTitle,
                        msg  : _.isEmpty(data.message) ? this.errorProcessSaveResult : data.message
                    });
                }
            },

            onProcessRightsChange: function(data) {
                if (data && data.enabled === false) {
                    var me = this,
                        old_rights = this._state.lostEditingRights;
                    this._state.lostEditingRights = !this._state.lostEditingRights;
                    this.api.asc_coAuthoringDisconnect();
                    Common.NotificationCenter.trigger('collaboration:sharingdeny');
                    Common.NotificationCenter.trigger('api:disconnect');
                    if (!old_rights)
                        Common.UI.warning({
                            title: this.notcriticalErrorTitle,
                            maxwidth: 600,
                            msg  : _.isEmpty(data.message) ? this.warnProcessRightsChange : data.message,
                            callback: function(){
                                me._state.lostEditingRights = false;
                                me.onEditComplete();
                            }
                        });
                }
            },

            onDownloadAs: function(format) {
                if ( !this.appOptions.canDownload) {
                    Common.Gateway.reportError(Asc.c_oAscError.ID.AccessDeny, this.errorAccessDeny);
                    return;
                }

                this._state.isFromGatewayDownloadAs = true;
                var _format = (format && (typeof format == 'string')) ? Asc.c_oAscFileType[ format.toUpperCase() ] : null,
                    _supported = [
                        Asc.c_oAscFileType.XLSX,
                        Asc.c_oAscFileType.ODS,
                        Asc.c_oAscFileType.CSV,
                        Asc.c_oAscFileType.PDF,
                        Asc.c_oAscFileType.PDFA,
                        Asc.c_oAscFileType.XLTX,
                        Asc.c_oAscFileType.OTS
                    ];

                if ( !_format || _supported.indexOf(_format) < 0 )
                    _format = Asc.c_oAscFileType.XLSX;
                if (_format == Asc.c_oAscFileType.PDF || _format == Asc.c_oAscFileType.PDFA)
                    Common.NotificationCenter.trigger('download:settings', this, _format, true);
                else
                    this.api.asc_DownloadAs(new Asc.asc_CDownloadOptions(_format, true));
            },

            onProcessMouse: function(data) {
                if (data.type == 'mouseup') {
                    var editor = document.getElementById('editor_sdk');
                    if (editor) {
                        var rect = editor.getBoundingClientRect();
                        var event = data.event || {};
                        this.api.asc_onMouseUp(event, data.x - rect.left, data.y - rect.top);
                    }
                }
            },

            onRequestClose: function() {
                var me = this;
                if (this.api.asc_isDocumentModified()) {
                    this.api.asc_stopSaving();
                    Common.UI.warning({
                        closable: false,
                        width: 500,
                        title: this.notcriticalErrorTitle,
                        msg: this.leavePageTextOnClose,
                        buttons: ['ok', 'cancel'],
                        primary: 'ok',
                        callback: function(btn) {
                            if (btn == 'ok') {
                                me.api.asc_undoAllChanges();
                                me.api.asc_continueSaving();
                                Common.Gateway.requestClose();
                                // Common.Controllers.Desktop.requestClose();
                            } else
                                me.api.asc_continueSaving();
                        }
                    });
                } else {
                    Common.Gateway.requestClose();
                    // Common.Controllers.Desktop.requestClose();
                }
            },

            goBack: function(current) {
                var me = this;
                if ( !Common.Controllers.Desktop.process('goback') ) {
                    if (me.appOptions.customization.goback.requestClose && me.appOptions.canRequestClose) {
                        me.onRequestClose();
                    } else {
                        var href = me.appOptions.customization.goback.url;
                        if (!current && me.appOptions.customization.goback.blank!==false) {
                            window.open(href, "_blank");
                        } else {
                            parent.location.href = href;
                        }
                    }
                }
            },

            markFavorite: function(favorite) {
                if ( !Common.Controllers.Desktop.process('markfavorite') ) {
                    Common.Gateway.metaChange({
                        favorite: favorite
                    });
                }
            },

            onSetFavorite: function(favorite) {
                this.appOptions.canFavorite && this.headerView && this.headerView.setFavorite(!!favorite);
            },

            onEditComplete: function(cmp, opts) {
                if (opts && opts.restorefocus && this.api.isCEditorFocused) {
                    this.formulaInput.blur();
                    this.formulaInput.focus();
                } else {
                    this.getApplication().getController('DocumentHolder').getView('DocumentHolder').focus();
                    this.api.isCEditorFocused = false;
                }

                Common.UI.HintManager.clearHints(true);
            },

            onSelectionChanged: function(info){
                if (!this._isChartDataReady && info.asc_getSelectionType() == Asc.c_oAscSelectionType.RangeChart) {
                    this._isChartDataReady = true;
                    Common.Gateway.internalMessage('chartDataReady');
                }
            },

            onLongActionBegin: function(type, id) {
                var action = {id: id, type: type};
                this.stackLongActions.push(action);
                this.setLongActionView(action);
            },

            onLongActionEnd: function(type, id) {
                var action = {id: id, type: type};
                this.stackLongActions.pop(action);

                this.headerView && this.headerView.setDocumentCaption(this.api.asc_getDocumentName());
                this.updateWindowTitle(this.api.asc_isDocumentModified(), true);

                if (type === Asc.c_oAscAsyncActionType.BlockInteraction && id == Asc.c_oAscAsyncAction.Open) {
                    Common.Gateway.internalMessage('documentReady', {});
                    this.onDocumentContentReady();
                }

                action = this.stackLongActions.get({type: Asc.c_oAscAsyncActionType.Information});
                action && this.setLongActionView(action);

                if (id == Asc.c_oAscAsyncAction.Save) {
                    this.toolbarView && this.toolbarView.synchronizeChanges();
                }

                action = this.stackLongActions.get({type: Asc.c_oAscAsyncActionType.BlockInteraction});
                if (action) {
                    this.setLongActionView(action);
                } else {
                    if (this.loadMask) {
                        if (this.loadMask.isVisible() && !this.dontCloseDummyComment && !this.inTextareaControl && !Common.Utils.ModalWindow.isVisible() && !this.inFormControl)
                            this.api.asc_enableKeyEvents(true);
                        this.loadMask.hide();
                    }

                    if (type == Asc.c_oAscAsyncActionType.BlockInteraction && !( (id == Asc.c_oAscAsyncAction['LoadDocumentFonts'] || id == Asc.c_oAscAsyncAction['ApplyChanges']) && (this.dontCloseDummyComment || this.inTextareaControl || Common.Utils.ModalWindow.isVisible() || this.inFormControl) ))
                        this.onEditComplete(this.loadMask, {restorefocus:true});
                }
                if ( id == Asc.c_oAscAsyncAction['Disconnect']) {
                    this.disableEditing(false, true);
                }
            },

            setLongActionView: function(action) {
                var title = '';

                switch (action.id) {
                    case Asc.c_oAscAsyncAction.Open:
                        title   = this.openTitleText;
                        break;

                    case Asc.c_oAscAsyncAction.Save:
                        title   = this.saveTitleText;
                        break;

                    case Asc.c_oAscAsyncAction.ForceSaveTimeout:
                        break;

                    case Asc.c_oAscAsyncAction.ForceSaveButton:
                        break;

                    case Asc.c_oAscAsyncAction.LoadDocumentFonts:
                        title   = this.loadFontsTitleText;
                        break;

                    case Asc.c_oAscAsyncAction.LoadDocumentImages:
                        title   = this.loadImagesTitleText;
                        break;

                    case Asc.c_oAscAsyncAction.LoadFont:
                        title   = this.loadFontTitleText;
                        break;

                    case Asc.c_oAscAsyncAction.LoadImage:
                        title   = this.loadImageTitleText;
                        break;

                    case Asc.c_oAscAsyncAction.DownloadAs:
                        title   = this.downloadTitleText;
                        break;

                    case Asc.c_oAscAsyncAction.Print:
                        title   = this.printTitleText;
                        break;

                    case Asc.c_oAscAsyncAction.UploadImage:
                        title   = this.uploadImageTitleText;
                        break;

                    case Asc.c_oAscAsyncAction.Recalc:
                        title   = this.titleRecalcFormulas;
                        break;

                    case Asc.c_oAscAsyncAction.SlowOperation:
                        title   = this.textPleaseWait;
                        break;

                    case Asc.c_oAscAsyncAction['PrepareToSave']:
                        title   = this.savePreparingText;
                        break;

                    case Asc.c_oAscAsyncAction['Waiting']:
                        title   = this.waitText;
                        break;

                    case ApplyEditRights:
                        title   = this.txtEditingMode;
                        break;

                    case LoadingDocument:
                        title   = this.loadingDocumentTitleText + '           ';
                        break;

                    case Asc.c_oAscAsyncAction['Disconnect']:
                        title    = this.textDisconnect;
                        this.disableEditing(true, true);
                        break;

                    default:
                        if (typeof action.id == 'string'){
                            title   = action.id;
                        }
                        break;
                }

                if (action.type == Asc.c_oAscAsyncActionType.BlockInteraction) {
                    !this.loadMask && (this.loadMask = new Common.UI.LoadMask({owner: $('#viewport')}));
                    this.loadMask.setTitle(title);

                    if (!this.isShowOpenDialog) {
                        this.api.asc_enableKeyEvents(false);
                        this.loadMask.show();
                    }
                }
            },

            onApplyEditRights: function(data) {
                if (data && !data.allowed) {
                    Common.UI.info({
                        title: this.requestEditFailedTitleText,
                        msg: data.message || this.requestEditFailedMessageText
                    });
                }
            },

            onDocumentContentReady: function() {
                if (this._isDocReady)
                    return;

                if (this._state.openDlg)
                    this._state.openDlg.close();

                var me = this,
                    value;

                me._isDocReady = true;
                Common.NotificationCenter.trigger('app:ready', this.appOptions);

                me.hidePreloader();
                me.onLongActionEnd(Asc.c_oAscAsyncActionType['BlockInteraction'], LoadingDocument);

                value = (this.appOptions.isEditMailMerge || this.appOptions.isEditDiagram) ? 100 : Common.localStorage.getItem("sse-settings-zoom");
                Common.Utils.InternalSettings.set("sse-settings-zoom", value);
                var zf = (value!==null) ? parseInt(value)/100 : (this.appOptions.customization && this.appOptions.customization.zoom ? parseInt(this.appOptions.customization.zoom)/100 : 1);
                this.api.asc_setZoom(zf>0 ? zf : 1);

                /** coauthoring begin **/
                this.isLiveCommenting = Common.localStorage.getBool("sse-settings-livecomment", true);
                Common.Utils.InternalSettings.set("sse-settings-livecomment", this.isLiveCommenting);
                value = Common.localStorage.getBool("sse-settings-resolvedcomment");
                Common.Utils.InternalSettings.set("sse-settings-resolvedcomment", value);
                this.isLiveCommenting ? this.api.asc_showComments(value) : this.api.asc_hideComments();

                this._state.fastCoauth = Common.Utils.InternalSettings.get("sse-settings-coauthmode");
                this.api.asc_SetFastCollaborative(me._state.fastCoauth);
                this.api.asc_setAutoSaveGap(Common.Utils.InternalSettings.get("sse-settings-autosave"));
                /** coauthoring end **/

                /** spellcheck settings begin **/
                var ignoreUppercase = Common.localStorage.getBool("sse-spellcheck-ignore-uppercase-words", true);
                Common.Utils.InternalSettings.set("sse-spellcheck-ignore-uppercase-words", ignoreUppercase);
                this.api.asc_ignoreUppercase(ignoreUppercase);
                var ignoreNumbers = Common.localStorage.getBool("sse-spellcheck-ignore-numbers-words", true);
                Common.Utils.InternalSettings.set("sse-spellcheck-ignore-numbers-words", ignoreNumbers);
                this.api.asc_ignoreNumbers(ignoreNumbers);
                /** spellcheck settings end **/

                me.api.asc_registerCallback('asc_onStartAction',        _.bind(me.onLongActionBegin, me));
                me.api.asc_registerCallback('asc_onConfirmAction',      _.bind(me.onConfirmAction, me));
                me.api.asc_registerCallback('asc_onActiveSheetChanged', _.bind(me.onActiveSheetChanged, me));
                me.api.asc_registerCallback('asc_onPrint',              _.bind(me.onPrint, me));

                var application = me.getApplication();

                me.headerView.setDocumentCaption(me.api.asc_getDocumentName());
                me.updateWindowTitle(me.api.asc_isDocumentModified(), true);

                var toolbarController           = application.getController('Toolbar'),
                    statusbarController         = application.getController('Statusbar'),
                    documentHolderController    = application.getController('DocumentHolder'),
//                  fontsController             = application.getController('Common.Controllers.Fonts'),
                    rightmenuController         = application.getController('RightMenu'),
                    leftmenuController          = application.getController('LeftMenu'),
                    celleditorController        = application.getController('CellEditor'),
                    statusbarView               = statusbarController.getView('Statusbar'),
                    leftMenuView                = leftmenuController.getView('LeftMenu'),
                    documentHolderView          = documentHolderController.getView('DocumentHolder'),
                    chatController              = application.getController('Common.Controllers.Chat'),
                    pluginsController           = application.getController('Common.Controllers.Plugins'),
                    spellcheckController        = application.getController('Spellcheck');

                leftMenuView.getMenu('file').loadDocument({doc:me.appOptions.spreadsheet});
                leftmenuController.setMode(me.appOptions).createDelayedElements().setApi(me.api);

                 if (!me.appOptions.isEditMailMerge && !me.appOptions.isEditDiagram) {
                     pluginsController.setApi(me.api);
                     this.api && this.api.asc_setFrozenPaneBorderType(Common.localStorage.getBool('sse-freeze-shadow', true) ? Asc.c_oAscFrozenPaneBorderType.shadow : Asc.c_oAscFrozenPaneBorderType.line);
                 }

                leftMenuView.disableMenu('all',false);

                if (!me.appOptions.isEditMailMerge && !me.appOptions.isEditDiagram && me.appOptions.canBranding) {
                    me.getApplication().getController('LeftMenu').leftMenu.getMenu('about').setLicInfo(me.editorConfig.customization);
                }

                documentHolderController.setApi(me.api).loadConfig({config:me.editorConfig});
                chatController.setApi(this.api).setMode(this.appOptions);

                statusbarController.createDelayedElements();
                statusbarController.setApi(me.api);
                documentHolderView.setApi(me.api);

                statusbarView.update();

                this.formulaInput = celleditorController.getView('CellEditor').$el.find('textarea');

                if (me.appOptions.isEdit) {
                    spellcheckController.setApi(me.api).setMode(me.appOptions);

                    if (me.appOptions.canForcesave) {// use asc_setIsForceSaveOnUserSave only when customization->forcesave = true
                        me.appOptions.forcesave = Common.localStorage.getBool("sse-settings-forcesave", me.appOptions.canForcesave);
                        Common.Utils.InternalSettings.set("sse-settings-forcesave", me.appOptions.forcesave);
                        me.api.asc_setIsForceSaveOnUserSave(me.appOptions.forcesave);
                    }

                    value = Common.localStorage.getItem("sse-settings-paste-button");
                    if (value===null) value = '1';
                    Common.Utils.InternalSettings.set("sse-settings-paste-button", parseInt(value));
                    me.api.asc_setVisiblePasteButton(!!parseInt(value));

                    me.loadAutoCorrectSettings();

                    if (me.needToUpdateVersion) {
                        Common.NotificationCenter.trigger('api:disconnect');
                        toolbarController.onApiCoAuthoringDisconnect();
                    }

                    var timer_sl = setInterval(function(){
                        if (window.styles_loaded || me.appOptions.isEditDiagram || me.appOptions.isEditMailMerge) {
                            clearInterval(timer_sl);

                            Common.NotificationCenter.trigger('comments:updatefilter', ['doc', 'sheet' + me.api.asc_getActiveWorksheetId()]);

                            documentHolderView.createDelayedElements();
                            toolbarController.createDelayedElements();
                            me.setLanguages();

                            if (!me.appOptions.isEditMailMerge && !me.appOptions.isEditDiagram) {
                                var shapes = me.api.asc_getPropertyEditorShapes();
                                if (shapes)
                                    me.fillAutoShapes(shapes[0], shapes[1]);

                                me.updateThemeColors();
                                toolbarController.activateControls();
                            }

                            rightmenuController.createDelayedElements();

                            me.api.asc_registerCallback('asc_onDocumentCanSaveChanged',  _.bind(me.onDocumentCanSaveChanged, me));
                            me.api.asc_registerCallback('asc_OnTryUndoInFastCollaborative',_.bind(me.onTryUndoInFastCollaborative, me));
                            me.onDocumentModifiedChanged(me.api.asc_isDocumentModified());

                            var formulasDlgController = application.getController('FormulaDialog');
                            if (formulasDlgController) {
                                formulasDlgController.setMode(me.appOptions).setApi(me.api);
                            }
                            if (me.needToUpdateVersion)
                                toolbarController.onApiCoAuthoringDisconnect();

                            Common.NotificationCenter.trigger('document:ready', 'main');
                            me.applyLicense();
                        }
                    }, 50);
                } else {
                    documentHolderView.createDelayedElementsViewer();
                    Common.NotificationCenter.trigger('document:ready', 'main');
                    if (me.editorConfig.mode !== 'view') // if want to open editor, but viewer is loaded
                        me.applyLicense();
                }
                // TODO bug 43960
                if (!me.appOptions.isEditMailMerge && !me.appOptions.isEditDiagram) {
                    var dummyClass = ~~(1e6*Math.random());
                    $('.toolbar').prepend(Common.Utils.String.format('<div class="lazy-{0} x-huge"><div class="toolbar__icon" style="position: absolute; width: 1px; height: 1px;"></div>', dummyClass));
                    setTimeout(function() { $(Common.Utils.String.format('.toolbar .lazy-{0}', dummyClass)).remove(); }, 10);
                }

                if (me.appOptions.canAnalytics && false)
                    Common.component.Analytics.initialize('UA-12442749-13', 'Spreadsheet Editor');

                Common.Gateway.on('applyeditrights', _.bind(me.onApplyEditRights, me));
                Common.Gateway.on('processsaveresult', _.bind(me.onProcessSaveResult, me));
                Common.Gateway.on('processrightschange', _.bind(me.onProcessRightsChange, me));
                Common.Gateway.on('processmouse', _.bind(me.onProcessMouse, me));
                Common.Gateway.on('downloadas',   _.bind(me.onDownloadAs, me));
                Common.Gateway.on('setfavorite',  _.bind(me.onSetFavorite, me));
                Common.Gateway.on('requestclose', _.bind(me.onRequestClose, me));
                Common.Gateway.sendInfo({mode:me.appOptions.isEdit?'edit':'view'});

                $(document).on('contextmenu', _.bind(me.onContextMenu, me));
//                    me.getViewport().getEl().un('keypress', me.lockEscapeKey, me);

                function checkWarns() {
                    if (!window['AscDesktopEditor']) {
                        var tips = [];
                        Common.Utils.isIE9m && tips.push(me.warnBrowserIE9);

                        if (tips.length) me.showTips(tips);
                    }
                    document.removeEventListener('visibilitychange', checkWarns);
                }

                if (typeof document.hidden !== 'undefined' && document.hidden) {
                    document.addEventListener('visibilitychange', checkWarns);
                } else checkWarns();

                Common.Gateway.documentReady();
                if (this.appOptions.user.guest && this.appOptions.canRenameAnonymous && !this.appOptions.isEditDiagram && !this.appOptions.isEditMailMerge && (Common.Utils.InternalSettings.get("guest-username")===null))
                    this.showRenameUserDialog();
            },

            onLicenseChanged: function(params) {
                if (this.appOptions.isEditDiagram || this.appOptions.isEditMailMerge) return;

                var licType = params.asc_getLicenseType();
                if (licType !== undefined && this.appOptions.canEdit && this.editorConfig.mode !== 'view' &&
                    (licType===Asc.c_oLicenseResult.Connections || licType===Asc.c_oLicenseResult.UsersCount || licType===Asc.c_oLicenseResult.ConnectionsOS || licType===Asc.c_oLicenseResult.UsersCountOS
                    || licType===Asc.c_oLicenseResult.SuccessLimit && (this.appOptions.trialMode & Asc.c_oLicenseMode.Limited) !== 0))
                    this._state.licenseType = licType;

                if (this._isDocReady)
                    this.applyLicense();
            },

            applyLicense: function() {
                if (this._state.licenseType) {
                    var license = this._state.licenseType,
                        buttons = ['ok'],
                        primary = 'ok';
                    if ((this.appOptions.trialMode & Asc.c_oLicenseMode.Limited) !== 0 &&
                        (license===Asc.c_oLicenseResult.SuccessLimit || license===Asc.c_oLicenseResult.ExpiredLimited || this.appOptions.permissionsLicense===Asc.c_oLicenseResult.SuccessLimit)) {
                        (license===Asc.c_oLicenseResult.ExpiredLimited) && this.getApplication().getController('LeftMenu').leftMenu.setLimitMode();// show limited hint
                        license = (license===Asc.c_oLicenseResult.ExpiredLimited) ? this.warnLicenseLimitedNoAccess : this.warnLicenseLimitedRenewed;
                    } else if (license===Asc.c_oLicenseResult.Connections || license===Asc.c_oLicenseResult.UsersCount) {
                        license = (license===Asc.c_oLicenseResult.Connections) ? this.warnLicenseExceeded : this.warnLicenseUsersExceeded;
                    } else {
                        license = (license===Asc.c_oLicenseResult.ConnectionsOS) ? this.warnNoLicense : this.warnNoLicenseUsers;
                        buttons = [{value: 'buynow', caption: this.textBuyNow}, {value: 'contact', caption: this.textContactUs}];
                        primary = 'buynow';
                    }

                    if (this._state.licenseType!==Asc.c_oLicenseResult.SuccessLimit && this.appOptions.isEdit) {
                        this.disableEditing(true);
                        Common.NotificationCenter.trigger('api:disconnect');
                    }

                    var value = Common.localStorage.getItem("sse-license-warning");
                    value = (value!==null) ? parseInt(value) : 0;
                    var now = (new Date).getTime();
                    if (now - value > 86400000) {
                        Common.UI.info({
                            maxwidth: 500,
                            title: this.textNoLicenseTitle,
                            msg  : license,
                            buttons: buttons,
                            primary: primary,
                            callback: function(btn) {
                                Common.localStorage.setItem("sse-license-warning", now);
                                if (btn == 'buynow')
                                    window.open('{{PUBLISHER_URL}}', "_blank");
                                else if (btn == 'contact')
                                    window.open('mailto:{{SALES_EMAIL}}', "_blank");
                            }
                        });
                    }
                } else if (!this.appOptions.isDesktopApp && !this.appOptions.canBrandingExt && !(this.appOptions.isEditDiagram || this.appOptions.isEditMailMerge) &&
                    this.editorConfig && this.editorConfig.customization && (this.editorConfig.customization.loaderName || this.editorConfig.customization.loaderLogo)) {
                    Common.UI.warning({
                        title: this.textPaidFeature,
                        msg  : this.textCustomLoader,
                        buttons: [{value: 'contact', caption: this.textContactUs}, {value: 'close', caption: this.textClose}],
                        primary: 'contact',
                        callback: function(btn) {
                            if (btn == 'contact')
                                window.open('mailto:{{SALES_EMAIL}}', "_blank");
                        }
                    });
                }
            },

            disableEditing: function(disable, temp) {
                Common.NotificationCenter.trigger('editing:disable', disable, {
                    viewMode: disable,
                    allowSignature: false,
                    allowProtect: false,
                    rightMenu: {clear: true, disable: true},
                    statusBar: true,
                    leftMenu: {disable: true, previewMode: true},
                    fileMenu: {protect: true, history: temp},
                    comments: {disable: !temp, previewMode: true},
                    chat: true,
                    review: true,
                    viewport: true,
                    documentHolder: true,
                    toolbar: true,
                    celleditor: {previewMode: true}
                }, temp ? 'reconnect' : 'disconnect');
            },

            onEditingDisable: function(disable, options, type) {
                var app = this.getApplication();

                var action = {type: type, disable: disable, options: options};
                if (disable && !this.stackDisableActions.get({type: type}))
                    this.stackDisableActions.push(action);
                !disable && this.stackDisableActions.pop({type: type});
                var prev_options = !disable && (this.stackDisableActions.length()>0) ? this.stackDisableActions.get(this.stackDisableActions.length()-1) : null;

                if (options.rightMenu && app.getController('RightMenu')) {
                    options.rightMenu.clear && app.getController('RightMenu').getView('RightMenu').clearSelection();
                    options.rightMenu.disable && app.getController('RightMenu').SetDisabled(disable, options.allowSignature);
                }
                if (options.statusBar) {
                    app.getController('Statusbar').SetDisabled(disable);
                }
                if (options.review) {
                    app.getController('Common.Controllers.ReviewChanges').SetDisabled(disable);
                }
                if (options.viewport) {
                    app.getController('Viewport').SetDisabled(disable);
                }
                if (options.toolbar) {
                    app.getController('Toolbar').DisableToolbar(disable, options.viewMode);
                }
                if (options.documentHolder) {
                    app.getController('DocumentHolder').SetDisabled(disable, options.allowProtect);
                }
                if (options.leftMenu) {
                    if (options.leftMenu.disable)
                        app.getController('LeftMenu').SetDisabled(disable, options);
                    if (options.leftMenu.previewMode)
                        app.getController('LeftMenu').setPreviewMode(disable);
                }
                if (options.fileMenu) {
                    app.getController('LeftMenu').leftMenu.getMenu('file').SetDisabled(disable, options.fileMenu);
                    if (options.leftMenu.disable)
                        app.getController('LeftMenu').leftMenu.getMenu('file').applyMode();
                }
                if (options.comments) {
                    var comments = this.getApplication().getController('Common.Controllers.Comments');
                    if (comments && options.comments.previewMode)
                        comments.setPreviewMode(disable);
                }
                if (options.celleditor && options.celleditor.previewMode) {
                    app.getController('CellEditor').setPreviewMode(disable);
                }

                if (prev_options) {
                    this.onEditingDisable(prev_options.disable, prev_options.options, prev_options.type);
                }
            },

            onOpenDocument: function(progress) {
                var elem = document.getElementById('loadmask-text');
                var proc = (progress.asc_getCurrentFont() + progress.asc_getCurrentImage())/(progress.asc_getFontsCount() + progress.asc_getImagesCount());
                proc = this.textLoadingDocument + ': ' + Common.Utils.String.fixedDigits(Math.min(Math.round(proc*100), 100), 3, "  ") + "%";
                elem ? elem.innerHTML = proc : this.loadMask && this.loadMask.setTitle(proc);
            },

            onEditorPermissions: function(params) {
                var licType = params ? params.asc_getLicenseType() : Asc.c_oLicenseResult.Error;
                if ( params && !(this.appOptions.isEditDiagram || this.appOptions.isEditMailMerge)) {
                    if (Asc.c_oLicenseResult.Expired === licType || Asc.c_oLicenseResult.Error === licType || Asc.c_oLicenseResult.ExpiredTrial === licType) {
                        Common.UI.warning({
                            title: this.titleLicenseExp,
                            msg: this.warnLicenseExp,
                            buttons: [],
                            closable: false
                        });
                        return;
                    }
                    if (Asc.c_oLicenseResult.ExpiredLimited === licType)
                        this._state.licenseType = licType;

                    if ( this.onServerVersion(params.asc_getBuildVersion()) || !this.onLanguageLoaded() ) return;

                    if (params.asc_getRights() !== Asc.c_oRights.Edit)
                        this.permissions.edit = false;

                    this.appOptions.permissionsLicense = licType;
                    this.appOptions.canAutosave = true;
                    this.appOptions.canAnalytics = params.asc_getIsAnalyticsEnable();

                    this.appOptions.isOffline      = this.api.asc_isOffline();
                    this.appOptions.isCrypted      = this.api.asc_isCrypto();
                    this.appOptions.canLicense     = (licType === Asc.c_oLicenseResult.Success || licType === Asc.c_oLicenseResult.SuccessLimit);
                    this.appOptions.isLightVersion = params.asc_getIsLight();
                    /** coauthoring begin **/
                    this.appOptions.canCoAuthoring = !this.appOptions.isLightVersion;
                    /** coauthoring end **/
                    this.appOptions.canComments    = this.appOptions.canLicense && (this.permissions.comment===undefined ? (this.permissions.edit !== false) : this.permissions.comment) && (this.editorConfig.mode !== 'view');
                    this.appOptions.canComments    = this.appOptions.canComments && !((typeof (this.editorConfig.customization) == 'object') && this.editorConfig.customization.comments===false);
                    this.appOptions.canViewComments = this.appOptions.canComments || !((typeof (this.editorConfig.customization) == 'object') && this.editorConfig.customization.comments===false);
                    this.appOptions.canChat        = this.appOptions.canLicense && !this.appOptions.isOffline && !((typeof (this.editorConfig.customization) == 'object') && this.editorConfig.customization.chat===false);
                    this.appOptions.canRename      = this.editorConfig.canRename;
                    this.appOptions.buildVersion   = params.asc_getBuildVersion();
                    this.appOptions.trialMode      = params.asc_getLicenseMode();
                    this.appOptions.isBeta         = params.asc_getIsBeta();
                    this.appOptions.canModifyFilter = (this.permissions.modifyFilter!==false);
                    this.appOptions.canBranding  = params.asc_getCustomization();
                    if (this.appOptions.canBranding)
                        this.headerView.setBranding(this.editorConfig.customization);

                    this.appOptions.canFavorite = this.appOptions.spreadsheet.info && (this.appOptions.spreadsheet.info.favorite!==undefined && this.appOptions.spreadsheet.info.favorite!==null);
                    this.appOptions.canFavorite && this.headerView && this.headerView.setFavorite(this.appOptions.spreadsheet.info.favorite);

                    this.appOptions.canRename && this.headerView.setCanRename(true);
                    this.appOptions.canUseReviewPermissions = this.appOptions.canLicense && (!!this.permissions.reviewGroups ||
                                                            this.appOptions.canLicense && this.editorConfig.customization && this.editorConfig.customization.reviewPermissions && (typeof (this.editorConfig.customization.reviewPermissions) == 'object'));
                    this.appOptions.canUseCommentPermissions = this.appOptions.canLicense && !!this.permissions.commentGroups;
                    AscCommon.UserInfoParser.setParser(true);
                    AscCommon.UserInfoParser.setCurrentName(this.appOptions.user.fullname);
                    this.appOptions.canUseReviewPermissions && AscCommon.UserInfoParser.setReviewPermissions(this.permissions.reviewGroups, this.editorConfig.customization.reviewPermissions);
                    this.appOptions.canUseCommentPermissions && AscCommon.UserInfoParser.setCommentPermissions(this.permissions.commentGroups);
                    this.headerView.setUserName(AscCommon.UserInfoParser.getParsedName(AscCommon.UserInfoParser.getCurrentName()));
                } else
                    this.appOptions.canModifyFilter = true;

                this.appOptions.canRequestEditRights = this.editorConfig.canRequestEditRights;
                this.appOptions.canEdit        = this.permissions.edit !== false && // can edit
                                                 (this.editorConfig.canRequestEditRights || this.editorConfig.mode !== 'view'); // if mode=="view" -> canRequestEditRights must be defined
                this.appOptions.isEdit         = (this.appOptions.canLicense || this.appOptions.isEditDiagram || this.appOptions.isEditMailMerge) && this.permissions.edit !== false && this.editorConfig.mode !== 'view';
                this.appOptions.canDownload    = (this.permissions.download !== false);
                this.appOptions.canPrint       = (this.permissions.print !== false);
                this.appOptions.canForcesave   = this.appOptions.isEdit && !this.appOptions.isOffline && !(this.appOptions.isEditDiagram || this.appOptions.isEditMailMerge) &&
                                                (typeof (this.editorConfig.customization) == 'object' && !!this.editorConfig.customization.forcesave);
                this.appOptions.forcesave      = this.appOptions.canForcesave;
                this.appOptions.canEditComments= this.appOptions.isOffline || !this.permissions.editCommentAuthorOnly;
                this.appOptions.canDeleteComments= this.appOptions.isOffline || !this.permissions.deleteCommentAuthorOnly;
                if ((typeof (this.editorConfig.customization) == 'object') && this.editorConfig.customization.commentAuthorOnly===true) {
                    console.log("Obsolete: The 'commentAuthorOnly' parameter of the 'customization' section is deprecated. Please use 'editCommentAuthorOnly' and 'deleteCommentAuthorOnly' parameters in the permissions instead.");
                    if (this.permissions.editCommentAuthorOnly===undefined && this.permissions.deleteCommentAuthorOnly===undefined)
                        this.appOptions.canEditComments = this.appOptions.canDeleteComments = this.appOptions.isOffline;
                }
                this.appOptions.isSignatureSupport= this.appOptions.isEdit && this.appOptions.isDesktopApp && this.appOptions.isOffline && this.api.asc_isSignaturesSupport() && !(this.appOptions.isEditDiagram || this.appOptions.isEditMailMerge);
                this.appOptions.isPasswordSupport = this.appOptions.isEdit && this.api.asc_isProtectionSupport() && !(this.appOptions.isEditDiagram || this.appOptions.isEditMailMerge);
                this.appOptions.canProtect     = (this.appOptions.isSignatureSupport || this.appOptions.isPasswordSupport);
                this.appOptions.canHelp        = !((typeof (this.editorConfig.customization) == 'object') && this.editorConfig.customization.help===false);
                this.appOptions.isRestrictedEdit = !this.appOptions.isEdit && this.appOptions.canComments;

                this.appOptions.canChangeCoAuthoring = this.appOptions.isEdit && !(this.appOptions.isEditDiagram || this.appOptions.isEditMailMerge) && this.appOptions.canCoAuthoring &&
                                                        !(typeof this.editorConfig.coEditing == 'object' && this.editorConfig.coEditing.change===false);

                if (!this.appOptions.isEditDiagram && !this.appOptions.isEditMailMerge) {
                    this.appOptions.canBrandingExt = params.asc_getCanBranding() && (typeof this.editorConfig.customization == 'object' || this.editorConfig.plugins);
                    this.getApplication().getController('Common.Controllers.Plugins').setMode(this.appOptions);
                }

                this.loadCoAuthSettings();
                this.applyModeCommonElements();
                this.applyModeEditorElements();

                if ( !this.appOptions.isEdit ) {
                    Common.NotificationCenter.trigger('app:face', this.appOptions);

                    this.hidePreloader();
                    this.onLongActionBegin(Asc.c_oAscAsyncActionType.BlockInteraction, LoadingDocument);
                }

                this.api.asc_setViewMode(!this.appOptions.isEdit && !this.appOptions.isRestrictedEdit);
                (this.appOptions.isRestrictedEdit && this.appOptions.canComments) && this.api.asc_setRestriction(Asc.c_oAscRestrictionType.OnlyComments);
                this.api.asc_LoadDocument();
            },

            loadCoAuthSettings: function() {
                var fastCoauth = true,
                    autosave = 1,
                    value;

                if (this.appOptions.isEdit && !this.appOptions.isOffline && this.appOptions.canCoAuthoring) {
                    if (!this.appOptions.canChangeCoAuthoring) { //can't change co-auth. mode. Use coEditing.mode or 'fast' by default
                        value = (this.editorConfig.coEditing && this.editorConfig.coEditing.mode!==undefined) ? (this.editorConfig.coEditing.mode==='strict' ? 0 : 1) : null;
                        if (value===null && this.appOptions.customization && this.appOptions.customization.autosave===false) {
                            value = 0; // use customization.autosave only when coEditing.mode is null
                        }
                    } else {
                        value = Common.localStorage.getItem("sse-settings-coauthmode");
                        if (value===null) {
                            value = (this.editorConfig.coEditing && this.editorConfig.coEditing.mode!==undefined) ? (this.editorConfig.coEditing.mode==='strict' ? 0 : 1) : null;
                            if (value===null && !Common.localStorage.itemExists("sse-settings-autosave") &&
                                this.appOptions.customization && this.appOptions.customization.autosave===false) {
                                value = 0; // use customization.autosave only when de-settings-coauthmode and de-settings-autosave are null
                            }
                        }
                    }
                    fastCoauth = (value===null || parseInt(value) == 1);
                } else if (!this.appOptions.isEdit && this.appOptions.isRestrictedEdit) {
                    fastCoauth = true;
                } else {
                    fastCoauth = false;
                    autosave = 0;
                }

                if (this.appOptions.isEdit && this.appOptions.canAutosave) {
                    value = Common.localStorage.getItem("sse-settings-autosave");
                    if (value === null && this.appOptions.customization && this.appOptions.customization.autosave === false)
                        value = 0;
                    autosave = (!fastCoauth && value !== null) ? parseInt(value) : (this.appOptions.canCoAuthoring ? 1 : 0);
                }

                Common.Utils.InternalSettings.set("sse-settings-coauthmode", fastCoauth);
                Common.Utils.InternalSettings.set("sse-settings-autosave", autosave);
            },

            applyModeCommonElements: function() {
                window.editor_elements_prepared = true;

                var app             = this.getApplication(),
                    viewport        = app.getController('Viewport').getView('Viewport'),
                    statusbarView   = app.getController('Statusbar').getView('Statusbar');

                if (this.headerView) {
                    this.headerView.setVisible(!this.appOptions.isEditMailMerge && !this.appOptions.isDesktopApp && !this.appOptions.isEditDiagram);
                }

                viewport && viewport.setMode(this.appOptions, true);
                statusbarView && statusbarView.setMode(this.appOptions);
//                this.getStatusInfo().setDisabled(false);
//                this.getCellInfo().setMode(this.appOptions);
                app.getController('Toolbar').setMode(this.appOptions);
                app.getController('DocumentHolder').setMode(this.appOptions);

                if (this.appOptions.isEditMailMerge || this.appOptions.isEditDiagram) {
                    statusbarView.hide();
                    app.getController('LeftMenu').getView('LeftMenu').hide();

                    $(window)
                        .mouseup(function(e){
                            Common.Gateway.internalMessage('processMouse', {event: 'mouse:up'});
                        })
                        .mousemove($.proxy(function(e){
                            if (this.isDiagramDrag) {
                                Common.Gateway.internalMessage('processMouse', {event: 'mouse:move', pagex: e.pageX*Common.Utils.zoom(), pagey: e.pageY*Common.Utils.zoom()});
                            }
                        },this));
                }

                if (!this.appOptions.isEditMailMerge && !this.appOptions.isEditDiagram) {
                    this.api.asc_registerCallback('asc_onSendThemeColors', _.bind(this.onSendThemeColors, this));
                    this.api.asc_registerCallback('asc_onDownloadUrl',     _.bind(this.onDownloadUrl, this));
                    this.api.asc_registerCallback('asc_onDocumentModifiedChanged', _.bind(this.onDocumentModifiedChanged, this));

                    var printController = app.getController('Print');
                    printController && this.api && printController.setApi(this.api);

                }

                var celleditorController = this.getApplication().getController('CellEditor');
                celleditorController && celleditorController.setApi(this.api).setMode(this.appOptions);
            },

            applyModeEditorElements: function(prevmode) {
                /** coauthoring begin **/
                var commentsController  = this.getApplication().getController('Common.Controllers.Comments');
                if (commentsController) {
                    commentsController.setMode(this.appOptions);
                    commentsController.setConfig({
                            config      : this.editorConfig,
                            sdkviewname : '#ws-canvas-outer',
                            hintmode    : true},
                        this.api);
                }
                /** coauthoring end **/
                var me = this,
                    application         = this.getApplication(),
                    reviewController    = application.getController('Common.Controllers.ReviewChanges');
                reviewController.setMode(me.appOptions).setConfig({config: me.editorConfig}, me.api).loadDocument({doc:me.appOptions.spreadsheet});

                var value = Common.localStorage.getItem('sse-settings-unit');
                value = (value!==null) ? parseInt(value) : (me.appOptions.customization && me.appOptions.customization.unit ? Common.Utils.Metric.c_MetricUnits[me.appOptions.customization.unit.toLocaleLowerCase()] : Common.Utils.Metric.getDefaultMetric());
                (value===undefined) && (value = Common.Utils.Metric.getDefaultMetric());
                Common.Utils.Metric.setCurrentMetric(value);
                Common.Utils.InternalSettings.set("sse-settings-unit", value);

                if (this.appOptions.isEdit || this.appOptions.isRestrictedEdit) { // set api events for toolbar in the Restricted Editing mode
                    var toolbarController   = application.getController('Toolbar');
                    toolbarController   && toolbarController.setApi(me.api);

                    if (!this.appOptions.isEdit) return;

                    var statusbarController = application.getController('Statusbar'),
                        rightmenuController = application.getController('RightMenu'),
                        fontsControllers    = application.getController('Common.Controllers.Fonts');

                    fontsControllers    && fontsControllers.setApi(me.api);
//                    statusbarController && statusbarController.setApi(me.api);
                    rightmenuController && rightmenuController.setApi(me.api);

                    if (me.appOptions.canProtect)
                        application.getController('Common.Controllers.Protection').setMode(me.appOptions).setConfig({config: me.editorConfig}, me.api);

                    if (statusbarController) {
                        statusbarController.getView('Statusbar').changeViewMode(true);
                    }

                    if (!me.appOptions.isEditMailMerge && !me.appOptions.isEditDiagram && me.appOptions.canFeaturePivot)
                        application.getController('PivotTable').setMode(me.appOptions);

                    var viewport = this.getApplication().getController('Viewport').getView('Viewport');
                    viewport.applyEditorMode();
                    rightmenuController.getView('RightMenu').setMode(me.appOptions).setApi(me.api);

                    this.toolbarView = toolbarController.getView('Toolbar');

                    if (!me.appOptions.isEditMailMerge && !me.appOptions.isEditDiagram) {
                        var options = {};
                        JSON.parse(Common.localStorage.getItem('sse-hidden-formula')) && (options.formula = true);
                        application.getController('Toolbar').hideElements(options);
                    } else
                        rightmenuController.getView('RightMenu').hide();

                    /** coauthoring begin **/
                    me.api.asc_registerCallback('asc_onAuthParticipantsChanged', _.bind(me.onAuthParticipantsChanged, me));
                    me.api.asc_registerCallback('asc_onParticipantsChanged',     _.bind(me.onAuthParticipantsChanged, me));
<<<<<<< HEAD
                    me.api.asc_registerCallback('asc_onConnectionStateChanged',  _.bind(me.onUserConnection, me));
=======
                    me.api.asc_registerCallback('asc_onConvertEquationToMath',   _.bind(me.onConvertEquationToMath, me));
>>>>>>> d3ef5bd6
                    /** coauthoring end **/
                    if (me.appOptions.isEditDiagram)
                        me.api.asc_registerCallback('asc_onSelectionChanged',        _.bind(me.onSelectionChanged, me));

                    me.api.asc_setFilteringMode && me.api.asc_setFilteringMode(me.appOptions.canModifyFilter);

                    if (me.stackLongActions.exist({id: ApplyEditRights, type: Asc.c_oAscAsyncActionType['BlockInteraction']})) {
                        me.onLongActionEnd(Asc.c_oAscAsyncActionType['BlockInteraction'], ApplyEditRights);
                    } else if (!this._isDocReady) {
                        Common.NotificationCenter.trigger('app:face', this.appOptions);

                        me.hidePreloader();
                        me.onLongActionBegin(Asc.c_oAscAsyncActionType['BlockInteraction'], LoadingDocument);
                    }

                    // Message on window close
                    window.onbeforeunload = _.bind(me.onBeforeUnload, me);
                    window.onunload = _.bind(me.onUnload, me);
                }
            },

            onExternalMessage: function(msg) {
                if (msg && msg.msg) {
                    msg.msg = (msg.msg).toString();
                    this.showTips([msg.msg.charAt(0).toUpperCase() + msg.msg.substring(1)]);

                    Common.component.Analytics.trackEvent('External Error');
                }
            },

            onError: function(id, level, errData) {
                if (id == Asc.c_oAscError.ID.LoadingScriptError) {
                    this.showTips([this.scriptLoadError]);
                    this.tooltip && this.tooltip.getBSTip().$tip.css('z-index', 10000);
                    return;
                }

                this.hidePreloader();
                this.onLongActionEnd(Asc.c_oAscAsyncActionType.BlockInteraction, LoadingDocument);

                var config = {closable: true};

                switch (id) {
                    case Asc.c_oAscError.ID.Unknown:
                        config.msg = this.unknownErrorText;
                        break;

                    case Asc.c_oAscError.ID.ConvertationTimeout:
                        config.msg = this.convertationTimeoutText;
                        break;

                    case Asc.c_oAscError.ID.ConvertationOpenError:
                        config.msg = this.openErrorText;
                        break;

                    case Asc.c_oAscError.ID.ConvertationSaveError:
                        config.msg = (this.appOptions.isDesktopApp && this.appOptions.isOffline) ? this.saveErrorTextDesktop : this.saveErrorText;
                        break;

                    case Asc.c_oAscError.ID.DownloadError:
                        config.msg = this.downloadErrorText;
                        break;

                    case Asc.c_oAscError.ID.UplImageSize:
                        config.msg = this.uploadImageSizeMessage;
                        break;

                    case Asc.c_oAscError.ID.UplImageExt:
                        config.msg = this.uploadImageExtMessage;
                        break;

                    case Asc.c_oAscError.ID.UplImageFileCount:
                        config.msg = this.uploadImageFileCountMessage;
                        break;

                    case Asc.c_oAscError.ID.PastInMergeAreaError:
                        config.msg = this.pastInMergeAreaError;
                        break;

                    case Asc.c_oAscError.ID.FrmlWrongCountParentheses:
                        config.msg = this.errorWrongBracketsCount;
                        break;

                    case Asc.c_oAscError.ID.FrmlWrongOperator:
                        config.msg = this.errorWrongOperator;
                        break;

                    case Asc.c_oAscError.ID.FrmlWrongMaxArgument:
                        config.msg = this.errorCountArgExceed;
                        break;

                    case Asc.c_oAscError.ID.FrmlWrongCountArgument:
                        config.msg = this.errorCountArg;
                        break;

                    case Asc.c_oAscError.ID.FrmlWrongFunctionName:
                        config.msg = this.errorFormulaName;
                        break;

                    case Asc.c_oAscError.ID.FrmlAnotherParsingError:
                        config.msg = this.errorFormulaParsing;
                        break;

                    case Asc.c_oAscError.ID.FrmlWrongArgumentRange:
                        config.msg = this.errorArgsRange;
                        break;

                    case Asc.c_oAscError.ID.FrmlOperandExpected:
                        config.msg = this.errorOperandExpected;
                        break;

                    case Asc.c_oAscError.ID.FrmlWrongReferences:
                        config.msg = this.errorFrmlWrongReferences;
                        break;

                    case Asc.c_oAscError.ID.UnexpectedGuid:
                        config.msg = this.errorUnexpectedGuid;
                        break;

                    case Asc.c_oAscError.ID.Database:
                        config.msg = this.errorDatabaseConnection;
                        break;

                    case Asc.c_oAscError.ID.FileRequest:
                        config.msg = this.errorFileRequest;
                        break;

                    case Asc.c_oAscError.ID.FileVKey:
                        config.msg = this.errorFileVKey;
                        break;

                    case Asc.c_oAscError.ID.StockChartError:
                        config.msg = this.errorStockChart;
                        break;

                    case Asc.c_oAscError.ID.MaxDataSeriesError:
                        config.msg = this.getApplication().getController('Toolbar').errorMaxRows;
                        break;

                    case Asc.c_oAscError.ID.ComboSeriesError:
                        config.msg = this.getApplication().getController('Toolbar').errorComboSeries;
                        break;

                    case Asc.c_oAscError.ID.DataRangeError:
                        config.msg = this.errorDataRange;
                        break;

                    case Asc.c_oAscError.ID.MaxDataPointsError:
                        config.msg = this.errorMaxPoints;
                        break;

                    case Asc.c_oAscError.ID.VKeyEncrypt:
                        config.msg = this.errorToken;
                        break;

                    case Asc.c_oAscError.ID.KeyExpire:
                        config.msg = this.errorTokenExpire;
                        break;

                    case Asc.c_oAscError.ID.UserCountExceed:
                        config.msg = this.errorUsersExceed;
                        break;

                    case Asc.c_oAscError.ID.CannotMoveRange:
                        config.msg = this.errorMoveRange;
                        break;

                    case Asc.c_oAscError.ID.UplImageUrl:
                        config.msg = this.errorBadImageUrl;
                        break;

                    case Asc.c_oAscError.ID.CoAuthoringDisconnect:
                        config.msg = this.errorViewerDisconnect;
                        break;

                    case Asc.c_oAscError.ID.ConvertationPassword:
                        config.msg = this.errorFilePassProtect;
                        break;

                    case Asc.c_oAscError.ID.AutoFilterDataRangeError:
                        config.msg = this.errorAutoFilterDataRange;
                        break;

                    case Asc.c_oAscError.ID.AutoFilterChangeFormatTableError:
                        config.msg = this.errorAutoFilterChangeFormatTable;
                        break;

                    case Asc.c_oAscError.ID.AutoFilterChangeError:
                        config.msg = this.errorAutoFilterChange;
                        break;

                    case Asc.c_oAscError.ID.AutoFilterMoveToHiddenRangeError:
                        config.msg = this.errorAutoFilterHiddenRange;
                        break;

                    case Asc.c_oAscError.ID.CannotFillRange:
                        config.msg = this.errorFillRange;
                        break;

                    case Asc.c_oAscError.ID.UserDrop:
                        if (this._state.lostEditingRights) {
                            this._state.lostEditingRights = false;
                            return;
                        }
                        this._state.lostEditingRights = true;
                        config.msg = this.errorUserDrop;
                        Common.NotificationCenter.trigger('collaboration:sharingdeny');
                        break;

                    case Asc.c_oAscError.ID.InvalidReferenceOrName:
                        config.msg = this.errorInvalidRef;
                        break;

                    case Asc.c_oAscError.ID.LockCreateDefName:
                        config.msg = this.errorCreateDefName;
                        break;

                    case Asc.c_oAscError.ID.PasteMaxRangeError:
                        config.msg = this.errorPasteMaxRange;
                        break;

                    case Asc.c_oAscError.ID.LockedAllError:
                        config.msg = this.errorLockedAll;
                        break;

                    case Asc.c_oAscError.ID.Warning:
                        config.msg = this.errorConnectToServer;
                        config.closable = false;
                        break;

                    case Asc.c_oAscError.ID.LockedWorksheetRename:
                        config.msg = this.errorLockedWorksheetRename;
                        break;
                    
                    case Asc.c_oAscError.ID.OpenWarning:
                        config.msg = this.errorOpenWarning;
                        break;

                    case Asc.c_oAscError.ID.CopyMultiselectAreaError:
                        config.msg = this.errorCopyMultiselectArea;
                        break;

                    case Asc.c_oAscError.ID.PrintMaxPagesCount:
                        config.msg = this.errorPrintMaxPagesCount;
                        break;

                    case Asc.c_oAscError.ID.SessionAbsolute:
                        config.msg = this.errorSessionAbsolute;
                        break;

                    case Asc.c_oAscError.ID.SessionIdle:
                        config.msg = this.errorSessionIdle;
                        break;

                    case Asc.c_oAscError.ID.SessionToken:
                        config.msg = this.errorSessionToken;
                        break;

                    case Asc.c_oAscError.ID.AccessDeny:
                        config.msg = this.errorAccessDeny;
                        break;

                    case Asc.c_oAscError.ID.LockedCellPivot:
                        config.msg = this.errorLockedCellPivot;
                        break;

                    case Asc.c_oAscError.ID.PivotLabledColumns:
                        config.msg = this.errorLabledColumnsPivot;
                        break;

                    case Asc.c_oAscError.ID.PivotOverlap:
                        config.msg = this.errorPivotOverlap;
                        break;

                    case Asc.c_oAscError.ID.ForceSaveButton:
                    case Asc.c_oAscError.ID.ForceSaveTimeout:
                        config.msg = this.errorForceSave;
                        config.maxwidth = 600;
                        break;

                    case Asc.c_oAscError.ID.DataEncrypted:
                        config.msg = this.errorDataEncrypted;
                        break;

                    case Asc.c_oAscError.ID.EditingError:
                        config.msg = (this.appOptions.isDesktopApp && this.appOptions.isOffline) ? this.errorEditingSaveas : this.errorEditingDownloadas;
                        break;

                    case Asc.c_oAscError.ID.CannotChangeFormulaArray:
                        config.msg = this.errorChangeArray;
                        break;

                    case Asc.c_oAscError.ID.MultiCellsInTablesFormulaArray:
                        config.msg = this.errorMultiCellFormula;
                        break;

                    case Asc.c_oAscError.ID.MailToClientMissing:
                        config.msg = this.errorEmailClient;
                        break;

                    case Asc.c_oAscError.ID.NoDataToParse:
                        config.msg = this.errorNoDataToParse;
                        break;

                    case Asc.c_oAscError.ID.CannotUngroupError:
                        config.msg = this.errorCannotUngroup;
                        break;

                    case Asc.c_oAscError.ID.FrmlMaxTextLength:
                        config.msg = this.errorFrmlMaxTextLength;
                        break;

                    case Asc.c_oAscError.ID.FrmlMaxReference:
                        config.msg = this.errorFrmlMaxReference;
                        break;

                    case Asc.c_oAscError.ID.DataValidate:
                        var icon = errData ? errData.asc_getErrorStyle() : undefined;
                        if (icon!==undefined) {
                            config.iconCls = (icon==Asc.c_oAscEDataValidationErrorStyle.Stop) ? 'error' : ((icon==Asc.c_oAscEDataValidationErrorStyle.Information) ? 'info' : 'warn');
                        }
                        errData && errData.asc_getErrorTitle() && (config.title = Common.Utils.String.htmlEncode(errData.asc_getErrorTitle()));
                        config.buttons  = ['ok', 'cancel'];
                        config.msg = errData && errData.asc_getError() ? Common.Utils.String.htmlEncode(errData.asc_getError()) : this.errorDataValidate;
                        config.maxwidth = 600;
                        break;

                    case Asc.c_oAscError.ID.ConvertationOpenLimitError:
                        config.msg = this.errorFileSizeExceed;
                        break;

                    case Asc.c_oAscError.ID.UpdateVersion:
                        config.msg = this.errorUpdateVersionOnDisconnect;
                        config.maxwidth = 600;
                        break;

                    case Asc.c_oAscError.ID.FTChangeTableRangeError:
                        config.msg = this.errorFTChangeTableRangeError;
                        break;

                    case Asc.c_oAscError.ID.FTRangeIncludedOtherTables:
                        config.msg = this.errorFTRangeIncludedOtherTables;
                        break;

                    case  Asc.c_oAscError.ID.PasteSlicerError:
                        config.msg = this.errorPasteSlicerError;
                        break;

                    case Asc.c_oAscError.ID.RemoveDuplicates:
                        config.iconCls = 'info';
                        config.title = Common.UI.Window.prototype.textInformation;
                        config.buttons  = ['ok'];
                        config.msg = (errData.asc_getDuplicateValues()!==null && errData.asc_getUniqueValues()!==null) ? Common.Utils.String.format(this.errRemDuplicates, errData.asc_getDuplicateValues(), errData.asc_getUniqueValues()) : this.errNoDuplicates;
                        config.maxwidth = 600;
                        break;

                    case  Asc.c_oAscError.ID.FrmlMaxLength:
                        config.msg = this.errorFrmlMaxLength;
                        config.maxwidth = 600;
                        break;

                    case  Asc.c_oAscError.ID.MoveSlicerError:
                        config.msg = this.errorMoveSlicerError;
                        break;

                    case  Asc.c_oAscError.ID.LockedEditView:
                        config.msg = this.errorEditView;
                        break;

                    case  Asc.c_oAscError.ID.ChangeFilteredRangeError:
                        config.msg = this.errorChangeFilteredRange;
                        break;

                    case Asc.c_oAscError.ID.Password:
                        config.msg = this.errorSetPassword;
                        break;

                    case Asc.c_oAscError.ID.PivotGroup:
                        config.msg = this.errorPivotGroup;
                        break;

                    case Asc.c_oAscError.ID.PasteMultiSelectError:
                        config.msg = this.errorPasteMultiSelect;
                        break;

                    case Asc.c_oAscError.ID.PivotWithoutUnderlyingData:
                        config.msg = this.errorPivotWithoutUnderlying;
                        break;

                    default:
                        config.msg = (typeof id == 'string') ? id : this.errorDefaultMessage.replace('%1', id);
                        break;
                }


                if (level == Asc.c_oAscError.Level.Critical) {
                    Common.Gateway.reportError(id, config.msg);

                    config.title = this.criticalErrorTitle;
                    config.iconCls = 'error';
                    config.closable = false;

                    if (this.appOptions.canBackToFolder && !this.appOptions.isDesktopApp && typeof id !== 'string') {
                        config.msg += '<br><br>' + this.criticalErrorExtText;
                        config.callback = function(btn) {
                            if (btn == 'ok') {
                                Common.NotificationCenter.trigger('goback', true);
                            }
                        }
                    }
                    if (id == Asc.c_oAscError.ID.DataEncrypted) {
                        this.api.asc_coAuthoringDisconnect();
                        Common.NotificationCenter.trigger('api:disconnect');
                    }
                } else {
                    Common.Gateway.reportWarning(id, config.msg);

                    config.title    = config.title || this.notcriticalErrorTitle;
                    config.iconCls  = config.iconCls || 'warn';
                    config.buttons  = config.buttons || ['ok'];
                    config.callback = _.bind(function(btn){
                        if (id == Asc.c_oAscError.ID.Warning && btn == 'ok' && this.appOptions.canDownload) {
                            Common.UI.Menu.Manager.hideAll();
                            (this.appOptions.isDesktopApp && this.appOptions.isOffline) ? this.api.asc_DownloadAs() : this.getApplication().getController('LeftMenu').leftMenu.showMenu('file:saveas');
                        } else if (id == Asc.c_oAscError.ID.EditingError) {
                            this.disableEditing(true);
                            Common.NotificationCenter.trigger('api:disconnect', true); // enable download and print
                        } else if (id == Asc.c_oAscError.ID.DataValidate && btn !== 'ok') {
                            this.api.asc_closeCellEditor(true);
                        }
                        this._state.lostEditingRights = false;
                        this.onEditComplete();
                    }, this);
                }

                if (!Common.Utils.ModalWindow.isVisible() || $('.asc-window.modal.alert[data-value=' + id + ']').length<1)
                    setTimeout(function() {Common.UI.alert(config).$window.attr('data-value', id);}, 1);

                (id!==undefined) && Common.component.Analytics.trackEvent('Internal Error', id.toString());
            },

            onCoAuthoringDisconnect: function() {
                this.getApplication().getController('Viewport').getView('Viewport').setMode({isDisconnected:true});
                this.getApplication().getController('Viewport').getView('Common.Views.Header').setCanRename(false);
                this.appOptions.canRename = false;
                this._state.isDisconnected = true;
            },

            showTips: function(strings) {
                var me = this;
                if (!strings.length) return;
                if (typeof(strings)!='object') strings = [strings];

                function showNextTip() {
                    var str_tip = strings.shift();
                    if (str_tip) {
                        str_tip += '\n' + me.textCloseTip;
                        tooltip.setTitle(str_tip);
                        tooltip.show();
                    }
                }

                if (!this.tooltip) {
                    this.tooltip = new Common.UI.Tooltip({
                        owner: this.getApplication().getController('Toolbar').getView('Toolbar'),
                        hideonclick: true,
                        placement: 'bottom',
                        cls: 'main-info',
                        offset: 30
                    });
                }

                var tooltip = this.tooltip;
                tooltip.on('tooltip:hide', function(){
                    setTimeout(showNextTip, 300);
                });

                showNextTip();
            },

            updateWindowTitle: function(change, force) {
                if (this._state.isDocModified !== change || force) {
                    if (this.headerView) {
                        var title = this.defaultTitleText;

                        if (!_.isEmpty(this.headerView.getDocumentCaption()))
                            title = this.headerView.getDocumentCaption() + ' - ' + title;

                        if (change) {
                            clearTimeout(this._state.timerCaption);
                            if (!_.isUndefined(title)) {
                                title = '* ' + title;
                                this.headerView.setDocumentCaption(this.headerView.getDocumentCaption(), true);
                            }
                        } else {
                            if (this._state.fastCoauth && this._state.usersCount>1) {
                                var me = this;
                                this._state.timerCaption = setTimeout(function () {
                                    me.headerView.setDocumentCaption(me.headerView.getDocumentCaption(), false);
                                }, 500);
                            } else
                                this.headerView.setDocumentCaption(this.headerView.getDocumentCaption(), false);
                        }
                        if (window.document.title != title)
                            window.document.title = title;
                    }

                    this._isDocReady && (this._state.isDocModified !== change) && Common.Gateway.setDocumentModified(change);

                    this._state.isDocModified = change;
                }
            },

            onDocumentChanged: function() {
            },

            onDocumentModifiedChanged: function(change) {
                this.updateWindowTitle(change);
                if (this._state.isDocModified !== change) {
                    this._isDocReady && Common.Gateway.setDocumentModified(change);
                }
                
                if (this.toolbarView && this.toolbarView.btnCollabChanges && this.api) {
                    var isSyncButton = this.toolbarView.btnCollabChanges.cmpEl.hasClass('notify'),
                        forcesave = this.appOptions.forcesave,
                        cansave = this.api.asc_isDocumentCanSave(),
                        isDisabled = !cansave && !isSyncButton && !forcesave || this._state.isDisconnected || this._state.fastCoauth && this._state.usersCount>1 && !forcesave;
                        this.toolbarView.btnSave.setDisabled(isDisabled);
                }
            },

            onDocumentCanSaveChanged: function (isCanSave) {
                if (this.toolbarView && this.toolbarView.btnCollabChanges) {
                    var isSyncButton = this.toolbarView.btnCollabChanges.cmpEl.hasClass('notify'),
                        forcesave = this.appOptions.forcesave,
                        isDisabled = !isCanSave && !isSyncButton && !forcesave || this._state.isDisconnected || this._state.fastCoauth && this._state.usersCount>1 && !forcesave;
                    this.toolbarView.btnSave.setDisabled(isDisabled);
                }
            },

            onBeforeUnload: function() {
                Common.localStorage.save();

                var isEdit = this.permissions.edit !== false && this.editorConfig.mode !== 'view' && this.editorConfig.mode !== 'editdiagram' && this.editorConfig.mode !== 'editmerge';
                if (isEdit && this.api.asc_isDocumentModified()) {
                    var me = this;
                    this.api.asc_stopSaving();
                    this.continueSavingTimer = window.setTimeout(function() {
                        me.api.asc_continueSaving();
                    }, 500);

                    return this.leavePageText;
                }
            },

            onUnload: function() {
                if (this.continueSavingTimer) clearTimeout(this.continueSavingTimer);
            },

            hidePreloader: function() {
                var promise;
                if (!this._state.customizationDone) {
                    this._state.customizationDone = true;
                    if (this.appOptions.customization) {
                        if (this.appOptions.isDesktopApp)
                            this.appOptions.customization.about = false;
                        else if (!this.appOptions.canBrandingExt)
                            this.appOptions.customization.about = true;
                    }
                    Common.Utils.applyCustomization(this.appOptions.customization, mapCustomizationElements);
                    if (this.appOptions.canBrandingExt) {
                        Common.Utils.applyCustomization(this.appOptions.customization, mapCustomizationExtElements);
                        promise = this.getApplication().getController('Common.Controllers.Plugins').applyUICustomization();
                    }
                }
                
                this.stackLongActions.pop({id: InitApplication, type: Asc.c_oAscAsyncActionType.BlockInteraction});
                Common.NotificationCenter.trigger('layout:changed', 'main');

                (promise || (new Promise(function(resolve, reject) {
                    resolve();
                }))).then(function() {
                    $('#loading-mask').hide().remove();
                    Common.Controllers.Desktop.process('preloader:hide');
                });
            },

            onDownloadUrl: function(url) {
                if (this._state.isFromGatewayDownloadAs)
                    Common.Gateway.downloadAs(url);
                this._state.isFromGatewayDownloadAs = false;
            },

            onDownloadCancel: function() {
                this._state.isFromGatewayDownloadAs = false;
            },

            onUpdateVersion: function(callback) {
                var me = this;
                me.needToUpdateVersion = true;
                me.onLongActionEnd(Asc.c_oAscAsyncActionType['BlockInteraction'], LoadingDocument);
                Common.UI.error({
                    msg: this.errorUpdateVersion,
                    callback: function() {
                        _.defer(function() {
                            Common.Gateway.updateVersion();
                            if (callback) callback.call(me);
                            me.onLongActionBegin(Asc.c_oAscAsyncActionType['BlockInteraction'], LoadingDocument);
                        })
                    }
                });
            },

            onServerVersion: function(buildVersion) {
                if (this.changeServerVersion) return true;

                if (DocsAPI.DocEditor.version() !== buildVersion && !window.compareVersions) {
                    this.changeServerVersion = true;
                    Common.UI.warning({
                        title: this.titleServerVersion,
                        msg: this.errorServerVersion,
                        callback: function() {
                            _.defer(function() {
                                Common.Gateway.updateVersion();
                            })
                        }
                    });
                    return true;
                }
                return false;
            },

            onAdvancedOptions: function(type, advOptions, mode, formatOptions) {
                if (this._state.openDlg) return;

                var me = this;
                if (type == Asc.c_oAscAdvancedOptionsID.CSV) {
                    me._state.openDlg = new Common.Views.OpenDialog({
                        title: Common.Views.OpenDialog.prototype.txtTitle.replace('%1', 'CSV'),
                        closable: (mode==2), // if save settings
                        type: Common.Utils.importTextType.CSV,
                        preview: advOptions.asc_getData(),
                        codepages: advOptions.asc_getCodePages(),
                        settings: advOptions.asc_getRecommendedSettings(),
                        api: me.api,
                        handler: function (result, settings) {
                            me.isShowOpenDialog = false;
                            if (result == 'ok') {
                                if (me && me.api) {
                                    if (mode==2) {
                                        formatOptions && formatOptions.asc_setAdvancedOptions(settings.textOptions);
                                        me.api.asc_DownloadAs(formatOptions);
                                    } else
                                        me.api.asc_setAdvancedOptions(type, settings.textOptions);
                                    me.loadMask && me.loadMask.show();
                                }
                            }
                            me._state.openDlg = null;
                        }
                    });
                } else if (type == Asc.c_oAscAdvancedOptionsID.DRM) {
                    me._state.openDlg = new Common.Views.OpenDialog({
                        title: Common.Views.OpenDialog.prototype.txtTitleProtected,
                        closeFile: me.appOptions.canRequestClose,
                        type: Common.Utils.importTextType.DRM,
                        warning: !(me.appOptions.isDesktopApp && me.appOptions.isOffline) && (typeof advOptions == 'string'),
                        warningMsg: advOptions,
                        validatePwd: !!me._state.isDRM,
                        handler: function (result, value) {
                            me.isShowOpenDialog = false;
                            if (result == 'ok') {
                                if (me && me.api) {
                                    me.api.asc_setAdvancedOptions(type, value.drmOptions);
                                    me.loadMask && me.loadMask.show();
                                }
                            } else {
                                Common.Gateway.requestClose();
                                Common.Controllers.Desktop.requestClose();
                            }
                            me._state.openDlg = null;
                        }
                    });
                    me._state.isDRM = true;
                }
                if (me._state.openDlg) {
                    this.isShowOpenDialog = true;
                    this.loadMask && this.loadMask.hide();
                    this.onLongActionEnd(Asc.c_oAscAsyncActionType.BlockInteraction, LoadingDocument);
                    me._state.openDlg.show();
                }
            },

            onActiveSheetChanged: function(index) {
                if (!this.appOptions.isEditMailMerge && !this.appOptions.isEditDiagram && window.editor_elements_prepared) {
                    this.application.getController('Statusbar').selectTab(index);

                    if (this.appOptions.canViewComments && !this.dontCloseDummyComment) {
                        Common.NotificationCenter.trigger('comments:updatefilter', ['doc', 'sheet' + this.api.asc_getWorksheetId(index)], false ); //  hide popover
                    }
                }
            },

            onConfirmAction: function(id, apiCallback) {
                var me = this;
                if (id == Asc.c_oAscConfirm.ConfirmReplaceRange || id == Asc.c_oAscConfirm.ConfirmReplaceFormulaInTable) {
                    Common.UI.warning({
                        title: this.notcriticalErrorTitle,
                        msg: id == Asc.c_oAscConfirm.ConfirmReplaceRange ? this.confirmMoveCellRange : this.confirmReplaceFormulaInTable,
                        buttons: ['yes', 'no'],
                        primary: 'yes',
                        callback: _.bind(function(btn) {
                            if (apiCallback)  {
                                apiCallback(btn === 'yes');
                            }
                            if (btn == 'yes') {
                                me.onEditComplete(me.application.getController('DocumentHolder').getView('DocumentHolder'));
                            }
                        }, this)
                    });
                } else if (id == Asc.c_oAscConfirm.ConfirmPutMergeRange) {
                    Common.UI.warning({
                        closable: false,
                        title: this.notcriticalErrorTitle,
                        msg: this.confirmPutMergeRange,
                        buttons: ['ok'],
                        primary: 'ok',
                        callback: _.bind(function(btn) {
                            if (apiCallback)  {
                                apiCallback();
                            }
                            me.onEditComplete(me.application.getController('DocumentHolder').getView('DocumentHolder'));
                        }, this)
                    });
                }
            },

            initNames: function() {
                this.shapeGroupNames = [
                    this.txtBasicShapes,
                    this.txtFiguredArrows,
                    this.txtMath,
                    this.txtCharts,
                    this.txtStarsRibbons,
                    this.txtCallouts,
                    this.txtButtons,
                    this.txtRectangles,
                    this.txtLines
                ];
            },

            fillAutoShapes: function(groupNames, shapes){
                if (_.isEmpty(shapes) || _.isEmpty(groupNames) || shapes.length != groupNames.length)
                    return;

                var me = this,
                    shapegrouparray = [],
                    shapeStore = this.getCollection('ShapeGroups');

                shapeStore.reset();

                _.each(groupNames, function(groupName, index){
                    var store = new Backbone.Collection([], {
                        model: SSE.Models.ShapeModel
                    }),
                        arr = [];

                    var cols = (shapes[index].length) > 18 ? 7 : 6,
                        height = Math.ceil(shapes[index].length/cols) * 35 + 3,
                        width = 30 * cols;

                    _.each(shapes[index], function(shape, idx){
                        arr.push({
                            data     : {shapeType: shape.Type},
                            tip      : me['txtShape_' + shape.Type] || (me.textShape + ' ' + (idx+1)),
                            allowSelected : true,
                            selected: false
                        });
                    });
                    store.add(arr);
                    shapegrouparray.push({
                        groupName   : me.shapeGroupNames[index],
                        groupStore  : store,
                        groupWidth  : width,
                        groupHeight : height
                    });
                });

                shapeStore.add(shapegrouparray);

                setTimeout(function(){
                    me.getApplication().getController('Toolbar').onApiAutoShapes();
                }, 50);
            },

            fillTextArt: function(shapes){
                var arr = [],
                    artStore = this.getCollection('Common.Collections.TextArt');

                if (!shapes && artStore.length>0) {// shapes == undefined when update textart collection (from asc_onSendThemeColors)
                    shapes = this.api.asc_getTextArtPreviews();
                }
                if (_.isEmpty(shapes)) return;

                _.each(shapes, function(shape, index){
                    arr.push({
                        imageUrl : shape,
                        data     : index,
                        allowSelected : true,
                        selected: false
                    });
                });
                artStore.reset(arr);
            },

            fillCondFormatIcons: function(icons){
                if (_.isEmpty(icons)) return;

                var arr = [],
                    store = this.getCollection('ConditionalFormatIcons');
                _.each(icons, function(icon, index){
                    arr.push({
                        icon : icon,
                        index  : index
                    });
                });
                store.reset(arr);
            },

            fillCondFormatIconsPresets: function(iconSets){
                if (_.isEmpty(iconSets)) return;

                var arr = [],
                    store = this.getCollection('ConditionalFormatIconsPresets');
                _.each(iconSets, function(iconSet, index){
                    arr.push({
                        icons : iconSet,
                        data  : index
                    });
                });
                store.reset(arr);
            },

            updateThemeColors: function() {
                var me = this;
                setTimeout(function(){
                    me.getApplication().getController('RightMenu').UpdateThemeColors();
                }, 50);

                setTimeout(function(){
                    me.getApplication().getController('Toolbar').updateThemeColors();
                }, 50);

                setTimeout(function(){
                    me.getApplication().getController('Statusbar').updateThemeColors();
                }, 50);
            },

            onSendThemeColors: function(colors, standart_colors) {
                Common.Utils.ThemeColor.setColors(colors, standart_colors);
                if (window.styles_loaded && !this.appOptions.isEditMailMerge && !this.appOptions.isEditDiagram) {
                    this.updateThemeColors();
                    var me = this;
                    setTimeout(function(){
                        me.fillTextArt();
                    }, 1);
                }
            },

            loadLanguages: function(apiLangs) {
                this.languages = apiLangs;
                window.styles_loaded && this.setLanguages();
            },

            setLanguages: function() {
                this.getApplication().getController('Spellcheck').setLanguages(this.languages);
            },

            onInternalCommand: function(data) {
                if (data) {
                    switch (data.command) {
                    case 'setChartData':    this.setChartData(data.data); break;
                    case 'getChartData':    this.getChartData(); break;
                    case 'clearChartData':  this.clearChartData(); break;
                    case 'setMergeData':    this.setMergeData(data.data); break;
                    case 'getMergeData':    this.getMergeData(); break;
                    case 'setAppDisabled':
                        if (this.isAppDisabled===undefined && !data.data) { // first editor opening
                            Common.NotificationCenter.trigger('layout:changed', 'main');
                            this.loadMask && this.loadMask.isVisible() && this.loadMask.updatePosition();
                        }
                        this.isAppDisabled = data.data;
                        break;
                    case 'queryClose':
                        if (!Common.Utils.ModalWindow.isVisible()) {
                            this.isFrameClosed = true;
                            this.api.asc_closeCellEditor();
                            Common.UI.Menu.Manager.hideAll();
                            Common.Gateway.internalMessage('canClose', {mr:data.data.mr, answer: true});
                        } else
                            Common.Gateway.internalMessage('canClose', {answer: false});
                        break;
                    case 'window:drag':
                        this.isDiagramDrag = data.data;
                        break;
                    case 'processmouse':
                        this.onProcessMouse(data.data);
                        break;
                    case 'theme:change':
                        document.documentElement.className =
                            document.documentElement.className.replace(/theme-\w+\s?/, data.data);
                        this.api.asc_setSkin(data.data == "theme-dark" ? 'flatDark' : "flat");
                        break;
                    }
                }
            },

            setChartData: function(chart) {
                if (typeof chart === 'object' && this.api) {
                    this.api.asc_addChartDrawingObject(chart);
                    this.isFrameClosed = false;
                }
            },

            getChartData: function() {
                if (this.api) {
                    var chartData = this.api.asc_getWordChartObject();

                    if (typeof chartData === 'object') {
                        Common.Gateway.internalMessage('chartData', {
                            data: chartData
                        });
                    }
                }
            },

            clearChartData: function() {
                this.api && this.api.asc_closeCellEditor();
            },

            setMergeData: function(merge) {
                if (typeof merge === 'object' && this.api) {
                    this.api.asc_setData(merge);
                    this.isFrameClosed = false;
                }
            },

            getMergeData: function() {
                if (this.api) {
                    var mergeData = this.api.asc_getData();

                    if (typeof mergeData === 'object') {
                        Common.Gateway.internalMessage('mergeData', {
                            data: mergeData
                        });
                    }
                }
            },

            unitsChanged: function(m) {
                var value = Common.localStorage.getItem("sse-settings-unit");
                value = (value!==null) ? parseInt(value) : Common.Utils.Metric.getDefaultMetric();
                Common.Utils.Metric.setCurrentMetric(value);
                Common.Utils.InternalSettings.set("sse-settings-unit", value);
                if (this.appOptions.isEdit) {
                    this.getApplication().getController('RightMenu').updateMetricUnit();
                    this.getApplication().getController('Toolbar').getView('Toolbar').updateMetricUnit();
                }
                this.getApplication().getController('Print').getView('MainSettingsPrint').updateMetricUnit();
            },

            _compareActionStrong: function(obj1, obj2){
                return obj1.id === obj2.id && obj1.type === obj2.type;
            },

            _compareActionWeak: function(obj1, obj2){
                return obj1.type === obj2.type;
            },

            onContextMenu: function(event){
                var canCopyAttr = event.target.getAttribute('data-can-copy'),
                    isInputEl   = (event.target instanceof HTMLInputElement) || (event.target instanceof HTMLTextAreaElement);

                if ((isInputEl && canCopyAttr === 'false') ||
                   (!isInputEl && canCopyAttr !== 'true')) {
                    event.stopPropagation();
                    event.preventDefault();
                    return false;
                }
            },

            onNamedRangeLocked: function() {
                if ($('.asc-window.modal.alert:visible').length < 1) {
                    Common.UI.alert({
                        msg: this.errorCreateDefName,
                        title: this.notcriticalErrorTitle,
                        iconCls: 'warn',
                        buttons: ['ok'],
                        callback: _.bind(function(btn){
                            this.onEditComplete();
                        }, this)
                    });
                }
            },

            onTryUndoInFastCollaborative: function() {
                var val = window.localStorage.getItem("sse-hide-try-undoredo");
                if (!(val && parseInt(val) == 1))
                    Common.UI.info({
                        width: 500,
                        msg: this.appOptions.canChangeCoAuthoring ? this.textTryUndoRedo : this.textTryUndoRedoWarn,
                        iconCls: 'info',
                        buttons: this.appOptions.canChangeCoAuthoring ? ['custom', 'cancel'] : ['ok'],
                        primary: this.appOptions.canChangeCoAuthoring ? 'custom' : 'ok',
                        customButtonText: this.textStrict,
                        dontshow: true,
                        callback: _.bind(function(btn, dontshow){
                            if (dontshow) window.localStorage.setItem("sse-hide-try-undoredo", 1);
                            if (btn == 'custom') {
                                Common.localStorage.setItem("sse-settings-coauthmode", 0);
                                this.api.asc_SetFastCollaborative(false);
                                Common.Utils.InternalSettings.set("sse-settings-coauthmode", false);
                                this.getApplication().getController('Common.Controllers.ReviewChanges').applySettings();
                                this._state.fastCoauth = false;
                            }
                            this.onEditComplete();
                        }, this)
                    });
            },

            onAuthParticipantsChanged: function(users) {
                var length = 0;
                _.each(users, function(item){
                    if (!item.asc_getView())
                        length++;
                });
                this._state.usersCount = length;
            },

            onUserConnection: function(change){
                if (change && this.appOptions.user.guest && this.appOptions.canRenameAnonymous && (change.asc_getIdOriginal() == this.appOptions.user.id)) { // change name of the current user
                    var name = change.asc_getUserName();
                    if (name && name !== AscCommon.UserInfoParser.getCurrentName() ) {
                        this._renameDialog && this._renameDialog.close();
                        AscCommon.UserInfoParser.setCurrentName(name);
                        this.headerView.setUserName(AscCommon.UserInfoParser.getParsedName(name));

                        var idx1 = name.lastIndexOf('('),
                            idx2 = name.lastIndexOf(')'),
                            str = (idx1>0) && (idx1<idx2) ? name.substring(0, idx1-1) : '';
                        if (Common.localStorage.getItem("guest-username")!==null) {
                            Common.localStorage.setItem("guest-username", str);
                        }
                        Common.Utils.InternalSettings.set("guest-username", str);
                    }
                }
            },

            applySettings: function() {
                if (this.appOptions.isEdit && !this.appOptions.isOffline && this.appOptions.canCoAuthoring) {
                    var value = Common.localStorage.getItem("sse-settings-coauthmode"),
                        oldval = this._state.fastCoauth;
                    this._state.fastCoauth = (value===null || parseInt(value) == 1);
                    if (this._state.fastCoauth && !oldval)
                        this.toolbarView.synchronizeChanges();
                }
                if (this.appOptions.canForcesave) {
                    this.appOptions.forcesave = Common.localStorage.getBool("sse-settings-forcesave", this.appOptions.canForcesave);
                    Common.Utils.InternalSettings.set("sse-settings-forcesave", this.appOptions.forcesave);
                    this.api.asc_setIsForceSaveOnUserSave(this.appOptions.forcesave);
                }
            },

            onDocumentName: function(name) {
                this.headerView.setDocumentCaption(name);
                this.updateWindowTitle(this.api.asc_isDocumentModified(), true);
            },

            onMeta: function(meta) {
                var app = this.getApplication(),
                    filemenu = app.getController('LeftMenu').getView('LeftMenu').getMenu('file');
                app.getController('Viewport').getView('Common.Views.Header').setDocumentCaption(meta.title);
                this.updateWindowTitle(this.api.asc_isDocumentModified(), true);
                this.appOptions.spreadsheet.title = meta.title;
                filemenu.loadDocument({doc:this.appOptions.spreadsheet});
                filemenu.panels && filemenu.panels['info'] && filemenu.panels['info'].updateInfo(this.appOptions.spreadsheet);
                app.getController('Common.Controllers.ReviewChanges').loadDocument({doc:this.appOptions.spreadsheet});
                Common.Gateway.metaChange(meta);

                if (this.appOptions.wopi) {
                    var idx = meta.title.lastIndexOf('.');
                    Common.Gateway.requestRename(idx>0 ? meta.title.substring(0, idx) : meta.title);
                }
            },

            onPrint: function() {
                if (!this.appOptions.canPrint || Common.Utils.ModalWindow.isVisible()) return;
                Common.NotificationCenter.trigger('print', this);
            },

            onPrintUrl: function(url) {
                if (this.iframePrint) {
                    this.iframePrint.parentNode.removeChild(this.iframePrint);
                    this.iframePrint = null;
                }
                if (!this.iframePrint) {
                    var me = this;
                    this.iframePrint = document.createElement("iframe");
                    this.iframePrint.id = "id-print-frame";
                    this.iframePrint.style.display = 'none';
                    this.iframePrint.style.visibility = "hidden";
                    this.iframePrint.style.position = "fixed";
                    this.iframePrint.style.right = "0";
                    this.iframePrint.style.bottom = "0";
                    document.body.appendChild(this.iframePrint);
                    this.iframePrint.onload = function() {
                        try {
                        me.iframePrint.contentWindow.focus();
                        me.iframePrint.contentWindow.print();
                        me.iframePrint.contentWindow.blur();
                        window.focus();
                        } catch (e) {
                            var opts = new Asc.asc_CDownloadOptions(Asc.c_oAscFileType.PDF);
                            opts.asc_setAdvancedOptions(me.getApplication().getController('Print').getPrintParams());
                            me.api.asc_DownloadAs(opts);
                        }
                    };
                }
                if (url) this.iframePrint.src = url;
            },

            warningDocumentIsLocked: function() {
                var me = this;
                Common.Utils.warningDocumentIsLocked({
                    disablefunc: function (disable) {
                        me.disableEditing(disable, true);
                }});
            },

            onRunAutostartMacroses: function() {
                var me = this,
                    enable = !this.editorConfig.customization || (this.editorConfig.customization.macros!==false);
                if (enable) {
                    var value = Common.Utils.InternalSettings.get("sse-macros-mode");
                    if (value==1)
                        this.api.asc_runAutostartMacroses();
                    else if (value === 0) {
                        Common.UI.warning({
                            msg: this.textHasMacros + '<br>',
                            buttons: ['yes', 'no'],
                            primary: 'yes',
                            dontshow: true,
                            textDontShow: this.textRemember,
                            callback: function(btn, dontshow){
                                if (dontshow) {
                                    Common.Utils.InternalSettings.set("sse-macros-mode", (btn == 'yes') ? 1 : 2);
                                    Common.localStorage.setItem("sse-macros-mode", (btn == 'yes') ? 1 : 2);
                                }
                                if (btn == 'yes') {
                                    setTimeout(function() {
                                        me.api.asc_runAutostartMacroses();
                                    }, 1);
                                }
                            }
                        });
                    }
                }
            },

<<<<<<< HEAD
            loadAutoCorrectSettings: function() {
                // autocorrection
                var me = this;
                var value = Common.localStorage.getItem("sse-settings-math-correct-add");
                Common.Utils.InternalSettings.set("sse-settings-math-correct-add", value);
                var arrAdd = value ? JSON.parse(value) : [];
                value = Common.localStorage.getItem("sse-settings-math-correct-rem");
                Common.Utils.InternalSettings.set("sse-settings-math-correct-rem", value);
                var arrRem = value ? JSON.parse(value) : [];
                value = Common.localStorage.getBool("sse-settings-math-correct-replace-type", true); // replace on type
                Common.Utils.InternalSettings.set("sse-settings-math-correct-replace-type", value);
                me.api.asc_refreshOnStartAutoCorrectMathSymbols(arrRem, arrAdd, value);

                value = Common.localStorage.getItem("sse-settings-rec-functions-add");
                Common.Utils.InternalSettings.set("sse-settings-rec-functions-add", value);
                arrAdd = value ? JSON.parse(value) : [];
                value = Common.localStorage.getItem("sse-settings-rec-functions-rem");
                Common.Utils.InternalSettings.set("sse-settings-rec-functions-rem", value);
                arrRem = value ? JSON.parse(value) : [];
                me.api.asc_refreshOnStartAutoCorrectMathFunctions(arrRem, arrAdd);

                value = Common.localStorage.getBool("sse-settings-autoformat-new-rows", true);
                Common.Utils.InternalSettings.set("sse-settings-autoformat-new-rows", value);
                me.api.asc_setIncludeNewRowColTable(value);

                value = Common.localStorage.getBool("sse-settings-autoformat-hyperlink", true);
                Common.Utils.InternalSettings.set("sse-settings-autoformat-hyperlink", value);
                me.api.asc_setAutoCorrectHyperlinks(value);
            },

            showRenameUserDialog: function() {
                if (this._renameDialog) return;

                var me = this;
                this._renameDialog = new Common.Views.UserNameDialog({
                    label: this.textRenameLabel,
                    error: this.textRenameError,
                    value: Common.Utils.InternalSettings.get("guest-username") || '',
                    check: Common.Utils.InternalSettings.get("save-guest-username") || false,
                    validation: function(value) {
                        return value.length<128 ? true : me.textLongName;
                    },
                    handler: function(result, settings) {
                        if (result == 'ok') {
                            var name = settings.input ? settings.input + ' (' + me.textGuest + ')' : me.textAnonymous;
                            var _user = new Asc.asc_CUserInfo();
                            _user.put_FullName(name);

                            var docInfo = new Asc.asc_CDocInfo();
                            docInfo.put_UserInfo(_user);
                            me.api.asc_changeDocInfo(docInfo);

                            settings.checkbox ? Common.localStorage.setItem("guest-username", settings.input) : Common.localStorage.removeItem("guest-username");
                            Common.Utils.InternalSettings.set("guest-username", settings.input);
                            Common.Utils.InternalSettings.set("save-guest-username", settings.checkbox);
                        }
                    }
                });
                this._renameDialog.on('close', function() {
                    me._renameDialog = undefined;
                });
                this._renameDialog.show(Common.Utils.innerWidth() - this._renameDialog.options.width - 15, 30);
            },

            onGrabFocus: function() {
                this.getApplication().getController('DocumentHolder').getView().focus();
            },

            onLanguageLoaded: function() {
                if (!Common.Locale.getCurrentLanguage()) {
                    Common.UI.warning({
                        msg: this.errorLang,
                        buttons: [],
                        closable: false
                    });
                    return false;
                }
                return true;
=======
            onConvertEquationToMath: function(equation) {
                var me = this,
                    win;
                var msg = this.textConvertEquation + '<br><br><a id="id-equation-convert-help" style="cursor: pointer;">' + this.textLearnMore + '</a>';
                win = Common.UI.warning({
                    width: 500,
                    msg: msg,
                    buttons: ['yes', 'cancel'],
                    primary: 'yes',
                    dontshow: true,
                    textDontShow: this.textApplyAll,
                    callback: _.bind(function(btn, dontshow){
                        if (btn == 'yes') {
                            this.api.asc_ConvertEquationToMath(equation, dontshow);
                        }
                        this.onEditComplete();
                    }, this)
                });
                win.$window.find('#id-equation-convert-help').on('click', function (e) {
                    win && win.close();
                    me.getApplication().getController('LeftMenu').getView('LeftMenu').showMenu('file:help', 'UsageInstructions\/InsertEquation.htm#convertequation');
                })
>>>>>>> d3ef5bd6
            },

            leavePageText: 'You have unsaved changes in this document. Click \'Stay on this Page\' then \'Save\' to save them. Click \'Leave this Page\' to discard all the unsaved changes.',
            criticalErrorTitle: 'Error',
            notcriticalErrorTitle: 'Warning',
            errorDefaultMessage: 'Error code: %1',
            criticalErrorExtText: 'Press "OK" to to back to document list.',
            openTitleText: 'Opening Document',
            openTextText: 'Opening document...',
            saveTitleText: 'Saving Document',
            saveTextText: 'Saving document...',
            loadFontsTitleText: 'Loading Data',
            loadFontsTextText: 'Loading data...',
            loadImagesTitleText: 'Loading Images',
            loadImagesTextText: 'Loading images...',
            loadFontTitleText: 'Loading Data',
            loadFontTextText: 'Loading data...',
            loadImageTitleText: 'Loading Image',
            loadImageTextText: 'Loading image...',
            downloadTitleText: 'Downloading Document',
            downloadTextText: 'Downloading document...',
            printTitleText: 'Printing Document',
            printTextText: 'Printing document...',
            uploadImageTitleText: 'Uploading Image',
            uploadImageTextText: 'Uploading image...',
            savePreparingText: 'Preparing to save',
            savePreparingTitle: 'Preparing to save. Please wait...',
            loadingDocumentTitleText: 'Loading spreadsheet',
            uploadImageSizeMessage: 'Maximium image size limit exceeded.',
            uploadImageExtMessage: 'Unknown image format.',
            uploadImageFileCountMessage: 'No images uploaded.',
            reloadButtonText: 'Reload Page',
            unknownErrorText: 'Unknown error.',
            convertationTimeoutText: 'Convertation timeout exceeded.',
            downloadErrorText: 'Download failed.',
            unsupportedBrowserErrorText: 'Your browser is not supported.',
            requestEditFailedTitleText: 'Access denied',
            requestEditFailedMessageText: 'Someone is editing this document right now. Please try again later.',
            warnBrowserZoom: 'Your browser\'s current zoom setting is not fully supported. Please reset to the default zoom by pressing Ctrl+0.',
            warnBrowserIE9: 'The application has low capabilities on IE9. Use IE10 or higher',
            pastInMergeAreaError: 'Cannot change part of a merged cell',
            titleRecalcFormulas: 'Calculating formulas...',
            textRecalcFormulas: 'Calculating formulas...',
            textPleaseWait: 'It\'s working hard. Please wait...',
            errorWrongBracketsCount: 'Found an error in the formula entered.<br>Wrong cout of brackets.',
            errorWrongOperator: 'An error in the entered formula. Wrong operator is used.<br>Please correct the error or use the Esc button to cancel the formula editing.',
            errorCountArgExceed: 'Found an error in the formula entered.<br>Count of arguments exceeded.',
            errorCountArg: 'Found an error in the formula entered.<br>Invalid number of arguments.',
            errorFormulaName: 'Found an error in the formula entered.<br>Incorrect formula name.',
            errorFormulaParsing: 'Internal error while the formula parsing.',
            errorArgsRange: 'Found an error in the formula entered.<br>Incorrect arguments range.',
            errorUnexpectedGuid: 'External error.<br>Unexpected Guid. Please, contact support.',
            errorDatabaseConnection: 'External error.<br>Database connection error. Please, contact support.',
            errorFileRequest: 'External error.<br>File Request. Please, contact support.',
            errorFileVKey: 'External error.<br>Incorrect securety key. Please, contact support.',
            errorStockChart: 'Incorrect row order. To build a stock chart place the data on the sheet in the following order:<br> opening price, max price, min price, closing price.',
            errorDataRange: 'Incorrect data range.',
            errorOperandExpected: 'The entered function syntax is not correct. Please check if you are missing one of the parentheses - \'(\' or \')\'.',
            errorKeyEncrypt: 'Unknown key descriptor',
            errorKeyExpire: 'Key descriptor expired',
            errorUsersExceed: 'Count of users was exceed',
            errorMoveRange: 'Cann\'t change a part of merged cell',
            errorBadImageUrl: 'Image url is incorrect',
            errorCoAuthoringDisconnect: 'Server connection lost. You can\'t edit anymore.',
            errorFilePassProtect: 'The file is password protected and cannot be opened.',
            errorLockedAll: 'The operation could not be done as the sheet has been locked by another user.',
            txtEditingMode: 'Set editing mode...',
            textLoadingDocument: 'Loading spreadsheet',
            textConfirm: 'Confirmation',
            confirmMoveCellRange: 'The destination cell\'s range can contain data. Continue the operation?',
            textYes: 'Yes',
            textNo: 'No',
            textAnonymous: 'Anonymous',
            txtBasicShapes: 'Basic Shapes',
            txtFiguredArrows: 'Figured Arrows',
            txtMath: 'Math',
            txtCharts: 'Charts',
            txtStarsRibbons: 'Stars & Ribbons',
            txtCallouts: 'Callouts',
            txtButtons: 'Buttons',
            txtRectangles: 'Rectangles',
            txtLines: 'Lines',
            txtDiagramTitle: 'Chart Title',
            txtXAxis: 'X Axis',
            txtYAxis: 'Y Axis',
            txtSeries: 'Seria',
            warnProcessRightsChange: 'You have been denied the right to edit the file.',
            errorProcessSaveResult: 'Saving is failed.',
            errorAutoFilterDataRange: 'The operation could not be done for the selected range of cells.<br>Select a uniform data range inside or outside the table and try again.',
            errorAutoFilterChangeFormatTable: 'The operation could not be done for the selected cells as you cannot move a part of the table.<br>Select another data range so that the whole table was shifted and try again.',
            errorAutoFilterHiddenRange: 'The operation cannot be performed because the area contains filtered cells.<br>Please unhide the filtered elements and try again.',
            errorAutoFilterChange: 'The operation is not allowed, as it is attempting to shift cells in a table on your worksheet.',
            textCloseTip: 'Click to close the tip.',
            textShape: 'Shape',
            errorFillRange: 'Could not fill the selected range of cells.<br>All the merged cells need to be the same size.',
            errorUpdateVersion: 'The file version has been changed. The page will be reloaded.',
            errorUserDrop: 'The file cannot be accessed right now.',
            txtArt: 'Your text here',
            errorInvalidRef: 'Enter a correct name for the selection or a valid reference to go to.',
            errorCreateDefName: 'The existing named ranges cannot be edited and the new ones cannot be created<br>at the moment as some of them are being edited.',
            errorPasteMaxRange: 'The copy and paste area does not match. Please select an area with the same size or click the first cell in a row to paste the copied cells.',
            errorConnectToServer: ' The document could not be saved. Please check connection settings or contact your administrator.<br>When you click the \'OK\' button, you will be prompted to download the document.',
            errorLockedWorksheetRename: 'The sheet cannot be renamed at the moment as it is being renamed by another user',
            textTryUndoRedo: 'The Undo/Redo functions are disabled for the Fast co-editing mode.<br>Click the \'Strict mode\' button to switch to the Strict co-editing mode to edit the file without other users interference and send your changes only after you save them. You can switch between the co-editing modes using the editor Advanced settings.',
            textStrict: 'Strict mode',
            errorOpenWarning: 'The length of one of the formulas in the file exceeded<br>the allowed number of characters and it was removed.',
            errorFrmlWrongReferences: 'The function refers to a sheet that does not exist.<br>Please check the data and try again.',
            textBuyNow: 'Visit website',
            textNoLicenseTitle: 'License limit reached',
            textContactUs: 'Contact sales',
            confirmPutMergeRange: 'The source data contains merged cells.<br>They will be unmerged before they are pasted into the table.',
            errorViewerDisconnect: 'Connection is lost. You can still view the document,<br>but will not be able to download or print until the connection is restored and page is reloaded.',
            warnLicenseExp: 'Your license has expired.<br>Please update your license and refresh the page.',
            titleLicenseExp: 'License expired',
            openErrorText: 'An error has occurred while opening the file',
            saveErrorText: 'An error has occurred while saving the file',
            errorCopyMultiselectArea: 'This command cannot be used with multiple selections.<br>Select a single range and try again.',
            errorPrintMaxPagesCount: 'Unfortunately, it’s not possible to print more than 1500 pages at once in the current version of the program.<br>This restriction will be eliminated in upcoming releases.',
            errorToken: 'The document security token is not correctly formed.<br>Please contact your Document Server administrator.',
            errorTokenExpire: 'The document security token has expired.<br>Please contact your Document Server administrator.',
            errorSessionAbsolute: 'The document editing session has expired. Please reload the page.',
            errorSessionIdle: 'The document has not been edited for quite a long time. Please reload the page.',
            errorSessionToken: 'The connection to the server has been interrupted. Please reload the page.',
            errorAccessDeny: 'You are trying to perform an action you do not have rights for.<br>Please contact your Document Server administrator.',
            titleServerVersion: 'Editor updated',
            errorServerVersion: 'The editor version has been updated. The page will be reloaded to apply the changes.',
            errorLockedCellPivot: 'You cannot change data inside a pivot table.',
            txtAccent: 'Accent',
            txtStyle_Normal: 'Normal',
            txtStyle_Heading_1: 'Heading 1',
            txtStyle_Heading_2: 'Heading 2',
            txtStyle_Heading_3: 'Heading 3',
            txtStyle_Heading_4: 'Heading 4',
            txtStyle_Title: 'Title',
            txtStyle_Neutral: 'Neutral',
            txtStyle_Bad: 'Bad',
            txtStyle_Good: 'Good',
            txtStyle_Input: 'Input',
            txtStyle_Output: 'Output',
            txtStyle_Calculation: 'Calculation',
            txtStyle_Check_Cell: 'Check Cell',
            txtStyle_Explanatory_Text: 'Explanatory Text',
            txtStyle_Note: 'Note',
            txtStyle_Linked_Cell: 'Linked Cell',
            txtStyle_Warning_Text: 'Warning Text',
            txtStyle_Total: 'Total',
            txtStyle_Currency: 'Currency',
            txtStyle_Percent: 'Percent',
            txtStyle_Comma: 'Comma',
            errorForceSave: "An error occurred while saving the file. Please use the 'Download as' option to save the file to your computer hard drive or try again later.",
            errorMaxPoints: "The maximum number of points in series per chart is 4096.",
            warnNoLicense: "You've reached the limit for simultaneous connections to %1 editors. This document will be opened for viewing only.<br>Contact %1 sales team for personal upgrade terms.",
            warnNoLicenseUsers: "You've reached the user limit for %1 editors. Contact %1 sales team for personal upgrade terms.",
            warnLicenseExceeded: "You've reached the limit for simultaneous connections to %1 editors. This document will be opened for viewing only.<br>Contact your administrator to learn more.",
            warnLicenseUsersExceeded: "You've reached the user limit for %1 editors. Contact your administrator to learn more.",
            errorDataEncrypted: 'Encrypted changes have been received, they cannot be deciphered.',
            textClose: 'Close',
            textPaidFeature: 'Paid feature',
            scriptLoadError: 'The connection is too slow, some of the components could not be loaded. Please reload the page.',
            errorEditingSaveas: 'An error occurred during the work with the document.<br>Use the \'Save as...\' option to save the file backup copy to your computer hard drive.',
            errorEditingDownloadas: 'An error occurred during the work with the document.<br>Use the \'Download as...\' option to save the file backup copy to your computer hard drive.',
            txtShape_textRect: 'Text Box',
            txtShape_rect: 'Rectangle',
            txtShape_ellipse: 'Ellipse',
            txtShape_triangle: 'Triangle',
            txtShape_rtTriangle: 'Right Triangle',
            txtShape_parallelogram: 'Parallelogram',
            txtShape_trapezoid: 'Trapezoid',
            txtShape_diamond: 'Diamond',
            txtShape_pentagon: 'Pentagon',
            txtShape_hexagon: 'Hexagon',
            txtShape_heptagon: 'Heptagon',
            txtShape_octagon: 'Octagon',
            txtShape_decagon: 'Decagon',
            txtShape_dodecagon: 'Dodecagon',
            txtShape_pie: 'Pie',
            txtShape_chord: 'Chord',
            txtShape_teardrop: 'Teardrop',
            txtShape_frame: 'Frame',
            txtShape_halfFrame: 'Half Frame',
            txtShape_corner: 'Corner',
            txtShape_diagStripe: 'Diagonal Stripe',
            txtShape_plus: 'Plus',
            txtShape_plaque: 'Sign',
            txtShape_can: 'Can',
            txtShape_cube: 'Cube',
            txtShape_bevel: 'Bevel',
            txtShape_donut: 'Donut',
            txtShape_noSmoking: '"No" Symbol',
            txtShape_blockArc: 'Block Arc',
            txtShape_foldedCorner: 'Folded Corner',
            txtShape_smileyFace: 'Smiley Face',
            txtShape_heart: 'Heart',
            txtShape_lightningBolt: 'Lightning Bolt',
            txtShape_sun: 'Sun',
            txtShape_moon: 'Moon',
            txtShape_cloud: 'Cloud',
            txtShape_arc: 'Arc',
            txtShape_bracePair: 'Double Brace',
            txtShape_leftBracket: 'Left Bracket',
            txtShape_rightBracket: 'Right Bracket',
            txtShape_leftBrace: 'Left Brace',
            txtShape_rightBrace: 'Right Brace',
            txtShape_rightArrow: 'Right Arrow',
            txtShape_leftArrow: 'Left Arrow',
            txtShape_upArrow: 'Up Arrow',
            txtShape_downArrow: 'Down Arrow',
            txtShape_leftRightArrow: 'Left Right Arrow',
            txtShape_upDownArrow: 'Up Down Arrow',
            txtShape_quadArrow: 'Quad Arrow',
            txtShape_leftRightUpArrow: 'Left Right Up Arrow',
            txtShape_bentArrow: 'Bent Arrow',
            txtShape_uturnArrow: 'U-Turn Arrow',
            txtShape_leftUpArrow: 'Left Up Arrow',
            txtShape_bentUpArrow: 'Bent Up Arrow',
            txtShape_curvedRightArrow: 'Curved Right Arrow',
            txtShape_curvedLeftArrow: 'Curved Left Arrow',
            txtShape_curvedUpArrow: 'Curved Up Arrow',
            txtShape_curvedDownArrow: 'Curved Down Arrow',
            txtShape_stripedRightArrow: 'Striped Right Arrow',
            txtShape_notchedRightArrow: 'Notched Right Arrow',
            txtShape_homePlate: 'Pentagon',
            txtShape_chevron: 'Chevron',
            txtShape_rightArrowCallout: 'Right Arrow Callout',
            txtShape_downArrowCallout: 'Down Arrow Callout',
            txtShape_leftArrowCallout: 'Left Arrow Callout',
            txtShape_upArrowCallout: 'Up Arrow Callout',
            txtShape_leftRightArrowCallout: 'Left Right Arrow Callout',
            txtShape_quadArrowCallout: 'Quad Arrow Callout',
            txtShape_circularArrow: 'Circular Arrow',
            txtShape_mathPlus: 'Plus',
            txtShape_mathMinus: 'Minus',
            txtShape_mathMultiply: 'Multiply',
            txtShape_mathDivide: 'Division',
            txtShape_mathEqual: 'Equal',
            txtShape_mathNotEqual: 'Not Equal',
            txtShape_flowChartProcess: 'Flowchart: Process',
            txtShape_flowChartAlternateProcess: 'Flowchart: Alternate Process',
            txtShape_flowChartDecision: 'Flowchart: Decision',
            txtShape_flowChartInputOutput: 'Flowchart: Data',
            txtShape_flowChartPredefinedProcess: 'Flowchart: Predefined Process',
            txtShape_flowChartInternalStorage: 'Flowchart: Internal Storage',
            txtShape_flowChartDocument: 'Flowchart: Document',
            txtShape_flowChartMultidocument: 'Flowchart: Multidocument ',
            txtShape_flowChartTerminator: 'Flowchart: Terminator',
            txtShape_flowChartPreparation: 'Flowchart: Preparation',
            txtShape_flowChartManualInput: 'Flowchart: Manual Input',
            txtShape_flowChartManualOperation: 'Flowchart: Manual Operation',
            txtShape_flowChartConnector: 'Flowchart: Connector',
            txtShape_flowChartOffpageConnector: 'Flowchart: Off-page Connector',
            txtShape_flowChartPunchedCard: 'Flowchart: Card',
            txtShape_flowChartPunchedTape: 'Flowchart: Punched Tape',
            txtShape_flowChartSummingJunction: 'Flowchart: Summing Junction',
            txtShape_flowChartOr: 'Flowchart: Or',
            txtShape_flowChartCollate: 'Flowchart: Collate',
            txtShape_flowChartSort: 'Flowchart: Sort',
            txtShape_flowChartExtract: 'Flowchart: Extract',
            txtShape_flowChartMerge: 'Flowchart: Merge',
            txtShape_flowChartOnlineStorage: 'Flowchart: Stored Data',
            txtShape_flowChartDelay: 'Flowchart: Delay',
            txtShape_flowChartMagneticTape: 'Flowchart: Sequential Access Storage',
            txtShape_flowChartMagneticDisk: 'Flowchart: Magnetic Disk',
            txtShape_flowChartMagneticDrum: 'Flowchart: Direct Access Storage',
            txtShape_flowChartDisplay: 'Flowchart: Display',
            txtShape_irregularSeal1: 'Explosion 1',
            txtShape_irregularSeal2: 'Explosion 2',
            txtShape_star4: '4-Point Star',
            txtShape_star5: '5-Point Star',
            txtShape_star6: '6-Point Star',
            txtShape_star7: '7-Point Star',
            txtShape_star8: '8-Point Star',
            txtShape_star10: '10-Point Star',
            txtShape_star12: '12-Point Star',
            txtShape_star16: '16-Point Star',
            txtShape_star24: '24-Point Star',
            txtShape_star32: '32-Point Star',
            txtShape_ribbon2: 'Up Ribbon',
            txtShape_ribbon: 'Down Ribbon',
            txtShape_ellipseRibbon2: 'Curved Up Ribbon',
            txtShape_ellipseRibbon: 'Curved Down Ribbon',
            txtShape_verticalScroll: 'Vertical Scroll',
            txtShape_horizontalScroll: 'Horizontal Scroll',
            txtShape_wave: 'Wave',
            txtShape_doubleWave: 'Double Wave',
            txtShape_wedgeRectCallout: 'Rectangular Callout',
            txtShape_wedgeRoundRectCallout: 'Rounded Rectangular Callout',
            txtShape_wedgeEllipseCallout: 'Oval Callout',
            txtShape_cloudCallout: 'Cloud Callout',
            txtShape_borderCallout1: 'Line Callout 1',
            txtShape_borderCallout2: 'Line Callout 2',
            txtShape_borderCallout3: 'Line Callout 3',
            txtShape_accentCallout1: 'Line Callout 1 (Accent Bar)',
            txtShape_accentCallout2: 'Line Callout 2 (Accent Bar)',
            txtShape_accentCallout3: 'Line Callout 3 (Accent Bar)',
            txtShape_callout1: 'Line Callout 1 (No Border)',
            txtShape_callout2: 'Line Callout 2 (No Border)',
            txtShape_callout3: 'Line Callout 3 (No Border)',
            txtShape_accentBorderCallout1: 'Line Callout 1 (Border and Accent Bar)',
            txtShape_accentBorderCallout2: 'Line Callout 2 (Border and Accent Bar)',
            txtShape_accentBorderCallout3: 'Line Callout 3 (Border and Accent Bar)',
            txtShape_actionButtonBackPrevious: 'Back or Previous Button',
            txtShape_actionButtonForwardNext: 'Forward or Next Button',
            txtShape_actionButtonBeginning: 'Beginning Button',
            txtShape_actionButtonEnd: 'End Button',
            txtShape_actionButtonHome: 'Home Button',
            txtShape_actionButtonInformation: 'Information Button',
            txtShape_actionButtonReturn: 'Return Button',
            txtShape_actionButtonMovie: 'Movie Button',
            txtShape_actionButtonDocument: 'Document Button',
            txtShape_actionButtonSound: 'Sound Button',
            txtShape_actionButtonHelp: 'Help Button',
            txtShape_actionButtonBlank: 'Blank Button',
            txtShape_roundRect: 'Round Corner Rectangle',
            txtShape_snip1Rect: 'Snip Single Corner Rectangle',
            txtShape_snip2SameRect: 'Snip Same Side Corner Rectangle',
            txtShape_snip2DiagRect: 'Snip Diagonal Corner Rectangle',
            txtShape_snipRoundRect: 'Snip and Round Single Corner Rectangle',
            txtShape_round1Rect: 'Round Single Corner Rectangle',
            txtShape_round2SameRect: 'Round Same Side Corner Rectangle',
            txtShape_round2DiagRect: 'Round Diagonal Corner Rectangle',
            txtShape_line: 'Line',
            txtShape_lineWithArrow: 'Arrow',
            txtShape_lineWithTwoArrows: 'Double Arrow',
            txtShape_bentConnector5: 'Elbow Connector',
            txtShape_bentConnector5WithArrow: 'Elbow Arrow Connector',
            txtShape_bentConnector5WithTwoArrows: 'Elbow Double-Arrow Connector',
            txtShape_curvedConnector3: 'Curved Connector',
            txtShape_curvedConnector3WithArrow: 'Curved Arrow Connector',
            txtShape_curvedConnector3WithTwoArrows: 'Curved Double-Arrow Connector',
            txtShape_spline: 'Curve',
            txtShape_polyline1: 'Scribble',
            txtShape_polyline2: 'Freeform',
            errorChangeArray: 'You cannot change part of an array.',
            errorMultiCellFormula: 'Multi-cell array formulas are not allowed in tables.',
            errorEmailClient: 'No email client could be found',
            txtPrintArea: 'Print_Area',
            txtTable: 'Table',
            textCustomLoader: 'Please note that according to the terms of the license you are not entitled to change the loader.<br>Please contact our Sales Department to get a quote.',
            errorNoDataToParse: 'No data was selected to parse.',
            errorCannotUngroup: 'Cannot ungroup. To start an outline, select the detail rows or columns and group them.',
            errorFrmlMaxTextLength: 'Text values in formulas are limited to 255 characters.<br>Use the CONCATENATE function or concatenation operator (&)',
            waitText: 'Please, wait...',
            errorDataValidate: 'The value you entered is not valid.<br>A user has restricted values that can be entered into this cell.',
            txtConfidential: 'Confidential',
            txtPreparedBy: 'Prepared by',
            txtPage: 'Page',
            txtPageOf: 'Page %1 of %2',
            txtPages: 'Pages',
            txtDate: 'Date',
            txtTime: 'Time',
            txtTab: 'Tab',
            txtFile: 'File',
            errorFileSizeExceed: 'The file size exceeds the limitation set for your server.<br>Please contact your Document Server administrator for details.',
            errorLabledColumnsPivot: 'To create a pivot table report, you must use data that is organized as a list with labeled columns.',
            errorPivotOverlap: 'A pivot table report cannot overlap a table.',
            txtColumn: 'Column',
            txtRow: 'Row',
            errorUpdateVersionOnDisconnect: 'Internet connection has been restored, and the file version has been changed.<br>Before you can continue working, you need to download the file or copy its content to make sure nothing is lost, and then reload this page.',
            errorFTChangeTableRangeError: 'Operation could not be completed for the selected cell range.<br>Select a range so that the first table row was on the same row<br>and the resulting table overlapped the current one.',
            errorFTRangeIncludedOtherTables: 'Operation could not be completed for the selected cell range.<br>Select a range which does not include other tables.',
            txtByField: '%1 of %2',
            txtAll: '(All)',
            txtValues: 'Values',
            txtGrandTotal: 'Grand Total',
            txtRowLbls: 'Row Labels',
            txtColLbls: 'Column Labels',
            errNoDuplicates: 'No duplicate values found.',
            errRemDuplicates: 'Duplicate values found and deleted: {0}, unique values left: {1}.',
            txtMultiSelect: 'Multi-Select (Alt+S)',
            txtClearFilter: 'Clear Filter (Alt+C)',
            txtBlank: '(blank)',
            textHasMacros: 'The file contains automatic macros.<br>Do you want to run macros?',
            textRemember: 'Remember my choice',
            errorPasteSlicerError: 'Table slicers cannot be copied from one workbook to another.',
            errorFrmlMaxLength: 'You cannot add this formula as its length exceeded the allowed number of characters.<br>Please edit it and try again.',
            errorFrmlMaxReference: 'You cannot enter this formula because it has too many values,<br>cell references, and/or names.',
<<<<<<< HEAD
            errorMoveSlicerError: 'Table slicers cannot be copied from one workbook to another.<br>Try again by selecting the entire table and the slicers.',
            errorEditView: 'The existing sheet view cannot be edited and the new ones cannot be created at the moment as some of them are being edited.',
            errorChangeFilteredRange: 'This will change a filtered range on your worksheet.<br>To complete this task, please remove AutoFilters.',
            warnLicenseLimitedRenewed: 'License needs to be renewed.<br>You have a limited access to document editing functionality.<br>Please contact your administrator to get full access',
            warnLicenseLimitedNoAccess: 'License expired.<br>You have no access to document editing functionality.<br>Please contact your administrator.',
            saveErrorTextDesktop: 'This file cannot be saved or created.<br>Possible reasons are: <br>1. The file is read-only. <br>2. The file is being edited by other users. <br>3. The disk is full or corrupted.',
            errorSetPassword: 'Password could not be set.',
            textRenameLabel: 'Enter a name to be used for collaboration',
            textRenameError: 'User name must not be empty.',
            textLongName: 'Enter a name that is less than 128 characters.',
            textGuest: 'Guest',
            txtGroup: 'Group',
            txtSeconds: 'Seconds',
            txtMinutes: 'Minutes',
            txtHours: 'Hours',
            txtDays: 'Days',
            txtMonths: 'Months',
            txtQuarters: 'Quarters',
            txtYears: 'Years',
            errorPivotGroup: 'Cannot group that selection.',
            leavePageTextOnClose: 'All unsaved changes in this document will be lost.<br> Click \'Cancel\' then \'Save\' to save them. Click \'OK\' to discard all the unsaved changes.',
            errorPasteMultiSelect: 'This action cannot be done on a multiple range selection.<br>Select a single range and try again.',
            textTryUndoRedoWarn: 'The Undo/Redo functions are disabled for the Fast co-editing mode.',
            errorPivotWithoutUnderlying: 'The Pivot Table report was saved without the underlying data.<br>Use the \'Refresh\' button to update the report.',
            txtQuarter: 'Qtr',
            txtOr: '%1 or %2',
            errorLang: 'The interface language is not loaded.<br>Please contact your Document Server administrator.',
            confirmReplaceFormulaInTable: 'Formulas in the header row will be removed and converted to static text.<br>Do you want to continue?',
            textDisconnect: 'Connection is lost'
=======
            textConvertEquation: 'This equation was created with an old version of equation editor which is no longer supported. Converting this equation to Office Math ML format will make it editable.<br>Do you want to convert this equation?',
            textApplyAll: 'Apply to all equations',
            textLearnMore: 'Learn More'
>>>>>>> d3ef5bd6
        }
    })(), SSE.Controllers.Main || {}))
});<|MERGE_RESOLUTION|>--- conflicted
+++ resolved
@@ -1385,11 +1385,8 @@
                     /** coauthoring begin **/
                     me.api.asc_registerCallback('asc_onAuthParticipantsChanged', _.bind(me.onAuthParticipantsChanged, me));
                     me.api.asc_registerCallback('asc_onParticipantsChanged',     _.bind(me.onAuthParticipantsChanged, me));
-<<<<<<< HEAD
                     me.api.asc_registerCallback('asc_onConnectionStateChanged',  _.bind(me.onUserConnection, me));
-=======
                     me.api.asc_registerCallback('asc_onConvertEquationToMath',   _.bind(me.onConvertEquationToMath, me));
->>>>>>> d3ef5bd6
                     /** coauthoring end **/
                     if (me.appOptions.isEditDiagram)
                         me.api.asc_registerCallback('asc_onSelectionChanged',        _.bind(me.onSelectionChanged, me));
@@ -2558,7 +2555,6 @@
                 }
             },
 
-<<<<<<< HEAD
             loadAutoCorrectSettings: function() {
                 // autocorrection
                 var me = this;
@@ -2637,7 +2633,8 @@
                     return false;
                 }
                 return true;
-=======
+            },
+
             onConvertEquationToMath: function(equation) {
                 var me = this,
                     win;
@@ -2660,7 +2657,6 @@
                     win && win.close();
                     me.getApplication().getController('LeftMenu').getView('LeftMenu').showMenu('file:help', 'UsageInstructions\/InsertEquation.htm#convertequation');
                 })
->>>>>>> d3ef5bd6
             },
 
             leavePageText: 'You have unsaved changes in this document. Click \'Stay on this Page\' then \'Save\' to save them. Click \'Leave this Page\' to discard all the unsaved changes.',
@@ -3037,7 +3033,6 @@
             errorPasteSlicerError: 'Table slicers cannot be copied from one workbook to another.',
             errorFrmlMaxLength: 'You cannot add this formula as its length exceeded the allowed number of characters.<br>Please edit it and try again.',
             errorFrmlMaxReference: 'You cannot enter this formula because it has too many values,<br>cell references, and/or names.',
-<<<<<<< HEAD
             errorMoveSlicerError: 'Table slicers cannot be copied from one workbook to another.<br>Try again by selecting the entire table and the slicers.',
             errorEditView: 'The existing sheet view cannot be edited and the new ones cannot be created at the moment as some of them are being edited.',
             errorChangeFilteredRange: 'This will change a filtered range on your worksheet.<br>To complete this task, please remove AutoFilters.',
@@ -3066,12 +3061,10 @@
             txtOr: '%1 or %2',
             errorLang: 'The interface language is not loaded.<br>Please contact your Document Server administrator.',
             confirmReplaceFormulaInTable: 'Formulas in the header row will be removed and converted to static text.<br>Do you want to continue?',
-            textDisconnect: 'Connection is lost'
-=======
+            textDisconnect: 'Connection is lost',
             textConvertEquation: 'This equation was created with an old version of equation editor which is no longer supported. Converting this equation to Office Math ML format will make it editable.<br>Do you want to convert this equation?',
             textApplyAll: 'Apply to all equations',
             textLearnMore: 'Learn More'
->>>>>>> d3ef5bd6
         }
     })(), SSE.Controllers.Main || {}))
 });