/*
 *
 * (c) Copyright Ascensio System SIA 2010-2019
 *
 * This program is a free software product. You can redistribute it and/or
 * modify it under the terms of the GNU Affero General Public License (AGPL)
 * version 3 as published by the Free Software Foundation. In accordance with
 * Section 7(a) of the GNU AGPL its Section 15 shall be amended to the effect
 * that Ascensio System SIA expressly excludes the warranty of non-infringement
 * of any third-party rights.
 *
 * This program is distributed WITHOUT ANY WARRANTY; without even the implied
 * warranty of MERCHANTABILITY or FITNESS FOR A PARTICULAR  PURPOSE. For
 * details, see the GNU AGPL at: http://www.gnu.org/licenses/agpl-3.0.html
 *
 * You can contact Ascensio System SIA at 20A-12 Ernesta Birznieka-Upisha
 * street, Riga, Latvia, EU, LV-1050.
 *
 * The  interactive user interfaces in modified source and object code versions
 * of the Program must display Appropriate Legal Notices, as required under
 * Section 5 of the GNU AGPL version 3.
 *
 * Pursuant to Section 7(b) of the License you must retain the original Product
 * logo when distributing the program. Pursuant to Section 7(e) we decline to
 * grant you any rights under trademark law for use of our trademarks.
 *
 * All the Product's GUI elements, including illustrations and icon sets, as
 * well as technical writing content are licensed under the terms of the
 * Creative Commons Attribution-ShareAlike 4.0 International. See the License
 * terms at http://creativecommons.org/licenses/by-sa/4.0/legalcode
 *
*/
/**
 *    Main.js
 *
 *    Main controller
 *
 *    Created by Maxim Kadushkin on 24 March 2014
 *    Copyright (c) 2018 Ascensio System SIA. All rights reserved.
 *
 */

define([
    'core',
    'irregularstack',
    'common/main/lib/component/Window',
    'common/main/lib/component/LoadMask',
    'common/main/lib/component/Tooltip',
    'common/main/lib/controller/Fonts',
    'common/main/lib/collection/TextArt',
    'common/main/lib/view/OpenDialog',
    'common/main/lib/view/UserNameDialog',
    'common/main/lib/util/LanguageInfo',
    'common/main/lib/util/LocalStorage',
    'spreadsheeteditor/main/app/collection/ShapeGroups',
    'spreadsheeteditor/main/app/collection/TableTemplates',
    'spreadsheeteditor/main/app/collection/EquationGroups',
    'spreadsheeteditor/main/app/collection/ConditionalFormatIcons',
    'spreadsheeteditor/main/app/controller/FormulaDialog',
    'common/main/lib/controller/FocusManager',
    'common/main/lib/controller/HintManager',
    'common/main/lib/controller/LayoutManager'
], function () {
    'use strict';

    SSE.Controllers.Main = Backbone.Controller.extend(_.extend((function() {
        var InitApplication = -254;
        var ApplyEditRights = -255;
        var LoadingDocument = -256;

        var mapCustomizationElements = {
            about: 'button#left-btn-about',
            feedback: 'button#left-btn-support',
            goback: '#fm-btn-back > a, #header-back > div'
        };

        var mapCustomizationExtElements = {
            toolbar: '#viewport #toolbar',
            leftMenu: '#viewport #left-menu, #viewport #id-toolbar-full-placeholder-btn-settings, #viewport #id-toolbar-short-placeholder-btn-settings',
            rightMenu: '#viewport #right-menu',
            statusBar: '#statusbar'
        };

        Common.localStorage.setId('table');
        Common.localStorage.setKeysFilter('sse-,asc.table');
        Common.localStorage.sync();

        return {
            models: [],
            collections: [
                'ShapeGroups',
                'EquationGroups',
                'TableTemplates',
                'ConditionalFormatIcons',
                'ConditionalFormatIconsPresets',
                'Common.Collections.TextArt',
                'Common.Collections.HistoryUsers'
            ],
            views: [],

            initialize: function() {
                this.addListeners({
                    'FileMenu': {
                        'settings:apply': _.bind(this.applySettings, this)
                    },
                    'Common.Views.ReviewChanges': {
                        'settings:apply': _.bind(this.applySettings, this)
                    }
                });

                var me = this,
                    styleNames = ['Normal', 'Neutral', 'Bad', 'Good', 'Input', 'Output', 'Calculation', 'Check Cell', 'Explanatory Text', 'Note', 'Linked Cell', 'Warning Text',
                        'Heading 1', 'Heading 2', 'Heading 3', 'Heading 4', 'Title', 'Total', 'Currency', 'Percent', 'Comma'],
                    translate = {
                        'Series': this.txtSeries,
                        'Diagram Title': this.txtDiagramTitle,
                        'X Axis': this.txtXAxis,
                        'Y Axis': this.txtYAxis,
                        'Your text here': this.txtArt,
                        'Table': this.txtTable,
                        'Print_Area': this.txtPrintArea,
                        'Confidential': this.txtConfidential,
                        'Prepared by ': this.txtPreparedBy + ' ',
                        'Page': this.txtPage,
                        'Page %1 of %2': this.txtPageOf,
                        'Pages': this.txtPages,
                        'Date': this.txtDate,
                        'Time': this.txtTime,
                        'Tab': this.txtTab,
                        'File': this.txtFile,
                        'Column': this.txtColumn,
                        'Row': this.txtRow,
                        '%1 of %2': this.txtByField,
                        '(All)': this.txtAll,
                        'Values': this.txtValues,
                        'Grand Total': this.txtGrandTotal,
                        'Row Labels': this.txtRowLbls,
                        'Column Labels': this.txtColLbls,
                        'Multi-Select (Alt+S)': this.txtMultiSelect,
                        'Clear Filter (Alt+C)':  this.txtClearFilter,
                        '(blank)': this.txtBlank,
                        'Group': this.txtGroup,
                        'Seconds': this.txtSeconds,
                        'Minutes': this.txtMinutes,
                        'Hours': this.txtHours,
                        'Days': this.txtDays,
                        'Months': this.txtMonths,
                        'Quarters': this.txtQuarters,
                        'Years': this.txtYears,
                        '%1 or %2': this.txtOr,
                        'Qtr': this.txtQuarter
                    };

                styleNames.forEach(function(item){
                    translate[item] = me['txtStyle_' + item.replace(/ /g, '_')] || item;
                });
                translate['Currency [0]'] = me.txtStyle_Currency + ' [0]';
                translate['Comma [0]'] = me.txtStyle_Comma + ' [0]';

                for (var i=1; i<7; i++) {
                    translate['Accent'+i] = me.txtAccent + i;
                    translate['20% - Accent'+i] = '20% - ' + me.txtAccent + i;
                    translate['40% - Accent'+i] = '40% - ' + me.txtAccent + i;
                    translate['60% - Accent'+i] = '60% - ' + me.txtAccent + i;
                }
                me.translationTable = translate;
            },

            onLaunch: function() {
//                $(document.body).css('position', 'absolute');
                var me = this;

                this._state = {isDisconnected: false, usersCount: 1, fastCoauth: true, lostEditingRights: false, licenseType: false, isDocModified: false};

                if (!Common.Utils.isBrowserSupported()){
                    Common.Utils.showBrowserRestriction();
                    Common.Gateway.reportError(undefined, this.unsupportedBrowserErrorText);
                    return;
                } else {
//                    this.getViewport().getEl().on('keypress', this.lockEscapeKey, this);
//                    viewport.applicationUI.setVisible(true);
                }

                // Initialize api
                this.api = this.getApplication().getController('Viewport').getApi();

                Common.UI.FocusManager.init();
                Common.UI.HintManager.init(this.api);
                Common.UI.Themes.init(this.api);

                var value = Common.localStorage.getBool("sse-settings-cachemode", true);
                Common.Utils.InternalSettings.set("sse-settings-cachemode", value);
                this.api.asc_setDefaultBlitMode(!!value);

                value = Common.localStorage.getItem("sse-settings-fontrender");
                if (value===null) value = '3';
                Common.Utils.InternalSettings.set("sse-settings-fontrender", value);
                this.api.asc_setFontRenderingMode(parseInt(value));

                this.api.asc_registerCallback('asc_onOpenDocumentProgress',  _.bind(this.onOpenDocument, this));
                this.api.asc_registerCallback('asc_onEndAction',             _.bind(this.onLongActionEnd, this));
                this.api.asc_registerCallback('asc_onError',                 _.bind(this.onError, this));
                this.api.asc_registerCallback('asc_onCoAuthoringDisconnect', _.bind(this.onCoAuthoringDisconnect, this));
                this.api.asc_registerCallback('asc_onAdvancedOptions',       _.bind(this.onAdvancedOptions, this));
                this.api.asc_registerCallback('asc_onDocumentUpdateVersion', _.bind(this.onUpdateVersion, this));
                this.api.asc_registerCallback('asc_onServerVersion',         _.bind(this.onServerVersion, this));
                this.api.asc_registerCallback('asc_onDocumentName',          _.bind(this.onDocumentName, this));
                this.api.asc_registerCallback('asc_onPrintUrl',              _.bind(this.onPrintUrl, this));
                this.api.asc_registerCallback('asc_onMeta',                  _.bind(this.onMeta, this));
                this.api.asc_registerCallback('asc_onSpellCheckInit',        _.bind(this.loadLanguages, this));
                this.api.asc_registerCallback('asc_onOleEditorReady',        _.bind(this.onOleEditorReady, this));
                Common.NotificationCenter.on('api:disconnect',               _.bind(this.onCoAuthoringDisconnect, this));
                Common.NotificationCenter.on('goback',                       _.bind(this.goBack, this));
                Common.NotificationCenter.on('namedrange:locked',            _.bind(this.onNamedRangeLocked, this));
                Common.NotificationCenter.on('download:cancel',              _.bind(this.onDownloadCancel, this));
                Common.NotificationCenter.on('download:advanced',            _.bind(this.onAdvancedOptions, this));
                Common.NotificationCenter.on('showmessage',                  _.bind(this.onExternalMessage, this));
                Common.NotificationCenter.on('markfavorite',                 _.bind(this.markFavorite, this));
                Common.NotificationCenter.on('protect:check',                _.bind(this.checkProtectedRange, this));
                Common.NotificationCenter.on('editing:disable',              _.bind(this.onEditingDisable, this));
                Common.NotificationCenter.on('showerror',                    _.bind(this.onError, this));

                this.stackLongActions = new Common.IrregularStack({
                    strongCompare   : this._compareActionStrong,
                    weakCompare     : this._compareActionWeak
                });

                this.stackLongActions.push({id: InitApplication, type: Asc.c_oAscAsyncActionType.BlockInteraction});

                this.stackDisableActions = new Common.IrregularStack({
                    strongCompare   : this._compareActionWeak,
                    weakCompare     : this._compareActionWeak
                });
                this.stackMacrosRequests = [];
                this.isShowOpenDialog = false;

                // Initialize api gateway
                this.editorConfig = {};
                Common.Gateway.on('init', _.bind(this.loadConfig, this));
                Common.Gateway.on('showmessage', _.bind(this.onExternalMessage, this));
                Common.Gateway.on('opendocument', _.bind(this.loadDocument, this));
                Common.Gateway.on('internalcommand', _.bind(this.onInternalCommand, this));
                Common.Gateway.on('grabfocus',      _.bind(this.onGrabFocus, this));
                Common.Gateway.appReady();

                this.getApplication().getController('Viewport').setApi(this.api);

                // Syncronize focus with api
                $(document.body).on('focus', 'input, textarea:not(#ce-cell-content)', function(e) {
                    if (me.isAppDisabled === true) return;

                    if (e && e.target && !/area_id/.test(e.target.id)) {
                        if (/msg-reply/.test(e.target.className))
                            me.dontCloseDummyComment = true;
                        else if (/textarea-control/.test(e.target.className))
                            me.inTextareaControl = true;
                        else if (!Common.Utils.ModalWindow.isVisible() && /form-control/.test(e.target.className))
                            me.inFormControl = true;
                    }
                });

                $(document.body).on('blur', 'input, textarea', function(e) {
                    if (me.isAppDisabled === true || me.isFrameClosed) return;

                    if ((!Common.Utils.ModalWindow.isVisible() || $('.asc-window.enable-key-events:visible').length>0) && !(me.loadMask && me.loadMask.isVisible())) {
                        if (/form-control/.test(e.target.className))
                            me.inFormControl = false;
                        if (me.getApplication().getController('LeftMenu').getView('LeftMenu').getMenu('file').isVisible() && $('.asc-window.enable-key-events:visible').length === 0)
                            return;
                        if (!e.relatedTarget ||
                            !/area_id/.test(e.target.id)
                            && !(e.target.localName == 'input' && $(e.target).parent().find(e.relatedTarget).length>0) /* Check if focus in combobox goes from input to it's menu button or menu items, or from comment editing area to Ok/Cancel button */
                            && !(e.target.localName == 'textarea' && $(e.target).closest('.asc-window').find('.dropdown-menu').find(e.relatedTarget).length>0) /* Check if focus in comment goes from textarea to it's email menu */
                            && (e.relatedTarget.localName != 'input' || !/form-control/.test(e.relatedTarget.className)) /* Check if focus goes to text input with class "form-control" */
                            && (e.relatedTarget.localName != 'textarea' || /area_id/.test(e.relatedTarget.id))) /* Check if focus goes to textarea, but not to "area_id" */ {
                            if (Common.Utils.isIE && e.originalEvent && e.originalEvent.target && /area_id/.test(e.originalEvent.target.id) && (e.originalEvent.target === e.originalEvent.srcElement))
                                return;
                            me.api.asc_enableKeyEvents(true);
                            if (/msg-reply/.test(e.target.className))
                                me.dontCloseDummyComment = false;
                            else if (/textarea-control/.test(e.target.className))
                                me.inTextareaControl = false;
                        }
                    }
                }).on('dragover', function(e) {
                    var event = e.originalEvent;
                    if (event.target && $(event.target).closest('#editor_sdk').length<1 && !($(event.target).is('#statusbar_bottom') || $.contains($('#statusbar_bottom'), $(event.target))) ) {
                        event.preventDefault();
                        event.dataTransfer.dropEffect ="none";
                        return false;
                    }
                }).on('dragstart', function(e) {
                    var event = e.originalEvent;
                    if (event.target ) {
                        var target = $(event.target);
                        if (target.closest('.combobox').length>0 || target.closest('.dropdown-menu').length>0 ||
                            target.closest('.ribtab').length>0 || target.closest('.combo-dataview').length>0) {
                            event.preventDefault();
                        }
                    }
                });

                Common.Utils.isChrome && $(document.body).on('keydown', 'textarea', function(e) {// chromium bug890248 (Bug 39614)
                    if (e.keyCode===Common.UI.Keys.PAGEUP || e.keyCode===Common.UI.Keys.PAGEDOWN) {
                        setTimeout(function(){
                            $('#viewport').scrollLeft(0);
                            $('#viewport').scrollTop(0);
                        }, 0);
                    }
                });
                Common.NotificationCenter.on({
                    'modal:show': function(e){
                        Common.Utils.ModalWindow.show();
                        me.api.asc_enableKeyEvents(false);
                    },
                    'modal:close': function(dlg) {
                        Common.Utils.ModalWindow.close();
                        if (!Common.Utils.ModalWindow.isVisible())
                            me.api.asc_enableKeyEvents(true);
                    },
                    'modal:hide': function(dlg) {
                        Common.Utils.ModalWindow.close();
                        if (!Common.Utils.ModalWindow.isVisible())
                            me.api.asc_enableKeyEvents(true);
                    },
                    'dataview:focus': function(e){
                    },
                    'dataview:blur': function(e){
                        if (!Common.Utils.ModalWindow.isVisible()) {
                            me.api.asc_enableKeyEvents(true);
                        }
                    },
                    'menu:show': function(e){
                    },
                    'menu:hide': function(menu, isFromInputControl){
                        if (!Common.Utils.ModalWindow.isVisible() && (!menu || !menu.cmpEl.hasClass('from-cell-edit')) && !isFromInputControl) {
                            me.api.asc_InputClearKeyboardElement();
                            me.api.asc_enableKeyEvents(true);
                        }
                    },
                    'edit:complete': _.bind(this.onEditComplete, this),
                    'settings:unitschanged':_.bind(this.unitsChanged, this)
                });

                this.initNames();
//                this.recognizeBrowser();
                Common.util.Shortcuts.delegateShortcuts({
                    shortcuts: {
                        'command+s,ctrl+s,command+p,ctrl+p,command+k,ctrl+k,command+d,ctrl+d': _.bind(function (e) {
                            e.preventDefault();
                            e.stopPropagation();
                        }, this)
                    }
                });

                me.defaultTitleText = '{{APP_TITLE_TEXT}}';
                me.warnNoLicense  = me.warnNoLicense.replace(/%1/g, '{{COMPANY_NAME}}');
                me.warnNoLicenseUsers = me.warnNoLicenseUsers.replace(/%1/g, '{{COMPANY_NAME}}');
                me.textNoLicenseTitle = me.textNoLicenseTitle.replace(/%1/g, '{{COMPANY_NAME}}');
                me.warnLicenseExceeded = me.warnLicenseExceeded.replace(/%1/g, '{{COMPANY_NAME}}');
                me.warnLicenseUsersExceeded = me.warnLicenseUsersExceeded.replace(/%1/g, '{{COMPANY_NAME}}');
            },

            loadConfig: function(data) {
                this.editorConfig = $.extend(this.editorConfig, data.config);

                this.appOptions                 = {};

                this.appOptions.customization   = this.editorConfig.customization;
                this.appOptions.canRenameAnonymous = !((typeof (this.appOptions.customization) == 'object') && (typeof (this.appOptions.customization.anonymous) == 'object') && (this.appOptions.customization.anonymous.request===false));
                this.appOptions.guestName = (typeof (this.appOptions.customization) == 'object') && (typeof (this.appOptions.customization.anonymous) == 'object') &&
                                            (typeof (this.appOptions.customization.anonymous.label) == 'string') && this.appOptions.customization.anonymous.label.trim()!=='' ?
                                            Common.Utils.String.htmlEncode(this.appOptions.customization.anonymous.label) : this.textGuest;
                var value;
                if (this.appOptions.canRenameAnonymous) {
                    value = Common.localStorage.getItem("guest-username");
                    Common.Utils.InternalSettings.set("guest-username", value);
                    Common.Utils.InternalSettings.set("save-guest-username", !!value);
                }
                if (this.appOptions.customization.font) {
                    if (this.appOptions.customization.font.name && typeof this.appOptions.customization.font.name === 'string') {
                        var arr = this.appOptions.customization.font.name.split(',');
                        for (var i=0; i<arr.length; i++) {
                            var item = arr[i].trim();
                            if (item && (/[\s0-9\.]/).test(item)) {
                                arr[i] = "'" + item + "'";
                            }
                        }
                        document.documentElement.style.setProperty("--font-family-base-custom", arr.join(','));
                    }
                }

                this.editorConfig.user          =
                this.appOptions.user            = Common.Utils.fillUserInfo(this.editorConfig.user, this.editorConfig.lang, value ? (value + ' (' + this.appOptions.guestName + ')' ) : this.textAnonymous,
                                                  Common.localStorage.getItem("guest-id") || ('uid-' + Date.now()));
                this.appOptions.user.anonymous && Common.localStorage.setItem("guest-id", this.appOptions.user.id);

                if (this.appOptions.customization.font) {
                    this.appOptions.customization.font.size && document.documentElement.style.setProperty("--font-size-base-app-custom", this.appOptions.customization.font.size);
                }

                this.appOptions.isDesktopApp    = this.editorConfig.targetApp == 'desktop' || Common.Controllers.Desktop.isActive();
                this.appOptions.canCreateNew    = this.editorConfig.canRequestCreateNew || !_.isEmpty(this.editorConfig.createUrl) || this.editorConfig.templates && this.editorConfig.templates.length;
                this.appOptions.canOpenRecent   = this.editorConfig.recent !== undefined && !this.appOptions.isDesktopApp;
                this.appOptions.templates       = this.editorConfig.templates;
                this.appOptions.recent          = this.editorConfig.recent;
                this.appOptions.createUrl       = this.editorConfig.createUrl;
                this.appOptions.canRequestCreateNew = this.editorConfig.canRequestCreateNew;
                this.appOptions.lang            = this.editorConfig.lang;
                this.appOptions.location        = (typeof (this.editorConfig.location) == 'string') ? this.editorConfig.location.toLowerCase() : '';
                this.appOptions.region          = (typeof (this.editorConfig.region) == 'string') ? this.editorConfig.region.toLowerCase() : this.editorConfig.region;
                this.appOptions.canAutosave     = false;
                this.appOptions.canAnalytics    = false;
                this.appOptions.sharingSettingsUrl = this.editorConfig.sharingSettingsUrl;
                this.appOptions.saveAsUrl       = this.editorConfig.saveAsUrl;
                this.appOptions.fileChoiceUrl   = this.editorConfig.fileChoiceUrl;
                this.appOptions.isEditDiagram   = this.editorConfig.mode == 'editdiagram';
                this.appOptions.isEditMailMerge = this.editorConfig.mode == 'editmerge';
                this.appOptions.isEditOle       = this.editorConfig.mode == 'editole';
                this.appOptions.canRequestClose = this.editorConfig.canRequestClose;
                this.appOptions.canBackToFolder = (this.editorConfig.canBackToFolder!==false) && (typeof (this.editorConfig.customization) == 'object') && (typeof (this.editorConfig.customization.goback) == 'object')
                                                  && (!_.isEmpty(this.editorConfig.customization.goback.url) || this.editorConfig.customization.goback.requestClose && this.appOptions.canRequestClose);
                this.appOptions.canBack         = this.appOptions.canBackToFolder === true;
                this.appOptions.canPlugins      = false;
                this.appOptions.canRequestUsers = this.editorConfig.canRequestUsers;
                this.appOptions.canRequestSendNotify = this.editorConfig.canRequestSendNotify;
                this.appOptions.canRequestSaveAs = this.editorConfig.canRequestSaveAs;
                this.appOptions.canRequestInsertImage = this.editorConfig.canRequestInsertImage;
                this.appOptions.compatibleFeatures = (typeof (this.appOptions.customization) == 'object') && !!this.appOptions.customization.compatibleFeatures;
                this.appOptions.canRequestSharingSettings = this.editorConfig.canRequestSharingSettings;
                this.appOptions.mentionShare = !((typeof (this.appOptions.customization) == 'object') && (this.appOptions.customization.mentionShare==false));
                this.appOptions.canMakeActionLink = this.editorConfig.canMakeActionLink;
                this.appOptions.canFeaturePivot = true;
                this.appOptions.canFeatureViews = true;
                this.appOptions.canRequestReferenceData = this.editorConfig.canRequestReferenceData;

                if (this.appOptions.user.guest && this.appOptions.canRenameAnonymous && !this.appOptions.isEditDiagram && !this.appOptions.isEditMailMerge && !this.appOptions.isEditOle)
                    Common.NotificationCenter.on('user:rename', _.bind(this.showRenameUserDialog, this));

                this.headerView = this.getApplication().getController('Viewport').getView('Common.Views.Header');
                this.headerView.setCanBack(this.appOptions.canBackToFolder === true, (this.appOptions.canBackToFolder) ? this.editorConfig.customization.goback.text : '');

                var reg = Common.localStorage.getItem("sse-settings-reg-settings"),
                    isUseBaseSeparator = Common.localStorage.getBool("sse-settings-use-base-separator", true),
                    decimal = undefined,
                    group = undefined;
                Common.Utils.InternalSettings.set("sse-settings-use-base-separator", isUseBaseSeparator);
                if (!isUseBaseSeparator) {
                    decimal = Common.localStorage.getItem("sse-settings-decimal-separator");
                    group = Common.localStorage.getItem("sse-settings-group-separator");
                }
                if (reg!==null)
                    this.api.asc_setLocale(parseInt(reg), decimal, group);
                else {
                    reg = this.appOptions.region;
                    reg = Common.util.LanguageInfo.getLanguages().hasOwnProperty(reg) ? reg : Common.util.LanguageInfo.getLocalLanguageCode(reg);
                    if (reg!==null)
                        reg = parseInt(reg);
                    else
                        reg = (this.editorConfig.lang) ? parseInt(Common.util.LanguageInfo.getLocalLanguageCode(this.editorConfig.lang)) : 0x0409;
                    this.api.asc_setLocale(reg, decimal, group);
                }
                Common.Utils.InternalSettings.set("sse-config-lang", this.editorConfig.lang);

                value = Common.localStorage.getBool("sse-settings-r1c1");
                Common.Utils.InternalSettings.set("sse-settings-r1c1", value);
                this.api.asc_setR1C1Mode(value);

                if (this.appOptions.location == 'us' || this.appOptions.location == 'ca')
                    Common.Utils.Metric.setDefaultMetric(Common.Utils.Metric.c_MetricUnits.inch);

                if (!( this.editorConfig.customization && ( this.editorConfig.customization.toolbarNoTabs ||
                    (this.editorConfig.targetApp!=='desktop') && (this.editorConfig.customization.loaderName || this.editorConfig.customization.loaderLogo)))) {
                    $('#editor_sdk').append('<div class="doc-placeholder">' + '<div class="columns"></div>'.repeat(2) + '</div>');
                }

                var value = Common.localStorage.getItem("sse-macros-mode");
                if (value === null) {
                    value = this.editorConfig.customization ? this.editorConfig.customization.macrosMode : 'warn';
                    value = (value == 'enable') ? 1 : (value == 'disable' ? 2 : 0);
                } else
                    value = parseInt(value);
                Common.Utils.InternalSettings.set("sse-macros-mode", value);

                value = Common.localStorage.getItem("sse-allow-macros-request");
                Common.Utils.InternalSettings.set("sse-allow-macros-request", (value !== null) ? parseInt(value)  : 0);

                this.appOptions.wopi = this.editorConfig.wopi;
                
                this.isFrameClosed = (this.appOptions.isEditDiagram || this.appOptions.isEditMailMerge || this.appOptions.isEditOle);
                Common.Controllers.Desktop.init(this.appOptions);

                if (this.appOptions.isEditDiagram || this.appOptions.isEditMailMerge || this.appOptions.isEditOle) {
                    Common.UI.HintManager.setMode(this.appOptions);
                }
            },

            loadDocument: function(data) {
                this.appOptions.spreadsheet = data.doc;
                this.permissions = {};
                var docInfo = {};

                if (data.doc) {
                    this.permissions = _.extend(this.permissions, data.doc.permissions);

                    var _options = $.extend({}, data.doc.options, this.editorConfig.actionLink || {});

                    var _user = new Asc.asc_CUserInfo();
                    _user.put_Id(this.appOptions.user.id);
                    _user.put_FullName(this.appOptions.user.fullname);
                    _user.put_IsAnonymousUser(!!this.appOptions.user.anonymous);

                    docInfo = new Asc.asc_CDocInfo();
                    docInfo.put_Id(data.doc.key);
                    docInfo.put_Url(data.doc.url);
                    docInfo.put_DirectUrl(data.doc.directUrl);
                    docInfo.put_Title(data.doc.title);
                    docInfo.put_Format(data.doc.fileType);
                    docInfo.put_VKey(data.doc.vkey);
                    docInfo.put_Options(_options);
                    docInfo.put_UserInfo(_user);
                    docInfo.put_CallbackUrl(this.editorConfig.callbackUrl);
                    docInfo.put_Token(data.doc.token);
                    docInfo.put_Permissions(data.doc.permissions);
                    docInfo.put_EncryptedInfo(this.editorConfig.encryptionKeys);
                    docInfo.put_Lang(this.editorConfig.lang);
                    docInfo.put_Mode(this.editorConfig.mode);
                    docInfo.put_ReferenceData(data.doc.referenceData);

                    var coEditMode = !(this.editorConfig.coEditing && typeof this.editorConfig.coEditing == 'object') ? 'fast' : // fast by default
                                     this.editorConfig.mode === 'view' && this.editorConfig.coEditing.change!==false ? 'fast' : // if can change mode in viewer - set fast for using live viewer
                                     this.editorConfig.coEditing.mode || 'fast';
                    docInfo.put_CoEditingMode(coEditMode);

                    var enable = !this.editorConfig.customization || (this.editorConfig.customization.macros!==false);
                    docInfo.asc_putIsEnabledMacroses(!!enable);
                    enable = !this.editorConfig.customization || (this.editorConfig.customization.plugins!==false);
                    docInfo.asc_putIsEnabledPlugins(!!enable);

                    this.headerView && this.headerView.setDocumentCaption(data.doc.title);
                    Common.Utils.InternalSettings.set("sse-doc-info-key", data.doc.key);
                }

                this.api.asc_registerCallback('asc_onGetEditorPermissions', _.bind(this.onEditorPermissions, this));
                this.api.asc_registerCallback('asc_onLicenseChanged',       _.bind(this.onLicenseChanged, this));
                this.api.asc_registerCallback('asc_onMacrosPermissionRequest', _.bind(this.onMacrosPermissionRequest, this));
                this.api.asc_registerCallback('asc_onRunAutostartMacroses', _.bind(this.onRunAutostartMacroses, this));
                this.api.asc_setDocInfo(docInfo);
                this.api.asc_getEditorPermissions(this.editorConfig.licenseUrl, this.editorConfig.customerId);
            },

            onProcessSaveResult: function(data) {
                this.api.asc_OnSaveEnd(data.result);
                if (data && data.result === false) {
                    Common.UI.error({
                        title: this.criticalErrorTitle,
                        msg  : _.isEmpty(data.message) ? this.errorProcessSaveResult : data.message
                    });
                }
            },

            onProcessRightsChange: function(data) {
                if (data && data.enabled === false) {
                    var me = this,
                        old_rights = this._state.lostEditingRights;
                    this._state.lostEditingRights = !this._state.lostEditingRights;
                    this.api.asc_coAuthoringDisconnect();
                    Common.NotificationCenter.trigger('collaboration:sharingdeny');
                    Common.NotificationCenter.trigger('api:disconnect');
                    if (!old_rights)
                        Common.UI.warning({
                            title: this.notcriticalErrorTitle,
                            maxwidth: 600,
                            msg  : _.isEmpty(data.message) ? this.warnProcessRightsChange : data.message,
                            callback: function(){
                                me._state.lostEditingRights = false;
                                me.onEditComplete();
                            }
                        });
                }
            },

            onDownloadAs: function(format) {
                if ( !this.appOptions.canDownload) {
                    Common.Gateway.reportError(Asc.c_oAscError.ID.AccessDeny, this.errorAccessDeny);
                    return;
                }

                this._state.isFromGatewayDownloadAs = true;
                var _format = (format && (typeof format == 'string')) ? Asc.c_oAscFileType[ format.toUpperCase() ] : null,
                    _supported = [
                        Asc.c_oAscFileType.XLSX,
                        Asc.c_oAscFileType.ODS,
                        Asc.c_oAscFileType.CSV,
                        Asc.c_oAscFileType.PDF,
                        Asc.c_oAscFileType.PDFA,
                        Asc.c_oAscFileType.XLTX,
                        Asc.c_oAscFileType.OTS,
                        Asc.c_oAscFileType.XLSM
                    ];

                if ( !_format || _supported.indexOf(_format) < 0 )
                    _format = Asc.c_oAscFileType.XLSX;
                if (_format == Asc.c_oAscFileType.PDF || _format == Asc.c_oAscFileType.PDFA)
                    Common.NotificationCenter.trigger('download:settings', this, _format, true);
                else
                    this.api.asc_DownloadAs(new Asc.asc_CDownloadOptions(_format, true));
            },

            onProcessMouse: function(data) {
                if (data.type == 'mouseup') {
                    var editor = document.getElementById('editor_sdk');
                    if (editor) {
                        var rect = editor.getBoundingClientRect();
                        var event = data.event || {};
                        this.api.asc_onMouseUp(event, data.x - rect.left, data.y - rect.top);
                    }
                }
            },

            onRequestClose: function() {
                var me = this;
                if (this.api.asc_isDocumentModified()) {
                    this.api.asc_stopSaving();
                    Common.UI.warning({
                        closable: false,
                        width: 500,
                        title: this.notcriticalErrorTitle,
                        msg: this.leavePageTextOnClose,
                        buttons: ['ok', 'cancel'],
                        primary: 'ok',
                        callback: function(btn) {
                            if (btn == 'ok') {
                                me.api.asc_undoAllChanges();
                                me.api.asc_continueSaving();
                                Common.Gateway.requestClose();
                                // Common.Controllers.Desktop.requestClose();
                            } else
                                me.api.asc_continueSaving();
                        }
                    });
                } else {
                    Common.Gateway.requestClose();
                    // Common.Controllers.Desktop.requestClose();
                }
            },

            goBack: function(current) {
                var me = this;
                if ( !Common.Controllers.Desktop.process('goback') ) {
                    if (me.appOptions.customization.goback.requestClose && me.appOptions.canRequestClose) {
                        me.onRequestClose();
                    } else {
                        var href = me.appOptions.customization.goback.url;
                        if (!current && me.appOptions.customization.goback.blank!==false) {
                            window.open(href, "_blank");
                        } else {
                            parent.location.href = href;
                        }
                    }
                }
            },

            markFavorite: function(favorite) {
                if ( !Common.Controllers.Desktop.process('markfavorite') ) {
                    Common.Gateway.metaChange({
                        favorite: favorite
                    });
                }
            },

            onSetFavorite: function(favorite) {
                this.appOptions.canFavorite && this.headerView && this.headerView.setFavorite(!!favorite);
            },

            onEditComplete: function(cmp, opts) {
                if (opts && opts.restorefocus && this.api.isCEditorFocused) {
                    this.formulaInput.blur();
                    this.formulaInput.focus();
                } else {
                    this.getApplication().getController('DocumentHolder').getView('DocumentHolder').focus();
                    this.api.isCEditorFocused = false;
                }

                Common.UI.HintManager.clearHints(true);
            },

            onSelectionChanged: function(info){
                if (!info) return;
                if (!this._isChartDataReady && info.asc_getSelectionType() == Asc.c_oAscSelectionType.RangeChart) {
                    this._isChartDataReady = true;
                    Common.Gateway.internalMessage('chartDataReady');
                }
            },

            onLongActionBegin: function(type, id) {
                var action = {id: id, type: type};
                this.stackLongActions.push(action);
                this.setLongActionView(action);
            },

            onLongActionEnd: function(type, id) {
                var action = {id: id, type: type};
                this.stackLongActions.pop(action);

                this.headerView && this.headerView.setDocumentCaption(this.api.asc_getDocumentName());
                this.updateWindowTitle(this.api.asc_isDocumentModified(), true);

                if (type === Asc.c_oAscAsyncActionType.BlockInteraction && id == Asc.c_oAscAsyncAction.Open) {
                    Common.Gateway.internalMessage('documentReady', {});
                    this.onDocumentContentReady();
                }

                action = this.stackLongActions.get({type: Asc.c_oAscAsyncActionType.Information});
                if (action) {
                    this.setLongActionView(action);
                } else {
                    var me = this;
                    if ((id == Asc.c_oAscAsyncAction['Save'] || id == Asc.c_oAscAsyncAction['ForceSaveButton']) && !this.appOptions.isOffline) {
                        if (this._state.fastCoauth && this._state.usersCount > 1) {
                            me._state.timerSave = setTimeout(function () {
                                me.getApplication().getController('Statusbar').setStatusCaption(me.textChangesSaved, false, 3000);
                            }, 500);
                        } else
                            me.getApplication().getController('Statusbar').setStatusCaption(me.textChangesSaved, false, 3000);
                    } else
                        this.getApplication().getController('Statusbar').setStatusCaption('');
                }

                if (id == Asc.c_oAscAsyncAction.Save) {
                    this.synchronizeChanges();
                }

                action = this.stackLongActions.get({type: Asc.c_oAscAsyncActionType.BlockInteraction});
                if (action) {
                    this.setLongActionView(action);
                } else {
                    if (this.loadMask) {
                        if (this.loadMask.isVisible() && !this.dontCloseDummyComment && !this.inTextareaControl && !Common.Utils.ModalWindow.isVisible() && !this.inFormControl)
                            this.api.asc_enableKeyEvents(true);
                        this.loadMask.hide();
                    }

                    if (type == Asc.c_oAscAsyncActionType.BlockInteraction && !( (id == Asc.c_oAscAsyncAction['LoadDocumentFonts'] || id == Asc.c_oAscAsyncAction['ApplyChanges']) && (this.dontCloseDummyComment || this.inTextareaControl || Common.Utils.ModalWindow.isVisible() || this.inFormControl) ))
                        this.onEditComplete(this.loadMask, {restorefocus:true});
                }
                if ( id == Asc.c_oAscAsyncAction['Disconnect']) {
                    this._state.timerDisconnect && clearTimeout(this._state.timerDisconnect);
                    this.disableEditing(false, true);
                    this.getApplication().getController('Statusbar').hideDisconnectTip();
                    this.getApplication().getController('Statusbar').setStatusCaption(this.textReconnect);
                }
            },

            setLongActionView: function(action) {
                var title = '', text = '', force = false;
                var statusCallback = null; // call after showing status

                switch (action.id) {
                    case Asc.c_oAscAsyncAction.Open:
                        title   = this.openTitleText;
                        text    = this.openTextText;
                        break;

                    case Asc.c_oAscAsyncAction['Save']:
                    case Asc.c_oAscAsyncAction['ForceSaveButton']:
                    case Asc.c_oAscAsyncAction.ForceSaveTimeout:
                        clearTimeout(this._state.timerSave);
                        force   = true;
                        title   = this.saveTitleText;
                        text    = (!this.appOptions.isOffline) ? this.saveTextText : '';
                        break;

                    case Asc.c_oAscAsyncAction.LoadDocumentFonts:
                        title   = this.loadFontsTitleText;
                        text    = this.loadFontsTextText;
                        break;

                    case Asc.c_oAscAsyncAction.LoadDocumentImages:
                        title   = this.loadImagesTitleText;
                        text    = this.loadImagesTextText;
                        break;

                    case Asc.c_oAscAsyncAction.LoadFont:
                        title   = this.loadFontTitleText;
                        text    = this.loadFontTextText;
                        break;

                    case Asc.c_oAscAsyncAction.LoadImage:
                        title   = this.loadImageTitleText;
                        text    = this.loadImageTextText;
                        break;

                    case Asc.c_oAscAsyncAction.DownloadAs:
                        title   = this.downloadTitleText;
                        text    = this.downloadTextText;
                        break;

                    case Asc.c_oAscAsyncAction.Print:
                        title   = this.printTitleText;
                        text    = this.printTextText;
                        break;

                    case Asc.c_oAscAsyncAction.UploadImage:
                        title   = this.uploadImageTitleText;
                        text    = this.uploadImageTextText;
                        break;

                    case Asc.c_oAscAsyncAction.SlowOperation:
                        title   = this.textPleaseWait;
                        text    = this.textPleaseWait;
                        break;

                    case Asc.c_oAscAsyncAction['Waiting']:
                        title   = this.waitText;
                        text    = this.waitText;
                        break;

                    case ApplyEditRights:
                        title   = this.txtEditingMode;
                        text    = this.waitText;
                        break;

                    case LoadingDocument:
                        title   = this.loadingDocumentTitleText + '           ';
                        text    = this.loadingDocumentTitleText;
                        break;

                    case Asc.c_oAscAsyncAction['Disconnect']:
                        title    = this.textDisconnect;
                        text     = this.textDisconnect;
                        Common.UI.Menu.Manager.hideAll();
                        this.disableEditing(true, true);
                        var me = this;
                        statusCallback = function() {
                            me._state.timerDisconnect = setTimeout(function(){
                                me.getApplication().getController('Statusbar').showDisconnectTip();
                            }, me._state.unloadTimer || 0);
                        };
                        break;

                    default:
                        if (typeof action.id == 'string'){
                            title   = action.id;
                            text    = action.id;
                        }
                        break;
                }

                if (action.type == Asc.c_oAscAsyncActionType.BlockInteraction) {
                    !this.loadMask && (this.loadMask = new Common.UI.LoadMask({owner: $('#viewport')}));
                    this.loadMask.setTitle(title);

                    if (!this.isShowOpenDialog) {
                        this.api.asc_enableKeyEvents(false);
                        this.loadMask.show();
                    }
                } else {
                    this.getApplication().getController('Statusbar').setStatusCaption(text, force, 0, statusCallback);
                }
            },

            onApplyEditRights: function(data) {
                this.getApplication().getController('Statusbar').setStatusCaption('');

                if (data && !data.allowed) {
                    Common.UI.info({
                        title: this.requestEditFailedTitleText,
                        msg: data.message || this.requestEditFailedMessageText
                    });
                }
            },

            onDocumentContentReady: function() {
                if (this._isDocReady)
                    return;

                if (this._state.openDlg)
                    this._state.openDlg.close();

                var me = this,
                    value;

                me._isDocReady = true;
                Common.NotificationCenter.trigger('app:ready', this.appOptions);

                me.hidePreloader();
                me.onLongActionEnd(Asc.c_oAscAsyncActionType['BlockInteraction'], LoadingDocument);

                value = (this.appOptions.isEditMailMerge || this.appOptions.isEditDiagram || this.appOptions.isEditOle) ? 100 : Common.localStorage.getItem("sse-settings-zoom");
                Common.Utils.InternalSettings.set("sse-settings-zoom", value);
                var zf = (value!==null) ? parseInt(value)/100 : (this.appOptions.customization && this.appOptions.customization.zoom ? parseInt(this.appOptions.customization.zoom)/100 : 1);
                this.api.asc_setZoom(zf>0 ? zf : 1);

                value = Common.localStorage.getBool("sse-settings-show-alt-hints", Common.Utils.isMac ? false : true);
                Common.Utils.InternalSettings.set("sse-settings-show-alt-hints", value);

                /** coauthoring begin **/
                this.isLiveCommenting = Common.localStorage.getBool("sse-settings-livecomment", true);
                Common.Utils.InternalSettings.set("sse-settings-livecomment", this.isLiveCommenting);
                value = Common.localStorage.getBool("sse-settings-resolvedcomment");
                Common.Utils.InternalSettings.set("sse-settings-resolvedcomment", value);
                this.isLiveCommenting ? this.api.asc_showComments(value) : this.api.asc_hideComments();

                this._state.fastCoauth = Common.Utils.InternalSettings.get("sse-settings-coauthmode");
                this.api.asc_SetFastCollaborative(me._state.fastCoauth);
                this.api.asc_setAutoSaveGap(Common.Utils.InternalSettings.get("sse-settings-autosave"));
                /** coauthoring end **/

                // spellcheck
                if (Common.UI.FeaturesManager.canChange('spellcheck')) { // get from local storage
                    /** spellcheck settings begin **/
                    var ignoreUppercase = Common.localStorage.getBool("sse-spellcheck-ignore-uppercase-words", true);
                    Common.Utils.InternalSettings.set("sse-spellcheck-ignore-uppercase-words", ignoreUppercase);
                    this.api.asc_ignoreUppercase(ignoreUppercase);
                    var ignoreNumbers = Common.localStorage.getBool("sse-spellcheck-ignore-numbers-words", true);
                    Common.Utils.InternalSettings.set("sse-spellcheck-ignore-numbers-words", ignoreNumbers);
                    this.api.asc_ignoreNumbers(ignoreNumbers);
                    /** spellcheck settings end **/
                }

                me.api.asc_registerCallback('asc_onStartAction',        _.bind(me.onLongActionBegin, me));
                me.api.asc_registerCallback('asc_onConfirmAction',      _.bind(me.onConfirmAction, me));
                me.api.asc_registerCallback('asc_onActiveSheetChanged', _.bind(me.onActiveSheetChanged, me));
                me.api.asc_registerCallback('asc_onPrint',              _.bind(me.onPrint, me));

                var application = me.getApplication();

                me.headerView.setDocumentCaption(me.api.asc_getDocumentName());
                me.updateWindowTitle(me.api.asc_isDocumentModified(), true);

                var toolbarController           = application.getController('Toolbar'),
                    statusbarController         = application.getController('Statusbar'),
                    documentHolderController    = application.getController('DocumentHolder'),
//                  fontsController             = application.getController('Common.Controllers.Fonts'),
                    rightmenuController         = application.getController('RightMenu'),
                    leftmenuController          = application.getController('LeftMenu'),
                    celleditorController        = application.getController('CellEditor'),
                    statusbarView               = statusbarController.getView('Statusbar'),
                    leftMenuView                = leftmenuController.getView('LeftMenu'),
                    documentHolderView          = documentHolderController.getView('DocumentHolder'),
                    chatController              = application.getController('Common.Controllers.Chat'),
                    pluginsController           = application.getController('Common.Controllers.Plugins'),
                    spellcheckController        = application.getController('Spellcheck');

                leftMenuView.getMenu('file').loadDocument({doc:me.appOptions.spreadsheet});
                leftmenuController.setMode(me.appOptions).createDelayedElements().setApi(me.api);

                 if (!me.appOptions.isEditMailMerge && !me.appOptions.isEditDiagram && !me.appOptions.isEditOle) {
                     pluginsController.setApi(me.api);
                     this.api && this.api.asc_setFrozenPaneBorderType(Common.localStorage.getBool('sse-freeze-shadow', true) ? Asc.c_oAscFrozenPaneBorderType.shadow : Asc.c_oAscFrozenPaneBorderType.line);
                     application.getController('Common.Controllers.ExternalOleEditor').setApi(this.api).loadConfig({config:this.editorConfig, customization: this.editorConfig.customization});
                 }

                leftMenuView.disableMenu('all',false);

                if (!me.appOptions.isEditMailMerge && !me.appOptions.isEditDiagram && !me.appOptions.isEditOle && me.appOptions.canBranding) {
                    me.getApplication().getController('LeftMenu').leftMenu.getMenu('about').setLicInfo(me.editorConfig.customization);
                }

                documentHolderController.setApi(me.api).loadConfig({config:me.editorConfig});
                chatController.setApi(this.api).setMode(this.appOptions);

                statusbarController.createDelayedElements();
                statusbarController.setApi(me.api);
                documentHolderView.setApi(me.api);

                statusbarView.update();

                this.formulaInput = celleditorController.getView('CellEditor').$el.find('textarea');

                if (me.appOptions.isEdit) {
                    Common.UI.FeaturesManager.canChange('spellcheck') && spellcheckController.setApi(me.api).setMode(me.appOptions);

                    if (me.appOptions.canForcesave) {// use asc_setIsForceSaveOnUserSave only when customization->forcesave = true
                        me.appOptions.forcesave = Common.localStorage.getBool("sse-settings-forcesave", me.appOptions.canForcesave);
                        Common.Utils.InternalSettings.set("sse-settings-forcesave", me.appOptions.forcesave);
                        me.api.asc_setIsForceSaveOnUserSave(me.appOptions.forcesave);
                    }

                    value = Common.localStorage.getItem("sse-settings-paste-button");
                    if (value===null) value = '1';
                    Common.Utils.InternalSettings.set("sse-settings-paste-button", parseInt(value));
                    me.api.asc_setVisiblePasteButton(!!parseInt(value));

                    me.loadAutoCorrectSettings();

                    if (me.needToUpdateVersion) {
                        Common.NotificationCenter.trigger('api:disconnect');
                        toolbarController.onApiCoAuthoringDisconnect();
                    }

                    var timer_sl = setInterval(function(){
                        if (window.styles_loaded || me.appOptions.isEditDiagram || me.appOptions.isEditMailMerge || me.appOptions.isEditOle) {
                            clearInterval(timer_sl);

                            Common.NotificationCenter.trigger('comments:updatefilter', ['doc', 'sheet' + me.api.asc_getActiveWorksheetId()]);

                            documentHolderView.createDelayedElements();
                            toolbarController.createDelayedElements();
                            me.setLanguages();

                            if (!me.appOptions.isEditMailMerge && !me.appOptions.isEditDiagram && !me.appOptions.isEditOle) {
                                var shapes = me.api.asc_getPropertyEditorShapes();
                                if (shapes)
                                    me.fillAutoShapes(shapes[0], shapes[1]);

                                me.updateThemeColors();
                                toolbarController.activateControls();
                            } else if (me.appOptions.isEditOle) {
                                me.updateThemeColors();
                            }

                            rightmenuController.createDelayedElements();

                            me.api.asc_registerCallback('asc_onDocumentCanSaveChanged',  _.bind(me.onDocumentCanSaveChanged, me));
                            me.api.asc_registerCallback('asc_OnTryUndoInFastCollaborative',_.bind(me.onTryUndoInFastCollaborative, me));
                            me.onDocumentModifiedChanged(me.api.asc_isDocumentModified());

                            var formulasDlgController = application.getController('FormulaDialog');
                            if (formulasDlgController) {
                                formulasDlgController.setMode(me.appOptions).setApi(me.api);
                            }
                            if (me.needToUpdateVersion)
                                toolbarController.onApiCoAuthoringDisconnect();

                            Common.NotificationCenter.trigger('document:ready', 'main');
                            me.applyLicense();
                        }
                    }, 50);
                } else {
                    var formulasDlgController = application.getController('FormulaDialog');
                    formulasDlgController && formulasDlgController.setMode(me.appOptions).setApi(me.api);
                    documentHolderView.createDelayedElementsViewer();
                    Common.NotificationCenter.trigger('document:ready', 'main');
                    me.applyLicense();
                }
                // TODO bug 43960
                if (!me.appOptions.isEditMailMerge && !me.appOptions.isEditDiagram && !me.appOptions.isEditOle) {
                    var dummyClass = ~~(1e6*Math.random());
                    $('.toolbar').prepend(Common.Utils.String.format('<div class="lazy-{0} x-huge"><div class="toolbar__icon" style="position: absolute; width: 1px; height: 1px;"></div>', dummyClass));
                    setTimeout(function() { $(Common.Utils.String.format('.toolbar .lazy-{0}', dummyClass)).remove(); }, 10);
                }

                if (me.appOptions.canAnalytics && false)
                    Common.component.Analytics.initialize('UA-12442749-13', 'Spreadsheet Editor');

                Common.Gateway.on('applyeditrights', _.bind(me.onApplyEditRights, me));
                Common.Gateway.on('processsaveresult', _.bind(me.onProcessSaveResult, me));
                Common.Gateway.on('processrightschange', _.bind(me.onProcessRightsChange, me));
                Common.Gateway.on('processmouse', _.bind(me.onProcessMouse, me));
                Common.Gateway.on('downloadas',   _.bind(me.onDownloadAs, me));
                Common.Gateway.on('setfavorite',  _.bind(me.onSetFavorite, me));
                Common.Gateway.on('requestclose', _.bind(me.onRequestClose, me));
                Common.Gateway.on('refreshhistory',_.bind(me.onRefreshHistory, me));
                Common.Gateway.sendInfo({mode:me.appOptions.isEdit?'edit':'view'});

                $(document).on('contextmenu', _.bind(me.onContextMenu, me));
//                    me.getViewport().getEl().un('keypress', me.lockEscapeKey, me);

                function checkWarns() {
                    if (!window['AscDesktopEditor']) {
                        var tips = [];
                        Common.Utils.isIE9m && tips.push(me.warnBrowserIE9);

                        if (tips.length) me.showTips(tips);
                    }
                    document.removeEventListener('visibilitychange', checkWarns);
                }

                if (typeof document.hidden !== 'undefined' && document.hidden) {
                    document.addEventListener('visibilitychange', checkWarns);
                } else checkWarns();

                Common.Gateway.documentReady();
                if (this.appOptions.user.guest && this.appOptions.canRenameAnonymous && !this.appOptions.isEditDiagram && !this.appOptions.isEditMailMerge && !this.appOptions.isEditOle && (Common.Utils.InternalSettings.get("guest-username")===null))
                    this.showRenameUserDialog();
            },

            onLicenseChanged: function(params) {
                if (this.appOptions.isEditDiagram || this.appOptions.isEditMailMerge || this.appOptions.isEditOle) return;

                var licType = params.asc_getLicenseType();
                if (licType !== undefined && (this.appOptions.canEdit || this.appOptions.isRestrictedEdit) && this.editorConfig.mode !== 'view' &&
                    (licType===Asc.c_oLicenseResult.Connections || licType===Asc.c_oLicenseResult.UsersCount || licType===Asc.c_oLicenseResult.ConnectionsOS || licType===Asc.c_oLicenseResult.UsersCountOS
                    || licType===Asc.c_oLicenseResult.SuccessLimit && (this.appOptions.trialMode & Asc.c_oLicenseMode.Limited) !== 0))
                    this._state.licenseType = licType;

                if (licType !== undefined && this.appOptions.canLiveView && (licType===Asc.c_oLicenseResult.ConnectionsLive || licType===Asc.c_oLicenseResult.ConnectionsLiveOS||
                                                                             licType===Asc.c_oLicenseResult.UsersViewCount || licType===Asc.c_oLicenseResult.UsersViewCountOS))
                    this._state.licenseType = licType;

                if (this._isDocReady)
                    this.applyLicense();
            },

            applyLicense: function() {
                if (this.editorConfig.mode === 'view') {
                    if (this.appOptions.canLiveView && (this._state.licenseType===Asc.c_oLicenseResult.ConnectionsLive || this._state.licenseType===Asc.c_oLicenseResult.ConnectionsLiveOS ||
                                                        this._state.licenseType===Asc.c_oLicenseResult.UsersViewCount || this._state.licenseType===Asc.c_oLicenseResult.UsersViewCountOS)) {
                        // show warning or write to log if Common.Utils.InternalSettings.get("sse-settings-coauthmode") was true ???
                        this.disableLiveViewing(true);
                    }
                } else if (this._state.licenseType) {
                    var license = this._state.licenseType,
                        buttons = ['ok'],
                        primary = 'ok';
                    if ((this.appOptions.trialMode & Asc.c_oLicenseMode.Limited) !== 0 &&
                        (license===Asc.c_oLicenseResult.SuccessLimit || license===Asc.c_oLicenseResult.ExpiredLimited || this.appOptions.permissionsLicense===Asc.c_oLicenseResult.SuccessLimit)) {
                        (license===Asc.c_oLicenseResult.ExpiredLimited) && this.getApplication().getController('LeftMenu').leftMenu.setLimitMode();// show limited hint
                        license = (license===Asc.c_oLicenseResult.ExpiredLimited) ? this.warnLicenseLimitedNoAccess : this.warnLicenseLimitedRenewed;
                    } else if (license===Asc.c_oLicenseResult.Connections || license===Asc.c_oLicenseResult.UsersCount) {
                        license = (license===Asc.c_oLicenseResult.Connections) ? this.warnLicenseExceeded : this.warnLicenseUsersExceeded;
                    } else {
                        license = (license===Asc.c_oLicenseResult.ConnectionsOS) ? this.warnNoLicense : this.warnNoLicenseUsers;
                        buttons = [{value: 'buynow', caption: this.textBuyNow}, {value: 'contact', caption: this.textContactUs}];
                        primary = 'buynow';
                    }

                    if (this._state.licenseType!==Asc.c_oLicenseResult.SuccessLimit && (this.appOptions.isEdit || this.appOptions.isRestrictedEdit)) {
                        this.disableEditing(true);
                        Common.NotificationCenter.trigger('api:disconnect');
                    }

                    var value = Common.localStorage.getItem("sse-license-warning");
                    value = (value!==null) ? parseInt(value) : 0;
                    var now = (new Date).getTime();
                    if (now - value > 86400000) {
                        Common.UI.info({
                            maxwidth: 500,
                            title: this.textNoLicenseTitle,
                            msg  : license,
                            buttons: buttons,
                            primary: primary,
                            callback: function(btn) {
                                Common.localStorage.setItem("sse-license-warning", now);
                                if (btn == 'buynow')
                                    window.open('{{PUBLISHER_URL}}', "_blank");
                                else if (btn == 'contact')
                                    window.open('mailto:{{SALES_EMAIL}}', "_blank");
                            }
                        });
                    }
                } else if (!this.appOptions.isDesktopApp && !this.appOptions.canBrandingExt && !(this.appOptions.isEditDiagram || this.appOptions.isEditMailMerge || this.appOptions.isEditOle) &&
                    this.editorConfig && this.editorConfig.customization && (this.editorConfig.customization.loaderName || this.editorConfig.customization.loaderLogo ||
<<<<<<< HEAD
                                                                             this.editorConfig.customization.font && this.editorConfig.customization.font.size)) {
=======
                                                                             this.editorConfig.customization.font && this.editorConfig.customization.font.name)) {
>>>>>>> 9d83b3d5
                    Common.UI.warning({
                        title: this.textPaidFeature,
                        msg  : this.textCustomLoader,
                        buttons: [{value: 'contact', caption: this.textContactUs}, {value: 'close', caption: this.textClose}],
                        primary: 'contact',
                        callback: function(btn) {
                            if (btn == 'contact')
                                window.open('mailto:{{SALES_EMAIL}}', "_blank");
                        }
                    });
                }
            },

            disableEditing: function(disable, temp) {
                Common.NotificationCenter.trigger('editing:disable', disable, {
                    viewMode: disable,
                    allowSignature: false,
                    allowProtect: false,
                    rightMenu: {clear: !temp, disable: true},
                    statusBar: true,
                    leftMenu: {disable: true, previewMode: true},
                    fileMenu: {protect: true, history: temp},
                    comments: {disable: !temp, previewMode: true},
                    chat: true,
                    review: true,
                    viewport: true,
                    documentHolder: true,
                    toolbar: true,
                    celleditor: {previewMode: true}
                }, temp ? 'reconnect' : 'disconnect');
            },

            onEditingDisable: function(disable, options, type) {
                var app = this.getApplication();

                var action = {type: type, disable: disable, options: options};
                if (disable && !this.stackDisableActions.get({type: type}))
                    this.stackDisableActions.push(action);
                !disable && this.stackDisableActions.pop({type: type});
                var prev_options = !disable && (this.stackDisableActions.length()>0) ? this.stackDisableActions.get(this.stackDisableActions.length()-1) : null;

                if (options.rightMenu && app.getController('RightMenu')) {
                    options.rightMenu.clear && app.getController('RightMenu').getView('RightMenu').clearSelection();
                    options.rightMenu.disable && app.getController('RightMenu').SetDisabled(disable, options.allowSignature);
                }
                if (options.statusBar) {
                    app.getController('Statusbar').SetDisabled(disable);
                }
                if (options.review) {
                    app.getController('Common.Controllers.ReviewChanges').SetDisabled(disable);
                }
                if (options.viewport) {
                    app.getController('Viewport').SetDisabled(disable);
                }
                if (options.toolbar) {
                    app.getController('Toolbar').DisableToolbar(disable, options.viewMode);
                }
                if (options.documentHolder) {
                    app.getController('DocumentHolder').SetDisabled(disable, options.allowProtect);
                }
                if (options.leftMenu) {
                    if (options.leftMenu.disable)
                        app.getController('LeftMenu').SetDisabled(disable, options);
                    if (options.leftMenu.previewMode)
                        app.getController('LeftMenu').setPreviewMode(disable);
                }
                if (options.fileMenu) {
                    app.getController('LeftMenu').leftMenu.getMenu('file').SetDisabled(disable, options.fileMenu);
                    if (options.leftMenu.disable)
                        app.getController('LeftMenu').leftMenu.getMenu('file').applyMode();
                }
                if (options.comments) {
                    var comments = this.getApplication().getController('Common.Controllers.Comments');
                    if (comments && options.comments.previewMode)
                        comments.setPreviewMode(disable);
                }
                if (options.celleditor && options.celleditor.previewMode) {
                    app.getController('CellEditor').setPreviewMode(disable);
                }

                if (prev_options) {
                    this.onEditingDisable(prev_options.disable, prev_options.options, prev_options.type);
                }
            },

            disableLiveViewing: function(disable) {
                this.appOptions.canLiveView = !disable;
                this.api.asc_SetFastCollaborative(!disable);
                Common.Utils.InternalSettings.set("sse-settings-coauthmode", !disable);
            },

            onOpenDocument: function(progress) {
                var elem = document.getElementById('loadmask-text');
                var proc = (progress.asc_getCurrentFont() + progress.asc_getCurrentImage())/(progress.asc_getFontsCount() + progress.asc_getImagesCount());
                proc = this.textLoadingDocument + ': ' + Common.Utils.String.fixedDigits(Math.min(Math.round(proc*100), 100), 3, "  ") + "%";
                elem ? elem.innerHTML = proc : this.loadMask && this.loadMask.setTitle(proc);
            },

            onEditorPermissions: function(params) {
                var licType = params ? params.asc_getLicenseType() : Asc.c_oLicenseResult.Error;
                if ( params && !(this.appOptions.isEditDiagram || this.appOptions.isEditMailMerge || this.appOptions.isEditOle)) {
                    if (Asc.c_oLicenseResult.Expired === licType || Asc.c_oLicenseResult.Error === licType || Asc.c_oLicenseResult.ExpiredTrial === licType) {
                        Common.UI.warning({
                            title: this.titleLicenseExp,
                            msg: this.warnLicenseExp,
                            buttons: [],
                            closable: false
                        });
                        return;
                    }
                    if (Asc.c_oLicenseResult.ExpiredLimited === licType)
                        this._state.licenseType = licType;

                    if ( this.onServerVersion(params.asc_getBuildVersion()) || !this.onLanguageLoaded() ) return;

                    if (params.asc_getRights() !== Asc.c_oRights.Edit)
                        this.permissions.edit = false;

                    this.appOptions.permissionsLicense = licType;
                    this.appOptions.canAutosave = true;
                    this.appOptions.canAnalytics = params.asc_getIsAnalyticsEnable();

                    this.appOptions.isOffline      = this.api.asc_isOffline();
                    this.appOptions.isCrypted      = this.api.asc_isCrypto();
                    this.appOptions.canLicense     = (licType === Asc.c_oLicenseResult.Success || licType === Asc.c_oLicenseResult.SuccessLimit);
                    this.appOptions.isLightVersion = params.asc_getIsLight();
                    /** coauthoring begin **/
                    this.appOptions.canCoAuthoring = !this.appOptions.isLightVersion;
                    /** coauthoring end **/
                    this.appOptions.canComments    = this.appOptions.canLicense && (this.permissions.comment===undefined ? (this.permissions.edit !== false) : this.permissions.comment) && (this.editorConfig.mode !== 'view');
                    this.appOptions.canComments    = this.appOptions.canComments && !((typeof (this.editorConfig.customization) == 'object') && this.editorConfig.customization.comments===false);
                    this.appOptions.canViewComments = this.appOptions.canComments || !((typeof (this.editorConfig.customization) == 'object') && this.editorConfig.customization.comments===false);
                    this.appOptions.canChat        = this.appOptions.canLicense && !this.appOptions.isOffline && !(this.permissions.chat===false || (this.permissions.chat===undefined) &&
                                                                                                                (typeof (this.editorConfig.customization) == 'object') && this.editorConfig.customization.chat===false);
                    if ((typeof (this.editorConfig.customization) == 'object') && this.editorConfig.customization.chat!==undefined) {
                        console.log("Obsolete: The 'chat' parameter of the 'customization' section is deprecated. Please use 'chat' parameter in the permissions instead.");
                    }
                    this.appOptions.canRename      = this.editorConfig.canRename;
                    this.appOptions.buildVersion   = params.asc_getBuildVersion();
                    this.appOptions.trialMode      = params.asc_getLicenseMode();
                    this.appOptions.isBeta         = params.asc_getIsBeta();
                    this.appOptions.canModifyFilter = (this.permissions.modifyFilter!==false);
                    this.appOptions.canBranding  = params.asc_getCustomization();
                    if (this.appOptions.canBranding)
                        this.headerView.setBranding(this.editorConfig.customization);

                    this.appOptions.canFavorite = this.appOptions.spreadsheet.info && (this.appOptions.spreadsheet.info.favorite!==undefined && this.appOptions.spreadsheet.info.favorite!==null);
                    this.appOptions.canFavorite && this.headerView && this.headerView.setFavorite(this.appOptions.spreadsheet.info.favorite);

                    this.appOptions.canRename && this.headerView.setCanRename(true);
                    this.appOptions.canUseReviewPermissions = this.appOptions.canLicense && (!!this.permissions.reviewGroups ||
                                                            this.appOptions.canLicense && this.editorConfig.customization && this.editorConfig.customization.reviewPermissions && (typeof (this.editorConfig.customization.reviewPermissions) == 'object'));
                    this.appOptions.canUseCommentPermissions = this.appOptions.canLicense && !!this.permissions.commentGroups;
                    this.appOptions.canUseUserInfoPermissions = this.appOptions.canLicense && !!this.permissions.userInfoGroups;
                    AscCommon.UserInfoParser.setParser(true);
                    AscCommon.UserInfoParser.setCurrentName(this.appOptions.user.fullname);
                    this.appOptions.canUseReviewPermissions && AscCommon.UserInfoParser.setReviewPermissions(this.permissions.reviewGroups, this.editorConfig.customization.reviewPermissions);
                    this.appOptions.canUseCommentPermissions && AscCommon.UserInfoParser.setCommentPermissions(this.permissions.commentGroups);
                    this.appOptions.canUseUserInfoPermissions && AscCommon.UserInfoParser.setUserInfoPermissions(this.permissions.userInfoGroups);
                    this.headerView.setUserName(AscCommon.UserInfoParser.getParsedName(AscCommon.UserInfoParser.getCurrentName()));
                } else
                    this.appOptions.canModifyFilter = true;

                this.appOptions.canRequestEditRights = this.editorConfig.canRequestEditRights;
                this.appOptions.canEdit        = this.permissions.edit !== false && // can edit
                                                 (this.editorConfig.canRequestEditRights || this.editorConfig.mode !== 'view'); // if mode=="view" -> canRequestEditRights must be defined
                this.appOptions.isEdit         = (this.appOptions.canLicense || this.appOptions.isEditDiagram || this.appOptions.isEditMailMerge || this.appOptions.isEditOle) && this.permissions.edit !== false && this.editorConfig.mode !== 'view';
                this.appOptions.canDownload    = (this.permissions.download !== false);
                this.appOptions.canPrint       = (this.permissions.print !== false) && !(this.appOptions.isEditDiagram || this.appOptions.isEditMailMerge || this.appOptions.isEditOle);
                this.appOptions.canQuickPrint = this.appOptions.canPrint && !Common.Utils.isMac && this.appOptions.isDesktopApp &&
                                                !(this.editorConfig.customization && this.editorConfig.customization.compactHeader);
                this.appOptions.canForcesave   = this.appOptions.isEdit && !this.appOptions.isOffline && !(this.appOptions.isEditDiagram || this.appOptions.isEditMailMerge || this.appOptions.isEditOle) &&
                                                (typeof (this.editorConfig.customization) == 'object' && !!this.editorConfig.customization.forcesave);
                this.appOptions.forcesave      = this.appOptions.canForcesave;
                this.appOptions.canEditComments= this.appOptions.isOffline || !this.permissions.editCommentAuthorOnly;
                this.appOptions.canDeleteComments= this.appOptions.isOffline || !this.permissions.deleteCommentAuthorOnly;
                if ((typeof (this.editorConfig.customization) == 'object') && this.editorConfig.customization.commentAuthorOnly===true) {
                    console.log("Obsolete: The 'commentAuthorOnly' parameter of the 'customization' section is deprecated. Please use 'editCommentAuthorOnly' and 'deleteCommentAuthorOnly' parameters in the permissions instead.");
                    if (this.permissions.editCommentAuthorOnly===undefined && this.permissions.deleteCommentAuthorOnly===undefined)
                        this.appOptions.canEditComments = this.appOptions.canDeleteComments = this.appOptions.isOffline;
                }
                this.appOptions.isSignatureSupport= this.appOptions.isEdit && this.appOptions.isDesktopApp && this.appOptions.isOffline && this.api.asc_isSignaturesSupport() && (this.permissions.protect!==false)
                                                    && !(this.appOptions.isEditDiagram || this.appOptions.isEditMailMerge || this.appOptions.isEditOle);
                this.appOptions.isPasswordSupport = this.appOptions.isEdit && this.api.asc_isProtectionSupport() && (this.permissions.protect!==false)
                                                    && !(this.appOptions.isEditDiagram || this.appOptions.isEditMailMerge || this.appOptions.isEditOle);
                this.appOptions.canProtect     = (this.appOptions.isSignatureSupport || this.appOptions.isPasswordSupport);
                this.appOptions.canHelp        = !((typeof (this.editorConfig.customization) == 'object') && this.editorConfig.customization.help===false);
                this.appOptions.isRestrictedEdit = !this.appOptions.isEdit && this.appOptions.canComments;

                // change = true by default in editor
                this.appOptions.canLiveView = !!params.asc_getLiveViewerSupport() && (this.editorConfig.mode === 'view'); // viewer: change=false when no flag canLiveViewer (i.g. old license), change=true by default when canLiveViewer==true
                this.appOptions.canChangeCoAuthoring = this.appOptions.isEdit && !(this.appOptions.isEditDiagram || this.appOptions.isEditMailMerge || this.appOptions.isEditOle) && this.appOptions.canCoAuthoring &&
                                                       !(this.editorConfig.coEditing && typeof this.editorConfig.coEditing == 'object' && this.editorConfig.coEditing.change===false) ||
                                                       this.appOptions.canLiveView && !(this.editorConfig.coEditing && typeof this.editorConfig.coEditing == 'object' && this.editorConfig.coEditing.change===false);

                if (!this.appOptions.isEditDiagram && !this.appOptions.isEditMailMerge && !this.appOptions.isEditOle) {
                    this.appOptions.canBrandingExt = params.asc_getCanBranding() && (typeof this.editorConfig.customization == 'object' || this.editorConfig.plugins);
                    this.getApplication().getController('Common.Controllers.Plugins').setMode(this.appOptions);
                    this.editorConfig.customization && Common.UI.LayoutManager.init(this.editorConfig.customization.layout, this.appOptions.canBrandingExt);
                    this.editorConfig.customization && Common.UI.FeaturesManager.init(this.editorConfig.customization.features, this.appOptions.canBrandingExt);
                }

                this.appOptions.canUseHistory  = this.appOptions.canLicense && this.editorConfig.canUseHistory && this.appOptions.canCoAuthoring && !this.appOptions.isOffline;
                this.appOptions.canHistoryClose  = this.editorConfig.canHistoryClose;
                this.appOptions.canHistoryRestore= this.editorConfig.canHistoryRestore;

                if ( this.appOptions.isLightVersion ) {
                    this.appOptions.canUseHistory = false;
                }

                this.loadCoAuthSettings();
                this.applyModeCommonElements();
                this.applyModeEditorElements();

                if ( !this.appOptions.isEdit ) {
                    Common.NotificationCenter.trigger('app:face', this.appOptions);

                    this.hidePreloader();
                    this.onLongActionBegin(Asc.c_oAscAsyncActionType.BlockInteraction, LoadingDocument);
                }

                this.api.asc_setViewMode(!this.appOptions.isEdit && !this.appOptions.isRestrictedEdit);
                (this.appOptions.isRestrictedEdit && this.appOptions.canComments) && this.api.asc_setRestriction(Asc.c_oAscRestrictionType.OnlyComments);
                this.api.asc_LoadDocument();
            },

            loadCoAuthSettings: function() {
                var fastCoauth = true,
                    autosave = 1,
                    value;

                if (this.appOptions.isEdit && !this.appOptions.isOffline && this.appOptions.canCoAuthoring) {
                    if (!this.appOptions.canChangeCoAuthoring) { //can't change co-auth. mode. Use coEditing.mode or 'fast' by default
                        value = (this.editorConfig.coEditing && this.editorConfig.coEditing.mode!==undefined) ? (this.editorConfig.coEditing.mode==='strict' ? 0 : 1) : null;
                        if (value===null && this.appOptions.customization && this.appOptions.customization.autosave===false) {
                            value = 0; // use customization.autosave only when coEditing.mode is null
                        }
                    } else {
                        value = Common.localStorage.getItem("sse-settings-coauthmode");
                        if (value===null) {
                            value = (this.editorConfig.coEditing && this.editorConfig.coEditing.mode!==undefined) ? (this.editorConfig.coEditing.mode==='strict' ? 0 : 1) : null;
                            if (value===null && !Common.localStorage.itemExists("sse-settings-autosave") &&
                                this.appOptions.customization && this.appOptions.customization.autosave===false) {
                                value = 0; // use customization.autosave only when de-settings-coauthmode and de-settings-autosave are null
                            }
                        }
                    }
                    fastCoauth = (value===null || parseInt(value) == 1);
                } else if (!this.appOptions.isEdit && this.appOptions.isRestrictedEdit) {
                    fastCoauth = true;
                }  else if (this.appOptions.canLiveView && !this.appOptions.isOffline) { // viewer
                    value = Common.localStorage.getItem("sse-settings-view-coauthmode");
                    if (!this.appOptions.canChangeCoAuthoring || value===null) { // Use coEditing.mode or 'fast' by default
                        value = this.editorConfig.coEditing && this.editorConfig.coEditing.mode==='strict' ? 0 : 1;
                    }
                    fastCoauth = (parseInt(value) == 1);
                } else {
                    fastCoauth = false;
                    autosave = 0;
                }

                if (this.appOptions.isEdit && this.appOptions.canAutosave) {
                    value = Common.localStorage.getItem("sse-settings-autosave");
                    if (value === null && this.appOptions.customization && this.appOptions.customization.autosave === false)
                        value = 0;
                    autosave = (!fastCoauth && value !== null) ? parseInt(value) : (this.appOptions.canCoAuthoring ? 1 : 0);
                }

                Common.Utils.InternalSettings.set("sse-settings-coauthmode", fastCoauth);
                Common.Utils.InternalSettings.set("sse-settings-autosave", autosave);
            },

            applyModeCommonElements: function() {
                window.editor_elements_prepared = true;

                var app             = this.getApplication(),
                    viewport        = app.getController('Viewport').getView('Viewport'),
                    statusbarView   = app.getController('Statusbar').getView('Statusbar');

                if (this.headerView) {
                    this.headerView.setVisible(!this.appOptions.isEditMailMerge && !this.appOptions.isDesktopApp && !this.appOptions.isEditDiagram && !this.appOptions.isEditOle);
                }

                viewport && viewport.setMode(this.appOptions, true);
                statusbarView && statusbarView.setMode(this.appOptions);
//                this.getStatusInfo().setDisabled(false);
//                this.getCellInfo().setMode(this.appOptions);
                app.getController('Toolbar').setMode(this.appOptions);
                app.getController('DocumentHolder').setMode(this.appOptions);

                viewport && viewport.applyCommonMode();

                if (this.appOptions.isEditMailMerge || this.appOptions.isEditDiagram) {
                    statusbarView.hide();
                }
                if (this.appOptions.isEditMailMerge || this.appOptions.isEditDiagram || this.appOptions.isEditOle) {
                    app.getController('LeftMenu').getView('LeftMenu').hide();

                    $(window)
                        .mouseup(function(e){
                            Common.Gateway.internalMessage('processMouse', {event: 'mouse:up'});
                        })
                        .mousemove($.proxy(function(e){
                            if (this.isDiagramDrag || this.isDiagramResize) {
                                Common.Gateway.internalMessage('processMouse', {event: 'mouse:move', pagex: e.pageX*Common.Utils.zoom(), pagey: e.pageY*Common.Utils.zoom()});
                            }
                        },this));
                }

                if (!this.appOptions.isEditMailMerge && !this.appOptions.isEditDiagram && !this.appOptions.isEditOle) {
                    this.api.asc_registerCallback('asc_onSendThemeColors', _.bind(this.onSendThemeColors, this));
                    this.api.asc_registerCallback('asc_onDownloadUrl',     _.bind(this.onDownloadUrl, this));
                    this.api.asc_registerCallback('asc_onDocumentModifiedChanged', _.bind(this.onDocumentModifiedChanged, this));

                    var printController = app.getController('Print');
                    printController && this.api && printController.setApi(this.api).setMode(this.appOptions);
                } else {
                    this.api.asc_registerCallback('asc_sendFromFrameToGeneralEditor', _.bind(this.onSendFromFrameToGeneralEditor, this));
                    if (this.appOptions.isEditOle)
                        this.api.asc_registerCallback('asc_onSendThemeColors', _.bind(this.onSendThemeColors, this));
                }

                var celleditorController = this.getApplication().getController('CellEditor');
                celleditorController && celleditorController.setApi(this.api).setMode(this.appOptions);
            },

            applyModeEditorElements: function(prevmode) {
                /** coauthoring begin **/
                var commentsController  = this.getApplication().getController('Common.Controllers.Comments');
                if (commentsController) {
                    commentsController.setMode(this.appOptions);
                    commentsController.setConfig({
                            config      : this.editorConfig,
                            sdkviewname : '#ws-canvas-outer',
                            fullInfoHintMode : true,
                            hintmode    : true},
                        this.api);
                }
                /** coauthoring end **/
                var me = this,
                    application         = this.getApplication(),
                    reviewController    = application.getController('Common.Controllers.ReviewChanges');
                reviewController.setMode(me.appOptions).setConfig({config: me.editorConfig}, me.api).loadDocument({doc:me.appOptions.spreadsheet});

                var value = Common.localStorage.getItem('sse-settings-unit');
                value = (value!==null) ? parseInt(value) : (me.appOptions.customization && me.appOptions.customization.unit ? Common.Utils.Metric.c_MetricUnits[me.appOptions.customization.unit.toLocaleLowerCase()] : Common.Utils.Metric.getDefaultMetric());
                (value===undefined) && (value = Common.Utils.Metric.getDefaultMetric());
                Common.Utils.Metric.setCurrentMetric(value);
                Common.Utils.InternalSettings.set("sse-settings-unit", value);

                var toolbarController   = application.getController('Toolbar');
                toolbarController   && toolbarController.setApi(me.api);

                if (this.appOptions.isRestrictedEdit) {
                    application.getController('WBProtection').setMode(me.appOptions).setConfig({config: me.editorConfig}, me.api);
                } else if (this.appOptions.isEdit) { // set api events for toolbar in the Restricted Editing mode
                    var statusbarController = application.getController('Statusbar'),
                        rightmenuController = application.getController('RightMenu'),
                        fontsControllers    = application.getController('Common.Controllers.Fonts');

                    fontsControllers    && fontsControllers.setApi(me.api);
//                    statusbarController && statusbarController.setApi(me.api);
                    rightmenuController && rightmenuController.setApi(me.api);

                    application.getController('Common.Controllers.Protection').setMode(me.appOptions).setConfig({config: me.editorConfig}, me.api);
                    application.getController('WBProtection').setMode(me.appOptions).setConfig({config: me.editorConfig}, me.api);

                    if (statusbarController) {
                        statusbarController.getView('Statusbar').changeViewMode(me.appOptions);
                        me.appOptions.isEditOle && statusbarController.onChangeViewMode(null, true, true); // set compact status bar for ole editing mode
                    }

                    if (!me.appOptions.isEditMailMerge && !me.appOptions.isEditDiagram && !me.appOptions.isEditOle && me.appOptions.canFeaturePivot)
                        application.getController('PivotTable').setMode(me.appOptions);

                    var viewport = this.getApplication().getController('Viewport').getView('Viewport');
                    viewport.applyEditorMode();
                    rightmenuController.getView('RightMenu').setMode(me.appOptions).setApi(me.api);

                    this.toolbarView = toolbarController.getView('Toolbar');

                    if (!me.appOptions.isEditMailMerge && !me.appOptions.isEditDiagram && !me.appOptions.isEditOle) {
                        var options = {};
                        JSON.parse(Common.localStorage.getItem('sse-hidden-formula')) && (options.formula = true);
                        application.getController('Toolbar').hideElements(options);
                    } else
                        rightmenuController.getView('RightMenu').hide();

                    /** coauthoring begin **/
                    me.api.asc_registerCallback('asc_onCollaborativeChanges',    _.bind(me.onCollaborativeChanges, me));
                    me.api.asc_registerCallback('asc_onAuthParticipantsChanged', _.bind(me.onAuthParticipantsChanged, me));
                    me.api.asc_registerCallback('asc_onParticipantsChanged',     _.bind(me.onAuthParticipantsChanged, me));
                    me.api.asc_registerCallback('asc_onConnectionStateChanged',  _.bind(me.onUserConnection, me));
                    me.api.asc_registerCallback('asc_onConvertEquationToMath',   _.bind(me.onConvertEquationToMath, me));
                    /** coauthoring end **/
                    if (me.appOptions.isEditDiagram)
                        me.api.asc_registerCallback('asc_onSelectionChanged',        _.bind(me.onSelectionChanged, me));

                    me.api.asc_setFilteringMode && me.api.asc_setFilteringMode(me.appOptions.canModifyFilter);

                    if (me.stackLongActions.exist({id: ApplyEditRights, type: Asc.c_oAscAsyncActionType['BlockInteraction']})) {
                        me.onLongActionEnd(Asc.c_oAscAsyncActionType['BlockInteraction'], ApplyEditRights);
                    } else if (!this._isDocReady) {
                        Common.NotificationCenter.trigger('app:face', this.appOptions);

                        me.hidePreloader();
                        me.onLongActionBegin(Asc.c_oAscAsyncActionType['BlockInteraction'], LoadingDocument);
                    }

                    // Message on window close
                    window.onbeforeunload = _.bind(me.onBeforeUnload, me);
                    window.onunload = _.bind(me.onUnload, me);
                }
            },

            onExternalMessage: function(msg, options) {
                if (msg && msg.msg) {
                    msg.msg = (msg.msg).toString();
                    this.showTips([msg.msg.charAt(0).toUpperCase() + msg.msg.substring(1)], options);

                    Common.component.Analytics.trackEvent('External Error');
                }
            },

            onError: function(id, level, errData, callback) {
                if (this.isFrameClosed) {
                    this.lastFrameError = {id: id, level: level, errData: errData, callback: callback};
                    return;
                }

                if (id == Asc.c_oAscError.ID.LoadingScriptError) {
                    this.showTips([this.scriptLoadError]);
                    this.tooltip && this.tooltip.getBSTip().$tip.css('z-index', 10000);
                    return;
                } else if (id == Asc.c_oAscError.ID.CanNotPasteImage) {
                    this.showTips([this.errorCannotPasteImg], {timeout: 7000, hideCloseTip: true});
                    return;
                }

                this.hidePreloader();
                this.onLongActionEnd(Asc.c_oAscAsyncActionType.BlockInteraction, LoadingDocument);

                var config = {closable: true};

                switch (id) {
                    case Asc.c_oAscError.ID.Unknown:
                        config.msg = this.unknownErrorText;
                        break;

                    case Asc.c_oAscError.ID.ConvertationTimeout:
                        config.msg = this.convertationTimeoutText;
                        break;

                    case Asc.c_oAscError.ID.ConvertationOpenError:
                        config.msg = this.openErrorText;
                        break;

                    case Asc.c_oAscError.ID.ConvertationSaveError:
                        config.msg = (this.appOptions.isDesktopApp && this.appOptions.isOffline) ? this.saveErrorTextDesktop : this.saveErrorText;
                        break;

                    case Asc.c_oAscError.ID.DownloadError:
                        config.msg = this.downloadErrorText;
                        break;

                    case Asc.c_oAscError.ID.UplImageSize:
                        config.msg = this.uploadImageSizeMessage;
                        break;

                    case Asc.c_oAscError.ID.UplImageExt:
                        config.msg = this.uploadImageExtMessage;
                        break;

                    case Asc.c_oAscError.ID.UplImageFileCount:
                        config.msg = this.uploadImageFileCountMessage;
                        break;

                    case Asc.c_oAscError.ID.PastInMergeAreaError:
                        config.msg = this.pastInMergeAreaError;
                        break;

                    case Asc.c_oAscError.ID.FrmlWrongCountParentheses:
                        config.msg = this.errorWrongBracketsCount;
                        break;

                    case Asc.c_oAscError.ID.FrmlWrongOperator:
                        config.msg = this.errorWrongOperator;
                        break;

                    case Asc.c_oAscError.ID.FrmlWrongMaxArgument:
                        config.msg = this.errorCountArgExceed;
                        break;

                    case Asc.c_oAscError.ID.FrmlWrongCountArgument:
                        config.msg = this.errorCountArg;
                        break;

                    case Asc.c_oAscError.ID.FrmlWrongFunctionName:
                        config.msg = this.errorFormulaName;
                        break;

                    case Asc.c_oAscError.ID.FrmlAnotherParsingError:
                        config.msg = this.errorFormulaParsing;
                        break;

                    case Asc.c_oAscError.ID.FrmlWrongArgumentRange:
                        config.msg = this.errorArgsRange;
                        break;

                    case Asc.c_oAscError.ID.FrmlOperandExpected:
                        config.msg = this.errorOperandExpected;
                        break;

                    case Asc.c_oAscError.ID.FrmlWrongReferences:
                        config.msg = this.errorFrmlWrongReferences;
                        break;

                    case Asc.c_oAscError.ID.UnexpectedGuid:
                        config.msg = this.errorUnexpectedGuid;
                        break;

                    case Asc.c_oAscError.ID.Database:
                        config.msg = this.errorDatabaseConnection;
                        break;

                    case Asc.c_oAscError.ID.FileRequest:
                        config.msg = this.errorFileRequest;
                        break;

                    case Asc.c_oAscError.ID.FileVKey:
                        config.msg = this.errorFileVKey;
                        break;

                    case Asc.c_oAscError.ID.StockChartError:
                        config.msg = this.errorStockChart;
                        break;

                    case Asc.c_oAscError.ID.MaxDataSeriesError:
                        config.msg = this.getApplication().getController('Toolbar').errorMaxRows;
                        break;

                    case Asc.c_oAscError.ID.ComboSeriesError:
                        config.msg = this.getApplication().getController('Toolbar').errorComboSeries;
                        break;

                    case Asc.c_oAscError.ID.DataRangeError:
                        config.msg = this.errorDataRange;
                        break;

                    case Asc.c_oAscError.ID.MaxDataPointsError:
                        config.msg = this.errorMaxPoints;
                        break;

                    case Asc.c_oAscError.ID.VKeyEncrypt:
                        config.msg = this.errorToken;
                        break;

                    case Asc.c_oAscError.ID.KeyExpire:
                        config.msg = this.errorTokenExpire;
                        break;

                    case Asc.c_oAscError.ID.UserCountExceed:
                        config.msg = this.errorUsersExceed;
                        break;

                    case Asc.c_oAscError.ID.CannotMoveRange:
                        config.msg = this.errorMoveRange;
                        break;

                    case Asc.c_oAscError.ID.UplImageUrl:
                        config.msg = this.errorBadImageUrl;
                        break;

                    case Asc.c_oAscError.ID.CoAuthoringDisconnect:
                        config.msg = this.errorViewerDisconnect;
                        break;

                    case Asc.c_oAscError.ID.ConvertationPassword:
                        config.msg = this.errorFilePassProtect;
                        break;

                    case Asc.c_oAscError.ID.AutoFilterDataRangeError:
                        config.msg = this.errorAutoFilterDataRange;
                        break;

                    case Asc.c_oAscError.ID.AutoFilterChangeFormatTableError:
                        config.msg = this.errorAutoFilterChangeFormatTable;
                        break;

                    case Asc.c_oAscError.ID.AutoFilterChangeError:
                        config.msg = this.errorAutoFilterChange;
                        break;

                    case Asc.c_oAscError.ID.AutoFilterMoveToHiddenRangeError:
                        config.msg = this.errorAutoFilterHiddenRange;
                        break;

                    case Asc.c_oAscError.ID.CannotFillRange:
                        config.msg = this.errorFillRange;
                        break;

                    case Asc.c_oAscError.ID.UserDrop:
                        if (this._state.lostEditingRights) {
                            this._state.lostEditingRights = false;
                            return;
                        }
                        this._state.lostEditingRights = true;
                        config.msg = this.errorUserDrop;
                        Common.NotificationCenter.trigger('collaboration:sharingdeny');
                        break;

                    case Asc.c_oAscError.ID.InvalidReferenceOrName:
                        config.msg = this.errorInvalidRef;
                        break;

                    case Asc.c_oAscError.ID.LockCreateDefName:
                        config.msg = this.errorCreateDefName;
                        break;

                    case Asc.c_oAscError.ID.PasteMaxRangeError:
                        config.msg = this.errorPasteMaxRange;
                        break;

                    case Asc.c_oAscError.ID.LockedAllError:
                        config.msg = this.errorLockedAll;
                        break;

                    case Asc.c_oAscError.ID.Warning:
                        config.msg = this.errorConnectToServer;
                        config.closable = false;
                        break;

                    case Asc.c_oAscError.ID.LockedWorksheetRename:
                        config.msg = this.errorLockedWorksheetRename;
                        break;
                    
                    case Asc.c_oAscError.ID.OpenWarning:
                        config.msg = this.errorOpenWarning;
                        break;

                    case Asc.c_oAscError.ID.CopyMultiselectAreaError:
                        config.msg = this.errorCopyMultiselectArea;
                        break;

                    case Asc.c_oAscError.ID.PrintMaxPagesCount:
                        config.msg = this.errorPrintMaxPagesCount;
                        break;

                    case Asc.c_oAscError.ID.SessionAbsolute:
                        config.msg = this.errorSessionAbsolute;
                        break;

                    case Asc.c_oAscError.ID.SessionIdle:
                        config.msg = this.errorSessionIdle;
                        break;

                    case Asc.c_oAscError.ID.SessionToken:
                        config.msg = this.errorSessionToken;
                        break;

                    case Asc.c_oAscError.ID.AccessDeny:
                        config.msg = this.errorAccessDeny;
                        break;

                    case Asc.c_oAscError.ID.LockedCellPivot:
                        config.msg = this.errorLockedCellPivot;
                        break;

                    case Asc.c_oAscError.ID.PivotLabledColumns:
                        config.msg = this.errorLabledColumnsPivot;
                        break;

                    case Asc.c_oAscError.ID.PivotOverlap:
                        config.msg = this.errorPivotOverlap;
                        break;

                    case Asc.c_oAscError.ID.ForceSaveButton:
                    case Asc.c_oAscError.ID.ForceSaveTimeout:
                        config.msg = this.errorForceSave;
                        config.maxwidth = 600;
                        break;

                    case Asc.c_oAscError.ID.DataEncrypted:
                        config.msg = this.errorDataEncrypted;
                        break;

                    case Asc.c_oAscError.ID.EditingError:
                        config.msg = (this.appOptions.isDesktopApp && this.appOptions.isOffline) ? this.errorEditingSaveas : this.errorEditingDownloadas;
                        break;

                    case Asc.c_oAscError.ID.CannotChangeFormulaArray:
                        config.msg = this.errorChangeArray;
                        break;

                    case Asc.c_oAscError.ID.MultiCellsInTablesFormulaArray:
                        config.msg = this.errorMultiCellFormula;
                        break;

                    case Asc.c_oAscError.ID.MailToClientMissing:
                        config.msg = this.errorEmailClient;
                        break;

                    case Asc.c_oAscError.ID.NoDataToParse:
                        config.msg = this.errorNoDataToParse;
                        break;

                    case Asc.c_oAscError.ID.CannotUngroupError:
                        config.msg = this.errorCannotUngroup;
                        break;

                    case Asc.c_oAscError.ID.FrmlMaxTextLength:
                        config.msg = this.errorFrmlMaxTextLength;
                        break;

                    case Asc.c_oAscError.ID.FrmlMaxReference:
                        config.msg = this.errorFrmlMaxReference;
                        break;

                    case Asc.c_oAscError.ID.DataValidate:
                        var icon = errData ? errData.asc_getErrorStyle() : undefined;
                        if (icon!==undefined) {
                            config.iconCls = (icon==Asc.c_oAscEDataValidationErrorStyle.Stop) ? 'error' : ((icon==Asc.c_oAscEDataValidationErrorStyle.Information) ? 'info' : 'warn');
                        }
                        errData && errData.asc_getErrorTitle() && (config.title = Common.Utils.String.htmlEncode(errData.asc_getErrorTitle()));
                        config.buttons  = ['ok', 'cancel'];
                        config.msg = errData && errData.asc_getError() ? Common.Utils.String.htmlEncode(errData.asc_getError()) : this.errorDataValidate;
                        config.maxwidth = 600;
                        break;

                    case Asc.c_oAscError.ID.ConvertationOpenLimitError:
                        config.msg = this.errorFileSizeExceed;
                        break;

                    case Asc.c_oAscError.ID.UpdateVersion:
                        config.msg = this.errorUpdateVersionOnDisconnect;
                        config.maxwidth = 600;
                        break;

                    case Asc.c_oAscError.ID.FTChangeTableRangeError:
                        config.msg = this.errorFTChangeTableRangeError;
                        break;

                    case Asc.c_oAscError.ID.FTRangeIncludedOtherTables:
                        config.msg = this.errorFTRangeIncludedOtherTables;
                        break;

                    case  Asc.c_oAscError.ID.PasteSlicerError:
                        config.msg = this.errorPasteSlicerError;
                        break;

                    case Asc.c_oAscError.ID.RemoveDuplicates:
                        config.iconCls = 'info';
                        config.title = Common.UI.Window.prototype.textInformation;
                        config.buttons  = ['ok'];
                        config.msg = (errData.asc_getDuplicateValues()!==null && errData.asc_getUniqueValues()!==null) ? Common.Utils.String.format(this.errRemDuplicates, errData.asc_getDuplicateValues(), errData.asc_getUniqueValues()) : this.errNoDuplicates;
                        config.maxwidth = 600;
                        break;

                    case  Asc.c_oAscError.ID.FrmlMaxLength:
                        config.msg = this.errorFrmlMaxLength;
                        config.maxwidth = 600;
                        break;

                    case  Asc.c_oAscError.ID.MoveSlicerError:
                        config.msg = this.errorMoveSlicerError;
                        break;

                    case  Asc.c_oAscError.ID.LockedEditView:
                        config.msg = this.errorEditView;
                        break;

                    case  Asc.c_oAscError.ID.ChangeFilteredRangeError:
                        config.msg = this.errorChangeFilteredRange;
                        break;

                    case Asc.c_oAscError.ID.Password:
                        config.msg = this.errorSetPassword;
                        break;

                    case Asc.c_oAscError.ID.PivotGroup:
                        config.msg = this.errorPivotGroup;
                        break;

                    case Asc.c_oAscError.ID.PasteMultiSelectError:
                        config.msg = this.errorPasteMultiSelect;
                        break;

                    case Asc.c_oAscError.ID.PivotWithoutUnderlyingData:
                        config.msg = this.errorPivotWithoutUnderlying;
                        break;

                    case Asc.c_oAscError.ID.ChangeOnProtectedSheet:
                        config.msg = this.errorChangeOnProtectedSheet;
                        break;

                    case Asc.c_oAscError.ID.SingleColumnOrRowError:
                        config.msg = this.errorSingleColumnOrRowError;
                        break;

                    case Asc.c_oAscError.ID.LocationOrDataRangeError:
                        config.msg = this.errorLocationOrDataRangeError;
                        break;

                    case Asc.c_oAscError.ID.PasswordIsNotCorrect:
                        config.msg = this.errorPasswordIsNotCorrect;
                        break;

                    case Asc.c_oAscError.ID.UplDocumentSize:
                        config.msg = this.uploadDocSizeMessage;
                        break;

                    case Asc.c_oAscError.ID.DeleteColumnContainsLockedCell:
                        config.msg = this.errorDeleteColumnContainsLockedCell;
                        break;

                    case Asc.c_oAscError.ID.UplDocumentExt:
                        config.msg = this.uploadDocExtMessage;
                        break;

                    case Asc.c_oAscError.ID.DeleteRowContainsLockedCell:
                        config.msg = this.errorDeleteRowContainsLockedCell;
                        break;

                    case Asc.c_oAscError.ID.UplDocumentFileCount:
                        config.msg = this.uploadDocFileCountMessage;
                        break;

                    case Asc.c_oAscError.ID.LoadingFontError:
                        config.msg = this.errorLoadingFont;
                        break;

                    case Asc.c_oAscError.ID.FillAllRowsWarning:
                        var fill = errData[0],
                            have = errData[1],
                            lang = (this.appOptions.lang || 'en').replace('_', '-').toLowerCase(),
                            fillWithSeparator;
                        try {
                            fillWithSeparator = fill.toLocaleString(lang);
                        } catch (e) {
                            lang = 'en';
                            fillWithSeparator = fill.toLocaleString(lang);
                        }
                        if (this.appOptions.isDesktopApp && this.appOptions.isOffline) {
                            config.msg = fill > have ? Common.Utils.String.format(this.textFormulaFilledAllRowsWithEmpty, fillWithSeparator) : Common.Utils.String.format(this.textFormulaFilledAllRows, fillWithSeparator);
                            config.buttons = [{caption: this.textFillOtherRows, primary: true, value: 'fillOther'}, 'close'];
                        } else {
                            config.msg = fill >= have ? Common.Utils.String.format(this.textFormulaFilledFirstRowsOtherIsEmpty, fillWithSeparator) : Common.Utils.String.format(this.textFormulaFilledFirstRowsOtherHaveData, fillWithSeparator, (have - fill).toLocaleString(lang));
                            config.buttons = ['ok'];
                        }
                        config.maxwidth = 400;
                        break;

                    case Asc.c_oAscError.ID.CannotUseCommandProtectedSheet:
                        config.msg = this.errorCannotUseCommandProtectedSheet;
                        break;

                    case Asc.c_oAscError.ID.DirectUrl:
                        config.msg = this.errorDirectUrl;
                        break;

                    case Asc.c_oAscError.ID.ConvertationOpenFormat:
                        config.maxwidth = 600;
                        if (errData === 'pdf')
                            config.msg = this.errorInconsistentExtPdf.replace('%1', this.appOptions.spreadsheet.fileType || '');
                        else if  (errData === 'docx')
                            config.msg = this.errorInconsistentExtDocx.replace('%1', this.appOptions.spreadsheet.fileType || '');
                        else if  (errData === 'xlsx')
                            config.msg = this.errorInconsistentExtXlsx.replace('%1', this.appOptions.spreadsheet.fileType || '');
                        else if  (errData === 'pptx')
                            config.msg = this.errorInconsistentExtPptx.replace('%1', this.appOptions.spreadsheet.fileType || '');
                        else
                            config.msg = this.errorInconsistentExt;
                        break;

                    default:
                        config.msg = (typeof id == 'string') ? id : this.errorDefaultMessage.replace('%1', id);
                        break;
                }

                if (level == Asc.c_oAscError.Level.Critical) {
                    Common.Gateway.reportError(id, config.msg);

                    config.title = this.criticalErrorTitle;
                    config.iconCls = 'error';
                    config.closable = false;

                    if (this.appOptions.canBackToFolder && !this.appOptions.isDesktopApp && typeof id !== 'string') {
                        config.msg += '<br><br>' + this.criticalErrorExtText;
                        config.callback = function(btn) {
                            if (btn == 'ok') {
                                Common.NotificationCenter.trigger('goback', true);
                            }
                        }
                    }
                    if (id == Asc.c_oAscError.ID.DataEncrypted || id == Asc.c_oAscError.ID.ConvertationOpenLimitError) {
                        this.api.asc_coAuthoringDisconnect();
                        Common.NotificationCenter.trigger('api:disconnect');
                    }
                } else {
                    Common.Gateway.reportWarning(id, config.msg);

                    config.title    = config.title || this.notcriticalErrorTitle;
                    config.iconCls  = config.iconCls || 'warn';
                    config.buttons  = config.buttons || ['ok'];
                    config.callback = _.bind(function(btn){
                        if (id == Asc.c_oAscError.ID.Warning && btn == 'ok' && this.appOptions.canDownload) {
                            Common.UI.Menu.Manager.hideAll();
                            (this.appOptions.isDesktopApp && this.appOptions.isOffline) ? this.api.asc_DownloadAs() : this.getApplication().getController('LeftMenu').leftMenu.showMenu('file:saveas');
                        } else if (id == Asc.c_oAscError.ID.EditingError) {
                            this.disableEditing(true);
                            Common.NotificationCenter.trigger('api:disconnect', true); // enable download and print
                        } else if (id == Asc.c_oAscError.ID.DataValidate && btn !== 'ok') {
                            this.api.asc_closeCellEditor(true);
                        } else if (id == Asc.c_oAscError.ID.FillAllRowsWarning && btn === 'fillOther' && _.isFunction(callback)) {
                            callback();
                        }
                        this._state.lostEditingRights = false;
                        this.onEditComplete();
                    }, this);
                }

                if (!Common.Utils.ModalWindow.isVisible() || $('.asc-window.modal.alert[data-value=' + id + ']').length<1)
                    setTimeout(function() {Common.UI.alert(config).$window.attr('data-value', id);}, 1);

                (id!==undefined) && Common.component.Analytics.trackEvent('Internal Error', id.toString());
            },

            onCoAuthoringDisconnect: function() {
                this.getApplication().getController('Viewport').getView('Viewport').setMode({isDisconnected:true});
                this.getApplication().getController('Viewport').getView('Common.Views.Header').setCanRename(false);
                this.appOptions.canRename = false;
                this._state.isDisconnected = true;
            },

            showTips: function(strings, options) {
                var me = this;
                if (!strings.length) return;
                if (typeof(strings)!='object') strings = [strings];

                function closeTip(cmp){
                    me.tipTimeout && clearTimeout(me.tipTimeout);
                    setTimeout(showNextTip, 300);
                }

                function showNextTip() {
                    var str_tip = strings.shift();
                    if (str_tip) {
                        if (!(options && options.hideCloseTip))
                            str_tip += '\n' + me.textCloseTip;
                        me.tooltip.setTitle(str_tip);
                        me.tooltip.show();
                        me.tipTimeout && clearTimeout(me.tipTimeout);
                        if (options && options.timeout) {
                            me.tipTimeout = setTimeout(function () {
                                me.tooltip.hide();
                                closeTip();
                            }, options.timeout);
                        }
                    }
                }

                if (!this.tooltip) {
                    this.tooltip = new Common.UI.Tooltip({
                        owner: this.getApplication().getController('Toolbar').getView('Toolbar'),
                        hideonclick: true,
                        placement: 'bottom',
                        cls: 'main-info',
                        offset: 30
                    });
                    this.tooltip.on('tooltip:hideonclick',closeTip);
                }

                showNextTip();
            },

            updateWindowTitle: function(change, force) {
                if (this._state.isDocModified !== change || force) {
                    if (this.headerView) {
                        var title = this.defaultTitleText;

                        if (!_.isEmpty(this.headerView.getDocumentCaption()))
                            title = this.headerView.getDocumentCaption() + ' - ' + title;

                        if (change) {
                            clearTimeout(this._state.timerCaption);
                            if (!_.isUndefined(title)) {
                                title = '* ' + title;
                                this.headerView.setDocumentCaption(this.headerView.getDocumentCaption(), true);
                            }
                        } else {
                            if (this._state.fastCoauth && this._state.usersCount>1) {
                                var me = this;
                                this._state.timerCaption = setTimeout(function () {
                                    me.headerView.setDocumentCaption(me.headerView.getDocumentCaption(), false);
                                }, 500);
                            } else
                                this.headerView.setDocumentCaption(this.headerView.getDocumentCaption(), false);
                        }
                        if (window.document.title != title)
                            window.document.title = title;
                    }

                    this._isDocReady && (this._state.isDocModified !== change) && Common.Gateway.setDocumentModified(change);
                    if (change && (!this._state.fastCoauth || this._state.usersCount<2))
                        this.getApplication().getController('Statusbar').setStatusCaption('', true);

                    this._state.isDocModified = change;
                }
            },

            onDocumentChanged: function() {
            },

            onDocumentModifiedChanged: function(change) {
                this.updateWindowTitle(change);
                if (this._state.isDocModified !== change) {
                    this._isDocReady && Common.Gateway.setDocumentModified(change);
                }
                
                if (this.toolbarView && this.toolbarView.btnCollabChanges && this.api) {
                    var isSyncButton = this.toolbarView.btnCollabChanges.cmpEl.hasClass('notify'),
                        forcesave = this.appOptions.forcesave,
                        cansave = this.api.asc_isDocumentCanSave(),
                        isDisabled = !cansave && !isSyncButton && !forcesave || this._state.isDisconnected || this._state.fastCoauth && this._state.usersCount>1 && !forcesave;
                        this.toolbarView.btnSave.setDisabled(isDisabled);
                }
            },

            onDocumentCanSaveChanged: function (isCanSave) {
                if (this.toolbarView && this.toolbarView.btnCollabChanges) {
                    var isSyncButton = this.toolbarView.btnCollabChanges.cmpEl.hasClass('notify'),
                        forcesave = this.appOptions.forcesave,
                        isDisabled = !isCanSave && !isSyncButton && !forcesave || this._state.isDisconnected || this._state.fastCoauth && this._state.usersCount>1 && !forcesave;
                    this.toolbarView.btnSave.setDisabled(isDisabled);
                }
            },

            onBeforeUnload: function() {
                Common.localStorage.save();

                var isEdit = this.permissions.edit !== false && this.editorConfig.mode !== 'view' && this.editorConfig.mode !== 'editdiagram' && this.editorConfig.mode !== 'editmerge' && this.editorConfig.mode !== 'editole';
                if (isEdit && this.api.asc_isDocumentModified()) {
                    var me = this;
                    this.api.asc_stopSaving();
                    this._state.unloadTimer = 1000;
                    this.continueSavingTimer = window.setTimeout(function() {
                        me.api.asc_continueSaving();
                        me._state.unloadTimer = 0;
                    }, 500);

                    return this.leavePageText;
                } else
                    this._state.unloadTimer = 10000;
            },

            onUnload: function() {
                if (this.continueSavingTimer) clearTimeout(this.continueSavingTimer);
            },

            hidePreloader: function() {
                var promise;
                if (!this._state.customizationDone) {
                    this._state.customizationDone = true;
                    if (this.appOptions.customization) {
                        if (this.appOptions.isDesktopApp)
                            this.appOptions.customization.about = false;
                        else if (!this.appOptions.canBrandingExt)
                            this.appOptions.customization.about = true;
                    }
                    Common.Utils.applyCustomization(this.appOptions.customization, mapCustomizationElements);
                    if (this.appOptions.canBrandingExt) {
                        Common.Utils.applyCustomization(this.appOptions.customization, mapCustomizationExtElements);
                        Common.UI.LayoutManager.applyCustomization();
                        if (this.appOptions.customization && (typeof (this.appOptions.customization) == 'object')) {
                            if (this.appOptions.customization.leftMenu!==undefined)
                                console.log("Obsolete: The 'leftMenu' parameter of the 'customization' section is deprecated. Please use 'leftMenu' parameter in the 'customization.layout' section instead.");
                            if (this.appOptions.customization.rightMenu!==undefined)
                                console.log("Obsolete: The 'rightMenu' parameter of the 'customization' section is deprecated. Please use 'rightMenu' parameter in the 'customization.layout' section instead.");
                            if (this.appOptions.customization.statusBar!==undefined)
                                console.log("Obsolete: The 'statusBar' parameter of the 'customization' section is deprecated. Please use 'statusBar' parameter in the 'customization.layout' section instead.");
                            if (this.appOptions.customization.toolbar!==undefined)
                                console.log("Obsolete: The 'toolbar' parameter of the 'customization' section is deprecated. Please use 'toolbar' parameter in the 'customization.layout' section instead.");
                        }
                        promise = this.getApplication().getController('Common.Controllers.Plugins').applyUICustomization();
                    }
                }
                
                this.stackLongActions.pop({id: InitApplication, type: Asc.c_oAscAsyncActionType.BlockInteraction});
                Common.NotificationCenter.trigger('layout:changed', 'main');

                (promise || (new Promise(function(resolve, reject) {
                    resolve();
                }))).then(function() {
                    $('#loading-mask').hide().remove();
                    Common.Controllers.Desktop.process('preloader:hide');
                });
            },

            onDownloadUrl: function(url, fileType) {
                if (this._state.isFromGatewayDownloadAs) {
                    Common.Gateway.downloadAs(url, fileType);
                }
                this._state.isFromGatewayDownloadAs = false;
            },

            onDownloadCancel: function() {
                this._state.isFromGatewayDownloadAs = false;
            },

            onUpdateVersion: function(callback) {
                var me = this;
                me.needToUpdateVersion = true;
                me.onLongActionEnd(Asc.c_oAscAsyncActionType['BlockInteraction'], LoadingDocument);
                Common.UI.warning({
                    msg: this.errorUpdateVersion,
                    callback: function() {
                        _.defer(function() {
                            Common.Gateway.updateVersion();
                            if (callback) callback.call(me);
                            me.onLongActionBegin(Asc.c_oAscAsyncActionType['BlockInteraction'], LoadingDocument);
                        })
                    }
                });
            },

            onServerVersion: function(buildVersion) {
                if (this.changeServerVersion) return true;

                const cur_version = this.getApplication().getController('LeftMenu').leftMenu.getMenu('about').txtVersionNum;
                const cropped_version = cur_version.match(/^(\d+.\d+.\d+)/);
                if (!window.compareVersions && (!cropped_version || cropped_version[1] !== buildVersion)) {
                    this.changeServerVersion = true;
                    Common.UI.warning({
                        title: this.titleServerVersion,
                        msg: this.errorServerVersion,
                        callback: function() {
                            _.defer(function() {
                                Common.Gateway.updateVersion();
                            })
                        }
                    });
                    return true;
                }
                return false;
            },

            onAdvancedOptions: function(type, advOptions, mode, formatOptions) {
                if (this._state.openDlg) return;

                var me = this;
                if (type == Asc.c_oAscAdvancedOptionsID.CSV) {
                    me._state.openDlg = new Common.Views.OpenDialog({
                        title: Common.Views.OpenDialog.prototype.txtTitle.replace('%1', 'CSV'),
                        closable: (mode==2), // if save settings
                        type: Common.Utils.importTextType.CSV,
                        preview: advOptions.asc_getData(),
                        codepages: advOptions.asc_getCodePages(),
                        settings: advOptions.asc_getRecommendedSettings(),
                        api: me.api,
                        handler: function (result, settings) {
                            me.isShowOpenDialog = false;
                            if (result == 'ok') {
                                if (me && me.api) {
                                    if (mode==2) {
                                        formatOptions && formatOptions.asc_setAdvancedOptions(settings.textOptions);
                                        me.api.asc_DownloadAs(formatOptions);
                                    } else
                                        me.api.asc_setAdvancedOptions(type, settings.textOptions);
                                    me.loadMask && me.loadMask.show();
                                }
                            }
                            me._state.openDlg = null;
                        }
                    });
                } else if (type == Asc.c_oAscAdvancedOptionsID.DRM) {
                    me._state.openDlg = new Common.Views.OpenDialog({
                        title: Common.Views.OpenDialog.prototype.txtTitleProtected,
                        closeFile: me.appOptions.canRequestClose,
                        type: Common.Utils.importTextType.DRM,
                        warning: !(me.appOptions.isDesktopApp && me.appOptions.isOffline) && (typeof advOptions == 'string'),
                        warningMsg: advOptions,
                        validatePwd: !!me._state.isDRM,
                        handler: function (result, value) {
                            me.isShowOpenDialog = false;
                            if (result == 'ok') {
                                if (me && me.api) {
                                    me.api.asc_setAdvancedOptions(type, value.drmOptions);
                                    me.loadMask && me.loadMask.show();
                                }
                            } else {
                                Common.Gateway.requestClose();
                                Common.Controllers.Desktop.requestClose();
                            }
                            me._state.openDlg = null;
                        }
                    });
                    me._state.isDRM = true;
                }
                if (me._state.openDlg) {
                    this.isShowOpenDialog = true;
                    this.loadMask && this.loadMask.hide();
                    this.onLongActionEnd(Asc.c_oAscAsyncActionType.BlockInteraction, LoadingDocument);
                    me._state.openDlg.show();
                }
            },

            onActiveSheetChanged: function(index) {
                if (!this.appOptions.isEditMailMerge && !this.appOptions.isEditDiagram && window.editor_elements_prepared) {
                    this.application.getController('Statusbar').selectTab(index);

                    if (!this.appOptions.isEditOle && this.appOptions.canViewComments && !this.dontCloseDummyComment) {
                        Common.NotificationCenter.trigger('comments:updatefilter', ['doc', 'sheet' + this.api.asc_getWorksheetId(index)], false ); //  hide popover
                    }
                }
            },

            onConfirmAction: function(id, apiCallback, data) {
                var me = this;
                if (id == Asc.c_oAscConfirm.ConfirmReplaceRange || id == Asc.c_oAscConfirm.ConfirmReplaceFormulaInTable) {
                    Common.UI.warning({
                        title: this.notcriticalErrorTitle,
                        msg: id == Asc.c_oAscConfirm.ConfirmReplaceRange ? this.confirmMoveCellRange : this.confirmReplaceFormulaInTable,
                        buttons: ['yes', 'no'],
                        primary: 'yes',
                        callback: _.bind(function(btn) {
                            if (apiCallback)  {
                                apiCallback(btn === 'yes');
                            }
                            if (btn == 'yes') {
                                me.onEditComplete(me.application.getController('DocumentHolder').getView('DocumentHolder'));
                            }
                        }, this)
                    });
                } else if (id == Asc.c_oAscConfirm.ConfirmPutMergeRange) {
                    Common.UI.warning({
                        closable: false,
                        title: this.notcriticalErrorTitle,
                        msg: this.confirmPutMergeRange,
                        buttons: ['ok'],
                        primary: 'ok',
                        callback: _.bind(function(btn) {
                            if (apiCallback)  {
                                apiCallback();
                            }
                            me.onEditComplete(me.application.getController('DocumentHolder').getView('DocumentHolder'));
                        }, this)
                    });
                } else if (id == Asc.c_oAscConfirm.ConfirmChangeProtectRange) {
                    var win = new Common.Views.OpenDialog({
                        title: this.txtUnlockRange,
                        closable: true,
                        type: Common.Utils.importTextType.DRM,
                        warning: true,
                        warningMsg: this.txtUnlockRangeWarning,
                        txtOpenFile: this.txtUnlockRangeDescription,
                        validatePwd: false,
                        handler: function (result, value) {
                            if (me.api && apiCallback)  {
                                if (result == 'ok') {
                                    me.api.asc_checkProtectedRangesPassword(value.drmOptions.asc_getPassword(), data, function(res) {
                                        apiCallback(res, false);
                                    });
                                } else
                                    apiCallback(false, true);
                            }
                            me.onEditComplete(me.application.getController('DocumentHolder').getView('DocumentHolder'));
                        }
                    });
                    win.show();
                } else if (id == Asc.c_oAscConfirm.ConfirmAddCellWatches) {
                    Common.UI.warning({
                        title: this.notcriticalErrorTitle,
                        msg: (data>Asc.c_nAscMaxAddCellWatchesCount) ? Common.Utils.String.format(this.confirmAddCellWatchesMax, Asc.c_nAscMaxAddCellWatchesCount) : Common.Utils.String.format(this.confirmAddCellWatches, data),
                        buttons: ['yes', 'no'],
                        primary: 'yes',
                        callback: _.bind(function(btn) {
                            if (apiCallback)  {
                                apiCallback(btn === 'yes');
                            }
                        }, this)
                    });
                } else if (id == Asc.c_oAscConfirm.ConfirmMaxChangesSize) {
                    Common.UI.warning({
                        title: this.notcriticalErrorTitle,
                        msg: this.confirmMaxChangesSize,
                        buttons: [{value: 'ok', caption: this.textUndo, primary: true}, {value: 'cancel', caption: this.textContinue}],
                        maxwidth: 600,
                        callback: _.bind(function(btn) {
                            if (apiCallback)  {
                                apiCallback(btn === 'ok');
                            }
                            me.onEditComplete(me.application.getController('DocumentHolder').getView('DocumentHolder'));
                        }, this)
                    });
                }
            },

            checkProtectedRange: function(callback, scope, args) {
                var result = this.api.asc_isProtectedSheet() && this.api.asc_checkLockedCells() ? this.api.asc_checkProtectedRange() : false;
                if (result===null) {
                    this.onError(Asc.c_oAscError.ID.ChangeOnProtectedSheet, Asc.c_oAscError.Level.NoCritical);
                    return;
                }

                if (result) {
                    var me = this;
                    var win = new Common.Views.OpenDialog({
                        title: this.txtUnlockRange,
                        closable: true,
                        type: Common.Utils.importTextType.DRM,
                        warning: true,
                        warningMsg: this.txtUnlockRangeWarning,
                        txtOpenFile: this.txtUnlockRangeDescription,
                        validatePwd: false,
                        handler: function (result, value) {
                            if (result == 'ok') {
                                if (me.api) {
                                    me.api.asc_checkActiveCellPassword(value.drmOptions.asc_getPassword(), function(res) {
                                        if (res) {
                                            callback && setTimeout(function() {
                                                callback.apply(scope, args);
                                            }, 1);
                                        } else {
                                            Common.UI.warning({
                                                msg: me.errorWrongPassword,
                                                callback: function() {
                                                    Common.NotificationCenter.trigger('edit:complete', me.toolbar);
                                                }
                                            });
                                        }
                                    });
                                }
                            }
                            Common.NotificationCenter.trigger('edit:complete', me.toolbar);
                        }
                    });
                    win.show();
                } else {
                    callback && setTimeout(function() {
                        callback.apply(scope, args);
                    }, 1);
                }
            },

            initNames: function() {
                this.shapeGroupNames = [
                    this.txtBasicShapes,
                    this.txtFiguredArrows,
                    this.txtMath,
                    this.txtCharts,
                    this.txtStarsRibbons,
                    this.txtCallouts,
                    this.txtButtons,
                    this.txtRectangles,
                    this.txtLines
                ];
            },

            fillAutoShapes: function(groupNames, shapes){
                if (_.isEmpty(shapes) || _.isEmpty(groupNames) || shapes.length != groupNames.length)
                    return;

                var me = this,
                    shapegrouparray = [],
                    shapeStore = this.getCollection('ShapeGroups'),
                    name_arr = {};

                shapeStore.reset();

                _.each(groupNames, function(groupName, index){
                    var store = new Backbone.Collection([], {
                        model: SSE.Models.ShapeModel
                    }),
                        arr = [];

                    var cols = (shapes[index].length) > 18 ? 7 : 6,
                        height = Math.ceil(shapes[index].length/cols) * 35 + 3,
                        width = 30 * cols;

                    _.each(shapes[index], function(shape, idx){
                        var name = me['txtShape_' + shape.Type];
                        arr.push({
                            data     : {shapeType: shape.Type},
                            tip      : name || (me.textShape + ' ' + (idx+1)),
                            allowSelected : true,
                            selected: false
                        });
                        if (name)
                            name_arr[shape.Type] = name;
                    });
                    store.add(arr);
                    shapegrouparray.push({
                        groupName   : me.shapeGroupNames[index],
                        groupStore  : store,
                        groupWidth  : width,
                        groupHeight : height
                    });
                });

                shapeStore.add(shapegrouparray);

                setTimeout(function(){
                    me.getApplication().getController('Toolbar').onApiAutoShapes();
                }, 50);
                this.api.asc_setShapeNames(name_arr);
            },

            fillTextArt: function(shapes){
                var arr = [],
                    artStore = this.getCollection('Common.Collections.TextArt');

                if (!shapes && artStore.length>0) {// shapes == undefined when update textart collection (from asc_onSendThemeColors)
                    shapes = this.api.asc_getTextArtPreviews();
                }
                if (_.isEmpty(shapes)) return;

                _.each(shapes, function(shape, index){
                    arr.push({
                        imageUrl : shape,
                        data     : index,
                        allowSelected : true,
                        selected: false
                    });
                });
                artStore.reset(arr);
            },

            fillCondFormatIcons: function(icons){
                if (_.isEmpty(icons)) return;

                var arr = [],
                    store = this.getCollection('ConditionalFormatIcons');
                _.each(icons, function(icon, index){
                    arr.push({
                        icon : icon,
                        index  : index
                    });
                });
                store.reset(arr);
            },

            fillCondFormatIconsPresets: function(iconSets){
                if (_.isEmpty(iconSets)) return;

                var arr = [],
                    store = this.getCollection('ConditionalFormatIconsPresets');
                _.each(iconSets, function(iconSet, index){
                    arr.push({
                        icons : iconSet,
                        data  : index
                    });
                });
                store.reset(arr);
            },

            updateThemeColors: function() {
                var me = this;
                !me.appOptions.isEditOle && setTimeout(function(){
                    me.getApplication().getController('RightMenu').UpdateThemeColors();
                }, 50);

                setTimeout(function(){
                    me.getApplication().getController('Toolbar').updateThemeColors();
                }, 50);

                setTimeout(function(){
                    me.getApplication().getController('Statusbar').updateThemeColors();
                }, 50);
            },

            onSendThemeColors: function(colors, standart_colors) {
                Common.Utils.ThemeColor.setColors(colors, standart_colors);
                if (window.styles_loaded) {
                    if (!this.appOptions.isEditMailMerge && !this.appOptions.isEditDiagram)
                        this.updateThemeColors();

                    if (!this.appOptions.isEditMailMerge && !this.appOptions.isEditDiagram && !this.appOptions.isEditOle) {
                        var me = this;
                        setTimeout(function(){
                            me.fillTextArt();
                        }, 1);
                    }
                }
            },

            loadLanguages: function(apiLangs) {
                this.languages = apiLangs;
                window.styles_loaded && this.setLanguages();
            },

            setLanguages: function() {
                this.getApplication().getController('Spellcheck').setLanguages(this.languages);
            },

            onInternalCommand: function(data) {
                if (data) {
                    switch (data.command) {
                    case 'setChartData':    this.setChartData(data.data); break;
                    case 'getChartData':    this.getChartData(); break;
                    case 'clearChartData':  this.clearChartData(); break;
                    case 'setMergeData':    this.setMergeData(data.data); break;
                    case 'getMergeData':    this.getMergeData(); break;
                    case 'setOleData':      this.setOleData(data.data); break;
                    case 'getOleData':      this.getOleData(); break;
                    case 'setAppDisabled':
                        if (this.isAppDisabled===undefined && !data.data) { // first editor opening
                            Common.NotificationCenter.trigger('layout:changed', 'main');
                            this.loadMask && this.loadMask.isVisible() && this.loadMask.updatePosition();
                        }
                        this.isAppDisabled = data.data;
                        break;
                    case 'queryClose':
                        if (!Common.Utils.ModalWindow.isVisible()) {
                            this.isFrameClosed = true;
                            this.api.asc_closeCellEditor();
                            this.appOptions.isEditOle && Common.NotificationCenter.trigger('oleedit:close');
                            Common.UI.Menu.Manager.hideAll();
                            Common.Gateway.internalMessage('canClose', {mr:data.data.mr, answer: true});
                        } else
                            Common.Gateway.internalMessage('canClose', {answer: false});
                        break;
                    case 'window:drag':
                        this.isDiagramDrag = data.data;
                        break;
                    case 'window:resize':
                        this.isDiagramResize = data.data;
                        break;
                    case 'processmouse':
                        this.onProcessMouse(data.data);
                        break;
                    case 'theme:change':
                        document.documentElement.className =
                            document.documentElement.className.replace(/theme-\w+\s?/, data.data);
                        this.api.asc_setSkin(data.data == "theme-dark" ? 'flatDark' : "flat");
                        break;
                    case 'generalToFrameData':
                        this.api.asc_getInformationBetweenFrameAndGeneralEditor(data.data);
                        break;
                    }
                }
            },

            setChartData: function(chart) {
                if (typeof chart === 'object' && this.api) {
                    this.api.asc_addChartDrawingObject(chart);
                    this.isFrameClosed = false;
                    if (this.lastFrameError) {
                        this.onError(this.lastFrameError.id, this.lastFrameError.level, this.lastFrameError.errData, this.lastFrameError.callback);
                        this.lastFrameError = undefined;
                    }
                }
            },

            getChartData: function() {
                if (this.api) {
                    var chartData = this.api.asc_getWordChartObject();

                    if (typeof chartData === 'object') {
                        Common.Gateway.internalMessage('chartData', {
                            data: chartData
                        });
                    }
                }
            },

            clearChartData: function() {
                this.api && this.api.asc_closeCellEditor();
            },

            setOleData: function(obj) {
                if ((typeof obj === 'object' || obj==="empty") && this.api) {
                    this.api.asc_addTableOleObjectInOleEditor(typeof obj === 'object' ? obj : undefined);
                    this.isFrameClosed = false;
                    if (this.lastFrameError) {
                        this.onError(this.lastFrameError.id, this.lastFrameError.level, this.lastFrameError.errData, this.lastFrameError.callback);
                        this.lastFrameError = undefined;
                    }
                }
            },

            getOleData: function() {
                if (this.api) {
                    var oleData = this.api.asc_getBinaryInfoOleObject();
                    if (typeof oleData === 'object') {
                        Common.Gateway.internalMessage('oleData', {
                            data: oleData
                        });
                    }
                }
            },

            onOleEditorReady: function() {
                Common.Gateway.internalMessage('oleEditorReady', {});
            },

            setMergeData: function(merge) {
                if (typeof merge === 'object' && this.api) {
                    this.api.asc_setData(merge);
                    this.isFrameClosed = false;
                    if (this.lastFrameError) {
                        this.onError(this.lastFrameError.id, this.lastFrameError.level, this.lastFrameError.errData, this.lastFrameError.callback);
                        this.lastFrameError = undefined;
                    }
                }
            },

            getMergeData: function() {
                if (this.api) {
                    var mergeData = this.api.asc_getData();

                    if (typeof mergeData === 'object') {
                        Common.Gateway.internalMessage('mergeData', {
                            data: mergeData
                        });
                    }
                }
            },

            onSendFromFrameToGeneralEditor: function(data) {
                Common.Gateway.internalMessage('frameToGeneralData', data);
            },

            unitsChanged: function(m) {
                var value = Common.localStorage.getItem("sse-settings-unit");
                value = (value!==null) ? parseInt(value) : Common.Utils.Metric.getDefaultMetric();
                Common.Utils.Metric.setCurrentMetric(value);
                Common.Utils.InternalSettings.set("sse-settings-unit", value);
                if (this.appOptions.isEdit) {
                    this.getApplication().getController('RightMenu').updateMetricUnit();
                    this.getApplication().getController('Toolbar').getView('Toolbar').updateMetricUnit();
                }
                this.getApplication().getController('Print').getView('PrintWithPreview').updateMetricUnit();
            },

            _compareActionStrong: function(obj1, obj2){
                return obj1.id === obj2.id && obj1.type === obj2.type;
            },

            _compareActionWeak: function(obj1, obj2){
                return obj1.type === obj2.type;
            },

            onContextMenu: function(event){
                var canCopyAttr = event.target.getAttribute('data-can-copy'),
                    isInputEl   = (event.target instanceof HTMLInputElement) || (event.target instanceof HTMLTextAreaElement);

                if ((isInputEl && canCopyAttr === 'false') ||
                   (!isInputEl && canCopyAttr !== 'true')) {
                    event.stopPropagation();
                    event.preventDefault();
                    return false;
                }
            },

            onNamedRangeLocked: function() {
                if ($('.asc-window.modal.alert:visible').length < 1) {
                    Common.UI.alert({
                        msg: this.errorCreateDefName,
                        title: this.notcriticalErrorTitle,
                        iconCls: 'warn',
                        buttons: ['ok'],
                        callback: _.bind(function(btn){
                            this.onEditComplete();
                        }, this)
                    });
                }
            },

            onTryUndoInFastCollaborative: function() {
                var val = window.localStorage.getItem("sse-hide-try-undoredo");
                if (!(val && parseInt(val) == 1))
                    Common.UI.info({
                        width: 500,
                        msg: this.appOptions.canChangeCoAuthoring ? this.textTryUndoRedo : this.textTryUndoRedoWarn,
                        iconCls: 'info',
                        buttons: this.appOptions.canChangeCoAuthoring ? ['custom', 'cancel'] : ['ok'],
                        primary: this.appOptions.canChangeCoAuthoring ? 'custom' : 'ok',
                        customButtonText: this.textStrict,
                        dontshow: true,
                        callback: _.bind(function(btn, dontshow){
                            if (dontshow) window.localStorage.setItem("sse-hide-try-undoredo", 1);
                            if (btn == 'custom') {
                                Common.localStorage.setItem("sse-settings-coauthmode", 0);
                                this.api.asc_SetFastCollaborative(false);
                                Common.Utils.InternalSettings.set("sse-settings-coauthmode", false);
                                this.getApplication().getController('Common.Controllers.ReviewChanges').applySettings();
                                this._state.fastCoauth = false;
                            }
                            this.onEditComplete();
                        }, this)
                    });
            },

            onAuthParticipantsChanged: function(users) {
                var length = 0;
                _.each(users, function(item){
                    if (!item.asc_getView())
                        length++;
                });
                this._state.usersCount = length;
            },

            onUserConnection: function(change){
                if (change && this.appOptions.user.guest && this.appOptions.canRenameAnonymous && (change.asc_getIdOriginal() == this.appOptions.user.id)) { // change name of the current user
                    var name = change.asc_getUserName();
                    if (name && name !== AscCommon.UserInfoParser.getCurrentName() ) {
                        this._renameDialog && this._renameDialog.close();
                        AscCommon.UserInfoParser.setCurrentName(name);
                        this.headerView.setUserName(AscCommon.UserInfoParser.getParsedName(name));

                        var idx1 = name.lastIndexOf('('),
                            idx2 = name.lastIndexOf(')'),
                            str = (idx1>0) && (idx1<idx2) ? name.substring(0, idx1-1) : '';
                        if (Common.localStorage.getItem("guest-username")!==null) {
                            Common.localStorage.setItem("guest-username", str);
                        }
                        Common.Utils.InternalSettings.set("guest-username", str);
                    }
                }
            },

            applySettings: function() {
                if (this.appOptions.isEdit && !this.appOptions.isOffline && this.appOptions.canCoAuthoring) {
                    var value = Common.localStorage.getItem("sse-settings-coauthmode"),
                        oldval = this._state.fastCoauth;
                    this._state.fastCoauth = (value===null || parseInt(value) == 1);
                    if (this._state.fastCoauth && !oldval)
                        this.synchronizeChanges();
                }
                if (this.appOptions.canForcesave) {
                    this.appOptions.forcesave = Common.localStorage.getBool("sse-settings-forcesave", this.appOptions.canForcesave);
                    Common.Utils.InternalSettings.set("sse-settings-forcesave", this.appOptions.forcesave);
                    this.api.asc_setIsForceSaveOnUserSave(this.appOptions.forcesave);
                }
            },

            onDocumentName: function(name) {
                this.headerView.setDocumentCaption(name);
                this.updateWindowTitle(this.api.asc_isDocumentModified(), true);
            },

            onMeta: function(meta) {
                var app = this.getApplication(),
                    filemenu = app.getController('LeftMenu').getView('LeftMenu').getMenu('file');
                app.getController('Viewport').getView('Common.Views.Header').setDocumentCaption(meta.title);
                this.updateWindowTitle(this.api.asc_isDocumentModified(), true);
                this.appOptions.spreadsheet.title = meta.title;
                filemenu.loadDocument({doc:this.appOptions.spreadsheet});
                filemenu.panels && filemenu.panels['info'] && filemenu.panels['info'].updateInfo(this.appOptions.spreadsheet);
                app.getController('Common.Controllers.ReviewChanges').loadDocument({doc:this.appOptions.spreadsheet});
                Common.Gateway.metaChange(meta);

                if (this.appOptions.wopi) {
                    var idx = meta.title.lastIndexOf('.');
                    Common.Gateway.requestRename(idx>0 ? meta.title.substring(0, idx) : meta.title);
                }
            },

            onPrint: function() {
                if (!this.appOptions.canPrint || Common.Utils.ModalWindow.isVisible()) return;
                Common.NotificationCenter.trigger('file:print', this);
            },

            onPrintUrl: function(url) {
                if (this.iframePrint) {
                    this.iframePrint.parentNode.removeChild(this.iframePrint);
                    this.iframePrint = null;
                }
                if (!this.iframePrint) {
                    var me = this;
                    this.iframePrint = document.createElement("iframe");
                    this.iframePrint.id = "id-print-frame";
                    this.iframePrint.style.display = 'none';
                    this.iframePrint.style.visibility = "hidden";
                    this.iframePrint.style.position = "fixed";
                    this.iframePrint.style.right = "0";
                    this.iframePrint.style.bottom = "0";
                    document.body.appendChild(this.iframePrint);
                    this.iframePrint.onload = function() {
                        try {
                        me.iframePrint.contentWindow.focus();
                        me.iframePrint.contentWindow.print();
                        me.iframePrint.contentWindow.blur();
                        window.focus();
                        } catch (e) {
                            var opts = new Asc.asc_CDownloadOptions(Asc.c_oAscFileType.PDF);
                            opts.asc_setAdvancedOptions(me.getApplication().getController('Print').getPrintParams());
                            me.api.asc_DownloadAs(opts);
                        }
                    };
                }
                if (url) this.iframePrint.src = url;
            },

            onPrintQuick: function() {
                if (!this.appOptions.canQuickPrint) return;

                var value = Common.localStorage.getBool("sse-hide-quick-print-warning"),
                    me = this,
                    handler = function () {
                        var printopt = new Asc.asc_CAdjustPrint();
                        printopt.asc_setNativeOptions({quickPrint: true});
                        var opts = new Asc.asc_CDownloadOptions();
                        opts.asc_setAdvancedOptions(printopt);
                        me.api.asc_Print(opts);
                        Common.component.Analytics.trackEvent('Print');
                    };

                if (value) {
                    handler.call(this);
                } else {
                    Common.UI.warning({
                        msg: this.textTryQuickPrint,
                        buttons: ['yes', 'no'],
                        primary: 'yes',
                        dontshow: true,
                        maxwidth: 500,
                        callback: function(btn, dontshow){
                            dontshow && Common.localStorage.setBool("sse-hide-quick-print-warning", true);
                            if (btn === 'yes') {
                                setTimeout(handler, 1);
                            }
                        }
                    });
                }
            },

            warningDocumentIsLocked: function() {
                var me = this;
                Common.Utils.warningDocumentIsLocked({
                    disablefunc: function (disable) {
                        me.disableEditing(disable, true);
                }});
            },

            onRunAutostartMacroses: function() {
                var me = this,
                    enable = !this.editorConfig.customization || (this.editorConfig.customization.macros!==false);
                if (enable) {
                    var value = Common.Utils.InternalSettings.get("sse-macros-mode");
                    if (value==1)
                        this.api.asc_runAutostartMacroses();
                    else if (value === 0) {
                        Common.UI.warning({
                            msg: this.textHasMacros + '<br>',
                            buttons: ['yes', 'no'],
                            primary: 'yes',
                            dontshow: true,
                            textDontShow: this.textRemember,
                            callback: function(btn, dontshow){
                                if (dontshow) {
                                    Common.Utils.InternalSettings.set("sse-macros-mode", (btn == 'yes') ? 1 : 2);
                                    Common.localStorage.setItem("sse-macros-mode", (btn == 'yes') ? 1 : 2);
                                }
                                if (btn == 'yes') {
                                    setTimeout(function() {
                                        me.api.asc_runAutostartMacroses();
                                    }, 1);
                                }
                            }
                        });
                    }
                }
            },

            onMacrosPermissionRequest: function(url, callback) {
                if (url && callback) {
                    this.stackMacrosRequests.push({url: url, callback: callback});
                    if (this.stackMacrosRequests.length>1) {
                        return;
                    }
                } else if (this.stackMacrosRequests.length>0) {
                    url = this.stackMacrosRequests[0].url;
                    callback = this.stackMacrosRequests[0].callback;
                } else
                    return;

                var me = this;
                var value = Common.Utils.InternalSettings.get("sse-allow-macros-request");
                if (value>0) {
                    callback && callback(value === 1);
                    this.stackMacrosRequests.shift();
                    this.onMacrosPermissionRequest();
                } else {
                    Common.UI.warning({
                        msg: this.textRequestMacros.replace('%1', url),
                        buttons: ['yes', 'no'],
                        primary: 'yes',
                        dontshow: true,
                        textDontShow: this.textRememberMacros,
                        maxwidth: 600,
                        callback: function(btn, dontshow){
                            if (dontshow) {
                                Common.Utils.InternalSettings.set("sse-allow-macros-request", (btn == 'yes') ? 1 : 2);
                                Common.localStorage.setItem("sse-allow-macros-request", (btn == 'yes') ? 1 : 2);
                            }
                            setTimeout(function() {
                                if (callback) callback(btn == 'yes');
                                me.stackMacrosRequests.shift();
                                me.onMacrosPermissionRequest();
                            }, 1);
                        }
                    });
                }
            },

            loadAutoCorrectSettings: function() {
                // autocorrection
                var me = this;
                var value = Common.localStorage.getItem("sse-settings-math-correct-add");
                Common.Utils.InternalSettings.set("sse-settings-math-correct-add", value);
                var arrAdd = value ? JSON.parse(value) : [];
                value = Common.localStorage.getItem("sse-settings-math-correct-rem");
                Common.Utils.InternalSettings.set("sse-settings-math-correct-rem", value);
                var arrRem = value ? JSON.parse(value) : [];
                value = Common.localStorage.getBool("sse-settings-math-correct-replace-type", true); // replace on type
                Common.Utils.InternalSettings.set("sse-settings-math-correct-replace-type", value);
                me.api.asc_refreshOnStartAutoCorrectMathSymbols(arrRem, arrAdd, value);

                value = Common.localStorage.getItem("sse-settings-rec-functions-add");
                Common.Utils.InternalSettings.set("sse-settings-rec-functions-add", value);
                arrAdd = value ? JSON.parse(value) : [];
                value = Common.localStorage.getItem("sse-settings-rec-functions-rem");
                Common.Utils.InternalSettings.set("sse-settings-rec-functions-rem", value);
                arrRem = value ? JSON.parse(value) : [];
                me.api.asc_refreshOnStartAutoCorrectMathFunctions(arrRem, arrAdd);

                value = Common.localStorage.getBool("sse-settings-autoformat-new-rows", true);
                Common.Utils.InternalSettings.set("sse-settings-autoformat-new-rows", value);
                me.api.asc_setIncludeNewRowColTable(value);

                value = Common.localStorage.getBool("sse-settings-autoformat-hyperlink", true);
                Common.Utils.InternalSettings.set("sse-settings-autoformat-hyperlink", value);
                me.api.asc_SetAutoCorrectHyperlinks(value);
            },

            showRenameUserDialog: function() {
                if (this._renameDialog) return;

                var me = this;
                this._renameDialog = new Common.Views.UserNameDialog({
                    label: this.textRenameLabel,
                    error: this.textRenameError,
                    value: Common.Utils.InternalSettings.get("guest-username") || '',
                    check: Common.Utils.InternalSettings.get("save-guest-username") || false,
                    validation: function(value) {
                        return value.length<128 ? true : me.textLongName;
                    },
                    handler: function(result, settings) {
                        if (result == 'ok') {
                            var name = settings.input ? settings.input + ' (' + me.textGuest + ')' : me.textAnonymous;
                            var _user = new Asc.asc_CUserInfo();
                            _user.put_FullName(name);

                            var docInfo = new Asc.asc_CDocInfo();
                            docInfo.put_UserInfo(_user);
                            me.api.asc_changeDocInfo(docInfo);

                            settings.checkbox ? Common.localStorage.setItem("guest-username", settings.input) : Common.localStorage.removeItem("guest-username");
                            Common.Utils.InternalSettings.set("guest-username", settings.input);
                            Common.Utils.InternalSettings.set("save-guest-username", settings.checkbox);
                        }
                    }
                });
                this._renameDialog.on('close', function() {
                    me._renameDialog = undefined;
                });
                this._renameDialog.show(Common.Utils.innerWidth() - this._renameDialog.options.width - 15, 30);
            },

            onRefreshHistory: function(opts) {
                if (!this.appOptions.canUseHistory) return;

                this.loadMask && this.loadMask.hide();
                if (opts.data.error || !opts.data.history) {
                    var historyStore = this.getApplication().getCollection('Common.Collections.HistoryVersions');
                    if (historyStore && historyStore.size()>0) {
                        historyStore.each(function(item){
                            item.set('canRestore', false);
                        });
                    }
                    Common.UI.alert({
                        title: this.notcriticalErrorTitle,
                        msg: (opts.data.error) ? opts.data.error : this.txtErrorLoadHistory,
                        iconCls: 'warn',
                        buttons: ['ok'],
                        callback: _.bind(function(btn){
                            this.onEditComplete();
                        }, this)
                    });
                } else {
                    this.api.asc_coAuthoringDisconnect();
                    this.headerView.setCanRename(false);
                    this.headerView.getButton('users') && this.headerView.getButton('users').hide();
                    this.headerView.getButton('share') && this.headerView.getButton('share').setVisible(false);
                    this.getApplication().getController('LeftMenu').getView('LeftMenu').showHistory();
                    this.disableEditing(true);
                    this._renameDialog && this._renameDialog.close();
                    var versions = opts.data.history,
                        historyStore = this.getApplication().getCollection('Common.Collections.HistoryVersions'),
                        currentVersion = null;
                    if (historyStore) {
                        var arrVersions = [], ver, version, group = -1, prev_ver = -1, arrColors = [], docIdPrev = '',
                            usersStore = this.getApplication().getCollection('Common.Collections.HistoryUsers'), user = null, usersCnt = 0;

                        for (ver=versions.length-1; ver>=0; ver--) {
                            version = versions[ver];
                            if (version.versionGroup===undefined || version.versionGroup===null)
                                version.versionGroup = version.version;
                            if (version) {
                                if (!version.user) version.user = {};
                                docIdPrev = (ver>0 && versions[ver-1]) ? versions[ver-1].key : version.key + '0';
                                user = usersStore.findUser(version.user.id);
                                if (!user) {
                                    user = new Common.Models.User({
                                        id          : version.user.id,
                                        username    : version.user.name,
                                        colorval    : Asc.c_oAscArrUserColors[usersCnt],
                                        color       : this.generateUserColor(Asc.c_oAscArrUserColors[usersCnt++])
                                    });
                                    usersStore.add(user);
                                }

                                arrVersions.push(new Common.Models.HistoryVersion({
                                    version: version.versionGroup,
                                    revision: version.version,
                                    userid : version.user.id,
                                    username : version.user.name,
                                    usercolor: user.get('color'),
                                    created: version.created,
                                    docId: version.key,
                                    markedAsVersion: (group!==version.versionGroup),
                                    selected: (opts.data.currentVersion == version.version),
                                    canRestore: this.appOptions.canHistoryRestore && (ver < versions.length-1),
                                    isExpanded: true,
                                    serverVersion: version.serverVersion,
                                    fileType: 'xslx'
                                }));
                                if (opts.data.currentVersion == version.version) {
                                    currentVersion = arrVersions[arrVersions.length-1];
                                }
                                group = version.versionGroup;
                                if (prev_ver!==version.version) {
                                    prev_ver = version.version;
                                    arrColors.reverse();
                                    for (i=0; i<arrColors.length; i++) {
                                        arrVersions[arrVersions.length-i-2].set('arrColors',arrColors);
                                    }
                                    arrColors = [];
                                }
                                arrColors.push(user.get('colorval'));

                                var changes = version.changes, change, i;
                                if (changes && changes.length>0) {
                                    arrVersions[arrVersions.length-1].set('docIdPrev', docIdPrev);
                                    if (!_.isEmpty(version.serverVersion) && version.serverVersion == this.appOptions.buildVersion) {
                                        arrVersions[arrVersions.length-1].set('changeid', changes.length-1);
                                        arrVersions[arrVersions.length-1].set('hasChanges', changes.length>1);
                                        for (i=changes.length-2; i>=0; i--) {
                                            change = changes[i];

                                            user = usersStore.findUser(change.user.id);
                                            if (!user) {
                                                user = new Common.Models.User({
                                                    id          : change.user.id,
                                                    username    : change.user.name,
                                                    colorval    : Asc.c_oAscArrUserColors[usersCnt],
                                                    color       : this.generateUserColor(Asc.c_oAscArrUserColors[usersCnt++])
                                                });
                                                usersStore.add(user);
                                            }

                                            arrVersions.push(new Common.Models.HistoryVersion({
                                                version: version.versionGroup,
                                                revision: version.version,
                                                changeid: i,
                                                userid : change.user.id,
                                                username : change.user.name,
                                                usercolor: user.get('color'),
                                                created: change.created,
                                                docId: version.key,
                                                docIdPrev: docIdPrev,
                                                selected: false,
                                                canRestore: this.appOptions.canHistoryRestore && this.appOptions.canDownload,
                                                isRevision: false,
                                                isVisible: true,
                                                serverVersion: version.serverVersion,
                                                fileType: 'xslx'
                                            }));
                                            arrColors.push(user.get('colorval'));
                                        }
                                    }
                                } else if (ver==0 && versions.length==1) {
                                    arrVersions[arrVersions.length-1].set('docId', version.key + '1');
                                }
                            }
                        }
                        if (arrColors.length>0) {
                            arrColors.reverse();
                            for (i=0; i<arrColors.length; i++) {
                                arrVersions[arrVersions.length-i-1].set('arrColors',arrColors);
                            }
                            arrColors = [];
                        }
                        historyStore.reset(arrVersions);
                        if (currentVersion===null && historyStore.size()>0) {
                            currentVersion = historyStore.at(0);
                            currentVersion.set('selected', true);
                        }
                        // if (currentVersion)
                        //     this.getApplication().getController('Common.Controllers.History').onSelectRevision(null, null, currentVersion);
                    }
                }
            },

            DisableVersionHistory: function() {
                this.editorConfig.canUseHistory = false;
                this.appOptions.canUseHistory = false;
            },

            generateUserColor: function(color) {
                return"#"+("000000"+color.toString(16)).substr(-6);
            },

            onGrabFocus: function() {
                this.getApplication().getController('DocumentHolder').getView().focus();
            },

            onLanguageLoaded: function() {
                if (!Common.Locale.getCurrentLanguage()) {
                    Common.UI.warning({
                        msg: this.errorLang,
                        buttons: [],
                        closable: false
                    });
                    return false;
                }
                return true;
            },

            onCollaborativeChanges: function() {
                if (this._state.hasCollaborativeChanges) return;
                this._state.hasCollaborativeChanges = true;
                if (this.appOptions.isEdit)
                    this.getApplication().getController('Statusbar').setStatusCaption(this.textNeedSynchronize, true);
            },

            synchronizeChanges: function() {
                this.toolbarView && this.toolbarView.synchronizeChanges();
                this._state.hasCollaborativeChanges = false;
            },   
          
            onConvertEquationToMath: function(equation) {
                var me = this,
                    win;
                var msg = this.textConvertEquation + '<br><br><a id="id-equation-convert-help" style="cursor: pointer;">' + this.textLearnMore + '</a>';
                win = Common.UI.warning({
                    width: 500,
                    msg: msg,
                    buttons: ['yes', 'cancel'],
                    primary: 'yes',
                    dontshow: true,
                    textDontShow: this.textApplyAll,
                    callback: _.bind(function(btn, dontshow){
                        if (btn == 'yes') {
                            this.api.asc_ConvertEquationToMath(equation, dontshow);
                        }
                        this.onEditComplete();
                    }, this)
                });
                win.$window.find('#id-equation-convert-help').on('click', function (e) {
                    win && win.close();
                    me.getApplication().getController('LeftMenu').getView('LeftMenu').showMenu('file:help', 'UsageInstructions\/InsertEquation.htm#convertequation');
                })
            },

            leavePageText: 'You have unsaved changes in this document. Click \'Stay on this Page\' then \'Save\' to save them. Click \'Leave this Page\' to discard all the unsaved changes.',
            criticalErrorTitle: 'Error',
            notcriticalErrorTitle: 'Warning',
            errorDefaultMessage: 'Error code: %1',
            criticalErrorExtText: 'Press "OK" to to back to document list.',
            openTitleText: 'Opening Document',
            openTextText: 'Opening document...',
            saveTitleText: 'Saving Document',
            saveTextText: 'Saving document...',
            loadFontsTitleText: 'Loading Data',
            loadFontsTextText: 'Loading data...',
            loadImagesTitleText: 'Loading Images',
            loadImagesTextText: 'Loading images...',
            loadFontTitleText: 'Loading Data',
            loadFontTextText: 'Loading data...',
            loadImageTitleText: 'Loading Image',
            loadImageTextText: 'Loading image...',
            downloadTitleText: 'Downloading Document',
            downloadTextText: 'Downloading document...',
            printTitleText: 'Printing Document',
            printTextText: 'Printing document...',
            uploadImageTitleText: 'Uploading Image',
            uploadImageTextText: 'Uploading image...',
            loadingDocumentTitleText: 'Loading spreadsheet',
            uploadImageSizeMessage: 'Maximium image size limit exceeded.',
            uploadImageExtMessage: 'Unknown image format.',
            uploadImageFileCountMessage: 'No images uploaded.',
            reloadButtonText: 'Reload Page',
            unknownErrorText: 'Unknown error.',
            convertationTimeoutText: 'Convertation timeout exceeded.',
            downloadErrorText: 'Download failed.',
            unsupportedBrowserErrorText: 'Your browser is not supported.',
            requestEditFailedTitleText: 'Access denied',
            requestEditFailedMessageText: 'Someone is editing this document right now. Please try again later.',
            warnBrowserZoom: 'Your browser\'s current zoom setting is not fully supported. Please reset to the default zoom by pressing Ctrl+0.',
            warnBrowserIE9: 'The application has low capabilities on IE9. Use IE10 or higher',
            pastInMergeAreaError: 'Cannot change part of a merged cell',
            textPleaseWait: 'It\'s working hard. Please wait...',
            errorWrongBracketsCount: 'Found an error in the formula entered.<br>Wrong cout of brackets.',
            errorWrongOperator: 'An error in the entered formula. Wrong operator is used.<br>Please correct the error or use the Esc button to cancel the formula editing.',
            errorCountArgExceed: 'Found an error in the formula entered.<br>Count of arguments exceeded.',
            errorCountArg: 'Found an error in the formula entered.<br>Invalid number of arguments.',
            errorFormulaName: 'Found an error in the formula entered.<br>Incorrect formula name.',
            errorFormulaParsing: 'Internal error while the formula parsing.',
            errorArgsRange: 'Found an error in the formula entered.<br>Incorrect arguments range.',
            errorUnexpectedGuid: 'External error.<br>Unexpected Guid. Please, contact support.',
            errorDatabaseConnection: 'External error.<br>Database connection error. Please, contact support.',
            errorFileRequest: 'External error.<br>File Request. Please, contact support.',
            errorFileVKey: 'External error.<br>Incorrect securety key. Please, contact support.',
            errorStockChart: 'Incorrect row order. To build a stock chart place the data on the sheet in the following order:<br> opening price, max price, min price, closing price.',
            errorDataRange: 'Incorrect data range.',
            errorOperandExpected: 'The entered function syntax is not correct. Please check if you are missing one of the parentheses - \'(\' or \')\'.',
            errorKeyEncrypt: 'Unknown key descriptor',
            errorKeyExpire: 'Key descriptor expired',
            errorUsersExceed: 'Count of users was exceed',
            errorMoveRange: 'Cann\'t change a part of merged cell',
            errorBadImageUrl: 'Image url is incorrect',
            errorCoAuthoringDisconnect: 'Server connection lost. You can\'t edit anymore.',
            errorFilePassProtect: 'The file is password protected and cannot be opened.',
            errorLockedAll: 'The operation could not be done as the sheet has been locked by another user.',
            txtEditingMode: 'Set editing mode...',
            textLoadingDocument: 'Loading spreadsheet',
            textConfirm: 'Confirmation',
            confirmMoveCellRange: 'The destination cell\'s range can contain data. Continue the operation?',
            textYes: 'Yes',
            textNo: 'No',
            textAnonymous: 'Anonymous',
            txtBasicShapes: 'Basic Shapes',
            txtFiguredArrows: 'Figured Arrows',
            txtMath: 'Math',
            txtCharts: 'Charts',
            txtStarsRibbons: 'Stars & Ribbons',
            txtCallouts: 'Callouts',
            txtButtons: 'Buttons',
            txtRectangles: 'Rectangles',
            txtLines: 'Lines',
            txtDiagramTitle: 'Chart Title',
            txtXAxis: 'X Axis',
            txtYAxis: 'Y Axis',
            txtSeries: 'Seria',
            warnProcessRightsChange: 'You have been denied the right to edit the file.',
            errorProcessSaveResult: 'Saving is failed.',
            errorAutoFilterDataRange: 'The operation could not be done for the selected range of cells.<br>Select a uniform data range inside or outside the table and try again.',
            errorAutoFilterChangeFormatTable: 'The operation could not be done for the selected cells as you cannot move a part of the table.<br>Select another data range so that the whole table was shifted and try again.',
            errorAutoFilterHiddenRange: 'The operation cannot be performed because the area contains filtered cells.<br>Please unhide the filtered elements and try again.',
            errorAutoFilterChange: 'The operation is not allowed, as it is attempting to shift cells in a table on your worksheet.',
            textCloseTip: 'Click to close the tip.',
            textShape: 'Shape',
            errorFillRange: 'Could not fill the selected range of cells.<br>All the merged cells need to be the same size.',
            errorUpdateVersion: 'The file version has been changed. The page will be reloaded.',
            errorUserDrop: 'The file cannot be accessed right now.',
            txtArt: 'Your text here',
            errorInvalidRef: 'Enter a correct name for the selection or a valid reference to go to.',
            errorCreateDefName: 'The existing named ranges cannot be edited and the new ones cannot be created<br>at the moment as some of them are being edited.',
            errorPasteMaxRange: 'The copy and paste area does not match. Please select an area with the same size or click the first cell in a row to paste the copied cells.',
            errorConnectToServer: ' The document could not be saved. Please check connection settings or contact your administrator.<br>When you click the \'OK\' button, you will be prompted to download the document.',
            errorLockedWorksheetRename: 'The sheet cannot be renamed at the moment as it is being renamed by another user',
            textTryUndoRedo: 'The Undo/Redo functions are disabled for the Fast co-editing mode.<br>Click the \'Strict mode\' button to switch to the Strict co-editing mode to edit the file without other users interference and send your changes only after you save them. You can switch between the co-editing modes using the editor Advanced settings.',
            textStrict: 'Strict mode',
            errorOpenWarning: 'The length of one of the formulas in the file exceeded<br>the allowed number of characters and it was removed.',
            errorFrmlWrongReferences: 'The function refers to a sheet that does not exist.<br>Please check the data and try again.',
            textBuyNow: 'Visit website',
            textNoLicenseTitle: 'License limit reached',
            textContactUs: 'Contact sales',
            confirmPutMergeRange: 'The source data contains merged cells.<br>They will be unmerged before they are pasted into the table.',
            errorViewerDisconnect: 'Connection is lost. You can still view the document,<br>but will not be able to download or print until the connection is restored and page is reloaded.',
            warnLicenseExp: 'Your license has expired.<br>Please update your license and refresh the page.',
            titleLicenseExp: 'License expired',
            openErrorText: 'An error has occurred while opening the file',
            saveErrorText: 'An error has occurred while saving the file',
            errorCopyMultiselectArea: 'This command cannot be used with multiple selections.<br>Select a single range and try again.',
            errorPrintMaxPagesCount: 'Unfortunately, it’s not possible to print more than 1500 pages at once in the current version of the program.<br>This restriction will be eliminated in upcoming releases.',
            errorToken: 'The document security token is not correctly formed.<br>Please contact your Document Server administrator.',
            errorTokenExpire: 'The document security token has expired.<br>Please contact your Document Server administrator.',
            errorSessionAbsolute: 'The document editing session has expired. Please reload the page.',
            errorSessionIdle: 'The document has not been edited for quite a long time. Please reload the page.',
            errorSessionToken: 'The connection to the server has been interrupted. Please reload the page.',
            errorAccessDeny: 'You are trying to perform an action you do not have rights for.<br>Please contact your Document Server administrator.',
            titleServerVersion: 'Editor updated',
            errorServerVersion: 'The editor version has been updated. The page will be reloaded to apply the changes.',
            errorLockedCellPivot: 'You cannot change data inside a pivot table.',
            txtAccent: 'Accent',
            txtStyle_Normal: 'Normal',
            txtStyle_Heading_1: 'Heading 1',
            txtStyle_Heading_2: 'Heading 2',
            txtStyle_Heading_3: 'Heading 3',
            txtStyle_Heading_4: 'Heading 4',
            txtStyle_Title: 'Title',
            txtStyle_Neutral: 'Neutral',
            txtStyle_Bad: 'Bad',
            txtStyle_Good: 'Good',
            txtStyle_Input: 'Input',
            txtStyle_Output: 'Output',
            txtStyle_Calculation: 'Calculation',
            txtStyle_Check_Cell: 'Check Cell',
            txtStyle_Explanatory_Text: 'Explanatory Text',
            txtStyle_Note: 'Note',
            txtStyle_Linked_Cell: 'Linked Cell',
            txtStyle_Warning_Text: 'Warning Text',
            txtStyle_Total: 'Total',
            txtStyle_Currency: 'Currency',
            txtStyle_Percent: 'Percent',
            txtStyle_Comma: 'Comma',
            errorForceSave: "An error occurred while saving the file. Please use the 'Download as' option to save the file to your computer hard drive or try again later.",
            errorMaxPoints: "The maximum number of points in series per chart is 4096.",
            warnNoLicense: "You've reached the limit for simultaneous connections to %1 editors. This document will be opened for viewing only.<br>Contact %1 sales team for personal upgrade terms.",
            warnNoLicenseUsers: "You've reached the user limit for %1 editors. Contact %1 sales team for personal upgrade terms.",
            warnLicenseExceeded: "You've reached the limit for simultaneous connections to %1 editors. This document will be opened for viewing only.<br>Contact your administrator to learn more.",
            warnLicenseUsersExceeded: "You've reached the user limit for %1 editors. Contact your administrator to learn more.",
            errorDataEncrypted: 'Encrypted changes have been received, they cannot be deciphered.',
            textClose: 'Close',
            textPaidFeature: 'Paid feature',
            scriptLoadError: 'The connection is too slow, some of the components could not be loaded. Please reload the page.',
            errorEditingSaveas: 'An error occurred during the work with the document.<br>Use the \'Save as...\' option to save the file backup copy to your computer hard drive.',
            errorEditingDownloadas: 'An error occurred during the work with the document.<br>Use the \'Download as...\' option to save the file backup copy to your computer hard drive.',
            txtShape_textRect: 'Text Box',
            txtShape_rect: 'Rectangle',
            txtShape_ellipse: 'Ellipse',
            txtShape_triangle: 'Triangle',
            txtShape_rtTriangle: 'Right Triangle',
            txtShape_parallelogram: 'Parallelogram',
            txtShape_trapezoid: 'Trapezoid',
            txtShape_diamond: 'Diamond',
            txtShape_pentagon: 'Pentagon',
            txtShape_hexagon: 'Hexagon',
            txtShape_heptagon: 'Heptagon',
            txtShape_octagon: 'Octagon',
            txtShape_decagon: 'Decagon',
            txtShape_dodecagon: 'Dodecagon',
            txtShape_pie: 'Pie',
            txtShape_chord: 'Chord',
            txtShape_teardrop: 'Teardrop',
            txtShape_frame: 'Frame',
            txtShape_halfFrame: 'Half Frame',
            txtShape_corner: 'Corner',
            txtShape_diagStripe: 'Diagonal Stripe',
            txtShape_plus: 'Plus',
            txtShape_plaque: 'Sign',
            txtShape_can: 'Can',
            txtShape_cube: 'Cube',
            txtShape_bevel: 'Bevel',
            txtShape_donut: 'Donut',
            txtShape_noSmoking: '"No" Symbol',
            txtShape_blockArc: 'Block Arc',
            txtShape_foldedCorner: 'Folded Corner',
            txtShape_smileyFace: 'Smiley Face',
            txtShape_heart: 'Heart',
            txtShape_lightningBolt: 'Lightning Bolt',
            txtShape_sun: 'Sun',
            txtShape_moon: 'Moon',
            txtShape_cloud: 'Cloud',
            txtShape_arc: 'Arc',
            txtShape_bracePair: 'Double Brace',
            txtShape_leftBracket: 'Left Bracket',
            txtShape_rightBracket: 'Right Bracket',
            txtShape_leftBrace: 'Left Brace',
            txtShape_rightBrace: 'Right Brace',
            txtShape_rightArrow: 'Right Arrow',
            txtShape_leftArrow: 'Left Arrow',
            txtShape_upArrow: 'Up Arrow',
            txtShape_downArrow: 'Down Arrow',
            txtShape_leftRightArrow: 'Left Right Arrow',
            txtShape_upDownArrow: 'Up Down Arrow',
            txtShape_quadArrow: 'Quad Arrow',
            txtShape_leftRightUpArrow: 'Left Right Up Arrow',
            txtShape_bentArrow: 'Bent Arrow',
            txtShape_uturnArrow: 'U-Turn Arrow',
            txtShape_leftUpArrow: 'Left Up Arrow',
            txtShape_bentUpArrow: 'Bent Up Arrow',
            txtShape_curvedRightArrow: 'Curved Right Arrow',
            txtShape_curvedLeftArrow: 'Curved Left Arrow',
            txtShape_curvedUpArrow: 'Curved Up Arrow',
            txtShape_curvedDownArrow: 'Curved Down Arrow',
            txtShape_stripedRightArrow: 'Striped Right Arrow',
            txtShape_notchedRightArrow: 'Notched Right Arrow',
            txtShape_homePlate: 'Pentagon',
            txtShape_chevron: 'Chevron',
            txtShape_rightArrowCallout: 'Right Arrow Callout',
            txtShape_downArrowCallout: 'Down Arrow Callout',
            txtShape_leftArrowCallout: 'Left Arrow Callout',
            txtShape_upArrowCallout: 'Up Arrow Callout',
            txtShape_leftRightArrowCallout: 'Left Right Arrow Callout',
            txtShape_quadArrowCallout: 'Quad Arrow Callout',
            txtShape_circularArrow: 'Circular Arrow',
            txtShape_mathPlus: 'Plus',
            txtShape_mathMinus: 'Minus',
            txtShape_mathMultiply: 'Multiply',
            txtShape_mathDivide: 'Division',
            txtShape_mathEqual: 'Equal',
            txtShape_mathNotEqual: 'Not Equal',
            txtShape_flowChartProcess: 'Flowchart: Process',
            txtShape_flowChartAlternateProcess: 'Flowchart: Alternate Process',
            txtShape_flowChartDecision: 'Flowchart: Decision',
            txtShape_flowChartInputOutput: 'Flowchart: Data',
            txtShape_flowChartPredefinedProcess: 'Flowchart: Predefined Process',
            txtShape_flowChartInternalStorage: 'Flowchart: Internal Storage',
            txtShape_flowChartDocument: 'Flowchart: Document',
            txtShape_flowChartMultidocument: 'Flowchart: Multidocument ',
            txtShape_flowChartTerminator: 'Flowchart: Terminator',
            txtShape_flowChartPreparation: 'Flowchart: Preparation',
            txtShape_flowChartManualInput: 'Flowchart: Manual Input',
            txtShape_flowChartManualOperation: 'Flowchart: Manual Operation',
            txtShape_flowChartConnector: 'Flowchart: Connector',
            txtShape_flowChartOffpageConnector: 'Flowchart: Off-page Connector',
            txtShape_flowChartPunchedCard: 'Flowchart: Card',
            txtShape_flowChartPunchedTape: 'Flowchart: Punched Tape',
            txtShape_flowChartSummingJunction: 'Flowchart: Summing Junction',
            txtShape_flowChartOr: 'Flowchart: Or',
            txtShape_flowChartCollate: 'Flowchart: Collate',
            txtShape_flowChartSort: 'Flowchart: Sort',
            txtShape_flowChartExtract: 'Flowchart: Extract',
            txtShape_flowChartMerge: 'Flowchart: Merge',
            txtShape_flowChartOnlineStorage: 'Flowchart: Stored Data',
            txtShape_flowChartDelay: 'Flowchart: Delay',
            txtShape_flowChartMagneticTape: 'Flowchart: Sequential Access Storage',
            txtShape_flowChartMagneticDisk: 'Flowchart: Magnetic Disk',
            txtShape_flowChartMagneticDrum: 'Flowchart: Direct Access Storage',
            txtShape_flowChartDisplay: 'Flowchart: Display',
            txtShape_irregularSeal1: 'Explosion 1',
            txtShape_irregularSeal2: 'Explosion 2',
            txtShape_star4: '4-Point Star',
            txtShape_star5: '5-Point Star',
            txtShape_star6: '6-Point Star',
            txtShape_star7: '7-Point Star',
            txtShape_star8: '8-Point Star',
            txtShape_star10: '10-Point Star',
            txtShape_star12: '12-Point Star',
            txtShape_star16: '16-Point Star',
            txtShape_star24: '24-Point Star',
            txtShape_star32: '32-Point Star',
            txtShape_ribbon2: 'Up Ribbon',
            txtShape_ribbon: 'Down Ribbon',
            txtShape_ellipseRibbon2: 'Curved Up Ribbon',
            txtShape_ellipseRibbon: 'Curved Down Ribbon',
            txtShape_verticalScroll: 'Vertical Scroll',
            txtShape_horizontalScroll: 'Horizontal Scroll',
            txtShape_wave: 'Wave',
            txtShape_doubleWave: 'Double Wave',
            txtShape_wedgeRectCallout: 'Rectangular Callout',
            txtShape_wedgeRoundRectCallout: 'Rounded Rectangular Callout',
            txtShape_wedgeEllipseCallout: 'Oval Callout',
            txtShape_cloudCallout: 'Cloud Callout',
            txtShape_borderCallout1: 'Line Callout 1',
            txtShape_borderCallout2: 'Line Callout 2',
            txtShape_borderCallout3: 'Line Callout 3',
            txtShape_accentCallout1: 'Line Callout 1 (Accent Bar)',
            txtShape_accentCallout2: 'Line Callout 2 (Accent Bar)',
            txtShape_accentCallout3: 'Line Callout 3 (Accent Bar)',
            txtShape_callout1: 'Line Callout 1 (No Border)',
            txtShape_callout2: 'Line Callout 2 (No Border)',
            txtShape_callout3: 'Line Callout 3 (No Border)',
            txtShape_accentBorderCallout1: 'Line Callout 1 (Border and Accent Bar)',
            txtShape_accentBorderCallout2: 'Line Callout 2 (Border and Accent Bar)',
            txtShape_accentBorderCallout3: 'Line Callout 3 (Border and Accent Bar)',
            txtShape_actionButtonBackPrevious: 'Back or Previous Button',
            txtShape_actionButtonForwardNext: 'Forward or Next Button',
            txtShape_actionButtonBeginning: 'Beginning Button',
            txtShape_actionButtonEnd: 'End Button',
            txtShape_actionButtonHome: 'Home Button',
            txtShape_actionButtonInformation: 'Information Button',
            txtShape_actionButtonReturn: 'Return Button',
            txtShape_actionButtonMovie: 'Movie Button',
            txtShape_actionButtonDocument: 'Document Button',
            txtShape_actionButtonSound: 'Sound Button',
            txtShape_actionButtonHelp: 'Help Button',
            txtShape_actionButtonBlank: 'Blank Button',
            txtShape_roundRect: 'Round Corner Rectangle',
            txtShape_snip1Rect: 'Snip Single Corner Rectangle',
            txtShape_snip2SameRect: 'Snip Same Side Corner Rectangle',
            txtShape_snip2DiagRect: 'Snip Diagonal Corner Rectangle',
            txtShape_snipRoundRect: 'Snip and Round Single Corner Rectangle',
            txtShape_round1Rect: 'Round Single Corner Rectangle',
            txtShape_round2SameRect: 'Round Same Side Corner Rectangle',
            txtShape_round2DiagRect: 'Round Diagonal Corner Rectangle',
            txtShape_line: 'Line',
            txtShape_lineWithArrow: 'Arrow',
            txtShape_lineWithTwoArrows: 'Double Arrow',
            txtShape_bentConnector5: 'Elbow Connector',
            txtShape_bentConnector5WithArrow: 'Elbow Arrow Connector',
            txtShape_bentConnector5WithTwoArrows: 'Elbow Double-Arrow Connector',
            txtShape_curvedConnector3: 'Curved Connector',
            txtShape_curvedConnector3WithArrow: 'Curved Arrow Connector',
            txtShape_curvedConnector3WithTwoArrows: 'Curved Double-Arrow Connector',
            txtShape_spline: 'Curve',
            txtShape_polyline1: 'Scribble',
            txtShape_polyline2: 'Freeform',
            errorChangeArray: 'You cannot change part of an array.',
            errorMultiCellFormula: 'Multi-cell array formulas are not allowed in tables.',
            errorEmailClient: 'No email client could be found',
            txtPrintArea: 'Print_Area',
            txtTable: 'Table',
            textCustomLoader: 'Please note that according to the terms of the license you are not entitled to change the loader.<br>Please contact our Sales Department to get a quote.',
            errorNoDataToParse: 'No data was selected to parse.',
            errorCannotUngroup: 'Cannot ungroup. To start an outline, select the detail rows or columns and group them.',
            errorFrmlMaxTextLength: 'Text values in formulas are limited to 255 characters.<br>Use the CONCATENATE function or concatenation operator (&)',
            waitText: 'Please, wait...',
            errorDataValidate: 'The value you entered is not valid.<br>A user has restricted values that can be entered into this cell.',
            txtConfidential: 'Confidential',
            txtPreparedBy: 'Prepared by',
            txtPage: 'Page',
            txtPageOf: 'Page %1 of %2',
            txtPages: 'Pages',
            txtDate: 'Date',
            txtTime: 'Time',
            txtTab: 'Tab',
            txtFile: 'File',
            errorFileSizeExceed: 'The file size exceeds the limitation set for your server.<br>Please contact your Document Server administrator for details.',
            errorLabledColumnsPivot: 'To create a pivot table report, you must use data that is organized as a list with labeled columns.',
            errorPivotOverlap: 'A pivot table report cannot overlap a table.',
            txtColumn: 'Column',
            txtRow: 'Row',
            errorUpdateVersionOnDisconnect: 'Internet connection has been restored, and the file version has been changed.<br>Before you can continue working, you need to download the file or copy its content to make sure nothing is lost, and then reload this page.',
            errorFTChangeTableRangeError: 'Operation could not be completed for the selected cell range.<br>Select a range so that the first table row was on the same row<br>and the resulting table overlapped the current one.',
            errorFTRangeIncludedOtherTables: 'Operation could not be completed for the selected cell range.<br>Select a range which does not include other tables.',
            txtByField: '%1 of %2',
            txtAll: '(All)',
            txtValues: 'Values',
            txtGrandTotal: 'Grand Total',
            txtRowLbls: 'Row Labels',
            txtColLbls: 'Column Labels',
            errNoDuplicates: 'No duplicate values found.',
            errRemDuplicates: 'Duplicate values found and deleted: {0}, unique values left: {1}.',
            txtMultiSelect: 'Multi-Select (Alt+S)',
            txtClearFilter: 'Clear Filter (Alt+C)',
            txtBlank: '(blank)',
            textHasMacros: 'The file contains automatic macros.<br>Do you want to run macros?',
            textRemember: 'Remember my choice',
            errorPasteSlicerError: 'Table slicers cannot be copied from one workbook to another.',
            errorFrmlMaxLength: 'You cannot add this formula as its length exceeded the allowed number of characters.<br>Please edit it and try again.',
            errorFrmlMaxReference: 'You cannot enter this formula because it has too many values,<br>cell references, and/or names.',
            errorMoveSlicerError: 'Table slicers cannot be copied from one workbook to another.<br>Try again by selecting the entire table and the slicers.',
            errorEditView: 'The existing sheet view cannot be edited and the new ones cannot be created at the moment as some of them are being edited.',
            errorChangeFilteredRange: 'This will change a filtered range on your worksheet.<br>To complete this task, please remove AutoFilters.',
            warnLicenseLimitedRenewed: 'License needs to be renewed.<br>You have a limited access to document editing functionality.<br>Please contact your administrator to get full access',
            warnLicenseLimitedNoAccess: 'License expired.<br>You have no access to document editing functionality.<br>Please contact your administrator.',
            saveErrorTextDesktop: 'This file cannot be saved or created.<br>Possible reasons are: <br>1. The file is read-only. <br>2. The file is being edited by other users. <br>3. The disk is full or corrupted.',
            errorSetPassword: 'Password could not be set.',
            textRenameLabel: 'Enter a name to be used for collaboration',
            textRenameError: 'User name must not be empty.',
            textLongName: 'Enter a name that is less than 128 characters.',
            textGuest: 'Guest',
            txtGroup: 'Group',
            txtSeconds: 'Seconds',
            txtMinutes: 'Minutes',
            txtHours: 'Hours',
            txtDays: 'Days',
            txtMonths: 'Months',
            txtQuarters: 'Quarters',
            txtYears: 'Years',
            errorPivotGroup: 'Cannot group that selection.',
            leavePageTextOnClose: 'All unsaved changes in this document will be lost.<br> Click \'Cancel\' then \'Save\' to save them. Click \'OK\' to discard all the unsaved changes.',
            errorPasteMultiSelect: 'This action cannot be done on a multiple range selection.<br>Select a single range and try again.',
            textTryUndoRedoWarn: 'The Undo/Redo functions are disabled for the Fast co-editing mode.',
            errorPivotWithoutUnderlying: 'The Pivot Table report was saved without the underlying data.<br>Use the \'Refresh\' button to update the report.',
            txtQuarter: 'Qtr',
            txtOr: '%1 or %2',
            confirmReplaceFormulaInTable: 'Formulas in the header row will be removed and converted to static text.<br>Do you want to continue?',
            errorChangeOnProtectedSheet: 'The cell or chart you are trying to change is on a protected sheet.<br>To make a change, unprotect the sheet. You might be requested to enter a password.',
            txtUnlockRange: 'Unlock Range',
            txtUnlockRangeWarning: 'A range you are trying to change is password protected.',
            txtUnlockRangeDescription: 'Enter the password to change this range:',
            txtUnlock: 'Unlock',
            errorWrongPassword: 'The password you supplied is not correct.',
            errorLang: 'The interface language is not loaded.<br>Please contact your Document Server administrator.',
            textDisconnect: 'Connection is lost',
            textConvertEquation: 'This equation was created with an old version of equation editor which is no longer supported. Converting this equation to Office Math ML format will make it editable.<br>Do you want to convert this equation?',
            textApplyAll: 'Apply to all equations',
            textLearnMore: 'Learn More',
            errorSingleColumnOrRowError: 'Location reference is not valid because the cells are not all in the same column or row.<br>Select cells that are all in a single column or row.',
            errorLocationOrDataRangeError: 'The reference for the location or data range is not valid.',
            txtErrorLoadHistory: 'Loading history failed',
            errorPasswordIsNotCorrect: 'The password you supplied is not correct.<br>Verify that the CAPS LOCK key is off and be sure to use the correct capitalization.',
            errorDeleteColumnContainsLockedCell: 'You are trying to delete a column that contains a locked cell. Locked cells cannot be deleted while the worksheet is protected.<br>To delete a locked cell, unprotect the sheet. You might be requested to enter a password.',
            errorDeleteRowContainsLockedCell: 'You are trying to delete a row that contains a locked cell. Locked cells cannot be deleted while the worksheet is protected.<br>To delete a locked cell, unprotect the sheet. You might be requested to enter a password.',
            uploadDocSizeMessage: 'Maximum document size limit exceeded.',
            uploadDocExtMessage: 'Unknown document format.',
            uploadDocFileCountMessage: 'No documents uploaded.',
            errorLoadingFont: 'Fonts are not loaded.<br>Please contact your Document Server administrator.',
            textNeedSynchronize: 'You have an updates',
            textChangesSaved: 'All changes saved',
            textFillOtherRows: 'Fill other rows',
            textFormulaFilledAllRows: 'Formula filled {0} rows have data. Filling other empty rows may take a few minutes.',
            textFormulaFilledAllRowsWithEmpty: 'Formula filled first {0} rows. Filling other empty rows may take a few minutes.',
            textFormulaFilledFirstRowsOtherIsEmpty: 'Formula filled only first {0} rows by memory save reason. Other rows in this sheet don\'t have data.',
            textFormulaFilledFirstRowsOtherHaveData: 'Formula filled only first {0} rows have data by memory save reason. There are other {1} rows have data in this sheet. You can fill them manually.',
            textReconnect: 'Connection is restored',
            errorCannotUseCommandProtectedSheet: 'You cannot use this command on a protected sheet. To use this command, unprotect the sheet.<br>You might be requested to enter a password.',
            textRequestMacros: 'A macro makes a request to URL. Do you want to allow the request to the %1?',
            textRememberMacros: 'Remember my choice for all macros',
            confirmAddCellWatches: 'This action will add {0} cell watches.<br>Do you want to continue?',
            confirmAddCellWatchesMax: 'This action will add only {0} cell watches by memory save reason.<br>Do you want to continue?',
            confirmMaxChangesSize: 'The size of actions exceeds the limitation set for your server.<br>Press "Undo" to cancel your last action or press "Continue" to keep action locally (you need to download the file or copy its content to make sure nothing is lost).',
            textUndo: 'Undo',
            textContinue: 'Continue',
            errorInconsistentExtDocx: 'An error has occurred while opening the file.<br>The file content corresponds to text documents (e.g. docx), but the file has the inconsistent extension: %1.',
            errorInconsistentExtXlsx: 'An error has occurred while opening the file.<br>The file content corresponds to spreadsheets (e.g. xlsx), but the file has the inconsistent extension: %1.',
            errorInconsistentExtPptx: 'An error has occurred while opening the file.<br>The file content corresponds to presentations (e.g. pptx), but the file has the inconsistent extension: %1.',
            errorInconsistentExtPdf: 'An error has occurred while opening the file.<br>The file content corresponds to one of the following formats: pdf/djvu/xps/oxps, but the file has the inconsistent extension: %1.',
            errorInconsistentExt: 'An error has occurred while opening the file.<br>The file content does not match the file extension.',
            errorCannotPasteImg: 'We can\'t paste this image from the Clipboard, but you can save it to your device and \ninsert it from there, or you can copy the image without text and paste it into the spreadsheet.',
            textTryQuickPrint: 'You have selected Quick print: the entire document will be printed on the last selected or default printer.<br>Do you want to continue?'
        }
    })(), SSE.Controllers.Main || {}))
});<|MERGE_RESOLUTION|>--- conflicted
+++ resolved
@@ -1143,11 +1143,7 @@
                     }
                 } else if (!this.appOptions.isDesktopApp && !this.appOptions.canBrandingExt && !(this.appOptions.isEditDiagram || this.appOptions.isEditMailMerge || this.appOptions.isEditOle) &&
                     this.editorConfig && this.editorConfig.customization && (this.editorConfig.customization.loaderName || this.editorConfig.customization.loaderLogo ||
-<<<<<<< HEAD
-                                                                             this.editorConfig.customization.font && this.editorConfig.customization.font.size)) {
-=======
-                                                                             this.editorConfig.customization.font && this.editorConfig.customization.font.name)) {
->>>>>>> 9d83b3d5
+                    this.editorConfig.customization.font && (this.editorConfig.customization.font.size || this.editorConfig.customization.font.name))) {
                     Common.UI.warning({
                         title: this.textPaidFeature,
                         msg  : this.textCustomLoader,
