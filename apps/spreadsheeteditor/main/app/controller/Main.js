--- conflicted
+++ resolved
@@ -4007,9 +4007,7 @@
             errorPrecedentsNoValidRef: 'The Trace Precedents command requires that the active cell contain a formula which includes a valid references.',
             txtPicture: 'Picture',
             errorLockedCellGoalSeek: 'One of the cells involved in the goal seek process has been modified by another user.',
-<<<<<<< HEAD
-            errorCircularReference: 'There are one or more circular references where a formula refers to its own cell either directly or indirectly.<br>Try removing or changing these references, or moving the formulas to different cells.'
-=======
+            errorCircularReference: 'There are one or more circular references where a formula refers to its own cell either directly or indirectly.<br>Try removing or changing these references, or moving the formulas to different cells.',
             txtScheme_Aspect: 'Aspect',
             txtScheme_Blue_Green: 'Blue Green',
             txtScheme_Blue_II: 'Blue II',
@@ -4036,7 +4034,6 @@
             txtScheme_Yellow: 'Yellow',
             txtPivotTable: 'PivotTable',
             txtView: 'View'
->>>>>>> 73f0e121
         }
     })(), SSE.Controllers.Main || {}))
 });