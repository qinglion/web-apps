--- conflicted
+++ resolved
@@ -2829,7 +2829,6 @@
             textRenameError: 'User name must not be empty.',
             textLongName: 'Enter a name that is less than 128 characters.',
             textGuest: 'Guest',
-<<<<<<< HEAD
             txtGroup: 'Group',
             txtSeconds: 'Seconds',
             txtMinutes: 'Minutes',
@@ -2837,10 +2836,8 @@
             txtDays: 'Days',
             txtMonths: 'Months',
             txtQuarters: 'Quarters',
-            txtYears: 'Years'
-=======
+            txtYears: 'Years',
             errorPivotGroup: 'Cannot group that selection.'
->>>>>>> 3a0c941d
         }
     })(), SSE.Controllers.Main || {}))
 });