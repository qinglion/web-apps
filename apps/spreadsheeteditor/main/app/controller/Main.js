/*
 *
 * (c) Copyright Ascensio System Limited 2010-2018
 *
 * This program is a free software product. You can redistribute it and/or
 * modify it under the terms of the GNU Affero General Public License (AGPL)
 * version 3 as published by the Free Software Foundation. In accordance with
 * Section 7(a) of the GNU AGPL its Section 15 shall be amended to the effect
 * that Ascensio System SIA expressly excludes the warranty of non-infringement
 * of any third-party rights.
 *
 * This program is distributed WITHOUT ANY WARRANTY; without even the implied
 * warranty of MERCHANTABILITY or FITNESS FOR A PARTICULAR  PURPOSE. For
 * details, see the GNU AGPL at: http://www.gnu.org/licenses/agpl-3.0.html
 *
 * You can contact Ascensio System SIA at Lubanas st. 125a-25, Riga, Latvia,
 * EU, LV-1021.
 *
 * The  interactive user interfaces in modified source and object code versions
 * of the Program must display Appropriate Legal Notices, as required under
 * Section 5 of the GNU AGPL version 3.
 *
 * Pursuant to Section 7(b) of the License you must retain the original Product
 * logo when distributing the program. Pursuant to Section 7(e) we decline to
 * grant you any rights under trademark law for use of our trademarks.
 *
 * All the Product's GUI elements, including illustrations and icon sets, as
 * well as technical writing content are licensed under the terms of the
 * Creative Commons Attribution-ShareAlike 4.0 International. See the License
 * terms at http://creativecommons.org/licenses/by-sa/4.0/legalcode
 *
*/
/**
 *    Main.js
 *
 *    Main controller
 *
 *    Created by Maxim Kadushkin on 24 March 2014
 *    Copyright (c) 2018 Ascensio System SIA. All rights reserved.
 *
 */

define([
    'core',
    'irregularstack',
    'common/main/lib/component/Window',
    'common/main/lib/component/LoadMask',
    'common/main/lib/component/Tooltip',
    'common/main/lib/controller/Fonts',
    'common/main/lib/collection/TextArt',
    'common/main/lib/view/OpenDialog',
    'common/main/lib/util/LanguageInfo',
    'common/main/lib/util/LocalStorage',
    'spreadsheeteditor/main/app/collection/ShapeGroups',
    'spreadsheeteditor/main/app/collection/TableTemplates',
    'spreadsheeteditor/main/app/collection/EquationGroups',
    'spreadsheeteditor/main/app/controller/FormulaDialog',
    'spreadsheeteditor/main/app/view/FormulaLang'
], function () {
    'use strict';

    SSE.Controllers.Main = Backbone.Controller.extend(_.extend((function() {
        var InitApplication = -254;
        var ApplyEditRights = -255;
        var LoadingDocument = -256;

        var mapCustomizationElements = {
            about: 'button#left-btn-about',
            feedback: 'button#left-btn-support',
            goback: '#fm-btn-back > a, #header-back > div'
        };

        var mapCustomizationExtElements = {
            toolbar: '#viewport #toolbar',
            leftMenu: '#viewport #left-menu, #viewport #id-toolbar-full-placeholder-btn-settings, #viewport #id-toolbar-short-placeholder-btn-settings',
            rightMenu: '#viewport #right-menu',
            header: '#viewport #header',
            statusBar: '#statusbar'
        };

        Common.localStorage.setId('table');
        Common.localStorage.setKeysFilter('sse-,asc.table');
        Common.localStorage.sync();

        return {
            models: [],
            collections: [
                'ShapeGroups',
                'EquationGroups',
                'TableTemplates',
                'Common.Collections.TextArt'
            ],
            views: [],

            initialize: function() {
                this.addListeners({
                    'FileMenu': {
                        'settings:apply': _.bind(this.applySettings, this)
                    },
                    'Common.Views.ReviewChanges': {
                        'settings:apply': _.bind(this.applySettings, this)
                    }
                });
            },

            onLaunch: function() {
//                $(document.body).css('position', 'absolute');
                var me = this;

                this._state = {isDisconnected: false, usersCount: 1, fastCoauth: true, lostEditingRights: false, licenseWarning: false};
                this.translationTable = [];

                if (!Common.Utils.isBrowserSupported()){
                    Common.Utils.showBrowserRestriction();
                    Common.Gateway.reportError(undefined, this.unsupportedBrowserErrorText);
                    return;
                } else {
//                    this.getViewport().getEl().on('keypress', this.lockEscapeKey, this);
//                    viewport.applicationUI.setVisible(true);
                }

                var value = Common.localStorage.getItem("sse-settings-fontrender");
                if (value===null) value = window.devicePixelRatio > 1 ? '1' : '3';
                Common.Utils.InternalSettings.set("sse-settings-fontrender", value);

                // Initialize api
                var styleNames = ['Normal', 'Neutral', 'Bad', 'Good', 'Input', 'Output', 'Calculation', 'Check Cell', 'Explanatory Text', 'Note', 'Linked Cell', 'Warning Text',
                                'Heading 1', 'Heading 2', 'Heading 3', 'Heading 4', 'Title', 'Total', 'Currency', 'Percent', 'Comma'],
                    translate = {
                        'Series': this.txtSeries,
                        'Diagram Title': this.txtDiagramTitle,
                        'X Axis': this.txtXAxis,
                        'Y Axis': this.txtYAxis,
                        'Your text here': this.txtArt
                    };
                styleNames.forEach(function(item){
                    translate[item] = me.translationTable[item] = me['txtStyle_' + item.replace(/ /g, '_')] || item;
                });
                translate['Currency [0]'] = me.translationTable['Currency [0]'] = me.txtStyle_Currency + ' [0]';
                translate['Comma [0]'] = me.translationTable['Comma [0]'] = me.txtStyle_Comma + ' [0]';

                for (var i=1; i<7; i++) {
                    translate['Accent'+i] = me.translationTable['Accent'+i] = me.txtAccent + i;
                    translate['20% - Accent'+i] = me.translationTable['20% - Accent'+i] = '20% - ' + me.txtAccent + i;
                    translate['40% - Accent'+i] = me.translationTable['40% - Accent'+i] = '40% - ' + me.txtAccent + i;
                    translate['60% - Accent'+i] = me.translationTable['60% - Accent'+i] = '60% - ' + me.txtAccent + i;
                }

                this.api = new Asc.spreadsheet_api({
                    'id-view'  : 'editor_sdk',
                    'id-input' : 'ce-cell-content',
                    'translate': translate
                });
                this.api.asc_setFontRenderingMode(parseInt(value));

                this.api.asc_registerCallback('asc_onOpenDocumentProgress',  _.bind(this.onOpenDocument, this));
                this.api.asc_registerCallback('asc_onEndAction',             _.bind(this.onLongActionEnd, this));
                this.api.asc_registerCallback('asc_onError',                 _.bind(this.onError, this));
                this.api.asc_registerCallback('asc_onCoAuthoringDisconnect', _.bind(this.onCoAuthoringDisconnect, this));
                this.api.asc_registerCallback('asc_onAdvancedOptions',       _.bind(this.onAdvancedOptions, this));
                this.api.asc_registerCallback('asc_onDocumentUpdateVersion', _.bind(this.onUpdateVersion, this));
                this.api.asc_registerCallback('asc_onServerVersion',         _.bind(this.onServerVersion, this));
                this.api.asc_registerCallback('asc_onDocumentName',          _.bind(this.onDocumentName, this));
                this.api.asc_registerCallback('asc_onPrintUrl',              _.bind(this.onPrintUrl, this));
                this.api.asc_registerCallback('asc_onMeta',                  _.bind(this.onMeta, this));
                Common.NotificationCenter.on('api:disconnect',               _.bind(this.onCoAuthoringDisconnect, this));
                Common.NotificationCenter.on('goback',                       _.bind(this.goBack, this));
                Common.NotificationCenter.on('namedrange:locked',            _.bind(this.onNamedRangeLocked, this));

                this.stackLongActions = new Common.IrregularStack({
                    strongCompare   : this._compareActionStrong,
                    weakCompare     : this._compareActionWeak
                });

                this.stackLongActions.push({id: InitApplication, type: Asc.c_oAscAsyncActionType.BlockInteraction});

                this.isShowOpenDialog = false;

                // Initialize api gateway
                this.editorConfig = {};
                this.plugins = undefined;
                this.UICustomizePlugins = [];
                Common.Gateway.on('init', _.bind(this.loadConfig, this));
                Common.Gateway.on('showmessage', _.bind(this.onExternalMessage, this));
                Common.Gateway.on('opendocument', _.bind(this.loadDocument, this));
                Common.Gateway.on('internalcommand', _.bind(this.onInternalCommand, this));
                Common.Gateway.appReady();

                this.getApplication().getController('Viewport').setApi(this.api);

                // Syncronize focus with api
                $(document.body).on('focus', 'input, textarea:not(#ce-cell-content)', function(e) {
                    if (me.isAppDisabled === true) return;

                    if (e && e.target && !/area_id/.test(e.target.id)) {
                        if (/msg-reply/.test(e.target.className))
                            me.dontCloseDummyComment = true;
                        else if (/chat-msg-text/.test(e.target.id))
                            me.dontCloseChat = true;
                        else if (!me.isModalShowed && /form-control/.test(e.target.className))
                            me.inFormControl = true;
                    }
                });

                $(document.body).on('blur', 'input, textarea', function(e) {
                    if (me.isAppDisabled === true || me.isFrameClosed) return;

                    if (!me.isModalShowed && !(me.loadMask && me.loadMask.isVisible())) {
                        if (/form-control/.test(e.target.className))
                            me.inFormControl = false;
                        if (!e.relatedTarget ||
                            !/area_id/.test(e.target.id) && ($(e.target).parent().find(e.relatedTarget).length<1 || e.target.localName == 'textarea') /* Check if focus in combobox goes from input to it's menu button or menu items, or from comment editing area to Ok/Cancel button */
                            && (e.relatedTarget.localName != 'input' || !/form-control/.test(e.relatedTarget.className)) /* Check if focus goes to text input with class "form-control" */
                            && (e.relatedTarget.localName != 'textarea' || /area_id/.test(e.relatedTarget.id))) /* Check if focus goes to textarea, but not to "area_id" */ {
                            if (Common.Utils.isIE && e.originalEvent && e.originalEvent.target && /area_id/.test(e.originalEvent.target.id) && (e.originalEvent.target === e.originalEvent.srcElement))
                                return;
                            me.api.asc_enableKeyEvents(true);
                            if (/msg-reply/.test(e.target.className))
                                me.dontCloseDummyComment = false;
                            else if (/chat-msg-text/.test(e.target.id))
                                me.dontCloseChat = false;
                        }
                    }
                }).on('dragover', function(e) {
                    var event = e.originalEvent;
                    if (event.target && $(event.target).closest('#editor_sdk').length<1 ) {
                        event.preventDefault();
                        event.dataTransfer.dropEffect ="none";
                        return false;
                    }
                });

                Common.NotificationCenter.on({
                    'modal:show': function(e){
                        me.isModalShowed = true;
                        me.api.asc_enableKeyEvents(false);
                    },
                    'modal:close': function(dlg) {
                        if (dlg && dlg.$lastmodal && dlg.$lastmodal.length < 1) {
                            me.isModalShowed = false;
                            me.api.asc_enableKeyEvents(true);
                        }
                    },
                    'modal:hide': function(dlg) {
                        if (dlg && dlg.$lastmodal && dlg.$lastmodal.length < 1) {
                            me.isModalShowed = false;
                            me.api.asc_enableKeyEvents(true);
                        }
                    },
                    'dataview:focus': function(e){
                    },
                    'dataview:blur': function(e){
                        if (!me.isModalShowed) {
                            me.api.asc_enableKeyEvents(true);
                        }
                    },
                    'menu:show': function(e){
                    },
                    'menu:hide': function(menu, isFromInputControl){
                        if (!me.isModalShowed && (!menu || !menu.cmpEl.hasClass('from-cell-edit')) && !isFromInputControl) {
                            me.api.asc_InputClearKeyboardElement();
                            me.api.asc_enableKeyEvents(true);
                        }
                    },
                    'edit:complete': _.bind(this.onEditComplete, this),
                    'settings:unitschanged':_.bind(this.unitsChanged, this)
                });

                this.initNames();
//                this.recognizeBrowser();
                Common.util.Shortcuts.delegateShortcuts({
                    shortcuts: {
                        'command+s,ctrl+s': _.bind(function (e) {
                            e.preventDefault();
                            e.stopPropagation();
                        }, this)
                    }
                });
            },

            loadConfig: function(data) {
                this.editorConfig = $.extend(this.editorConfig, data.config);

                this.appOptions                 = {};

                this.editorConfig.user          =
                this.appOptions.user            = Common.Utils.fillUserInfo(this.editorConfig.user, this.editorConfig.lang, this.textAnonymous);
                this.appOptions.nativeApp       = this.editorConfig.nativeApp === true;
                this.appOptions.isDesktopApp    = this.editorConfig.targetApp == 'desktop';
                this.appOptions.canCreateNew    = !_.isEmpty(this.editorConfig.createUrl) && !this.appOptions.isDesktopApp;
                this.appOptions.canOpenRecent   = this.editorConfig.nativeApp !== true && this.editorConfig.recent !== undefined && !this.appOptions.isDesktopApp;
                this.appOptions.templates       = this.editorConfig.templates;
                this.appOptions.recent          = this.editorConfig.recent;
                this.appOptions.createUrl       = this.editorConfig.createUrl;
                this.appOptions.lang            = this.editorConfig.lang;
                this.appOptions.location        = (typeof (this.editorConfig.location) == 'string') ? this.editorConfig.location.toLowerCase() : '';
                this.appOptions.canAutosave     = false;
                this.appOptions.canAnalytics    = false;
                this.appOptions.sharingSettingsUrl = this.editorConfig.sharingSettingsUrl;
                this.appOptions.isEditDiagram   = this.editorConfig.mode == 'editdiagram';
                this.appOptions.isEditMailMerge = this.editorConfig.mode == 'editmerge';
                this.appOptions.customization   = this.editorConfig.customization;
                this.appOptions.canBackToFolder = (this.editorConfig.canBackToFolder!==false) && (typeof (this.editorConfig.customization) == 'object')
                                                  && (typeof (this.editorConfig.customization.goback) == 'object') && !_.isEmpty(this.editorConfig.customization.goback.url);
                this.appOptions.canBack         = this.editorConfig.nativeApp !== true && this.appOptions.canBackToFolder === true;
                this.appOptions.canPlugins      = false;
                this.plugins                    = this.editorConfig.plugins;

                this.headerView = this.getApplication().getController('Viewport').getView('Common.Views.Header');
<<<<<<< HEAD
                this.headerView.setCanBack(this.appOptions.canBackToFolder === true)
                                .setUserName(this.appOptions.user.fullname);
=======
                this.headerView.setCanBack(this.appOptions.canBackToFolder === true, (this.appOptions.canBackToFolder) ? this.editorConfig.customization.goback.text : '');
>>>>>>> 261f13cb

                var value = Common.localStorage.getItem("sse-settings-reg-settings");
                if (value!==null)
                    this.api.asc_setLocale(parseInt(value));
                else {
                    this.api.asc_setLocale((this.editorConfig.lang) ? parseInt(Common.util.LanguageInfo.getLocalLanguageCode(this.editorConfig.lang)) : 0x0409);
                }

                value = Common.localStorage.getItem("sse-settings-func-locale");
                if (value===null) {
                    var lang = ((this.editorConfig.lang) ? this.editorConfig.lang : 'en').split(/[\-\_]/)[0].toLowerCase();
                    Common.Utils.InternalSettings.set("sse-settings-func-locale", lang);
                    if (lang !== 'en')
                        value = SSE.Views.FormulaLang.get(lang);
                } else {
                    Common.Utils.InternalSettings.set("sse-settings-func-locale", value);
                    value = SSE.Views.FormulaLang.get(value);
                }
                if (value) this.api.asc_setLocalization(value);

                if (this.appOptions.location == 'us' || this.appOptions.location == 'ca')
                    Common.Utils.Metric.setDefaultMetric(Common.Utils.Metric.c_MetricUnits.inch);

                this.isFrameClosed = (this.appOptions.isEditDiagram || this.appOptions.isEditMailMerge);
                Common.Controllers.Desktop.init(this.appOptions);
            },

            loadDocument: function(data) {
                this.appOptions.spreadsheet = data.doc;
                this.permissions = {};
                var docInfo = {};

                if (data.doc) {
                    this.permissions = _.extend(this.permissions, data.doc.permissions);

                    var _permissions = $.extend({}, data.doc.permissions),
                        _user = new Asc.asc_CUserInfo();
                    _user.put_Id(this.appOptions.user.id);
                    _user.put_FullName(this.appOptions.user.fullname);

                    docInfo = new Asc.asc_CDocInfo();
                    docInfo.put_Id(data.doc.key);
                    docInfo.put_Url(data.doc.url);
                    docInfo.put_Title(data.doc.title);
                    docInfo.put_Format(data.doc.fileType);
                    docInfo.put_VKey(data.doc.vkey);
                    docInfo.put_Options(data.doc.options);
                    docInfo.put_UserInfo(_user);
                    docInfo.put_CallbackUrl(this.editorConfig.callbackUrl);
                    docInfo.put_Token(data.doc.token);
                    docInfo.put_Permissions(_permissions);

                    this.headerView.setDocumentCaption(data.doc.title);
                }

                this.api.asc_registerCallback('asc_onGetEditorPermissions', _.bind(this.onEditorPermissions, this));
                this.api.asc_registerCallback('asc_onLicenseChanged',       _.bind(this.onLicenseChanged, this));
                this.api.asc_setDocInfo(docInfo);
                this.api.asc_getEditorPermissions(this.editorConfig.licenseUrl, this.editorConfig.customerId);
            },

            onProcessSaveResult: function(data) {
                this.api.asc_OnSaveEnd(data.result);
                if (data && data.result === false) {
                    Common.UI.error({
                        title: this.criticalErrorTitle,
                        msg  : _.isEmpty(data.message) ? this.errorProcessSaveResult : data.message
                    });
                }
            },

            onProcessRightsChange: function(data) {
                if (data && data.enabled === false) {
                    var me = this,
                        old_rights = this._state.lostEditingRights;
                    this._state.lostEditingRights = !this._state.lostEditingRights;
                    this.api.asc_coAuthoringDisconnect();
                    this.getApplication().getController('LeftMenu').leftMenu.getMenu('file').panels['rights'].onLostEditRights();
                    Common.NotificationCenter.trigger('api:disconnect');
                    if (!old_rights)
                        Common.UI.warning({
                            title: this.notcriticalErrorTitle,
                            maxwidth: 600,
                            msg  : _.isEmpty(data.message) ? this.warnProcessRightsChange : data.message,
                            callback: function(){
                                me._state.lostEditingRights = false;
                                me.onEditComplete();
                            }
                        });
                }
            },

            onDownloadAs: function(format) {
                var _format = (format && (typeof format == 'string')) ? Asc.c_oAscFileType[ format.toUpperCase() ] : null,
                    _supported = [
                        Asc.c_oAscFileType.XLSX,
                        Asc.c_oAscFileType.ODS,
                        Asc.c_oAscFileType.CSV,
                        Asc.c_oAscFileType.PDF
                    ];

                if ( !_format || _supported.indexOf(_format) < 0 )
                    _format = Asc.c_oAscFileType.XLSX;
                this.api.asc_DownloadAs(_format, true);
            },

            onProcessMouse: function(data) {
                if (data.type == 'mouseup') {
                    var editor = document.getElementById('editor_sdk');
                    if (editor) {
                        var rect = editor.getBoundingClientRect();
                        var event = data.event || {};
                        this.api.asc_onMouseUp(event, data.x - rect.left, data.y - rect.top);
                    }
                }
            },

            goBack: function() {
                var me = this;
                if ( !Common.Controllers.Desktop.process('goback') ) {
                    var href = me.appOptions.customization.goback.url;
                    if (me.appOptions.customization.goback.blank!==false) {
                        window.open(href, "_blank");
                    } else {
                        parent.location.href = href;
                    }
                }
            },

            onEditComplete: function(cmp, opts) {
                if (opts && opts.restorefocus && this.api.isCEditorFocused) {
                    this.formulaInput.blur();
                    this.formulaInput.focus();
                } else {
                    this.getApplication().getController('DocumentHolder').getView('DocumentHolder').focus();
                    this.api.isCEditorFocused = false;
                }
            },

            onSelectionChanged: function(info){
                if (!this._isChartDataReady){
                    this._isChartDataReady = true;
                    Common.Gateway.internalMessage('chartDataReady');
                }
            },

            onLongActionBegin: function(type, id) {
                var action = {id: id, type: type};
                this.stackLongActions.push(action);
                this.setLongActionView(action);
            },

            onLongActionEnd: function(type, id) {
                var action = {id: id, type: type};
                this.stackLongActions.pop(action);

                this.headerView.setDocumentCaption(this.api.asc_getDocumentName());
                this.updateWindowTitle(this.api.asc_isDocumentModified(), true);

                if (type === Asc.c_oAscAsyncActionType.BlockInteraction && id == Asc.c_oAscAsyncAction.Open) {
                    Common.Gateway.internalMessage('documentReady', {});
                    this.onDocumentReady();
                }

                action = this.stackLongActions.get({type: Asc.c_oAscAsyncActionType.Information});
                action && this.setLongActionView(action);

                if (id == Asc.c_oAscAsyncAction.Save) {
                    this.toolbarView && this.toolbarView.synchronizeChanges();
                }

                action = this.stackLongActions.get({type: Asc.c_oAscAsyncActionType.BlockInteraction});
                if (action) {
                    this.setLongActionView(action);
                } else {
                    if (this.loadMask) {
                        if (this.loadMask.isVisible() && !this.dontCloseDummyComment && !this.dontCloseChat && !this.isModalShowed && !this.inFormControl)
                            this.api.asc_enableKeyEvents(true);
                        this.loadMask.hide();
                    }

                    if (type == Asc.c_oAscAsyncActionType.BlockInteraction && !( (id == Asc.c_oAscAsyncAction['LoadDocumentFonts'] || id == Asc.c_oAscAsyncAction['ApplyChanges']) && (this.dontCloseDummyComment || this.dontCloseChat || this.isModalShowed || this.inFormControl) ))
                        this.onEditComplete(this.loadMask, {restorefocus:true});
                }
            },

            setLongActionView: function(action) {
                var title = '';

                switch (action.id) {
                    case Asc.c_oAscAsyncAction.Open:
                        title   = this.openTitleText;
                        break;

                    case Asc.c_oAscAsyncAction.Save:
                        title   = this.saveTitleText;
                        break;

                    case Asc.c_oAscAsyncAction.ForceSaveTimeout:
                        break;

                    case Asc.c_oAscAsyncAction.ForceSaveButton:
                        break;

                    case Asc.c_oAscAsyncAction.LoadDocumentFonts:
                        title   = this.loadFontsTitleText;
                        break;

                    case Asc.c_oAscAsyncAction.LoadDocumentImages:
                        title   = this.loadImagesTitleText;
                        break;

                    case Asc.c_oAscAsyncAction.LoadFont:
                        title   = this.loadFontTitleText;
                        break;

                    case Asc.c_oAscAsyncAction.LoadImage:
                        title   = this.loadImageTitleText;
                        break;

                    case Asc.c_oAscAsyncAction.DownloadAs:
                        title   = this.downloadTitleText;
                        break;

                    case Asc.c_oAscAsyncAction.Print:
                        title   = this.printTitleText;
                        break;

                    case Asc.c_oAscAsyncAction.UploadImage:
                        title   = this.uploadImageTitleText;
                        break;

                    case Asc.c_oAscAsyncAction.Recalc:
                        title   = this.titleRecalcFormulas;
                        break;

                    case Asc.c_oAscAsyncAction.SlowOperation:
                        title   = this.textPleaseWait;
                        break;

                    case Asc.c_oAscAsyncAction['PrepareToSave']:
                        title   = this.savePreparingText;
                        break;

                    case ApplyEditRights:
                        title   = this.txtEditingMode;
                        break;

                    case LoadingDocument:
                        title   = this.loadingDocumentTitleText;
                        break;
                    default:
                        if (typeof action.id == 'string'){
                            title   = action.id;
                        }
                        break;
                }

                if (action.type == Asc.c_oAscAsyncActionType.BlockInteraction) {
                    !this.loadMask && (this.loadMask = new Common.UI.LoadMask({owner: $('#viewport')}));
                    this.loadMask.setTitle(title);

                    if (!this.isShowOpenDialog) {
                        this.api.asc_enableKeyEvents(false);
                        this.loadMask.show();
                    }
                }
            },

            onApplyEditRights: function(data) {
                if (data && !data.allowed) {
                    Common.UI.info({
                        title: this.requestEditFailedTitleText,
                        msg: data.message || this.requestEditFailedMessageText
                    });
                }
            },

            onDocumentReady: function() {
                if (this._isDocReady)
                    return;

                Common.Gateway.documentReady();

                if (this._state.openDlg)
                    this._state.openDlg.close();

                var me = this,
                    value;

                me._isDocReady = true;
                Common.NotificationCenter.trigger('app:ready', this.appOptions);

                me.hidePreloader();
                me.onLongActionEnd(Asc.c_oAscAsyncActionType['BlockInteraction'], LoadingDocument);

                value = (this.appOptions.isEditMailMerge || this.appOptions.isEditDiagram) ? 100 : Common.localStorage.getItem("sse-settings-zoom");
                Common.Utils.InternalSettings.set("sse-settings-zoom", value);
                var zf = (value!==null) ? parseInt(value)/100 : (this.appOptions.customization && this.appOptions.customization.zoom ? parseInt(this.appOptions.customization.zoom)/100 : 1);
                this.api.asc_setZoom(zf>0 ? zf : 1);

                /** coauthoring begin **/
                this.isLiveCommenting = Common.localStorage.getBool("sse-settings-livecomment", true);
                Common.Utils.InternalSettings.set("sse-settings-livecomment", this.isLiveCommenting);
                value = Common.localStorage.getBool("sse-settings-resolvedcomment", true);
                Common.Utils.InternalSettings.set("sse-settings-resolvedcomment", value);
                this.isLiveCommenting ? this.api.asc_showComments(value) : this.api.asc_hideComments();

                if (this.appOptions.isEdit && !this.appOptions.isOffline && this.appOptions.canCoAuthoring) {
                    value = Common.localStorage.getItem("sse-settings-coauthmode");
                    if (value===null && Common.localStorage.getItem("sse-settings-autosave")===null &&
                        this.appOptions.customization && this.appOptions.customization.autosave===false) {
                        value = 0; // use customization.autosave only when sse-settings-coauthmode and sse-settings-autosave are null
                    }
                    this._state.fastCoauth = (value===null || parseInt(value) == 1);
                } else {
                    this._state.fastCoauth = (!this.appOptions.isEdit && this.appOptions.canComments);
                    if (this._state.fastCoauth) {
                        this.api.asc_setAutoSaveGap(1);
                        Common.Utils.InternalSettings.set("sse-settings-autosave", 1);
                    }
                }
                this.api.asc_SetFastCollaborative(this._state.fastCoauth);
                Common.Utils.InternalSettings.set("sse-settings-coauthmode", me._state.fastCoauth);
                /** coauthoring end **/

                me.api.asc_registerCallback('asc_onStartAction',        _.bind(me.onLongActionBegin, me));
                me.api.asc_registerCallback('asc_onConfirmAction',      _.bind(me.onConfirmAction, me));
                me.api.asc_registerCallback('asc_onActiveSheetChanged', _.bind(me.onActiveSheetChanged, me));
                me.api.asc_registerCallback('asc_onPrint',              _.bind(me.onPrint, me));

                var application = me.getApplication();

                me.headerView.setDocumentCaption(me.api.asc_getDocumentName());
                me.updateWindowTitle(me.api.asc_isDocumentModified(), true);

                var toolbarController           = application.getController('Toolbar'),
                    statusbarController         = application.getController('Statusbar'),
                    documentHolderController    = application.getController('DocumentHolder'),
//                  fontsController             = application.getController('Common.Controllers.Fonts'),
                    rightmenuController         = application.getController('RightMenu'),
                    leftmenuController          = application.getController('LeftMenu'),
                    celleditorController        = application.getController('CellEditor'),
                    statusbarView               = statusbarController.getView('Statusbar'),
                    leftMenuView                = leftmenuController.getView('LeftMenu'),
                    documentHolderView          = documentHolderController.getView('DocumentHolder'),
                    chatController              = application.getController('Common.Controllers.Chat'),
                    pluginsController           = application.getController('Common.Controllers.Plugins');

                leftMenuView.getMenu('file').loadDocument({doc:me.appOptions.spreadsheet});
                leftmenuController.setMode(me.appOptions).createDelayedElements().setApi(me.api);

                 if (!me.appOptions.isEditMailMerge && !me.appOptions.isEditDiagram) {
                    pluginsController.setApi(me.api);
                    me.requestPlugins('../../../../plugins.json');
                    me.api.asc_registerCallback('asc_onPluginsInit', _.bind(me.updatePluginsList, me));
                    me.api.asc_registerCallback('asc_onPluginsReset', _.bind(me.resetPluginsList, me));
                 }

                leftMenuView.disableMenu('all',false);

                if (!me.appOptions.isEditMailMerge && !me.appOptions.isEditDiagram && me.appOptions.canBranding) {
                    me.getApplication().getController('LeftMenu').leftMenu.getMenu('about').setLicInfo(me.editorConfig.customization);
                }

                documentHolderController.setApi(me.api).loadConfig({config:me.editorConfig});
                chatController.setApi(this.api).setMode(this.appOptions);

                statusbarController.createDelayedElements();
                statusbarController.setApi(me.api);
                documentHolderView.setApi(me.api);

                statusbarView.update();

                this.formulaInput = celleditorController.getView('CellEditor').$el.find('textarea');

                if (me.appOptions.isEdit) {
                    if (me.appOptions.canAutosave) {
                        value = Common.localStorage.getItem("sse-settings-autosave");
                        if (value===null && me.appOptions.customization && me.appOptions.customization.autosave===false)
                            value = 0;
                        value = (!me._state.fastCoauth && value!==null) ? parseInt(value) : (me.appOptions.canCoAuthoring ? 1 : 0);
                    } else {
                        value = 0;
                    }
                    me.api.asc_setAutoSaveGap(value);
                    Common.Utils.InternalSettings.set("sse-settings-autosave", value);

                    if (me.appOptions.canForcesave) {// use asc_setIsForceSaveOnUserSave only when customization->forcesave = true
                        me.appOptions.forcesave = Common.localStorage.getBool("sse-settings-forcesave", me.appOptions.canForcesave);
                        Common.Utils.InternalSettings.set("sse-settings-forcesave", me.appOptions.forcesave);
                        me.api.asc_setIsForceSaveOnUserSave(me.appOptions.forcesave);
                    }

                    if (me.needToUpdateVersion) {
                        Common.NotificationCenter.trigger('api:disconnect');
                        toolbarController.onApiCoAuthoringDisconnect();
                    }

                    var timer_sl = setInterval(function(){
                        if (window.styles_loaded || me.appOptions.isEditDiagram || me.appOptions.isEditMailMerge) {
                            clearInterval(timer_sl);

                            Common.NotificationCenter.trigger('comments:updatefilter',
                                {property: 'uid',
                                    value: new RegExp('^(doc_|sheet' + me.api.asc_getActiveWorksheetId() + '_)')});

                            documentHolderView.createDelayedElements();
                            toolbarController.createDelayedElements();

                            if (!me.appOptions.isEditMailMerge && !me.appOptions.isEditDiagram) {
                                var shapes = me.api.asc_getPropertyEditorShapes();
                                if (shapes)
                                    me.fillAutoShapes(shapes[0], shapes[1]);

                                me.fillTextArt(me.api.asc_getTextArtPreviews());
                                me.updateThemeColors();
                            }

                            rightmenuController.createDelayedElements();

                            me.api.asc_registerCallback('asc_onDocumentModifiedChanged', _.bind(me.onDocumentModifiedChanged, me));
                            me.api.asc_registerCallback('asc_onDocumentCanSaveChanged',  _.bind(me.onDocumentCanSaveChanged, me));
                            me.api.asc_registerCallback('asc_OnTryUndoInFastCollaborative',_.bind(me.onTryUndoInFastCollaborative, me));
                            me.onDocumentModifiedChanged(me.api.asc_isDocumentModified());

                            var formulasDlgController = application.getController('FormulaDialog');
                            if (formulasDlgController) {
                                formulasDlgController.setMode(me.appOptions).setApi(me.api);
                            }
                            if (me.needToUpdateVersion)
                                toolbarController.onApiCoAuthoringDisconnect();

                            Common.NotificationCenter.trigger('document:ready', 'main');
                            me.applyLicense();
                        }
                    }, 50);
                } else {
                    documentHolderView.createDelayedElementsViewer();
                    Common.NotificationCenter.trigger('document:ready', 'main');
                }

                if (me.appOptions.canAnalytics && false)
                    Common.component.Analytics.initialize('UA-12442749-13', 'Spreadsheet Editor');

                Common.Gateway.on('applyeditrights', _.bind(me.onApplyEditRights, me));
                Common.Gateway.on('processsaveresult', _.bind(me.onProcessSaveResult, me));
                Common.Gateway.on('processrightschange', _.bind(me.onProcessRightsChange, me));
                Common.Gateway.on('processmouse', _.bind(me.onProcessMouse, me));
                Common.Gateway.on('downloadas',   _.bind(me.onDownloadAs, me));
                Common.Gateway.sendInfo({mode:me.appOptions.isEdit?'edit':'view'});

                $(document).on('contextmenu', _.bind(me.onContextMenu, me));
//                    me.getViewport().getEl().un('keypress', me.lockEscapeKey, me);

                function checkWarns() {
                    if (!window['AscDesktopEditor']) {
                        var tips = [];
                        Common.Utils.isIE9m && tips.push(me.warnBrowserIE9);

                        if (tips.length) me.showTips(tips);
                    }
                    document.removeEventListener('visibilitychange', checkWarns);
                }

                if (typeof document.hidden !== 'undefined' && document.hidden) {
                    document.addEventListener('visibilitychange', checkWarns);
                } else checkWarns();
            },

            onLicenseChanged: function(params) {
                if (this.appOptions.isEditDiagram || this.appOptions.isEditMailMerge) return;

                var licType = params.asc_getLicenseType();
                if (licType !== undefined && (licType===Asc.c_oLicenseResult.Connections || licType===Asc.c_oLicenseResult.UsersCount) && this.appOptions.canEdit && this.editorConfig.mode !== 'view') {
                    this._state.licenseWarning = (licType===Asc.c_oLicenseResult.Connections) ? this.warnNoLicense : this.warnNoLicenseUsers;
                }

                if (this._isDocReady)
                    this.applyLicense();
            },

            applyLicense: function() {
                if (this._state.licenseWarning) {
                    this.disableEditing(true);
                    Common.NotificationCenter.trigger('api:disconnect');

                    var value = Common.localStorage.getItem("sse-license-warning");
                    value = (value!==null) ? parseInt(value) : 0;
                    var now = (new Date).getTime();
                    if (now - value > 86400000) {
                        Common.localStorage.setItem("sse-license-warning", now);
                        Common.UI.info({
                            width: 500,
                            title: this.textNoLicenseTitle,
                            msg  : this._state.licenseWarning,
                            buttons: [
                                {value: 'buynow', caption: this.textBuyNow},
                                {value: 'contact', caption: this.textContactUs}
                            ],
                            primary: 'buynow',
                            callback: function(btn) {
                                if (btn == 'buynow')
                                    window.open('https://www.onlyoffice.com', "_blank");
                                else if (btn == 'contact')
                                    window.open('mailto:sales@onlyoffice.com', "_blank");
                            }
                        });
                    }
                }
            },

            disableEditing: function(disable) {
                var app = this.getApplication();
                if (this.appOptions.canEdit && this.editorConfig.mode !== 'view') {
                    app.getController('RightMenu').getView('RightMenu').clearSelection();
                    app.getController('Toolbar').DisableToolbar(disable);
                }
            },

            onOpenDocument: function(progress) {
                var elem = document.getElementById('loadmask-text');
                var proc = (progress.asc_getCurrentFont() + progress.asc_getCurrentImage())/(progress.asc_getFontsCount() + progress.asc_getImagesCount());
                proc = this.textLoadingDocument + ': ' + Math.min(Math.round(proc*100), 100) + '%';
                elem ? elem.innerHTML = proc : this.loadMask.setTitle(proc);
            },

            onEditorPermissions: function(params) {
                var licType = params ? params.asc_getLicenseType() : Asc.c_oLicenseResult.Error;

                if ( params && !(this.appOptions.isEditDiagram || this.appOptions.isEditMailMerge)) {
                    if (Asc.c_oLicenseResult.Expired === licType || Asc.c_oLicenseResult.Error === licType || Asc.c_oLicenseResult.ExpiredTrial === licType) {
                        Common.UI.warning({
                            title: this.titleLicenseExp,
                            msg: this.warnLicenseExp,
                            buttons: [],
                            closable: false
                        });
                        return;
                    }

                    if ( this.onServerVersion(params.asc_getBuildVersion()) ) return;

                    if (params.asc_getRights() !== Asc.c_oRights.Edit)
                        this.permissions.edit = false;

                    this.appOptions.canAutosave = true;
                    this.appOptions.canAnalytics = params.asc_getIsAnalyticsEnable();

                    this.appOptions.isOffline      = this.api.asc_isOffline();
                    this.appOptions.canLicense     = (licType === Asc.c_oLicenseResult.Success || licType === Asc.c_oLicenseResult.SuccessLimit);
                    this.appOptions.isLightVersion = params.asc_getIsLight();
                    /** coauthoring begin **/
                    this.appOptions.canCoAuthoring = !this.appOptions.isLightVersion;
                    /** coauthoring end **/
                    this.appOptions.canComments    = this.appOptions.canLicense && (this.permissions.comment===undefined ? (this.permissions.edit !== false && this.editorConfig.mode !== 'view') : this.permissions.comment);
                    this.appOptions.canComments    = this.appOptions.canComments && !((typeof (this.editorConfig.customization) == 'object') && this.editorConfig.customization.comments===false);
                    this.appOptions.canChat        = this.appOptions.canLicense && !this.appOptions.isOffline && !((typeof (this.editorConfig.customization) == 'object') && this.editorConfig.customization.chat===false);
                    this.appOptions.canRename      = !!this.permissions.rename;
                    this.appOptions.trialMode      = params.asc_getLicenseMode();
                    this.appOptions.canProtect     = this.appOptions.isEdit && this.appOptions.isDesktopApp && this.appOptions.isOffline && this.api.asc_isSignaturesSupport();
                    this.appOptions.canModifyFilter = (this.permissions.modifyFilter!==false);
                    this.appOptions.canBranding  = (licType === Asc.c_oLicenseResult.Success) && (typeof this.editorConfig.customization == 'object');
                    if (this.appOptions.canBranding)
                        this.headerView.setBranding(this.editorConfig.customization);

                    this.appOptions.canBrandingExt = params.asc_getCanBranding() && (typeof this.editorConfig.customization == 'object' || this.editorConfig.plugins);
                    if (this.appOptions.canBrandingExt)
                        this.updatePlugins(this.plugins, true);

                    this.appOptions.canRename && this.headerView.setCanRename(true);
                } else
                    this.appOptions.canModifyFilter = true;

                this.appOptions.canRequestEditRights = this.editorConfig.canRequestEditRights;
                this.appOptions.canRequestClose = this.editorConfig.canRequestClose;
                this.appOptions.canEdit        = this.permissions.edit !== false && // can edit
                                                 (this.editorConfig.canRequestEditRights || this.editorConfig.mode !== 'view'); // if mode=="view" -> canRequestEditRights must be defined
                this.appOptions.isEdit         = (this.appOptions.canLicense || this.appOptions.isEditDiagram || this.appOptions.isEditMailMerge) && this.permissions.edit !== false && this.editorConfig.mode !== 'view';
                this.appOptions.canDownload    = !this.appOptions.nativeApp && (this.permissions.download !== false);
                this.appOptions.canPrint       = (this.permissions.print !== false);
                this.appOptions.canForcesave   = this.appOptions.isEdit && !this.appOptions.isOffline && !(this.appOptions.isEditDiagram || this.appOptions.isEditMailMerge) &&
                                                (typeof (this.editorConfig.customization) == 'object' && !!this.editorConfig.customization.forcesave);
                this.appOptions.forcesave      = this.appOptions.canForcesave;
                this.appOptions.canEditComments= this.appOptions.isOffline || !(typeof (this.editorConfig.customization) == 'object' && this.editorConfig.customization.commentAuthorOnly);

                this.applyModeCommonElements();
                this.applyModeEditorElements();

                if ( !this.appOptions.isEdit ) {
                    Common.NotificationCenter.trigger('app:face', this.appOptions);

                    this.hidePreloader();
                    this.onLongActionBegin(Asc.c_oAscAsyncActionType.BlockInteraction, LoadingDocument);
                }

                this.api.asc_setViewMode(!this.appOptions.isEdit && !this.appOptions.canComments);
                (!this.appOptions.isEdit && this.appOptions.canComments) && this.api.asc_setRestriction(Asc.c_oAscRestrictionType.OnlyComments);
                this.api.asc_LoadDocument();
            },

            applyModeCommonElements: function() {
                window.editor_elements_prepared = true;

                var app             = this.getApplication(),
                    viewport        = app.getController('Viewport').getView('Viewport'),
                    statusbarView   = app.getController('Statusbar').getView('Statusbar');

                if (this.headerView) {
                    this.headerView.setVisible(!this.appOptions.nativeApp && !this.appOptions.isEditMailMerge &&
                            !this.appOptions.isDesktopApp && !this.appOptions.isEditDiagram);
                }

                viewport && viewport.setMode(this.appOptions, true);
                statusbarView && statusbarView.setMode(this.appOptions);
//                this.getStatusInfo().setDisabled(false);
//                this.getCellInfo().setMode(this.appOptions);

                app.getController('DocumentHolder').setMode(this.appOptions);

                if (this.appOptions.isEditMailMerge || this.appOptions.isEditDiagram) {
                    statusbarView.hide();
                    app.getController('LeftMenu').getView('LeftMenu').hide();

                    $(window)
                        .mouseup(function(e){
                            Common.Gateway.internalMessage('processMouse', {event: 'mouse:up'});
                        })
                        .mousemove($.proxy(function(e){
                            if (this.isDiagramDrag) {
                                Common.Gateway.internalMessage('processMouse', {event: 'mouse:move', pagex: e.pageX*Common.Utils.zoom(), pagey: e.pageY*Common.Utils.zoom()});
                            }
                        },this));
                }

                if (!this.appOptions.isEditMailMerge && !this.appOptions.isEditDiagram) {
                    this.api.asc_registerCallback('asc_onSendThemeColors', _.bind(this.onSendThemeColors, this));
                    this.api.asc_registerCallback('asc_onDownloadUrl',     _.bind(this.onDownloadUrl, this));

                    var printController = app.getController('Print');
                    printController && this.api && printController.setApi(this.api);

                }

                var celleditorController = this.getApplication().getController('CellEditor');
                celleditorController && celleditorController.setApi(this.api).setMode(this.appOptions);
            },

            applyModeEditorElements: function(prevmode) {
                if (this.appOptions.canComments || this.appOptions.isEdit) {
                    /** coauthoring begin **/
                    var commentsController  = this.getApplication().getController('Common.Controllers.Comments');
                    if (commentsController) {
                        commentsController.setMode(this.appOptions);
                        commentsController.setConfig({
                                config      : this.editorConfig,
                                sdkviewname : '#ws-canvas-outer',
                                hintmode    : true},
                            this.api);
                    }
                    /** coauthoring end **/
                }

                if (this.appOptions.isEdit) {
                    var me = this,
                        application         = this.getApplication(),
                        toolbarController   = application.getController('Toolbar'),
                        statusbarController = application.getController('Statusbar'),
                        rightmenuController = application.getController('RightMenu'),
                        fontsControllers    = application.getController('Common.Controllers.Fonts'),
                        reviewController    = application.getController('Common.Controllers.ReviewChanges');

                    fontsControllers    && fontsControllers.setApi(me.api);
                    toolbarController   && toolbarController.setApi(me.api);
//                    statusbarController && statusbarController.setApi(me.api);

                    rightmenuController && rightmenuController.setApi(me.api);

                    reviewController.setMode(me.appOptions).setConfig({config: me.editorConfig}, me.api);

                    if (me.appOptions.isDesktopApp && me.appOptions.isOffline)
                        application.getController('Common.Controllers.Protection').setMode(me.appOptions).setConfig({config: me.editorConfig}, me.api);

                    if (statusbarController) {
                        statusbarController.getView('Statusbar').changeViewMode(true);
                    }

                    if (!me.appOptions.isEditMailMerge && !me.appOptions.isEditDiagram)
                        application.getController('PivotTable').setMode(me.appOptions).setConfig({config: me.editorConfig}, me.api);

                    var viewport = this.getApplication().getController('Viewport').getView('Viewport');
                    viewport.applyEditorMode();
                    rightmenuController.getView('RightMenu').setMode(me.appOptions).setApi(me.api);

                    this.toolbarView = toolbarController.getView('Toolbar');

                    var value = Common.localStorage.getItem('sse-settings-unit');
                    value = (value!==null) ? parseInt(value) : Common.Utils.Metric.getDefaultMetric();
                    Common.Utils.Metric.setCurrentMetric(value);
                    Common.Utils.InternalSettings.set("sse-settings-unit", value);

                    if (!me.appOptions.isEditMailMerge && !me.appOptions.isEditDiagram) {
                        var options = {};
                        JSON.parse(Common.localStorage.getItem('sse-hidden-title')) && (options.title = true);
                        JSON.parse(Common.localStorage.getItem('sse-hidden-formula')) && (options.formula = true);
                        application.getController('Toolbar').hideElements(options);
                    } else
                        rightmenuController.getView('RightMenu').hide();

                    /** coauthoring begin **/
                    me.api.asc_registerCallback('asc_onAuthParticipantsChanged', _.bind(me.onAuthParticipantsChanged, me));
                    me.api.asc_registerCallback('asc_onParticipantsChanged',     _.bind(me.onAuthParticipantsChanged, me));
                    /** coauthoring end **/
                    if (me.appOptions.isEditDiagram)
                        me.api.asc_registerCallback('asc_onSelectionChanged',        _.bind(me.onSelectionChanged, me));

                    me.api.asc_setFilteringMode && me.api.asc_setFilteringMode(me.appOptions.canModifyFilter);

                    if (me.stackLongActions.exist({id: ApplyEditRights, type: Asc.c_oAscAsyncActionType['BlockInteraction']})) {
                        me.onLongActionEnd(Asc.c_oAscAsyncActionType['BlockInteraction'], ApplyEditRights);
                    } else if (!this._isDocReady) {
                        Common.NotificationCenter.trigger('app:face', this.appOptions);

                        me.hidePreloader();
                        me.onLongActionBegin(Asc.c_oAscAsyncActionType['BlockInteraction'], LoadingDocument);
                    }

                    // Message on window close
                    window.onbeforeunload = _.bind(me.onBeforeUnload, me);
                    window.onunload = _.bind(me.onUnload, me);
                }
            },

            onExternalMessage: function(msg) {
                if (msg && msg.msg) {
                    msg.msg = (msg.msg).toString();
                    this.showTips([msg.msg.charAt(0).toUpperCase() + msg.msg.substring(1)]);

                    Common.component.Analytics.trackEvent('External Error');
                }
            },

            onError: function(id, level, errData) {
                this.hidePreloader();
                this.onLongActionEnd(Asc.c_oAscAsyncActionType.BlockInteraction, LoadingDocument);

                var config = {closable: false};

                switch (id) {
                    case Asc.c_oAscError.ID.Unknown:
                        config.msg = this.unknownErrorText;
                        break;

                    case Asc.c_oAscError.ID.ConvertationTimeout:
                        config.msg = this.convertationTimeoutText;
                        break;

                    case Asc.c_oAscError.ID.ConvertationOpenError:
                        config.msg = this.openErrorText;
                        break;

                    case Asc.c_oAscError.ID.ConvertationSaveError:
                        config.msg = this.saveErrorText;
                        break;

                    case Asc.c_oAscError.ID.DownloadError:
                        config.msg = this.downloadErrorText;
                        break;

                    case Asc.c_oAscError.ID.UplImageSize:
                        config.msg = this.uploadImageSizeMessage;
                        break;

                    case Asc.c_oAscError.ID.UplImageExt:
                        config.msg = this.uploadImageExtMessage;
                        break;

                    case Asc.c_oAscError.ID.UplImageFileCount:
                        config.msg = this.uploadImageFileCountMessage;
                        break;

                    case Asc.c_oAscError.ID.PastInMergeAreaError:
                        config.msg = this.pastInMergeAreaError;
                        break;

                    case Asc.c_oAscError.ID.FrmlWrongCountParentheses:
                        config.msg = this.errorWrongBracketsCount;
                        config.closable = true;
                        break;

                    case Asc.c_oAscError.ID.FrmlWrongOperator:
                        config.msg = this.errorWrongOperator;
                        config.closable = true;
                        break;

                    case Asc.c_oAscError.ID.FrmlWrongMaxArgument:
                        config.msg = this.errorCountArgExceed;
                        config.closable = true;
                        break;

                    case Asc.c_oAscError.ID.FrmlWrongCountArgument:
                        config.msg = this.errorCountArg;
                        config.closable = true;
                        break;

                    case Asc.c_oAscError.ID.FrmlWrongFunctionName:
                        config.msg = this.errorFormulaName;
                        config.closable = true;
                        break;

                    case Asc.c_oAscError.ID.FrmlAnotherParsingError:
                        config.msg = this.errorFormulaParsing;
                        config.closable = true;
                        break;

                    case Asc.c_oAscError.ID.FrmlWrongArgumentRange:
                        config.msg = this.errorArgsRange;
                        config.closable = true;
                        break;

                    case Asc.c_oAscError.ID.FrmlOperandExpected:
                        config.msg = this.errorOperandExpected;
                        config.closable = true;
                        break;

                    case Asc.c_oAscError.ID.FrmlWrongReferences:
                        config.msg = this.errorFrmlWrongReferences;
                        config.closable = true;
                        break;

                    case Asc.c_oAscError.ID.UnexpectedGuid:
                        config.msg = this.errorUnexpectedGuid;
                        break;

                    case Asc.c_oAscError.ID.Database:
                        config.msg = this.errorDatabaseConnection;
                        break;

                    case Asc.c_oAscError.ID.FileRequest:
                        config.msg = this.errorFileRequest;
                        break;

                    case Asc.c_oAscError.ID.FileVKey:
                        config.msg = this.errorFileVKey;
                        break;

                    case Asc.c_oAscError.ID.StockChartError:
                        config.msg = this.errorStockChart;
                        break;

                    case Asc.c_oAscError.ID.DataRangeError:
                        config.msg = this.errorDataRange;
                        break;

                    case Asc.c_oAscError.ID.MaxDataPointsError:
                        config.msg = this.errorMaxPoints;
                        break;

                    case Asc.c_oAscError.ID.VKeyEncrypt:
                        config.msg = this.errorToken;
                        break;

                    case Asc.c_oAscError.ID.KeyExpire:
                        config.msg = this.errorTokenExpire;
                        break;

                    case Asc.c_oAscError.ID.UserCountExceed:
                        config.msg = this.errorUsersExceed;
                        break;

                    case Asc.c_oAscError.ID.CannotMoveRange:
                        config.msg = this.errorMoveRange;
                        break;

                    case Asc.c_oAscError.ID.UplImageUrl:
                        config.msg = this.errorBadImageUrl;
                        break;

                    case Asc.c_oAscError.ID.CoAuthoringDisconnect:
                        config.msg = this.errorViewerDisconnect;
                        break;

                    case Asc.c_oAscError.ID.ConvertationPassword:
                        config.msg = this.errorFilePassProtect;
                        break;

                    case Asc.c_oAscError.ID.AutoFilterDataRangeError:
                        config.msg = this.errorAutoFilterDataRange;
                        break;

                    case Asc.c_oAscError.ID.AutoFilterChangeFormatTableError:
                        config.msg = this.errorAutoFilterChangeFormatTable;
                        break;

                    case Asc.c_oAscError.ID.AutoFilterChangeError:
                        config.msg = this.errorAutoFilterChange;
                        break;

                    case Asc.c_oAscError.ID.AutoFilterMoveToHiddenRangeError:
                        config.msg = this.errorAutoFilterHiddenRange;
                        break;

                    case Asc.c_oAscError.ID.CannotFillRange:
                        config.msg = this.errorFillRange;
                        break;

                    case Asc.c_oAscError.ID.UserDrop:
                        if (this._state.lostEditingRights) {
                            this._state.lostEditingRights = false;
                            return;
                        }
                        this._state.lostEditingRights = true;
                        config.msg = this.errorUserDrop;
                        break;

                    case Asc.c_oAscError.ID.InvalidReferenceOrName:
                        config.msg = this.errorInvalidRef;
                        break;

                    case Asc.c_oAscError.ID.LockCreateDefName:
                        config.msg = this.errorCreateDefName;
                        break;

                    case Asc.c_oAscError.ID.PasteMaxRangeError:
                        config.msg = this.errorPasteMaxRange;
                        break;

                    case Asc.c_oAscError.ID.LockedAllError:
                        config.msg = this.errorLockedAll;
                        break;

                    case Asc.c_oAscError.ID.Warning:
                        config.msg = this.errorConnectToServer;
                        break;

                    case Asc.c_oAscError.ID.LockedWorksheetRename:
                        config.msg = this.errorLockedWorksheetRename;
                        break;
                    
                    case Asc.c_oAscError.ID.OpenWarning:
                        config.msg = this.errorOpenWarning;
                        break;

                    case Asc.c_oAscError.ID.CopyMultiselectAreaError:
                        config.msg = this.errorCopyMultiselectArea;
                        break;

                    case Asc.c_oAscError.ID.PrintMaxPagesCount:
                        config.msg = this.errorPrintMaxPagesCount;
                        break;

                    case Asc.c_oAscError.ID.SessionAbsolute:
                        config.msg = this.errorSessionAbsolute;
                        break;

                    case Asc.c_oAscError.ID.SessionIdle:
                        config.msg = this.errorSessionIdle;
                        break;

                    case Asc.c_oAscError.ID.SessionToken:
                        config.msg = this.errorSessionToken;
                        break;

                    case Asc.c_oAscError.ID.AccessDeny:
                        config.msg = this.errorAccessDeny;
                        break;

                    case Asc.c_oAscError.ID.LockedCellPivot:
                        config.msg = this.errorLockedCellPivot;
                        break;

                    case Asc.c_oAscError.ID.ForceSaveButton:
                        config.msg = this.errorForceSave;
                        break;

                    case Asc.c_oAscError.ID.ForceSaveTimeout:
                        config.msg = this.errorForceSave;
                        console.warn(config.msg);
                        break;

                    default:
                        config.msg = (typeof id == 'string') ? id : this.errorDefaultMessage.replace('%1', id);
                        break;
                }


                if (level == Asc.c_oAscError.Level.Critical) {
                    Common.Gateway.reportError(id, config.msg);

                    config.title = this.criticalErrorTitle;
                    config.iconCls = 'error';

                    if (this.appOptions.canBackToFolder && !this.appOptions.isDesktopApp && typeof id !== 'string') {
                        config.msg += '<br/><br/>' + this.criticalErrorExtText;
                        config.callback = function(btn) {
                            if (btn == 'ok') {
                                Common.NotificationCenter.trigger('goback');
                            }
                        }
                    }
                } else {
                    Common.Gateway.reportWarning(id, config.msg);

                    config.title    = this.notcriticalErrorTitle;
                    config.iconCls  = 'warn';
                    config.buttons  = ['ok'];
                    config.callback = _.bind(function(btn){
                        if (id == Asc.c_oAscError.ID.Warning && btn == 'ok' && this.appOptions.canDownload) {
                            Common.UI.Menu.Manager.hideAll();
                            (this.appOptions.isDesktopApp && this.appOptions.isOffline) ? this.api.asc_DownloadAs() : this.getApplication().getController('LeftMenu').leftMenu.showMenu('file:saveas');
                        }
                        this._state.lostEditingRights = false;
                        this.onEditComplete();
                    }, this);
                }

                if ($('.asc-window.modal.alert:visible').length < 1 && (id !== Asc.c_oAscError.ID.ForceSaveTimeout)) {
                    Common.UI.alert(config);
                    Common.component.Analytics.trackEvent('Internal Error', id.toString());
                }
            },

            onCoAuthoringDisconnect: function() {
                this.getApplication().getController('Viewport').getView('Viewport').setMode({isDisconnected:true});
                this.getApplication().getController('Viewport').getView('Common.Views.Header').setCanRename(false);
                this.appOptions.canRename = false;
                this._state.isDisconnected = true;
            },

            showTips: function(strings) {
                var me = this;
                if (!strings.length) return;
                if (typeof(strings)!='object') strings = [strings];

                function showNextTip() {
                    var str_tip = strings.shift();
                    if (str_tip) {
                        str_tip += '\n' + me.textCloseTip;
                        tooltip.setTitle(str_tip);
                        tooltip.show();
                    }
                }

                if (!this.tooltip) {
                    this.tooltip = new Common.UI.Tooltip({
                        owner: this.getApplication().getController('Toolbar').getView('Toolbar'),
                        hideonclick: true,
                        placement: 'bottom',
                        cls: 'main-info',
                        offset: 30
                    });
                }

                var tooltip = this.tooltip;
                tooltip.on('tooltip:hide', function(){
                    setTimeout(showNextTip, 300);
                });

                showNextTip();
            },

            updateWindowTitle: function(change, force) {
                if (this._state.isDocModified !== change || force) {
                    var title = this.defaultTitleText;

                    if (!_.isEmpty(this.headerView.getDocumentCaption()))
                        title = this.headerView.getDocumentCaption() + ' - ' + title;

                    if (change) {
                        clearTimeout(this._state.timerCaption);
                        if (!_.isUndefined(title)) {
                            title = '* ' + title;
                            this.headerView.setDocumentCaption(this.headerView.getDocumentCaption(), true);
                        }
                    } else {
                        if (this._state.fastCoauth && this._state.usersCount>1) {
                            var me = this;
                            this._state.timerCaption = setTimeout(function () {
                                me.headerView.setDocumentCaption(me.headerView.getDocumentCaption(), false);
                            }, 500);
                        } else
                            this.headerView.setDocumentCaption(this.headerView.getDocumentCaption(), false);
                    }

                    if (window.document.title != title)
                        window.document.title = title;

                    Common.Gateway.setDocumentModified(change);

                    this._state.isDocModified = change;
                }
            },

            onDocumentChanged: function() {
            },

            onDocumentModifiedChanged: function(change) {
                this.updateWindowTitle(change);
                Common.Gateway.setDocumentModified(change);

                if (this.toolbarView && this.toolbarView.btnSave && this.api) {
                    var isSyncButton = $('.icon', this.toolbarView.btnSave.cmpEl).hasClass('btn-synch'),
                        forcesave = this.appOptions.forcesave,
                        cansave = this.api.asc_isDocumentCanSave(),
                        isDisabled = !cansave && !isSyncButton && !forcesave || this._state.isDisconnected || this._state.fastCoauth && this._state.usersCount>1 && !forcesave;
                        this.toolbarView.btnSave.setDisabled(isDisabled);
                }
            },

            onDocumentCanSaveChanged: function (isCanSave) {
                if (this.toolbarView && this.toolbarView.btnSave) {
                    var isSyncButton = $('.icon', this.toolbarView.btnSave.cmpEl).hasClass('btn-synch'),
                        forcesave = this.appOptions.forcesave,
                        isDisabled = !isCanSave && !isSyncButton && !forcesave || this._state.isDisconnected || this._state.fastCoauth && this._state.usersCount>1 && !forcesave;
                    this.toolbarView.btnSave.setDisabled(isDisabled);
                }
            },

            onBeforeUnload: function() {
                Common.localStorage.save();

                var isEdit = this.permissions.edit !== false && this.editorConfig.mode !== 'view' && this.editorConfig.mode !== 'editdiagram';
                if (isEdit && this.api.asc_isDocumentModified()) {
                    var me = this;
                    this.api.asc_stopSaving();
                    this.continueSavingTimer = window.setTimeout(function() {
                        me.api.asc_continueSaving();
                    }, 500);

                    return this.leavePageText;
                }
            },

            onUnload: function() {
                if (this.continueSavingTimer) clearTimeout(this.continueSavingTimer);
            },

            hidePreloader: function() {
                if (!this._state.customizationDone) {
                    this._state.customizationDone = true;
                    if (this.appOptions.customization) {
                        if (this.appOptions.isDesktopApp)
                            this.appOptions.customization.about = false;
                        else if (!this.appOptions.canBrandingExt)
                            this.appOptions.customization.about = true;
                    }
                    Common.Utils.applyCustomization(this.appOptions.customization, mapCustomizationElements);
                    if (this.appOptions.canBrandingExt) {
                        Common.Utils.applyCustomization(this.appOptions.customization, mapCustomizationExtElements);
                        Common.Utils.applyCustomizationPlugins(this.UICustomizePlugins);
                    }
                }
                
                this.stackLongActions.pop({id: InitApplication, type: Asc.c_oAscAsyncActionType.BlockInteraction});
                Common.NotificationCenter.trigger('layout:changed', 'main');
                $('#loading-mask').hide().remove();
            },

            onDownloadUrl: function(url) {
                Common.Gateway.downloadAs(url);
            },

            onUpdateVersion: function(callback) {
                var me = this;
                me.needToUpdateVersion = true;
                me.onLongActionEnd(Asc.c_oAscAsyncActionType['BlockInteraction'], LoadingDocument);
                Common.UI.error({
                    msg: this.errorUpdateVersion,
                    callback: function() {
                        _.defer(function() {
                            Common.Gateway.updateVersion();
                            if (callback) callback.call(me);
                            me.onLongActionBegin(Asc.c_oAscAsyncActionType['BlockInteraction'], LoadingDocument);
                        })
                    }
                });
            },

            onServerVersion: function(buildVersion) {
                if (this.changeServerVersion) return true;

                if (DocsAPI.DocEditor.version() !== buildVersion && !window.compareVersions) {
                    this.changeServerVersion = true;
                    Common.UI.warning({
                        title: this.titleServerVersion,
                        msg: this.errorServerVersion,
                        callback: function() {
                            _.defer(function() {
                                Common.Gateway.updateVersion();
                            })
                        }
                    });
                    return true;
                }
                return false;
            },

            onAdvancedOptions: function(advOptions) {
                if (this._state.openDlg) return;

                var type = advOptions.asc_getOptionId(),
                    me = this;
                if (type == Asc.c_oAscAdvancedOptionsID.CSV) {
                    me._state.openDlg = new Common.Views.OpenDialog({
                        type: type,
                        preview: advOptions.asc_getOptions().asc_getData(),
                        codepages: advOptions.asc_getOptions().asc_getCodePages(),
                        settings: advOptions.asc_getOptions().asc_getRecommendedSettings(),
                        api: me.api,
                        handler: function (encoding, delimiter, delimiterChar) {
                            me.isShowOpenDialog = false;
                            if (me && me.api) {
                                me.api.asc_setAdvancedOptions(type, new Asc.asc_CCSVAdvancedOptions(encoding, delimiter, delimiterChar));
                                me.loadMask && me.loadMask.show();
                            }
                            me._state.openDlg = null;
                        }
                    });
                } else if (type == Asc.c_oAscAdvancedOptionsID.DRM) {
                    me._state.openDlg = new Common.Views.OpenDialog({
                        closable: me.appOptions.canRequestClose,
                        type: type,
                        validatePwd: !!me._state.isDRM,
                        handler: function (result, value) {
                            me.isShowOpenDialog = false;
                            if (result == 'ok') {
                                if (me && me.api) {
                                    me.api.asc_setAdvancedOptions(type, new Asc.asc_CDRMAdvancedOptions(value));
                                    me.loadMask && me.loadMask.show();
                                }
                            } else
                                Common.Gateway.requestClose();
                            me._state.openDlg = null;
                        }
                    });
                    me._state.isDRM = true;
                }
                if (me._state.openDlg) {
                    this.isShowOpenDialog = true;
                    this.loadMask && this.loadMask.hide();
                    this.onLongActionEnd(Asc.c_oAscAsyncActionType.BlockInteraction, LoadingDocument);
                    me._state.openDlg.show();
                }
            },

            onActiveSheetChanged: function(index) {
                if (!this.appOptions.isEditMailMerge && !this.appOptions.isEditDiagram && window.editor_elements_prepared) {
                    this.application.getController('Statusbar').selectTab(index);

                    if (this.appOptions.isEdit && !this.dontCloseDummyComment) {
                        Common.NotificationCenter.trigger('comments:updatefilter',
                            {
                                property: 'uid',
                                value: new RegExp('^(doc_|sheet' + this.api.asc_getWorksheetId(index) + '_)')
                            },
                            false //  hide popover
                        );
                    }
                }
            },

            onConfirmAction: function(id, apiCallback) {
                var me = this;
                if (id == Asc.c_oAscConfirm.ConfirmReplaceRange) {
                    Common.UI.warning({
                        title: this.notcriticalErrorTitle,
                        msg: this.confirmMoveCellRange,
                        buttons: ['yes', 'no'],
                        primary: 'yes',
                        callback: _.bind(function(btn) {
                            if (apiCallback)  {
                                apiCallback(btn === 'yes');
                            }
                            if (btn == 'yes') {
                                me.onEditComplete(me.application.getController('DocumentHolder').getView('DocumentHolder'));
                            }
                        }, this)
                    });
                } else if (id == Asc.c_oAscConfirm.ConfirmPutMergeRange) {
                    Common.UI.warning({
                        closable: false,
                        title: this.notcriticalErrorTitle,
                        msg: this.confirmPutMergeRange,
                        buttons: ['ok'],
                        primary: 'ok',
                        callback: _.bind(function(btn) {
                            if (apiCallback)  {
                                apiCallback();
                            }
                            me.onEditComplete(me.application.getController('DocumentHolder').getView('DocumentHolder'));
                        }, this)
                    });
                }
            },

            initNames: function() {
                this.shapeGroupNames = [
                    this.txtBasicShapes,
                    this.txtFiguredArrows,
                    this.txtMath,
                    this.txtCharts,
                    this.txtStarsRibbons,
                    this.txtCallouts,
                    this.txtButtons,
                    this.txtRectangles,
                    this.txtLines
                ];
            },

            fillAutoShapes: function(groupNames, shapes){
                if (_.isEmpty(shapes) || _.isEmpty(groupNames) || shapes.length != groupNames.length)
                    return;

                var me = this,
                    shapegrouparray = [],
                    shapeStore = this.getCollection('ShapeGroups');

                shapeStore.reset();

                var groupscount = groupNames.length;
                _.each(groupNames, function(groupName, index){
                    var store = new Backbone.Collection([], {
                        model: SSE.Models.ShapeModel
                    });

                    var cols = (shapes[index].length) > 18 ? 7 : 6,
                        height = Math.ceil(shapes[index].length/cols) * 35 + 3,
                        width = 30 * cols;

                    _.each(shapes[index], function(shape, idx){
                        store.add({
                            imageUrl : shape.Image,
                            data     : {shapeType: shape.Type},
                            tip      : me.textShape + ' ' + (idx+1),
                            allowSelected : true,
                            selected: false
                        });
                    });

                    shapegrouparray.push({
                        groupName   : me.shapeGroupNames[index],
                        groupStore  : store,
                        groupWidth  : width,
                        groupHeight : height
                    });
                });

                shapeStore.add(shapegrouparray);

                setTimeout(function(){
                    me.getApplication().getController('Toolbar').fillAutoShapes();
                }, 50);
            },

            fillTextArt: function(shapes){
                if (_.isEmpty(shapes)) return;

                var me = this, arr = [],
                    artStore = this.getCollection('Common.Collections.TextArt');

                _.each(shapes, function(shape, index){
                    arr.push({
                        imageUrl : shape,
                        data     : index,
                        allowSelected : true,
                        selected: false
                    });
                });
                artStore.reset(arr);

                setTimeout(function(){
                    me.getApplication().getController('Toolbar').fillTextArt();
                }, 50);

                setTimeout(function(){
                    me.getApplication().getController('RightMenu').fillTextArt();
                }, 50);

            },
            
            updateThemeColors: function() {
                var me = this;
                setTimeout(function(){
                    me.getApplication().getController('RightMenu').UpdateThemeColors();
                }, 50);

                setTimeout(function(){
                    me.getApplication().getController('Toolbar').updateThemeColors();
                }, 50);

                setTimeout(function(){
                    me.getApplication().getController('Statusbar').updateThemeColors();
                }, 50);
            },

            onSendThemeColors: function(colors, standart_colors) {
                Common.Utils.ThemeColor.setColors(colors, standart_colors);
                if (window.styles_loaded && !this.appOptions.isEditMailMerge && !this.appOptions.isEditDiagram) {
                    this.updateThemeColors();
                    this.fillTextArt(this.api.asc_getTextArtPreviews());
                }
            },

            onInternalCommand: function(data) {
                if (data) {
                    switch (data.command) {
                    case 'setChartData':    this.setChartData(data.data); break;
                    case 'getChartData':    this.getChartData(); break;
                    case 'clearChartData':  this.clearChartData(); break;
                    case 'setMergeData':    this.setMergeData(data.data); break;
                    case 'getMergeData':    this.getMergeData(); break;
                    case 'setAppDisabled':
                        this.isAppDisabled = data.data;
                        break;
                    case 'queryClose':
                        if ($('body .asc-window:visible').length === 0) {
                            this.isFrameClosed = true;
                            this.api.asc_closeCellEditor();
                            Common.UI.Menu.Manager.hideAll();
                            Common.Gateway.internalMessage('canClose', {mr:data.data.mr, answer: true});
                        } else
                            Common.Gateway.internalMessage('canClose', {answer: false});
                        break;
                    case 'window:drag':
                        this.isDiagramDrag = data.data;
                        break;
                    case 'processmouse':
                        this.onProcessMouse(data.data);
                        break;
                    }
                }
            },

            setChartData: function(chart) {
                if (typeof chart === 'object' && this.api) {
                    this.api.asc_addChartDrawingObject(chart);
                    this.isFrameClosed = false;
                }
            },

            getChartData: function() {
                if (this.api) {
                    var chartData = this.api.asc_getWordChartObject();

                    if (typeof chartData === 'object') {
                        Common.Gateway.internalMessage('chartData', {
                            data: chartData
                        });
                    }
                }
            },

            clearChartData: function() {
                this.api && this.api.asc_closeCellEditor();
            },

            setMergeData: function(merge) {
                if (typeof merge === 'object' && this.api) {
                    this.api.asc_setData(merge);
                    this.isFrameClosed = false;
                }
            },

            getMergeData: function() {
                if (this.api) {
                    var mergeData = this.api.asc_getData();

                    if (typeof mergeData === 'object') {
                        Common.Gateway.internalMessage('mergeData', {
                            data: mergeData
                        });
                    }
                }
            },

            unitsChanged: function(m) {
                var value = Common.localStorage.getItem("sse-settings-unit");
                value = (value!==null) ? parseInt(value) : Common.Utils.Metric.getDefaultMetric();
                Common.Utils.Metric.setCurrentMetric(value);
                Common.Utils.InternalSettings.set("sse-settings-unit", value);
                this.getApplication().getController('RightMenu').updateMetricUnit();
                this.getApplication().getController('Print').getView('MainSettingsPrint').updateMetricUnit();
            },

            _compareActionStrong: function(obj1, obj2){
                return obj1.id === obj2.id && obj1.type === obj2.type;
            },

            _compareActionWeak: function(obj1, obj2){
                return obj1.type === obj2.type;
            },

            onContextMenu: function(event){
                var canCopyAttr = event.target.getAttribute('data-can-copy'),
                    isInputEl   = (event.target instanceof HTMLInputElement) || (event.target instanceof HTMLTextAreaElement);

                if ((isInputEl && canCopyAttr === 'false') ||
                   (!isInputEl && canCopyAttr !== 'true')) {
                    event.stopPropagation();
                    event.preventDefault();
                    return false;
                }
            },

            onNamedRangeLocked: function() {
                if ($('.asc-window.modal.alert:visible').length < 1) {
                    Common.UI.alert({
                        closable: false,
                        msg: this.errorCreateDefName,
                        title: this.notcriticalErrorTitle,
                        iconCls: 'warn',
                        buttons: ['ok'],
                        callback: _.bind(function(btn){
                            this.onEditComplete();
                        }, this)
                    });
                }
            },

            onTryUndoInFastCollaborative: function() {
                var val = window.localStorage.getItem("sse-hide-try-undoredo");
                if (!(val && parseInt(val) == 1))
                    Common.UI.info({
                        width: 500,
                        msg: this.textTryUndoRedo,
                        iconCls: 'info',
                        buttons: ['custom', 'cancel'],
                        primary: 'custom',
                        customButtonText: this.textStrict,
                        dontshow: true,
                        callback: _.bind(function(btn, dontshow){
                            if (dontshow) window.localStorage.setItem("sse-hide-try-undoredo", 1);
                            if (btn == 'custom') {
                                Common.localStorage.setItem("sse-settings-coauthmode", 0);
                                this.api.asc_SetFastCollaborative(false);
                                Common.Utils.InternalSettings.set("sse-settings-coauthmode", false);
                                this._state.fastCoauth = false;
                            }
                            this.onEditComplete();
                        }, this)
                    });
            },

            onAuthParticipantsChanged: function(users) {
                var length = 0;
                _.each(users, function(item){
                    if (!item.asc_getView())
                        length++;
                });
                this._state.usersCount = length;
            },

            applySettings: function() {
                if (this.appOptions.isEdit && !this.appOptions.isOffline && this.appOptions.canCoAuthoring) {
                    var value = Common.localStorage.getItem("sse-settings-coauthmode"),
                        oldval = this._state.fastCoauth;
                    this._state.fastCoauth = (value===null || parseInt(value) == 1);
                    if (this._state.fastCoauth && !oldval)
                        this.toolbarView.synchronizeChanges();
                }
                if (this.appOptions.canForcesave) {
                    this.appOptions.forcesave = Common.localStorage.getBool("sse-settings-forcesave", this.appOptions.canForcesave);
                    Common.Utils.InternalSettings.set("sse-settings-forcesave", this.appOptions.forcesave);
                    this.api.asc_setIsForceSaveOnUserSave(this.appOptions.forcesave);
                }
            },

            onDocumentName: function(name) {
                this.headerView.setDocumentCaption(name);
                this.updateWindowTitle(this.api.asc_isDocumentModified(), true);
            },

            onMeta: function(meta) {
                var app = this.getApplication(),
                    filemenu = app.getController('LeftMenu').getView('LeftMenu').getMenu('file');
                app.getController('Viewport').getView('Common.Views.Header').setDocumentCaption(meta.title);
                this.updateWindowTitle(this.api.asc_isDocumentModified(), true);
                this.appOptions.spreadsheet.title = meta.title;
                filemenu.loadDocument({doc:this.appOptions.spreadsheet});
                filemenu.panels['info'].updateInfo(this.appOptions.spreadsheet);
                Common.Gateway.metaChange(meta);
            },

            onPrint: function() {
                if (!this.appOptions.canPrint) return;
                Common.NotificationCenter.trigger('print', this);
            },

            onPrintUrl: function(url) {
                if (this.iframePrint) {
                    this.iframePrint.parentNode.removeChild(this.iframePrint);
                    this.iframePrint = null;
                }
                if (!this.iframePrint) {
                    var me = this;
                    this.iframePrint = document.createElement("iframe");
                    this.iframePrint.id = "id-print-frame";
                    this.iframePrint.style.display = 'none';
                    this.iframePrint.style.visibility = "hidden";
                    this.iframePrint.style.position = "fixed";
                    this.iframePrint.style.right = "0";
                    this.iframePrint.style.bottom = "0";
                    document.body.appendChild(this.iframePrint);
                    this.iframePrint.onload = function() {
                        me.iframePrint.contentWindow.focus();
                        me.iframePrint.contentWindow.print();
                        me.iframePrint.contentWindow.blur();
                        window.focus();
                    };
                }
                if (url) this.iframePrint.src = url;
            },

            requestPlugins: function(pluginsPath) { // request plugins
                if (!pluginsPath) return;

                var config_plugins = (this.plugins && this.plugins.pluginsData && this.plugins.pluginsData.length>0) ? this.updatePlugins(this.plugins, false) : null, // return plugins object
                    request_plugins = this.updatePlugins( Common.Utils.getConfigJson(pluginsPath), false );

                this.updatePluginsList({
                    autostart: (config_plugins&&config_plugins.autostart ? config_plugins.autostart : []).concat(request_plugins&&request_plugins.autostart ? request_plugins.autostart : []),
                    pluginsData: (config_plugins ? config_plugins.pluginsData : []).concat(request_plugins ? request_plugins.pluginsData : [])
                }, false);
            },

            updatePlugins: function(plugins, uiCustomize) { // plugins from config
                if (!plugins) return;

                var pluginsData = (uiCustomize) ? plugins.UIpluginsData : plugins.pluginsData;
                if (!pluginsData || pluginsData.length<1) return;

                var arr = [];
                pluginsData.forEach(function(item){
                    var value = Common.Utils.getConfigJson(item);
                    if (value) {
                        value.baseUrl = item.substring(0, item.lastIndexOf("config.json"));
                        arr.push(value);
                    }
                });

                if (arr.length>0) {
                    var autostart = plugins.autostart || plugins.autoStartGuid;
                    if (typeof (autostart) == 'string')
                        autostart = [autostart];
                    plugins.autoStartGuid && console.warn("Obsolete: The autoStartGuid parameter is deprecated. Please check the documentation for new plugin connection configuration.");

                    if (uiCustomize)
                        this.updatePluginsList({
                            autostart: autostart,
                            pluginsData: arr
                        }, !!uiCustomize);
                    else return {
                        autostart: autostart,
                        pluginsData: arr
                    };
                }
            },

            updatePluginsList: function(plugins, uiCustomize) {
                var pluginStore = this.getApplication().getCollection('Common.Collections.Plugins'),
                    isEdit = this.appOptions.isEdit;
                if (plugins) {
                    var arr = [], arrUI = [];
                    plugins.pluginsData.forEach(function(item){
                        if (_.find(arr, function(arritem) {
                                return (arritem.get('baseUrl') == item.baseUrl || arritem.get('guid') == item.guid);
                            }) || pluginStore.findWhere({baseUrl: item.baseUrl}) || pluginStore.findWhere({guid: item.guid}))
                            return;

                        var variationsArr = [],
                            pluginVisible = false;
                        item.variations.forEach(function(itemVar){
                            var visible = (isEdit || itemVar.isViewer) && _.contains(itemVar.EditorsSupport, 'cell');
                            if ( visible ) pluginVisible = true;

                            if ( item.isUICustomizer ) {
                                visible && arrUI.push(item.baseUrl + itemVar.url);
                            } else {
                                var model = new Common.Models.PluginVariation(itemVar);

                                model.set({
                                    index: variationsArr.length,
                                    url: itemVar.url,
                                    icons: itemVar.icons,
                                    visible: visible
                                });

                                variationsArr.push(model);
                            }
                        });
                        if (variationsArr.length>0 && !item.isUICustomizer)
                            arr.push(new Common.Models.Plugin({
                                name : item.name,
                                guid: item.guid,
                                baseUrl : item.baseUrl,
                                variations: variationsArr,
                                currentVariation: 0,
                                visible: pluginVisible,
                                groupName: (item.group) ? item.group.name : '',
                                groupRank: (item.group) ? item.group.rank : 0
                            }));
                    });

                    if (uiCustomize!==false)  // from ui customizer in editor config or desktop event
                        this.UICustomizePlugins = arrUI;

                    if ( !uiCustomize && pluginStore) {
                        arr = pluginStore.models.concat(arr);
                        arr.sort(function(a, b){
                            var rank_a = a.get('groupRank'),
                                rank_b = b.get('groupRank');
                            if (rank_a < rank_b)
                                return (rank_a==0) ? 1 : -1;
                            if (rank_a > rank_b)
                                return (rank_b==0) ? -1 : 1;
                            return 0;
                        });
                        pluginStore.reset(arr);
                        this.appOptions.canPlugins = !pluginStore.isEmpty();
                    }
                } else if (!uiCustomize){
                    this.appOptions.canPlugins = false;
                }
                if (!uiCustomize) this.getApplication().getController('LeftMenu').enablePlugins();
                if (this.appOptions.canPlugins) {
                    this.getApplication().getController('Common.Controllers.Plugins').setMode(this.appOptions).runAutoStartPlugins(plugins.autostart);
                }
            },

            resetPluginsList: function() {
                this.getApplication().getCollection('Common.Collections.Plugins').reset();
            },

            leavePageText: 'You have unsaved changes in this document. Click \'Stay on this Page\' then \'Save\' to save them. Click \'Leave this Page\' to discard all the unsaved changes.',
            criticalErrorTitle: 'Error',
            notcriticalErrorTitle: 'Warning',
            errorDefaultMessage: 'Error code: %1',
            criticalErrorExtText: 'Press "Ok" to to back to document list.',
            openTitleText: 'Opening Document',
            openTextText: 'Opening document...',
            saveTitleText: 'Saving Document',
            saveTextText: 'Saving document...',
            loadFontsTitleText: 'Loading Data',
            loadFontsTextText: 'Loading data...',
            loadImagesTitleText: 'Loading Images',
            loadImagesTextText: 'Loading images...',
            loadFontTitleText: 'Loading Data',
            loadFontTextText: 'Loading data...',
            loadImageTitleText: 'Loading Image',
            loadImageTextText: 'Loading image...',
            downloadTitleText: 'Downloading Document',
            downloadTextText: 'Downloading document...',
            printTitleText: 'Printing Document',
            printTextText: 'Printing document...',
            uploadImageTitleText: 'Uploading Image',
            uploadImageTextText: 'Uploading image...',
            savePreparingText: 'Preparing to save',
            savePreparingTitle: 'Preparing to save. Please wait...',
            loadingDocumentTitleText: 'Loading spreadsheet',
            uploadImageSizeMessage: 'Maximium image size limit exceeded.',
            uploadImageExtMessage: 'Unknown image format.',
            uploadImageFileCountMessage: 'No images uploaded.',
            reloadButtonText: 'Reload Page',
            unknownErrorText: 'Unknown error.',
            convertationTimeoutText: 'Convertation timeout exceeded.',
            downloadErrorText: 'Download failed.',
            unsupportedBrowserErrorText : 'Your browser is not supported.',
            requestEditFailedTitleText: 'Access denied',
            requestEditFailedMessageText: 'Someone is editing this document right now. Please try again later.',
            warnBrowserZoom: 'Your browser\'s current zoom setting is not fully supported. Please reset to the default zoom by pressing Ctrl+0.',
            warnBrowserIE9: 'The application has low capabilities on IE9. Use IE10 or higher',
            pastInMergeAreaError: 'Cannot change part of a merged cell',
            titleRecalcFormulas: 'Calculating formulas...',
            textRecalcFormulas: 'Calculating formulas...',
            textPleaseWait: 'It\'s working hard. Please wait...',
            errorWrongBracketsCount: 'Found an error in the formula entered.<br>Wrong cout of brackets.',
            errorWrongOperator: 'An error in the entered formula. Wrong operator is used.<br>Please correct the error or use the Esc button to cancel the formula editing.',
            errorCountArgExceed: 'Found an error in the formula entered.<br>Count of arguments exceeded.',
            errorCountArg: 'Found an error in the formula entered.<br>Invalid number of arguments.',
            errorFormulaName: 'Found an error in the formula entered.<br>Incorrect formula name.',
            errorFormulaParsing: 'Internal error while the formula parsing.',
            errorArgsRange: 'Found an error in the formula entered.<br>Incorrect arguments range.',
            errorUnexpectedGuid: 'External error.<br>Unexpected Guid. Please, contact support.',
            errorDatabaseConnection: 'External error.<br>Database connection error. Please, contact support.',
            errorFileRequest: 'External error.<br>File Request. Please, contact support.',
            errorFileVKey: 'External error.<br>Incorrect securety key. Please, contact support.',
            errorStockChart: 'Incorrect row order. To build a stock chart place the data on the sheet in the following order:<br> opening price, max price, min price, closing price.',
            errorDataRange: 'Incorrect data range.',
            errorOperandExpected: 'The entered function syntax is not correct. Please check if you are missing one of the parentheses - \'(\' or \')\'.',
            errorKeyEncrypt: 'Unknown key descriptor',
            errorKeyExpire: 'Key descriptor expired',
            errorUsersExceed: 'Count of users was exceed',
            errorMoveRange: 'Cann\'t change a part of merged cell',
            errorBadImageUrl: 'Image url is incorrect',
            errorCoAuthoringDisconnect: 'Server connection lost. You can\'t edit anymore.',
            errorFilePassProtect: 'The document is password protected.',
            errorLockedAll: 'The operation could not be done as the sheet has been locked by another user.',
            txtEditingMode: 'Set editing mode...',
            textLoadingDocument: 'Loading spreadsheet',
            textConfirm: 'Confirmation',
            confirmMoveCellRange: 'The destination cell\'s range can contain data. Continue the operation?',
            textYes: 'Yes',
            textNo: 'No',
            textAnonymous: 'Anonymous',
            txtBasicShapes: 'Basic Shapes',
            txtFiguredArrows: 'Figured Arrows',
            txtMath: 'Math',
            txtCharts: 'Charts',
            txtStarsRibbons: 'Stars & Ribbons',
            txtCallouts: 'Callouts',
            txtButtons: 'Buttons',
            txtRectangles: 'Rectangles',
            txtLines: 'Lines',
            txtDiagramTitle: 'Chart Title',
            txtXAxis: 'X Axis',
            txtYAxis: 'Y Axis',
            txtSeries: 'Seria',
            warnProcessRightsChange: 'You have been denied the right to edit the file.',
            errorProcessSaveResult: 'Saving is failed.',
            errorAutoFilterDataRange: 'The operation could not be done for the selected range of cells.<br>Select a uniform data range inside or outside the table and try again.',
            errorAutoFilterChangeFormatTable: 'The operation could not be done for the selected cells as you cannot move a part of the table.<br>Select another data range so that the whole table was shifted and try again.',
            errorAutoFilterHiddenRange: 'The operation cannot be performed because the area contains filtered cells.<br>Please unhide the filtered elements and try again.',
            errorAutoFilterChange: 'The operation is not allowed, as it is attempting to shift cells in a table on your worksheet.',
            textCloseTip: 'Click to close the tip.',
            textShape: 'Shape',
            errorFillRange: 'Could not fill the selected range of cells.<br>All the merged cells need to be the same size.',
            errorUpdateVersion: 'The file version has been changed. The page will be reloaded.',
            defaultTitleText: 'ONLYOFFICE Spreadsheet Editor',
            errorUserDrop: 'The file cannot be accessed right now.',
            txtArt: 'Your text here',
            errorInvalidRef: 'Enter a correct name for the selection or a valid reference to go to.',
            errorCreateDefName: 'The existing named ranges cannot be edited and the new ones cannot be created<br>at the moment as some of them are being edited.',
            errorPasteMaxRange: 'The copy and paste area does not match. Please select an area with the same size or click the first cell in a row to paste the copied cells.',
            errorConnectToServer: ' The document could not be saved. Please check connection settings or contact your administrator.<br>When you click the \'OK\' button, you will be prompted to download the document.<br><br>' +
                                  'Find more information about connecting Document Server <a href=\"https://api.onlyoffice.com/editors/callback\" target=\"_blank\">here</a>',
            errorLockedWorksheetRename: 'The sheet cannot be renamed at the moment as it is being renamed by another user',
            textTryUndoRedo: 'The Undo/Redo functions are disabled for the Fast co-editing mode.<br>Click the \'Strict mode\' button to switch to the Strict co-editing mode to edit the file without other users interference and send your changes only after you save them. You can switch between the co-editing modes using the editor Advanced settings.',
            textStrict: 'Strict mode',
            errorOpenWarning: 'The length of one of the formulas in the file exceeded<br>the allowed number of characters and it was removed.',
            errorFrmlWrongReferences: 'The function refers to a sheet that does not exist.<br>Please check the data and try again.',
            textBuyNow: 'Visit website',
            textNoLicenseTitle: 'ONLYOFFICE open source version',
            warnNoLicense: 'This version of ONLYOFFICE Editors has certain limitations for concurrent connections to the document server.<br>If you need more please consider upgrading your current license or purchasing a commercial one.',
            textContactUs: 'Contact sales',
            confirmPutMergeRange: 'The source data contains merged cells.<br>They will be unmerged before they are pasted into the table.',
            errorViewerDisconnect: 'Connection is lost. You can still view the document,<br>but will not be able to download or print until the connection is restored.',
            warnLicenseExp: 'Your license has expired.<br>Please update your license and refresh the page.',
            titleLicenseExp: 'License expired',
            openErrorText: 'An error has occurred while opening the file',
            saveErrorText: 'An error has occurred while saving the file',
            errorCopyMultiselectArea: 'This command cannot be used with multiple selections.<br>Select a single range and try again.',
            errorPrintMaxPagesCount: 'Unfortunately, it’s not possible to print more than 1500 pages at once in the current version of the program.<br>This restriction will be eliminated in upcoming releases.',
            errorToken: 'The document security token is not correctly formed.<br>Please contact your Document Server administrator.',
            errorTokenExpire: 'The document security token has expired.<br>Please contact your Document Server administrator.',
            errorSessionAbsolute: 'The document editing session has expired. Please reload the page.',
            errorSessionIdle: 'The document has not been edited for quite a long time. Please reload the page.',
            errorSessionToken: 'The connection to the server has been interrupted. Please reload the page.',
            errorAccessDeny: 'You are trying to perform an action you do not have rights for.<br>Please contact your Document Server administrator.',
            titleServerVersion: 'Editor updated',
            errorServerVersion: 'The editor version has been updated. The page will be reloaded to apply the changes.',
            errorLockedCellPivot: 'You cannot change data inside a pivot table.',
            txtAccent: 'Accent',
            txtStyle_Normal: 'Normal',
            txtStyle_Heading_1: 'Heading 1',
            txtStyle_Heading_2: 'Heading 2',
            txtStyle_Heading_3: 'Heading 3',
            txtStyle_Heading_4: 'Heading 4',
            txtStyle_Title: 'Title',
            txtStyle_Neutral: 'Neutral',
            txtStyle_Bad: 'Bad',
            txtStyle_Good: 'Good',
            txtStyle_Input: 'Input',
            txtStyle_Output: 'Output',
            txtStyle_Calculation: 'Calculation',
            txtStyle_Check_Cell: 'Check Cell',
            txtStyle_Explanatory_Text: 'Explanatory Text',
            txtStyle_Note: 'Note',
            txtStyle_Linked_Cell: 'Linked Cell',
            txtStyle_Warning_Text: 'Warning Text',
            txtStyle_Total: 'Total',
            txtStyle_Currency: 'Currency',
            txtStyle_Percent: 'Percent',
            txtStyle_Comma: 'Comma',
            warnNoLicenseUsers: 'This version of ONLYOFFICE Editors has certain limitations for concurrent users.<br>If you need more please consider upgrading your current license or purchasing a commercial one.',
            errorForceSave: "An error occurred while saving the file. Please use the 'Download as' option to save the file to your computer hard drive or try again later.",
            errorMaxPoints: "The maximum number of points in series per chart is 4096."
        }
    })(), SSE.Controllers.Main || {}))
});<|MERGE_RESOLUTION|>--- conflicted
+++ resolved
@@ -307,12 +307,8 @@
                 this.plugins                    = this.editorConfig.plugins;
 
                 this.headerView = this.getApplication().getController('Viewport').getView('Common.Views.Header');
-<<<<<<< HEAD
-                this.headerView.setCanBack(this.appOptions.canBackToFolder === true)
+                this.headerView.setCanBack(this.appOptions.canBackToFolder === true, (this.appOptions.canBackToFolder) ? this.editorConfig.customization.goback.text : '')
                                 .setUserName(this.appOptions.user.fullname);
-=======
-                this.headerView.setCanBack(this.appOptions.canBackToFolder === true, (this.appOptions.canBackToFolder) ? this.editorConfig.customization.goback.text : '');
->>>>>>> 261f13cb
 
                 var value = Common.localStorage.getItem("sse-settings-reg-settings");
                 if (value!==null)
