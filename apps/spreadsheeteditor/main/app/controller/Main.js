/*
 *
 * (c) Copyright Ascensio System Limited 2010-2017
 *
 * This program is a free software product. You can redistribute it and/or
 * modify it under the terms of the GNU Affero General Public License (AGPL)
 * version 3 as published by the Free Software Foundation. In accordance with
 * Section 7(a) of the GNU AGPL its Section 15 shall be amended to the effect
 * that Ascensio System SIA expressly excludes the warranty of non-infringement
 * of any third-party rights.
 *
 * This program is distributed WITHOUT ANY WARRANTY; without even the implied
 * warranty of MERCHANTABILITY or FITNESS FOR A PARTICULAR  PURPOSE. For
 * details, see the GNU AGPL at: http://www.gnu.org/licenses/agpl-3.0.html
 *
 * You can contact Ascensio System SIA at Lubanas st. 125a-25, Riga, Latvia,
 * EU, LV-1021.
 *
 * The  interactive user interfaces in modified source and object code versions
 * of the Program must display Appropriate Legal Notices, as required under
 * Section 5 of the GNU AGPL version 3.
 *
 * Pursuant to Section 7(b) of the License you must retain the original Product
 * logo when distributing the program. Pursuant to Section 7(e) we decline to
 * grant you any rights under trademark law for use of our trademarks.
 *
 * All the Product's GUI elements, including illustrations and icon sets, as
 * well as technical writing content are licensed under the terms of the
 * Creative Commons Attribution-ShareAlike 4.0 International. See the License
 * terms at http://creativecommons.org/licenses/by-sa/4.0/legalcode
 *
*/
/**
 *    Main.js
 *
 *    Main controller
 *
 *    Created by Maxim Kadushkin on 24 March 2014
 *    Copyright (c) 2014 Ascensio System SIA. All rights reserved.
 *
 */

define([
    'core',
    'irregularstack',
    'common/main/lib/component/Window',
    'common/main/lib/component/LoadMask',
    'common/main/lib/component/Tooltip',
    'common/main/lib/controller/Fonts',
    'common/main/lib/collection/TextArt',
    'common/main/lib/view/OpenDialog',
    'common/main/lib/util/LanguageInfo',
    'common/main/lib/util/LocalStorage',
    'spreadsheeteditor/main/app/collection/ShapeGroups',
    'spreadsheeteditor/main/app/collection/TableTemplates',
    'spreadsheeteditor/main/app/collection/EquationGroups',
    'spreadsheeteditor/main/app/controller/FormulaDialog',
    'spreadsheeteditor/main/app/view/FormulaLang'
], function () {
    'use strict';

    SSE.Controllers.Main = Backbone.Controller.extend(_.extend((function() {
        var InitApplication = -254;
        var ApplyEditRights = -255;
        var LoadingDocument = -256;

        var mapCustomizationElements = {
            about: 'button#left-btn-about',
            feedback: 'button#left-btn-support',
            goback: '#fm-btn-back > a, #header-back > div'
        };

        var mapCustomizationExtElements = {
            toolbar: '#viewport #toolbar',
            leftMenu: '#viewport #left-menu, #viewport #id-toolbar-full-placeholder-btn-settings, #viewport #id-toolbar-short-placeholder-btn-settings',
            rightMenu: '#viewport #right-menu',
            header: '#viewport #header',
            statusBar: '#statusbar'
        };

        Common.localStorage.setId('table');
        Common.localStorage.setKeysFilter('sse-,asc.table');
        Common.localStorage.sync();

        return {
            models: [],
            collections: [
                'ShapeGroups',
                'EquationGroups',
                'TableTemplates',
                'Common.Collections.TextArt'
            ],
            views: [],

            initialize: function() {
                this.addListeners({
                    'FileMenu': {
                        'settings:apply': _.bind(this.applySettings, this)
                    }
                });
            },

            onLaunch: function() {
//                $(document.body).css('position', 'absolute');
                var me = this;

                this._state = {isDisconnected: false, usersCount: 1, fastCoauth: true, lostEditingRights: false, licenseWarning: false};
                this.translationTable = [];

                if (!Common.Utils.isBrowserSupported()){
                    Common.Utils.showBrowserRestriction();
                    Common.Gateway.reportError(undefined, this.unsupportedBrowserErrorText);
                    return;
                } else {
//                    this.getViewport().getEl().on('keypress', this.lockEscapeKey, this);
//                    viewport.applicationUI.setVisible(true);
                }

                var value = Common.localStorage.getItem("sse-settings-fontrender");
                if (value===null) value = window.devicePixelRatio > 1 ? '1' : '3';
                Common.Utils.InternalSettings.set("sse-settings-fontrender", value);

                // Initialize api
                var styleNames = ['Normal', 'Neutral', 'Bad', 'Good', 'Input', 'Output', 'Calculation', 'Check Cell', 'Explanatory Text', 'Note', 'Linked Cell', 'Warning Text',
                                'Heading 1', 'Heading 2', 'Heading 3', 'Heading 4', 'Title', 'Total', 'Currency', 'Percent', 'Comma'],
                    translate = {
                        'Series': this.txtSeries,
                        'Diagram Title': this.txtDiagramTitle,
                        'X Axis': this.txtXAxis,
                        'Y Axis': this.txtYAxis,
                        'Your text here': this.txtArt
                    };
                styleNames.forEach(function(item){
                    translate[item] = me.translationTable[item] = me['txtStyle_' + item.replace(/ /g, '_')] || item;
                });
                translate['Currency [0]'] = me.translationTable['Currency [0]'] = me.txtStyle_Currency + ' [0]';
                translate['Comma [0]'] = me.translationTable['Comma [0]'] = me.txtStyle_Comma + ' [0]';

                for (var i=1; i<7; i++) {
                    translate['Accent'+i] = me.translationTable['Accent'+i] = me.txtAccent + i;
                    translate['20% - Accent'+i] = me.translationTable['20% - Accent'+i] = '20% - ' + me.txtAccent + i;
                    translate['40% - Accent'+i] = me.translationTable['40% - Accent'+i] = '40% - ' + me.txtAccent + i;
                    translate['60% - Accent'+i] = me.translationTable['60% - Accent'+i] = '60% - ' + me.txtAccent + i;
                }

                this.api = new Asc.spreadsheet_api({
                    'id-view'  : 'editor_sdk',
                    'id-input' : 'ce-cell-content',
                    'translate': translate
                });
                this.api.asc_setFontRenderingMode(parseInt(value));

                if (Common.Utils.isChrome) {
                    value = Common.localStorage.getBool("sse-settings-inputsogou");
                    Common.Utils.InternalSettings.set("sse-settings-inputsogou", value);
                    // window["AscInputMethod"]["SogouPinyin"] = value;
                }

                this.api.asc_registerCallback('asc_onOpenDocumentProgress',  _.bind(this.onOpenDocument, this));
                this.api.asc_registerCallback('asc_onEndAction',             _.bind(this.onLongActionEnd, this));
                this.api.asc_registerCallback('asc_onError',                 _.bind(this.onError, this));
                this.api.asc_registerCallback('asc_onCoAuthoringDisconnect', _.bind(this.onCoAuthoringDisconnect, this));
                this.api.asc_registerCallback('asc_onAdvancedOptions',       _.bind(this.onAdvancedOptions, this));
                this.api.asc_registerCallback('asc_onDocumentUpdateVersion', _.bind(this.onUpdateVersion, this));
                this.api.asc_registerCallback('asc_onServerVersion',         _.bind(this.onServerVersion, this));
                this.api.asc_registerCallback('asc_onDocumentName',          _.bind(this.onDocumentName, this));
                this.api.asc_registerCallback('asc_onPrintUrl',              _.bind(this.onPrintUrl, this));
                this.api.asc_registerCallback('asc_onMeta',                  _.bind(this.onMeta, this));
                Common.NotificationCenter.on('api:disconnect',               _.bind(this.onCoAuthoringDisconnect, this));
                Common.NotificationCenter.on('goback',                       _.bind(this.goBack, this));
                Common.NotificationCenter.on('namedrange:locked',            _.bind(this.onNamedRangeLocked, this));

                this.stackLongActions = new Common.IrregularStack({
                    strongCompare   : this._compareActionStrong,
                    weakCompare     : this._compareActionWeak
                });

                this.stackLongActions.push({id: InitApplication, type: Asc.c_oAscAsyncActionType.BlockInteraction});

                this.isShowOpenDialog = false;

                // Initialize api gateway
                this.editorConfig = {};
                this.plugins = undefined;
                this.UICustomizePlugins = [];
                Common.Gateway.on('init', _.bind(this.loadConfig, this));
                Common.Gateway.on('showmessage', _.bind(this.onExternalMessage, this));
                Common.Gateway.on('opendocument', _.bind(this.loadDocument, this));
                Common.Gateway.on('internalcommand', _.bind(this.onInternalCommand, this));
                Common.Gateway.appReady();

                this.getApplication().getController('Viewport').setApi(this.api);

                // Syncronize focus with api
                $(document.body).on('focus', 'input, textarea:not(#ce-cell-content)', function(e) {
                    if (me.isAppDisabled === true) return;

                    if (e && e.target && !/area_id/.test(e.target.id)) {
                        if (/msg-reply/.test(e.target.className))
                            me.dontCloseDummyComment = true;
                        else if (/chat-msg-text/.test(e.target.id))
                            me.dontCloseChat = true;
                    }
                });

                $(document.body).on('blur', 'input, textarea', function(e) {
                    if (me.isAppDisabled === true || me.isFrameClosed) return;

                    if (!me.isModalShowed && !(me.loadMask && me.loadMask.isVisible())) {
                        if (!e.relatedTarget ||
                            !/area_id/.test(e.target.id) && ($(e.target).parent().find(e.relatedTarget).length<1 || e.target.localName == 'textarea') /* Check if focus in combobox goes from input to it's menu button or menu items, or from comment editing area to Ok/Cancel button */
                            && (e.relatedTarget.localName != 'input' || !/form-control/.test(e.relatedTarget.className)) /* Check if focus goes to text input with class "form-control" */
                            && (e.relatedTarget.localName != 'textarea' || /area_id/.test(e.relatedTarget.id))) /* Check if focus goes to textarea, but not to "area_id" */ {
                            me.api.asc_enableKeyEvents(true);
                            if (/msg-reply/.test(e.target.className))
                                me.dontCloseDummyComment = false;
                            else if (/chat-msg-text/.test(e.target.id))
                                me.dontCloseChat = false;
                        }
                    }
                }).on('dragover', function(e) {
                    var event = e.originalEvent;
                    if (event.target && $(event.target).closest('#editor_sdk').length<1 ) {
                        event.preventDefault();
                        event.dataTransfer.dropEffect ="none";
                        return false;
                    }
                });

                Common.NotificationCenter.on({
                    'modal:show': function(e){
                        me.isModalShowed = true;
                        me.api.asc_enableKeyEvents(false);
                    },
                    'modal:close': function(dlg) {
                        if (dlg && dlg.$lastmodal && dlg.$lastmodal.length < 1) {
                            me.isModalShowed = false;
                            me.api.asc_enableKeyEvents(true);
                        }
                    },
                    'modal:hide': function(dlg) {
                        if (dlg && dlg.$lastmodal && dlg.$lastmodal.length < 1) {
                            me.isModalShowed = false;
                            me.api.asc_enableKeyEvents(true);
                        }
                    },
                    'dataview:focus': function(e){
                    },
                    'dataview:blur': function(e){
                        if (!me.isModalShowed) {
                            me.api.asc_enableKeyEvents(true);
                        }
                    },
                    'menu:show': function(e){
                    },
                    'menu:hide': function(menu, isFromInputControl){
                        if (!me.isModalShowed && (!menu || !menu.cmpEl.hasClass('from-cell-edit')) && !isFromInputControl) {
                            me.api.asc_InputClearKeyboardElement();
                            me.api.asc_enableKeyEvents(true);
                        }
                    },
                    'edit:complete': _.bind(this.onEditComplete, this),
                    'settings:unitschanged':_.bind(this.unitsChanged, this)
                });

                this.initNames();
//                this.recognizeBrowser();
                Common.util.Shortcuts.delegateShortcuts({
                    shortcuts: {
                        'command+s,ctrl+s': _.bind(function (e) {
                            e.preventDefault();
                            e.stopPropagation();
                        }, this)
                    }
                });
            },

            loadConfig: function(data) {
                this.editorConfig = $.extend(this.editorConfig, data.config);

                this.appOptions                 = {};

                this.editorConfig.user          =
                this.appOptions.user            = Common.Utils.fillUserInfo(this.editorConfig.user, this.editorConfig.lang, this.textAnonymous);
                this.appOptions.nativeApp       = this.editorConfig.nativeApp === true;
                this.appOptions.isDesktopApp    = this.editorConfig.targetApp == 'desktop';
                this.appOptions.canCreateNew    = !_.isEmpty(this.editorConfig.createUrl) && !this.appOptions.isDesktopApp;
                this.appOptions.canOpenRecent   = this.editorConfig.nativeApp !== true && this.editorConfig.recent !== undefined && !this.appOptions.isDesktopApp;
                this.appOptions.templates       = this.editorConfig.templates;
                this.appOptions.recent          = this.editorConfig.recent;
                this.appOptions.createUrl       = this.editorConfig.createUrl;
                this.appOptions.lang            = this.editorConfig.lang;
                this.appOptions.location        = (typeof (this.editorConfig.location) == 'string') ? this.editorConfig.location.toLowerCase() : '';
                this.appOptions.canAutosave     = false;
                this.appOptions.canAnalytics    = false;
                this.appOptions.sharingSettingsUrl = this.editorConfig.sharingSettingsUrl;
                this.appOptions.isEditDiagram   = this.editorConfig.mode == 'editdiagram';
                this.appOptions.isEditMailMerge = this.editorConfig.mode == 'editmerge';
                this.appOptions.customization   = this.editorConfig.customization;
                this.appOptions.canBackToFolder = (this.editorConfig.canBackToFolder!==false) && (typeof (this.editorConfig.customization) == 'object')
                                                  && (typeof (this.editorConfig.customization.goback) == 'object') && !_.isEmpty(this.editorConfig.customization.goback.url);
                this.appOptions.canBack         = this.editorConfig.nativeApp !== true && this.appOptions.canBackToFolder === true;
                this.appOptions.canPlugins      = false;
                this.plugins                    = this.editorConfig.plugins;

                this.headerView = this.getApplication().getController('Viewport').getView('Common.Views.Header');
                this.headerView.setCanBack(this.appOptions.canBackToFolder === true);

                var value = Common.localStorage.getItem("sse-settings-reg-settings");
                if (value!==null)
                    this.api.asc_setLocale(parseInt(value));
                else {
                    this.api.asc_setLocale((this.editorConfig.lang) ? parseInt(Common.util.LanguageInfo.getLocalLanguageCode(this.editorConfig.lang)) : 0x0409);
                }

                value = Common.localStorage.getItem("sse-settings-func-locale");
                if (value===null) {
                    var lang = ((this.editorConfig.lang) ? this.editorConfig.lang : 'en').split("-")[0].toLowerCase();
                    Common.Utils.InternalSettings.set("sse-settings-func-locale", lang);
                    if (lang !== 'en')
                        value = SSE.Views.FormulaLang.get(lang);
                } else {
                    Common.Utils.InternalSettings.set("sse-settings-func-locale", value);
                    value = SSE.Views.FormulaLang.get(value);
                }
                if (value) this.api.asc_setLocalization(value);

                if (this.appOptions.location == 'us' || this.appOptions.location == 'ca')
                    Common.Utils.Metric.setDefaultMetric(Common.Utils.Metric.c_MetricUnits.inch);

                this.isFrameClosed = (this.appOptions.isEditDiagram || this.appOptions.isEditMailMerge);
            },

            loadDocument: function(data) {
                this.appOptions.spreadsheet = data.doc;
                this.permissions = {};
                var docInfo = {};

                if (data.doc) {
                    this.permissions = _.extend(this.permissions, data.doc.permissions);

                    var _user = new Asc.asc_CUserInfo();
                    _user.put_Id(this.appOptions.user.id);
                    _user.put_FullName(this.appOptions.user.fullname);

                    docInfo = new Asc.asc_CDocInfo();
                    docInfo.put_Id(data.doc.key);
                    docInfo.put_Url(data.doc.url);
                    docInfo.put_Title(data.doc.title);
                    docInfo.put_Format(data.doc.fileType);
                    docInfo.put_VKey(data.doc.vkey);
                    docInfo.put_Options(data.doc.options);
                    docInfo.put_UserInfo(_user);
                    docInfo.put_CallbackUrl(this.editorConfig.callbackUrl);
                    docInfo.put_Token(data.doc.token);

                    this.headerView.setDocumentCaption(data.doc.title);
                }

                this.api.asc_registerCallback('asc_onGetEditorPermissions', _.bind(this.onEditorPermissions, this));
                this.api.asc_setDocInfo(docInfo);
                this.api.asc_getEditorPermissions(this.editorConfig.licenseUrl, this.editorConfig.customerId);
            },

            onProcessSaveResult: function(data) {
                this.api.asc_OnSaveEnd(data.result);
                if (data && data.result === false) {
                    Common.UI.error({
                        title: this.criticalErrorTitle,
                        msg  : _.isEmpty(data.message) ? this.errorProcessSaveResult : data.message
                    });
                }
            },

            onProcessRightsChange: function(data) {
                if (data && data.enabled === false) {
                    var me = this,
                        old_rights = this._state.lostEditingRights;
                    this._state.lostEditingRights = !this._state.lostEditingRights;
                    this.api.asc_coAuthoringDisconnect();
                    this.getApplication().getController('LeftMenu').leftMenu.getMenu('file').panels['rights'].onLostEditRights();
                    Common.NotificationCenter.trigger('api:disconnect');
                    if (!old_rights)
                        Common.UI.warning({
                            title: this.notcriticalErrorTitle,
                            maxwidth: 600,
                            msg  : _.isEmpty(data.message) ? this.warnProcessRightsChange : data.message,
                            callback: function(){
                                me._state.lostEditingRights = false;
                                me.onEditComplete();
                            }
                        });
                }
            },

            onDownloadAs: function() {
               this.api.asc_DownloadAs(Asc.c_oAscFileType.XLSX, true);
            },

            onProcessMouse: function(data) {
                if (data.type == 'mouseup') {
                    var editor = document.getElementById('editor_sdk');
                    if (editor) {
                        var rect = editor.getBoundingClientRect();
                        var event = data.event || {};
                        this.api.asc_onMouseUp(event, data.x - rect.left, data.y - rect.top);
                    }
                }
            },

            goBack: function(blank) {
                var href = this.appOptions.customization.goback.url;
                if (blank) {
                    window.open(href, "_blank");
                } else {
                    parent.location.href = href;
                }
            },

            onEditComplete: function(cmp, opts) {
                if (opts && opts.restorefocus && this.api.isCEditorFocused) {
                    this.formulaInput.blur();
                    this.formulaInput.focus();
                } else {
                    this.getApplication().getController('DocumentHolder').getView('DocumentHolder').focus();
                    this.api.isCEditorFocused = false;
                }
            },

            onSelectionChanged: function(info){
                if (!this._isChartDataReady){
                    this._isChartDataReady = true;
                    Common.Gateway.internalMessage('chartDataReady');
                }
            },

            onLongActionBegin: function(type, id) {
                var action = {id: id, type: type};
                this.stackLongActions.push(action);
                this.setLongActionView(action);
            },

            onLongActionEnd: function(type, id) {
                var action = {id: id, type: type};
                this.stackLongActions.pop(action);

                this.headerView.setDocumentCaption(this.api.asc_getDocumentName());
                this.updateWindowTitle(this.api.asc_isDocumentModified(), true);

                if (type === Asc.c_oAscAsyncActionType.BlockInteraction && id == Asc.c_oAscAsyncAction.Open) {
                    Common.Gateway.internalMessage('documentReady', {});
                    this.onDocumentReady();
                }

                action = this.stackLongActions.get({type: Asc.c_oAscAsyncActionType.Information});
                action && this.setLongActionView(action);

                if (id == Asc.c_oAscAsyncAction.Save) {
                    this.toolbarView && this.toolbarView.synchronizeChanges();
                }

                action = this.stackLongActions.get({type: Asc.c_oAscAsyncActionType.BlockInteraction});
                if (action) {
                    this.setLongActionView(action);
                } else {
                    if (this.loadMask) {
                        if (this.loadMask.isVisible() && !this.dontCloseDummyComment && !this.dontCloseChat && !this.isModalShowed )
                            this.api.asc_enableKeyEvents(true);
                        this.loadMask.hide();
                    }

                    if (type == Asc.c_oAscAsyncActionType.BlockInteraction && !( (id == Asc.c_oAscAsyncAction['LoadDocumentFonts'] || id == Asc.c_oAscAsyncAction['ApplyChanges']) && (this.dontCloseDummyComment || this.dontCloseChat || this.isModalShowed ) ))
                        this.onEditComplete(this.loadMask, {restorefocus:true});
                }
            },

            setLongActionView: function(action) {
                var title = '';

                switch (action.id) {
                    case Asc.c_oAscAsyncAction.Open:
                        title   = this.openTitleText;
                        break;

                    case Asc.c_oAscAsyncAction.Save:
                        title   = this.saveTitleText;
                        break;

                    case Asc.c_oAscAsyncAction.ForceSaveTimeout:
                        break;

                    case Asc.c_oAscAsyncAction.ForceSaveButton:
                        break;

                    case Asc.c_oAscAsyncAction.LoadDocumentFonts:
                        title   = this.loadFontsTitleText;
                        break;

                    case Asc.c_oAscAsyncAction.LoadDocumentImages:
                        title   = this.loadImagesTitleText;
                        break;

                    case Asc.c_oAscAsyncAction.LoadFont:
                        title   = this.loadFontTitleText;
                        break;

                    case Asc.c_oAscAsyncAction.LoadImage:
                        title   = this.loadImageTitleText;
                        break;

                    case Asc.c_oAscAsyncAction.DownloadAs:
                        title   = this.downloadTitleText;
                        break;

                    case Asc.c_oAscAsyncAction.Print:
                        title   = this.printTitleText;
                        break;

                    case Asc.c_oAscAsyncAction.UploadImage:
                        title   = this.uploadImageTitleText;
                        break;

                    case Asc.c_oAscAsyncAction.Recalc:
                        title   = this.titleRecalcFormulas;
                        break;

                    case Asc.c_oAscAsyncAction.SlowOperation:
                        title   = this.textPleaseWait;
                        break;

                    case Asc.c_oAscAsyncAction['PrepareToSave']:
                        title   = this.savePreparingText;
                        break;

                    case ApplyEditRights:
                        title   = this.txtEditingMode;
                        break;

                    case LoadingDocument:
                        title   = this.loadingDocumentTitleText;
                        break;
                }

                if (action.type == Asc.c_oAscAsyncActionType.BlockInteraction) {
                    !this.loadMask && (this.loadMask = new Common.UI.LoadMask({owner: $('#viewport')}));
                    this.loadMask.setTitle(title);

                    if (!this.isShowOpenDialog) {
                        this.api.asc_enableKeyEvents(false);
                        this.loadMask.show();
                    }
                }
            },

            onApplyEditRights: function(data) {
                if (data && !data.allowed) {
                    Common.UI.info({
                        title: this.requestEditFailedTitleText,
                        msg: data.message || this.requestEditFailedMessageText
                    });
                }
            },

            onDocumentReady: function() {
                if (this._isDocReady)
                    return;

                Common.Gateway.documentReady();

                if (this._state.openDlg)
                    this._state.openDlg.close();

                var me = this,
                    value;

                me._isDocReady = true;
                Common.NotificationCenter.trigger('app:ready', this.appOptions);

                me.hidePreloader();
                me.onLongActionEnd(Asc.c_oAscAsyncActionType['BlockInteraction'], LoadingDocument);

                value = (this.appOptions.isEditMailMerge || this.appOptions.isEditDiagram) ? 100 : Common.localStorage.getItem("sse-settings-zoom");
                Common.Utils.InternalSettings.set("sse-settings-zoom", value);
                var zf = (value!==null) ? parseInt(value)/100 : (this.appOptions.customization && this.appOptions.customization.zoom ? parseInt(this.appOptions.customization.zoom)/100 : 1);
                this.api.asc_setZoom(zf>0 ? zf : 1);

                /** coauthoring begin **/
                this.isLiveCommenting = Common.localStorage.getBool("sse-settings-livecomment", true);
                Common.Utils.InternalSettings.set("sse-settings-livecomment", this.isLiveCommenting);
                value = Common.localStorage.getBool("sse-settings-resolvedcomment", true);
                Common.Utils.InternalSettings.set("sse-settings-resolvedcomment", value);
                this.isLiveCommenting ? this.api.asc_showComments(value) : this.api.asc_hideComments();

                if (this.appOptions.isEdit && !this.appOptions.isOffline && this.appOptions.canCoAuthoring) {
                    value = Common.localStorage.getItem("sse-settings-coauthmode");
                    if (value===null && Common.localStorage.getItem("sse-settings-autosave")===null &&
                        this.appOptions.customization && this.appOptions.customization.autosave===false) {
                        value = 0; // use customization.autosave only when sse-settings-coauthmode and sse-settings-autosave are null
                    }
                    this._state.fastCoauth = (value===null || parseInt(value) == 1);
                } else {
                    this._state.fastCoauth = (!this.appOptions.isEdit && this.appOptions.canComments);
                    if (this._state.fastCoauth) {
                        this.api.asc_setAutoSaveGap(1);
                        Common.Utils.InternalSettings.set("sse-settings-autosave", 1);
                    }
                }
                this.api.asc_SetFastCollaborative(this._state.fastCoauth);
                Common.Utils.InternalSettings.set("sse-settings-coauthmode", me._state.fastCoauth);
                /** coauthoring end **/

                me.api.asc_registerCallback('asc_onStartAction',        _.bind(me.onLongActionBegin, me));
                me.api.asc_registerCallback('asc_onConfirmAction',      _.bind(me.onConfirmAction, me));
                me.api.asc_registerCallback('asc_onActiveSheetChanged', _.bind(me.onActiveSheetChanged, me));
                me.api.asc_registerCallback('asc_onPrint',              _.bind(me.onPrint, me));

                var application = me.getApplication();

                me.headerView.setDocumentCaption(me.api.asc_getDocumentName());
                me.updateWindowTitle(me.api.asc_isDocumentModified(), true);

                var toolbarController           = application.getController('Toolbar'),
                    statusbarController         = application.getController('Statusbar'),
                    documentHolderController    = application.getController('DocumentHolder'),
//                  fontsController             = application.getController('Common.Controllers.Fonts'),
                    rightmenuController         = application.getController('RightMenu'),
                    leftmenuController          = application.getController('LeftMenu'),
                    celleditorController        = application.getController('CellEditor'),
                    statusbarView               = statusbarController.getView('Statusbar'),
                    leftMenuView                = leftmenuController.getView('LeftMenu'),
                    documentHolderView          = documentHolderController.getView('DocumentHolder'),
                    chatController              = application.getController('Common.Controllers.Chat'),
                    pluginsController           = application.getController('Common.Controllers.Plugins');

                leftMenuView.getMenu('file').loadDocument({doc:me.appOptions.spreadsheet});
                leftmenuController.setMode(me.appOptions).createDelayedElements().setApi(me.api);

                 if (!me.appOptions.isEditMailMerge && !me.appOptions.isEditDiagram) {
                    pluginsController.setApi(me.api);
<<<<<<< HEAD
                    if (me.plugins && me.plugins.pluginsData && me.plugins.pluginsData.length>0)
                        me.updatePlugins(me.plugins, false);
                    else
                        me.requestPlugins('../../../../plugins.json');
=======
                    me.requestPlugins('../../../../plugins.json');
>>>>>>> 1638ed1e
                    me.api.asc_registerCallback('asc_onPluginsInit', _.bind(me.updatePluginsList, me));
                }

                leftMenuView.disableMenu('all',false);

                if (!me.appOptions.isEditMailMerge && !me.appOptions.isEditDiagram && me.appOptions.canBranding) {
                    me.getApplication().getController('LeftMenu').leftMenu.getMenu('about').setLicInfo(me.editorConfig.customization);
                }

                documentHolderController.setApi(me.api).loadConfig({config:me.editorConfig});
                chatController.setApi(this.api).setMode(this.appOptions);

                statusbarController.createDelayedElements();
                statusbarController.setApi(me.api);
                documentHolderView.setApi(me.api);

                statusbarView.update();

                this.formulaInput = celleditorController.getView('CellEditor').$el.find('textarea');

                if (me.appOptions.isEdit) {
                    if (me.appOptions.canAutosave) {
                        value = Common.localStorage.getItem("sse-settings-autosave");
                        if (value===null && me.appOptions.customization && me.appOptions.customization.autosave===false)
                            value = 0;
                        value = (!me._state.fastCoauth && value!==null) ? parseInt(value) : (me.appOptions.canCoAuthoring ? 1 : 0);
                    } else {
                        value = 0;
                    }
                    me.api.asc_setAutoSaveGap(value);
                    Common.Utils.InternalSettings.set("sse-settings-autosave", value);

                    if (me.appOptions.canForcesave) {// use asc_setIsForceSaveOnUserSave only when customization->forcesave = true
                        me.appOptions.forcesave = Common.localStorage.getBool("sse-settings-forcesave", me.appOptions.canForcesave);
                        Common.Utils.InternalSettings.set("sse-settings-forcesave", me.appOptions.forcesave);
                        me.api.asc_setIsForceSaveOnUserSave(me.appOptions.forcesave);
                    }

                    if (me.needToUpdateVersion) {
                        Common.NotificationCenter.trigger('api:disconnect');
                        toolbarController.onApiCoAuthoringDisconnect();
                    }

                    var timer_sl = setInterval(function(){
                        if (window.styles_loaded || me.appOptions.isEditDiagram || me.appOptions.isEditMailMerge) {
                            clearInterval(timer_sl);

                            Common.NotificationCenter.trigger('comments:updatefilter',
                                {property: 'uid',
                                    value: new RegExp('^(doc_|sheet' + me.api.asc_getActiveWorksheetId() + '_)')});

                            documentHolderView.createDelayedElements();
                            toolbarController.createDelayedElements();

                            if (!me.appOptions.isEditMailMerge && !me.appOptions.isEditDiagram) {
                                var shapes = me.api.asc_getPropertyEditorShapes();
                                if (shapes)
                                    me.fillAutoShapes(shapes[0], shapes[1]);

                                me.fillTextArt(me.api.asc_getTextArtPreviews());
                                me.updateThemeColors();
                            }

                            rightmenuController.createDelayedElements();

                            me.api.asc_registerCallback('asc_onDocumentModifiedChanged', _.bind(me.onDocumentModifiedChanged, me));
                            me.api.asc_registerCallback('asc_onDocumentCanSaveChanged',  _.bind(me.onDocumentCanSaveChanged, me));
                            me.api.asc_registerCallback('asc_OnTryUndoInFastCollaborative',_.bind(me.onTryUndoInFastCollaborative, me));
                            me.onDocumentModifiedChanged(me.api.asc_isDocumentModified());

                            var formulasDlgController = application.getController('FormulaDialog');
                            if (formulasDlgController) {
                                formulasDlgController.setMode(me.appOptions).setApi(me.api);
                            }
                            if (me.needToUpdateVersion)
                                toolbarController.onApiCoAuthoringDisconnect();

                            if (me.appOptions.canBrandingExt)
                                Common.NotificationCenter.trigger('document:ready', 'main');
                        }
                    }, 50);
                } else {
                    documentHolderView.createDelayedElementsViewer();
                    if (me.appOptions.canBrandingExt)
                        Common.NotificationCenter.trigger('document:ready', 'main');
                }

                if (me.appOptions.canAnalytics && false)
                    Common.component.Analytics.initialize('UA-12442749-13', 'Spreadsheet Editor');

                Common.Gateway.on('applyeditrights', _.bind(me.onApplyEditRights, me));
                Common.Gateway.on('processsaveresult', _.bind(me.onProcessSaveResult, me));
                Common.Gateway.on('processrightschange', _.bind(me.onProcessRightsChange, me));
                Common.Gateway.on('processmouse', _.bind(me.onProcessMouse, me));
                Common.Gateway.on('downloadas',   _.bind(me.onDownloadAs, me));
                Common.Gateway.sendInfo({mode:me.appOptions.isEdit?'edit':'view'});

                $(document).on('contextmenu', _.bind(me.onContextMenu, me));
//                    me.getViewport().getEl().un('keypress', me.lockEscapeKey, me);

                function checkWarns() {
                    if (!window['AscDesktopEditor']) {
                        var tips = [];
                        Common.Utils.isIE9m && tips.push(me.warnBrowserIE9);

                        if (tips.length) me.showTips(tips);
                    }
                    document.removeEventListener('visibilitychange', checkWarns);
                }

                if (typeof document.hidden !== 'undefined' && document.hidden) {
                    document.addEventListener('visibilitychange', checkWarns);
                } else checkWarns();

                if (this._state.licenseWarning) {
                    value = Common.localStorage.getItem("de-license-warning");
                    value = (value!==null) ? parseInt(value) : 0;
                    var now = (new Date).getTime();
                    if (now - value > 86400000) {
                        Common.localStorage.setItem("de-license-warning", now);
                        Common.UI.info({
                            width: 500,
                            title: this.textNoLicenseTitle,
                            msg  : this.warnNoLicense,
                            buttons: [
                                {value: 'buynow', caption: this.textBuyNow},
                                {value: 'contact', caption: this.textContactUs}
                            ],
                            primary: 'buynow',
                            callback: function(btn) {
                                if (btn == 'buynow')
                                    window.open('http://www.onlyoffice.com/enterprise-edition.aspx', "_blank");
                                else if (btn == 'contact')
                                    window.open('mailto:sales@onlyoffice.com', "_blank");
                            }
                        });
                    }
                }
            },

            onOpenDocument: function(progress) {
                var elem = document.getElementById('loadmask-text');
                var proc = (progress.asc_getCurrentFont() + progress.asc_getCurrentImage())/(progress.asc_getFontsCount() + progress.asc_getImagesCount());
                proc = this.textLoadingDocument + ': ' + Math.min(Math.round(proc*100), 100) + '%';
                elem ? elem.innerHTML = proc : this.loadMask.setTitle(proc);
            },

            onEditorPermissions: function(params) {
                var licType = params ? params.asc_getLicenseType() : Asc.c_oLicenseResult.Error;

                if ( params && !(this.appOptions.isEditDiagram || this.appOptions.isEditMailMerge)) {
                    if (Asc.c_oLicenseResult.Expired === licType || Asc.c_oLicenseResult.Error === licType || Asc.c_oLicenseResult.ExpiredTrial === licType) {
                        Common.UI.warning({
                            title: this.titleLicenseExp,
                            msg: this.warnLicenseExp,
                            buttons: [],
                            closable: false
                        });
                        return;
                    }

                    if ( this.onServerVersion(params.asc_getBuildVersion()) ) return;

                    if (params.asc_getRights() !== Asc.c_oRights.Edit)
                        this.permissions.edit = false;

                    this.appOptions.canAutosave = true;
                    this.appOptions.canAnalytics = params.asc_getIsAnalyticsEnable();

                    this.appOptions.isOffline      = this.api.asc_isOffline();
                    this.appOptions.canLicense     = (licType === Asc.c_oLicenseResult.Success || licType === Asc.c_oLicenseResult.SuccessLimit);
                    this.appOptions.isLightVersion = params.asc_getIsLight();
                    /** coauthoring begin **/
                    this.appOptions.canCoAuthoring = !this.appOptions.isLightVersion;
                    /** coauthoring end **/
                    this.appOptions.canComments    = this.appOptions.canLicense && (this.permissions.comment===undefined ? (this.permissions.edit !== false && this.editorConfig.mode !== 'view') : this.permissions.comment);
                    this.appOptions.canComments    = this.appOptions.canComments && !((typeof (this.editorConfig.customization) == 'object') && this.editorConfig.customization.comments===false);
                    this.appOptions.canChat        = this.appOptions.canLicense && !this.appOptions.isOffline && !((typeof (this.editorConfig.customization) == 'object') && this.editorConfig.customization.chat===false);
                    this.appOptions.canRename      = !!this.permissions.rename;
                    this.appOptions.isTrial        = params.asc_getTrial();
                    this.appOptions.canProtect      = this.appOptions.isDesktopApp && this.api.asc_isSignaturesSupport();

                    this.appOptions.canBranding  = (licType === Asc.c_oLicenseResult.Success) && (typeof this.editorConfig.customization == 'object');
                    if (this.appOptions.canBranding)
                        this.headerView.setBranding(this.editorConfig.customization);

                    this.appOptions.canBrandingExt = params.asc_getCanBranding() && (typeof this.editorConfig.customization == 'object' || this.editorConfig.plugins);
                    if (this.appOptions.canBrandingExt)
                        this.updatePlugins(this.plugins, true);

                    this.appOptions.canRename && this.headerView.setCanRename(true);
                }

                this.appOptions.canRequestEditRights = this.editorConfig.canRequestEditRights;
                this.appOptions.canEdit        = this.permissions.edit !== false && // can edit
                                                 (this.editorConfig.canRequestEditRights || this.editorConfig.mode !== 'view'); // if mode=="view" -> canRequestEditRights must be defined
                this.appOptions.isEdit         = (this.appOptions.canLicense || this.appOptions.isEditDiagram || this.appOptions.isEditMailMerge) && this.permissions.edit !== false && this.editorConfig.mode !== 'view';
                this.appOptions.canDownload    = !this.appOptions.nativeApp && (this.permissions.download !== false);
                this.appOptions.canPrint       = (this.permissions.print !== false);
                this.appOptions.canForcesave   = this.appOptions.isEdit && !this.appOptions.isOffline && !(this.appOptions.isEditDiagram || this.appOptions.isEditMailMerge) &&
                                                (typeof (this.editorConfig.customization) == 'object' && !!this.editorConfig.customization.forcesave);
                this.appOptions.forcesave      = this.appOptions.canForcesave;
                this.appOptions.canEditComments= this.appOptions.isOffline || !(typeof (this.editorConfig.customization) == 'object' && this.editorConfig.customization.commentAuthorOnly);

                this._state.licenseWarning = !(this.appOptions.isEditDiagram || this.appOptions.isEditMailMerge) && (licType===Asc.c_oLicenseResult.Connections) && this.appOptions.canEdit && this.editorConfig.mode !== 'view';

                this.applyModeCommonElements();
                this.applyModeEditorElements();

                if ( !this.appOptions.isEdit ) {
                    Common.NotificationCenter.trigger('app:face', this.appOptions);

                    this.hidePreloader();
                    this.onLongActionBegin(Asc.c_oAscAsyncActionType.BlockInteraction, LoadingDocument);
                }

                this.api.asc_setViewMode(!this.appOptions.isEdit && !this.appOptions.canComments);
                (!this.appOptions.isEdit && this.appOptions.canComments) && this.api.asc_setRestriction(Asc.c_oAscRestrictionType.OnlyComments);
                (this.appOptions.isEditMailMerge || this.appOptions.isEditDiagram) ? this.api.asc_LoadEmptyDocument() : this.api.asc_LoadDocument();
            },

            applyModeCommonElements: function() {
                window.editor_elements_prepared = true;

                var value = Common.localStorage.getItem("sse-hidden-title");
                value = this.appOptions.isEdit && (value!==null && parseInt(value) == 1);

                var app             = this.getApplication(),
                    viewport        = app.getController('Viewport').getView('Viewport'),
                    statusbarView   = app.getController('Statusbar').getView('Statusbar');

                if (this.headerView) {
                    this.headerView.setHeaderCaption(this.appOptions.isEdit ? 'Spreadsheet Editor' : 'Spreadsheet Viewer');
                    this.headerView.setVisible(!this.appOptions.nativeApp && !value && !this.appOptions.isEditMailMerge && 
                            !this.appOptions.isDesktopApp && !this.appOptions.isEditDiagram);
                }

                viewport && viewport.setMode(this.appOptions, true);
                statusbarView && statusbarView.setMode(this.appOptions);
//                this.getStatusInfo().setDisabled(false);
//                this.getCellInfo().setMode(this.appOptions);

                app.getController('DocumentHolder').setMode(this.appOptions);

                if (this.appOptions.isEditMailMerge || this.appOptions.isEditDiagram) {
                    statusbarView.hide();
                    app.getController('LeftMenu').getView('LeftMenu').hide();

                    $(window)
                        .mouseup(function(e){
                            Common.Gateway.internalMessage('processMouse', {event: 'mouse:up'});
                        })
                        .mousemove($.proxy(function(e){
                            if (this.isDiagramDrag) {
                                Common.Gateway.internalMessage('processMouse', {event: 'mouse:move', pagex: e.pageX*Common.Utils.zoom(), pagey: e.pageY*Common.Utils.zoom()});
                            }
                        },this));
                }

                if (!this.appOptions.isEditMailMerge && !this.appOptions.isEditDiagram) {
                    this.api.asc_registerCallback('asc_onSendThemeColors', _.bind(this.onSendThemeColors, this));
                    this.api.asc_registerCallback('asc_onDownloadUrl',     _.bind(this.onDownloadUrl, this));

                    var printController = app.getController('Print');
                    printController && this.api && printController.setApi(this.api);

                }

                var celleditorController = this.getApplication().getController('CellEditor');
                celleditorController && celleditorController.setApi(this.api).setMode(this.appOptions);
            },

            applyModeEditorElements: function(prevmode) {
                if (this.appOptions.canComments || this.appOptions.isEdit) {
                    /** coauthoring begin **/
                    var commentsController  = this.getApplication().getController('Common.Controllers.Comments');
                    if (commentsController) {
                        commentsController.setMode(this.appOptions);
                        commentsController.setConfig({
                                config      : this.editorConfig,
                                sdkviewname : '#ws-canvas-outer',
                                hintmode    : true},
                            this.api);
                    }
                    /** coauthoring end **/
                }

                if (this.appOptions.isEdit) {
                    var me = this,
                        application         = this.getApplication(),
                        toolbarController   = application.getController('Toolbar'),
                        statusbarController = application.getController('Statusbar'),
                        rightmenuController = application.getController('RightMenu'),
                        fontsControllers    = application.getController('Common.Controllers.Fonts');

                    fontsControllers    && fontsControllers.setApi(me.api);
                    toolbarController   && toolbarController.setApi(me.api);
//                    statusbarController && statusbarController.setApi(me.api);

                    rightmenuController && rightmenuController.setApi(me.api);

                    if (statusbarController) {
                        statusbarController.getView('Statusbar').changeViewMode(true);
                    }

                    if (!me.appOptions.isEditMailMerge && !me.appOptions.isEditDiagram)
                        application.getController('PivotTable').setMode(me.appOptions).setConfig({config: me.editorConfig}, me.api);

                    var viewport = this.getApplication().getController('Viewport').getView('Viewport');
                    viewport.applyEditorMode();
                    rightmenuController.getView('RightMenu').setMode(me.appOptions).setApi(me.api);

                    this.toolbarView = toolbarController.getView('Toolbar');

                    var value = Common.localStorage.getItem('sse-settings-unit');
                    value = (value!==null) ? parseInt(value) : Common.Utils.Metric.getDefaultMetric();
                    Common.Utils.Metric.setCurrentMetric(value);
                    Common.Utils.InternalSettings.set("sse-settings-unit", value);

                    if (!me.appOptions.isEditMailMerge && !me.appOptions.isEditDiagram) {
                        var options = {};
                        JSON.parse(Common.localStorage.getItem('sse-hidden-title')) && (options.title = true);
                        JSON.parse(Common.localStorage.getItem('sse-hidden-formula')) && (options.formula = true);
                        application.getController('Toolbar').hideElements(options);
                    } else
                        rightmenuController.getView('RightMenu').hide();

                    /** coauthoring begin **/
                    me.api.asc_registerCallback('asc_onAuthParticipantsChanged', _.bind(me.onAuthParticipantsChanged, me));
                    me.api.asc_registerCallback('asc_onParticipantsChanged',     _.bind(me.onAuthParticipantsChanged, me));
                    /** coauthoring end **/
                    if (me.appOptions.isEditDiagram)
                        me.api.asc_registerCallback('asc_onSelectionChanged',        _.bind(me.onSelectionChanged, me));

                    if (me.stackLongActions.exist({id: ApplyEditRights, type: Asc.c_oAscAsyncActionType['BlockInteraction']})) {
                        me.onLongActionEnd(Asc.c_oAscAsyncActionType['BlockInteraction'], ApplyEditRights);
                    } else if (!this._isDocReady) {
                        Common.NotificationCenter.trigger('app:face', this.appOptions);

                        me.hidePreloader();
                        me.onLongActionBegin(Asc.c_oAscAsyncActionType['BlockInteraction'], LoadingDocument);
                    }

                    // Message on window close
                    window.onbeforeunload = _.bind(me.onBeforeUnload, me);
                    window.onunload = _.bind(me.onUnload, me);
                }
            },

            onExternalMessage: function(msg) {
                if (msg && msg.msg) {
                    msg.msg = (msg.msg).toString();
                    this.showTips([msg.msg.charAt(0).toUpperCase() + msg.msg.substring(1)]);

                    Common.component.Analytics.trackEvent('External Error');
                }
            },

            onError: function(id, level, errData) {
                this.hidePreloader();
                this.onLongActionEnd(Asc.c_oAscAsyncActionType.BlockInteraction, LoadingDocument);

                var config = {closable: false};

                switch (id) {
                    case Asc.c_oAscError.ID.Unknown:
                        config.msg = this.unknownErrorText;
                        break;

                    case Asc.c_oAscError.ID.ConvertationTimeout:
                        config.msg = this.convertationTimeoutText;
                        break;

                    case Asc.c_oAscError.ID.ConvertationOpenError:
                        config.msg = this.openErrorText;
                        break;

                    case Asc.c_oAscError.ID.ConvertationSaveError:
                        config.msg = this.saveErrorText;
                        break;

                    case Asc.c_oAscError.ID.DownloadError:
                        config.msg = this.downloadErrorText;
                        break;

                    case Asc.c_oAscError.ID.UplImageSize:
                        config.msg = this.uploadImageSizeMessage;
                        break;

                    case Asc.c_oAscError.ID.UplImageExt:
                        config.msg = this.uploadImageExtMessage;
                        break;

                    case Asc.c_oAscError.ID.UplImageFileCount:
                        config.msg = this.uploadImageFileCountMessage;
                        break;

                    case Asc.c_oAscError.ID.PastInMergeAreaError:
                        config.msg = this.pastInMergeAreaError;
                        break;

                    case Asc.c_oAscError.ID.FrmlWrongCountParentheses:
                        config.msg = this.errorWrongBracketsCount;
                        config.closable = true;
                        break;

                    case Asc.c_oAscError.ID.FrmlWrongOperator:
                        config.msg = this.errorWrongOperator;
                        config.closable = true;
                        break;

                    case Asc.c_oAscError.ID.FrmlWrongMaxArgument:
                        config.msg = this.errorCountArgExceed;
                        config.closable = true;
                        break;

                    case Asc.c_oAscError.ID.FrmlWrongCountArgument:
                        config.msg = this.errorCountArg;
                        config.closable = true;
                        break;

                    case Asc.c_oAscError.ID.FrmlWrongFunctionName:
                        config.msg = this.errorFormulaName;
                        config.closable = true;
                        break;

                    case Asc.c_oAscError.ID.FrmlAnotherParsingError:
                        config.msg = this.errorFormulaParsing;
                        config.closable = true;
                        break;

                    case Asc.c_oAscError.ID.FrmlWrongArgumentRange:
                        config.msg = this.errorArgsRange;
                        config.closable = true;
                        break;

                    case Asc.c_oAscError.ID.FrmlOperandExpected:
                        config.msg = this.errorOperandExpected;
                        config.closable = true;
                        break;

                    case Asc.c_oAscError.ID.FrmlWrongReferences:
                        config.msg = this.errorFrmlWrongReferences;
                        config.closable = true;
                        break;

                    case Asc.c_oAscError.ID.UnexpectedGuid:
                        config.msg = this.errorUnexpectedGuid;
                        break;

                    case Asc.c_oAscError.ID.Database:
                        config.msg = this.errorDatabaseConnection;
                        break;

                    case Asc.c_oAscError.ID.FileRequest:
                        config.msg = this.errorFileRequest;
                        break;

                    case Asc.c_oAscError.ID.FileVKey:
                        config.msg = this.errorFileVKey;
                        break;

                    case Asc.c_oAscError.ID.StockChartError:
                        config.msg = this.errorStockChart;
                        break;

                    case Asc.c_oAscError.ID.DataRangeError:
                        config.msg = this.errorDataRange;
                        break;

                    case Asc.c_oAscError.ID.VKeyEncrypt:
                        config.msg = this.errorToken;
                        break;

                    case Asc.c_oAscError.ID.KeyExpire:
                        config.msg = this.errorTokenExpire;
                        break;

                    case Asc.c_oAscError.ID.UserCountExceed:
                        config.msg = this.errorUsersExceed;
                        break;

                    case Asc.c_oAscError.ID.CannotMoveRange:
                        config.msg = this.errorMoveRange;
                        break;

                    case Asc.c_oAscError.ID.UplImageUrl:
                        config.msg = this.errorBadImageUrl;
                        break;

                    case Asc.c_oAscError.ID.CoAuthoringDisconnect:
                        config.msg = this.errorViewerDisconnect;
                        break;

                    case Asc.c_oAscError.ID.ConvertationPassword:
                        config.msg = this.errorFilePassProtect;
                        break;

                    case Asc.c_oAscError.ID.AutoFilterDataRangeError:
                        config.msg = this.errorAutoFilterDataRange;
                        break;

                    case Asc.c_oAscError.ID.AutoFilterChangeFormatTableError:
                        config.msg = this.errorAutoFilterChangeFormatTable;
                        break;

                    case Asc.c_oAscError.ID.AutoFilterChangeError:
                        config.msg = this.errorAutoFilterChange;
                        break;

                    case Asc.c_oAscError.ID.AutoFilterMoveToHiddenRangeError:
                        config.msg = this.errorAutoFilterHiddenRange;
                        break;

                    case Asc.c_oAscError.ID.CannotFillRange:
                        config.msg = this.errorFillRange;
                        break;

                    case Asc.c_oAscError.ID.UserDrop:
                        if (this._state.lostEditingRights) {
                            this._state.lostEditingRights = false;
                            return;
                        }
                        this._state.lostEditingRights = true;
                        config.msg = this.errorUserDrop;
                        break;

                    case Asc.c_oAscError.ID.InvalidReferenceOrName:
                        config.msg = this.errorInvalidRef;
                        break;

                    case Asc.c_oAscError.ID.LockCreateDefName:
                        config.msg = this.errorCreateDefName;
                        break;

                    case Asc.c_oAscError.ID.PasteMaxRangeError:
                        config.msg = this.errorPasteMaxRange;
                        break;

                    case Asc.c_oAscError.ID.LockedAllError:
                        config.msg = this.errorLockedAll;
                        break;

                    case Asc.c_oAscError.ID.Warning:
                        config.msg = this.errorConnectToServer;
                        break;

                    case Asc.c_oAscError.ID.LockedWorksheetRename:
                        config.msg = this.errorLockedWorksheetRename;
                        break;
                    
                    case Asc.c_oAscError.ID.OpenWarning:
                        config.msg = this.errorOpenWarning;
                        break;

                    case Asc.c_oAscError.ID.CopyMultiselectAreaError:
                        config.msg = this.errorCopyMultiselectArea;
                        break;

                    case Asc.c_oAscError.ID.PrintMaxPagesCount:
                        config.msg = this.errorPrintMaxPagesCount;
                        break;

                    case Asc.c_oAscError.ID.SessionAbsolute:
                        config.msg = this.errorSessionAbsolute;
                        break;

                    case Asc.c_oAscError.ID.SessionIdle:
                        config.msg = this.errorSessionIdle;
                        break;

                    case Asc.c_oAscError.ID.SessionToken:
                        config.msg = this.errorSessionToken;
                        break;

                    case Asc.c_oAscError.ID.AccessDeny:
                        config.msg = this.errorAccessDeny;
                        break;

                    case Asc.c_oAscError.ID.LockedCellPivot:
                        config.msg = this.errorLockedCellPivot;
                        break;

                    default:
                        config.msg = this.errorDefaultMessage.replace('%1', id);
                        break;
                }


                if (level == Asc.c_oAscError.Level.Critical) {
                    Common.Gateway.reportError(id, config.msg);

                    config.title = this.criticalErrorTitle;
                    config.iconCls = 'error';

                    if (this.appOptions.canBackToFolder) {
                        config.msg += '<br/><br/>' + this.criticalErrorExtText;
                        config.callback = function(btn) {
                            if (btn == 'ok') {
                                Common.NotificationCenter.trigger('goback');
                            }
                        }
                    }
                } else {
                    Common.Gateway.reportWarning(id, config.msg);

                    config.title    = this.notcriticalErrorTitle;
                    config.iconCls  = 'warn';
                    config.buttons  = ['ok'];
                    config.callback = _.bind(function(btn){
                        if (id == Asc.c_oAscError.ID.Warning && btn == 'ok' && this.appOptions.canDownload) {
                            Common.UI.Menu.Manager.hideAll();
                            (this.appOptions.isDesktopApp && this.appOptions.isOffline) ? this.api.asc_DownloadAs() : this.getApplication().getController('LeftMenu').leftMenu.showMenu('file:saveas');
                        }
                        this._state.lostEditingRights = false;
                        this.onEditComplete();
                    }, this);
                }

                if ($('.asc-window.modal.alert:visible').length < 1) {
                    Common.UI.alert(config);
                    Common.component.Analytics.trackEvent('Internal Error', id.toString());
                }
            },

            onCoAuthoringDisconnect: function() {
                this.getApplication().getController('Viewport').getView('Viewport').setMode({isDisconnected:true});
                this.getApplication().getController('Viewport').getView('Common.Views.Header').setCanRename(false);
                this.appOptions.canRename = false;
                this._state.isDisconnected = true;
            },

            showTips: function(strings) {
                var me = this;
                if (!strings.length) return;
                if (typeof(strings)!='object') strings = [strings];

                function showNextTip() {
                    var str_tip = strings.shift();
                    if (str_tip) {
                        str_tip += '\n' + me.textCloseTip;
                        tooltip.setTitle(str_tip);
                        tooltip.show();
                    }
                }

                if (!this.tooltip) {
                    this.tooltip = new Common.UI.Tooltip({
                        owner: this.getApplication().getController('Toolbar').getView('Toolbar'),
                        hideonclick: true,
                        placement: 'bottom',
                        cls: 'main-info',
                        offset: 30
                    });
                }

                var tooltip = this.tooltip;
                tooltip.on('tooltip:hide', function(){
                    setTimeout(showNextTip, 300);
                });

                showNextTip();
            },

            updateWindowTitle: function(change, force) {
                if (this._state.isDocModified !== change || force) {
                    var title = this.defaultTitleText;

                    if (!_.isEmpty(this.headerView.getDocumentCaption()))
                        title = this.headerView.getDocumentCaption() + ' - ' + title;

                    if (change) {
                        clearTimeout(this._state.timerCaption);
                        if (!_.isUndefined(title)) {
                            title = '* ' + title;
                            this.headerView.setDocumentCaption(this.headerView.getDocumentCaption(), true);
                        }
                    } else {
                        if (this._state.fastCoauth && this._state.usersCount>1) {
                            var me = this;
                            this._state.timerCaption = setTimeout(function () {
                                me.headerView.setDocumentCaption(me.headerView.getDocumentCaption(), false);
                            }, 500);
                        } else
                            this.headerView.setDocumentCaption(this.headerView.getDocumentCaption(), false);
                    }

                    if (window.document.title != title)
                        window.document.title = title;

                    Common.Gateway.setDocumentModified(change);

                    this._state.isDocModified = change;
                }
            },

            onDocumentChanged: function() {
            },

            onDocumentModifiedChanged: function(change) {
                this.updateWindowTitle(change);
                Common.Gateway.setDocumentModified(change);

                if (this.toolbarView && this.toolbarView.btnSave && this.api) {
                    var isSyncButton = $('.icon', this.toolbarView.btnSave.cmpEl).hasClass('btn-synch'),
                        forcesave = this.appOptions.forcesave,
                        cansave = this.api.asc_isDocumentCanSave(),
                        isDisabled = !cansave && !isSyncButton && !forcesave || this._state.isDisconnected || this._state.fastCoauth && this._state.usersCount>1 && !forcesave;
                    if (this.toolbarView.btnSave.isDisabled() !== isDisabled)
                        this.toolbarView.btnsSave.forEach(function(button) {
                            if ( button ) {
                                button.setDisabled(isDisabled);
                            }
                        });
                }
            },

            onDocumentCanSaveChanged: function (isCanSave) {
                if (this.toolbarView && this.toolbarView.btnSave) {
                    var isSyncButton = $('.icon', this.toolbarView.btnSave.cmpEl).hasClass('btn-synch'),
                        forcesave = this.appOptions.forcesave,
                        isDisabled = !isCanSave && !isSyncButton && !forcesave || this._state.isDisconnected || this._state.fastCoauth && this._state.usersCount>1 && !forcesave;
                    if (this.toolbarView.btnSave.isDisabled() !== isDisabled)
                        this.toolbarView.btnsSave.forEach(function(button) {
                            if ( button ) {
                                button.setDisabled(isDisabled);
                            }
                        });
                }
            },

            onBeforeUnload: function() {
                Common.localStorage.save();

                var isEdit = this.permissions.edit !== false && this.editorConfig.mode !== 'view' && this.editorConfig.mode !== 'editdiagram';
                if (isEdit && this.api.asc_isDocumentModified()) {
                    var me = this;
                    this.api.asc_stopSaving();
                    this.continueSavingTimer = window.setTimeout(function() {
                        me.api.asc_continueSaving();
                    }, 500);

                    return this.leavePageText;
                }
            },

            onUnload: function() {
                if (this.continueSavingTimer) clearTimeout(this.continueSavingTimer);
            },

            hidePreloader: function() {
                if (!this._state.customizationDone) {
                    this._state.customizationDone = true;
                    if (this.appOptions.customization) {
                        if (this.appOptions.isDesktopApp)
                            this.appOptions.customization.about = false;
                        else if (!this.appOptions.canBrandingExt)
                            this.appOptions.customization.about = true;
                    }
                    Common.Utils.applyCustomization(this.appOptions.customization, mapCustomizationElements);
                    if (this.appOptions.canBrandingExt) {
                        Common.Utils.applyCustomization(this.appOptions.customization, mapCustomizationExtElements);
                        Common.Utils.applyCustomizationPlugins(this.UICustomizePlugins);
                    }
                }
                
                this.stackLongActions.pop({id: InitApplication, type: Asc.c_oAscAsyncActionType.BlockInteraction});
                Common.NotificationCenter.trigger('layout:changed', 'main');
                $('#loading-mask').hide().remove();
            },

            onDownloadUrl: function(url) {
                Common.Gateway.downloadAs(url);
            },

            onUpdateVersion: function(callback) {
                var me = this;
                me.needToUpdateVersion = true;
                me.onLongActionEnd(Asc.c_oAscAsyncActionType['BlockInteraction'], LoadingDocument);
                Common.UI.error({
                    msg: this.errorUpdateVersion,
                    callback: function() {
                        _.defer(function() {
                            Common.Gateway.updateVersion();
                            if (callback) callback.call(me);
                            me.onLongActionBegin(Asc.c_oAscAsyncActionType['BlockInteraction'], LoadingDocument);
                        })
                    }
                });
            },

            onServerVersion: function(buildVersion) {
                if (this.changeServerVersion) return true;

                if (DocsAPI.DocEditor.version() !== buildVersion && !window.compareVersions) {
                    this.changeServerVersion = true;
                    Common.UI.warning({
                        title: this.titleServerVersion,
                        msg: this.errorServerVersion,
                        callback: function() {
                            _.defer(function() {
                                Common.Gateway.updateVersion();
                            })
                        }
                    });
                    return true;
                }
                return false;
            },

            onAdvancedOptions: function(advOptions) {
                if (this._state.openDlg) return;

                var type = advOptions.asc_getOptionId(),
                    me = this;
                if (type == Asc.c_oAscAdvancedOptionsID.CSV) {
                    me._state.openDlg = new Common.Views.OpenDialog({
                        type: type,
                        codepages: advOptions.asc_getOptions().asc_getCodePages(),
                        settings: advOptions.asc_getOptions().asc_getRecommendedSettings(),
                        handler: function (encoding, delimiter, delimiterChar) {
                            me.isShowOpenDialog = false;
                            if (me && me.api) {
                                me.api.asc_setAdvancedOptions(type, new Asc.asc_CCSVAdvancedOptions(encoding, delimiter, delimiterChar));
                                me.loadMask && me.loadMask.show();
                            }
                            me._state.openDlg = null;
                        }
                    });
                } else if (type == Asc.c_oAscAdvancedOptionsID.DRM) {
                    me._state.openDlg = new Common.Views.OpenDialog({
                        type: type,
                        validatePwd: !!me._state.isDRM,
                        handler: function (value) {
                            me.isShowOpenDialog = false;
                            if (me && me.api) {
                                me.api.asc_setAdvancedOptions(type, new Asc.asc_CDRMAdvancedOptions(value));
                                me.loadMask && me.loadMask.show();
                            }
                            me._state.openDlg = null;
                        }
                    });
                    me._state.isDRM = true;
                }
                if (me._state.openDlg) {
                    this.isShowOpenDialog = true;
                    this.loadMask && this.loadMask.hide();
                    this.onLongActionEnd(Asc.c_oAscAsyncActionType.BlockInteraction, LoadingDocument);
                    me._state.openDlg.show();
                }
            },

            onActiveSheetChanged: function(index) {
                if (!this.appOptions.isEditMailMerge && !this.appOptions.isEditDiagram && window.editor_elements_prepared) {
                    this.application.getController('Statusbar').selectTab(index);

                    if (this.appOptions.isEdit && !this.dontCloseDummyComment) {
                        Common.NotificationCenter.trigger('comments:updatefilter',
                            {
                                property: 'uid',
                                value: new RegExp('^(doc_|sheet' + this.api.asc_getWorksheetId(index) + '_)')
                            },
                            false //  hide popover
                        );
                    }
                }
            },

            onConfirmAction: function(id, apiCallback) {
                var me = this;
                if (id == Asc.c_oAscConfirm.ConfirmReplaceRange) {
                    Common.UI.warning({
                        title: this.notcriticalErrorTitle,
                        msg: this.confirmMoveCellRange,
                        buttons: ['yes', 'no'],
                        primary: 'yes',
                        callback: _.bind(function(btn) {
                            if (apiCallback)  {
                                apiCallback(btn === 'yes');
                            }
                            if (btn == 'yes') {
                                me.onEditComplete(me.application.getController('DocumentHolder').getView('DocumentHolder'));
                            }
                        }, this)
                    });
                } else if (id == Asc.c_oAscConfirm.ConfirmPutMergeRange) {
                    Common.UI.warning({
                        closable: false,
                        title: this.notcriticalErrorTitle,
                        msg: this.confirmPutMergeRange,
                        buttons: ['ok'],
                        primary: 'ok',
                        callback: _.bind(function(btn) {
                            if (apiCallback)  {
                                apiCallback();
                            }
                            me.onEditComplete(me.application.getController('DocumentHolder').getView('DocumentHolder'));
                        }, this)
                    });
                }
            },

            initNames: function() {
                this.shapeGroupNames = [
                    this.txtBasicShapes,
                    this.txtFiguredArrows,
                    this.txtMath,
                    this.txtCharts,
                    this.txtStarsRibbons,
                    this.txtCallouts,
                    this.txtButtons,
                    this.txtRectangles,
                    this.txtLines
                ];
            },

            fillAutoShapes: function(groupNames, shapes){
                if (_.isEmpty(shapes) || _.isEmpty(groupNames) || shapes.length != groupNames.length)
                    return;

                var me = this,
                    shapegrouparray = [],
                    shapeStore = this.getCollection('ShapeGroups');

                shapeStore.reset();

                var groupscount = groupNames.length;
                _.each(groupNames, function(groupName, index){
                    var store = new Backbone.Collection([], {
                        model: SSE.Models.ShapeModel
                    });

                    var cols = (shapes[index].length) > 18 ? 7 : 6,
                        height = Math.ceil(shapes[index].length/cols) * 35 + 3,
                        width = 30 * cols;

                    _.each(shapes[index], function(shape, idx){
                        store.add({
                            imageUrl : shape.Image,
                            data     : {shapeType: shape.Type},
                            tip      : me.textShape + ' ' + (idx+1),
                            allowSelected : true,
                            selected: false
                        });
                    });

                    shapegrouparray.push({
                        groupName   : me.shapeGroupNames[index],
                        groupStore  : store,
                        groupWidth  : width,
                        groupHeight : height
                    });
                });

                shapeStore.add(shapegrouparray);

                setTimeout(function(){
                    me.getApplication().getController('Toolbar').fillAutoShapes();
                }, 50);
            },

            fillTextArt: function(shapes){
                if (_.isEmpty(shapes)) return;

                var me = this, arr = [],
                    artStore = this.getCollection('Common.Collections.TextArt');

                _.each(shapes, function(shape, index){
                    arr.push({
                        imageUrl : shape,
                        data     : index,
                        allowSelected : true,
                        selected: false
                    });
                });
                artStore.reset(arr);

                setTimeout(function(){
                    me.getApplication().getController('Toolbar').fillTextArt();
                }, 50);

                setTimeout(function(){
                    me.getApplication().getController('RightMenu').fillTextArt();
                }, 50);

            },
            
            updateThemeColors: function() {
                var me = this;
                setTimeout(function(){
                    me.getApplication().getController('RightMenu').UpdateThemeColors();
                }, 50);

                setTimeout(function(){
                    me.getApplication().getController('Toolbar').updateThemeColors();
                }, 50);

                setTimeout(function(){
                    me.getApplication().getController('Statusbar').updateThemeColors();
                }, 50);
            },

            onSendThemeColors: function(colors, standart_colors) {
                Common.Utils.ThemeColor.setColors(colors, standart_colors);
                if (window.styles_loaded && !this.appOptions.isEditMailMerge && !this.appOptions.isEditDiagram) {
                    this.updateThemeColors();
                    this.fillTextArt(this.api.asc_getTextArtPreviews());
                }
            },

            onInternalCommand: function(data) {
                if (data) {
                    switch (data.command) {
                    case 'setChartData':    this.setChartData(data.data); break;
                    case 'getChartData':    this.getChartData(); break;
                    case 'clearChartData':  this.clearChartData(); break;
                    case 'setMergeData':    this.setMergeData(data.data); break;
                    case 'getMergeData':    this.getMergeData(); break;
                    case 'setAppDisabled':
                        this.isAppDisabled = data.data;
                        break;
                    case 'queryClose':
                        if ($('body .asc-window:visible').length === 0) {
                            this.isFrameClosed = true;
                            this.api.asc_closeCellEditor();
                            Common.Gateway.internalMessage('canClose', {mr:data.data.mr, answer: true});
                        }
                        break;
                    case 'window:drag':
                        this.isDiagramDrag = data.data;
                        break;
                    case 'processmouse':
                        this.onProcessMouse(data.data);
                        break;
                    }
                }
            },

            setChartData: function(chart) {
                if (typeof chart === 'object' && this.api) {
                    this.api.asc_addChartDrawingObject(chart);
                    this.isFrameClosed = false;
                }
            },

            getChartData: function() {
                if (this.api) {
                    var chartData = this.api.asc_getWordChartObject();

                    if (typeof chartData === 'object') {
                        Common.Gateway.internalMessage('chartData', {
                            data: chartData
                        });
                    }
                }
            },

            clearChartData: function() {
                this.api && this.api.asc_closeCellEditor();
            },

            setMergeData: function(merge) {
                if (typeof merge === 'object' && this.api) {
                    this.api.asc_setData(merge);
                    this.isFrameClosed = false;
                }
            },

            getMergeData: function() {
                if (this.api) {
                    var mergeData = this.api.asc_getData();

                    if (typeof mergeData === 'object') {
                        Common.Gateway.internalMessage('mergeData', {
                            data: mergeData
                        });
                    }
                }
            },

            unitsChanged: function(m) {
                var value = Common.localStorage.getItem("sse-settings-unit");
                value = (value!==null) ? parseInt(value) : Common.Utils.Metric.getDefaultMetric();
                Common.Utils.Metric.setCurrentMetric(value);
                Common.Utils.InternalSettings.set("sse-settings-unit", value);
                this.getApplication().getController('RightMenu').updateMetricUnit();
                this.getApplication().getController('Print').getView('MainSettingsPrint').updateMetricUnit();
            },

            _compareActionStrong: function(obj1, obj2){
                return obj1.id === obj2.id && obj1.type === obj2.type;
            },

            _compareActionWeak: function(obj1, obj2){
                return obj1.type === obj2.type;
            },

            onContextMenu: function(event){
                var canCopyAttr = event.target.getAttribute('data-can-copy'),
                    isInputEl   = (event.target instanceof HTMLInputElement) || (event.target instanceof HTMLTextAreaElement);

                if ((isInputEl && canCopyAttr === 'false') ||
                   (!isInputEl && canCopyAttr !== 'true')) {
                    event.stopPropagation();
                    event.preventDefault();
                    return false;
                }
            },

            onNamedRangeLocked: function() {
                if ($('.asc-window.modal.alert:visible').length < 1) {
                    Common.UI.alert({
                        closable: false,
                        msg: this.errorCreateDefName,
                        title: this.notcriticalErrorTitle,
                        iconCls: 'warn',
                        buttons: ['ok'],
                        callback: _.bind(function(btn){
                            this.onEditComplete();
                        }, this)
                    });
                }
            },

            onTryUndoInFastCollaborative: function() {
                var val = window.localStorage.getItem("sse-hide-try-undoredo");
                if (!(val && parseInt(val) == 1))
                    Common.UI.info({
                        width: 500,
                        msg: this.textTryUndoRedo,
                        iconCls: 'info',
                        buttons: ['custom', 'cancel'],
                        primary: 'custom',
                        customButtonText: this.textStrict,
                        dontshow: true,
                        callback: _.bind(function(btn, dontshow){
                            if (dontshow) window.localStorage.setItem("sse-hide-try-undoredo", 1);
                            if (btn == 'custom') {
                                Common.localStorage.setItem("sse-settings-coauthmode", 0);
                                this.api.asc_SetFastCollaborative(false);
                                Common.Utils.InternalSettings.set("sse-settings-coauthmode", false);
                                this._state.fastCoauth = false;
                            }
                            this.onEditComplete();
                        }, this)
                    });
            },

            onAuthParticipantsChanged: function(users) {
                var length = 0;
                _.each(users, function(item){
                    if (!item.asc_getView())
                        length++;
                });
                this._state.usersCount = length;
            },

            applySettings: function() {
                if (this.appOptions.isEdit && !this.appOptions.isOffline && this.appOptions.canCoAuthoring) {
                    var value = Common.localStorage.getItem("sse-settings-coauthmode"),
                        oldval = this._state.fastCoauth;
                    this._state.fastCoauth = (value===null || parseInt(value) == 1);
                    if (this._state.fastCoauth && !oldval)
                        this.toolbarView.synchronizeChanges();
                }
                if (this.appOptions.canForcesave) {
                    this.appOptions.forcesave = Common.localStorage.getBool("sse-settings-forcesave", this.appOptions.canForcesave);
                    Common.Utils.InternalSettings.set("sse-settings-forcesave", this.appOptions.forcesave);
                    this.api.asc_setIsForceSaveOnUserSave(this.appOptions.forcesave);
                }
            },

            onDocumentName: function(name) {
                this.headerView.setDocumentCaption(name);
                this.updateWindowTitle(this.api.asc_isDocumentModified(), true);
            },

            onMeta: function(meta) {
                var app = this.getApplication(),
                    filemenu = app.getController('LeftMenu').getView('LeftMenu').getMenu('file');
                app.getController('Viewport').getView('Common.Views.Header').setDocumentCaption(meta.title);
                this.updateWindowTitle(this.api.asc_isDocumentModified(), true);
                this.appOptions.spreadsheet.title = meta.title;
                filemenu.loadDocument({doc:this.appOptions.spreadsheet});
                filemenu.panels['info'].updateInfo(this.appOptions.spreadsheet);
                Common.Gateway.metaChange(meta);
            },

            onPrint: function() {
                if (!this.appOptions.canPrint) return;
                Common.NotificationCenter.trigger('print', this);
            },

            onPrintUrl: function(url) {
                if (this.iframePrint) {
                    this.iframePrint.parentNode.removeChild(this.iframePrint);
                    this.iframePrint = null;
                }
                if (!this.iframePrint) {
                    var me = this;
                    this.iframePrint = document.createElement("iframe");
                    this.iframePrint.id = "id-print-frame";
                    this.iframePrint.style.display = 'none';
                    this.iframePrint.style.visibility = "hidden";
                    this.iframePrint.style.position = "fixed";
                    this.iframePrint.style.right = "0";
                    this.iframePrint.style.bottom = "0";
                    document.body.appendChild(this.iframePrint);
                    this.iframePrint.onload = function() {
                        me.iframePrint.contentWindow.focus();
                        me.iframePrint.contentWindow.print();
                        me.iframePrint.contentWindow.blur();
                        window.focus();
                    };
                }
                if (url) this.iframePrint.src = url;
            },

            requestPlugins: function(pluginsPath) { // request plugins
                if (!pluginsPath) return;

<<<<<<< HEAD
                this.updatePlugins( Common.Utils.getConfigJson(pluginsPath), false );
=======
                var config_plugins = (this.plugins && this.plugins.pluginsData && this.plugins.pluginsData.length>0) ? this.updatePlugins(this.plugins, false) : null, // return plugins object
                    request_plugins = this.updatePlugins( Common.Utils.getConfigJson(pluginsPath), false );

                this.updatePluginsList({
                    autostart: (config_plugins&&config_plugins.autostart ? config_plugins.autostart : []).concat(request_plugins&&request_plugins.autostart ? request_plugins.autostart : []),
                    pluginsData: (config_plugins ? config_plugins.pluginsData : []).concat(request_plugins ? request_plugins.pluginsData : [])
                }, false);
>>>>>>> 1638ed1e
            },

            updatePlugins: function(plugins, uiCustomize) { // plugins from config
                if (!plugins) return;

                var pluginsData = (uiCustomize) ? plugins.UIpluginsData : plugins.pluginsData;
                if (!pluginsData || pluginsData.length<1) return;

<<<<<<< HEAD
                var arr = [];
                pluginsData.forEach(function(item){
=======
                var arr = [],
                    baseUrl = _.isEmpty(plugins.url) ? "" : plugins.url;

                if (baseUrl !== "")
                    console.warn("Obsolete: The url parameter is deprecated. Please check the documentation for new plugin connection configuration.");

                pluginsData.forEach(function(item){
                    item = baseUrl + item; // for compatibility with previouse version of server, where plugins.url is used.
>>>>>>> 1638ed1e
                    var value = Common.Utils.getConfigJson(item);
                    if (value) {
                        value.baseUrl = item.substring(0, item.lastIndexOf("config.json"));
                        arr.push(value);
                    }
                });

                if (arr.length>0) {
                    var autostart = plugins.autostart || plugins.autoStartGuid;
                    if (typeof (autostart) == 'string')
                        autostart = [autostart];
                    plugins.autoStartGuid && console.warn("Obsolete: The autoStartGuid parameter is deprecated. Please check the documentation for new plugin connection configuration.");

<<<<<<< HEAD
                    this.updatePluginsList({
                        autostart: autostart,
                        pluginsData: arr
                    }, !!uiCustomize);
=======
                    if (uiCustomize)
                        this.updatePluginsList({
                            autostart: autostart,
                            pluginsData: arr
                        }, !!uiCustomize);
                    else return {
                        autostart: autostart,
                        pluginsData: arr
                    };
>>>>>>> 1638ed1e
                }
            },

            updatePluginsList: function(plugins, uiCustomize) {
                var pluginStore = this.getApplication().getCollection('Common.Collections.Plugins'),
                    isEdit = this.appOptions.isEdit;
                if (plugins) {
                    var arr = [], arrUI = [];
                    plugins.pluginsData.forEach(function(item){
<<<<<<< HEAD
                        if (uiCustomize!==undefined && (pluginStore.findWhere({baseUrl : item.baseUrl}) || pluginStore.findWhere({guid : item.guid}))) return;

                        var variations = item.variations,
                            variationsArr = [],
                            pluginVisible = false;
                        variations.forEach(function(itemVar){
                            var visible = (isEdit || itemVar.isViewer) && itemVar.EditorsSupport.includes('cell');
                            if ( visible ) pluginVisible = true;

=======
                        if (uiCustomize!==undefined && _.find(arr, function(arritem) {
                                                            return (arritem.get('baseUrl') == item.baseUrl || arritem.get('guid') == item.guid);
                                                        })) return;

                        var variationsArr = [],
                            pluginVisible = false;
                        item.variations.forEach(function(itemVar){
                            var visible = (isEdit || itemVar.isViewer) && _.contains(itemVar.EditorsSupport, 'cell');
                            if ( visible ) pluginVisible = true;

                            var icons = itemVar.icons;
                            if (item.oldVersion) { // for compatibility with previouse version of server, where plugins.url is used.
                                icons = [];
                                itemVar.icons.forEach(function(icon){
                                    icons.push(icon.substring(icon.lastIndexOf("\/")+1));
                                });
                            }

>>>>>>> 1638ed1e
                            if ( item.isUICustomizer ) {
                                visible && arrUI.push(item.baseUrl + itemVar.url);
                            } else {
                                var model = new Common.Models.PluginVariation(itemVar);

                                model.set({
                                    index: variationsArr.length,
<<<<<<< HEAD
                                    url: itemVar.url,
                                    icons: itemVar.icons,
=======
                                    url: (item.oldVersion) ? (itemVar.url.substring(itemVar.url.lastIndexOf("\/") + 1)) : itemVar.url,
                                    icons: icons,
>>>>>>> 1638ed1e
                                    visible: visible
                                });

                                variationsArr.push(model);
                            }
                        });
                        if (variationsArr.length>0 && !item.isUICustomizer)
                            arr.push(new Common.Models.Plugin({
                                name : item.name,
                                guid: item.guid,
                                baseUrl : item.baseUrl,
                                variations: variationsArr,
                                currentVariation: 0,
                                visible: pluginVisible
                            }));
                    });

                    if (uiCustomize!==false)  // from ui customizer in editor config or desktop event
                        this.UICustomizePlugins = arrUI;

                    if (!uiCustomize) {
                        if (pluginStore) pluginStore.reset(arr);
                        this.appOptions.canPlugins = !pluginStore.isEmpty();
                    }
                } else if (!uiCustomize){
                    this.appOptions.canPlugins = false;
                }
                if (this.appOptions.canPlugins) {
                    this.getApplication().getController('Common.Controllers.Plugins').setMode(this.appOptions).runAutoStartPlugins(plugins.autostart);
                }
                if (!uiCustomize) this.getApplication().getController('LeftMenu').enablePlugins();
            },
            
            leavePageText: 'You have unsaved changes in this document. Click \'Stay on this Page\' then \'Save\' to save them. Click \'Leave this Page\' to discard all the unsaved changes.',
            criticalErrorTitle: 'Error',
            notcriticalErrorTitle: 'Warning',
            errorDefaultMessage: 'Error code: %1',
            criticalErrorExtText: 'Press "Ok" to to back to document list.',
            openTitleText: 'Opening Document',
            openTextText: 'Opening document...',
            saveTitleText: 'Saving Document',
            saveTextText: 'Saving document...',
            loadFontsTitleText: 'Loading Data',
            loadFontsTextText: 'Loading data...',
            loadImagesTitleText: 'Loading Images',
            loadImagesTextText: 'Loading images...',
            loadFontTitleText: 'Loading Data',
            loadFontTextText: 'Loading data...',
            loadImageTitleText: 'Loading Image',
            loadImageTextText: 'Loading image...',
            downloadTitleText: 'Downloading Document',
            downloadTextText: 'Downloading document...',
            printTitleText: 'Printing Document',
            printTextText: 'Printing document...',
            uploadImageTitleText: 'Uploading Image',
            uploadImageTextText: 'Uploading image...',
            savePreparingText: 'Preparing to save',
            savePreparingTitle: 'Preparing to save. Please wait...',
            loadingDocumentTitleText: 'Loading spreadsheet',
            uploadImageSizeMessage: 'Maximium image size limit exceeded.',
            uploadImageExtMessage: 'Unknown image format.',
            uploadImageFileCountMessage: 'No images uploaded.',
            reloadButtonText: 'Reload Page',
            unknownErrorText: 'Unknown error.',
            convertationTimeoutText: 'Convertation timeout exceeded.',
            downloadErrorText: 'Download failed.',
            unsupportedBrowserErrorText : 'Your browser is not supported.',
            requestEditFailedTitleText: 'Access denied',
            requestEditFailedMessageText: 'Someone is editing this document right now. Please try again later.',
            warnBrowserZoom: 'Your browser\'s current zoom setting is not fully supported. Please reset to the default zoom by pressing Ctrl+0.',
            warnBrowserIE9: 'The application has low capabilities on IE9. Use IE10 or higher',
            pastInMergeAreaError: 'Cannot change part of a merged cell',
            titleRecalcFormulas: 'Calculating formulas...',
            textRecalcFormulas: 'Calculating formulas...',
            textPleaseWait: 'It\'s working hard. Please wait...',
            errorWrongBracketsCount: 'Found an error in the formula entered.<br>Wrong cout of brackets.',
            errorWrongOperator: 'An error in the entered formula. Wrong operator is used.<br>Please correct the error or use the Esc button to cancel the formula editing.',
            errorCountArgExceed: 'Found an error in the formula entered.<br>Count of arguments exceeded.',
            errorCountArg: 'Found an error in the formula entered.<br>Invalid number of arguments.',
            errorFormulaName: 'Found an error in the formula entered.<br>Incorrect formula name.',
            errorFormulaParsing: 'Internal error while the formula parsing.',
            errorArgsRange: 'Found an error in the formula entered.<br>Incorrect arguments range.',
            errorUnexpectedGuid: 'External error.<br>Unexpected Guid. Please, contact support.',
            errorDatabaseConnection: 'External error.<br>Database connection error. Please, contact support.',
            errorFileRequest: 'External error.<br>File Request. Please, contact support.',
            errorFileVKey: 'External error.<br>Incorrect securety key. Please, contact support.',
            errorStockChart: 'Incorrect row order. To build a stock chart place the data on the sheet in the following order:<br> opening price, max price, min price, closing price.',
            errorDataRange: 'Incorrect data range.',
            errorOperandExpected: 'The entered function syntax is not correct. Please check if you are missing one of the parentheses - \'(\' or \')\'.',
            errorKeyEncrypt: 'Unknown key descriptor',
            errorKeyExpire: 'Key descriptor expired',
            errorUsersExceed: 'Count of users was exceed',
            errorMoveRange: 'Cann\'t change a part of merged cell',
            errorBadImageUrl: 'Image url is incorrect',
            errorCoAuthoringDisconnect: 'Server connection lost. You can\'t edit anymore.',
            errorFilePassProtect: 'The document is password protected.',
            errorLockedAll: 'The operation could not be done as the sheet has been locked by another user.',
            txtEditingMode: 'Set editing mode...',
            textLoadingDocument: 'Loading spreadsheet',
            textConfirm: 'Confirmation',
            confirmMoveCellRange: 'The destination cell\'s range can contain data. Continue the operation?',
            textYes: 'Yes',
            textNo: 'No',
            textAnonymous: 'Anonymous',
            txtBasicShapes: 'Basic Shapes',
            txtFiguredArrows: 'Figured Arrows',
            txtMath: 'Math',
            txtCharts: 'Charts',
            txtStarsRibbons: 'Stars & Ribbons',
            txtCallouts: 'Callouts',
            txtButtons: 'Buttons',
            txtRectangles: 'Rectangles',
            txtLines: 'Lines',
            txtDiagramTitle: 'Chart Title',
            txtXAxis: 'X Axis',
            txtYAxis: 'Y Axis',
            txtSeries: 'Seria',
            warnProcessRightsChange: 'You have been denied the right to edit the file.',
            errorProcessSaveResult: 'Saving is failed.',
            errorAutoFilterDataRange: 'The operation could not be done for the selected range of cells.<br>Select a uniform data range inside or outside the table and try again.',
            errorAutoFilterChangeFormatTable: 'The operation could not be done for the selected cells as you cannot move a part of the table.<br>Select another data range so that the whole table was shifted and try again.',
            errorAutoFilterHiddenRange: 'The operation cannot be performed because the area contains filtered cells.<br>Please unhide the filtered elements and try again.',
            errorAutoFilterChange: 'The operation is not allowed, as it is attempting to shift cells in a table on your worksheet.',
            textCloseTip: 'Click to close the tip.',
            textShape: 'Shape',
            errorFillRange: 'Could not fill the selected range of cells.<br>All the merged cells need to be the same size.',
            errorUpdateVersion: 'The file version has been changed. The page will be reloaded.',
            defaultTitleText: 'ONLYOFFICE Spreadsheet Editor',
            errorUserDrop: 'The file cannot be accessed right now.',
            txtArt: 'Your text here',
            errorInvalidRef: 'Enter a correct name for the selection or a valid reference to go to.',
            errorCreateDefName: 'The existing named ranges cannot be edited and the new ones cannot be created<br>at the moment as some of them are being edited.',
            errorPasteMaxRange: 'The copy and paste area does not match. Please select an area with the same size or click the first cell in a row to paste the copied cells.',
            errorConnectToServer: ' The document could not be saved. Please check connection settings or contact your administrator.<br>When you click the \'OK\' button, you will be prompted to download the document.<br><br>' +
                                  'Find more information about connecting Document Server <a href=\"https://api.onlyoffice.com/editors/callback\" target=\"_blank\">here</a>',
            errorLockedWorksheetRename: 'The sheet cannot be renamed at the moment as it is being renamed by another user',
            textTryUndoRedo: 'The Undo/Redo functions are disabled for the Fast co-editing mode.<br>Click the \'Strict mode\' button to switch to the Strict co-editing mode to edit the file without other users interference and send your changes only after you save them. You can switch between the co-editing modes using the editor Advanced settings.',
            textStrict: 'Strict mode',
            errorOpenWarning: 'The length of one of the formulas in the file exceeded<br>the allowed number of characters and it was removed.',
            errorFrmlWrongReferences: 'The function refers to a sheet that does not exist.<br>Please check the data and try again.',
            textBuyNow: 'Visit website',
            textNoLicenseTitle: 'ONLYOFFICE open source version',
            warnNoLicense: 'You are using an open source version of ONLYOFFICE. The version has limitations for concurrent connections to the document server (20 connections at a time).<br>If you need more please consider purchasing a commercial license.',
            textContactUs: 'Contact sales',
            confirmPutMergeRange: 'The source data contains merged cells.<br>They will be unmerged before they are pasted into the table.',
            errorViewerDisconnect: 'Connection is lost. You can still view the document,<br>but will not be able to download or print until the connection is restored.',
            warnLicenseExp: 'Your license has expired.<br>Please update your license and refresh the page.',
            titleLicenseExp: 'License expired',
            openErrorText: 'An error has occurred while opening the file',
            saveErrorText: 'An error has occurred while saving the file',
            errorCopyMultiselectArea: 'This command cannot be used with multiple selections.<br>Select a single range and try again.',
            errorPrintMaxPagesCount: 'Unfortunately, it’s not possible to print more than 1500 pages at once in the current version of the program.<br>This restriction will be eliminated in upcoming releases.',
            errorToken: 'The document security token is not correctly formed.<br>Please contact your Document Server administrator.',
            errorTokenExpire: 'The document security token has expired.<br>Please contact your Document Server administrator.',
            errorSessionAbsolute: 'The document editing session has expired. Please reload the page.',
            errorSessionIdle: 'The document has not been edited for quite a long time. Please reload the page.',
            errorSessionToken: 'The connection to the server has been interrupted. Please reload the page.',
            errorAccessDeny: 'You are trying to perform an action you do not have rights for.<br>Please contact your Document Server administrator.',
            titleServerVersion: 'Editor updated',
            errorServerVersion: 'The editor version has been updated. The page will be reloaded to apply the changes.',
            errorLockedCellPivot: 'You cannot change data inside a pivot table.',
            txtAccent: 'Accent',
            txtStyle_Normal: 'Normal',
            txtStyle_Heading_1: 'Heading 1',
            txtStyle_Heading_2: 'Heading 2',
            txtStyle_Heading_3: 'Heading 3',
            txtStyle_Heading_4: 'Heading 4',
            txtStyle_Title: 'Title',
            txtStyle_Neutral: 'Neutral',
            txtStyle_Bad: 'Bad',
            txtStyle_Good: 'Good',
            txtStyle_Input: 'Input',
            txtStyle_Output: 'Output',
            txtStyle_Calculation: 'Calculation',
            txtStyle_Check_Cell: 'Check Cell',
            txtStyle_Explanatory_Text: 'Explanatory Text',
            txtStyle_Note: 'Note',
            txtStyle_Linked_Cell: 'Linked Cell',
            txtStyle_Warning_Text: 'Warning Text',
            txtStyle_Total: 'Total',
            txtStyle_Currency: 'Currency',
            txtStyle_Percent: 'Percent',
            txtStyle_Comma: 'Comma'
        }
    })(), SSE.Controllers.Main || {}))
});<|MERGE_RESOLUTION|>--- conflicted
+++ resolved
@@ -637,14 +637,7 @@
 
                  if (!me.appOptions.isEditMailMerge && !me.appOptions.isEditDiagram) {
                     pluginsController.setApi(me.api);
-<<<<<<< HEAD
-                    if (me.plugins && me.plugins.pluginsData && me.plugins.pluginsData.length>0)
-                        me.updatePlugins(me.plugins, false);
-                    else
-                        me.requestPlugins('../../../../plugins.json');
-=======
                     me.requestPlugins('../../../../plugins.json');
->>>>>>> 1638ed1e
                     me.api.asc_registerCallback('asc_onPluginsInit', _.bind(me.updatePluginsList, me));
                 }
 
@@ -1866,9 +1859,6 @@
             requestPlugins: function(pluginsPath) { // request plugins
                 if (!pluginsPath) return;
 
-<<<<<<< HEAD
-                this.updatePlugins( Common.Utils.getConfigJson(pluginsPath), false );
-=======
                 var config_plugins = (this.plugins && this.plugins.pluginsData && this.plugins.pluginsData.length>0) ? this.updatePlugins(this.plugins, false) : null, // return plugins object
                     request_plugins = this.updatePlugins( Common.Utils.getConfigJson(pluginsPath), false );
 
@@ -1876,7 +1866,6 @@
                     autostart: (config_plugins&&config_plugins.autostart ? config_plugins.autostart : []).concat(request_plugins&&request_plugins.autostart ? request_plugins.autostart : []),
                     pluginsData: (config_plugins ? config_plugins.pluginsData : []).concat(request_plugins ? request_plugins.pluginsData : [])
                 }, false);
->>>>>>> 1638ed1e
             },
 
             updatePlugins: function(plugins, uiCustomize) { // plugins from config
@@ -1885,19 +1874,8 @@
                 var pluginsData = (uiCustomize) ? plugins.UIpluginsData : plugins.pluginsData;
                 if (!pluginsData || pluginsData.length<1) return;
 
-<<<<<<< HEAD
                 var arr = [];
                 pluginsData.forEach(function(item){
-=======
-                var arr = [],
-                    baseUrl = _.isEmpty(plugins.url) ? "" : plugins.url;
-
-                if (baseUrl !== "")
-                    console.warn("Obsolete: The url parameter is deprecated. Please check the documentation for new plugin connection configuration.");
-
-                pluginsData.forEach(function(item){
-                    item = baseUrl + item; // for compatibility with previouse version of server, where plugins.url is used.
->>>>>>> 1638ed1e
                     var value = Common.Utils.getConfigJson(item);
                     if (value) {
                         value.baseUrl = item.substring(0, item.lastIndexOf("config.json"));
@@ -1911,12 +1889,6 @@
                         autostart = [autostart];
                     plugins.autoStartGuid && console.warn("Obsolete: The autoStartGuid parameter is deprecated. Please check the documentation for new plugin connection configuration.");
 
-<<<<<<< HEAD
-                    this.updatePluginsList({
-                        autostart: autostart,
-                        pluginsData: arr
-                    }, !!uiCustomize);
-=======
                     if (uiCustomize)
                         this.updatePluginsList({
                             autostart: autostart,
@@ -1926,7 +1898,6 @@
                         autostart: autostart,
                         pluginsData: arr
                     };
->>>>>>> 1638ed1e
                 }
             },
 
@@ -1936,17 +1907,6 @@
                 if (plugins) {
                     var arr = [], arrUI = [];
                     plugins.pluginsData.forEach(function(item){
-<<<<<<< HEAD
-                        if (uiCustomize!==undefined && (pluginStore.findWhere({baseUrl : item.baseUrl}) || pluginStore.findWhere({guid : item.guid}))) return;
-
-                        var variations = item.variations,
-                            variationsArr = [],
-                            pluginVisible = false;
-                        variations.forEach(function(itemVar){
-                            var visible = (isEdit || itemVar.isViewer) && itemVar.EditorsSupport.includes('cell');
-                            if ( visible ) pluginVisible = true;
-
-=======
                         if (uiCustomize!==undefined && _.find(arr, function(arritem) {
                                                             return (arritem.get('baseUrl') == item.baseUrl || arritem.get('guid') == item.guid);
                                                         })) return;
@@ -1957,15 +1917,6 @@
                             var visible = (isEdit || itemVar.isViewer) && _.contains(itemVar.EditorsSupport, 'cell');
                             if ( visible ) pluginVisible = true;
 
-                            var icons = itemVar.icons;
-                            if (item.oldVersion) { // for compatibility with previouse version of server, where plugins.url is used.
-                                icons = [];
-                                itemVar.icons.forEach(function(icon){
-                                    icons.push(icon.substring(icon.lastIndexOf("\/")+1));
-                                });
-                            }
-
->>>>>>> 1638ed1e
                             if ( item.isUICustomizer ) {
                                 visible && arrUI.push(item.baseUrl + itemVar.url);
                             } else {
@@ -1973,13 +1924,8 @@
 
                                 model.set({
                                     index: variationsArr.length,
-<<<<<<< HEAD
                                     url: itemVar.url,
                                     icons: itemVar.icons,
-=======
-                                    url: (item.oldVersion) ? (itemVar.url.substring(itemVar.url.lastIndexOf("\/") + 1)) : itemVar.url,
-                                    icons: icons,
->>>>>>> 1638ed1e
                                     visible: visible
                                 });
 
