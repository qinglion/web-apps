/*
 *
 * (c) Copyright Ascensio System SIA 2010-2019
 *
 * This program is a free software product. You can redistribute it and/or
 * modify it under the terms of the GNU Affero General Public License (AGPL)
 * version 3 as published by the Free Software Foundation. In accordance with
 * Section 7(a) of the GNU AGPL its Section 15 shall be amended to the effect
 * that Ascensio System SIA expressly excludes the warranty of non-infringement
 * of any third-party rights.
 *
 * This program is distributed WITHOUT ANY WARRANTY; without even the implied
 * warranty of MERCHANTABILITY or FITNESS FOR A PARTICULAR  PURPOSE. For
 * details, see the GNU AGPL at: http://www.gnu.org/licenses/agpl-3.0.html
 *
 * You can contact Ascensio System SIA at 20A-12 Ernesta Birznieka-Upisha
 * street, Riga, Latvia, EU, LV-1050.
 *
 * The  interactive user interfaces in modified source and object code versions
 * of the Program must display Appropriate Legal Notices, as required under
 * Section 5 of the GNU AGPL version 3.
 *
 * Pursuant to Section 7(b) of the License you must retain the original Product
 * logo when distributing the program. Pursuant to Section 7(e) we decline to
 * grant you any rights under trademark law for use of our trademarks.
 *
 * All the Product's GUI elements, including illustrations and icon sets, as
 * well as technical writing content are licensed under the terms of the
 * Creative Commons Attribution-ShareAlike 4.0 International. See the License
 * terms at http://creativecommons.org/licenses/by-sa/4.0/legalcode
 *
*/
/**
 *    Main.js
 *
 *    Main controller
 *
 *    Created by Maxim Kadushkin on 24 March 2014
 *    Copyright (c) 2018 Ascensio System SIA. All rights reserved.
 *
 */

define([
    'core',
    'irregularstack',
    'common/main/lib/component/Window',
    'common/main/lib/component/LoadMask',
    'common/main/lib/component/Tooltip',
    'common/main/lib/controller/Fonts',
    'common/main/lib/collection/TextArt',
    'common/main/lib/view/OpenDialog',
    'common/main/lib/util/LanguageInfo',
    'common/main/lib/util/LocalStorage',
    'spreadsheeteditor/main/app/collection/ShapeGroups',
    'spreadsheeteditor/main/app/collection/TableTemplates',
    'spreadsheeteditor/main/app/collection/EquationGroups',
    'spreadsheeteditor/main/app/controller/FormulaDialog'
], function () {
    'use strict';

    SSE.Controllers.Main = Backbone.Controller.extend(_.extend((function() {
        var InitApplication = -254;
        var ApplyEditRights = -255;
        var LoadingDocument = -256;

        var mapCustomizationElements = {
            about: 'button#left-btn-about',
            feedback: 'button#left-btn-support',
            goback: '#fm-btn-back > a, #header-back > div'
        };

        var mapCustomizationExtElements = {
            toolbar: '#viewport #toolbar',
            leftMenu: '#viewport #left-menu, #viewport #id-toolbar-full-placeholder-btn-settings, #viewport #id-toolbar-short-placeholder-btn-settings',
            rightMenu: '#viewport #right-menu',
            statusBar: '#statusbar'
        };

        Common.localStorage.setId('table');
        Common.localStorage.setKeysFilter('sse-,asc.table');
        Common.localStorage.sync();

        return {
            models: [],
            collections: [
                'ShapeGroups',
                'EquationGroups',
                'TableTemplates',
                'Common.Collections.TextArt'
            ],
            views: [],

            initialize: function() {
                this.addListeners({
                    'FileMenu': {
                        'settings:apply': _.bind(this.applySettings, this)
                    },
                    'Common.Views.ReviewChanges': {
                        'settings:apply': _.bind(this.applySettings, this)
                    }
                });

                var me = this,
                    styleNames = ['Normal', 'Neutral', 'Bad', 'Good', 'Input', 'Output', 'Calculation', 'Check Cell', 'Explanatory Text', 'Note', 'Linked Cell', 'Warning Text',
                        'Heading 1', 'Heading 2', 'Heading 3', 'Heading 4', 'Title', 'Total', 'Currency', 'Percent', 'Comma'],
                    translate = {
                        'Series': this.txtSeries,
                        'Diagram Title': this.txtDiagramTitle,
                        'X Axis': this.txtXAxis,
                        'Y Axis': this.txtYAxis,
                        'Your text here': this.txtArt,
                        'Table': this.txtTable,
                        'Print_Area': this.txtPrintArea,
                        'Confidential': this.txtConfidential,
                        'Prepared by ': this.txtPreparedBy + ' ',
                        'Page': this.txtPage,
                        'Page %1 of %2': this.txtPageOf,
                        'Pages': this.txtPages,
                        'Date': this.txtDate,
                        'Time': this.txtTime,
                        'Tab': this.txtTab,
                        'File': this.txtFile,
                        'Column': this.txtColumn,
                        'Row': this.txtRow,
                        '%1 of %2': this.txtByField,
                        '(All)': this.txtAll,
                        'Values': this.txtValues,
                        'Grand Total': this.txtGrandTotal,
                        'Row Labels': this.txtRowLbls,
                        'Column Labels': this.txtColLbls,
                        'Multi-Select (Alt+S)': this.txtMultiSelect,
                        'Clear Filter (Alt+C)':  this.txtClearFilter,
                        '(blank)': this.txtBlank
                    };
                styleNames.forEach(function(item){
                    translate[item] = me['txtStyle_' + item.replace(/ /g, '_')] || item;
                });
                translate['Currency [0]'] = me.txtStyle_Currency + ' [0]';
                translate['Comma [0]'] = me.txtStyle_Comma + ' [0]';

                for (var i=1; i<7; i++) {
                    translate['Accent'+i] = me.txtAccent + i;
                    translate['20% - Accent'+i] = '20% - ' + me.txtAccent + i;
                    translate['40% - Accent'+i] = '40% - ' + me.txtAccent + i;
                    translate['60% - Accent'+i] = '60% - ' + me.txtAccent + i;
                }
                me.translationTable = translate;
            },

            onLaunch: function() {
//                $(document.body).css('position', 'absolute');
                var me = this;

                this._state = {isDisconnected: false, usersCount: 1, fastCoauth: true, lostEditingRights: false, licenseType: false};

                if (!Common.Utils.isBrowserSupported()){
                    Common.Utils.showBrowserRestriction();
                    Common.Gateway.reportError(undefined, this.unsupportedBrowserErrorText);
                    return;
                } else {
//                    this.getViewport().getEl().on('keypress', this.lockEscapeKey, this);
//                    viewport.applicationUI.setVisible(true);
                }

                // Initialize api
                this.api = this.getApplication().getController('Viewport').getApi();

                var value = Common.localStorage.getBool("sse-settings-cachemode", true);
                Common.Utils.InternalSettings.set("sse-settings-cachemode", value);
                this.api.asc_setDefaultBlitMode(!!value);

                value = Common.localStorage.getItem("sse-settings-fontrender");
                if (value===null) value = '3';
                Common.Utils.InternalSettings.set("sse-settings-fontrender", value);
                this.api.asc_setFontRenderingMode(parseInt(value));

                this.api.asc_registerCallback('asc_onOpenDocumentProgress',  _.bind(this.onOpenDocument, this));
                this.api.asc_registerCallback('asc_onEndAction',             _.bind(this.onLongActionEnd, this));
                this.api.asc_registerCallback('asc_onError',                 _.bind(this.onError, this));
                this.api.asc_registerCallback('asc_onCoAuthoringDisconnect', _.bind(this.onCoAuthoringDisconnect, this));
                this.api.asc_registerCallback('asc_onAdvancedOptions',       _.bind(this.onAdvancedOptions, this));
                this.api.asc_registerCallback('asc_onDocumentUpdateVersion', _.bind(this.onUpdateVersion, this));
                this.api.asc_registerCallback('asc_onServerVersion',         _.bind(this.onServerVersion, this));
                this.api.asc_registerCallback('asc_onDocumentName',          _.bind(this.onDocumentName, this));
                this.api.asc_registerCallback('asc_onPrintUrl',              _.bind(this.onPrintUrl, this));
                this.api.asc_registerCallback('asc_onMeta',                  _.bind(this.onMeta, this));
                this.api.asc_registerCallback('asc_onSpellCheckInit',        _.bind(this.loadLanguages, this));
                Common.NotificationCenter.on('api:disconnect',               _.bind(this.onCoAuthoringDisconnect, this));
                Common.NotificationCenter.on('goback',                       _.bind(this.goBack, this));
                Common.NotificationCenter.on('namedrange:locked',            _.bind(this.onNamedRangeLocked, this));
                Common.NotificationCenter.on('download:cancel',              _.bind(this.onDownloadCancel, this));
                Common.NotificationCenter.on('download:advanced',            _.bind(this.onAdvancedOptions, this));
                Common.NotificationCenter.on('showmessage',                  _.bind(this.onExternalMessage, this));

                this.stackLongActions = new Common.IrregularStack({
                    strongCompare   : this._compareActionStrong,
                    weakCompare     : this._compareActionWeak
                });

                this.stackLongActions.push({id: InitApplication, type: Asc.c_oAscAsyncActionType.BlockInteraction});

                this.isShowOpenDialog = false;

                // Initialize api gateway
                this.editorConfig = {};
                Common.Gateway.on('init', _.bind(this.loadConfig, this));
                Common.Gateway.on('showmessage', _.bind(this.onExternalMessage, this));
                Common.Gateway.on('opendocument', _.bind(this.loadDocument, this));
                Common.Gateway.on('internalcommand', _.bind(this.onInternalCommand, this));
                Common.Gateway.appReady();

                this.getApplication().getController('Viewport').setApi(this.api);

                // Syncronize focus with api
                $(document.body).on('focus', 'input, textarea:not(#ce-cell-content)', function(e) {
                    if (me.isAppDisabled === true) return;

                    if (e && e.target && !/area_id/.test(e.target.id)) {
                        if (/msg-reply/.test(e.target.className))
                            me.dontCloseDummyComment = true;
                        else if (/textarea-control/.test(e.target.className))
                            me.inTextareaControl = true;
                        else if (!Common.Utils.ModalWindow.isVisible() && /form-control/.test(e.target.className))
                            me.inFormControl = true;
                    }
                });

                $(document.body).on('blur', 'input, textarea', function(e) {
                    if (me.isAppDisabled === true || me.isFrameClosed) return;

                    if ((!Common.Utils.ModalWindow.isVisible() || $('.asc-window.enable-key-events:visible').length>0) && !(me.loadMask && me.loadMask.isVisible())) {
                        if (/form-control/.test(e.target.className))
                            me.inFormControl = false;
                        if (me.getApplication().getController('LeftMenu').getView('LeftMenu').getMenu('file').isVisible())
                            return;
                        if (!e.relatedTarget ||
                            !/area_id/.test(e.target.id)
                            && !(e.target.localName == 'input' && $(e.target).parent().find(e.relatedTarget).length>0) /* Check if focus in combobox goes from input to it's menu button or menu items, or from comment editing area to Ok/Cancel button */
                            && !(e.target.localName == 'textarea' && $(e.target).closest('.asc-window').find('.dropdown-menu').find(e.relatedTarget).length>0) /* Check if focus in comment goes from textarea to it's email menu */
                            && (e.relatedTarget.localName != 'input' || !/form-control/.test(e.relatedTarget.className)) /* Check if focus goes to text input with class "form-control" */
                            && (e.relatedTarget.localName != 'textarea' || /area_id/.test(e.relatedTarget.id))) /* Check if focus goes to textarea, but not to "area_id" */ {
                            if (Common.Utils.isIE && e.originalEvent && e.originalEvent.target && /area_id/.test(e.originalEvent.target.id) && (e.originalEvent.target === e.originalEvent.srcElement))
                                return;
                            me.api.asc_enableKeyEvents(true);
                            if (/msg-reply/.test(e.target.className))
                                me.dontCloseDummyComment = false;
                            else if (/textarea-control/.test(e.target.className))
                                me.inTextareaControl = false;
                        }
                    }
                }).on('dragover', function(e) {
                    var event = e.originalEvent;
                    if (event.target && $(event.target).closest('#editor_sdk').length<1 && !($(event.target).is('#statusbar_bottom') || $.contains($('#statusbar_bottom'), $(event.target))) ) {
                        event.preventDefault();
                        event.dataTransfer.dropEffect ="none";
                        return false;
                    }
                }).on('dragstart', function(e) {
                    var event = e.originalEvent;
                    if (event.target ) {
                        var target = $(event.target);
                        if (target.closest('.combobox').length>0 || target.closest('.dropdown-menu').length>0 ||
                            target.closest('.ribtab').length>0 || target.closest('.combo-dataview').length>0) {
                            event.preventDefault();
                        }
                    }
                });

                Common.NotificationCenter.on({
                    'modal:show': function(e){
                        Common.Utils.ModalWindow.show();
                        me.api.asc_enableKeyEvents(false);
                    },
                    'modal:close': function(dlg) {
                        Common.Utils.ModalWindow.close();
                        if (!Common.Utils.ModalWindow.isVisible())
                            me.api.asc_enableKeyEvents(true);
                    },
                    'modal:hide': function(dlg) {
                        Common.Utils.ModalWindow.close();
                        if (!Common.Utils.ModalWindow.isVisible())
                            me.api.asc_enableKeyEvents(true);
                    },
                    'dataview:focus': function(e){
                    },
                    'dataview:blur': function(e){
                        if (!Common.Utils.ModalWindow.isVisible()) {
                            me.api.asc_enableKeyEvents(true);
                        }
                    },
                    'menu:show': function(e){
                    },
                    'menu:hide': function(menu, isFromInputControl){
                        if (!Common.Utils.ModalWindow.isVisible() && (!menu || !menu.cmpEl.hasClass('from-cell-edit')) && !isFromInputControl) {
                            me.api.asc_InputClearKeyboardElement();
                            me.api.asc_enableKeyEvents(true);
                        }
                    },
                    'edit:complete': _.bind(this.onEditComplete, this),
                    'settings:unitschanged':_.bind(this.unitsChanged, this)
                });

                this.initNames();
//                this.recognizeBrowser();
                Common.util.Shortcuts.delegateShortcuts({
                    shortcuts: {
                        'command+s,ctrl+s,command+p,ctrl+p,command+k,ctrl+k,command+d,ctrl+d': _.bind(function (e) {
                            e.preventDefault();
                            e.stopPropagation();
                        }, this)
                    }
                });

                me.defaultTitleText = '{{APP_TITLE_TEXT}}';
                me.warnNoLicense  = me.warnNoLicense.replace(/%1/g, '{{COMPANY_NAME}}');
                me.warnNoLicenseUsers = me.warnNoLicenseUsers.replace(/%1/g, '{{COMPANY_NAME}}');
                me.textNoLicenseTitle = me.textNoLicenseTitle.replace(/%1/g, '{{COMPANY_NAME}}');
                me.warnLicenseExceeded = me.warnLicenseExceeded.replace(/%1/g, '{{COMPANY_NAME}}');
                me.warnLicenseUsersExceeded = me.warnLicenseUsersExceeded.replace(/%1/g, '{{COMPANY_NAME}}');
            },

            loadConfig: function(data) {
                this.editorConfig = $.extend(this.editorConfig, data.config);

                this.appOptions                 = {};

                this.editorConfig.user          =
                this.appOptions.user            = Common.Utils.fillUserInfo(this.editorConfig.user, this.editorConfig.lang, this.textAnonymous);
                this.appOptions.isDesktopApp    = this.editorConfig.targetApp == 'desktop';
                this.appOptions.canCreateNew    = this.editorConfig.canRequestCreateNew || !_.isEmpty(this.editorConfig.createUrl);
                this.appOptions.canOpenRecent   = this.editorConfig.recent !== undefined && !this.appOptions.isDesktopApp;
                this.appOptions.templates       = this.editorConfig.templates;
                this.appOptions.recent          = this.editorConfig.recent;
                this.appOptions.createUrl       = this.editorConfig.createUrl;
                this.appOptions.canRequestCreateNew = this.editorConfig.canRequestCreateNew;
                this.appOptions.lang            = this.editorConfig.lang;
                this.appOptions.location        = (typeof (this.editorConfig.location) == 'string') ? this.editorConfig.location.toLowerCase() : '';
                this.appOptions.region          = (typeof (this.editorConfig.region) == 'string') ? this.editorConfig.region.toLowerCase() : this.editorConfig.region;
                this.appOptions.canAutosave     = false;
                this.appOptions.canAnalytics    = false;
                this.appOptions.sharingSettingsUrl = this.editorConfig.sharingSettingsUrl;
                this.appOptions.saveAsUrl       = this.editorConfig.saveAsUrl;
                this.appOptions.fileChoiceUrl   = this.editorConfig.fileChoiceUrl;
                this.appOptions.isEditDiagram   = this.editorConfig.mode == 'editdiagram';
                this.appOptions.isEditMailMerge = this.editorConfig.mode == 'editmerge';
                this.appOptions.canRequestClose = this.editorConfig.canRequestClose;
                this.appOptions.customization   = this.editorConfig.customization;
                this.appOptions.canBackToFolder = (this.editorConfig.canBackToFolder!==false) && (typeof (this.editorConfig.customization) == 'object') && (typeof (this.editorConfig.customization.goback) == 'object')
                                                  && (!_.isEmpty(this.editorConfig.customization.goback.url) || this.editorConfig.customization.goback.requestClose && this.appOptions.canRequestClose);
                this.appOptions.canBack         = this.appOptions.canBackToFolder === true;
                this.appOptions.canPlugins      = false;
                this.appOptions.canRequestUsers = this.editorConfig.canRequestUsers;
                this.appOptions.canRequestSendNotify = this.editorConfig.canRequestSendNotify;
                this.appOptions.canRequestSaveAs = this.editorConfig.canRequestSaveAs;
                this.appOptions.canRequestInsertImage = this.editorConfig.canRequestInsertImage;
                this.appOptions.compatibleFeatures = (typeof (this.appOptions.customization) == 'object') && !!this.appOptions.customization.compatibleFeatures;
                this.appOptions.canRequestSharingSettings = this.editorConfig.canRequestSharingSettings;
                this.appOptions.mentionShare = !((typeof (this.appOptions.customization) == 'object') && (this.appOptions.customization.mentionShare==false));
                this.appOptions.canMakeActionLink = this.editorConfig.canMakeActionLink;
                this.appOptions.canFeaturePivot = !!this.api.asc_isSupportFeature("pivot-tables");

                this.headerView = this.getApplication().getController('Viewport').getView('Common.Views.Header');
                this.headerView.setCanBack(this.appOptions.canBackToFolder === true, (this.appOptions.canBackToFolder) ? this.editorConfig.customization.goback.text : '')
                                .setUserName(this.appOptions.user.fullname);

                var reg = Common.localStorage.getItem("sse-settings-reg-settings"),
                    isUseBaseSeparator = Common.localStorage.getBool("sse-settings-use-base-separator", true),
                    decimal = undefined,
                    group = undefined;
                Common.Utils.InternalSettings.set("sse-settings-use-base-separator", isUseBaseSeparator);
                if (!isUseBaseSeparator) {
                    decimal = Common.localStorage.getItem("sse-settings-decimal-separator");
                    group = Common.localStorage.getItem("sse-settings-group-separator");
                }
                if (reg!==null)
                    this.api.asc_setLocale(parseInt(reg), decimal, group);
                else {
                    reg = this.appOptions.region;
                    reg = Common.util.LanguageInfo.getLanguages().hasOwnProperty(reg) ? reg : Common.util.LanguageInfo.getLocalLanguageCode(reg);
                    if (reg!==null)
                        reg = parseInt(reg);
                    else
                        reg = (this.editorConfig.lang) ? parseInt(Common.util.LanguageInfo.getLocalLanguageCode(this.editorConfig.lang)) : 0x0409;
                    this.api.asc_setLocale(reg, decimal, group);
                }

                var value = Common.localStorage.getBool("sse-settings-r1c1");
                Common.Utils.InternalSettings.set("sse-settings-r1c1", value);
                this.api.asc_setR1C1Mode(value);

                if (this.appOptions.location == 'us' || this.appOptions.location == 'ca')
                    Common.Utils.Metric.setDefaultMetric(Common.Utils.Metric.c_MetricUnits.inch);

                if (!( this.editorConfig.customization && ( this.editorConfig.customization.toolbarNoTabs ||
                    (this.editorConfig.targetApp!=='desktop') && (this.editorConfig.customization.loaderName || this.editorConfig.customization.loaderLogo)))) {
                    $('#editor_sdk').append('<div class="doc-placeholder">' + '<div class="columns"></div>'.repeat(2) + '</div>');
                }

                var value = Common.localStorage.getItem("sse-macros-mode");
                if (value === null) {
                    value = this.editorConfig.customization ? this.editorConfig.customization.macrosMode : 'warn';
                    value = (value == 'enable') ? 1 : (value == 'disable' ? 2 : 0);
                } else
                    value = parseInt(value);
                Common.Utils.InternalSettings.set("sse-macros-mode", value);

                this.isFrameClosed = (this.appOptions.isEditDiagram || this.appOptions.isEditMailMerge);
                Common.Controllers.Desktop.init(this.appOptions);
            },

            loadDocument: function(data) {
                this.appOptions.spreadsheet = data.doc;
                this.permissions = {};
                var docInfo = {};

                if (data.doc) {
                    this.permissions = _.extend(this.permissions, data.doc.permissions);

                    var _permissions = $.extend({}, data.doc.permissions),
                        _options = $.extend({}, data.doc.options, this.editorConfig.actionLink || {});

                    var _user = new Asc.asc_CUserInfo();
                    _user.put_Id(this.appOptions.user.id);
                    _user.put_FullName(this.appOptions.user.fullname);

                    docInfo = new Asc.asc_CDocInfo();
                    docInfo.put_Id(data.doc.key);
                    docInfo.put_Url(data.doc.url);
                    docInfo.put_Title(data.doc.title);
                    docInfo.put_Format(data.doc.fileType);
                    docInfo.put_VKey(data.doc.vkey);
                    docInfo.put_Options(_options);
                    docInfo.put_UserInfo(_user);
                    docInfo.put_CallbackUrl(this.editorConfig.callbackUrl);
                    docInfo.put_Token(data.doc.token);
                    docInfo.put_Permissions(_permissions);
                    docInfo.put_EncryptedInfo(this.editorConfig.encryptionKeys);

                    var enable = !this.editorConfig.customization || (this.editorConfig.customization.macros!==false);
                    docInfo.asc_putIsEnabledMacroses(!!enable);
                    enable = !this.editorConfig.customization || (this.editorConfig.customization.plugins!==false);
                    docInfo.asc_putIsEnabledPlugins(!!enable);

                    this.headerView && this.headerView.setDocumentCaption(data.doc.title);

                    Common.Utils.InternalSettings.set("sse-doc-info-key", data.doc.key);
                }

                this.api.asc_registerCallback('asc_onGetEditorPermissions', _.bind(this.onEditorPermissions, this));
                this.api.asc_registerCallback('asc_onLicenseChanged',       _.bind(this.onLicenseChanged, this));
                this.api.asc_registerCallback('asc_onRunAutostartMacroses', _.bind(this.onRunAutostartMacroses, this));
                this.api.asc_setDocInfo(docInfo);
                this.api.asc_getEditorPermissions(this.editorConfig.licenseUrl, this.editorConfig.customerId);
            },

            onProcessSaveResult: function(data) {
                this.api.asc_OnSaveEnd(data.result);
                if (data && data.result === false) {
                    Common.UI.error({
                        title: this.criticalErrorTitle,
                        msg  : _.isEmpty(data.message) ? this.errorProcessSaveResult : data.message
                    });
                }
            },

            onProcessRightsChange: function(data) {
                if (data && data.enabled === false) {
                    var me = this,
                        old_rights = this._state.lostEditingRights;
                    this._state.lostEditingRights = !this._state.lostEditingRights;
                    this.api.asc_coAuthoringDisconnect();
                    Common.NotificationCenter.trigger('collaboration:sharingdeny');
                    Common.NotificationCenter.trigger('api:disconnect');
                    if (!old_rights)
                        Common.UI.warning({
                            title: this.notcriticalErrorTitle,
                            maxwidth: 600,
                            msg  : _.isEmpty(data.message) ? this.warnProcessRightsChange : data.message,
                            callback: function(){
                                me._state.lostEditingRights = false;
                                me.onEditComplete();
                            }
                        });
                }
            },

            onDownloadAs: function(format) {
                if ( !this.appOptions.canDownload) {
                    Common.Gateway.reportError(Asc.c_oAscError.ID.AccessDeny, this.errorAccessDeny);
                    return;
                }

                this._state.isFromGatewayDownloadAs = true;
                var _format = (format && (typeof format == 'string')) ? Asc.c_oAscFileType[ format.toUpperCase() ] : null,
                    _supported = [
                        Asc.c_oAscFileType.XLSX,
                        Asc.c_oAscFileType.ODS,
                        Asc.c_oAscFileType.CSV,
                        Asc.c_oAscFileType.PDF,
                        Asc.c_oAscFileType.PDFA,
                        Asc.c_oAscFileType.XLTX,
                        Asc.c_oAscFileType.OTS
                    ];

                if ( !_format || _supported.indexOf(_format) < 0 )
                    _format = Asc.c_oAscFileType.XLSX;
                if (_format == Asc.c_oAscFileType.PDF || _format == Asc.c_oAscFileType.PDFA)
                    Common.NotificationCenter.trigger('download:settings', this, _format, true);
                else
                    this.api.asc_DownloadAs(new Asc.asc_CDownloadOptions(_format, true));
            },

            onProcessMouse: function(data) {
                if (data.type == 'mouseup') {
                    var editor = document.getElementById('editor_sdk');
                    if (editor) {
                        var rect = editor.getBoundingClientRect();
                        var event = data.event || {};
                        this.api.asc_onMouseUp(event, data.x - rect.left, data.y - rect.top);
                    }
                }
            },

            goBack: function(current) {
                var me = this;
                if ( !Common.Controllers.Desktop.process('goback') ) {
                    if (me.appOptions.customization.goback.requestClose && me.appOptions.canRequestClose) {
                        Common.Gateway.requestClose();
                        // Common.Controllers.Desktop.requestClose();
                    } else {
                        var href = me.appOptions.customization.goback.url;
                        if (!current && me.appOptions.customization.goback.blank!==false) {
                            window.open(href, "_blank");
                        } else {
                            parent.location.href = href;
                        }
                    }
                }
            },

            onEditComplete: function(cmp, opts) {
                if (opts && opts.restorefocus && this.api.isCEditorFocused) {
                    this.formulaInput.blur();
                    this.formulaInput.focus();
                } else {
                    this.getApplication().getController('DocumentHolder').getView('DocumentHolder').focus();
                    this.api.isCEditorFocused = false;
                }
            },

            onSelectionChanged: function(info){
                if (!this._isChartDataReady && info.asc_getSelectionType() == Asc.c_oAscSelectionType.RangeChart) {
                    this._isChartDataReady = true;
                    Common.Gateway.internalMessage('chartDataReady');
                }
            },

            onLongActionBegin: function(type, id) {
                var action = {id: id, type: type};
                this.stackLongActions.push(action);
                this.setLongActionView(action);
            },

            onLongActionEnd: function(type, id) {
                var action = {id: id, type: type};
                this.stackLongActions.pop(action);

                this.headerView && this.headerView.setDocumentCaption(this.api.asc_getDocumentName());
                this.updateWindowTitle(this.api.asc_isDocumentModified(), true);

                if (type === Asc.c_oAscAsyncActionType.BlockInteraction && id == Asc.c_oAscAsyncAction.Open) {
                    Common.Gateway.internalMessage('documentReady', {});
                    this.onDocumentContentReady();
                }

                action = this.stackLongActions.get({type: Asc.c_oAscAsyncActionType.Information});
                action && this.setLongActionView(action);

                if (id == Asc.c_oAscAsyncAction.Save) {
                    this.toolbarView && this.toolbarView.synchronizeChanges();
                }

                action = this.stackLongActions.get({type: Asc.c_oAscAsyncActionType.BlockInteraction});
                if (action) {
                    this.setLongActionView(action);
                } else {
                    if (this.loadMask) {
                        if (this.loadMask.isVisible() && !this.dontCloseDummyComment && !this.inTextareaControl && !Common.Utils.ModalWindow.isVisible() && !this.inFormControl)
                            this.api.asc_enableKeyEvents(true);
                        this.loadMask.hide();
                    }

                    if (type == Asc.c_oAscAsyncActionType.BlockInteraction && !( (id == Asc.c_oAscAsyncAction['LoadDocumentFonts'] || id == Asc.c_oAscAsyncAction['ApplyChanges']) && (this.dontCloseDummyComment || this.inTextareaControl || Common.Utils.ModalWindow.isVisible() || this.inFormControl) ))
                        this.onEditComplete(this.loadMask, {restorefocus:true});
                }
            },

            setLongActionView: function(action) {
                var title = '';

                switch (action.id) {
                    case Asc.c_oAscAsyncAction.Open:
                        title   = this.openTitleText;
                        break;

                    case Asc.c_oAscAsyncAction.Save:
                        title   = this.saveTitleText;
                        break;

                    case Asc.c_oAscAsyncAction.ForceSaveTimeout:
                        break;

                    case Asc.c_oAscAsyncAction.ForceSaveButton:
                        break;

                    case Asc.c_oAscAsyncAction.LoadDocumentFonts:
                        title   = this.loadFontsTitleText;
                        break;

                    case Asc.c_oAscAsyncAction.LoadDocumentImages:
                        title   = this.loadImagesTitleText;
                        break;

                    case Asc.c_oAscAsyncAction.LoadFont:
                        title   = this.loadFontTitleText;
                        break;

                    case Asc.c_oAscAsyncAction.LoadImage:
                        title   = this.loadImageTitleText;
                        break;

                    case Asc.c_oAscAsyncAction.DownloadAs:
                        title   = this.downloadTitleText;
                        break;

                    case Asc.c_oAscAsyncAction.Print:
                        title   = this.printTitleText;
                        break;

                    case Asc.c_oAscAsyncAction.UploadImage:
                        title   = this.uploadImageTitleText;
                        break;

                    case Asc.c_oAscAsyncAction.Recalc:
                        title   = this.titleRecalcFormulas;
                        break;

                    case Asc.c_oAscAsyncAction.SlowOperation:
                        title   = this.textPleaseWait;
                        break;

                    case Asc.c_oAscAsyncAction['PrepareToSave']:
                        title   = this.savePreparingText;
                        break;

                    case Asc.c_oAscAsyncAction['Waiting']:
                        title   = this.waitText;
                        break;

                    case ApplyEditRights:
                        title   = this.txtEditingMode;
                        break;

                    case LoadingDocument:
                        title   = this.loadingDocumentTitleText;
                        break;
                    default:
                        if (typeof action.id == 'string'){
                            title   = action.id;
                        }
                        break;
                }

                if (action.type == Asc.c_oAscAsyncActionType.BlockInteraction) {
                    !this.loadMask && (this.loadMask = new Common.UI.LoadMask({owner: $('#viewport')}));
                    this.loadMask.setTitle(title);

                    if (!this.isShowOpenDialog) {
                        this.api.asc_enableKeyEvents(false);
                        this.loadMask.show();
                    }
                }
            },

            onApplyEditRights: function(data) {
                if (data && !data.allowed) {
                    Common.UI.info({
                        title: this.requestEditFailedTitleText,
                        msg: data.message || this.requestEditFailedMessageText
                    });
                }
            },

            onDocumentContentReady: function() {
                if (this._isDocReady)
                    return;

                if (this._state.openDlg)
                    this._state.openDlg.close();

                var me = this,
                    value;

                me._isDocReady = true;
                Common.NotificationCenter.trigger('app:ready', this.appOptions);

                me.hidePreloader();
                me.onLongActionEnd(Asc.c_oAscAsyncActionType['BlockInteraction'], LoadingDocument);

                value = (this.appOptions.isEditMailMerge || this.appOptions.isEditDiagram) ? 100 : Common.localStorage.getItem("sse-settings-zoom");
                Common.Utils.InternalSettings.set("sse-settings-zoom", value);
                var zf = (value!==null) ? parseInt(value)/100 : (this.appOptions.customization && this.appOptions.customization.zoom ? parseInt(this.appOptions.customization.zoom)/100 : 1);
                this.api.asc_setZoom(zf>0 ? zf : 1);

                /** coauthoring begin **/
                this.isLiveCommenting = Common.localStorage.getBool("sse-settings-livecomment", true);
                Common.Utils.InternalSettings.set("sse-settings-livecomment", this.isLiveCommenting);
                value = Common.localStorage.getBool("sse-settings-resolvedcomment");
                Common.Utils.InternalSettings.set("sse-settings-resolvedcomment", value);
                this.isLiveCommenting ? this.api.asc_showComments(value) : this.api.asc_hideComments();

                if (this.appOptions.isEdit && !this.appOptions.isOffline && this.appOptions.canCoAuthoring) {
                    value = Common.localStorage.getItem("sse-settings-coauthmode");
                    if (value===null && Common.localStorage.getItem("sse-settings-autosave")===null &&
                        this.appOptions.customization && this.appOptions.customization.autosave===false) {
                        value = 0; // use customization.autosave only when sse-settings-coauthmode and sse-settings-autosave are null
                    }
                    this._state.fastCoauth = (value===null || parseInt(value) == 1);
                } else {
                    this._state.fastCoauth = (!this.appOptions.isEdit && this.appOptions.isRestrictedEdit);
                    if (this._state.fastCoauth) {
                        this.api.asc_setAutoSaveGap(1);
                        Common.Utils.InternalSettings.set("sse-settings-autosave", 1);
                    }
                }
                this.api.asc_SetFastCollaborative(this._state.fastCoauth);
                Common.Utils.InternalSettings.set("sse-settings-coauthmode", me._state.fastCoauth);
                /** coauthoring end **/

                /** spellcheck settings begin **/
                var ignoreUppercase = Common.localStorage.getBool("sse-spellcheck-ignore-uppercase-words", true);
                Common.Utils.InternalSettings.set("sse-spellcheck-ignore-uppercase-words", ignoreUppercase);
                this.api.asc_ignoreUppercase(ignoreUppercase);
                var ignoreNumbers = Common.localStorage.getBool("sse-spellcheck-ignore-numbers-words", true);
                Common.Utils.InternalSettings.set("sse-spellcheck-ignore-numbers-words", ignoreNumbers);
                this.api.asc_ignoreNumbers(ignoreNumbers);
                /** spellcheck settings end **/

                me.api.asc_registerCallback('asc_onStartAction',        _.bind(me.onLongActionBegin, me));
                me.api.asc_registerCallback('asc_onConfirmAction',      _.bind(me.onConfirmAction, me));
                me.api.asc_registerCallback('asc_onActiveSheetChanged', _.bind(me.onActiveSheetChanged, me));
                me.api.asc_registerCallback('asc_onPrint',              _.bind(me.onPrint, me));

                var application = me.getApplication();

                me.headerView.setDocumentCaption(me.api.asc_getDocumentName());
                me.updateWindowTitle(me.api.asc_isDocumentModified(), true);

                var toolbarController           = application.getController('Toolbar'),
                    statusbarController         = application.getController('Statusbar'),
                    documentHolderController    = application.getController('DocumentHolder'),
//                  fontsController             = application.getController('Common.Controllers.Fonts'),
                    rightmenuController         = application.getController('RightMenu'),
                    leftmenuController          = application.getController('LeftMenu'),
                    celleditorController        = application.getController('CellEditor'),
                    statusbarView               = statusbarController.getView('Statusbar'),
                    leftMenuView                = leftmenuController.getView('LeftMenu'),
                    documentHolderView          = documentHolderController.getView('DocumentHolder'),
                    chatController              = application.getController('Common.Controllers.Chat'),
                    pluginsController           = application.getController('Common.Controllers.Plugins'),
                    spellcheckController        = application.getController('Spellcheck');

                leftMenuView.getMenu('file').loadDocument({doc:me.appOptions.spreadsheet});
                leftmenuController.setMode(me.appOptions).createDelayedElements().setApi(me.api);

                 if (!me.appOptions.isEditMailMerge && !me.appOptions.isEditDiagram) {
                    pluginsController.setApi(me.api);
                 }

                leftMenuView.disableMenu('all',false);

                if (!me.appOptions.isEditMailMerge && !me.appOptions.isEditDiagram && me.appOptions.canBranding) {
                    me.getApplication().getController('LeftMenu').leftMenu.getMenu('about').setLicInfo(me.editorConfig.customization);
                }

                documentHolderController.setApi(me.api).loadConfig({config:me.editorConfig});
                chatController.setApi(this.api).setMode(this.appOptions);

                statusbarController.createDelayedElements();
                statusbarController.setApi(me.api);
                documentHolderView.setApi(me.api);

                statusbarView.update();

                this.formulaInput = celleditorController.getView('CellEditor').$el.find('textarea');

                if (me.appOptions.isEdit) {
                    spellcheckController.setApi(me.api).setMode(me.appOptions);

                    if (me.appOptions.canAutosave) {
                        value = Common.localStorage.getItem("sse-settings-autosave");
                        if (value===null && me.appOptions.customization && me.appOptions.customization.autosave===false)
                            value = 0;
                        value = (!me._state.fastCoauth && value!==null) ? parseInt(value) : (me.appOptions.canCoAuthoring ? 1 : 0);
                    } else {
                        value = 0;
                    }
                    me.api.asc_setAutoSaveGap(value);
                    Common.Utils.InternalSettings.set("sse-settings-autosave", value);

                    if (me.appOptions.canForcesave) {// use asc_setIsForceSaveOnUserSave only when customization->forcesave = true
                        me.appOptions.forcesave = Common.localStorage.getBool("sse-settings-forcesave", me.appOptions.canForcesave);
                        Common.Utils.InternalSettings.set("sse-settings-forcesave", me.appOptions.forcesave);
                        me.api.asc_setIsForceSaveOnUserSave(me.appOptions.forcesave);
                    }

                    value = Common.localStorage.getItem("sse-settings-paste-button");
                    if (value===null) value = '1';
                    Common.Utils.InternalSettings.set("sse-settings-paste-button", parseInt(value));
                    me.api.asc_setVisiblePasteButton(!!parseInt(value));

                    if (me.needToUpdateVersion) {
                        Common.NotificationCenter.trigger('api:disconnect');
                        toolbarController.onApiCoAuthoringDisconnect();
                    }

                    var timer_sl = setInterval(function(){
                        if (window.styles_loaded || me.appOptions.isEditDiagram || me.appOptions.isEditMailMerge) {
                            clearInterval(timer_sl);

                            Common.NotificationCenter.trigger('comments:updatefilter', ['doc', 'sheet' + me.api.asc_getActiveWorksheetId()]);

                            documentHolderView.createDelayedElements();
                            toolbarController.createDelayedElements();
                            me.setLanguages();

                            if (!me.appOptions.isEditMailMerge && !me.appOptions.isEditDiagram) {
                                var shapes = me.api.asc_getPropertyEditorShapes();
                                if (shapes)
                                    me.fillAutoShapes(shapes[0], shapes[1]);

                                me.updateThemeColors();
                                toolbarController.activateControls();
                            }

                            rightmenuController.createDelayedElements();

                            me.api.asc_registerCallback('asc_onDocumentCanSaveChanged',  _.bind(me.onDocumentCanSaveChanged, me));
                            me.api.asc_registerCallback('asc_OnTryUndoInFastCollaborative',_.bind(me.onTryUndoInFastCollaborative, me));
                            me.onDocumentModifiedChanged(me.api.asc_isDocumentModified());

                            var formulasDlgController = application.getController('FormulaDialog');
                            if (formulasDlgController) {
                                formulasDlgController.setMode(me.appOptions).setApi(me.api);
                            }
                            if (me.needToUpdateVersion)
                                toolbarController.onApiCoAuthoringDisconnect();

                            Common.NotificationCenter.trigger('document:ready', 'main');
                            me.applyLicense();
                        }
                    }, 50);
                } else {
                    documentHolderView.createDelayedElementsViewer();
                    Common.NotificationCenter.trigger('document:ready', 'main');
                }
                // TODO bug 43960
                if (!me.appOptions.isEditMailMerge && !me.appOptions.isEditDiagram) {
                    var dummyClass = ~~(1e6*Math.random());
                    $('.toolbar').prepend(Common.Utils.String.format('<div class="lazy-{0} x-huge"><div class="toolbar__icon" style="position: absolute; width: 1px; height: 1px;"></div>', dummyClass));
                    setTimeout(function() { $(Common.Utils.String.format('.toolbar .lazy-{0}', dummyClass)).remove(); }, 10);
                }

                if (me.appOptions.canAnalytics && false)
                    Common.component.Analytics.initialize('UA-12442749-13', 'Spreadsheet Editor');

                Common.Gateway.on('applyeditrights', _.bind(me.onApplyEditRights, me));
                Common.Gateway.on('processsaveresult', _.bind(me.onProcessSaveResult, me));
                Common.Gateway.on('processrightschange', _.bind(me.onProcessRightsChange, me));
                Common.Gateway.on('processmouse', _.bind(me.onProcessMouse, me));
                Common.Gateway.on('downloadas',   _.bind(me.onDownloadAs, me));
                Common.Gateway.sendInfo({mode:me.appOptions.isEdit?'edit':'view'});

                $(document).on('contextmenu', _.bind(me.onContextMenu, me));
//                    me.getViewport().getEl().un('keypress', me.lockEscapeKey, me);

                function checkWarns() {
                    if (!window['AscDesktopEditor']) {
                        var tips = [];
                        Common.Utils.isIE9m && tips.push(me.warnBrowserIE9);

                        if (tips.length) me.showTips(tips);
                    }
                    document.removeEventListener('visibilitychange', checkWarns);
                }

                if (typeof document.hidden !== 'undefined' && document.hidden) {
                    document.addEventListener('visibilitychange', checkWarns);
                } else checkWarns();

                Common.Gateway.documentReady();
            },

            onLicenseChanged: function(params) {
                if (this.appOptions.isEditDiagram || this.appOptions.isEditMailMerge) return;

                var licType = params.asc_getLicenseType();
                if (licType !== undefined && this.appOptions.canEdit && this.editorConfig.mode !== 'view' &&
                    (licType===Asc.c_oLicenseResult.Connections || licType===Asc.c_oLicenseResult.UsersCount || licType===Asc.c_oLicenseResult.ConnectionsOS || licType===Asc.c_oLicenseResult.UsersCountOS))
                    this._state.licenseType = licType;

                if (this._isDocReady)
                    this.applyLicense();
            },

            applyLicense: function() {
                if (this._state.licenseType) {
                    var license = this._state.licenseType,
                        buttons = ['ok'],
                        primary = 'ok';
                    if (license===Asc.c_oLicenseResult.Connections || license===Asc.c_oLicenseResult.UsersCount) {
                        license = (license===Asc.c_oLicenseResult.Connections) ? this.warnLicenseExceeded : this.warnLicenseUsersExceeded;
                    } else {
                        license = (license===Asc.c_oLicenseResult.ConnectionsOS) ? this.warnNoLicense : this.warnNoLicenseUsers;
                        buttons = [{value: 'buynow', caption: this.textBuyNow}, {value: 'contact', caption: this.textContactUs}];
                        primary = 'buynow';
                    }

                    this.disableEditing(true);
                    Common.NotificationCenter.trigger('api:disconnect');

                    var value = Common.localStorage.getItem("sse-license-warning");
                    value = (value!==null) ? parseInt(value) : 0;
                    var now = (new Date).getTime();
                    if (now - value > 86400000) {
                        Common.UI.info({
                            width: 500,
                            title: this.textNoLicenseTitle,
                            msg  : license,
                            buttons: buttons,
                            primary: primary,
                            callback: function(btn) {
                                Common.localStorage.setItem("sse-license-warning", now);
                                if (btn == 'buynow')
                                    window.open('{{PUBLISHER_URL}}', "_blank");
                                else if (btn == 'contact')
                                    window.open('mailto:{{SALES_EMAIL}}', "_blank");
                            }
                        });
                    }
                } else if (!this.appOptions.isDesktopApp && !this.appOptions.canBrandingExt && !(this.appOptions.isEditDiagram || this.appOptions.isEditMailMerge) &&
                    this.editorConfig && this.editorConfig.customization && (this.editorConfig.customization.loaderName || this.editorConfig.customization.loaderLogo)) {
                    Common.UI.warning({
                        title: this.textPaidFeature,
                        msg  : this.textCustomLoader,
                        buttons: [{value: 'contact', caption: this.textContactUs}, {value: 'close', caption: this.textClose}],
                        primary: 'contact',
                        callback: function(btn) {
                            if (btn == 'contact')
                                window.open('mailto:{{SALES_EMAIL}}', "_blank");
                        }
                    });
                }
            },

            disableEditing: function(disable) {
                var app = this.getApplication();
                if (this.appOptions.canEdit && this.editorConfig.mode !== 'view') {
                    app.getController('RightMenu').getView('RightMenu').clearSelection();
                    app.getController('Toolbar').DisableToolbar(disable);
                }
            },

            onOpenDocument: function(progress) {
                var elem = document.getElementById('loadmask-text');
                var proc = (progress.asc_getCurrentFont() + progress.asc_getCurrentImage())/(progress.asc_getFontsCount() + progress.asc_getImagesCount());
                proc = this.textLoadingDocument + ': ' + Math.min(Math.round(proc*100), 100) + '%';
                elem ? elem.innerHTML = proc : this.loadMask && this.loadMask.setTitle(proc);
            },

            onEditorPermissions: function(params) {
                var licType = params ? params.asc_getLicenseType() : Asc.c_oLicenseResult.Error;

                if ( params && !(this.appOptions.isEditDiagram || this.appOptions.isEditMailMerge)) {
                    if (Asc.c_oLicenseResult.Expired === licType || Asc.c_oLicenseResult.Error === licType || Asc.c_oLicenseResult.ExpiredTrial === licType) {
                        Common.UI.warning({
                            title: this.titleLicenseExp,
                            msg: this.warnLicenseExp,
                            buttons: [],
                            closable: false
                        });
                        return;
                    }

                    if ( this.onServerVersion(params.asc_getBuildVersion()) ) return;

                    if (params.asc_getRights() !== Asc.c_oRights.Edit)
                        this.permissions.edit = false;

                    this.appOptions.canAutosave = true;
                    this.appOptions.canAnalytics = params.asc_getIsAnalyticsEnable();

                    this.appOptions.isOffline      = this.api.asc_isOffline();
                    this.appOptions.isCrypted      = this.api.asc_isCrypto();
                    this.appOptions.canLicense     = (licType === Asc.c_oLicenseResult.Success || licType === Asc.c_oLicenseResult.SuccessLimit);
                    this.appOptions.isLightVersion = params.asc_getIsLight();
                    /** coauthoring begin **/
                    this.appOptions.canCoAuthoring = !this.appOptions.isLightVersion;
                    /** coauthoring end **/
                    this.appOptions.canComments    = this.appOptions.canLicense && (this.permissions.comment===undefined ? (this.permissions.edit !== false) : this.permissions.comment) && (this.editorConfig.mode !== 'view');
                    this.appOptions.canComments    = this.appOptions.canComments && !((typeof (this.editorConfig.customization) == 'object') && this.editorConfig.customization.comments===false);
                    this.appOptions.canViewComments = this.appOptions.canComments || !((typeof (this.editorConfig.customization) == 'object') && this.editorConfig.customization.comments===false);
                    this.appOptions.canChat        = this.appOptions.canLicense && !this.appOptions.isOffline && !((typeof (this.editorConfig.customization) == 'object') && this.editorConfig.customization.chat===false);
                    this.appOptions.canRename      = this.editorConfig.canRename && !!this.permissions.rename;
                    this.appOptions.trialMode      = params.asc_getLicenseMode();
                    this.appOptions.canModifyFilter = (this.permissions.modifyFilter!==false);
                    this.appOptions.canBranding  = params.asc_getCustomization();
                    if (this.appOptions.canBranding)
                        this.headerView.setBranding(this.editorConfig.customization);

                    this.appOptions.canRename && this.headerView.setCanRename(true);
                } else
                    this.appOptions.canModifyFilter = true;

                this.appOptions.canRequestEditRights = this.editorConfig.canRequestEditRights;
                this.appOptions.canEdit        = this.permissions.edit !== false && // can edit
                                                 (this.editorConfig.canRequestEditRights || this.editorConfig.mode !== 'view'); // if mode=="view" -> canRequestEditRights must be defined
                this.appOptions.isEdit         = (this.appOptions.canLicense || this.appOptions.isEditDiagram || this.appOptions.isEditMailMerge) && this.permissions.edit !== false && this.editorConfig.mode !== 'view';
                this.appOptions.canDownload    = (this.permissions.download !== false);
                this.appOptions.canPrint       = (this.permissions.print !== false);
                this.appOptions.canForcesave   = this.appOptions.isEdit && !this.appOptions.isOffline && !(this.appOptions.isEditDiagram || this.appOptions.isEditMailMerge) &&
                                                (typeof (this.editorConfig.customization) == 'object' && !!this.editorConfig.customization.forcesave);
                this.appOptions.forcesave      = this.appOptions.canForcesave;
                this.appOptions.canEditComments= this.appOptions.isOffline || !(typeof (this.editorConfig.customization) == 'object' && this.editorConfig.customization.commentAuthorOnly);
                this.appOptions.isSignatureSupport= this.appOptions.isEdit && this.appOptions.isDesktopApp && this.appOptions.isOffline && this.api.asc_isSignaturesSupport() && !(this.appOptions.isEditDiagram || this.appOptions.isEditMailMerge);
                this.appOptions.isPasswordSupport = this.appOptions.isEdit && this.appOptions.isDesktopApp && this.appOptions.isOffline && this.api.asc_isProtectionSupport() && !(this.appOptions.isEditDiagram || this.appOptions.isEditMailMerge);
                this.appOptions.canProtect     = (this.appOptions.isSignatureSupport || this.appOptions.isPasswordSupport);
                this.appOptions.canHelp        = !((typeof (this.editorConfig.customization) == 'object') && this.editorConfig.customization.help===false);
                this.appOptions.isRestrictedEdit = !this.appOptions.isEdit && this.appOptions.canComments;

                if (!this.appOptions.isEditDiagram && !this.appOptions.isEditMailMerge) {
                    this.appOptions.canBrandingExt = params.asc_getCanBranding() && (typeof this.editorConfig.customization == 'object' || this.editorConfig.plugins);
                    this.getApplication().getController('Common.Controllers.Plugins').setMode(this.appOptions);
                }

                this.applyModeCommonElements();
                this.applyModeEditorElements();

                if ( !this.appOptions.isEdit ) {
                    Common.NotificationCenter.trigger('app:face', this.appOptions);

                    this.hidePreloader();
                    this.onLongActionBegin(Asc.c_oAscAsyncActionType.BlockInteraction, LoadingDocument);
                }

                this.api.asc_setViewMode(!this.appOptions.isEdit && !this.appOptions.isRestrictedEdit);
                (this.appOptions.isRestrictedEdit && this.appOptions.canComments) && this.api.asc_setRestriction(Asc.c_oAscRestrictionType.OnlyComments);
                this.api.asc_LoadDocument();
            },

            applyModeCommonElements: function() {
                window.editor_elements_prepared = true;

                var app             = this.getApplication(),
                    viewport        = app.getController('Viewport').getView('Viewport'),
                    statusbarView   = app.getController('Statusbar').getView('Statusbar');

                if (this.headerView) {
                    this.headerView.setVisible(!this.appOptions.isEditMailMerge && !this.appOptions.isDesktopApp && !this.appOptions.isEditDiagram);
                }

                viewport && viewport.setMode(this.appOptions, true);
                statusbarView && statusbarView.setMode(this.appOptions);
//                this.getStatusInfo().setDisabled(false);
//                this.getCellInfo().setMode(this.appOptions);
                app.getController('Toolbar').setMode(this.appOptions);
                app.getController('DocumentHolder').setMode(this.appOptions);

                if (this.appOptions.isEditMailMerge || this.appOptions.isEditDiagram) {
                    statusbarView.hide();
                    app.getController('LeftMenu').getView('LeftMenu').hide();

                    $(window)
                        .mouseup(function(e){
                            Common.Gateway.internalMessage('processMouse', {event: 'mouse:up'});
                        })
                        .mousemove($.proxy(function(e){
                            if (this.isDiagramDrag) {
                                Common.Gateway.internalMessage('processMouse', {event: 'mouse:move', pagex: e.pageX*Common.Utils.zoom(), pagey: e.pageY*Common.Utils.zoom()});
                            }
                        },this));
                }

                if (!this.appOptions.isEditMailMerge && !this.appOptions.isEditDiagram) {
                    this.api.asc_registerCallback('asc_onSendThemeColors', _.bind(this.onSendThemeColors, this));
                    this.api.asc_registerCallback('asc_onDownloadUrl',     _.bind(this.onDownloadUrl, this));
                    this.api.asc_registerCallback('asc_onDocumentModifiedChanged', _.bind(this.onDocumentModifiedChanged, this));

                    var printController = app.getController('Print');
                    printController && this.api && printController.setApi(this.api);

                }

                var celleditorController = this.getApplication().getController('CellEditor');
                celleditorController && celleditorController.setApi(this.api).setMode(this.appOptions);
            },

            applyModeEditorElements: function(prevmode) {
                /** coauthoring begin **/
                var commentsController  = this.getApplication().getController('Common.Controllers.Comments');
                if (commentsController) {
                    commentsController.setMode(this.appOptions);
                    commentsController.setConfig({
                            config      : this.editorConfig,
                            sdkviewname : '#ws-canvas-outer',
                            hintmode    : true},
                        this.api);
                }
                /** coauthoring end **/
                var me = this,
                    application         = this.getApplication(),
                    reviewController    = application.getController('Common.Controllers.ReviewChanges');
                reviewController.setMode(me.appOptions).setConfig({config: me.editorConfig}, me.api).loadDocument({doc:me.appOptions.spreadsheet});

                if (this.appOptions.isEdit || this.appOptions.isRestrictedEdit) { // set api events for toolbar in the Restricted Editing mode
                    var toolbarController   = application.getController('Toolbar');
                    toolbarController   && toolbarController.setApi(me.api);

                    if (!this.appOptions.isEdit) return;

                    var statusbarController = application.getController('Statusbar'),
                        rightmenuController = application.getController('RightMenu'),
                        fontsControllers    = application.getController('Common.Controllers.Fonts');

                    fontsControllers    && fontsControllers.setApi(me.api);
//                    statusbarController && statusbarController.setApi(me.api);
                    rightmenuController && rightmenuController.setApi(me.api);

                    if (me.appOptions.canProtect)
                        application.getController('Common.Controllers.Protection').setMode(me.appOptions).setConfig({config: me.editorConfig}, me.api);

                    if (statusbarController) {
                        statusbarController.getView('Statusbar').changeViewMode(true);
                    }

<<<<<<< HEAD
                    if (!me.appOptions.isEditMailMerge && !me.appOptions.isEditDiagram && me.appOptions.canFeaturePivot)
=======
                    if (!me.appOptions.isEditMailMerge && !me.appOptions.isEditDiagram)
>>>>>>> 334f9fca
                        application.getController('PivotTable').setMode(me.appOptions).setConfig({config: me.editorConfig}, me.api);

                    var viewport = this.getApplication().getController('Viewport').getView('Viewport');
                    viewport.applyEditorMode();
                    rightmenuController.getView('RightMenu').setMode(me.appOptions).setApi(me.api);

                    this.toolbarView = toolbarController.getView('Toolbar');

                    var value = Common.localStorage.getItem('sse-settings-unit');
                    value = (value!==null) ? parseInt(value) : (me.appOptions.customization && me.appOptions.customization.unit ? Common.Utils.Metric.c_MetricUnits[me.appOptions.customization.unit.toLocaleLowerCase()] : Common.Utils.Metric.getDefaultMetric());
                    (value===undefined) && (value = Common.Utils.Metric.getDefaultMetric());
                    Common.Utils.Metric.setCurrentMetric(value);
                    Common.Utils.InternalSettings.set("sse-settings-unit", value);

                    if (!me.appOptions.isEditMailMerge && !me.appOptions.isEditDiagram) {
                        var options = {};
                        JSON.parse(Common.localStorage.getItem('sse-hidden-formula')) && (options.formula = true);
                        application.getController('Toolbar').hideElements(options);
                    } else
                        rightmenuController.getView('RightMenu').hide();

                    /** coauthoring begin **/
                    me.api.asc_registerCallback('asc_onAuthParticipantsChanged', _.bind(me.onAuthParticipantsChanged, me));
                    me.api.asc_registerCallback('asc_onParticipantsChanged',     _.bind(me.onAuthParticipantsChanged, me));
                    /** coauthoring end **/
                    if (me.appOptions.isEditDiagram)
                        me.api.asc_registerCallback('asc_onSelectionChanged',        _.bind(me.onSelectionChanged, me));

                    me.api.asc_setFilteringMode && me.api.asc_setFilteringMode(me.appOptions.canModifyFilter);

                    if (me.stackLongActions.exist({id: ApplyEditRights, type: Asc.c_oAscAsyncActionType['BlockInteraction']})) {
                        me.onLongActionEnd(Asc.c_oAscAsyncActionType['BlockInteraction'], ApplyEditRights);
                    } else if (!this._isDocReady) {
                        Common.NotificationCenter.trigger('app:face', this.appOptions);

                        me.hidePreloader();
                        me.onLongActionBegin(Asc.c_oAscAsyncActionType['BlockInteraction'], LoadingDocument);
                    }

                    // Message on window close
                    window.onbeforeunload = _.bind(me.onBeforeUnload, me);
                    window.onunload = _.bind(me.onUnload, me);
                }
            },

            onExternalMessage: function(msg) {
                if (msg && msg.msg) {
                    msg.msg = (msg.msg).toString();
                    this.showTips([msg.msg.charAt(0).toUpperCase() + msg.msg.substring(1)]);

                    Common.component.Analytics.trackEvent('External Error');
                }
            },

            onError: function(id, level, errData) {
                if (id == Asc.c_oAscError.ID.LoadingScriptError) {
                    this.showTips([this.scriptLoadError]);
                    this.tooltip && this.tooltip.getBSTip().$tip.css('z-index', 10000);
                    return;
                }

                this.hidePreloader();
                this.onLongActionEnd(Asc.c_oAscAsyncActionType.BlockInteraction, LoadingDocument);

                var config = {closable: true};

                switch (id) {
                    case Asc.c_oAscError.ID.Unknown:
                        config.msg = this.unknownErrorText;
                        break;

                    case Asc.c_oAscError.ID.ConvertationTimeout:
                        config.msg = this.convertationTimeoutText;
                        break;

                    case Asc.c_oAscError.ID.ConvertationOpenError:
                        config.msg = this.openErrorText;
                        break;

                    case Asc.c_oAscError.ID.ConvertationSaveError:
                        config.msg = this.saveErrorText;
                        break;

                    case Asc.c_oAscError.ID.DownloadError:
                        config.msg = this.downloadErrorText;
                        break;

                    case Asc.c_oAscError.ID.UplImageSize:
                        config.msg = this.uploadImageSizeMessage;
                        break;

                    case Asc.c_oAscError.ID.UplImageExt:
                        config.msg = this.uploadImageExtMessage;
                        break;

                    case Asc.c_oAscError.ID.UplImageFileCount:
                        config.msg = this.uploadImageFileCountMessage;
                        break;

                    case Asc.c_oAscError.ID.PastInMergeAreaError:
                        config.msg = this.pastInMergeAreaError;
                        break;

                    case Asc.c_oAscError.ID.FrmlWrongCountParentheses:
                        config.msg = this.errorWrongBracketsCount;
                        break;

                    case Asc.c_oAscError.ID.FrmlWrongOperator:
                        config.msg = this.errorWrongOperator;
                        break;

                    case Asc.c_oAscError.ID.FrmlWrongMaxArgument:
                        config.msg = this.errorCountArgExceed;
                        break;

                    case Asc.c_oAscError.ID.FrmlWrongCountArgument:
                        config.msg = this.errorCountArg;
                        break;

                    case Asc.c_oAscError.ID.FrmlWrongFunctionName:
                        config.msg = this.errorFormulaName;
                        break;

                    case Asc.c_oAscError.ID.FrmlAnotherParsingError:
                        config.msg = this.errorFormulaParsing;
                        break;

                    case Asc.c_oAscError.ID.FrmlWrongArgumentRange:
                        config.msg = this.errorArgsRange;
                        break;

                    case Asc.c_oAscError.ID.FrmlOperandExpected:
                        config.msg = this.errorOperandExpected;
                        break;

                    case Asc.c_oAscError.ID.FrmlWrongReferences:
                        config.msg = this.errorFrmlWrongReferences;
                        break;

                    case Asc.c_oAscError.ID.UnexpectedGuid:
                        config.msg = this.errorUnexpectedGuid;
                        break;

                    case Asc.c_oAscError.ID.Database:
                        config.msg = this.errorDatabaseConnection;
                        break;

                    case Asc.c_oAscError.ID.FileRequest:
                        config.msg = this.errorFileRequest;
                        break;

                    case Asc.c_oAscError.ID.FileVKey:
                        config.msg = this.errorFileVKey;
                        break;

                    case Asc.c_oAscError.ID.StockChartError:
                        config.msg = this.errorStockChart;
                        break;

                    case Asc.c_oAscError.ID.DataRangeError:
                        config.msg = this.errorDataRange;
                        break;

                    case Asc.c_oAscError.ID.MaxDataPointsError:
                        config.msg = this.errorMaxPoints;
                        break;

                    case Asc.c_oAscError.ID.VKeyEncrypt:
                        config.msg = this.errorToken;
                        break;

                    case Asc.c_oAscError.ID.KeyExpire:
                        config.msg = this.errorTokenExpire;
                        break;

                    case Asc.c_oAscError.ID.UserCountExceed:
                        config.msg = this.errorUsersExceed;
                        break;

                    case Asc.c_oAscError.ID.CannotMoveRange:
                        config.msg = this.errorMoveRange;
                        break;

                    case Asc.c_oAscError.ID.UplImageUrl:
                        config.msg = this.errorBadImageUrl;
                        break;

                    case Asc.c_oAscError.ID.CoAuthoringDisconnect:
                        config.msg = this.errorViewerDisconnect;
                        break;

                    case Asc.c_oAscError.ID.ConvertationPassword:
                        config.msg = this.errorFilePassProtect;
                        break;

                    case Asc.c_oAscError.ID.AutoFilterDataRangeError:
                        config.msg = this.errorAutoFilterDataRange;
                        break;

                    case Asc.c_oAscError.ID.AutoFilterChangeFormatTableError:
                        config.msg = this.errorAutoFilterChangeFormatTable;
                        break;

                    case Asc.c_oAscError.ID.AutoFilterChangeError:
                        config.msg = this.errorAutoFilterChange;
                        break;

                    case Asc.c_oAscError.ID.AutoFilterMoveToHiddenRangeError:
                        config.msg = this.errorAutoFilterHiddenRange;
                        break;

                    case Asc.c_oAscError.ID.CannotFillRange:
                        config.msg = this.errorFillRange;
                        break;

                    case Asc.c_oAscError.ID.UserDrop:
                        if (this._state.lostEditingRights) {
                            this._state.lostEditingRights = false;
                            return;
                        }
                        this._state.lostEditingRights = true;
                        config.msg = this.errorUserDrop;
                        Common.NotificationCenter.trigger('collaboration:sharingdeny');
                        break;

                    case Asc.c_oAscError.ID.InvalidReferenceOrName:
                        config.msg = this.errorInvalidRef;
                        break;

                    case Asc.c_oAscError.ID.LockCreateDefName:
                        config.msg = this.errorCreateDefName;
                        break;

                    case Asc.c_oAscError.ID.PasteMaxRangeError:
                        config.msg = this.errorPasteMaxRange;
                        break;

                    case Asc.c_oAscError.ID.LockedAllError:
                        config.msg = this.errorLockedAll;
                        break;

                    case Asc.c_oAscError.ID.Warning:
                        config.msg = this.errorConnectToServer;
                        config.closable = false;
                        break;

                    case Asc.c_oAscError.ID.LockedWorksheetRename:
                        config.msg = this.errorLockedWorksheetRename;
                        break;
                    
                    case Asc.c_oAscError.ID.OpenWarning:
                        config.msg = this.errorOpenWarning;
                        break;

                    case Asc.c_oAscError.ID.CopyMultiselectAreaError:
                        config.msg = this.errorCopyMultiselectArea;
                        break;

                    case Asc.c_oAscError.ID.PrintMaxPagesCount:
                        config.msg = this.errorPrintMaxPagesCount;
                        break;

                    case Asc.c_oAscError.ID.SessionAbsolute:
                        config.msg = this.errorSessionAbsolute;
                        break;

                    case Asc.c_oAscError.ID.SessionIdle:
                        config.msg = this.errorSessionIdle;
                        break;

                    case Asc.c_oAscError.ID.SessionToken:
                        config.msg = this.errorSessionToken;
                        break;

                    case Asc.c_oAscError.ID.AccessDeny:
                        config.msg = this.errorAccessDeny;
                        break;

                    case Asc.c_oAscError.ID.LockedCellPivot:
                        config.msg = this.errorLockedCellPivot;
                        break;

                    case Asc.c_oAscError.ID.PivotLabledColumns:
                        config.msg = this.errorLabledColumnsPivot;
                        break;

                    case Asc.c_oAscError.ID.PivotOverlap:
                        config.msg = this.errorPivotOverlap;
                        break;

                    case Asc.c_oAscError.ID.ForceSaveButton:
                        config.msg = this.errorForceSave;
                        break;

                    case Asc.c_oAscError.ID.ForceSaveTimeout:
                        config.msg = this.errorForceSave;
                        console.warn(config.msg);
                        break;

                    case Asc.c_oAscError.ID.DataEncrypted:
                        config.msg = this.errorDataEncrypted;
                        break;

                    case Asc.c_oAscError.ID.EditingError:
                        config.msg = (this.appOptions.isDesktopApp && this.appOptions.isOffline) ? this.errorEditingSaveas : this.errorEditingDownloadas;
                        break;

                    case Asc.c_oAscError.ID.CannotChangeFormulaArray:
                        config.msg = this.errorChangeArray;
                        break;

                    case Asc.c_oAscError.ID.MultiCellsInTablesFormulaArray:
                        config.msg = this.errorMultiCellFormula;
                        break;

                    case Asc.c_oAscError.ID.MailToClientMissing:
                        config.msg = this.errorEmailClient;
                        break;

                    case Asc.c_oAscError.ID.NoDataToParse:
                        config.msg = this.errorNoDataToParse;
                        break;

                    case Asc.c_oAscError.ID.CannotUngroupError:
                        config.msg = this.errorCannotUngroup;
                        break;

                    case Asc.c_oAscError.ID.FrmlMaxTextLength:
                        config.msg = this.errorFrmlMaxTextLength;
                        break;

                    case Asc.c_oAscError.ID.DataValidate:
                        var icon = errData ? errData.asc_getErrorStyle() : undefined;
                        if (icon!==undefined) {
                            config.iconCls = (icon==Asc.c_oAscEDataValidationErrorStyle.Stop) ? 'error' : ((icon==Asc.c_oAscEDataValidationErrorStyle.Information) ? 'info' : 'warn');
                        }
                        errData && errData.asc_getErrorTitle() && (config.title = Common.Utils.String.htmlEncode(errData.asc_getErrorTitle()));
                        config.buttons  = ['ok', 'cancel'];
                        config.msg = errData && errData.asc_getError() ? Common.Utils.String.htmlEncode(errData.asc_getError()) : this.errorDataValidate;
                        config.maxwidth = 600;
                        break;

                    case Asc.c_oAscError.ID.ConvertationOpenLimitError:
                        config.msg = this.errorFileSizeExceed;
                        break;

                    case Asc.c_oAscError.ID.UpdateVersion:
                        config.msg = this.errorUpdateVersionOnDisconnect;
                        config.maxwidth = 600;
                        break;

                    case Asc.c_oAscError.ID.FTChangeTableRangeError:
                        config.msg = this.errorFTChangeTableRangeError;
                        break;

                    case Asc.c_oAscError.ID.FTRangeIncludedOtherTables:
                        config.msg = this.errorFTRangeIncludedOtherTables;
                        break;

                    case  Asc.c_oAscError.ID.PasteSlicerError:
                        config.msg = this.errorPasteSlicerError;
                        break;

                    case Asc.c_oAscError.ID.RemoveDuplicates:
                        config.iconCls = 'info';
                        config.title = Common.UI.Window.prototype.textInformation;
                        config.buttons  = ['ok'];
                        config.msg = (errData.asc_getDuplicateValues()!==null && errData.asc_getUniqueValues()!==null) ? Common.Utils.String.format(this.errRemDuplicates, errData.asc_getDuplicateValues(), errData.asc_getUniqueValues()) : this.errNoDuplicates;
                        config.maxwidth = 600;
                        break;

                    default:
                        config.msg = (typeof id == 'string') ? id : this.errorDefaultMessage.replace('%1', id);
                        break;
                }


                if (level == Asc.c_oAscError.Level.Critical) {
                    Common.Gateway.reportError(id, config.msg);

                    config.title = this.criticalErrorTitle;
                    config.iconCls = 'error';
                    config.closable = false;

                    if (this.appOptions.canBackToFolder && !this.appOptions.isDesktopApp && typeof id !== 'string') {
                        config.msg += '<br><br>' + this.criticalErrorExtText;
                        config.callback = function(btn) {
                            if (btn == 'ok') {
                                Common.NotificationCenter.trigger('goback', true);
                            }
                        }
                    }
                    if (id == Asc.c_oAscError.ID.DataEncrypted) {
                        this.api.asc_coAuthoringDisconnect();
                        Common.NotificationCenter.trigger('api:disconnect');
                    }
                } else {
                    Common.Gateway.reportWarning(id, config.msg);

                    config.title    = config.title || this.notcriticalErrorTitle;
                    config.iconCls  = config.iconCls || 'warn';
                    config.buttons  = config.buttons || ['ok'];
                    config.callback = _.bind(function(btn){
                        if (id == Asc.c_oAscError.ID.Warning && btn == 'ok' && this.appOptions.canDownload) {
                            Common.UI.Menu.Manager.hideAll();
                            (this.appOptions.isDesktopApp && this.appOptions.isOffline) ? this.api.asc_DownloadAs() : this.getApplication().getController('LeftMenu').leftMenu.showMenu('file:saveas');
                        } else if (id == Asc.c_oAscError.ID.EditingError) {
                            this.disableEditing(true);
                            Common.NotificationCenter.trigger('api:disconnect', true); // enable download and print
                        } else if (id == Asc.c_oAscError.ID.DataValidate && btn !== 'ok') {
                            this.api.asc_closeCellEditor(true);
                        }
                        this._state.lostEditingRights = false;
                        this.onEditComplete();
                    }, this);
                }

                if (id !== Asc.c_oAscError.ID.ForceSaveTimeout) {
                    if (!Common.Utils.ModalWindow.isVisible() || $('.asc-window.modal.alert[data-value=' + id + ']').length<1)
                        Common.UI.alert(config).$window.attr('data-value', id);
                }

                (id!==undefined) && Common.component.Analytics.trackEvent('Internal Error', id.toString());
            },

            onCoAuthoringDisconnect: function() {
                this.getApplication().getController('Viewport').getView('Viewport').setMode({isDisconnected:true});
                this.getApplication().getController('Viewport').getView('Common.Views.Header').setCanRename(false);
                this.appOptions.canRename = false;
                this._state.isDisconnected = true;
            },

            showTips: function(strings) {
                var me = this;
                if (!strings.length) return;
                if (typeof(strings)!='object') strings = [strings];

                function showNextTip() {
                    var str_tip = strings.shift();
                    if (str_tip) {
                        str_tip += '\n' + me.textCloseTip;
                        tooltip.setTitle(str_tip);
                        tooltip.show();
                    }
                }

                if (!this.tooltip) {
                    this.tooltip = new Common.UI.Tooltip({
                        owner: this.getApplication().getController('Toolbar').getView('Toolbar'),
                        hideonclick: true,
                        placement: 'bottom',
                        cls: 'main-info',
                        offset: 30
                    });
                }

                var tooltip = this.tooltip;
                tooltip.on('tooltip:hide', function(){
                    setTimeout(showNextTip, 300);
                });

                showNextTip();
            },

            updateWindowTitle: function(change, force) {
                if (this._state.isDocModified !== change || force) {
                    if (this.headerView) {
                        var title = this.defaultTitleText;

                        if (!_.isEmpty(this.headerView.getDocumentCaption()))
                            title = this.headerView.getDocumentCaption() + ' - ' + title;

                        if (change) {
                            clearTimeout(this._state.timerCaption);
                            if (!_.isUndefined(title)) {
                                title = '* ' + title;
                                this.headerView.setDocumentCaption(this.headerView.getDocumentCaption(), true);
                            }
                        } else {
                            if (this._state.fastCoauth && this._state.usersCount>1) {
                                var me = this;
                                this._state.timerCaption = setTimeout(function () {
                                    me.headerView.setDocumentCaption(me.headerView.getDocumentCaption(), false);
                                }, 500);
                            } else
                                this.headerView.setDocumentCaption(this.headerView.getDocumentCaption(), false);
                        }
                        if (window.document.title != title)
                            window.document.title = title;
                    }

                    Common.Gateway.setDocumentModified(change);

                    this._state.isDocModified = change;
                }
            },

            onDocumentChanged: function() {
            },

            onDocumentModifiedChanged: function(change) {
                this.updateWindowTitle(change);
                Common.Gateway.setDocumentModified(change);

                if (this.toolbarView && this.toolbarView.btnCollabChanges && this.api) {
                    var isSyncButton = this.toolbarView.btnCollabChanges.cmpEl.hasClass('notify'),
                        forcesave = this.appOptions.forcesave,
                        cansave = this.api.asc_isDocumentCanSave(),
                        isDisabled = !cansave && !isSyncButton && !forcesave || this._state.isDisconnected || this._state.fastCoauth && this._state.usersCount>1 && !forcesave;
                        this.toolbarView.btnSave.setDisabled(isDisabled);
                }
            },

            onDocumentCanSaveChanged: function (isCanSave) {
                if (this.toolbarView && this.toolbarView.btnCollabChanges) {
                    var isSyncButton = this.toolbarView.btnCollabChanges.cmpEl.hasClass('notify'),
                        forcesave = this.appOptions.forcesave,
                        isDisabled = !isCanSave && !isSyncButton && !forcesave || this._state.isDisconnected || this._state.fastCoauth && this._state.usersCount>1 && !forcesave;
                    this.toolbarView.btnSave.setDisabled(isDisabled);
                }
            },

            onBeforeUnload: function() {
                Common.localStorage.save();

                var isEdit = this.permissions.edit !== false && this.editorConfig.mode !== 'view' && this.editorConfig.mode !== 'editdiagram' && this.editorConfig.mode !== 'editmerge';
                if (isEdit && this.api.asc_isDocumentModified()) {
                    var me = this;
                    this.api.asc_stopSaving();
                    this.continueSavingTimer = window.setTimeout(function() {
                        me.api.asc_continueSaving();
                    }, 500);

                    return this.leavePageText;
                }
            },

            onUnload: function() {
                if (this.continueSavingTimer) clearTimeout(this.continueSavingTimer);
            },

            hidePreloader: function() {
                var promise;
                if (!this._state.customizationDone) {
                    this._state.customizationDone = true;
                    if (this.appOptions.customization) {
                        if (this.appOptions.isDesktopApp)
                            this.appOptions.customization.about = false;
                        else if (!this.appOptions.canBrandingExt)
                            this.appOptions.customization.about = true;
                    }
                    Common.Utils.applyCustomization(this.appOptions.customization, mapCustomizationElements);
                    if (this.appOptions.canBrandingExt) {
                        Common.Utils.applyCustomization(this.appOptions.customization, mapCustomizationExtElements);
                        promise = this.getApplication().getController('Common.Controllers.Plugins').applyUICustomization();
                    }
                }
                
                this.stackLongActions.pop({id: InitApplication, type: Asc.c_oAscAsyncActionType.BlockInteraction});
                Common.NotificationCenter.trigger('layout:changed', 'main');

                (promise || (new Promise(function(resolve, reject) {
                    resolve();
                }))).then(function() {
                    $('#loading-mask').hide().remove();
                    Common.Controllers.Desktop.process('preloader:hide');
                });
            },

            onDownloadUrl: function(url) {
                if (this._state.isFromGatewayDownloadAs)
                    Common.Gateway.downloadAs(url);
                this._state.isFromGatewayDownloadAs = false;
            },

            onDownloadCancel: function() {
                this._state.isFromGatewayDownloadAs = false;
            },

            onUpdateVersion: function(callback) {
                var me = this;
                me.needToUpdateVersion = true;
                me.onLongActionEnd(Asc.c_oAscAsyncActionType['BlockInteraction'], LoadingDocument);
                Common.UI.error({
                    msg: this.errorUpdateVersion,
                    callback: function() {
                        _.defer(function() {
                            Common.Gateway.updateVersion();
                            if (callback) callback.call(me);
                            me.onLongActionBegin(Asc.c_oAscAsyncActionType['BlockInteraction'], LoadingDocument);
                        })
                    }
                });
            },

            onServerVersion: function(buildVersion) {
                if (this.changeServerVersion) return true;

                if (DocsAPI.DocEditor.version() !== buildVersion && !window.compareVersions) {
                    this.changeServerVersion = true;
                    Common.UI.warning({
                        title: this.titleServerVersion,
                        msg: this.errorServerVersion,
                        callback: function() {
                            _.defer(function() {
                                Common.Gateway.updateVersion();
                            })
                        }
                    });
                    return true;
                }
                return false;
            },

            onAdvancedOptions: function(type, advOptions, mode, formatOptions) {
                if (this._state.openDlg) return;

                var me = this;
                if (type == Asc.c_oAscAdvancedOptionsID.CSV) {
                    me._state.openDlg = new Common.Views.OpenDialog({
                        title: Common.Views.OpenDialog.prototype.txtTitle.replace('%1', 'CSV'),
                        closable: (mode==2), // if save settings
                        type: Common.Utils.importTextType.CSV,
                        preview: advOptions.asc_getData(),
                        codepages: advOptions.asc_getCodePages(),
                        settings: advOptions.asc_getRecommendedSettings(),
                        api: me.api,
                        handler: function (result, encoding, delimiter, delimiterChar) {
                            me.isShowOpenDialog = false;
                            if (result == 'ok') {
                                if (me && me.api) {
                                    if (mode==2) {
                                        formatOptions && formatOptions.asc_setAdvancedOptions(new Asc.asc_CTextOptions(encoding, delimiter, delimiterChar));
                                        me.api.asc_DownloadAs(formatOptions);
                                    } else
                                        me.api.asc_setAdvancedOptions(type, new Asc.asc_CTextOptions(encoding, delimiter, delimiterChar));
                                    me.loadMask && me.loadMask.show();
                                }
                            }
                            me._state.openDlg = null;
                        }
                    });
                } else if (type == Asc.c_oAscAdvancedOptionsID.DRM) {
                    me._state.openDlg = new Common.Views.OpenDialog({
                        title: Common.Views.OpenDialog.prototype.txtTitleProtected,
                        closeFile: me.appOptions.canRequestClose,
                        type: Common.Utils.importTextType.DRM,
                        warning: !(me.appOptions.isDesktopApp && me.appOptions.isOffline),
                        validatePwd: !!me._state.isDRM,
                        handler: function (result, value) {
                            me.isShowOpenDialog = false;
                            if (result == 'ok') {
                                if (me && me.api) {
                                    me.api.asc_setAdvancedOptions(type, new Asc.asc_CDRMAdvancedOptions(value));
                                    me.loadMask && me.loadMask.show();
                                }
                            } else {
                                Common.Gateway.requestClose();
                                Common.Controllers.Desktop.requestClose();
                            }
                            me._state.openDlg = null;
                        }
                    });
                    me._state.isDRM = true;
                }
                if (me._state.openDlg) {
                    this.isShowOpenDialog = true;
                    this.loadMask && this.loadMask.hide();
                    this.onLongActionEnd(Asc.c_oAscAsyncActionType.BlockInteraction, LoadingDocument);
                    me._state.openDlg.show();
                }
            },

            onActiveSheetChanged: function(index) {
                if (!this.appOptions.isEditMailMerge && !this.appOptions.isEditDiagram && window.editor_elements_prepared) {
                    this.application.getController('Statusbar').selectTab(index);

                    if (this.appOptions.canViewComments && !this.dontCloseDummyComment) {
                        Common.NotificationCenter.trigger('comments:updatefilter', ['doc', 'sheet' + this.api.asc_getWorksheetId(index)], false ); //  hide popover
                    }
                }
            },

            onConfirmAction: function(id, apiCallback) {
                var me = this;
                if (id == Asc.c_oAscConfirm.ConfirmReplaceRange) {
                    Common.UI.warning({
                        title: this.notcriticalErrorTitle,
                        msg: this.confirmMoveCellRange,
                        buttons: ['yes', 'no'],
                        primary: 'yes',
                        callback: _.bind(function(btn) {
                            if (apiCallback)  {
                                apiCallback(btn === 'yes');
                            }
                            if (btn == 'yes') {
                                me.onEditComplete(me.application.getController('DocumentHolder').getView('DocumentHolder'));
                            }
                        }, this)
                    });
                } else if (id == Asc.c_oAscConfirm.ConfirmPutMergeRange) {
                    Common.UI.warning({
                        closable: false,
                        title: this.notcriticalErrorTitle,
                        msg: this.confirmPutMergeRange,
                        buttons: ['ok'],
                        primary: 'ok',
                        callback: _.bind(function(btn) {
                            if (apiCallback)  {
                                apiCallback();
                            }
                            me.onEditComplete(me.application.getController('DocumentHolder').getView('DocumentHolder'));
                        }, this)
                    });
                }
            },

            initNames: function() {
                this.shapeGroupNames = [
                    this.txtBasicShapes,
                    this.txtFiguredArrows,
                    this.txtMath,
                    this.txtCharts,
                    this.txtStarsRibbons,
                    this.txtCallouts,
                    this.txtButtons,
                    this.txtRectangles,
                    this.txtLines
                ];
            },

            fillAutoShapes: function(groupNames, shapes){
                if (_.isEmpty(shapes) || _.isEmpty(groupNames) || shapes.length != groupNames.length)
                    return;

                var me = this,
                    shapegrouparray = [],
                    shapeStore = this.getCollection('ShapeGroups');

                shapeStore.reset();

                _.each(groupNames, function(groupName, index){
                    var store = new Backbone.Collection([], {
                        model: SSE.Models.ShapeModel
                    }),
                        arr = [];

                    var cols = (shapes[index].length) > 18 ? 7 : 6,
                        height = Math.ceil(shapes[index].length/cols) * 35 + 3,
                        width = 30 * cols;

                    _.each(shapes[index], function(shape, idx){
                        arr.push({
                            data     : {shapeType: shape.Type},
                            tip      : me['txtShape_' + shape.Type] || (me.textShape + ' ' + (idx+1)),
                            allowSelected : true,
                            selected: false
                        });
                    });
                    store.add(arr);
                    shapegrouparray.push({
                        groupName   : me.shapeGroupNames[index],
                        groupStore  : store,
                        groupWidth  : width,
                        groupHeight : height
                    });
                });

                shapeStore.add(shapegrouparray);

                setTimeout(function(){
                    me.getApplication().getController('Toolbar').onApiAutoShapes();
                }, 50);
            },

            fillTextArt: function(shapes){
                var arr = [],
                    artStore = this.getCollection('Common.Collections.TextArt');

                if (!shapes && artStore.length>0) {// shapes == undefined when update textart collection (from asc_onSendThemeColors)
                    shapes = this.api.asc_getTextArtPreviews();
                }
                if (_.isEmpty(shapes)) return;

                _.each(shapes, function(shape, index){
                    arr.push({
                        imageUrl : shape,
                        data     : index,
                        allowSelected : true,
                        selected: false
                    });
                });
                artStore.reset(arr);
            },
            
            updateThemeColors: function() {
                var me = this;
                setTimeout(function(){
                    me.getApplication().getController('RightMenu').UpdateThemeColors();
                }, 50);

                setTimeout(function(){
                    me.getApplication().getController('Toolbar').updateThemeColors();
                }, 50);

                setTimeout(function(){
                    me.getApplication().getController('Statusbar').updateThemeColors();
                }, 50);
            },

            onSendThemeColors: function(colors, standart_colors) {
                Common.Utils.ThemeColor.setColors(colors, standart_colors);
                if (window.styles_loaded && !this.appOptions.isEditMailMerge && !this.appOptions.isEditDiagram) {
                    this.updateThemeColors();
                    var me = this;
                    setTimeout(function(){
                        me.fillTextArt();
                    }, 1);
                }
            },

            loadLanguages: function(apiLangs) {
                this.languages = apiLangs;
                window.styles_loaded && this.setLanguages();
            },

            setLanguages: function() {
                this.getApplication().getController('Spellcheck').setLanguages(this.languages);
            },

            onInternalCommand: function(data) {
                if (data) {
                    switch (data.command) {
                    case 'setChartData':    this.setChartData(data.data); break;
                    case 'getChartData':    this.getChartData(); break;
                    case 'clearChartData':  this.clearChartData(); break;
                    case 'setMergeData':    this.setMergeData(data.data); break;
                    case 'getMergeData':    this.getMergeData(); break;
                    case 'setAppDisabled':
                        if (this.isAppDisabled===undefined && !data.data) { // first editor opening
                            Common.NotificationCenter.trigger('layout:changed', 'main');
                            this.loadMask && this.loadMask.isVisible() && this.loadMask.updatePosition();
                        }
                        this.isAppDisabled = data.data;
                        break;
                    case 'queryClose':
                        if (!Common.Utils.ModalWindow.isVisible()) {
                            this.isFrameClosed = true;
                            this.api.asc_closeCellEditor();
                            Common.UI.Menu.Manager.hideAll();
                            Common.Gateway.internalMessage('canClose', {mr:data.data.mr, answer: true});
                        } else
                            Common.Gateway.internalMessage('canClose', {answer: false});
                        break;
                    case 'window:drag':
                        this.isDiagramDrag = data.data;
                        break;
                    case 'processmouse':
                        this.onProcessMouse(data.data);
                        break;
                    }
                }
            },

            setChartData: function(chart) {
                if (typeof chart === 'object' && this.api) {
                    this.api.asc_addChartDrawingObject(chart);
                    this.isFrameClosed = false;
                }
            },

            getChartData: function() {
                if (this.api) {
                    var chartData = this.api.asc_getWordChartObject();

                    if (typeof chartData === 'object') {
                        Common.Gateway.internalMessage('chartData', {
                            data: chartData
                        });
                    }
                }
            },

            clearChartData: function() {
                this.api && this.api.asc_closeCellEditor();
            },

            setMergeData: function(merge) {
                if (typeof merge === 'object' && this.api) {
                    this.api.asc_setData(merge);
                    this.isFrameClosed = false;
                }
            },

            getMergeData: function() {
                if (this.api) {
                    var mergeData = this.api.asc_getData();

                    if (typeof mergeData === 'object') {
                        Common.Gateway.internalMessage('mergeData', {
                            data: mergeData
                        });
                    }
                }
            },

            unitsChanged: function(m) {
                var value = Common.localStorage.getItem("sse-settings-unit");
                value = (value!==null) ? parseInt(value) : Common.Utils.Metric.getDefaultMetric();
                Common.Utils.Metric.setCurrentMetric(value);
                Common.Utils.InternalSettings.set("sse-settings-unit", value);
                this.getApplication().getController('RightMenu').updateMetricUnit();
                this.getApplication().getController('Print').getView('MainSettingsPrint').updateMetricUnit();
                this.getApplication().getController('Toolbar').getView('Toolbar').updateMetricUnit();
            },

            _compareActionStrong: function(obj1, obj2){
                return obj1.id === obj2.id && obj1.type === obj2.type;
            },

            _compareActionWeak: function(obj1, obj2){
                return obj1.type === obj2.type;
            },

            onContextMenu: function(event){
                var canCopyAttr = event.target.getAttribute('data-can-copy'),
                    isInputEl   = (event.target instanceof HTMLInputElement) || (event.target instanceof HTMLTextAreaElement);

                if ((isInputEl && canCopyAttr === 'false') ||
                   (!isInputEl && canCopyAttr !== 'true')) {
                    event.stopPropagation();
                    event.preventDefault();
                    return false;
                }
            },

            onNamedRangeLocked: function() {
                if ($('.asc-window.modal.alert:visible').length < 1) {
                    Common.UI.alert({
                        msg: this.errorCreateDefName,
                        title: this.notcriticalErrorTitle,
                        iconCls: 'warn',
                        buttons: ['ok'],
                        callback: _.bind(function(btn){
                            this.onEditComplete();
                        }, this)
                    });
                }
            },

            onTryUndoInFastCollaborative: function() {
                var val = window.localStorage.getItem("sse-hide-try-undoredo");
                if (!(val && parseInt(val) == 1))
                    Common.UI.info({
                        width: 500,
                        msg: this.textTryUndoRedo,
                        iconCls: 'info',
                        buttons: ['custom', 'cancel'],
                        primary: 'custom',
                        customButtonText: this.textStrict,
                        dontshow: true,
                        callback: _.bind(function(btn, dontshow){
                            if (dontshow) window.localStorage.setItem("sse-hide-try-undoredo", 1);
                            if (btn == 'custom') {
                                Common.localStorage.setItem("sse-settings-coauthmode", 0);
                                this.api.asc_SetFastCollaborative(false);
                                Common.Utils.InternalSettings.set("sse-settings-coauthmode", false);
                                this.getApplication().getController('Common.Controllers.ReviewChanges').applySettings();
                                this._state.fastCoauth = false;
                            }
                            this.onEditComplete();
                        }, this)
                    });
            },

            onAuthParticipantsChanged: function(users) {
                var length = 0;
                _.each(users, function(item){
                    if (!item.asc_getView())
                        length++;
                });
                this._state.usersCount = length;
            },

            applySettings: function() {
                if (this.appOptions.isEdit && !this.appOptions.isOffline && this.appOptions.canCoAuthoring) {
                    var value = Common.localStorage.getItem("sse-settings-coauthmode"),
                        oldval = this._state.fastCoauth;
                    this._state.fastCoauth = (value===null || parseInt(value) == 1);
                    if (this._state.fastCoauth && !oldval)
                        this.toolbarView.synchronizeChanges();
                }
                if (this.appOptions.canForcesave) {
                    this.appOptions.forcesave = Common.localStorage.getBool("sse-settings-forcesave", this.appOptions.canForcesave);
                    Common.Utils.InternalSettings.set("sse-settings-forcesave", this.appOptions.forcesave);
                    this.api.asc_setIsForceSaveOnUserSave(this.appOptions.forcesave);
                }
            },

            onDocumentName: function(name) {
                this.headerView.setDocumentCaption(name);
                this.updateWindowTitle(this.api.asc_isDocumentModified(), true);
            },

            onMeta: function(meta) {
                var app = this.getApplication(),
                    filemenu = app.getController('LeftMenu').getView('LeftMenu').getMenu('file');
                app.getController('Viewport').getView('Common.Views.Header').setDocumentCaption(meta.title);
                this.updateWindowTitle(this.api.asc_isDocumentModified(), true);
                this.appOptions.spreadsheet.title = meta.title;
                filemenu.loadDocument({doc:this.appOptions.spreadsheet});
                filemenu.panels && filemenu.panels['info'] && filemenu.panels['info'].updateInfo(this.appOptions.spreadsheet);
                app.getController('Common.Controllers.ReviewChanges').loadDocument({doc:this.appOptions.spreadsheet});
                Common.Gateway.metaChange(meta);
            },

            onPrint: function() {
                if (!this.appOptions.canPrint || Common.Utils.ModalWindow.isVisible()) return;
                Common.NotificationCenter.trigger('print', this);
            },

            onPrintUrl: function(url) {
                if (this.iframePrint) {
                    this.iframePrint.parentNode.removeChild(this.iframePrint);
                    this.iframePrint = null;
                }
                if (!this.iframePrint) {
                    var me = this;
                    this.iframePrint = document.createElement("iframe");
                    this.iframePrint.id = "id-print-frame";
                    this.iframePrint.style.display = 'none';
                    this.iframePrint.style.visibility = "hidden";
                    this.iframePrint.style.position = "fixed";
                    this.iframePrint.style.right = "0";
                    this.iframePrint.style.bottom = "0";
                    document.body.appendChild(this.iframePrint);
                    this.iframePrint.onload = function() {
                        try {
                        me.iframePrint.contentWindow.focus();
                        me.iframePrint.contentWindow.print();
                        me.iframePrint.contentWindow.blur();
                        window.focus();
                        } catch (e) {
                            var opts = new Asc.asc_CDownloadOptions(Asc.c_oAscFileType.PDF);
                            opts.asc_setAdvancedOptions(me.getApplication().getController('Print').getPrintParams());
                            me.api.asc_DownloadAs(opts);
                        }
                    };
                }
                if (url) this.iframePrint.src = url;
            },

            warningDocumentIsLocked: function() {
                var me = this;
                Common.Utils.warningDocumentIsLocked({
                    disablefunc: function (disable) {
                        me.disableEditing(disable);

                        SSE.getController('RightMenu').SetDisabled(disable, true);
                        SSE.getController('Statusbar').SetDisabled(disable);
                        SSE.getController('Common.Controllers.ReviewChanges').SetDisabled(disable);
                        SSE.getController('DocumentHolder').SetDisabled(disable, true);
                        SSE.getController('LeftMenu').setPreviewMode(disable);
                        var comments = SSE.getController('Common.Controllers.Comments');
                        if (comments) comments.setPreviewMode(disable);
                }});
            },

            onRunAutostartMacroses: function() {
                var me = this,
                    enable = !this.editorConfig.customization || (this.editorConfig.customization.macros!==false);
                if (enable) {
                    var value = Common.Utils.InternalSettings.get("sse-macros-mode");
                    if (value==1)
                        this.api.asc_runAutostartMacroses();
                    else if (value === 0) {
                        Common.UI.warning({
                            msg: this.textHasMacros + '<br>',
                            buttons: ['yes', 'no'],
                            primary: 'yes',
                            dontshow: true,
                            textDontShow: this.textRemember,
                            callback: function(btn, dontshow){
                                if (dontshow) {
                                    Common.Utils.InternalSettings.set("sse-macros-mode", (btn == 'yes') ? 1 : 2);
                                    Common.localStorage.setItem("sse-macros-mode", (btn == 'yes') ? 1 : 2);
                                }
                                if (btn == 'yes') {
                                    setTimeout(function() {
                                        me.api.asc_runAutostartMacroses();
                                    }, 1);
                                }
                            }
                        });
                    }
                }
            },

            leavePageText: 'You have unsaved changes in this document. Click \'Stay on this Page\' then \'Save\' to save them. Click \'Leave this Page\' to discard all the unsaved changes.',
            criticalErrorTitle: 'Error',
            notcriticalErrorTitle: 'Warning',
            errorDefaultMessage: 'Error code: %1',
            criticalErrorExtText: 'Press "OK" to to back to document list.',
            openTitleText: 'Opening Document',
            openTextText: 'Opening document...',
            saveTitleText: 'Saving Document',
            saveTextText: 'Saving document...',
            loadFontsTitleText: 'Loading Data',
            loadFontsTextText: 'Loading data...',
            loadImagesTitleText: 'Loading Images',
            loadImagesTextText: 'Loading images...',
            loadFontTitleText: 'Loading Data',
            loadFontTextText: 'Loading data...',
            loadImageTitleText: 'Loading Image',
            loadImageTextText: 'Loading image...',
            downloadTitleText: 'Downloading Document',
            downloadTextText: 'Downloading document...',
            printTitleText: 'Printing Document',
            printTextText: 'Printing document...',
            uploadImageTitleText: 'Uploading Image',
            uploadImageTextText: 'Uploading image...',
            savePreparingText: 'Preparing to save',
            savePreparingTitle: 'Preparing to save. Please wait...',
            loadingDocumentTitleText: 'Loading spreadsheet',
            uploadImageSizeMessage: 'Maximium image size limit exceeded.',
            uploadImageExtMessage: 'Unknown image format.',
            uploadImageFileCountMessage: 'No images uploaded.',
            reloadButtonText: 'Reload Page',
            unknownErrorText: 'Unknown error.',
            convertationTimeoutText: 'Convertation timeout exceeded.',
            downloadErrorText: 'Download failed.',
            unsupportedBrowserErrorText: 'Your browser is not supported.',
            requestEditFailedTitleText: 'Access denied',
            requestEditFailedMessageText: 'Someone is editing this document right now. Please try again later.',
            warnBrowserZoom: 'Your browser\'s current zoom setting is not fully supported. Please reset to the default zoom by pressing Ctrl+0.',
            warnBrowserIE9: 'The application has low capabilities on IE9. Use IE10 or higher',
            pastInMergeAreaError: 'Cannot change part of a merged cell',
            titleRecalcFormulas: 'Calculating formulas...',
            textRecalcFormulas: 'Calculating formulas...',
            textPleaseWait: 'It\'s working hard. Please wait...',
            errorWrongBracketsCount: 'Found an error in the formula entered.<br>Wrong cout of brackets.',
            errorWrongOperator: 'An error in the entered formula. Wrong operator is used.<br>Please correct the error or use the Esc button to cancel the formula editing.',
            errorCountArgExceed: 'Found an error in the formula entered.<br>Count of arguments exceeded.',
            errorCountArg: 'Found an error in the formula entered.<br>Invalid number of arguments.',
            errorFormulaName: 'Found an error in the formula entered.<br>Incorrect formula name.',
            errorFormulaParsing: 'Internal error while the formula parsing.',
            errorArgsRange: 'Found an error in the formula entered.<br>Incorrect arguments range.',
            errorUnexpectedGuid: 'External error.<br>Unexpected Guid. Please, contact support.',
            errorDatabaseConnection: 'External error.<br>Database connection error. Please, contact support.',
            errorFileRequest: 'External error.<br>File Request. Please, contact support.',
            errorFileVKey: 'External error.<br>Incorrect securety key. Please, contact support.',
            errorStockChart: 'Incorrect row order. To build a stock chart place the data on the sheet in the following order:<br> opening price, max price, min price, closing price.',
            errorDataRange: 'Incorrect data range.',
            errorOperandExpected: 'The entered function syntax is not correct. Please check if you are missing one of the parentheses - \'(\' or \')\'.',
            errorKeyEncrypt: 'Unknown key descriptor',
            errorKeyExpire: 'Key descriptor expired',
            errorUsersExceed: 'Count of users was exceed',
            errorMoveRange: 'Cann\'t change a part of merged cell',
            errorBadImageUrl: 'Image url is incorrect',
            errorCoAuthoringDisconnect: 'Server connection lost. You can\'t edit anymore.',
            errorFilePassProtect: 'The file is password protected and cannot be opened.',
            errorLockedAll: 'The operation could not be done as the sheet has been locked by another user.',
            txtEditingMode: 'Set editing mode...',
            textLoadingDocument: 'Loading spreadsheet',
            textConfirm: 'Confirmation',
            confirmMoveCellRange: 'The destination cell\'s range can contain data. Continue the operation?',
            textYes: 'Yes',
            textNo: 'No',
            textAnonymous: 'Anonymous',
            txtBasicShapes: 'Basic Shapes',
            txtFiguredArrows: 'Figured Arrows',
            txtMath: 'Math',
            txtCharts: 'Charts',
            txtStarsRibbons: 'Stars & Ribbons',
            txtCallouts: 'Callouts',
            txtButtons: 'Buttons',
            txtRectangles: 'Rectangles',
            txtLines: 'Lines',
            txtDiagramTitle: 'Chart Title',
            txtXAxis: 'X Axis',
            txtYAxis: 'Y Axis',
            txtSeries: 'Seria',
            warnProcessRightsChange: 'You have been denied the right to edit the file.',
            errorProcessSaveResult: 'Saving is failed.',
            errorAutoFilterDataRange: 'The operation could not be done for the selected range of cells.<br>Select a uniform data range inside or outside the table and try again.',
            errorAutoFilterChangeFormatTable: 'The operation could not be done for the selected cells as you cannot move a part of the table.<br>Select another data range so that the whole table was shifted and try again.',
            errorAutoFilterHiddenRange: 'The operation cannot be performed because the area contains filtered cells.<br>Please unhide the filtered elements and try again.',
            errorAutoFilterChange: 'The operation is not allowed, as it is attempting to shift cells in a table on your worksheet.',
            textCloseTip: 'Click to close the tip.',
            textShape: 'Shape',
            errorFillRange: 'Could not fill the selected range of cells.<br>All the merged cells need to be the same size.',
            errorUpdateVersion: 'The file version has been changed. The page will be reloaded.',
            errorUserDrop: 'The file cannot be accessed right now.',
            txtArt: 'Your text here',
            errorInvalidRef: 'Enter a correct name for the selection or a valid reference to go to.',
            errorCreateDefName: 'The existing named ranges cannot be edited and the new ones cannot be created<br>at the moment as some of them are being edited.',
            errorPasteMaxRange: 'The copy and paste area does not match. Please select an area with the same size or click the first cell in a row to paste the copied cells.',
            errorConnectToServer: ' The document could not be saved. Please check connection settings or contact your administrator.<br>When you click the \'OK\' button, you will be prompted to download the document.',
            errorLockedWorksheetRename: 'The sheet cannot be renamed at the moment as it is being renamed by another user',
            textTryUndoRedo: 'The Undo/Redo functions are disabled for the Fast co-editing mode.<br>Click the \'Strict mode\' button to switch to the Strict co-editing mode to edit the file without other users interference and send your changes only after you save them. You can switch between the co-editing modes using the editor Advanced settings.',
            textStrict: 'Strict mode',
            errorOpenWarning: 'The length of one of the formulas in the file exceeded<br>the allowed number of characters and it was removed.',
            errorFrmlWrongReferences: 'The function refers to a sheet that does not exist.<br>Please check the data and try again.',
            textBuyNow: 'Visit website',
            textNoLicenseTitle: 'License limit reached',
            textContactUs: 'Contact sales',
            confirmPutMergeRange: 'The source data contains merged cells.<br>They will be unmerged before they are pasted into the table.',
            errorViewerDisconnect: 'Connection is lost. You can still view the document,<br>but will not be able to download or print until the connection is restored and page is reloaded.',
            warnLicenseExp: 'Your license has expired.<br>Please update your license and refresh the page.',
            titleLicenseExp: 'License expired',
            openErrorText: 'An error has occurred while opening the file',
            saveErrorText: 'An error has occurred while saving the file',
            errorCopyMultiselectArea: 'This command cannot be used with multiple selections.<br>Select a single range and try again.',
            errorPrintMaxPagesCount: 'Unfortunately, it’s not possible to print more than 1500 pages at once in the current version of the program.<br>This restriction will be eliminated in upcoming releases.',
            errorToken: 'The document security token is not correctly formed.<br>Please contact your Document Server administrator.',
            errorTokenExpire: 'The document security token has expired.<br>Please contact your Document Server administrator.',
            errorSessionAbsolute: 'The document editing session has expired. Please reload the page.',
            errorSessionIdle: 'The document has not been edited for quite a long time. Please reload the page.',
            errorSessionToken: 'The connection to the server has been interrupted. Please reload the page.',
            errorAccessDeny: 'You are trying to perform an action you do not have rights for.<br>Please contact your Document Server administrator.',
            titleServerVersion: 'Editor updated',
            errorServerVersion: 'The editor version has been updated. The page will be reloaded to apply the changes.',
            errorLockedCellPivot: 'You cannot change data inside a pivot table.',
            txtAccent: 'Accent',
            txtStyle_Normal: 'Normal',
            txtStyle_Heading_1: 'Heading 1',
            txtStyle_Heading_2: 'Heading 2',
            txtStyle_Heading_3: 'Heading 3',
            txtStyle_Heading_4: 'Heading 4',
            txtStyle_Title: 'Title',
            txtStyle_Neutral: 'Neutral',
            txtStyle_Bad: 'Bad',
            txtStyle_Good: 'Good',
            txtStyle_Input: 'Input',
            txtStyle_Output: 'Output',
            txtStyle_Calculation: 'Calculation',
            txtStyle_Check_Cell: 'Check Cell',
            txtStyle_Explanatory_Text: 'Explanatory Text',
            txtStyle_Note: 'Note',
            txtStyle_Linked_Cell: 'Linked Cell',
            txtStyle_Warning_Text: 'Warning Text',
            txtStyle_Total: 'Total',
            txtStyle_Currency: 'Currency',
            txtStyle_Percent: 'Percent',
            txtStyle_Comma: 'Comma',
            errorForceSave: "An error occurred while saving the file. Please use the 'Download as' option to save the file to your computer hard drive or try again later.",
            errorMaxPoints: "The maximum number of points in series per chart is 4096.",
            warnNoLicense: "You've reached the limit for simultaneous connections to %1 editors. This document will be opened for viewing only.<br>Contact %1 sales team for personal upgrade terms.",
            warnNoLicenseUsers: "You've reached the user limit for %1 editors. Contact %1 sales team for personal upgrade terms.",
            warnLicenseExceeded: "You've reached the limit for simultaneous connections to %1 editors. This document will be opened for viewing only.<br>Contact your administrator to learn more.",
            warnLicenseUsersExceeded: "You've reached the user limit for %1 editors. Contact your administrator to learn more.",
            errorDataEncrypted: 'Encrypted changes have been received, they cannot be deciphered.',
            textClose: 'Close',
            textPaidFeature: 'Paid feature',
            scriptLoadError: 'The connection is too slow, some of the components could not be loaded. Please reload the page.',
            errorEditingSaveas: 'An error occurred during the work with the document.<br>Use the \'Save as...\' option to save the file backup copy to your computer hard drive.',
            errorEditingDownloadas: 'An error occurred during the work with the document.<br>Use the \'Download as...\' option to save the file backup copy to your computer hard drive.',
            txtShape_textRect: 'Text Box',
            txtShape_rect: 'Rectangle',
            txtShape_ellipse: 'Ellipse',
            txtShape_triangle: 'Triangle',
            txtShape_rtTriangle: 'Right Triangle',
            txtShape_parallelogram: 'Parallelogram',
            txtShape_trapezoid: 'Trapezoid',
            txtShape_diamond: 'Diamond',
            txtShape_pentagon: 'Pentagon',
            txtShape_hexagon: 'Hexagon',
            txtShape_heptagon: 'Heptagon',
            txtShape_octagon: 'Octagon',
            txtShape_decagon: 'Decagon',
            txtShape_dodecagon: 'Dodecagon',
            txtShape_pie: 'Pie',
            txtShape_chord: 'Chord',
            txtShape_teardrop: 'Teardrop',
            txtShape_frame: 'Frame',
            txtShape_halfFrame: 'Half Frame',
            txtShape_corner: 'Corner',
            txtShape_diagStripe: 'Diagonal Stripe',
            txtShape_plus: 'Plus',
            txtShape_plaque: 'Sign',
            txtShape_can: 'Can',
            txtShape_cube: 'Cube',
            txtShape_bevel: 'Bevel',
            txtShape_donut: 'Donut',
            txtShape_noSmoking: '"No" Symbol',
            txtShape_blockArc: 'Block Arc',
            txtShape_foldedCorner: 'Folded Corner',
            txtShape_smileyFace: 'Smiley Face',
            txtShape_heart: 'Heart',
            txtShape_lightningBolt: 'Lightning Bolt',
            txtShape_sun: 'Sun',
            txtShape_moon: 'Moon',
            txtShape_cloud: 'Cloud',
            txtShape_arc: 'Arc',
            txtShape_bracePair: 'Double Brace',
            txtShape_leftBracket: 'Left Bracket',
            txtShape_rightBracket: 'Right Bracket',
            txtShape_leftBrace: 'Left Brace',
            txtShape_rightBrace: 'Right Brace',
            txtShape_rightArrow: 'Right Arrow',
            txtShape_leftArrow: 'Left Arrow',
            txtShape_upArrow: 'Up Arrow',
            txtShape_downArrow: 'Down Arrow',
            txtShape_leftRightArrow: 'Left Right Arrow',
            txtShape_upDownArrow: 'Up Down Arrow',
            txtShape_quadArrow: 'Quad Arrow',
            txtShape_leftRightUpArrow: 'Left Right Up Arrow',
            txtShape_bentArrow: 'Bent Arrow',
            txtShape_uturnArrow: 'U-Turn Arrow',
            txtShape_leftUpArrow: 'Left Up Arrow',
            txtShape_bentUpArrow: 'Bent Up Arrow',
            txtShape_curvedRightArrow: 'Curved Right Arrow',
            txtShape_curvedLeftArrow: 'Curved Left Arrow',
            txtShape_curvedUpArrow: 'Curved Up Arrow',
            txtShape_curvedDownArrow: 'Curved Down Arrow',
            txtShape_stripedRightArrow: 'Striped Right Arrow',
            txtShape_notchedRightArrow: 'Notched Right Arrow',
            txtShape_homePlate: 'Pentagon',
            txtShape_chevron: 'Chevron',
            txtShape_rightArrowCallout: 'Right Arrow Callout',
            txtShape_downArrowCallout: 'Down Arrow Callout',
            txtShape_leftArrowCallout: 'Left Arrow Callout',
            txtShape_upArrowCallout: 'Up Arrow Callout',
            txtShape_leftRightArrowCallout: 'Left Right Arrow Callout',
            txtShape_quadArrowCallout: 'Quad Arrow Callout',
            txtShape_circularArrow: 'Circular Arrow',
            txtShape_mathPlus: 'Plus',
            txtShape_mathMinus: 'Minus',
            txtShape_mathMultiply: 'Multiply',
            txtShape_mathDivide: 'Division',
            txtShape_mathEqual: 'Equal',
            txtShape_mathNotEqual: 'Not Equal',
            txtShape_flowChartProcess: 'Flowchart: Process',
            txtShape_flowChartAlternateProcess: 'Flowchart: Alternate Process',
            txtShape_flowChartDecision: 'Flowchart: Decision',
            txtShape_flowChartInputOutput: 'Flowchart: Data',
            txtShape_flowChartPredefinedProcess: 'Flowchart: Predefined Process',
            txtShape_flowChartInternalStorage: 'Flowchart: Internal Storage',
            txtShape_flowChartDocument: 'Flowchart: Document',
            txtShape_flowChartMultidocument: 'Flowchart: Multidocument ',
            txtShape_flowChartTerminator: 'Flowchart: Terminator',
            txtShape_flowChartPreparation: 'Flowchart: Preparation',
            txtShape_flowChartManualInput: 'Flowchart: Manual Input',
            txtShape_flowChartManualOperation: 'Flowchart: Manual Operation',
            txtShape_flowChartConnector: 'Flowchart: Connector',
            txtShape_flowChartOffpageConnector: 'Flowchart: Off-page Connector',
            txtShape_flowChartPunchedCard: 'Flowchart: Card',
            txtShape_flowChartPunchedTape: 'Flowchart: Punched Tape',
            txtShape_flowChartSummingJunction: 'Flowchart: Summing Junction',
            txtShape_flowChartOr: 'Flowchart: Or',
            txtShape_flowChartCollate: 'Flowchart: Collate',
            txtShape_flowChartSort: 'Flowchart: Sort',
            txtShape_flowChartExtract: 'Flowchart: Extract',
            txtShape_flowChartMerge: 'Flowchart: Merge',
            txtShape_flowChartOnlineStorage: 'Flowchart: Stored Data',
            txtShape_flowChartDelay: 'Flowchart: Delay',
            txtShape_flowChartMagneticTape: 'Flowchart: Sequential Access Storage',
            txtShape_flowChartMagneticDisk: 'Flowchart: Magnetic Disk',
            txtShape_flowChartMagneticDrum: 'Flowchart: Direct Access Storage',
            txtShape_flowChartDisplay: 'Flowchart: Display',
            txtShape_irregularSeal1: 'Explosion 1',
            txtShape_irregularSeal2: 'Explosion 2',
            txtShape_star4: '4-Point Star',
            txtShape_star5: '5-Point Star',
            txtShape_star6: '6-Point Star',
            txtShape_star7: '7-Point Star',
            txtShape_star8: '8-Point Star',
            txtShape_star10: '10-Point Star',
            txtShape_star12: '12-Point Star',
            txtShape_star16: '16-Point Star',
            txtShape_star24: '24-Point Star',
            txtShape_star32: '32-Point Star',
            txtShape_ribbon2: 'Up Ribbon',
            txtShape_ribbon: 'Down Ribbon',
            txtShape_ellipseRibbon2: 'Curved Up Ribbon',
            txtShape_ellipseRibbon: 'Curved Down Ribbon',
            txtShape_verticalScroll: 'Vertical Scroll',
            txtShape_horizontalScroll: 'Horizontal Scroll',
            txtShape_wave: 'Wave',
            txtShape_doubleWave: 'Double Wave',
            txtShape_wedgeRectCallout: 'Rectangular Callout',
            txtShape_wedgeRoundRectCallout: 'Rounded Rectangular Callout',
            txtShape_wedgeEllipseCallout: 'Oval Callout',
            txtShape_cloudCallout: 'Cloud Callout',
            txtShape_borderCallout1: 'Line Callout 1',
            txtShape_borderCallout2: 'Line Callout 2',
            txtShape_borderCallout3: 'Line Callout 3',
            txtShape_accentCallout1: 'Line Callout 1 (Accent Bar)',
            txtShape_accentCallout2: 'Line Callout 2 (Accent Bar)',
            txtShape_accentCallout3: 'Line Callout 3 (Accent Bar)',
            txtShape_callout1: 'Line Callout 1 (No Border)',
            txtShape_callout2: 'Line Callout 2 (No Border)',
            txtShape_callout3: 'Line Callout 3 (No Border)',
            txtShape_accentBorderCallout1: 'Line Callout 1 (Border and Accent Bar)',
            txtShape_accentBorderCallout2: 'Line Callout 2 (Border and Accent Bar)',
            txtShape_accentBorderCallout3: 'Line Callout 3 (Border and Accent Bar)',
            txtShape_actionButtonBackPrevious: 'Back or Previous Button',
            txtShape_actionButtonForwardNext: 'Forward or Next Button',
            txtShape_actionButtonBeginning: 'Beginning Button',
            txtShape_actionButtonEnd: 'End Button',
            txtShape_actionButtonHome: 'Home Button',
            txtShape_actionButtonInformation: 'Information Button',
            txtShape_actionButtonReturn: 'Return Button',
            txtShape_actionButtonMovie: 'Movie Button',
            txtShape_actionButtonDocument: 'Document Button',
            txtShape_actionButtonSound: 'Sound Button',
            txtShape_actionButtonHelp: 'Help Button',
            txtShape_actionButtonBlank: 'Blank Button',
            txtShape_roundRect: 'Round Corner Rectangle',
            txtShape_snip1Rect: 'Snip Single Corner Rectangle',
            txtShape_snip2SameRect: 'Snip Same Side Corner Rectangle',
            txtShape_snip2DiagRect: 'Snip Diagonal Corner Rectangle',
            txtShape_snipRoundRect: 'Snip and Round Single Corner Rectangle',
            txtShape_round1Rect: 'Round Single Corner Rectangle',
            txtShape_round2SameRect: 'Round Same Side Corner Rectangle',
            txtShape_round2DiagRect: 'Round Diagonal Corner Rectangle',
            txtShape_line: 'Line',
            txtShape_lineWithArrow: 'Arrow',
            txtShape_lineWithTwoArrows: 'Double Arrow',
            txtShape_bentConnector5: 'Elbow Connector',
            txtShape_bentConnector5WithArrow: 'Elbow Arrow Connector',
            txtShape_bentConnector5WithTwoArrows: 'Elbow Double-Arrow Connector',
            txtShape_curvedConnector3: 'Curved Connector',
            txtShape_curvedConnector3WithArrow: 'Curved Arrow Connector',
            txtShape_curvedConnector3WithTwoArrows: 'Curved Double-Arrow Connector',
            txtShape_spline: 'Curve',
            txtShape_polyline1: 'Scribble',
            txtShape_polyline2: 'Freeform',
            errorChangeArray: 'You cannot change part of an array.',
            errorMultiCellFormula: 'Multi-cell array formulas are not allowed in tables.',
            errorEmailClient: 'No email client could be found',
            txtPrintArea: 'Print_Area',
            txtTable: 'Table',
            textCustomLoader: 'Please note that according to the terms of the license you are not entitled to change the loader.<br>Please contact our Sales Department to get a quote.',
            errorNoDataToParse: 'No data was selected to parse.',
            errorCannotUngroup: 'Cannot ungroup. To start an outline, select the detail rows or columns and group them.',
            errorFrmlMaxTextLength: 'Text values in formulas are limited to 255 characters.<br>Use the CONCATENATE function or concatenation operator (&)',
            waitText: 'Please, wait...',
            errorDataValidate: 'The value you entered is not valid.<br>A user has restricted values that can be entered into this cell.',
            txtConfidential: 'Confidential',
            txtPreparedBy: 'Prepared by',
            txtPage: 'Page',
            txtPageOf: 'Page %1 of %2',
            txtPages: 'Pages',
            txtDate: 'Date',
            txtTime: 'Time',
            txtTab: 'Tab',
            txtFile: 'File',
            errorFileSizeExceed: 'The file size exceeds the limitation set for your server.<br>Please contact your Document Server administrator for details.',
            errorLabledColumnsPivot: 'To create a pivot table report, you must use data that is organized as a list with labeled columns.',
            errorPivotOverlap: 'A pivot table report cannot overlap a table.',
            txtColumn: 'Column',
            txtRow: 'Row',
            errorUpdateVersionOnDisconnect: 'Internet connection has been restored, and the file version has been changed.<br>Before you can continue working, you need to download the file or copy its content to make sure nothing is lost, and then reload this page.',
            errorFTChangeTableRangeError: 'Operation could not be completed for the selected cell range.<br>Select a range so that the first table row was on the same row<br>and the resulting table overlapped the current one.',
            errorFTRangeIncludedOtherTables: 'Operation could not be completed for the selected cell range.<br>Select a range which does not include other tables.',
            txtByField: '%1 of %2',
            txtAll: '(All)',
            txtValues: 'Values',
            txtGrandTotal: 'Grand Total',
            txtRowLbls: 'Row Labels',
            txtColLbls: 'Column Labels',
            errNoDuplicates: 'No duplicate values found.',
            errRemDuplicates: 'Duplicate values found and deleted: {0}, unique values left: {1}.',
            txtMultiSelect: 'Multi-Select (Alt+S)',
            txtClearFilter: 'Clear Filter (Alt+C)',
            txtBlank: '(blank)',
            textHasMacros: 'The file contains automatic macros.<br>Do you want to run macros?',
            textRemember: 'Remember my choice',
            errorPasteSlicerError: 'Table slicers cannot be copied from one workbook to another.<br>Try again by selecting the entire table and the slicers.'
        }
    })(), SSE.Controllers.Main || {}))
});<|MERGE_RESOLUTION|>--- conflicted
+++ resolved
@@ -1143,11 +1143,7 @@
                         statusbarController.getView('Statusbar').changeViewMode(true);
                     }
 
-<<<<<<< HEAD
                     if (!me.appOptions.isEditMailMerge && !me.appOptions.isEditDiagram && me.appOptions.canFeaturePivot)
-=======
-                    if (!me.appOptions.isEditMailMerge && !me.appOptions.isEditDiagram)
->>>>>>> 334f9fca
                         application.getController('PivotTable').setMode(me.appOptions).setConfig({config: me.editorConfig}, me.api);
 
                     var viewport = this.getApplication().getController('Viewport').getView('Viewport');
