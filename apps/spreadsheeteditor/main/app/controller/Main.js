--- conflicted
+++ resolved
@@ -1282,15 +1282,10 @@
                 this.appOptions.canHelp        = !((typeof (this.editorConfig.customization) == 'object') && this.editorConfig.customization.help===false);
                 this.appOptions.isRestrictedEdit = !this.appOptions.isEdit && this.appOptions.canComments;
 
-<<<<<<< HEAD
+                // change = true by default in editor, change = false by default in viewer
                 this.appOptions.canChangeCoAuthoring = this.appOptions.isEdit && !(this.appOptions.isEditDiagram || this.appOptions.isEditMailMerge || this.appOptions.isEditOle) && this.appOptions.canCoAuthoring &&
-                                                        !(typeof this.editorConfig.coEditing == 'object' && this.editorConfig.coEditing.change===false);
-=======
-                // change = true by default in editor, change = false by default in viewer
-                this.appOptions.canChangeCoAuthoring = this.appOptions.isEdit && !(this.appOptions.isEditDiagram || this.appOptions.isEditMailMerge) && this.appOptions.canCoAuthoring &&
                                                         !(typeof this.editorConfig.coEditing == 'object' && this.editorConfig.coEditing.change===false) ||
                                                         !this.appOptions.isEdit && !this.appOptions.isRestrictedEdit && (typeof this.editorConfig.coEditing == 'object' && this.editorConfig.coEditing.change===true) ;
->>>>>>> fdd92f27
 
                 if (!this.appOptions.isEditDiagram && !this.appOptions.isEditMailMerge && !this.appOptions.isEditOle) {
                     this.appOptions.canBrandingExt = params.asc_getCanBranding() && (typeof this.editorConfig.customization == 'object' || this.editorConfig.plugins);
