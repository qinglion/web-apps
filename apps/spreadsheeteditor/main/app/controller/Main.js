/*
 *
 * (c) Copyright Ascensio System SIA 2010-2019
 *
 * This program is a free software product. You can redistribute it and/or
 * modify it under the terms of the GNU Affero General Public License (AGPL)
 * version 3 as published by the Free Software Foundation. In accordance with
 * Section 7(a) of the GNU AGPL its Section 15 shall be amended to the effect
 * that Ascensio System SIA expressly excludes the warranty of non-infringement
 * of any third-party rights.
 *
 * This program is distributed WITHOUT ANY WARRANTY; without even the implied
 * warranty of MERCHANTABILITY or FITNESS FOR A PARTICULAR  PURPOSE. For
 * details, see the GNU AGPL at: http://www.gnu.org/licenses/agpl-3.0.html
 *
 * You can contact Ascensio System SIA at 20A-12 Ernesta Birznieka-Upisha
 * street, Riga, Latvia, EU, LV-1050.
 *
 * The  interactive user interfaces in modified source and object code versions
 * of the Program must display Appropriate Legal Notices, as required under
 * Section 5 of the GNU AGPL version 3.
 *
 * Pursuant to Section 7(b) of the License you must retain the original Product
 * logo when distributing the program. Pursuant to Section 7(e) we decline to
 * grant you any rights under trademark law for use of our trademarks.
 *
 * All the Product's GUI elements, including illustrations and icon sets, as
 * well as technical writing content are licensed under the terms of the
 * Creative Commons Attribution-ShareAlike 4.0 International. See the License
 * terms at http://creativecommons.org/licenses/by-sa/4.0/legalcode
 *
*/
/**
 *    Main.js
 *
 *    Main controller
 *
 *    Created by Maxim Kadushkin on 24 March 2014
 *    Copyright (c) 2018 Ascensio System SIA. All rights reserved.
 *
 */

define([
    'core',
    'irregularstack',
    'common/main/lib/component/Window',
    'common/main/lib/component/LoadMask',
    'common/main/lib/component/Tooltip',
    'common/main/lib/controller/Fonts',
    'common/main/lib/collection/TextArt',
    'common/main/lib/view/OpenDialog',
    'common/main/lib/view/UserNameDialog',
    'common/main/lib/util/LanguageInfo',
    'common/main/lib/util/LocalStorage',
    'spreadsheeteditor/main/app/collection/ShapeGroups',
    'spreadsheeteditor/main/app/collection/TableTemplates',
    'spreadsheeteditor/main/app/collection/EquationGroups',
    'spreadsheeteditor/main/app/collection/ConditionalFormatIcons',
    'spreadsheeteditor/main/app/controller/FormulaDialog',
    'common/main/lib/controller/FocusManager',
    'common/main/lib/controller/HintManager',
    'common/main/lib/controller/LayoutManager'
], function () {
    'use strict';

    SSE.Controllers.Main = Backbone.Controller.extend(_.extend((function() {
        var InitApplication = -254;
        var ApplyEditRights = -255;
        var LoadingDocument = -256;

        var mapCustomizationElements = {
            about: 'button#left-btn-about',
            feedback: 'button#left-btn-support',
            goback: '#fm-btn-back > a, #header-back > div'
        };

        var mapCustomizationExtElements = {
            toolbar: '#viewport #toolbar',
            leftMenu: '#viewport #left-menu, #viewport #id-toolbar-full-placeholder-btn-settings, #viewport #id-toolbar-short-placeholder-btn-settings',
            rightMenu: '#viewport #right-menu',
            statusBar: '#statusbar'
        };

        Common.localStorage.setId('table');
        Common.localStorage.setKeysFilter('sse-,asc.table');
        Common.localStorage.sync();

        return {
            models: [],
            collections: [
                'ShapeGroups',
                'EquationGroups',
                'TableTemplates',
                'ConditionalFormatIcons',
                'ConditionalFormatIconsPresets',
                'Common.Collections.TextArt',
                'Common.Collections.HistoryUsers'
            ],
            views: [],

            initialize: function() {
                this.addListeners({
                    'FileMenu': {
                        'settings:apply': _.bind(this.applySettings, this)
                    },
                    'Common.Views.ReviewChanges': {
                        'settings:apply': _.bind(this.applySettings, this)
                    }
                });

                var me = this,
                    styleNames = ['Normal', 'Neutral', 'Bad', 'Good', 'Input', 'Output', 'Calculation', 'Check Cell', 'Explanatory Text', 'Note', 'Linked Cell', 'Warning Text',
                        'Heading 1', 'Heading 2', 'Heading 3', 'Heading 4', 'Title', 'Total', 'Currency', 'Percent', 'Comma'],
                    translate = {
                        'Series': this.txtSeries,
                        'Diagram Title': this.txtDiagramTitle,
                        'X Axis': this.txtXAxis,
                        'Y Axis': this.txtYAxis,
                        'Your text here': this.txtArt,
                        'Table': this.txtTable,
                        'Print_Area': this.txtPrintArea,
                        'Confidential': this.txtConfidential,
                        'Prepared by ': this.txtPreparedBy + ' ',
                        'Page': this.txtPage,
                        'Page %1 of %2': this.txtPageOf,
                        'Pages': this.txtPages,
                        'Date': this.txtDate,
                        'Time': this.txtTime,
                        'Tab': this.txtTab,
                        'File': this.txtFile,
                        'Column': this.txtColumn,
                        'Row': this.txtRow,
                        '%1 of %2': this.txtByField,
                        '(All)': this.txtAll,
                        'Values': this.txtValues,
                        'Grand Total': this.txtGrandTotal,
                        'Row Labels': this.txtRowLbls,
                        'Column Labels': this.txtColLbls,
                        'Multi-Select (Alt+S)': this.txtMultiSelect,
                        'Clear Filter (Alt+C)':  this.txtClearFilter,
                        '(blank)': this.txtBlank,
                        'Group': this.txtGroup,
                        'Seconds': this.txtSeconds,
                        'Minutes': this.txtMinutes,
                        'Hours': this.txtHours,
                        'Days': this.txtDays,
                        'Months': this.txtMonths,
                        'Quarters': this.txtQuarters,
                        'Years': this.txtYears,
                        '%1 or %2': this.txtOr,
                        'Qtr': this.txtQuarter
                    };

                styleNames.forEach(function(item){
                    translate[item] = me['txtStyle_' + item.replace(/ /g, '_')] || item;
                });
                translate['Currency [0]'] = me.txtStyle_Currency + ' [0]';
                translate['Comma [0]'] = me.txtStyle_Comma + ' [0]';

                for (var i=1; i<7; i++) {
                    translate['Accent'+i] = me.txtAccent + i;
                    translate['20% - Accent'+i] = '20% - ' + me.txtAccent + i;
                    translate['40% - Accent'+i] = '40% - ' + me.txtAccent + i;
                    translate['60% - Accent'+i] = '60% - ' + me.txtAccent + i;
                }
                me.translationTable = translate;
            },

            onLaunch: function() {
//                $(document.body).css('position', 'absolute');
                var me = this;

                this._state = {isDisconnected: false, usersCount: 1, fastCoauth: true, lostEditingRights: false, licenseType: false, isDocModified: false};

                if (!Common.Utils.isBrowserSupported()){
                    Common.Utils.showBrowserRestriction();
                    Common.Gateway.reportError(undefined, this.unsupportedBrowserErrorText);
                    return;
                } else {
//                    this.getViewport().getEl().on('keypress', this.lockEscapeKey, this);
//                    viewport.applicationUI.setVisible(true);
                }

                // Initialize api
                this.api = this.getApplication().getController('Viewport').getApi();

                Common.UI.FocusManager.init();
                Common.UI.HintManager.init(this.api);
                Common.UI.Themes.init(this.api);

                var value = Common.localStorage.getBool("sse-settings-cachemode", true);
                Common.Utils.InternalSettings.set("sse-settings-cachemode", value);
                this.api.asc_setDefaultBlitMode(!!value);

                value = Common.localStorage.getItem("sse-settings-fontrender");
                if (value===null) value = '3';
                Common.Utils.InternalSettings.set("sse-settings-fontrender", value);
                this.api.asc_setFontRenderingMode(parseInt(value));

                this.api.asc_registerCallback('asc_onOpenDocumentProgress',  _.bind(this.onOpenDocument, this));
                this.api.asc_registerCallback('asc_onEndAction',             _.bind(this.onLongActionEnd, this));
                this.api.asc_registerCallback('asc_onError',                 _.bind(this.onError, this));
                this.api.asc_registerCallback('asc_onCoAuthoringDisconnect', _.bind(this.onCoAuthoringDisconnect, this));
                this.api.asc_registerCallback('asc_onAdvancedOptions',       _.bind(this.onAdvancedOptions, this));
                this.api.asc_registerCallback('asc_onDocumentUpdateVersion', _.bind(this.onUpdateVersion, this));
                this.api.asc_registerCallback('asc_onServerVersion',         _.bind(this.onServerVersion, this));
                this.api.asc_registerCallback('asc_onDocumentName',          _.bind(this.onDocumentName, this));
                this.api.asc_registerCallback('asc_onPrintUrl',              _.bind(this.onPrintUrl, this));
                this.api.asc_registerCallback('asc_onMeta',                  _.bind(this.onMeta, this));
                this.api.asc_registerCallback('asc_onSpellCheckInit',        _.bind(this.loadLanguages, this));
                this.api.asc_registerCallback('asc_onOleEditorReady',        _.bind(this.onOleEditorReady, this));
                Common.NotificationCenter.on('api:disconnect',               _.bind(this.onCoAuthoringDisconnect, this));
                Common.NotificationCenter.on('goback',                       _.bind(this.goBack, this));
                Common.NotificationCenter.on('namedrange:locked',            _.bind(this.onNamedRangeLocked, this));
                Common.NotificationCenter.on('download:cancel',              _.bind(this.onDownloadCancel, this));
                Common.NotificationCenter.on('download:advanced',            _.bind(this.onAdvancedOptions, this));
                Common.NotificationCenter.on('showmessage',                  _.bind(this.onExternalMessage, this));
                Common.NotificationCenter.on('markfavorite',                 _.bind(this.markFavorite, this));
                Common.NotificationCenter.on('protect:check',                _.bind(this.checkProtectedRange, this));
                Common.NotificationCenter.on('editing:disable',              _.bind(this.onEditingDisable, this));
                Common.NotificationCenter.on('showerror',                    _.bind(this.onError, this));

                this.stackLongActions = new Common.IrregularStack({
                    strongCompare   : this._compareActionStrong,
                    weakCompare     : this._compareActionWeak
                });

                this.stackLongActions.push({id: InitApplication, type: Asc.c_oAscAsyncActionType.BlockInteraction});

                this.stackDisableActions = new Common.IrregularStack({
                    strongCompare   : this._compareActionWeak,
                    weakCompare     : this._compareActionWeak
                });
                this.stackMacrosRequests = [];
                this.isShowOpenDialog = false;

                // Initialize api gateway
                this.editorConfig = {};
                Common.Gateway.on('init', _.bind(this.loadConfig, this));
                Common.Gateway.on('showmessage', _.bind(this.onExternalMessage, this));
                Common.Gateway.on('opendocument', _.bind(this.loadDocument, this));
                Common.Gateway.on('internalcommand', _.bind(this.onInternalCommand, this));
                Common.Gateway.on('grabfocus',      _.bind(this.onGrabFocus, this));
                Common.Gateway.appReady();

                this.getApplication().getController('Viewport').setApi(this.api);

                // Syncronize focus with api
                $(document.body).on('focus', 'input, textarea:not(#ce-cell-content)', function(e) {
                    if (me.isAppDisabled === true) return;

                    if (e && e.target && !/area_id/.test(e.target.id)) {
                        if (/msg-reply/.test(e.target.className))
                            me.dontCloseDummyComment = true;
                        else if (/textarea-control/.test(e.target.className))
                            me.inTextareaControl = true;
                        else if (!Common.Utils.ModalWindow.isVisible() && /form-control/.test(e.target.className))
                            me.inFormControl = true;
                    }
                });

                $(document.body).on('blur', 'input, textarea', function(e) {
                    if (me.isAppDisabled === true || me.isFrameClosed) return;

                    if ((!Common.Utils.ModalWindow.isVisible() || $('.asc-window.enable-key-events:visible').length>0) && !(me.loadMask && me.loadMask.isVisible())) {
                        if (/form-control/.test(e.target.className))
                            me.inFormControl = false;
                        if (me.getApplication().getController('LeftMenu').getView('LeftMenu').getMenu('file').isVisible() && $('.asc-window.enable-key-events:visible').length === 0)
                            return;
                        if (!e.relatedTarget ||
                            !/area_id/.test(e.target.id)
                            && !(e.target.localName == 'input' && $(e.target).parent().find(e.relatedTarget).length>0) /* Check if focus in combobox goes from input to it's menu button or menu items, or from comment editing area to Ok/Cancel button */
                            && !(e.target.localName == 'textarea' && $(e.target).closest('.asc-window').find('.dropdown-menu').find(e.relatedTarget).length>0) /* Check if focus in comment goes from textarea to it's email menu */
                            && (e.relatedTarget.localName != 'input' || !/form-control/.test(e.relatedTarget.className)) /* Check if focus goes to text input with class "form-control" */
                            && (e.relatedTarget.localName != 'textarea' || /area_id/.test(e.relatedTarget.id))) /* Check if focus goes to textarea, but not to "area_id" */ {
                            if (Common.Utils.isIE && e.originalEvent && e.originalEvent.target && /area_id/.test(e.originalEvent.target.id) && (e.originalEvent.target === e.originalEvent.srcElement))
                                return;
                            me.api.asc_enableKeyEvents(true);
                            if (/msg-reply/.test(e.target.className))
                                me.dontCloseDummyComment = false;
                            else if (/textarea-control/.test(e.target.className))
                                me.inTextareaControl = false;
                        }
                    }
                }).on('dragover', function(e) {
                    var event = e.originalEvent;
                    if (event.target && $(event.target).closest('#editor_sdk').length<1 && !($(event.target).is('#statusbar_bottom') || $.contains($('#statusbar_bottom'), $(event.target))) ) {
                        event.preventDefault();
                        event.dataTransfer.dropEffect ="none";
                        return false;
                    }
                }).on('dragstart', function(e) {
                    var event = e.originalEvent;
                    if (event.target ) {
                        var target = $(event.target);
                        if (target.closest('.combobox').length>0 || target.closest('.dropdown-menu').length>0 ||
                            target.closest('.ribtab').length>0 || target.closest('.combo-dataview').length>0) {
                            event.preventDefault();
                        }
                    }
                });

                Common.Utils.isChrome && $(document.body).on('keydown', 'textarea', function(e) {// chromium bug890248 (Bug 39614)
                    if (e.keyCode===Common.UI.Keys.PAGEUP || e.keyCode===Common.UI.Keys.PAGEDOWN) {
                        setTimeout(function(){
                            $('#viewport').scrollLeft(0);
                            $('#viewport').scrollTop(0);
                        }, 0);
                    }
                });
                Common.NotificationCenter.on({
                    'modal:show': function(e){
                        Common.Utils.ModalWindow.show();
                        me.api.asc_enableKeyEvents(false);
                    },
                    'modal:close': function(dlg) {
                        Common.Utils.ModalWindow.close();
                        if (!Common.Utils.ModalWindow.isVisible())
                            me.api.asc_enableKeyEvents(true);
                    },
                    'modal:hide': function(dlg) {
                        Common.Utils.ModalWindow.close();
                        if (!Common.Utils.ModalWindow.isVisible())
                            me.api.asc_enableKeyEvents(true);
                    },
                    'dataview:focus': function(e){
                    },
                    'dataview:blur': function(e){
                        if (!Common.Utils.ModalWindow.isVisible()) {
                            me.api.asc_enableKeyEvents(true);
                        }
                    },
                    'menu:show': function(e){
                    },
                    'menu:hide': function(menu, isFromInputControl){
                        if (!Common.Utils.ModalWindow.isVisible() && (!menu || !menu.cmpEl.hasClass('from-cell-edit')) && !isFromInputControl) {
                            me.api.asc_InputClearKeyboardElement();
                            me.api.asc_enableKeyEvents(true);
                        }
                    },
                    'edit:complete': _.bind(this.onEditComplete, this),
                    'settings:unitschanged':_.bind(this.unitsChanged, this)
                });

                this.initNames();
//                this.recognizeBrowser();
                Common.util.Shortcuts.delegateShortcuts({
                    shortcuts: {
                        'command+s,ctrl+s,command+p,ctrl+p,command+k,ctrl+k,command+d,ctrl+d': _.bind(function (e) {
                            e.preventDefault();
                            e.stopPropagation();
                        }, this)
                    }
                });

                me.defaultTitleText = '{{APP_TITLE_TEXT}}';
                me.warnNoLicense  = me.warnNoLicense.replace(/%1/g, '{{COMPANY_NAME}}');
                me.warnNoLicenseUsers = me.warnNoLicenseUsers.replace(/%1/g, '{{COMPANY_NAME}}');
                me.textNoLicenseTitle = me.textNoLicenseTitle.replace(/%1/g, '{{COMPANY_NAME}}');
                me.warnLicenseExceeded = me.warnLicenseExceeded.replace(/%1/g, '{{COMPANY_NAME}}');
                me.warnLicenseUsersExceeded = me.warnLicenseUsersExceeded.replace(/%1/g, '{{COMPANY_NAME}}');
            },

            loadConfig: function(data) {
                this.editorConfig = $.extend(this.editorConfig, data.config);

                this.appOptions                 = {};

                this.appOptions.customization   = this.editorConfig.customization;
                this.appOptions.canRenameAnonymous = !((typeof (this.appOptions.customization) == 'object') && (typeof (this.appOptions.customization.anonymous) == 'object') && (this.appOptions.customization.anonymous.request===false));
                this.appOptions.guestName = (typeof (this.appOptions.customization) == 'object') && (typeof (this.appOptions.customization.anonymous) == 'object') &&
                                            (typeof (this.appOptions.customization.anonymous.label) == 'string') && this.appOptions.customization.anonymous.label.trim()!=='' ?
                                            Common.Utils.String.htmlEncode(this.appOptions.customization.anonymous.label) : this.textGuest;
                var value;
                if (this.appOptions.canRenameAnonymous) {
                    value = Common.localStorage.getItem("guest-username");
                    Common.Utils.InternalSettings.set("guest-username", value);
                    Common.Utils.InternalSettings.set("save-guest-username", !!value);
                }
                this.editorConfig.user          =
                this.appOptions.user            = Common.Utils.fillUserInfo(this.editorConfig.user, this.editorConfig.lang, value ? (value + ' (' + this.appOptions.guestName + ')' ) : this.textAnonymous,
                                                  Common.localStorage.getItem("guest-id") || ('uid-' + Date.now()));
                this.appOptions.user.anonymous && Common.localStorage.setItem("guest-id", this.appOptions.user.id);

                this.appOptions.isDesktopApp    = this.editorConfig.targetApp == 'desktop' || Common.Controllers.Desktop.isActive();
                this.appOptions.canCreateNew    = this.editorConfig.canRequestCreateNew || !_.isEmpty(this.editorConfig.createUrl) || this.editorConfig.templates && this.editorConfig.templates.length;
                this.appOptions.canOpenRecent   = this.editorConfig.recent !== undefined && !this.appOptions.isDesktopApp;
                this.appOptions.templates       = this.editorConfig.templates;
                this.appOptions.recent          = this.editorConfig.recent;
                this.appOptions.createUrl       = this.editorConfig.createUrl;
                this.appOptions.canRequestCreateNew = this.editorConfig.canRequestCreateNew;
                this.appOptions.lang            = this.editorConfig.lang;
                this.appOptions.location        = (typeof (this.editorConfig.location) == 'string') ? this.editorConfig.location.toLowerCase() : '';
                this.appOptions.region          = (typeof (this.editorConfig.region) == 'string') ? this.editorConfig.region.toLowerCase() : this.editorConfig.region;
                this.appOptions.canAutosave     = false;
                this.appOptions.canAnalytics    = false;
                this.appOptions.sharingSettingsUrl = this.editorConfig.sharingSettingsUrl;
                this.appOptions.saveAsUrl       = this.editorConfig.saveAsUrl;
                this.appOptions.fileChoiceUrl   = this.editorConfig.fileChoiceUrl;
                this.appOptions.isEditDiagram   = this.editorConfig.mode == 'editdiagram';
                this.appOptions.isEditMailMerge = this.editorConfig.mode == 'editmerge';
                this.appOptions.isEditOle       = this.editorConfig.mode == 'editole';
                this.appOptions.canRequestClose = this.editorConfig.canRequestClose;
                this.appOptions.canBackToFolder = (this.editorConfig.canBackToFolder!==false) && (typeof (this.editorConfig.customization) == 'object') && (typeof (this.editorConfig.customization.goback) == 'object')
                                                  && (!_.isEmpty(this.editorConfig.customization.goback.url) || this.editorConfig.customization.goback.requestClose && this.appOptions.canRequestClose);
                this.appOptions.canBack         = this.appOptions.canBackToFolder === true;
                this.appOptions.canPlugins      = false;
                this.appOptions.canRequestUsers = this.editorConfig.canRequestUsers;
                this.appOptions.canRequestSendNotify = this.editorConfig.canRequestSendNotify;
                this.appOptions.canRequestSaveAs = this.editorConfig.canRequestSaveAs;
                this.appOptions.canRequestInsertImage = this.editorConfig.canRequestInsertImage;
                this.appOptions.compatibleFeatures = (typeof (this.appOptions.customization) == 'object') && !!this.appOptions.customization.compatibleFeatures;
                this.appOptions.canRequestSharingSettings = this.editorConfig.canRequestSharingSettings;
                this.appOptions.mentionShare = !((typeof (this.appOptions.customization) == 'object') && (this.appOptions.customization.mentionShare==false));
                this.appOptions.canMakeActionLink = this.editorConfig.canMakeActionLink;
                this.appOptions.canFeaturePivot = true;
                this.appOptions.canFeatureViews = true;
<<<<<<< HEAD
                this.appOptions.uiRtl = Common.localStorage.getBool("ui-rtl");
=======
                this.appOptions.canRequestReferenceData = this.editorConfig.canRequestReferenceData;
>>>>>>> 8b438a0c

                if (this.appOptions.user.guest && this.appOptions.canRenameAnonymous && !this.appOptions.isEditDiagram && !this.appOptions.isEditMailMerge && !this.appOptions.isEditOle)
                    Common.NotificationCenter.on('user:rename', _.bind(this.showRenameUserDialog, this));

                this.headerView = this.getApplication().getController('Viewport').getView('Common.Views.Header');
                this.headerView.setCanBack(this.appOptions.canBackToFolder === true, (this.appOptions.canBackToFolder) ? this.editorConfig.customization.goback.text : '');

                var reg = Common.localStorage.getItem("sse-settings-reg-settings"),
                    isUseBaseSeparator = Common.localStorage.getBool("sse-settings-use-base-separator", true),
                    decimal = undefined,
                    group = undefined;
                Common.Utils.InternalSettings.set("sse-settings-use-base-separator", isUseBaseSeparator);
                if (!isUseBaseSeparator) {
                    decimal = Common.localStorage.getItem("sse-settings-decimal-separator");
                    group = Common.localStorage.getItem("sse-settings-group-separator");
                }
                if (reg!==null)
                    this.api.asc_setLocale(parseInt(reg), decimal, group);
                else {
                    reg = this.appOptions.region;
                    reg = Common.util.LanguageInfo.getLanguages().hasOwnProperty(reg) ? reg : Common.util.LanguageInfo.getLocalLanguageCode(reg);
                    if (reg!==null)
                        reg = parseInt(reg);
                    else
                        reg = (this.editorConfig.lang) ? parseInt(Common.util.LanguageInfo.getLocalLanguageCode(this.editorConfig.lang)) : 0x0409;
                    this.api.asc_setLocale(reg, decimal, group);
                }
                Common.Utils.InternalSettings.set("sse-config-lang", this.editorConfig.lang);

                value = Common.localStorage.getBool("sse-settings-r1c1");
                Common.Utils.InternalSettings.set("sse-settings-r1c1", value);
                this.api.asc_setR1C1Mode(value);

                if (this.appOptions.location == 'us' || this.appOptions.location == 'ca')
                    Common.Utils.Metric.setDefaultMetric(Common.Utils.Metric.c_MetricUnits.inch);

                if (!( this.editorConfig.customization && ( this.editorConfig.customization.toolbarNoTabs ||
                    (this.editorConfig.targetApp!=='desktop') && (this.editorConfig.customization.loaderName || this.editorConfig.customization.loaderLogo)))) {
                    $('#editor_sdk').append('<div class="doc-placeholder">' + '<div class="columns"></div>'.repeat(2) + '</div>');
                }

                var value = Common.localStorage.getItem("sse-macros-mode");
                if (value === null) {
                    value = this.editorConfig.customization ? this.editorConfig.customization.macrosMode : 'warn';
                    value = (value == 'enable') ? 1 : (value == 'disable' ? 2 : 0);
                } else
                    value = parseInt(value);
                Common.Utils.InternalSettings.set("sse-macros-mode", value);

                value = Common.localStorage.getItem("sse-allow-macros-request");
                Common.Utils.InternalSettings.set("sse-allow-macros-request", (value !== null) ? parseInt(value)  : 0);

                this.appOptions.wopi = this.editorConfig.wopi;
                
                this.isFrameClosed = (this.appOptions.isEditDiagram || this.appOptions.isEditMailMerge || this.appOptions.isEditOle);
                Common.Controllers.Desktop.init(this.appOptions);

                if (this.appOptions.isEditDiagram || this.appOptions.isEditMailMerge || this.appOptions.isEditOle) {
                    Common.UI.HintManager.setMode(this.appOptions);
                }
            },

            loadDocument: function(data) {
                this.appOptions.spreadsheet = data.doc;
                this.permissions = {};
                var docInfo = {};

                if (data.doc) {
                    this.permissions = _.extend(this.permissions, data.doc.permissions);

                    var _options = $.extend({}, data.doc.options, this.editorConfig.actionLink || {});

                    var _user = new Asc.asc_CUserInfo();
                    _user.put_Id(this.appOptions.user.id);
                    _user.put_FullName(this.appOptions.user.fullname);
                    _user.put_IsAnonymousUser(!!this.appOptions.user.anonymous);

                    docInfo = new Asc.asc_CDocInfo();
                    docInfo.put_Id(data.doc.key);
                    docInfo.put_Url(data.doc.url);
                    docInfo.put_DirectUrl(data.doc.directUrl);
                    docInfo.put_Title(data.doc.title);
                    docInfo.put_Format(data.doc.fileType);
                    docInfo.put_VKey(data.doc.vkey);
                    docInfo.put_Options(_options);
                    docInfo.put_UserInfo(_user);
                    docInfo.put_CallbackUrl(this.editorConfig.callbackUrl);
                    docInfo.put_Token(data.doc.token);
                    docInfo.put_Permissions(data.doc.permissions);
                    docInfo.put_EncryptedInfo(this.editorConfig.encryptionKeys);
                    docInfo.put_Lang(this.editorConfig.lang);
                    docInfo.put_Mode(this.editorConfig.mode);
                    docInfo.put_ReferenceData(data.doc.referenceData);

                    var coEditMode = !(this.editorConfig.coEditing && typeof this.editorConfig.coEditing == 'object') ? 'fast' : // fast by default
                                     this.editorConfig.mode === 'view' && this.editorConfig.coEditing.change!==false ? 'fast' : // if can change mode in viewer - set fast for using live viewer
                                     this.editorConfig.coEditing.mode || 'fast';
                    docInfo.put_CoEditingMode(coEditMode);

                    var enable = !this.editorConfig.customization || (this.editorConfig.customization.macros!==false);
                    docInfo.asc_putIsEnabledMacroses(!!enable);
                    enable = !this.editorConfig.customization || (this.editorConfig.customization.plugins!==false);
                    docInfo.asc_putIsEnabledPlugins(!!enable);

                    this.headerView && this.headerView.setDocumentCaption(data.doc.title);
                    Common.Utils.InternalSettings.set("sse-doc-info-key", data.doc.key);
                }

                this.api.asc_registerCallback('asc_onGetEditorPermissions', _.bind(this.onEditorPermissions, this));
                this.api.asc_registerCallback('asc_onLicenseChanged',       _.bind(this.onLicenseChanged, this));
                this.api.asc_registerCallback('asc_onMacrosPermissionRequest', _.bind(this.onMacrosPermissionRequest, this));
                this.api.asc_registerCallback('asc_onRunAutostartMacroses', _.bind(this.onRunAutostartMacroses, this));
                this.api.asc_setDocInfo(docInfo);
                this.api.asc_getEditorPermissions(this.editorConfig.licenseUrl, this.editorConfig.customerId);
            },

            onProcessSaveResult: function(data) {
                this.api.asc_OnSaveEnd(data.result);
                if (data && data.result === false) {
                    Common.UI.error({
                        title: this.criticalErrorTitle,
                        msg  : _.isEmpty(data.message) ? this.errorProcessSaveResult : data.message
                    });
                }
            },

            onProcessRightsChange: function(data) {
                if (data && data.enabled === false) {
                    var me = this,
                        old_rights = this._state.lostEditingRights;
                    this._state.lostEditingRights = !this._state.lostEditingRights;
                    this.api.asc_coAuthoringDisconnect();
                    Common.NotificationCenter.trigger('collaboration:sharingdeny');
                    Common.NotificationCenter.trigger('api:disconnect');
                    if (!old_rights)
                        Common.UI.warning({
                            title: this.notcriticalErrorTitle,
                            maxwidth: 600,
                            msg  : _.isEmpty(data.message) ? this.warnProcessRightsChange : data.message,
                            callback: function(){
                                me._state.lostEditingRights = false;
                                me.onEditComplete();
                            }
                        });
                }
            },

            onDownloadAs: function(format) {
                if ( !this.appOptions.canDownload) {
                    Common.Gateway.reportError(Asc.c_oAscError.ID.AccessDeny, this.errorAccessDeny);
                    return;
                }

                this._state.isFromGatewayDownloadAs = true;
                var _format = (format && (typeof format == 'string')) ? Asc.c_oAscFileType[ format.toUpperCase() ] : null,
                    _supported = [
                        Asc.c_oAscFileType.XLSX,
                        Asc.c_oAscFileType.ODS,
                        Asc.c_oAscFileType.CSV,
                        Asc.c_oAscFileType.PDF,
                        Asc.c_oAscFileType.PDFA,
                        Asc.c_oAscFileType.XLTX,
                        Asc.c_oAscFileType.OTS,
                        Asc.c_oAscFileType.XLSM
                    ];

                if ( !_format || _supported.indexOf(_format) < 0 )
                    _format = Asc.c_oAscFileType.XLSX;
                if (_format == Asc.c_oAscFileType.PDF || _format == Asc.c_oAscFileType.PDFA)
                    Common.NotificationCenter.trigger('download:settings', this, _format, true);
                else
                    this.api.asc_DownloadAs(new Asc.asc_CDownloadOptions(_format, true));
            },

            onProcessMouse: function(data) {
                if (data.type == 'mouseup') {
                    var editor = document.getElementById('editor_sdk');
                    if (editor) {
                        var rect = editor.getBoundingClientRect();
                        var event = data.event || {};
                        this.api.asc_onMouseUp(event, data.x - rect.left, data.y - rect.top);
                    }
                }
            },

            onRequestClose: function() {
                var me = this;
                if (this.api.asc_isDocumentModified()) {
                    this.api.asc_stopSaving();
                    Common.UI.warning({
                        closable: false,
                        width: 500,
                        title: this.notcriticalErrorTitle,
                        msg: this.leavePageTextOnClose,
                        buttons: ['ok', 'cancel'],
                        primary: 'ok',
                        callback: function(btn) {
                            if (btn == 'ok') {
                                me.api.asc_undoAllChanges();
                                me.api.asc_continueSaving();
                                Common.Gateway.requestClose();
                                // Common.Controllers.Desktop.requestClose();
                            } else
                                me.api.asc_continueSaving();
                        }
                    });
                } else {
                    Common.Gateway.requestClose();
                    // Common.Controllers.Desktop.requestClose();
                }
            },

            goBack: function(current) {
                var me = this;
                if ( !Common.Controllers.Desktop.process('goback') ) {
                    if (me.appOptions.customization.goback.requestClose && me.appOptions.canRequestClose) {
                        me.onRequestClose();
                    } else {
                        var href = me.appOptions.customization.goback.url;
                        if (!current && me.appOptions.customization.goback.blank!==false) {
                            window.open(href, "_blank");
                        } else {
                            parent.location.href = href;
                        }
                    }
                }
            },

            markFavorite: function(favorite) {
                if ( !Common.Controllers.Desktop.process('markfavorite') ) {
                    Common.Gateway.metaChange({
                        favorite: favorite
                    });
                }
            },

            onSetFavorite: function(favorite) {
                this.appOptions.canFavorite && this.headerView && this.headerView.setFavorite(!!favorite);
            },

            onEditComplete: function(cmp, opts) {
                if (opts && opts.restorefocus && this.api.isCEditorFocused) {
                    this.formulaInput.blur();
                    this.formulaInput.focus();
                } else {
                    this.getApplication().getController('DocumentHolder').getView('DocumentHolder').focus();
                    this.api.isCEditorFocused = false;
                }

                Common.UI.HintManager.clearHints(true);
            },

            onSelectionChanged: function(info){
                if (!this._isChartDataReady && info.asc_getSelectionType() == Asc.c_oAscSelectionType.RangeChart) {
                    this._isChartDataReady = true;
                    Common.Gateway.internalMessage('chartDataReady');
                }
            },

            onLongActionBegin: function(type, id) {
                var action = {id: id, type: type};
                this.stackLongActions.push(action);
                this.setLongActionView(action);
            },

            onLongActionEnd: function(type, id) {
                var action = {id: id, type: type};
                this.stackLongActions.pop(action);

                this.headerView && this.headerView.setDocumentCaption(this.api.asc_getDocumentName());
                this.updateWindowTitle(this.api.asc_isDocumentModified(), true);

                if (type === Asc.c_oAscAsyncActionType.BlockInteraction && id == Asc.c_oAscAsyncAction.Open) {
                    Common.Gateway.internalMessage('documentReady', {});
                    this.onDocumentContentReady();
                }

                action = this.stackLongActions.get({type: Asc.c_oAscAsyncActionType.Information});
                if (action) {
                    this.setLongActionView(action);
                } else {
                    var me = this;
                    if ((id == Asc.c_oAscAsyncAction['Save'] || id == Asc.c_oAscAsyncAction['ForceSaveButton']) && !this.appOptions.isOffline) {
                        if (this._state.fastCoauth && this._state.usersCount > 1) {
                            me._state.timerSave = setTimeout(function () {
                                me.getApplication().getController('Statusbar').setStatusCaption(me.textChangesSaved, false, 3000);
                            }, 500);
                        } else
                            me.getApplication().getController('Statusbar').setStatusCaption(me.textChangesSaved, false, 3000);
                    } else
                        this.getApplication().getController('Statusbar').setStatusCaption('');
                }

                if (id == Asc.c_oAscAsyncAction.Save) {
                    this.synchronizeChanges();
                }

                action = this.stackLongActions.get({type: Asc.c_oAscAsyncActionType.BlockInteraction});
                if (action) {
                    this.setLongActionView(action);
                } else {
                    if (this.loadMask) {
                        if (this.loadMask.isVisible() && !this.dontCloseDummyComment && !this.inTextareaControl && !Common.Utils.ModalWindow.isVisible() && !this.inFormControl)
                            this.api.asc_enableKeyEvents(true);
                        this.loadMask.hide();
                    }

                    if (type == Asc.c_oAscAsyncActionType.BlockInteraction && !( (id == Asc.c_oAscAsyncAction['LoadDocumentFonts'] || id == Asc.c_oAscAsyncAction['ApplyChanges']) && (this.dontCloseDummyComment || this.inTextareaControl || Common.Utils.ModalWindow.isVisible() || this.inFormControl) ))
                        this.onEditComplete(this.loadMask, {restorefocus:true});
                }
                if ( id == Asc.c_oAscAsyncAction['Disconnect']) {
                    this._state.timerDisconnect && clearTimeout(this._state.timerDisconnect);
                    this.disableEditing(false, true);
                    this.getApplication().getController('Statusbar').hideDisconnectTip();
                    this.getApplication().getController('Statusbar').setStatusCaption(this.textReconnect);
                }
            },

            setLongActionView: function(action) {
                var title = '', text = '', force = false;
                var statusCallback = null; // call after showing status

                switch (action.id) {
                    case Asc.c_oAscAsyncAction.Open:
                        title   = this.openTitleText;
                        text    = this.openTextText;
                        break;

                    case Asc.c_oAscAsyncAction['Save']:
                    case Asc.c_oAscAsyncAction['ForceSaveButton']:
                    case Asc.c_oAscAsyncAction.ForceSaveTimeout:
                        clearTimeout(this._state.timerSave);
                        force   = true;
                        title   = this.saveTitleText;
                        text    = (!this.appOptions.isOffline) ? this.saveTextText : '';
                        break;

                    case Asc.c_oAscAsyncAction.LoadDocumentFonts:
                        title   = this.loadFontsTitleText;
                        text    = this.loadFontsTextText;
                        break;

                    case Asc.c_oAscAsyncAction.LoadDocumentImages:
                        title   = this.loadImagesTitleText;
                        text    = this.loadImagesTextText;
                        break;

                    case Asc.c_oAscAsyncAction.LoadFont:
                        title   = this.loadFontTitleText;
                        text    = this.loadFontTextText;
                        break;

                    case Asc.c_oAscAsyncAction.LoadImage:
                        title   = this.loadImageTitleText;
                        text    = this.loadImageTextText;
                        break;

                    case Asc.c_oAscAsyncAction.DownloadAs:
                        title   = this.downloadTitleText;
                        text    = this.downloadTextText;
                        break;

                    case Asc.c_oAscAsyncAction.Print:
                        title   = this.printTitleText;
                        text    = this.printTextText;
                        break;

                    case Asc.c_oAscAsyncAction.UploadImage:
                        title   = this.uploadImageTitleText;
                        text    = this.uploadImageTextText;
                        break;

                    case Asc.c_oAscAsyncAction.SlowOperation:
                        title   = this.textPleaseWait;
                        text    = this.textPleaseWait;
                        break;

                    case Asc.c_oAscAsyncAction['Waiting']:
                        title   = this.waitText;
                        text    = this.waitText;
                        break;

                    case ApplyEditRights:
                        title   = this.txtEditingMode;
                        text    = this.waitText;
                        break;

                    case LoadingDocument:
                        title   = this.loadingDocumentTitleText + '           ';
                        text    = this.loadingDocumentTitleText;
                        break;

                    case Asc.c_oAscAsyncAction['Disconnect']:
                        title    = this.textDisconnect;
                        text     = this.textDisconnect;
                        this.disableEditing(true, true);
                        var me = this;
                        statusCallback = function() {
                            me._state.timerDisconnect = setTimeout(function(){
                                me.getApplication().getController('Statusbar').showDisconnectTip();
                            }, me._state.unloadTimer || 0);
                        };
                        break;

                    default:
                        if (typeof action.id == 'string'){
                            title   = action.id;
                            text    = action.id;
                        }
                        break;
                }

                if (action.type == Asc.c_oAscAsyncActionType.BlockInteraction) {
                    !this.loadMask && (this.loadMask = new Common.UI.LoadMask({owner: $('#viewport')}));
                    this.loadMask.setTitle(title);

                    if (!this.isShowOpenDialog) {
                        this.api.asc_enableKeyEvents(false);
                        this.loadMask.show();
                    }
                } else {
                    this.getApplication().getController('Statusbar').setStatusCaption(text, force, 0, statusCallback);
                }
            },

            onApplyEditRights: function(data) {
                this.getApplication().getController('Statusbar').setStatusCaption('');

                if (data && !data.allowed) {
                    Common.UI.info({
                        title: this.requestEditFailedTitleText,
                        msg: data.message || this.requestEditFailedMessageText
                    });
                }
            },

            onDocumentContentReady: function() {
                if (this._isDocReady)
                    return;

                if (this._state.openDlg)
                    this._state.openDlg.close();

                var me = this,
                    value;

                me._isDocReady = true;
                Common.NotificationCenter.trigger('app:ready', this.appOptions);

                me.hidePreloader();
                me.onLongActionEnd(Asc.c_oAscAsyncActionType['BlockInteraction'], LoadingDocument);

                value = (this.appOptions.isEditMailMerge || this.appOptions.isEditDiagram || this.appOptions.isEditOle) ? 100 : Common.localStorage.getItem("sse-settings-zoom");
                Common.Utils.InternalSettings.set("sse-settings-zoom", value);
                var zf = (value!==null) ? parseInt(value)/100 : (this.appOptions.customization && this.appOptions.customization.zoom ? parseInt(this.appOptions.customization.zoom)/100 : 1);
                this.api.asc_setZoom(zf>0 ? zf : 1);

                value = Common.localStorage.getBool("sse-settings-show-alt-hints", Common.Utils.isMac ? false : true);
                Common.Utils.InternalSettings.set("sse-settings-show-alt-hints", value);

                /** coauthoring begin **/
                this.isLiveCommenting = Common.localStorage.getBool("sse-settings-livecomment", true);
                Common.Utils.InternalSettings.set("sse-settings-livecomment", this.isLiveCommenting);
                value = Common.localStorage.getBool("sse-settings-resolvedcomment");
                Common.Utils.InternalSettings.set("sse-settings-resolvedcomment", value);
                this.isLiveCommenting ? this.api.asc_showComments(value) : this.api.asc_hideComments();

                this._state.fastCoauth = Common.Utils.InternalSettings.get("sse-settings-coauthmode");
                this.api.asc_SetFastCollaborative(me._state.fastCoauth);
                this.api.asc_setAutoSaveGap(Common.Utils.InternalSettings.get("sse-settings-autosave"));
                /** coauthoring end **/

                // spellcheck
                if (Common.UI.FeaturesManager.canChange('spellcheck')) { // get from local storage
                    /** spellcheck settings begin **/
                    var ignoreUppercase = Common.localStorage.getBool("sse-spellcheck-ignore-uppercase-words", true);
                    Common.Utils.InternalSettings.set("sse-spellcheck-ignore-uppercase-words", ignoreUppercase);
                    this.api.asc_ignoreUppercase(ignoreUppercase);
                    var ignoreNumbers = Common.localStorage.getBool("sse-spellcheck-ignore-numbers-words", true);
                    Common.Utils.InternalSettings.set("sse-spellcheck-ignore-numbers-words", ignoreNumbers);
                    this.api.asc_ignoreNumbers(ignoreNumbers);
                    /** spellcheck settings end **/
                }

                me.api.asc_registerCallback('asc_onStartAction',        _.bind(me.onLongActionBegin, me));
                me.api.asc_registerCallback('asc_onConfirmAction',      _.bind(me.onConfirmAction, me));
                me.api.asc_registerCallback('asc_onActiveSheetChanged', _.bind(me.onActiveSheetChanged, me));
                me.api.asc_registerCallback('asc_onPrint',              _.bind(me.onPrint, me));

                var application = me.getApplication();

                me.headerView.setDocumentCaption(me.api.asc_getDocumentName());
                me.updateWindowTitle(me.api.asc_isDocumentModified(), true);

                var toolbarController           = application.getController('Toolbar'),
                    statusbarController         = application.getController('Statusbar'),
                    documentHolderController    = application.getController('DocumentHolder'),
//                  fontsController             = application.getController('Common.Controllers.Fonts'),
                    rightmenuController         = application.getController('RightMenu'),
                    leftmenuController          = application.getController('LeftMenu'),
                    celleditorController        = application.getController('CellEditor'),
                    statusbarView               = statusbarController.getView('Statusbar'),
                    leftMenuView                = leftmenuController.getView('LeftMenu'),
                    documentHolderView          = documentHolderController.getView('DocumentHolder'),
                    chatController              = application.getController('Common.Controllers.Chat'),
                    pluginsController           = application.getController('Common.Controllers.Plugins'),
                    spellcheckController        = application.getController('Spellcheck');

                leftMenuView.getMenu('file').loadDocument({doc:me.appOptions.spreadsheet});
                leftmenuController.setMode(me.appOptions).createDelayedElements().setApi(me.api);

                 if (!me.appOptions.isEditMailMerge && !me.appOptions.isEditDiagram && !me.appOptions.isEditOle) {
                     pluginsController.setApi(me.api);
                     this.api && this.api.asc_setFrozenPaneBorderType(Common.localStorage.getBool('sse-freeze-shadow', true) ? Asc.c_oAscFrozenPaneBorderType.shadow : Asc.c_oAscFrozenPaneBorderType.line);
                     application.getController('Common.Controllers.ExternalOleEditor').setApi(this.api).loadConfig({config:this.editorConfig, customization: this.editorConfig.customization});
                 }

                leftMenuView.disableMenu('all',false);

                if (!me.appOptions.isEditMailMerge && !me.appOptions.isEditDiagram && !me.appOptions.isEditOle && me.appOptions.canBranding) {
                    me.getApplication().getController('LeftMenu').leftMenu.getMenu('about').setLicInfo(me.editorConfig.customization);
                }

                documentHolderController.setApi(me.api).loadConfig({config:me.editorConfig});
                chatController.setApi(this.api).setMode(this.appOptions);

                statusbarController.createDelayedElements();
                statusbarController.setApi(me.api);
                documentHolderView.setApi(me.api);

                statusbarView.update();

                this.formulaInput = celleditorController.getView('CellEditor').$el.find('textarea');

                if (me.appOptions.isEdit) {
                    Common.UI.FeaturesManager.canChange('spellcheck') && spellcheckController.setApi(me.api).setMode(me.appOptions);

                    if (me.appOptions.canForcesave) {// use asc_setIsForceSaveOnUserSave only when customization->forcesave = true
                        me.appOptions.forcesave = Common.localStorage.getBool("sse-settings-forcesave", me.appOptions.canForcesave);
                        Common.Utils.InternalSettings.set("sse-settings-forcesave", me.appOptions.forcesave);
                        me.api.asc_setIsForceSaveOnUserSave(me.appOptions.forcesave);
                    }

                    value = Common.localStorage.getItem("sse-settings-paste-button");
                    if (value===null) value = '1';
                    Common.Utils.InternalSettings.set("sse-settings-paste-button", parseInt(value));
                    me.api.asc_setVisiblePasteButton(!!parseInt(value));

                    me.loadAutoCorrectSettings();

                    if (me.needToUpdateVersion) {
                        Common.NotificationCenter.trigger('api:disconnect');
                        toolbarController.onApiCoAuthoringDisconnect();
                    }

                    var timer_sl = setInterval(function(){
                        if (window.styles_loaded || me.appOptions.isEditDiagram || me.appOptions.isEditMailMerge || me.appOptions.isEditOle) {
                            clearInterval(timer_sl);

                            Common.NotificationCenter.trigger('comments:updatefilter', ['doc', 'sheet' + me.api.asc_getActiveWorksheetId()]);

                            documentHolderView.createDelayedElements();
                            toolbarController.createDelayedElements();
                            me.setLanguages();

                            if (!me.appOptions.isEditMailMerge && !me.appOptions.isEditDiagram && !me.appOptions.isEditOle) {
                                var shapes = me.api.asc_getPropertyEditorShapes();
                                if (shapes)
                                    me.fillAutoShapes(shapes[0], shapes[1]);

                                me.updateThemeColors();
                                toolbarController.activateControls();
                            } else if (me.appOptions.isEditOle) {
                                me.updateThemeColors();
                            }

                            rightmenuController.createDelayedElements();

                            me.api.asc_registerCallback('asc_onDocumentCanSaveChanged',  _.bind(me.onDocumentCanSaveChanged, me));
                            me.api.asc_registerCallback('asc_OnTryUndoInFastCollaborative',_.bind(me.onTryUndoInFastCollaborative, me));
                            me.onDocumentModifiedChanged(me.api.asc_isDocumentModified());

                            var formulasDlgController = application.getController('FormulaDialog');
                            if (formulasDlgController) {
                                formulasDlgController.setMode(me.appOptions).setApi(me.api);
                            }
                            if (me.needToUpdateVersion)
                                toolbarController.onApiCoAuthoringDisconnect();

                            Common.NotificationCenter.trigger('document:ready', 'main');
                            me.applyLicense();
                        }
                    }, 50);
                } else {
                    var formulasDlgController = application.getController('FormulaDialog');
                    formulasDlgController && formulasDlgController.setMode(me.appOptions).setApi(me.api);
                    documentHolderView.createDelayedElementsViewer();
                    Common.NotificationCenter.trigger('document:ready', 'main');
                    me.applyLicense();
                }
                // TODO bug 43960
                if (!me.appOptions.isEditMailMerge && !me.appOptions.isEditDiagram && !me.appOptions.isEditOle) {
                    var dummyClass = ~~(1e6*Math.random());
                    $('.toolbar').prepend(Common.Utils.String.format('<div class="lazy-{0} x-huge"><div class="toolbar__icon" style="position: absolute; width: 1px; height: 1px;"></div>', dummyClass));
                    setTimeout(function() { $(Common.Utils.String.format('.toolbar .lazy-{0}', dummyClass)).remove(); }, 10);
                }

                if (me.appOptions.canAnalytics && false)
                    Common.component.Analytics.initialize('UA-12442749-13', 'Spreadsheet Editor');

                Common.Gateway.on('applyeditrights', _.bind(me.onApplyEditRights, me));
                Common.Gateway.on('processsaveresult', _.bind(me.onProcessSaveResult, me));
                Common.Gateway.on('processrightschange', _.bind(me.onProcessRightsChange, me));
                Common.Gateway.on('processmouse', _.bind(me.onProcessMouse, me));
                Common.Gateway.on('downloadas',   _.bind(me.onDownloadAs, me));
                Common.Gateway.on('setfavorite',  _.bind(me.onSetFavorite, me));
                Common.Gateway.on('requestclose', _.bind(me.onRequestClose, me));
                Common.Gateway.on('refreshhistory',_.bind(me.onRefreshHistory, me));
                Common.Gateway.sendInfo({mode:me.appOptions.isEdit?'edit':'view'});

                $(document).on('contextmenu', _.bind(me.onContextMenu, me));
//                    me.getViewport().getEl().un('keypress', me.lockEscapeKey, me);

                function checkWarns() {
                    if (!window['AscDesktopEditor']) {
                        var tips = [];
                        Common.Utils.isIE9m && tips.push(me.warnBrowserIE9);

                        if (tips.length) me.showTips(tips);
                    }
                    document.removeEventListener('visibilitychange', checkWarns);
                }

                if (typeof document.hidden !== 'undefined' && document.hidden) {
                    document.addEventListener('visibilitychange', checkWarns);
                } else checkWarns();

                Common.Gateway.documentReady();
                if (this.appOptions.user.guest && this.appOptions.canRenameAnonymous && !this.appOptions.isEditDiagram && !this.appOptions.isEditMailMerge && !this.appOptions.isEditOle && (Common.Utils.InternalSettings.get("guest-username")===null))
                    this.showRenameUserDialog();
            },

            onLicenseChanged: function(params) {
                if (this.appOptions.isEditDiagram || this.appOptions.isEditMailMerge || this.appOptions.isEditOle) return;

                var licType = params.asc_getLicenseType();
                if (licType !== undefined && (this.appOptions.canEdit || this.appOptions.isRestrictedEdit) && this.editorConfig.mode !== 'view' &&
                    (licType===Asc.c_oLicenseResult.Connections || licType===Asc.c_oLicenseResult.UsersCount || licType===Asc.c_oLicenseResult.ConnectionsOS || licType===Asc.c_oLicenseResult.UsersCountOS
                    || licType===Asc.c_oLicenseResult.SuccessLimit && (this.appOptions.trialMode & Asc.c_oLicenseMode.Limited) !== 0))
                    this._state.licenseType = licType;

                if (licType !== undefined && this.appOptions.canLiveView && (licType===Asc.c_oLicenseResult.ConnectionsLive || licType===Asc.c_oLicenseResult.ConnectionsLiveOS||
                                                                             licType===Asc.c_oLicenseResult.UsersViewCount || licType===Asc.c_oLicenseResult.UsersViewCountOS))
                    this._state.licenseType = licType;

                if (this._isDocReady)
                    this.applyLicense();
            },

            applyLicense: function() {
                if (this.editorConfig.mode === 'view') {
                    if (this.appOptions.canLiveView && (this._state.licenseType===Asc.c_oLicenseResult.ConnectionsLive || this._state.licenseType===Asc.c_oLicenseResult.ConnectionsLiveOS ||
                                                        this._state.licenseType===Asc.c_oLicenseResult.UsersViewCount || this._state.licenseType===Asc.c_oLicenseResult.UsersViewCountOS)) {
                        // show warning or write to log if Common.Utils.InternalSettings.get("sse-settings-coauthmode") was true ???
                        this.disableLiveViewing(true);
                    }
                } else if (this._state.licenseType) {
                    var license = this._state.licenseType,
                        buttons = ['ok'],
                        primary = 'ok';
                    if ((this.appOptions.trialMode & Asc.c_oLicenseMode.Limited) !== 0 &&
                        (license===Asc.c_oLicenseResult.SuccessLimit || license===Asc.c_oLicenseResult.ExpiredLimited || this.appOptions.permissionsLicense===Asc.c_oLicenseResult.SuccessLimit)) {
                        (license===Asc.c_oLicenseResult.ExpiredLimited) && this.getApplication().getController('LeftMenu').leftMenu.setLimitMode();// show limited hint
                        license = (license===Asc.c_oLicenseResult.ExpiredLimited) ? this.warnLicenseLimitedNoAccess : this.warnLicenseLimitedRenewed;
                    } else if (license===Asc.c_oLicenseResult.Connections || license===Asc.c_oLicenseResult.UsersCount) {
                        license = (license===Asc.c_oLicenseResult.Connections) ? this.warnLicenseExceeded : this.warnLicenseUsersExceeded;
                    } else {
                        license = (license===Asc.c_oLicenseResult.ConnectionsOS) ? this.warnNoLicense : this.warnNoLicenseUsers;
                        buttons = [{value: 'buynow', caption: this.textBuyNow}, {value: 'contact', caption: this.textContactUs}];
                        primary = 'buynow';
                    }

                    if (this._state.licenseType!==Asc.c_oLicenseResult.SuccessLimit && (this.appOptions.isEdit || this.appOptions.isRestrictedEdit)) {
                        this.disableEditing(true);
                        Common.NotificationCenter.trigger('api:disconnect');
                    }

                    var value = Common.localStorage.getItem("sse-license-warning");
                    value = (value!==null) ? parseInt(value) : 0;
                    var now = (new Date).getTime();
                    if (now - value > 86400000) {
                        Common.UI.info({
                            maxwidth: 500,
                            title: this.textNoLicenseTitle,
                            msg  : license,
                            buttons: buttons,
                            primary: primary,
                            callback: function(btn) {
                                Common.localStorage.setItem("sse-license-warning", now);
                                if (btn == 'buynow')
                                    window.open('{{PUBLISHER_URL}}', "_blank");
                                else if (btn == 'contact')
                                    window.open('mailto:{{SALES_EMAIL}}', "_blank");
                            }
                        });
                    }
                } else if (!this.appOptions.isDesktopApp && !this.appOptions.canBrandingExt && !(this.appOptions.isEditDiagram || this.appOptions.isEditMailMerge || this.appOptions.isEditOle) &&
                    this.editorConfig && this.editorConfig.customization && (this.editorConfig.customization.loaderName || this.editorConfig.customization.loaderLogo)) {
                    Common.UI.warning({
                        title: this.textPaidFeature,
                        msg  : this.textCustomLoader,
                        buttons: [{value: 'contact', caption: this.textContactUs}, {value: 'close', caption: this.textClose}],
                        primary: 'contact',
                        callback: function(btn) {
                            if (btn == 'contact')
                                window.open('mailto:{{SALES_EMAIL}}', "_blank");
                        }
                    });
                }
            },

            disableEditing: function(disable, temp) {
                Common.NotificationCenter.trigger('editing:disable', disable, {
                    viewMode: disable,
                    allowSignature: false,
                    allowProtect: false,
                    rightMenu: {clear: !temp, disable: true},
                    statusBar: true,
                    leftMenu: {disable: true, previewMode: true},
                    fileMenu: {protect: true, history: temp},
                    comments: {disable: !temp, previewMode: true},
                    chat: true,
                    review: true,
                    viewport: true,
                    documentHolder: true,
                    toolbar: true,
                    celleditor: {previewMode: true}
                }, temp ? 'reconnect' : 'disconnect');
            },

            onEditingDisable: function(disable, options, type) {
                var app = this.getApplication();

                var action = {type: type, disable: disable, options: options};
                if (disable && !this.stackDisableActions.get({type: type}))
                    this.stackDisableActions.push(action);
                !disable && this.stackDisableActions.pop({type: type});
                var prev_options = !disable && (this.stackDisableActions.length()>0) ? this.stackDisableActions.get(this.stackDisableActions.length()-1) : null;

                if (options.rightMenu && app.getController('RightMenu')) {
                    options.rightMenu.clear && app.getController('RightMenu').getView('RightMenu').clearSelection();
                    options.rightMenu.disable && app.getController('RightMenu').SetDisabled(disable, options.allowSignature);
                }
                if (options.statusBar) {
                    app.getController('Statusbar').SetDisabled(disable);
                }
                if (options.review) {
                    app.getController('Common.Controllers.ReviewChanges').SetDisabled(disable);
                }
                if (options.viewport) {
                    app.getController('Viewport').SetDisabled(disable);
                }
                if (options.toolbar) {
                    app.getController('Toolbar').DisableToolbar(disable, options.viewMode);
                }
                if (options.documentHolder) {
                    app.getController('DocumentHolder').SetDisabled(disable, options.allowProtect);
                }
                if (options.leftMenu) {
                    if (options.leftMenu.disable)
                        app.getController('LeftMenu').SetDisabled(disable, options);
                    if (options.leftMenu.previewMode)
                        app.getController('LeftMenu').setPreviewMode(disable);
                }
                if (options.fileMenu) {
                    app.getController('LeftMenu').leftMenu.getMenu('file').SetDisabled(disable, options.fileMenu);
                    if (options.leftMenu.disable)
                        app.getController('LeftMenu').leftMenu.getMenu('file').applyMode();
                }
                if (options.comments) {
                    var comments = this.getApplication().getController('Common.Controllers.Comments');
                    if (comments && options.comments.previewMode)
                        comments.setPreviewMode(disable);
                }
                if (options.celleditor && options.celleditor.previewMode) {
                    app.getController('CellEditor').setPreviewMode(disable);
                }

                if (prev_options) {
                    this.onEditingDisable(prev_options.disable, prev_options.options, prev_options.type);
                }
            },

            disableLiveViewing: function(disable) {
                this.appOptions.canLiveView = !disable;
                this.api.asc_SetFastCollaborative(!disable);
                Common.Utils.InternalSettings.set("sse-settings-coauthmode", !disable);
            },

            onOpenDocument: function(progress) {
                var elem = document.getElementById('loadmask-text');
                var proc = (progress.asc_getCurrentFont() + progress.asc_getCurrentImage())/(progress.asc_getFontsCount() + progress.asc_getImagesCount());
                proc = this.textLoadingDocument + ': ' + Common.Utils.String.fixedDigits(Math.min(Math.round(proc*100), 100), 3, "  ") + "%";
                elem ? elem.innerHTML = proc : this.loadMask && this.loadMask.setTitle(proc);
            },

            onEditorPermissions: function(params) {
                var licType = params ? params.asc_getLicenseType() : Asc.c_oLicenseResult.Error;
                if ( params && !(this.appOptions.isEditDiagram || this.appOptions.isEditMailMerge || this.appOptions.isEditOle)) {
                    if (Asc.c_oLicenseResult.Expired === licType || Asc.c_oLicenseResult.Error === licType || Asc.c_oLicenseResult.ExpiredTrial === licType) {
                        Common.UI.warning({
                            title: this.titleLicenseExp,
                            msg: this.warnLicenseExp,
                            buttons: [],
                            closable: false
                        });
                        return;
                    }
                    if (Asc.c_oLicenseResult.ExpiredLimited === licType)
                        this._state.licenseType = licType;

                    if ( this.onServerVersion(params.asc_getBuildVersion()) || !this.onLanguageLoaded() ) return;

                    if (params.asc_getRights() !== Asc.c_oRights.Edit)
                        this.permissions.edit = false;

                    this.appOptions.permissionsLicense = licType;
                    this.appOptions.canAutosave = true;
                    this.appOptions.canAnalytics = params.asc_getIsAnalyticsEnable();

                    this.appOptions.isOffline      = this.api.asc_isOffline();
                    this.appOptions.isCrypted      = this.api.asc_isCrypto();
                    this.appOptions.canLicense     = (licType === Asc.c_oLicenseResult.Success || licType === Asc.c_oLicenseResult.SuccessLimit);
                    this.appOptions.isLightVersion = params.asc_getIsLight();
                    /** coauthoring begin **/
                    this.appOptions.canCoAuthoring = !this.appOptions.isLightVersion;
                    /** coauthoring end **/
                    this.appOptions.canComments    = this.appOptions.canLicense && (this.permissions.comment===undefined ? (this.permissions.edit !== false) : this.permissions.comment) && (this.editorConfig.mode !== 'view');
                    this.appOptions.canComments    = this.appOptions.canComments && !((typeof (this.editorConfig.customization) == 'object') && this.editorConfig.customization.comments===false);
                    this.appOptions.canViewComments = this.appOptions.canComments || !((typeof (this.editorConfig.customization) == 'object') && this.editorConfig.customization.comments===false);
                    this.appOptions.canChat        = this.appOptions.canLicense && !this.appOptions.isOffline && !(this.permissions.chat===false || (this.permissions.chat===undefined) &&
                                                                                                                (typeof (this.editorConfig.customization) == 'object') && this.editorConfig.customization.chat===false);
                    if ((typeof (this.editorConfig.customization) == 'object') && this.editorConfig.customization.chat!==undefined) {
                        console.log("Obsolete: The 'chat' parameter of the 'customization' section is deprecated. Please use 'chat' parameter in the permissions instead.");
                    }
                    this.appOptions.canRename      = this.editorConfig.canRename;
                    this.appOptions.buildVersion   = params.asc_getBuildVersion();
                    this.appOptions.trialMode      = params.asc_getLicenseMode();
                    this.appOptions.isBeta         = params.asc_getIsBeta();
                    this.appOptions.canModifyFilter = (this.permissions.modifyFilter!==false);
                    this.appOptions.canBranding  = params.asc_getCustomization();
                    if (this.appOptions.canBranding)
                        this.headerView.setBranding(this.editorConfig.customization);

                    this.appOptions.canFavorite = this.appOptions.spreadsheet.info && (this.appOptions.spreadsheet.info.favorite!==undefined && this.appOptions.spreadsheet.info.favorite!==null);
                    this.appOptions.canFavorite && this.headerView && this.headerView.setFavorite(this.appOptions.spreadsheet.info.favorite);

                    this.appOptions.canRename && this.headerView.setCanRename(true);
                    this.appOptions.canUseReviewPermissions = this.appOptions.canLicense && (!!this.permissions.reviewGroups ||
                                                            this.appOptions.canLicense && this.editorConfig.customization && this.editorConfig.customization.reviewPermissions && (typeof (this.editorConfig.customization.reviewPermissions) == 'object'));
                    this.appOptions.canUseCommentPermissions = this.appOptions.canLicense && !!this.permissions.commentGroups;
                    this.appOptions.canUseUserInfoPermissions = this.appOptions.canLicense && !!this.permissions.userInfoGroups;
                    AscCommon.UserInfoParser.setParser(true);
                    AscCommon.UserInfoParser.setCurrentName(this.appOptions.user.fullname);
                    this.appOptions.canUseReviewPermissions && AscCommon.UserInfoParser.setReviewPermissions(this.permissions.reviewGroups, this.editorConfig.customization.reviewPermissions);
                    this.appOptions.canUseCommentPermissions && AscCommon.UserInfoParser.setCommentPermissions(this.permissions.commentGroups);
                    this.appOptions.canUseUserInfoPermissions && AscCommon.UserInfoParser.setUserInfoPermissions(this.permissions.userInfoGroups);
                    this.headerView.setUserName(AscCommon.UserInfoParser.getParsedName(AscCommon.UserInfoParser.getCurrentName()));
                } else
                    this.appOptions.canModifyFilter = true;

                this.appOptions.canRequestEditRights = this.editorConfig.canRequestEditRights;
                this.appOptions.canEdit        = this.permissions.edit !== false && // can edit
                                                 (this.editorConfig.canRequestEditRights || this.editorConfig.mode !== 'view'); // if mode=="view" -> canRequestEditRights must be defined
                this.appOptions.isEdit         = (this.appOptions.canLicense || this.appOptions.isEditDiagram || this.appOptions.isEditMailMerge || this.appOptions.isEditOle) && this.permissions.edit !== false && this.editorConfig.mode !== 'view';
                this.appOptions.canDownload    = (this.permissions.download !== false);
                this.appOptions.canPrint       = (this.permissions.print !== false);
                this.appOptions.canForcesave   = this.appOptions.isEdit && !this.appOptions.isOffline && !(this.appOptions.isEditDiagram || this.appOptions.isEditMailMerge || this.appOptions.isEditOle) &&
                                                (typeof (this.editorConfig.customization) == 'object' && !!this.editorConfig.customization.forcesave);
                this.appOptions.forcesave      = this.appOptions.canForcesave;
                this.appOptions.canEditComments= this.appOptions.isOffline || !this.permissions.editCommentAuthorOnly;
                this.appOptions.canDeleteComments= this.appOptions.isOffline || !this.permissions.deleteCommentAuthorOnly;
                if ((typeof (this.editorConfig.customization) == 'object') && this.editorConfig.customization.commentAuthorOnly===true) {
                    console.log("Obsolete: The 'commentAuthorOnly' parameter of the 'customization' section is deprecated. Please use 'editCommentAuthorOnly' and 'deleteCommentAuthorOnly' parameters in the permissions instead.");
                    if (this.permissions.editCommentAuthorOnly===undefined && this.permissions.deleteCommentAuthorOnly===undefined)
                        this.appOptions.canEditComments = this.appOptions.canDeleteComments = this.appOptions.isOffline;
                }
                this.appOptions.isSignatureSupport= this.appOptions.isEdit && this.appOptions.isDesktopApp && this.appOptions.isOffline && this.api.asc_isSignaturesSupport() && (this.permissions.protect!==false)
                                                    && !(this.appOptions.isEditDiagram || this.appOptions.isEditMailMerge || this.appOptions.isEditOle);
                this.appOptions.isPasswordSupport = this.appOptions.isEdit && this.api.asc_isProtectionSupport() && (this.permissions.protect!==false)
                                                    && !(this.appOptions.isEditDiagram || this.appOptions.isEditMailMerge || this.appOptions.isEditOle);
                this.appOptions.canProtect     = (this.appOptions.isSignatureSupport || this.appOptions.isPasswordSupport);
                this.appOptions.canHelp        = !((typeof (this.editorConfig.customization) == 'object') && this.editorConfig.customization.help===false);
                this.appOptions.isRestrictedEdit = !this.appOptions.isEdit && this.appOptions.canComments;

                // change = true by default in editor
                this.appOptions.canLiveView = !!params.asc_getLiveViewerSupport() && (this.editorConfig.mode === 'view'); // viewer: change=false when no flag canLiveViewer (i.g. old license), change=true by default when canLiveViewer==true
                this.appOptions.canChangeCoAuthoring = this.appOptions.isEdit && !(this.appOptions.isEditDiagram || this.appOptions.isEditMailMerge || this.appOptions.isEditOle) && this.appOptions.canCoAuthoring &&
                                                       !(this.editorConfig.coEditing && typeof this.editorConfig.coEditing == 'object' && this.editorConfig.coEditing.change===false) ||
                                                       this.appOptions.canLiveView && !(this.editorConfig.coEditing && typeof this.editorConfig.coEditing == 'object' && this.editorConfig.coEditing.change===false);

                if (!this.appOptions.isEditDiagram && !this.appOptions.isEditMailMerge && !this.appOptions.isEditOle) {
                    this.appOptions.canBrandingExt = params.asc_getCanBranding() && (typeof this.editorConfig.customization == 'object' || this.editorConfig.plugins);
                    this.getApplication().getController('Common.Controllers.Plugins').setMode(this.appOptions);
                    this.appOptions.canBrandingExt && this.editorConfig.customization && Common.UI.LayoutManager.init(this.editorConfig.customization.layout);
                    this.editorConfig.customization && Common.UI.FeaturesManager.init(this.editorConfig.customization.features, this.appOptions.canBrandingExt);
                }

                this.appOptions.canUseHistory  = this.appOptions.canLicense && this.editorConfig.canUseHistory && this.appOptions.canCoAuthoring && !this.appOptions.isOffline;
                this.appOptions.canHistoryClose  = this.editorConfig.canHistoryClose;
                this.appOptions.canHistoryRestore= this.editorConfig.canHistoryRestore;

                if ( this.appOptions.isLightVersion ) {
                    this.appOptions.canUseHistory = false;
                }

                this.loadCoAuthSettings();
                this.applyModeCommonElements();
                this.applyModeEditorElements();

                if ( !this.appOptions.isEdit ) {
                    Common.NotificationCenter.trigger('app:face', this.appOptions);

                    this.hidePreloader();
                    this.onLongActionBegin(Asc.c_oAscAsyncActionType.BlockInteraction, LoadingDocument);
                }

                this.api.asc_setViewMode(!this.appOptions.isEdit && !this.appOptions.isRestrictedEdit);
                (this.appOptions.isRestrictedEdit && this.appOptions.canComments) && this.api.asc_setRestriction(Asc.c_oAscRestrictionType.OnlyComments);
                this.api.asc_LoadDocument();
            },

            loadCoAuthSettings: function() {
                var fastCoauth = true,
                    autosave = 1,
                    value;

                if (this.appOptions.isEdit && !this.appOptions.isOffline && this.appOptions.canCoAuthoring) {
                    if (!this.appOptions.canChangeCoAuthoring) { //can't change co-auth. mode. Use coEditing.mode or 'fast' by default
                        value = (this.editorConfig.coEditing && this.editorConfig.coEditing.mode!==undefined) ? (this.editorConfig.coEditing.mode==='strict' ? 0 : 1) : null;
                        if (value===null && this.appOptions.customization && this.appOptions.customization.autosave===false) {
                            value = 0; // use customization.autosave only when coEditing.mode is null
                        }
                    } else {
                        value = Common.localStorage.getItem("sse-settings-coauthmode");
                        if (value===null) {
                            value = (this.editorConfig.coEditing && this.editorConfig.coEditing.mode!==undefined) ? (this.editorConfig.coEditing.mode==='strict' ? 0 : 1) : null;
                            if (value===null && !Common.localStorage.itemExists("sse-settings-autosave") &&
                                this.appOptions.customization && this.appOptions.customization.autosave===false) {
                                value = 0; // use customization.autosave only when de-settings-coauthmode and de-settings-autosave are null
                            }
                        }
                    }
                    fastCoauth = (value===null || parseInt(value) == 1);
                } else if (!this.appOptions.isEdit && this.appOptions.isRestrictedEdit) {
                    fastCoauth = true;
                }  else if (this.appOptions.canLiveView && !this.appOptions.isOffline) { // viewer
                    value = Common.localStorage.getItem("sse-settings-view-coauthmode");
                    if (!this.appOptions.canChangeCoAuthoring || value===null) { // Use coEditing.mode or 'fast' by default
                        value = this.editorConfig.coEditing && this.editorConfig.coEditing.mode==='strict' ? 0 : 1;
                    }
                    fastCoauth = (parseInt(value) == 1);
                } else {
                    fastCoauth = false;
                    autosave = 0;
                }

                if (this.appOptions.isEdit && this.appOptions.canAutosave) {
                    value = Common.localStorage.getItem("sse-settings-autosave");
                    if (value === null && this.appOptions.customization && this.appOptions.customization.autosave === false)
                        value = 0;
                    autosave = (!fastCoauth && value !== null) ? parseInt(value) : (this.appOptions.canCoAuthoring ? 1 : 0);
                }

                Common.Utils.InternalSettings.set("sse-settings-coauthmode", fastCoauth);
                Common.Utils.InternalSettings.set("sse-settings-autosave", autosave);
            },

            applyModeCommonElements: function() {
                window.editor_elements_prepared = true;

                var app             = this.getApplication(),
                    viewport        = app.getController('Viewport').getView('Viewport'),
                    statusbarView   = app.getController('Statusbar').getView('Statusbar');

                if (this.headerView) {
                    this.headerView.setVisible(!this.appOptions.isEditMailMerge && !this.appOptions.isDesktopApp && !this.appOptions.isEditDiagram && !this.appOptions.isEditOle);
                }

                viewport && viewport.setMode(this.appOptions, true);
                statusbarView && statusbarView.setMode(this.appOptions);
//                this.getStatusInfo().setDisabled(false);
//                this.getCellInfo().setMode(this.appOptions);
                app.getController('Toolbar').setMode(this.appOptions);
                app.getController('DocumentHolder').setMode(this.appOptions);

                if (this.appOptions.isEditMailMerge || this.appOptions.isEditDiagram) {
                    statusbarView.hide();
                }
                if (this.appOptions.isEditMailMerge || this.appOptions.isEditDiagram || this.appOptions.isEditOle) {
                    app.getController('LeftMenu').getView('LeftMenu').hide();

                    $(window)
                        .mouseup(function(e){
                            Common.Gateway.internalMessage('processMouse', {event: 'mouse:up'});
                        })
                        .mousemove($.proxy(function(e){
                            if (this.isDiagramDrag || this.isDiagramResize) {
                                Common.Gateway.internalMessage('processMouse', {event: 'mouse:move', pagex: e.pageX*Common.Utils.zoom(), pagey: e.pageY*Common.Utils.zoom()});
                            }
                        },this));
                }

                if (!this.appOptions.isEditMailMerge && !this.appOptions.isEditDiagram && !this.appOptions.isEditOle) {
                    this.api.asc_registerCallback('asc_onSendThemeColors', _.bind(this.onSendThemeColors, this));
                    this.api.asc_registerCallback('asc_onDownloadUrl',     _.bind(this.onDownloadUrl, this));
                    this.api.asc_registerCallback('asc_onDocumentModifiedChanged', _.bind(this.onDocumentModifiedChanged, this));

                    var printController = app.getController('Print');
                    printController && this.api && printController.setApi(this.api).setMode(this.appOptions);
                } else {
                    this.api.asc_registerCallback('asc_sendFromFrameToGeneralEditor', _.bind(this.onSendFromFrameToGeneralEditor, this));
                    if (this.appOptions.isEditOle)
                        this.api.asc_registerCallback('asc_onSendThemeColors', _.bind(this.onSendThemeColors, this));
                }

                var celleditorController = this.getApplication().getController('CellEditor');
                celleditorController && celleditorController.setApi(this.api).setMode(this.appOptions);
            },

            applyModeEditorElements: function(prevmode) {
                /** coauthoring begin **/
                var commentsController  = this.getApplication().getController('Common.Controllers.Comments');
                if (commentsController) {
                    commentsController.setMode(this.appOptions);
                    commentsController.setConfig({
                            config      : this.editorConfig,
                            sdkviewname : '#ws-canvas-outer',
                            hintmode    : true},
                        this.api);
                }
                /** coauthoring end **/
                var me = this,
                    application         = this.getApplication(),
                    reviewController    = application.getController('Common.Controllers.ReviewChanges');
                reviewController.setMode(me.appOptions).setConfig({config: me.editorConfig}, me.api).loadDocument({doc:me.appOptions.spreadsheet});

                var value = Common.localStorage.getItem('sse-settings-unit');
                value = (value!==null) ? parseInt(value) : (me.appOptions.customization && me.appOptions.customization.unit ? Common.Utils.Metric.c_MetricUnits[me.appOptions.customization.unit.toLocaleLowerCase()] : Common.Utils.Metric.getDefaultMetric());
                (value===undefined) && (value = Common.Utils.Metric.getDefaultMetric());
                Common.Utils.Metric.setCurrentMetric(value);
                Common.Utils.InternalSettings.set("sse-settings-unit", value);

                var toolbarController   = application.getController('Toolbar');
                toolbarController   && toolbarController.setApi(me.api);

                if (this.appOptions.isRestrictedEdit) {
                    application.getController('WBProtection').setMode(me.appOptions).setConfig({config: me.editorConfig}, me.api);
                } else if (this.appOptions.isEdit) { // set api events for toolbar in the Restricted Editing mode
                    var statusbarController = application.getController('Statusbar'),
                        rightmenuController = application.getController('RightMenu'),
                        fontsControllers    = application.getController('Common.Controllers.Fonts');

                    fontsControllers    && fontsControllers.setApi(me.api);
//                    statusbarController && statusbarController.setApi(me.api);
                    rightmenuController && rightmenuController.setApi(me.api);

                    application.getController('Common.Controllers.Protection').setMode(me.appOptions).setConfig({config: me.editorConfig}, me.api);
                    application.getController('WBProtection').setMode(me.appOptions).setConfig({config: me.editorConfig}, me.api);

                    if (statusbarController) {
                        statusbarController.getView('Statusbar').changeViewMode(me.appOptions);
                        me.appOptions.isEditOle && statusbarController.onChangeViewMode(null, true, true); // set compact status bar for ole editing mode
                    }

                    if (!me.appOptions.isEditMailMerge && !me.appOptions.isEditDiagram && !me.appOptions.isEditOle && me.appOptions.canFeaturePivot)
                        application.getController('PivotTable').setMode(me.appOptions);

                    var viewport = this.getApplication().getController('Viewport').getView('Viewport');
                    viewport.applyEditorMode();
                    rightmenuController.getView('RightMenu').setMode(me.appOptions).setApi(me.api);

                    this.toolbarView = toolbarController.getView('Toolbar');

                    if (!me.appOptions.isEditMailMerge && !me.appOptions.isEditDiagram && !me.appOptions.isEditOle) {
                        var options = {};
                        JSON.parse(Common.localStorage.getItem('sse-hidden-formula')) && (options.formula = true);
                        application.getController('Toolbar').hideElements(options);
                    } else
                        rightmenuController.getView('RightMenu').hide();

                    /** coauthoring begin **/
                    me.api.asc_registerCallback('asc_onCollaborativeChanges',    _.bind(me.onCollaborativeChanges, me));
                    me.api.asc_registerCallback('asc_onAuthParticipantsChanged', _.bind(me.onAuthParticipantsChanged, me));
                    me.api.asc_registerCallback('asc_onParticipantsChanged',     _.bind(me.onAuthParticipantsChanged, me));
                    me.api.asc_registerCallback('asc_onConnectionStateChanged',  _.bind(me.onUserConnection, me));
                    me.api.asc_registerCallback('asc_onConvertEquationToMath',   _.bind(me.onConvertEquationToMath, me));
                    /** coauthoring end **/
                    if (me.appOptions.isEditDiagram)
                        me.api.asc_registerCallback('asc_onSelectionChanged',        _.bind(me.onSelectionChanged, me));

                    me.api.asc_setFilteringMode && me.api.asc_setFilteringMode(me.appOptions.canModifyFilter);

                    if (me.stackLongActions.exist({id: ApplyEditRights, type: Asc.c_oAscAsyncActionType['BlockInteraction']})) {
                        me.onLongActionEnd(Asc.c_oAscAsyncActionType['BlockInteraction'], ApplyEditRights);
                    } else if (!this._isDocReady) {
                        Common.NotificationCenter.trigger('app:face', this.appOptions);

                        me.hidePreloader();
                        me.onLongActionBegin(Asc.c_oAscAsyncActionType['BlockInteraction'], LoadingDocument);
                    }

                    // Message on window close
                    window.onbeforeunload = _.bind(me.onBeforeUnload, me);
                    window.onunload = _.bind(me.onUnload, me);
                }
            },

            onExternalMessage: function(msg, options) {
                if (msg && msg.msg) {
                    msg.msg = (msg.msg).toString();
                    this.showTips([msg.msg.charAt(0).toUpperCase() + msg.msg.substring(1)], options);

                    Common.component.Analytics.trackEvent('External Error');
                }
            },

            onError: function(id, level, errData, callback) {
                if (this.isFrameClosed) {
                    this.lastFrameError = {id: id, level: level, errData: errData, callback: callback};
                    return;
                }

                if (id == Asc.c_oAscError.ID.LoadingScriptError) {
                    this.showTips([this.scriptLoadError]);
                    this.tooltip && this.tooltip.getBSTip().$tip.css('z-index', 10000);
                    return;
                }

                this.hidePreloader();
                this.onLongActionEnd(Asc.c_oAscAsyncActionType.BlockInteraction, LoadingDocument);

                var config = {closable: true};

                switch (id) {
                    case Asc.c_oAscError.ID.Unknown:
                        config.msg = this.unknownErrorText;
                        break;

                    case Asc.c_oAscError.ID.ConvertationTimeout:
                        config.msg = this.convertationTimeoutText;
                        break;

                    case Asc.c_oAscError.ID.ConvertationOpenError:
                        config.msg = this.openErrorText;
                        break;

                    case Asc.c_oAscError.ID.ConvertationSaveError:
                        config.msg = (this.appOptions.isDesktopApp && this.appOptions.isOffline) ? this.saveErrorTextDesktop : this.saveErrorText;
                        break;

                    case Asc.c_oAscError.ID.DownloadError:
                        config.msg = this.downloadErrorText;
                        break;

                    case Asc.c_oAscError.ID.UplImageSize:
                        config.msg = this.uploadImageSizeMessage;
                        break;

                    case Asc.c_oAscError.ID.UplImageExt:
                        config.msg = this.uploadImageExtMessage;
                        break;

                    case Asc.c_oAscError.ID.UplImageFileCount:
                        config.msg = this.uploadImageFileCountMessage;
                        break;

                    case Asc.c_oAscError.ID.PastInMergeAreaError:
                        config.msg = this.pastInMergeAreaError;
                        break;

                    case Asc.c_oAscError.ID.FrmlWrongCountParentheses:
                        config.msg = this.errorWrongBracketsCount;
                        break;

                    case Asc.c_oAscError.ID.FrmlWrongOperator:
                        config.msg = this.errorWrongOperator;
                        break;

                    case Asc.c_oAscError.ID.FrmlWrongMaxArgument:
                        config.msg = this.errorCountArgExceed;
                        break;

                    case Asc.c_oAscError.ID.FrmlWrongCountArgument:
                        config.msg = this.errorCountArg;
                        break;

                    case Asc.c_oAscError.ID.FrmlWrongFunctionName:
                        config.msg = this.errorFormulaName;
                        break;

                    case Asc.c_oAscError.ID.FrmlAnotherParsingError:
                        config.msg = this.errorFormulaParsing;
                        break;

                    case Asc.c_oAscError.ID.FrmlWrongArgumentRange:
                        config.msg = this.errorArgsRange;
                        break;

                    case Asc.c_oAscError.ID.FrmlOperandExpected:
                        config.msg = this.errorOperandExpected;
                        break;

                    case Asc.c_oAscError.ID.FrmlWrongReferences:
                        config.msg = this.errorFrmlWrongReferences;
                        break;

                    case Asc.c_oAscError.ID.UnexpectedGuid:
                        config.msg = this.errorUnexpectedGuid;
                        break;

                    case Asc.c_oAscError.ID.Database:
                        config.msg = this.errorDatabaseConnection;
                        break;

                    case Asc.c_oAscError.ID.FileRequest:
                        config.msg = this.errorFileRequest;
                        break;

                    case Asc.c_oAscError.ID.FileVKey:
                        config.msg = this.errorFileVKey;
                        break;

                    case Asc.c_oAscError.ID.StockChartError:
                        config.msg = this.errorStockChart;
                        break;

                    case Asc.c_oAscError.ID.MaxDataSeriesError:
                        config.msg = this.getApplication().getController('Toolbar').errorMaxRows;
                        break;

                    case Asc.c_oAscError.ID.ComboSeriesError:
                        config.msg = this.getApplication().getController('Toolbar').errorComboSeries;
                        break;

                    case Asc.c_oAscError.ID.DataRangeError:
                        config.msg = this.errorDataRange;
                        break;

                    case Asc.c_oAscError.ID.MaxDataPointsError:
                        config.msg = this.errorMaxPoints;
                        break;

                    case Asc.c_oAscError.ID.VKeyEncrypt:
                        config.msg = this.errorToken;
                        break;

                    case Asc.c_oAscError.ID.KeyExpire:
                        config.msg = this.errorTokenExpire;
                        break;

                    case Asc.c_oAscError.ID.UserCountExceed:
                        config.msg = this.errorUsersExceed;
                        break;

                    case Asc.c_oAscError.ID.CannotMoveRange:
                        config.msg = this.errorMoveRange;
                        break;

                    case Asc.c_oAscError.ID.UplImageUrl:
                        config.msg = this.errorBadImageUrl;
                        break;

                    case Asc.c_oAscError.ID.CoAuthoringDisconnect:
                        config.msg = this.errorViewerDisconnect;
                        break;

                    case Asc.c_oAscError.ID.ConvertationPassword:
                        config.msg = this.errorFilePassProtect;
                        break;

                    case Asc.c_oAscError.ID.AutoFilterDataRangeError:
                        config.msg = this.errorAutoFilterDataRange;
                        break;

                    case Asc.c_oAscError.ID.AutoFilterChangeFormatTableError:
                        config.msg = this.errorAutoFilterChangeFormatTable;
                        break;

                    case Asc.c_oAscError.ID.AutoFilterChangeError:
                        config.msg = this.errorAutoFilterChange;
                        break;

                    case Asc.c_oAscError.ID.AutoFilterMoveToHiddenRangeError:
                        config.msg = this.errorAutoFilterHiddenRange;
                        break;

                    case Asc.c_oAscError.ID.CannotFillRange:
                        config.msg = this.errorFillRange;
                        break;

                    case Asc.c_oAscError.ID.UserDrop:
                        if (this._state.lostEditingRights) {
                            this._state.lostEditingRights = false;
                            return;
                        }
                        this._state.lostEditingRights = true;
                        config.msg = this.errorUserDrop;
                        Common.NotificationCenter.trigger('collaboration:sharingdeny');
                        break;

                    case Asc.c_oAscError.ID.InvalidReferenceOrName:
                        config.msg = this.errorInvalidRef;
                        break;

                    case Asc.c_oAscError.ID.LockCreateDefName:
                        config.msg = this.errorCreateDefName;
                        break;

                    case Asc.c_oAscError.ID.PasteMaxRangeError:
                        config.msg = this.errorPasteMaxRange;
                        break;

                    case Asc.c_oAscError.ID.LockedAllError:
                        config.msg = this.errorLockedAll;
                        break;

                    case Asc.c_oAscError.ID.Warning:
                        config.msg = this.errorConnectToServer;
                        config.closable = false;
                        break;

                    case Asc.c_oAscError.ID.LockedWorksheetRename:
                        config.msg = this.errorLockedWorksheetRename;
                        break;
                    
                    case Asc.c_oAscError.ID.OpenWarning:
                        config.msg = this.errorOpenWarning;
                        break;

                    case Asc.c_oAscError.ID.CopyMultiselectAreaError:
                        config.msg = this.errorCopyMultiselectArea;
                        break;

                    case Asc.c_oAscError.ID.PrintMaxPagesCount:
                        config.msg = this.errorPrintMaxPagesCount;
                        break;

                    case Asc.c_oAscError.ID.SessionAbsolute:
                        config.msg = this.errorSessionAbsolute;
                        break;

                    case Asc.c_oAscError.ID.SessionIdle:
                        config.msg = this.errorSessionIdle;
                        break;

                    case Asc.c_oAscError.ID.SessionToken:
                        config.msg = this.errorSessionToken;
                        break;

                    case Asc.c_oAscError.ID.AccessDeny:
                        config.msg = this.errorAccessDeny;
                        break;

                    case Asc.c_oAscError.ID.LockedCellPivot:
                        config.msg = this.errorLockedCellPivot;
                        break;

                    case Asc.c_oAscError.ID.PivotLabledColumns:
                        config.msg = this.errorLabledColumnsPivot;
                        break;

                    case Asc.c_oAscError.ID.PivotOverlap:
                        config.msg = this.errorPivotOverlap;
                        break;

                    case Asc.c_oAscError.ID.ForceSaveButton:
                    case Asc.c_oAscError.ID.ForceSaveTimeout:
                        config.msg = this.errorForceSave;
                        config.maxwidth = 600;
                        break;

                    case Asc.c_oAscError.ID.DataEncrypted:
                        config.msg = this.errorDataEncrypted;
                        break;

                    case Asc.c_oAscError.ID.EditingError:
                        config.msg = (this.appOptions.isDesktopApp && this.appOptions.isOffline) ? this.errorEditingSaveas : this.errorEditingDownloadas;
                        break;

                    case Asc.c_oAscError.ID.CannotChangeFormulaArray:
                        config.msg = this.errorChangeArray;
                        break;

                    case Asc.c_oAscError.ID.MultiCellsInTablesFormulaArray:
                        config.msg = this.errorMultiCellFormula;
                        break;

                    case Asc.c_oAscError.ID.MailToClientMissing:
                        config.msg = this.errorEmailClient;
                        break;

                    case Asc.c_oAscError.ID.NoDataToParse:
                        config.msg = this.errorNoDataToParse;
                        break;

                    case Asc.c_oAscError.ID.CannotUngroupError:
                        config.msg = this.errorCannotUngroup;
                        break;

                    case Asc.c_oAscError.ID.FrmlMaxTextLength:
                        config.msg = this.errorFrmlMaxTextLength;
                        break;

                    case Asc.c_oAscError.ID.FrmlMaxReference:
                        config.msg = this.errorFrmlMaxReference;
                        break;

                    case Asc.c_oAscError.ID.DataValidate:
                        var icon = errData ? errData.asc_getErrorStyle() : undefined;
                        if (icon!==undefined) {
                            config.iconCls = (icon==Asc.c_oAscEDataValidationErrorStyle.Stop) ? 'error' : ((icon==Asc.c_oAscEDataValidationErrorStyle.Information) ? 'info' : 'warn');
                        }
                        errData && errData.asc_getErrorTitle() && (config.title = Common.Utils.String.htmlEncode(errData.asc_getErrorTitle()));
                        config.buttons  = ['ok', 'cancel'];
                        config.msg = errData && errData.asc_getError() ? Common.Utils.String.htmlEncode(errData.asc_getError()) : this.errorDataValidate;
                        config.maxwidth = 600;
                        break;

                    case Asc.c_oAscError.ID.ConvertationOpenLimitError:
                        config.msg = this.errorFileSizeExceed;
                        break;

                    case Asc.c_oAscError.ID.UpdateVersion:
                        config.msg = this.errorUpdateVersionOnDisconnect;
                        config.maxwidth = 600;
                        break;

                    case Asc.c_oAscError.ID.FTChangeTableRangeError:
                        config.msg = this.errorFTChangeTableRangeError;
                        break;

                    case Asc.c_oAscError.ID.FTRangeIncludedOtherTables:
                        config.msg = this.errorFTRangeIncludedOtherTables;
                        break;

                    case  Asc.c_oAscError.ID.PasteSlicerError:
                        config.msg = this.errorPasteSlicerError;
                        break;

                    case Asc.c_oAscError.ID.RemoveDuplicates:
                        config.iconCls = 'info';
                        config.title = Common.UI.Window.prototype.textInformation;
                        config.buttons  = ['ok'];
                        config.msg = (errData.asc_getDuplicateValues()!==null && errData.asc_getUniqueValues()!==null) ? Common.Utils.String.format(this.errRemDuplicates, errData.asc_getDuplicateValues(), errData.asc_getUniqueValues()) : this.errNoDuplicates;
                        config.maxwidth = 600;
                        break;

                    case  Asc.c_oAscError.ID.FrmlMaxLength:
                        config.msg = this.errorFrmlMaxLength;
                        config.maxwidth = 600;
                        break;

                    case  Asc.c_oAscError.ID.MoveSlicerError:
                        config.msg = this.errorMoveSlicerError;
                        break;

                    case  Asc.c_oAscError.ID.LockedEditView:
                        config.msg = this.errorEditView;
                        break;

                    case  Asc.c_oAscError.ID.ChangeFilteredRangeError:
                        config.msg = this.errorChangeFilteredRange;
                        break;

                    case Asc.c_oAscError.ID.Password:
                        config.msg = this.errorSetPassword;
                        break;

                    case Asc.c_oAscError.ID.PivotGroup:
                        config.msg = this.errorPivotGroup;
                        break;

                    case Asc.c_oAscError.ID.PasteMultiSelectError:
                        config.msg = this.errorPasteMultiSelect;
                        break;

                    case Asc.c_oAscError.ID.PivotWithoutUnderlyingData:
                        config.msg = this.errorPivotWithoutUnderlying;
                        break;

                    case Asc.c_oAscError.ID.ChangeOnProtectedSheet:
                        config.msg = this.errorChangeOnProtectedSheet;
                        break;

                    case Asc.c_oAscError.ID.SingleColumnOrRowError:
                        config.msg = this.errorSingleColumnOrRowError;
                        break;

                    case Asc.c_oAscError.ID.LocationOrDataRangeError:
                        config.msg = this.errorLocationOrDataRangeError;
                        break;

                    case Asc.c_oAscError.ID.PasswordIsNotCorrect:
                        config.msg = this.errorPasswordIsNotCorrect;
                        break;

                    case Asc.c_oAscError.ID.UplDocumentSize:
                        config.msg = this.uploadDocSizeMessage;
                        break;

                    case Asc.c_oAscError.ID.DeleteColumnContainsLockedCell:
                        config.msg = this.errorDeleteColumnContainsLockedCell;
                        break;

                    case Asc.c_oAscError.ID.UplDocumentExt:
                        config.msg = this.uploadDocExtMessage;
                        break;

                    case Asc.c_oAscError.ID.DeleteRowContainsLockedCell:
                        config.msg = this.errorDeleteRowContainsLockedCell;
                        break;

                    case Asc.c_oAscError.ID.UplDocumentFileCount:
                        config.msg = this.uploadDocFileCountMessage;
                        break;

                    case Asc.c_oAscError.ID.LoadingFontError:
                        config.msg = this.errorLoadingFont;
                        break;

                    case Asc.c_oAscError.ID.FillAllRowsWarning:
                        var fill = errData[0],
                            have = errData[1],
                            lang = (this.appOptions.lang || 'en').replace('_', '-').toLowerCase(),
                            fillWithSeparator;
                        try {
                            fillWithSeparator = fill.toLocaleString(lang);
                        } catch (e) {
                            lang = 'en';
                            fillWithSeparator = fill.toLocaleString(lang);
                        }
                        if (this.appOptions.isDesktopApp && this.appOptions.isOffline) {
                            config.msg = fill > have ? Common.Utils.String.format(this.textFormulaFilledAllRowsWithEmpty, fillWithSeparator) : Common.Utils.String.format(this.textFormulaFilledAllRows, fillWithSeparator);
                            config.buttons = [{caption: this.textFillOtherRows, primary: true, value: 'fillOther'}, 'close'];
                        } else {
                            config.msg = fill >= have ? Common.Utils.String.format(this.textFormulaFilledFirstRowsOtherIsEmpty, fillWithSeparator) : Common.Utils.String.format(this.textFormulaFilledFirstRowsOtherHaveData, fillWithSeparator, (have - fill).toLocaleString(lang));
                            config.buttons = ['ok'];
                        }
                        config.maxwidth = 400;
                        break;

                    case Asc.c_oAscError.ID.CannotUseCommandProtectedSheet:
                        config.msg = this.errorCannotUseCommandProtectedSheet;
                        break;

                    case Asc.c_oAscError.ID.DirectUrl:
                        config.msg = this.errorDirectUrl;
                        break;

                    default:
                        config.msg = (typeof id == 'string') ? id : this.errorDefaultMessage.replace('%1', id);
                        break;
                }

                if (level == Asc.c_oAscError.Level.Critical) {
                    Common.Gateway.reportError(id, config.msg);

                    config.title = this.criticalErrorTitle;
                    config.iconCls = 'error';
                    config.closable = false;

                    if (this.appOptions.canBackToFolder && !this.appOptions.isDesktopApp && typeof id !== 'string') {
                        config.msg += '<br><br>' + this.criticalErrorExtText;
                        config.callback = function(btn) {
                            if (btn == 'ok') {
                                Common.NotificationCenter.trigger('goback', true);
                            }
                        }
                    }
                    if (id == Asc.c_oAscError.ID.DataEncrypted || id == Asc.c_oAscError.ID.ConvertationOpenLimitError) {
                        this.api.asc_coAuthoringDisconnect();
                        Common.NotificationCenter.trigger('api:disconnect');
                    }
                } else {
                    Common.Gateway.reportWarning(id, config.msg);

                    config.title    = config.title || this.notcriticalErrorTitle;
                    config.iconCls  = config.iconCls || 'warn';
                    config.buttons  = config.buttons || ['ok'];
                    config.callback = _.bind(function(btn){
                        if (id == Asc.c_oAscError.ID.Warning && btn == 'ok' && this.appOptions.canDownload) {
                            Common.UI.Menu.Manager.hideAll();
                            (this.appOptions.isDesktopApp && this.appOptions.isOffline) ? this.api.asc_DownloadAs() : this.getApplication().getController('LeftMenu').leftMenu.showMenu('file:saveas');
                        } else if (id == Asc.c_oAscError.ID.EditingError) {
                            this.disableEditing(true);
                            Common.NotificationCenter.trigger('api:disconnect', true); // enable download and print
                        } else if (id == Asc.c_oAscError.ID.DataValidate && btn !== 'ok') {
                            this.api.asc_closeCellEditor(true);
                        } else if (id == Asc.c_oAscError.ID.FillAllRowsWarning && btn === 'fillOther' && _.isFunction(callback)) {
                            callback();
                        }
                        this._state.lostEditingRights = false;
                        this.onEditComplete();
                    }, this);
                }

                if (!Common.Utils.ModalWindow.isVisible() || $('.asc-window.modal.alert[data-value=' + id + ']').length<1)
                    setTimeout(function() {Common.UI.alert(config).$window.attr('data-value', id);}, 1);

                (id!==undefined) && Common.component.Analytics.trackEvent('Internal Error', id.toString());
            },

            onCoAuthoringDisconnect: function() {
                this.getApplication().getController('Viewport').getView('Viewport').setMode({isDisconnected:true});
                this.getApplication().getController('Viewport').getView('Common.Views.Header').setCanRename(false);
                this.appOptions.canRename = false;
                this._state.isDisconnected = true;
            },

            showTips: function(strings, options) {
                var me = this;
                if (!strings.length) return;
                if (typeof(strings)!='object') strings = [strings];

                function closeTip(cmp){
                    me.tipTimeout && clearTimeout(me.tipTimeout);
                    setTimeout(showNextTip, 300);
                }

                function showNextTip() {
                    var str_tip = strings.shift();
                    if (str_tip) {
                        if (!(options && options.hideCloseTip))
                            str_tip += '\n' + me.textCloseTip;
                        me.tooltip.setTitle(str_tip);
                        me.tooltip.show();
                        me.tipTimeout && clearTimeout(me.tipTimeout);
                        if (options && options.timeout) {
                            me.tipTimeout = setTimeout(function () {
                                me.tooltip.hide();
                                closeTip();
                            }, options.timeout);
                        }
                    }
                }

                if (!this.tooltip) {
                    this.tooltip = new Common.UI.Tooltip({
                        owner: this.getApplication().getController('Toolbar').getView('Toolbar'),
                        hideonclick: true,
                        placement: 'bottom',
                        cls: 'main-info',
                        offset: 30
                    });
                    this.tooltip.on('tooltip:hideonclick',closeTip);
                }

                showNextTip();
            },

            updateWindowTitle: function(change, force) {
                if (this._state.isDocModified !== change || force) {
                    if (this.headerView) {
                        var title = this.defaultTitleText;

                        if (!_.isEmpty(this.headerView.getDocumentCaption()))
                            title = this.headerView.getDocumentCaption() + ' - ' + title;

                        if (change) {
                            clearTimeout(this._state.timerCaption);
                            if (!_.isUndefined(title)) {
                                title = '* ' + title;
                                this.headerView.setDocumentCaption(this.headerView.getDocumentCaption(), true);
                            }
                        } else {
                            if (this._state.fastCoauth && this._state.usersCount>1) {
                                var me = this;
                                this._state.timerCaption = setTimeout(function () {
                                    me.headerView.setDocumentCaption(me.headerView.getDocumentCaption(), false);
                                }, 500);
                            } else
                                this.headerView.setDocumentCaption(this.headerView.getDocumentCaption(), false);
                        }
                        if (window.document.title != title)
                            window.document.title = title;
                    }

                    this._isDocReady && (this._state.isDocModified !== change) && Common.Gateway.setDocumentModified(change);
                    if (change && (!this._state.fastCoauth || this._state.usersCount<2))
                        this.getApplication().getController('Statusbar').setStatusCaption('', true);

                    this._state.isDocModified = change;
                }
            },

            onDocumentChanged: function() {
            },

            onDocumentModifiedChanged: function(change) {
                this.updateWindowTitle(change);
                if (this._state.isDocModified !== change) {
                    this._isDocReady && Common.Gateway.setDocumentModified(change);
                }
                
                if (this.toolbarView && this.toolbarView.btnCollabChanges && this.api) {
                    var isSyncButton = this.toolbarView.btnCollabChanges.cmpEl.hasClass('notify'),
                        forcesave = this.appOptions.forcesave,
                        cansave = this.api.asc_isDocumentCanSave(),
                        isDisabled = !cansave && !isSyncButton && !forcesave || this._state.isDisconnected || this._state.fastCoauth && this._state.usersCount>1 && !forcesave;
                        this.toolbarView.btnSave.setDisabled(isDisabled);
                }
            },

            onDocumentCanSaveChanged: function (isCanSave) {
                if (this.toolbarView && this.toolbarView.btnCollabChanges) {
                    var isSyncButton = this.toolbarView.btnCollabChanges.cmpEl.hasClass('notify'),
                        forcesave = this.appOptions.forcesave,
                        isDisabled = !isCanSave && !isSyncButton && !forcesave || this._state.isDisconnected || this._state.fastCoauth && this._state.usersCount>1 && !forcesave;
                    this.toolbarView.btnSave.setDisabled(isDisabled);
                }
            },

            onBeforeUnload: function() {
                Common.localStorage.save();

                var isEdit = this.permissions.edit !== false && this.editorConfig.mode !== 'view' && this.editorConfig.mode !== 'editdiagram' && this.editorConfig.mode !== 'editmerge' && this.editorConfig.mode !== 'editole';
                if (isEdit && this.api.asc_isDocumentModified()) {
                    var me = this;
                    this.api.asc_stopSaving();
                    this._state.unloadTimer = 1000;
                    this.continueSavingTimer = window.setTimeout(function() {
                        me.api.asc_continueSaving();
                        me._state.unloadTimer = 0;
                    }, 500);

                    return this.leavePageText;
                } else
                    this._state.unloadTimer = 10000;
            },

            onUnload: function() {
                if (this.continueSavingTimer) clearTimeout(this.continueSavingTimer);
            },

            hidePreloader: function() {
                var promise;
                if (!this._state.customizationDone) {
                    this._state.customizationDone = true;
                    if (this.appOptions.customization) {
                        if (this.appOptions.isDesktopApp)
                            this.appOptions.customization.about = false;
                        else if (!this.appOptions.canBrandingExt)
                            this.appOptions.customization.about = true;
                    }
                    Common.Utils.applyCustomization(this.appOptions.customization, mapCustomizationElements);
                    if (this.appOptions.canBrandingExt) {
                        Common.Utils.applyCustomization(this.appOptions.customization, mapCustomizationExtElements);
                        Common.UI.LayoutManager.applyCustomization();
                        if (this.appOptions.customization && (typeof (this.appOptions.customization) == 'object')) {
                            if (this.appOptions.customization.leftMenu!==undefined)
                                console.log("Obsolete: The 'leftMenu' parameter of the 'customization' section is deprecated. Please use 'leftMenu' parameter in the 'customization.layout' section instead.");
                            if (this.appOptions.customization.rightMenu!==undefined)
                                console.log("Obsolete: The 'rightMenu' parameter of the 'customization' section is deprecated. Please use 'rightMenu' parameter in the 'customization.layout' section instead.");
                            if (this.appOptions.customization.statusBar!==undefined)
                                console.log("Obsolete: The 'statusBar' parameter of the 'customization' section is deprecated. Please use 'statusBar' parameter in the 'customization.layout' section instead.");
                            if (this.appOptions.customization.toolbar!==undefined)
                                console.log("Obsolete: The 'toolbar' parameter of the 'customization' section is deprecated. Please use 'toolbar' parameter in the 'customization.layout' section instead.");
                        }
                        promise = this.getApplication().getController('Common.Controllers.Plugins').applyUICustomization();
                    }
                }
                
                this.stackLongActions.pop({id: InitApplication, type: Asc.c_oAscAsyncActionType.BlockInteraction});
                Common.NotificationCenter.trigger('layout:changed', 'main');

                (promise || (new Promise(function(resolve, reject) {
                    resolve();
                }))).then(function() {
                    $('#loading-mask').hide().remove();
                    Common.Controllers.Desktop.process('preloader:hide');
                });
            },

            onDownloadUrl: function(url, fileType) {
                if (this._state.isFromGatewayDownloadAs) {
                    Common.Gateway.downloadAs(url, fileType);
                }
                this._state.isFromGatewayDownloadAs = false;
            },

            onDownloadCancel: function() {
                this._state.isFromGatewayDownloadAs = false;
            },

            onUpdateVersion: function(callback) {
                var me = this;
                me.needToUpdateVersion = true;
                me.onLongActionEnd(Asc.c_oAscAsyncActionType['BlockInteraction'], LoadingDocument);
                Common.UI.warning({
                    msg: this.errorUpdateVersion,
                    callback: function() {
                        _.defer(function() {
                            Common.Gateway.updateVersion();
                            if (callback) callback.call(me);
                            me.onLongActionBegin(Asc.c_oAscAsyncActionType['BlockInteraction'], LoadingDocument);
                        })
                    }
                });
            },

            onServerVersion: function(buildVersion) {
                if (this.changeServerVersion) return true;

                if (DocsAPI.DocEditor.version() !== buildVersion && !window.compareVersions) {
                    this.changeServerVersion = true;
                    Common.UI.warning({
                        title: this.titleServerVersion,
                        msg: this.errorServerVersion,
                        callback: function() {
                            _.defer(function() {
                                Common.Gateway.updateVersion();
                            })
                        }
                    });
                    return true;
                }
                return false;
            },

            onAdvancedOptions: function(type, advOptions, mode, formatOptions) {
                if (this._state.openDlg) return;

                var me = this;
                if (type == Asc.c_oAscAdvancedOptionsID.CSV) {
                    me._state.openDlg = new Common.Views.OpenDialog({
                        title: Common.Views.OpenDialog.prototype.txtTitle.replace('%1', 'CSV'),
                        closable: (mode==2), // if save settings
                        type: Common.Utils.importTextType.CSV,
                        preview: advOptions.asc_getData(),
                        codepages: advOptions.asc_getCodePages(),
                        settings: advOptions.asc_getRecommendedSettings(),
                        api: me.api,
                        handler: function (result, settings) {
                            me.isShowOpenDialog = false;
                            if (result == 'ok') {
                                if (me && me.api) {
                                    if (mode==2) {
                                        formatOptions && formatOptions.asc_setAdvancedOptions(settings.textOptions);
                                        me.api.asc_DownloadAs(formatOptions);
                                    } else
                                        me.api.asc_setAdvancedOptions(type, settings.textOptions);
                                    me.loadMask && me.loadMask.show();
                                }
                            }
                            me._state.openDlg = null;
                        }
                    });
                } else if (type == Asc.c_oAscAdvancedOptionsID.DRM) {
                    me._state.openDlg = new Common.Views.OpenDialog({
                        title: Common.Views.OpenDialog.prototype.txtTitleProtected,
                        closeFile: me.appOptions.canRequestClose,
                        type: Common.Utils.importTextType.DRM,
                        warning: !(me.appOptions.isDesktopApp && me.appOptions.isOffline) && (typeof advOptions == 'string'),
                        warningMsg: advOptions,
                        validatePwd: !!me._state.isDRM,
                        handler: function (result, value) {
                            me.isShowOpenDialog = false;
                            if (result == 'ok') {
                                if (me && me.api) {
                                    me.api.asc_setAdvancedOptions(type, value.drmOptions);
                                    me.loadMask && me.loadMask.show();
                                }
                            } else {
                                Common.Gateway.requestClose();
                                Common.Controllers.Desktop.requestClose();
                            }
                            me._state.openDlg = null;
                        }
                    });
                    me._state.isDRM = true;
                }
                if (me._state.openDlg) {
                    this.isShowOpenDialog = true;
                    this.loadMask && this.loadMask.hide();
                    this.onLongActionEnd(Asc.c_oAscAsyncActionType.BlockInteraction, LoadingDocument);
                    me._state.openDlg.show();
                }
            },

            onActiveSheetChanged: function(index) {
                if (!this.appOptions.isEditMailMerge && !this.appOptions.isEditDiagram && window.editor_elements_prepared) {
                    this.application.getController('Statusbar').selectTab(index);

                    if (!this.appOptions.isEditOle && this.appOptions.canViewComments && !this.dontCloseDummyComment) {
                        Common.NotificationCenter.trigger('comments:updatefilter', ['doc', 'sheet' + this.api.asc_getWorksheetId(index)], false ); //  hide popover
                    }
                }
            },

            onConfirmAction: function(id, apiCallback, data) {
                var me = this;
                if (id == Asc.c_oAscConfirm.ConfirmReplaceRange || id == Asc.c_oAscConfirm.ConfirmReplaceFormulaInTable) {
                    Common.UI.warning({
                        title: this.notcriticalErrorTitle,
                        msg: id == Asc.c_oAscConfirm.ConfirmReplaceRange ? this.confirmMoveCellRange : this.confirmReplaceFormulaInTable,
                        buttons: ['yes', 'no'],
                        primary: 'yes',
                        callback: _.bind(function(btn) {
                            if (apiCallback)  {
                                apiCallback(btn === 'yes');
                            }
                            if (btn == 'yes') {
                                me.onEditComplete(me.application.getController('DocumentHolder').getView('DocumentHolder'));
                            }
                        }, this)
                    });
                } else if (id == Asc.c_oAscConfirm.ConfirmPutMergeRange) {
                    Common.UI.warning({
                        closable: false,
                        title: this.notcriticalErrorTitle,
                        msg: this.confirmPutMergeRange,
                        buttons: ['ok'],
                        primary: 'ok',
                        callback: _.bind(function(btn) {
                            if (apiCallback)  {
                                apiCallback();
                            }
                            me.onEditComplete(me.application.getController('DocumentHolder').getView('DocumentHolder'));
                        }, this)
                    });
                } else if (id == Asc.c_oAscConfirm.ConfirmChangeProtectRange) {
                    var win = new Common.Views.OpenDialog({
                        title: this.txtUnlockRange,
                        closable: true,
                        type: Common.Utils.importTextType.DRM,
                        warning: true,
                        warningMsg: this.txtUnlockRangeWarning,
                        txtOpenFile: this.txtUnlockRangeDescription,
                        validatePwd: false,
                        handler: function (result, value) {
                            if (me.api && apiCallback)  {
                                if (result == 'ok') {
                                    me.api.asc_checkProtectedRangesPassword(value.drmOptions.asc_getPassword(), data, function(res) {
                                        apiCallback(res, false);
                                    });
                                } else
                                    apiCallback(false, true);
                            }
                            me.onEditComplete(me.application.getController('DocumentHolder').getView('DocumentHolder'));
                        }
                    });
                    win.show();
                } else if (id == Asc.c_oAscConfirm.ConfirmAddCellWatches) {
                    Common.UI.warning({
                        title: this.notcriticalErrorTitle,
                        msg: (data>Asc.c_nAscMaxAddCellWatchesCount) ? Common.Utils.String.format(this.confirmAddCellWatchesMax, Asc.c_nAscMaxAddCellWatchesCount) : Common.Utils.String.format(this.confirmAddCellWatches, data),
                        buttons: ['yes', 'no'],
                        primary: 'yes',
                        callback: _.bind(function(btn) {
                            if (apiCallback)  {
                                apiCallback(btn === 'yes');
                            }
                        }, this)
                    });
                } else if (id == Asc.c_oAscConfirm.ConfirmMaxChangesSize) {
                    Common.UI.warning({
                        title: this.notcriticalErrorTitle,
                        msg: this.confirmMaxChangesSize,
                        buttons: [{value: 'ok', caption: this.textUndo, primary: true}, {value: 'cancel', caption: this.textContinue}],
                        maxwidth: 600,
                        callback: _.bind(function(btn) {
                            if (apiCallback)  {
                                apiCallback(btn === 'ok');
                            }
                            me.onEditComplete(me.application.getController('DocumentHolder').getView('DocumentHolder'));
                        }, this)
                    });
                }
            },

            checkProtectedRange: function(callback, scope, args) {
                var result = this.api.asc_isProtectedSheet() && this.api.asc_checkLockedCells() ? this.api.asc_checkProtectedRange() : false;
                if (result===null) {
                    this.onError(Asc.c_oAscError.ID.ChangeOnProtectedSheet, Asc.c_oAscError.Level.NoCritical);
                    return;
                }

                if (result) {
                    var me = this;
                    var win = new Common.Views.OpenDialog({
                        title: this.txtUnlockRange,
                        closable: true,
                        type: Common.Utils.importTextType.DRM,
                        warning: true,
                        warningMsg: this.txtUnlockRangeWarning,
                        txtOpenFile: this.txtUnlockRangeDescription,
                        validatePwd: false,
                        handler: function (result, value) {
                            if (result == 'ok') {
                                if (me.api) {
                                    me.api.asc_checkActiveCellPassword(value.drmOptions.asc_getPassword(), function(res) {
                                        if (res) {
                                            callback && setTimeout(function() {
                                                callback.apply(scope, args);
                                            }, 1);
                                        } else {
                                            Common.UI.warning({
                                                msg: me.errorWrongPassword,
                                                callback: function() {
                                                    Common.NotificationCenter.trigger('edit:complete', me.toolbar);
                                                }
                                            });
                                        }
                                    });
                                }
                            }
                            Common.NotificationCenter.trigger('edit:complete', me.toolbar);
                        }
                    });
                    win.show();
                } else {
                    callback && setTimeout(function() {
                        callback.apply(scope, args);
                    }, 1);
                }
            },

            initNames: function() {
                this.shapeGroupNames = [
                    this.txtBasicShapes,
                    this.txtFiguredArrows,
                    this.txtMath,
                    this.txtCharts,
                    this.txtStarsRibbons,
                    this.txtCallouts,
                    this.txtButtons,
                    this.txtRectangles,
                    this.txtLines
                ];
            },

            fillAutoShapes: function(groupNames, shapes){
                if (_.isEmpty(shapes) || _.isEmpty(groupNames) || shapes.length != groupNames.length)
                    return;

                var me = this,
                    shapegrouparray = [],
                    shapeStore = this.getCollection('ShapeGroups'),
                    name_arr = {};

                shapeStore.reset();

                _.each(groupNames, function(groupName, index){
                    var store = new Backbone.Collection([], {
                        model: SSE.Models.ShapeModel
                    }),
                        arr = [];

                    var cols = (shapes[index].length) > 18 ? 7 : 6,
                        height = Math.ceil(shapes[index].length/cols) * 35 + 3,
                        width = 30 * cols;

                    _.each(shapes[index], function(shape, idx){
                        var name = me['txtShape_' + shape.Type];
                        arr.push({
                            data     : {shapeType: shape.Type},
                            tip      : name || (me.textShape + ' ' + (idx+1)),
                            allowSelected : true,
                            selected: false
                        });
                        if (name)
                            name_arr[shape.Type] = name;
                    });
                    store.add(arr);
                    shapegrouparray.push({
                        groupName   : me.shapeGroupNames[index],
                        groupStore  : store,
                        groupWidth  : width,
                        groupHeight : height
                    });
                });

                shapeStore.add(shapegrouparray);

                setTimeout(function(){
                    me.getApplication().getController('Toolbar').onApiAutoShapes();
                }, 50);
                this.api.asc_setShapeNames(name_arr);
            },

            fillTextArt: function(shapes){
                var arr = [],
                    artStore = this.getCollection('Common.Collections.TextArt');

                if (!shapes && artStore.length>0) {// shapes == undefined when update textart collection (from asc_onSendThemeColors)
                    shapes = this.api.asc_getTextArtPreviews();
                }
                if (_.isEmpty(shapes)) return;

                _.each(shapes, function(shape, index){
                    arr.push({
                        imageUrl : shape,
                        data     : index,
                        allowSelected : true,
                        selected: false
                    });
                });
                artStore.reset(arr);
            },

            fillCondFormatIcons: function(icons){
                if (_.isEmpty(icons)) return;

                var arr = [],
                    store = this.getCollection('ConditionalFormatIcons');
                _.each(icons, function(icon, index){
                    arr.push({
                        icon : icon,
                        index  : index
                    });
                });
                store.reset(arr);
            },

            fillCondFormatIconsPresets: function(iconSets){
                if (_.isEmpty(iconSets)) return;

                var arr = [],
                    store = this.getCollection('ConditionalFormatIconsPresets');
                _.each(iconSets, function(iconSet, index){
                    arr.push({
                        icons : iconSet,
                        data  : index
                    });
                });
                store.reset(arr);
            },

            updateThemeColors: function() {
                var me = this;
                !me.appOptions.isEditOle && setTimeout(function(){
                    me.getApplication().getController('RightMenu').UpdateThemeColors();
                }, 50);

                setTimeout(function(){
                    me.getApplication().getController('Toolbar').updateThemeColors();
                }, 50);

                setTimeout(function(){
                    me.getApplication().getController('Statusbar').updateThemeColors();
                }, 50);
            },

            onSendThemeColors: function(colors, standart_colors) {
                Common.Utils.ThemeColor.setColors(colors, standart_colors);
                if (window.styles_loaded) {
                    if (!this.appOptions.isEditMailMerge && !this.appOptions.isEditDiagram)
                        this.updateThemeColors();

                    if (!this.appOptions.isEditMailMerge && !this.appOptions.isEditDiagram && !this.appOptions.isEditOle) {
                        var me = this;
                        setTimeout(function(){
                            me.fillTextArt();
                        }, 1);
                    }
                }
            },

            loadLanguages: function(apiLangs) {
                this.languages = apiLangs;
                window.styles_loaded && this.setLanguages();
            },

            setLanguages: function() {
                this.getApplication().getController('Spellcheck').setLanguages(this.languages);
            },

            onInternalCommand: function(data) {
                if (data) {
                    switch (data.command) {
                    case 'setChartData':    this.setChartData(data.data); break;
                    case 'getChartData':    this.getChartData(); break;
                    case 'clearChartData':  this.clearChartData(); break;
                    case 'setMergeData':    this.setMergeData(data.data); break;
                    case 'getMergeData':    this.getMergeData(); break;
                    case 'setOleData':      this.setOleData(data.data); break;
                    case 'getOleData':      this.getOleData(); break;
                    case 'setAppDisabled':
                        if (this.isAppDisabled===undefined && !data.data) { // first editor opening
                            Common.NotificationCenter.trigger('layout:changed', 'main');
                            this.loadMask && this.loadMask.isVisible() && this.loadMask.updatePosition();
                        }
                        this.isAppDisabled = data.data;
                        break;
                    case 'queryClose':
                        if (!Common.Utils.ModalWindow.isVisible()) {
                            this.isFrameClosed = true;
                            this.api.asc_closeCellEditor();
                            this.appOptions.isEditOle && Common.NotificationCenter.trigger('oleedit:close');
                            Common.UI.Menu.Manager.hideAll();
                            Common.Gateway.internalMessage('canClose', {mr:data.data.mr, answer: true});
                        } else
                            Common.Gateway.internalMessage('canClose', {answer: false});
                        break;
                    case 'window:drag':
                        this.isDiagramDrag = data.data;
                        break;
                    case 'window:resize':
                        this.isDiagramResize = data.data;
                        break;
                    case 'processmouse':
                        this.onProcessMouse(data.data);
                        break;
                    case 'theme:change':
                        document.documentElement.className =
                            document.documentElement.className.replace(/theme-\w+\s?/, data.data);
                        this.api.asc_setSkin(data.data == "theme-dark" ? 'flatDark' : "flat");
                        break;
                    case 'generalToFrameData':
                        this.api.asc_getInformationBetweenFrameAndGeneralEditor(data.data);
                        break;
                    }
                }
            },

            setChartData: function(chart) {
                if (typeof chart === 'object' && this.api) {
                    this.api.asc_addChartDrawingObject(chart);
                    this.isFrameClosed = false;
                    if (this.lastFrameError) {
                        this.onError(this.lastFrameError.id, this.lastFrameError.level, this.lastFrameError.errData, this.lastFrameError.callback);
                        this.lastFrameError = undefined;
                    }
                }
            },

            getChartData: function() {
                if (this.api) {
                    var chartData = this.api.asc_getWordChartObject();

                    if (typeof chartData === 'object') {
                        Common.Gateway.internalMessage('chartData', {
                            data: chartData
                        });
                    }
                }
            },

            clearChartData: function() {
                this.api && this.api.asc_closeCellEditor();
            },

            setOleData: function(obj) {
                if ((typeof obj === 'object' || obj==="empty") && this.api) {
                    this.api.asc_addTableOleObjectInOleEditor(typeof obj === 'object' ? obj : undefined);
                    this.isFrameClosed = false;
                    if (this.lastFrameError) {
                        this.onError(this.lastFrameError.id, this.lastFrameError.level, this.lastFrameError.errData, this.lastFrameError.callback);
                        this.lastFrameError = undefined;
                    }
                }
            },

            getOleData: function() {
                if (this.api) {
                    var oleData = this.api.asc_getBinaryInfoOleObject();
                    if (typeof oleData === 'object') {
                        Common.Gateway.internalMessage('oleData', {
                            data: oleData
                        });
                    }
                }
            },

            onOleEditorReady: function() {
                Common.Gateway.internalMessage('oleEditorReady', {});
            },

            setMergeData: function(merge) {
                if (typeof merge === 'object' && this.api) {
                    this.api.asc_setData(merge);
                    this.isFrameClosed = false;
                    if (this.lastFrameError) {
                        this.onError(this.lastFrameError.id, this.lastFrameError.level, this.lastFrameError.errData, this.lastFrameError.callback);
                        this.lastFrameError = undefined;
                    }
                }
            },

            getMergeData: function() {
                if (this.api) {
                    var mergeData = this.api.asc_getData();

                    if (typeof mergeData === 'object') {
                        Common.Gateway.internalMessage('mergeData', {
                            data: mergeData
                        });
                    }
                }
            },

            onSendFromFrameToGeneralEditor: function(data) {
                Common.Gateway.internalMessage('frameToGeneralData', data);
            },

            unitsChanged: function(m) {
                var value = Common.localStorage.getItem("sse-settings-unit");
                value = (value!==null) ? parseInt(value) : Common.Utils.Metric.getDefaultMetric();
                Common.Utils.Metric.setCurrentMetric(value);
                Common.Utils.InternalSettings.set("sse-settings-unit", value);
                if (this.appOptions.isEdit) {
                    this.getApplication().getController('RightMenu').updateMetricUnit();
                    this.getApplication().getController('Toolbar').getView('Toolbar').updateMetricUnit();
                }
                this.getApplication().getController('Print').getView('PrintWithPreview').updateMetricUnit();
            },

            _compareActionStrong: function(obj1, obj2){
                return obj1.id === obj2.id && obj1.type === obj2.type;
            },

            _compareActionWeak: function(obj1, obj2){
                return obj1.type === obj2.type;
            },

            onContextMenu: function(event){
                var canCopyAttr = event.target.getAttribute('data-can-copy'),
                    isInputEl   = (event.target instanceof HTMLInputElement) || (event.target instanceof HTMLTextAreaElement);

                if ((isInputEl && canCopyAttr === 'false') ||
                   (!isInputEl && canCopyAttr !== 'true')) {
                    event.stopPropagation();
                    event.preventDefault();
                    return false;
                }
            },

            onNamedRangeLocked: function() {
                if ($('.asc-window.modal.alert:visible').length < 1) {
                    Common.UI.alert({
                        msg: this.errorCreateDefName,
                        title: this.notcriticalErrorTitle,
                        iconCls: 'warn',
                        buttons: ['ok'],
                        callback: _.bind(function(btn){
                            this.onEditComplete();
                        }, this)
                    });
                }
            },

            onTryUndoInFastCollaborative: function() {
                var val = window.localStorage.getItem("sse-hide-try-undoredo");
                if (!(val && parseInt(val) == 1))
                    Common.UI.info({
                        width: 500,
                        msg: this.appOptions.canChangeCoAuthoring ? this.textTryUndoRedo : this.textTryUndoRedoWarn,
                        iconCls: 'info',
                        buttons: this.appOptions.canChangeCoAuthoring ? ['custom', 'cancel'] : ['ok'],
                        primary: this.appOptions.canChangeCoAuthoring ? 'custom' : 'ok',
                        customButtonText: this.textStrict,
                        dontshow: true,
                        callback: _.bind(function(btn, dontshow){
                            if (dontshow) window.localStorage.setItem("sse-hide-try-undoredo", 1);
                            if (btn == 'custom') {
                                Common.localStorage.setItem("sse-settings-coauthmode", 0);
                                this.api.asc_SetFastCollaborative(false);
                                Common.Utils.InternalSettings.set("sse-settings-coauthmode", false);
                                this.getApplication().getController('Common.Controllers.ReviewChanges').applySettings();
                                this._state.fastCoauth = false;
                            }
                            this.onEditComplete();
                        }, this)
                    });
            },

            onAuthParticipantsChanged: function(users) {
                var length = 0;
                _.each(users, function(item){
                    if (!item.asc_getView())
                        length++;
                });
                this._state.usersCount = length;
            },

            onUserConnection: function(change){
                if (change && this.appOptions.user.guest && this.appOptions.canRenameAnonymous && (change.asc_getIdOriginal() == this.appOptions.user.id)) { // change name of the current user
                    var name = change.asc_getUserName();
                    if (name && name !== AscCommon.UserInfoParser.getCurrentName() ) {
                        this._renameDialog && this._renameDialog.close();
                        AscCommon.UserInfoParser.setCurrentName(name);
                        this.headerView.setUserName(AscCommon.UserInfoParser.getParsedName(name));

                        var idx1 = name.lastIndexOf('('),
                            idx2 = name.lastIndexOf(')'),
                            str = (idx1>0) && (idx1<idx2) ? name.substring(0, idx1-1) : '';
                        if (Common.localStorage.getItem("guest-username")!==null) {
                            Common.localStorage.setItem("guest-username", str);
                        }
                        Common.Utils.InternalSettings.set("guest-username", str);
                    }
                }
            },

            applySettings: function() {
                if (this.appOptions.isEdit && !this.appOptions.isOffline && this.appOptions.canCoAuthoring) {
                    var value = Common.localStorage.getItem("sse-settings-coauthmode"),
                        oldval = this._state.fastCoauth;
                    this._state.fastCoauth = (value===null || parseInt(value) == 1);
                    if (this._state.fastCoauth && !oldval)
                        this.synchronizeChanges();
                }
                if (this.appOptions.canForcesave) {
                    this.appOptions.forcesave = Common.localStorage.getBool("sse-settings-forcesave", this.appOptions.canForcesave);
                    Common.Utils.InternalSettings.set("sse-settings-forcesave", this.appOptions.forcesave);
                    this.api.asc_setIsForceSaveOnUserSave(this.appOptions.forcesave);
                }
            },

            onDocumentName: function(name) {
                this.headerView.setDocumentCaption(name);
                this.updateWindowTitle(this.api.asc_isDocumentModified(), true);
            },

            onMeta: function(meta) {
                var app = this.getApplication(),
                    filemenu = app.getController('LeftMenu').getView('LeftMenu').getMenu('file');
                app.getController('Viewport').getView('Common.Views.Header').setDocumentCaption(meta.title);
                this.updateWindowTitle(this.api.asc_isDocumentModified(), true);
                this.appOptions.spreadsheet.title = meta.title;
                filemenu.loadDocument({doc:this.appOptions.spreadsheet});
                filemenu.panels && filemenu.panels['info'] && filemenu.panels['info'].updateInfo(this.appOptions.spreadsheet);
                app.getController('Common.Controllers.ReviewChanges').loadDocument({doc:this.appOptions.spreadsheet});
                Common.Gateway.metaChange(meta);

                if (this.appOptions.wopi) {
                    var idx = meta.title.lastIndexOf('.');
                    Common.Gateway.requestRename(idx>0 ? meta.title.substring(0, idx) : meta.title);
                }
            },

            onPrint: function() {
                if (!this.appOptions.canPrint || Common.Utils.ModalWindow.isVisible()) return;
                Common.NotificationCenter.trigger('file:print', this);
            },

            onPrintUrl: function(url) {
                if (this.iframePrint) {
                    this.iframePrint.parentNode.removeChild(this.iframePrint);
                    this.iframePrint = null;
                }
                if (!this.iframePrint) {
                    var me = this;
                    this.iframePrint = document.createElement("iframe");
                    this.iframePrint.id = "id-print-frame";
                    this.iframePrint.style.display = 'none';
                    this.iframePrint.style.visibility = "hidden";
                    this.iframePrint.style.position = "fixed";
                    this.iframePrint.style.right = "0";
                    this.iframePrint.style.bottom = "0";
                    document.body.appendChild(this.iframePrint);
                    this.iframePrint.onload = function() {
                        try {
                        me.iframePrint.contentWindow.focus();
                        me.iframePrint.contentWindow.print();
                        me.iframePrint.contentWindow.blur();
                        window.focus();
                        } catch (e) {
                            var opts = new Asc.asc_CDownloadOptions(Asc.c_oAscFileType.PDF);
                            opts.asc_setAdvancedOptions(me.getApplication().getController('Print').getPrintParams());
                            me.api.asc_DownloadAs(opts);
                        }
                    };
                }
                if (url) this.iframePrint.src = url;
            },

            warningDocumentIsLocked: function() {
                var me = this;
                Common.Utils.warningDocumentIsLocked({
                    disablefunc: function (disable) {
                        me.disableEditing(disable, true);
                }});
            },

            onRunAutostartMacroses: function() {
                var me = this,
                    enable = !this.editorConfig.customization || (this.editorConfig.customization.macros!==false);
                if (enable) {
                    var value = Common.Utils.InternalSettings.get("sse-macros-mode");
                    if (value==1)
                        this.api.asc_runAutostartMacroses();
                    else if (value === 0) {
                        Common.UI.warning({
                            msg: this.textHasMacros + '<br>',
                            buttons: ['yes', 'no'],
                            primary: 'yes',
                            dontshow: true,
                            textDontShow: this.textRemember,
                            callback: function(btn, dontshow){
                                if (dontshow) {
                                    Common.Utils.InternalSettings.set("sse-macros-mode", (btn == 'yes') ? 1 : 2);
                                    Common.localStorage.setItem("sse-macros-mode", (btn == 'yes') ? 1 : 2);
                                }
                                if (btn == 'yes') {
                                    setTimeout(function() {
                                        me.api.asc_runAutostartMacroses();
                                    }, 1);
                                }
                            }
                        });
                    }
                }
            },

            onMacrosPermissionRequest: function(url, callback) {
                if (url && callback) {
                    this.stackMacrosRequests.push({url: url, callback: callback});
                    if (this.stackMacrosRequests.length>1) {
                        return;
                    }
                } else if (this.stackMacrosRequests.length>0) {
                    url = this.stackMacrosRequests[0].url;
                    callback = this.stackMacrosRequests[0].callback;
                } else
                    return;

                var me = this;
                var value = Common.Utils.InternalSettings.get("sse-allow-macros-request");
                if (value>0) {
                    callback && callback(value === 1);
                    this.stackMacrosRequests.shift();
                    this.onMacrosPermissionRequest();
                } else {
                    Common.UI.warning({
                        msg: this.textRequestMacros.replace('%1', url),
                        buttons: ['yes', 'no'],
                        primary: 'yes',
                        dontshow: true,
                        textDontShow: this.textRememberMacros,
                        maxwidth: 600,
                        callback: function(btn, dontshow){
                            if (dontshow) {
                                Common.Utils.InternalSettings.set("sse-allow-macros-request", (btn == 'yes') ? 1 : 2);
                                Common.localStorage.setItem("sse-allow-macros-request", (btn == 'yes') ? 1 : 2);
                            }
                            setTimeout(function() {
                                if (callback) callback(btn == 'yes');
                                me.stackMacrosRequests.shift();
                                me.onMacrosPermissionRequest();
                            }, 1);
                        }
                    });
                }
            },

            loadAutoCorrectSettings: function() {
                // autocorrection
                var me = this;
                var value = Common.localStorage.getItem("sse-settings-math-correct-add");
                Common.Utils.InternalSettings.set("sse-settings-math-correct-add", value);
                var arrAdd = value ? JSON.parse(value) : [];
                value = Common.localStorage.getItem("sse-settings-math-correct-rem");
                Common.Utils.InternalSettings.set("sse-settings-math-correct-rem", value);
                var arrRem = value ? JSON.parse(value) : [];
                value = Common.localStorage.getBool("sse-settings-math-correct-replace-type", true); // replace on type
                Common.Utils.InternalSettings.set("sse-settings-math-correct-replace-type", value);
                me.api.asc_refreshOnStartAutoCorrectMathSymbols(arrRem, arrAdd, value);

                value = Common.localStorage.getItem("sse-settings-rec-functions-add");
                Common.Utils.InternalSettings.set("sse-settings-rec-functions-add", value);
                arrAdd = value ? JSON.parse(value) : [];
                value = Common.localStorage.getItem("sse-settings-rec-functions-rem");
                Common.Utils.InternalSettings.set("sse-settings-rec-functions-rem", value);
                arrRem = value ? JSON.parse(value) : [];
                me.api.asc_refreshOnStartAutoCorrectMathFunctions(arrRem, arrAdd);

                value = Common.localStorage.getBool("sse-settings-autoformat-new-rows", true);
                Common.Utils.InternalSettings.set("sse-settings-autoformat-new-rows", value);
                me.api.asc_setIncludeNewRowColTable(value);

                value = Common.localStorage.getBool("sse-settings-autoformat-hyperlink", true);
                Common.Utils.InternalSettings.set("sse-settings-autoformat-hyperlink", value);
                me.api.asc_SetAutoCorrectHyperlinks(value);
            },

            showRenameUserDialog: function() {
                if (this._renameDialog) return;

                var me = this;
                this._renameDialog = new Common.Views.UserNameDialog({
                    label: this.textRenameLabel,
                    error: this.textRenameError,
                    value: Common.Utils.InternalSettings.get("guest-username") || '',
                    check: Common.Utils.InternalSettings.get("save-guest-username") || false,
                    validation: function(value) {
                        return value.length<128 ? true : me.textLongName;
                    },
                    handler: function(result, settings) {
                        if (result == 'ok') {
                            var name = settings.input ? settings.input + ' (' + me.textGuest + ')' : me.textAnonymous;
                            var _user = new Asc.asc_CUserInfo();
                            _user.put_FullName(name);

                            var docInfo = new Asc.asc_CDocInfo();
                            docInfo.put_UserInfo(_user);
                            me.api.asc_changeDocInfo(docInfo);

                            settings.checkbox ? Common.localStorage.setItem("guest-username", settings.input) : Common.localStorage.removeItem("guest-username");
                            Common.Utils.InternalSettings.set("guest-username", settings.input);
                            Common.Utils.InternalSettings.set("save-guest-username", settings.checkbox);
                        }
                    }
                });
                this._renameDialog.on('close', function() {
                    me._renameDialog = undefined;
                });
                this._renameDialog.show(Common.Utils.innerWidth() - this._renameDialog.options.width - 15, 30);
            },

            onRefreshHistory: function(opts) {
                if (!this.appOptions.canUseHistory) return;

                this.loadMask && this.loadMask.hide();
                if (opts.data.error || !opts.data.history) {
                    var historyStore = this.getApplication().getCollection('Common.Collections.HistoryVersions');
                    if (historyStore && historyStore.size()>0) {
                        historyStore.each(function(item){
                            item.set('canRestore', false);
                        });
                    }
                    Common.UI.alert({
                        title: this.notcriticalErrorTitle,
                        msg: (opts.data.error) ? opts.data.error : this.txtErrorLoadHistory,
                        iconCls: 'warn',
                        buttons: ['ok'],
                        callback: _.bind(function(btn){
                            this.onEditComplete();
                        }, this)
                    });
                } else {
                    this.api.asc_coAuthoringDisconnect();
                    this.headerView.setCanRename(false);
                    this.headerView.getButton('users') && this.headerView.getButton('users').hide();
                    this.headerView.getButton('share') && this.headerView.getButton('share').setVisible(false);
                    this.getApplication().getController('LeftMenu').getView('LeftMenu').showHistory();
                    this.disableEditing(true);
                    this._renameDialog && this._renameDialog.close();
                    var versions = opts.data.history,
                        historyStore = this.getApplication().getCollection('Common.Collections.HistoryVersions'),
                        currentVersion = null;
                    if (historyStore) {
                        var arrVersions = [], ver, version, group = -1, prev_ver = -1, arrColors = [], docIdPrev = '',
                            usersStore = this.getApplication().getCollection('Common.Collections.HistoryUsers'), user = null, usersCnt = 0;

                        for (ver=versions.length-1; ver>=0; ver--) {
                            version = versions[ver];
                            if (version.versionGroup===undefined || version.versionGroup===null)
                                version.versionGroup = version.version;
                            if (version) {
                                if (!version.user) version.user = {};
                                docIdPrev = (ver>0 && versions[ver-1]) ? versions[ver-1].key : version.key + '0';
                                user = usersStore.findUser(version.user.id);
                                if (!user) {
                                    user = new Common.Models.User({
                                        id          : version.user.id,
                                        username    : version.user.name,
                                        colorval    : Asc.c_oAscArrUserColors[usersCnt],
                                        color       : this.generateUserColor(Asc.c_oAscArrUserColors[usersCnt++])
                                    });
                                    usersStore.add(user);
                                }

                                arrVersions.push(new Common.Models.HistoryVersion({
                                    version: version.versionGroup,
                                    revision: version.version,
                                    userid : version.user.id,
                                    username : version.user.name,
                                    usercolor: user.get('color'),
                                    created: version.created,
                                    docId: version.key,
                                    markedAsVersion: (group!==version.versionGroup),
                                    selected: (opts.data.currentVersion == version.version),
                                    canRestore: this.appOptions.canHistoryRestore && (ver < versions.length-1),
                                    isExpanded: true,
                                    serverVersion: version.serverVersion,
                                    fileType: 'xslx'
                                }));
                                if (opts.data.currentVersion == version.version) {
                                    currentVersion = arrVersions[arrVersions.length-1];
                                }
                                group = version.versionGroup;
                                if (prev_ver!==version.version) {
                                    prev_ver = version.version;
                                    arrColors.reverse();
                                    for (i=0; i<arrColors.length; i++) {
                                        arrVersions[arrVersions.length-i-2].set('arrColors',arrColors);
                                    }
                                    arrColors = [];
                                }
                                arrColors.push(user.get('colorval'));

                                var changes = version.changes, change, i;
                                if (changes && changes.length>0) {
                                    arrVersions[arrVersions.length-1].set('docIdPrev', docIdPrev);
                                    if (!_.isEmpty(version.serverVersion) && version.serverVersion == this.appOptions.buildVersion) {
                                        arrVersions[arrVersions.length-1].set('changeid', changes.length-1);
                                        arrVersions[arrVersions.length-1].set('hasChanges', changes.length>1);
                                        for (i=changes.length-2; i>=0; i--) {
                                            change = changes[i];

                                            user = usersStore.findUser(change.user.id);
                                            if (!user) {
                                                user = new Common.Models.User({
                                                    id          : change.user.id,
                                                    username    : change.user.name,
                                                    colorval    : Asc.c_oAscArrUserColors[usersCnt],
                                                    color       : this.generateUserColor(Asc.c_oAscArrUserColors[usersCnt++])
                                                });
                                                usersStore.add(user);
                                            }

                                            arrVersions.push(new Common.Models.HistoryVersion({
                                                version: version.versionGroup,
                                                revision: version.version,
                                                changeid: i,
                                                userid : change.user.id,
                                                username : change.user.name,
                                                usercolor: user.get('color'),
                                                created: change.created,
                                                docId: version.key,
                                                docIdPrev: docIdPrev,
                                                selected: false,
                                                canRestore: this.appOptions.canHistoryRestore && this.appOptions.canDownload,
                                                isRevision: false,
                                                isVisible: true,
                                                serverVersion: version.serverVersion,
                                                fileType: 'xslx'
                                            }));
                                            arrColors.push(user.get('colorval'));
                                        }
                                    }
                                } else if (ver==0 && versions.length==1) {
                                    arrVersions[arrVersions.length-1].set('docId', version.key + '1');
                                }
                            }
                        }
                        if (arrColors.length>0) {
                            arrColors.reverse();
                            for (i=0; i<arrColors.length; i++) {
                                arrVersions[arrVersions.length-i-1].set('arrColors',arrColors);
                            }
                            arrColors = [];
                        }
                        historyStore.reset(arrVersions);
                        if (currentVersion===null && historyStore.size()>0) {
                            currentVersion = historyStore.at(0);
                            currentVersion.set('selected', true);
                        }
                        // if (currentVersion)
                        //     this.getApplication().getController('Common.Controllers.History').onSelectRevision(null, null, currentVersion);
                    }
                }
            },

            DisableVersionHistory: function() {
                this.editorConfig.canUseHistory = false;
                this.appOptions.canUseHistory = false;
            },

            generateUserColor: function(color) {
                return"#"+("000000"+color.toString(16)).substr(-6);
            },

            onGrabFocus: function() {
                this.getApplication().getController('DocumentHolder').getView().focus();
            },

            onLanguageLoaded: function() {
                if (!Common.Locale.getCurrentLanguage()) {
                    Common.UI.warning({
                        msg: this.errorLang,
                        buttons: [],
                        closable: false
                    });
                    return false;
                }
                return true;
            },

            onCollaborativeChanges: function() {
                if (this._state.hasCollaborativeChanges) return;
                this._state.hasCollaborativeChanges = true;
                if (this.appOptions.isEdit)
                    this.getApplication().getController('Statusbar').setStatusCaption(this.textNeedSynchronize, true);
            },

            synchronizeChanges: function() {
                this.toolbarView && this.toolbarView.synchronizeChanges();
                this._state.hasCollaborativeChanges = false;
            },   
          
            onConvertEquationToMath: function(equation) {
                var me = this,
                    win;
                var msg = this.textConvertEquation + '<br><br><a id="id-equation-convert-help" style="cursor: pointer;">' + this.textLearnMore + '</a>';
                win = Common.UI.warning({
                    width: 500,
                    msg: msg,
                    buttons: ['yes', 'cancel'],
                    primary: 'yes',
                    dontshow: true,
                    textDontShow: this.textApplyAll,
                    callback: _.bind(function(btn, dontshow){
                        if (btn == 'yes') {
                            this.api.asc_ConvertEquationToMath(equation, dontshow);
                        }
                        this.onEditComplete();
                    }, this)
                });
                win.$window.find('#id-equation-convert-help').on('click', function (e) {
                    win && win.close();
                    me.getApplication().getController('LeftMenu').getView('LeftMenu').showMenu('file:help', 'UsageInstructions\/InsertEquation.htm#convertequation');
                })
            },

            leavePageText: 'You have unsaved changes in this document. Click \'Stay on this Page\' then \'Save\' to save them. Click \'Leave this Page\' to discard all the unsaved changes.',
            criticalErrorTitle: 'Error',
            notcriticalErrorTitle: 'Warning',
            errorDefaultMessage: 'Error code: %1',
            criticalErrorExtText: 'Press "OK" to to back to document list.',
            openTitleText: 'Opening Document',
            openTextText: 'Opening document...',
            saveTitleText: 'Saving Document',
            saveTextText: 'Saving document...',
            loadFontsTitleText: 'Loading Data',
            loadFontsTextText: 'Loading data...',
            loadImagesTitleText: 'Loading Images',
            loadImagesTextText: 'Loading images...',
            loadFontTitleText: 'Loading Data',
            loadFontTextText: 'Loading data...',
            loadImageTitleText: 'Loading Image',
            loadImageTextText: 'Loading image...',
            downloadTitleText: 'Downloading Document',
            downloadTextText: 'Downloading document...',
            printTitleText: 'Printing Document',
            printTextText: 'Printing document...',
            uploadImageTitleText: 'Uploading Image',
            uploadImageTextText: 'Uploading image...',
            loadingDocumentTitleText: 'Loading spreadsheet',
            uploadImageSizeMessage: 'Maximium image size limit exceeded.',
            uploadImageExtMessage: 'Unknown image format.',
            uploadImageFileCountMessage: 'No images uploaded.',
            reloadButtonText: 'Reload Page',
            unknownErrorText: 'Unknown error.',
            convertationTimeoutText: 'Convertation timeout exceeded.',
            downloadErrorText: 'Download failed.',
            unsupportedBrowserErrorText: 'Your browser is not supported.',
            requestEditFailedTitleText: 'Access denied',
            requestEditFailedMessageText: 'Someone is editing this document right now. Please try again later.',
            warnBrowserZoom: 'Your browser\'s current zoom setting is not fully supported. Please reset to the default zoom by pressing Ctrl+0.',
            warnBrowserIE9: 'The application has low capabilities on IE9. Use IE10 or higher',
            pastInMergeAreaError: 'Cannot change part of a merged cell',
            textPleaseWait: 'It\'s working hard. Please wait...',
            errorWrongBracketsCount: 'Found an error in the formula entered.<br>Wrong cout of brackets.',
            errorWrongOperator: 'An error in the entered formula. Wrong operator is used.<br>Please correct the error or use the Esc button to cancel the formula editing.',
            errorCountArgExceed: 'Found an error in the formula entered.<br>Count of arguments exceeded.',
            errorCountArg: 'Found an error in the formula entered.<br>Invalid number of arguments.',
            errorFormulaName: 'Found an error in the formula entered.<br>Incorrect formula name.',
            errorFormulaParsing: 'Internal error while the formula parsing.',
            errorArgsRange: 'Found an error in the formula entered.<br>Incorrect arguments range.',
            errorUnexpectedGuid: 'External error.<br>Unexpected Guid. Please, contact support.',
            errorDatabaseConnection: 'External error.<br>Database connection error. Please, contact support.',
            errorFileRequest: 'External error.<br>File Request. Please, contact support.',
            errorFileVKey: 'External error.<br>Incorrect securety key. Please, contact support.',
            errorStockChart: 'Incorrect row order. To build a stock chart place the data on the sheet in the following order:<br> opening price, max price, min price, closing price.',
            errorDataRange: 'Incorrect data range.',
            errorOperandExpected: 'The entered function syntax is not correct. Please check if you are missing one of the parentheses - \'(\' or \')\'.',
            errorKeyEncrypt: 'Unknown key descriptor',
            errorKeyExpire: 'Key descriptor expired',
            errorUsersExceed: 'Count of users was exceed',
            errorMoveRange: 'Cann\'t change a part of merged cell',
            errorBadImageUrl: 'Image url is incorrect',
            errorCoAuthoringDisconnect: 'Server connection lost. You can\'t edit anymore.',
            errorFilePassProtect: 'The file is password protected and cannot be opened.',
            errorLockedAll: 'The operation could not be done as the sheet has been locked by another user.',
            txtEditingMode: 'Set editing mode...',
            textLoadingDocument: 'Loading spreadsheet',
            textConfirm: 'Confirmation',
            confirmMoveCellRange: 'The destination cell\'s range can contain data. Continue the operation?',
            textYes: 'Yes',
            textNo: 'No',
            textAnonymous: 'Anonymous',
            txtBasicShapes: 'Basic Shapes',
            txtFiguredArrows: 'Figured Arrows',
            txtMath: 'Math',
            txtCharts: 'Charts',
            txtStarsRibbons: 'Stars & Ribbons',
            txtCallouts: 'Callouts',
            txtButtons: 'Buttons',
            txtRectangles: 'Rectangles',
            txtLines: 'Lines',
            txtDiagramTitle: 'Chart Title',
            txtXAxis: 'X Axis',
            txtYAxis: 'Y Axis',
            txtSeries: 'Seria',
            warnProcessRightsChange: 'You have been denied the right to edit the file.',
            errorProcessSaveResult: 'Saving is failed.',
            errorAutoFilterDataRange: 'The operation could not be done for the selected range of cells.<br>Select a uniform data range inside or outside the table and try again.',
            errorAutoFilterChangeFormatTable: 'The operation could not be done for the selected cells as you cannot move a part of the table.<br>Select another data range so that the whole table was shifted and try again.',
            errorAutoFilterHiddenRange: 'The operation cannot be performed because the area contains filtered cells.<br>Please unhide the filtered elements and try again.',
            errorAutoFilterChange: 'The operation is not allowed, as it is attempting to shift cells in a table on your worksheet.',
            textCloseTip: 'Click to close the tip.',
            textShape: 'Shape',
            errorFillRange: 'Could not fill the selected range of cells.<br>All the merged cells need to be the same size.',
            errorUpdateVersion: 'The file version has been changed. The page will be reloaded.',
            errorUserDrop: 'The file cannot be accessed right now.',
            txtArt: 'Your text here',
            errorInvalidRef: 'Enter a correct name for the selection or a valid reference to go to.',
            errorCreateDefName: 'The existing named ranges cannot be edited and the new ones cannot be created<br>at the moment as some of them are being edited.',
            errorPasteMaxRange: 'The copy and paste area does not match. Please select an area with the same size or click the first cell in a row to paste the copied cells.',
            errorConnectToServer: ' The document could not be saved. Please check connection settings or contact your administrator.<br>When you click the \'OK\' button, you will be prompted to download the document.',
            errorLockedWorksheetRename: 'The sheet cannot be renamed at the moment as it is being renamed by another user',
            textTryUndoRedo: 'The Undo/Redo functions are disabled for the Fast co-editing mode.<br>Click the \'Strict mode\' button to switch to the Strict co-editing mode to edit the file without other users interference and send your changes only after you save them. You can switch between the co-editing modes using the editor Advanced settings.',
            textStrict: 'Strict mode',
            errorOpenWarning: 'The length of one of the formulas in the file exceeded<br>the allowed number of characters and it was removed.',
            errorFrmlWrongReferences: 'The function refers to a sheet that does not exist.<br>Please check the data and try again.',
            textBuyNow: 'Visit website',
            textNoLicenseTitle: 'License limit reached',
            textContactUs: 'Contact sales',
            confirmPutMergeRange: 'The source data contains merged cells.<br>They will be unmerged before they are pasted into the table.',
            errorViewerDisconnect: 'Connection is lost. You can still view the document,<br>but will not be able to download or print until the connection is restored and page is reloaded.',
            warnLicenseExp: 'Your license has expired.<br>Please update your license and refresh the page.',
            titleLicenseExp: 'License expired',
            openErrorText: 'An error has occurred while opening the file',
            saveErrorText: 'An error has occurred while saving the file',
            errorCopyMultiselectArea: 'This command cannot be used with multiple selections.<br>Select a single range and try again.',
            errorPrintMaxPagesCount: 'Unfortunately, it’s not possible to print more than 1500 pages at once in the current version of the program.<br>This restriction will be eliminated in upcoming releases.',
            errorToken: 'The document security token is not correctly formed.<br>Please contact your Document Server administrator.',
            errorTokenExpire: 'The document security token has expired.<br>Please contact your Document Server administrator.',
            errorSessionAbsolute: 'The document editing session has expired. Please reload the page.',
            errorSessionIdle: 'The document has not been edited for quite a long time. Please reload the page.',
            errorSessionToken: 'The connection to the server has been interrupted. Please reload the page.',
            errorAccessDeny: 'You are trying to perform an action you do not have rights for.<br>Please contact your Document Server administrator.',
            titleServerVersion: 'Editor updated',
            errorServerVersion: 'The editor version has been updated. The page will be reloaded to apply the changes.',
            errorLockedCellPivot: 'You cannot change data inside a pivot table.',
            txtAccent: 'Accent',
            txtStyle_Normal: 'Normal',
            txtStyle_Heading_1: 'Heading 1',
            txtStyle_Heading_2: 'Heading 2',
            txtStyle_Heading_3: 'Heading 3',
            txtStyle_Heading_4: 'Heading 4',
            txtStyle_Title: 'Title',
            txtStyle_Neutral: 'Neutral',
            txtStyle_Bad: 'Bad',
            txtStyle_Good: 'Good',
            txtStyle_Input: 'Input',
            txtStyle_Output: 'Output',
            txtStyle_Calculation: 'Calculation',
            txtStyle_Check_Cell: 'Check Cell',
            txtStyle_Explanatory_Text: 'Explanatory Text',
            txtStyle_Note: 'Note',
            txtStyle_Linked_Cell: 'Linked Cell',
            txtStyle_Warning_Text: 'Warning Text',
            txtStyle_Total: 'Total',
            txtStyle_Currency: 'Currency',
            txtStyle_Percent: 'Percent',
            txtStyle_Comma: 'Comma',
            errorForceSave: "An error occurred while saving the file. Please use the 'Download as' option to save the file to your computer hard drive or try again later.",
            errorMaxPoints: "The maximum number of points in series per chart is 4096.",
            warnNoLicense: "You've reached the limit for simultaneous connections to %1 editors. This document will be opened for viewing only.<br>Contact %1 sales team for personal upgrade terms.",
            warnNoLicenseUsers: "You've reached the user limit for %1 editors. Contact %1 sales team for personal upgrade terms.",
            warnLicenseExceeded: "You've reached the limit for simultaneous connections to %1 editors. This document will be opened for viewing only.<br>Contact your administrator to learn more.",
            warnLicenseUsersExceeded: "You've reached the user limit for %1 editors. Contact your administrator to learn more.",
            errorDataEncrypted: 'Encrypted changes have been received, they cannot be deciphered.',
            textClose: 'Close',
            textPaidFeature: 'Paid feature',
            scriptLoadError: 'The connection is too slow, some of the components could not be loaded. Please reload the page.',
            errorEditingSaveas: 'An error occurred during the work with the document.<br>Use the \'Save as...\' option to save the file backup copy to your computer hard drive.',
            errorEditingDownloadas: 'An error occurred during the work with the document.<br>Use the \'Download as...\' option to save the file backup copy to your computer hard drive.',
            txtShape_textRect: 'Text Box',
            txtShape_rect: 'Rectangle',
            txtShape_ellipse: 'Ellipse',
            txtShape_triangle: 'Triangle',
            txtShape_rtTriangle: 'Right Triangle',
            txtShape_parallelogram: 'Parallelogram',
            txtShape_trapezoid: 'Trapezoid',
            txtShape_diamond: 'Diamond',
            txtShape_pentagon: 'Pentagon',
            txtShape_hexagon: 'Hexagon',
            txtShape_heptagon: 'Heptagon',
            txtShape_octagon: 'Octagon',
            txtShape_decagon: 'Decagon',
            txtShape_dodecagon: 'Dodecagon',
            txtShape_pie: 'Pie',
            txtShape_chord: 'Chord',
            txtShape_teardrop: 'Teardrop',
            txtShape_frame: 'Frame',
            txtShape_halfFrame: 'Half Frame',
            txtShape_corner: 'Corner',
            txtShape_diagStripe: 'Diagonal Stripe',
            txtShape_plus: 'Plus',
            txtShape_plaque: 'Sign',
            txtShape_can: 'Can',
            txtShape_cube: 'Cube',
            txtShape_bevel: 'Bevel',
            txtShape_donut: 'Donut',
            txtShape_noSmoking: '"No" Symbol',
            txtShape_blockArc: 'Block Arc',
            txtShape_foldedCorner: 'Folded Corner',
            txtShape_smileyFace: 'Smiley Face',
            txtShape_heart: 'Heart',
            txtShape_lightningBolt: 'Lightning Bolt',
            txtShape_sun: 'Sun',
            txtShape_moon: 'Moon',
            txtShape_cloud: 'Cloud',
            txtShape_arc: 'Arc',
            txtShape_bracePair: 'Double Brace',
            txtShape_leftBracket: 'Left Bracket',
            txtShape_rightBracket: 'Right Bracket',
            txtShape_leftBrace: 'Left Brace',
            txtShape_rightBrace: 'Right Brace',
            txtShape_rightArrow: 'Right Arrow',
            txtShape_leftArrow: 'Left Arrow',
            txtShape_upArrow: 'Up Arrow',
            txtShape_downArrow: 'Down Arrow',
            txtShape_leftRightArrow: 'Left Right Arrow',
            txtShape_upDownArrow: 'Up Down Arrow',
            txtShape_quadArrow: 'Quad Arrow',
            txtShape_leftRightUpArrow: 'Left Right Up Arrow',
            txtShape_bentArrow: 'Bent Arrow',
            txtShape_uturnArrow: 'U-Turn Arrow',
            txtShape_leftUpArrow: 'Left Up Arrow',
            txtShape_bentUpArrow: 'Bent Up Arrow',
            txtShape_curvedRightArrow: 'Curved Right Arrow',
            txtShape_curvedLeftArrow: 'Curved Left Arrow',
            txtShape_curvedUpArrow: 'Curved Up Arrow',
            txtShape_curvedDownArrow: 'Curved Down Arrow',
            txtShape_stripedRightArrow: 'Striped Right Arrow',
            txtShape_notchedRightArrow: 'Notched Right Arrow',
            txtShape_homePlate: 'Pentagon',
            txtShape_chevron: 'Chevron',
            txtShape_rightArrowCallout: 'Right Arrow Callout',
            txtShape_downArrowCallout: 'Down Arrow Callout',
            txtShape_leftArrowCallout: 'Left Arrow Callout',
            txtShape_upArrowCallout: 'Up Arrow Callout',
            txtShape_leftRightArrowCallout: 'Left Right Arrow Callout',
            txtShape_quadArrowCallout: 'Quad Arrow Callout',
            txtShape_circularArrow: 'Circular Arrow',
            txtShape_mathPlus: 'Plus',
            txtShape_mathMinus: 'Minus',
            txtShape_mathMultiply: 'Multiply',
            txtShape_mathDivide: 'Division',
            txtShape_mathEqual: 'Equal',
            txtShape_mathNotEqual: 'Not Equal',
            txtShape_flowChartProcess: 'Flowchart: Process',
            txtShape_flowChartAlternateProcess: 'Flowchart: Alternate Process',
            txtShape_flowChartDecision: 'Flowchart: Decision',
            txtShape_flowChartInputOutput: 'Flowchart: Data',
            txtShape_flowChartPredefinedProcess: 'Flowchart: Predefined Process',
            txtShape_flowChartInternalStorage: 'Flowchart: Internal Storage',
            txtShape_flowChartDocument: 'Flowchart: Document',
            txtShape_flowChartMultidocument: 'Flowchart: Multidocument ',
            txtShape_flowChartTerminator: 'Flowchart: Terminator',
            txtShape_flowChartPreparation: 'Flowchart: Preparation',
            txtShape_flowChartManualInput: 'Flowchart: Manual Input',
            txtShape_flowChartManualOperation: 'Flowchart: Manual Operation',
            txtShape_flowChartConnector: 'Flowchart: Connector',
            txtShape_flowChartOffpageConnector: 'Flowchart: Off-page Connector',
            txtShape_flowChartPunchedCard: 'Flowchart: Card',
            txtShape_flowChartPunchedTape: 'Flowchart: Punched Tape',
            txtShape_flowChartSummingJunction: 'Flowchart: Summing Junction',
            txtShape_flowChartOr: 'Flowchart: Or',
            txtShape_flowChartCollate: 'Flowchart: Collate',
            txtShape_flowChartSort: 'Flowchart: Sort',
            txtShape_flowChartExtract: 'Flowchart: Extract',
            txtShape_flowChartMerge: 'Flowchart: Merge',
            txtShape_flowChartOnlineStorage: 'Flowchart: Stored Data',
            txtShape_flowChartDelay: 'Flowchart: Delay',
            txtShape_flowChartMagneticTape: 'Flowchart: Sequential Access Storage',
            txtShape_flowChartMagneticDisk: 'Flowchart: Magnetic Disk',
            txtShape_flowChartMagneticDrum: 'Flowchart: Direct Access Storage',
            txtShape_flowChartDisplay: 'Flowchart: Display',
            txtShape_irregularSeal1: 'Explosion 1',
            txtShape_irregularSeal2: 'Explosion 2',
            txtShape_star4: '4-Point Star',
            txtShape_star5: '5-Point Star',
            txtShape_star6: '6-Point Star',
            txtShape_star7: '7-Point Star',
            txtShape_star8: '8-Point Star',
            txtShape_star10: '10-Point Star',
            txtShape_star12: '12-Point Star',
            txtShape_star16: '16-Point Star',
            txtShape_star24: '24-Point Star',
            txtShape_star32: '32-Point Star',
            txtShape_ribbon2: 'Up Ribbon',
            txtShape_ribbon: 'Down Ribbon',
            txtShape_ellipseRibbon2: 'Curved Up Ribbon',
            txtShape_ellipseRibbon: 'Curved Down Ribbon',
            txtShape_verticalScroll: 'Vertical Scroll',
            txtShape_horizontalScroll: 'Horizontal Scroll',
            txtShape_wave: 'Wave',
            txtShape_doubleWave: 'Double Wave',
            txtShape_wedgeRectCallout: 'Rectangular Callout',
            txtShape_wedgeRoundRectCallout: 'Rounded Rectangular Callout',
            txtShape_wedgeEllipseCallout: 'Oval Callout',
            txtShape_cloudCallout: 'Cloud Callout',
            txtShape_borderCallout1: 'Line Callout 1',
            txtShape_borderCallout2: 'Line Callout 2',
            txtShape_borderCallout3: 'Line Callout 3',
            txtShape_accentCallout1: 'Line Callout 1 (Accent Bar)',
            txtShape_accentCallout2: 'Line Callout 2 (Accent Bar)',
            txtShape_accentCallout3: 'Line Callout 3 (Accent Bar)',
            txtShape_callout1: 'Line Callout 1 (No Border)',
            txtShape_callout2: 'Line Callout 2 (No Border)',
            txtShape_callout3: 'Line Callout 3 (No Border)',
            txtShape_accentBorderCallout1: 'Line Callout 1 (Border and Accent Bar)',
            txtShape_accentBorderCallout2: 'Line Callout 2 (Border and Accent Bar)',
            txtShape_accentBorderCallout3: 'Line Callout 3 (Border and Accent Bar)',
            txtShape_actionButtonBackPrevious: 'Back or Previous Button',
            txtShape_actionButtonForwardNext: 'Forward or Next Button',
            txtShape_actionButtonBeginning: 'Beginning Button',
            txtShape_actionButtonEnd: 'End Button',
            txtShape_actionButtonHome: 'Home Button',
            txtShape_actionButtonInformation: 'Information Button',
            txtShape_actionButtonReturn: 'Return Button',
            txtShape_actionButtonMovie: 'Movie Button',
            txtShape_actionButtonDocument: 'Document Button',
            txtShape_actionButtonSound: 'Sound Button',
            txtShape_actionButtonHelp: 'Help Button',
            txtShape_actionButtonBlank: 'Blank Button',
            txtShape_roundRect: 'Round Corner Rectangle',
            txtShape_snip1Rect: 'Snip Single Corner Rectangle',
            txtShape_snip2SameRect: 'Snip Same Side Corner Rectangle',
            txtShape_snip2DiagRect: 'Snip Diagonal Corner Rectangle',
            txtShape_snipRoundRect: 'Snip and Round Single Corner Rectangle',
            txtShape_round1Rect: 'Round Single Corner Rectangle',
            txtShape_round2SameRect: 'Round Same Side Corner Rectangle',
            txtShape_round2DiagRect: 'Round Diagonal Corner Rectangle',
            txtShape_line: 'Line',
            txtShape_lineWithArrow: 'Arrow',
            txtShape_lineWithTwoArrows: 'Double Arrow',
            txtShape_bentConnector5: 'Elbow Connector',
            txtShape_bentConnector5WithArrow: 'Elbow Arrow Connector',
            txtShape_bentConnector5WithTwoArrows: 'Elbow Double-Arrow Connector',
            txtShape_curvedConnector3: 'Curved Connector',
            txtShape_curvedConnector3WithArrow: 'Curved Arrow Connector',
            txtShape_curvedConnector3WithTwoArrows: 'Curved Double-Arrow Connector',
            txtShape_spline: 'Curve',
            txtShape_polyline1: 'Scribble',
            txtShape_polyline2: 'Freeform',
            errorChangeArray: 'You cannot change part of an array.',
            errorMultiCellFormula: 'Multi-cell array formulas are not allowed in tables.',
            errorEmailClient: 'No email client could be found',
            txtPrintArea: 'Print_Area',
            txtTable: 'Table',
            textCustomLoader: 'Please note that according to the terms of the license you are not entitled to change the loader.<br>Please contact our Sales Department to get a quote.',
            errorNoDataToParse: 'No data was selected to parse.',
            errorCannotUngroup: 'Cannot ungroup. To start an outline, select the detail rows or columns and group them.',
            errorFrmlMaxTextLength: 'Text values in formulas are limited to 255 characters.<br>Use the CONCATENATE function or concatenation operator (&)',
            waitText: 'Please, wait...',
            errorDataValidate: 'The value you entered is not valid.<br>A user has restricted values that can be entered into this cell.',
            txtConfidential: 'Confidential',
            txtPreparedBy: 'Prepared by',
            txtPage: 'Page',
            txtPageOf: 'Page %1 of %2',
            txtPages: 'Pages',
            txtDate: 'Date',
            txtTime: 'Time',
            txtTab: 'Tab',
            txtFile: 'File',
            errorFileSizeExceed: 'The file size exceeds the limitation set for your server.<br>Please contact your Document Server administrator for details.',
            errorLabledColumnsPivot: 'To create a pivot table report, you must use data that is organized as a list with labeled columns.',
            errorPivotOverlap: 'A pivot table report cannot overlap a table.',
            txtColumn: 'Column',
            txtRow: 'Row',
            errorUpdateVersionOnDisconnect: 'Internet connection has been restored, and the file version has been changed.<br>Before you can continue working, you need to download the file or copy its content to make sure nothing is lost, and then reload this page.',
            errorFTChangeTableRangeError: 'Operation could not be completed for the selected cell range.<br>Select a range so that the first table row was on the same row<br>and the resulting table overlapped the current one.',
            errorFTRangeIncludedOtherTables: 'Operation could not be completed for the selected cell range.<br>Select a range which does not include other tables.',
            txtByField: '%1 of %2',
            txtAll: '(All)',
            txtValues: 'Values',
            txtGrandTotal: 'Grand Total',
            txtRowLbls: 'Row Labels',
            txtColLbls: 'Column Labels',
            errNoDuplicates: 'No duplicate values found.',
            errRemDuplicates: 'Duplicate values found and deleted: {0}, unique values left: {1}.',
            txtMultiSelect: 'Multi-Select (Alt+S)',
            txtClearFilter: 'Clear Filter (Alt+C)',
            txtBlank: '(blank)',
            textHasMacros: 'The file contains automatic macros.<br>Do you want to run macros?',
            textRemember: 'Remember my choice',
            errorPasteSlicerError: 'Table slicers cannot be copied from one workbook to another.',
            errorFrmlMaxLength: 'You cannot add this formula as its length exceeded the allowed number of characters.<br>Please edit it and try again.',
            errorFrmlMaxReference: 'You cannot enter this formula because it has too many values,<br>cell references, and/or names.',
            errorMoveSlicerError: 'Table slicers cannot be copied from one workbook to another.<br>Try again by selecting the entire table and the slicers.',
            errorEditView: 'The existing sheet view cannot be edited and the new ones cannot be created at the moment as some of them are being edited.',
            errorChangeFilteredRange: 'This will change a filtered range on your worksheet.<br>To complete this task, please remove AutoFilters.',
            warnLicenseLimitedRenewed: 'License needs to be renewed.<br>You have a limited access to document editing functionality.<br>Please contact your administrator to get full access',
            warnLicenseLimitedNoAccess: 'License expired.<br>You have no access to document editing functionality.<br>Please contact your administrator.',
            saveErrorTextDesktop: 'This file cannot be saved or created.<br>Possible reasons are: <br>1. The file is read-only. <br>2. The file is being edited by other users. <br>3. The disk is full or corrupted.',
            errorSetPassword: 'Password could not be set.',
            textRenameLabel: 'Enter a name to be used for collaboration',
            textRenameError: 'User name must not be empty.',
            textLongName: 'Enter a name that is less than 128 characters.',
            textGuest: 'Guest',
            txtGroup: 'Group',
            txtSeconds: 'Seconds',
            txtMinutes: 'Minutes',
            txtHours: 'Hours',
            txtDays: 'Days',
            txtMonths: 'Months',
            txtQuarters: 'Quarters',
            txtYears: 'Years',
            errorPivotGroup: 'Cannot group that selection.',
            leavePageTextOnClose: 'All unsaved changes in this document will be lost.<br> Click \'Cancel\' then \'Save\' to save them. Click \'OK\' to discard all the unsaved changes.',
            errorPasteMultiSelect: 'This action cannot be done on a multiple range selection.<br>Select a single range and try again.',
            textTryUndoRedoWarn: 'The Undo/Redo functions are disabled for the Fast co-editing mode.',
            errorPivotWithoutUnderlying: 'The Pivot Table report was saved without the underlying data.<br>Use the \'Refresh\' button to update the report.',
            txtQuarter: 'Qtr',
            txtOr: '%1 or %2',
            confirmReplaceFormulaInTable: 'Formulas in the header row will be removed and converted to static text.<br>Do you want to continue?',
            errorChangeOnProtectedSheet: 'The cell or chart you are trying to change is on a protected sheet.<br>To make a change, unprotect the sheet. You might be requested to enter a password.',
            txtUnlockRange: 'Unlock Range',
            txtUnlockRangeWarning: 'A range you are trying to change is password protected.',
            txtUnlockRangeDescription: 'Enter the password to change this range:',
            txtUnlock: 'Unlock',
            errorWrongPassword: 'The password you supplied is not correct.',
            errorLang: 'The interface language is not loaded.<br>Please contact your Document Server administrator.',
            textDisconnect: 'Connection is lost',
            textConvertEquation: 'This equation was created with an old version of equation editor which is no longer supported. Converting this equation to Office Math ML format will make it editable.<br>Do you want to convert this equation?',
            textApplyAll: 'Apply to all equations',
            textLearnMore: 'Learn More',
            errorSingleColumnOrRowError: 'Location reference is not valid because the cells are not all in the same column or row.<br>Select cells that are all in a single column or row.',
            errorLocationOrDataRangeError: 'The reference for the location or data range is not valid.',
            txtErrorLoadHistory: 'Loading history failed',
            errorPasswordIsNotCorrect: 'The password you supplied is not correct.<br>Verify that the CAPS LOCK key is off and be sure to use the correct capitalization.',
            errorDeleteColumnContainsLockedCell: 'You are trying to delete a column that contains a locked cell. Locked cells cannot be deleted while the worksheet is protected.<br>To delete a locked cell, unprotect the sheet. You might be requested to enter a password.',
            errorDeleteRowContainsLockedCell: 'You are trying to delete a row that contains a locked cell. Locked cells cannot be deleted while the worksheet is protected.<br>To delete a locked cell, unprotect the sheet. You might be requested to enter a password.',
            uploadDocSizeMessage: 'Maximum document size limit exceeded.',
            uploadDocExtMessage: 'Unknown document format.',
            uploadDocFileCountMessage: 'No documents uploaded.',
            errorLoadingFont: 'Fonts are not loaded.<br>Please contact your Document Server administrator.',
            textNeedSynchronize: 'You have an updates',
            textChangesSaved: 'All changes saved',
            textFillOtherRows: 'Fill other rows',
            textFormulaFilledAllRows: 'Formula filled {0} rows have data. Filling other empty rows may take a few minutes.',
            textFormulaFilledAllRowsWithEmpty: 'Formula filled first {0} rows. Filling other empty rows may take a few minutes.',
            textFormulaFilledFirstRowsOtherIsEmpty: 'Formula filled only first {0} rows by memory save reason. Other rows in this sheet don\'t have data.',
            textFormulaFilledFirstRowsOtherHaveData: 'Formula filled only first {0} rows have data by memory save reason. There are other {1} rows have data in this sheet. You can fill them manually.',
            textReconnect: 'Connection is restored',
            errorCannotUseCommandProtectedSheet: 'You cannot use this command on a protected sheet. To use this command, unprotect the sheet.<br>You might be requested to enter a password.',
            textRequestMacros: 'A macro makes a request to URL. Do you want to allow the request to the %1?',
            textRememberMacros: 'Remember my choice for all macros',
            confirmAddCellWatches: 'This action will add {0} cell watches.<br>Do you want to continue?',
            confirmAddCellWatchesMax: 'This action will add only {0} cell watches by memory save reason.<br>Do you want to continue?',
            confirmMaxChangesSize: 'The size of actions exceeds the limitation set for your server.<br>Press "Undo" to cancel your last action or press "Continue" to keep action locally (you need to download the file or copy its content to make sure nothing is lost).',
            textUndo: 'Undo',
            textContinue: 'Continue'
        }
    })(), SSE.Controllers.Main || {}))
});<|MERGE_RESOLUTION|>--- conflicted
+++ resolved
@@ -415,11 +415,8 @@
                 this.appOptions.canMakeActionLink = this.editorConfig.canMakeActionLink;
                 this.appOptions.canFeaturePivot = true;
                 this.appOptions.canFeatureViews = true;
-<<<<<<< HEAD
                 this.appOptions.uiRtl = Common.localStorage.getBool("ui-rtl");
-=======
                 this.appOptions.canRequestReferenceData = this.editorConfig.canRequestReferenceData;
->>>>>>> 8b438a0c
 
                 if (this.appOptions.user.guest && this.appOptions.canRenameAnonymous && !this.appOptions.isEditDiagram && !this.appOptions.isEditMailMerge && !this.appOptions.isEditOle)
                     Common.NotificationCenter.on('user:rename', _.bind(this.showRenameUserDialog, this));
