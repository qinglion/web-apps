/*
 *
 * (c) Copyright Ascensio System Limited 2010-2018
 *
 * This program is a free software product. You can redistribute it and/or
 * modify it under the terms of the GNU Affero General Public License (AGPL)
 * version 3 as published by the Free Software Foundation. In accordance with
 * Section 7(a) of the GNU AGPL its Section 15 shall be amended to the effect
 * that Ascensio System SIA expressly excludes the warranty of non-infringement
 * of any third-party rights.
 *
 * This program is distributed WITHOUT ANY WARRANTY; without even the implied
 * warranty of MERCHANTABILITY or FITNESS FOR A PARTICULAR  PURPOSE. For
 * details, see the GNU AGPL at: http://www.gnu.org/licenses/agpl-3.0.html
 *
 * You can contact Ascensio System SIA at Lubanas st. 125a-25, Riga, Latvia,
 * EU, LV-1021.
 *
 * The  interactive user interfaces in modified source and object code versions
 * of the Program must display Appropriate Legal Notices, as required under
 * Section 5 of the GNU AGPL version 3.
 *
 * Pursuant to Section 7(b) of the License you must retain the original Product
 * logo when distributing the program. Pursuant to Section 7(e) we decline to
 * grant you any rights under trademark law for use of our trademarks.
 *
 * All the Product's GUI elements, including illustrations and icon sets, as
 * well as technical writing content are licensed under the terms of the
 * Creative Commons Attribution-ShareAlike 4.0 International. See the License
 * terms at http://creativecommons.org/licenses/by-sa/4.0/legalcode
 *
*/
/**
 *    Main.js
 *
 *    Main controller
 *
 *    Created by Maxim Kadushkin on 24 March 2014
 *    Copyright (c) 2018 Ascensio System SIA. All rights reserved.
 *
 */

define([
    'core',
    'irregularstack',
    'common/main/lib/component/Window',
    'common/main/lib/component/LoadMask',
    'common/main/lib/component/Tooltip',
    'common/main/lib/controller/Fonts',
    'common/main/lib/collection/TextArt',
    'common/main/lib/view/OpenDialog',
    'common/main/lib/util/LanguageInfo',
    'common/main/lib/util/LocalStorage',
    'spreadsheeteditor/main/app/collection/ShapeGroups',
    'spreadsheeteditor/main/app/collection/TableTemplates',
    'spreadsheeteditor/main/app/collection/EquationGroups',
    'spreadsheeteditor/main/app/controller/FormulaDialog',
    'spreadsheeteditor/main/app/view/FormulaLang'
], function () {
    'use strict';

    SSE.Controllers.Main = Backbone.Controller.extend(_.extend((function() {
        var InitApplication = -254;
        var ApplyEditRights = -255;
        var LoadingDocument = -256;

        var mapCustomizationElements = {
            about: 'button#left-btn-about',
            feedback: 'button#left-btn-support',
            goback: '#fm-btn-back > a, #header-back > div'
        };

        var mapCustomizationExtElements = {
            toolbar: '#viewport #toolbar',
            leftMenu: '#viewport #left-menu, #viewport #id-toolbar-full-placeholder-btn-settings, #viewport #id-toolbar-short-placeholder-btn-settings',
            rightMenu: '#viewport #right-menu',
            header: '#viewport #header',
            statusBar: '#statusbar'
        };

        Common.localStorage.setId('table');
        Common.localStorage.setKeysFilter('sse-,asc.table');
        Common.localStorage.sync();

        return {
            models: [],
            collections: [
                'ShapeGroups',
                'EquationGroups',
                'TableTemplates',
                'Common.Collections.TextArt'
            ],
            views: [],

            initialize: function() {
                this.addListeners({
                    'FileMenu': {
                        'settings:apply': _.bind(this.applySettings, this)
                    },
                    'Common.Views.ReviewChanges': {
                        'settings:apply': _.bind(this.applySettings, this)
                    }
                });
            },

            onLaunch: function() {
//                $(document.body).css('position', 'absolute');
                var me = this;

                this._state = {isDisconnected: false, usersCount: 1, fastCoauth: true, lostEditingRights: false, licenseType: false};
                this.translationTable = [];

                if (!Common.Utils.isBrowserSupported()){
                    Common.Utils.showBrowserRestriction();
                    Common.Gateway.reportError(undefined, this.unsupportedBrowserErrorText);
                    return;
                } else {
//                    this.getViewport().getEl().on('keypress', this.lockEscapeKey, this);
//                    viewport.applicationUI.setVisible(true);
                }

                var value = Common.localStorage.getItem("sse-settings-fontrender");
                if (value===null) value = window.devicePixelRatio > 1 ? '1' : '3';
                Common.Utils.InternalSettings.set("sse-settings-fontrender", value);

                // Initialize api
                var styleNames = ['Normal', 'Neutral', 'Bad', 'Good', 'Input', 'Output', 'Calculation', 'Check Cell', 'Explanatory Text', 'Note', 'Linked Cell', 'Warning Text',
                                'Heading 1', 'Heading 2', 'Heading 3', 'Heading 4', 'Title', 'Total', 'Currency', 'Percent', 'Comma'],
                    translate = {
                        'Series': this.txtSeries,
                        'Diagram Title': this.txtDiagramTitle,
                        'X Axis': this.txtXAxis,
                        'Y Axis': this.txtYAxis,
                        'Your text here': this.txtArt
                    };
                styleNames.forEach(function(item){
                    translate[item] = me.translationTable[item] = me['txtStyle_' + item.replace(/ /g, '_')] || item;
                });
                translate['Currency [0]'] = me.translationTable['Currency [0]'] = me.txtStyle_Currency + ' [0]';
                translate['Comma [0]'] = me.translationTable['Comma [0]'] = me.txtStyle_Comma + ' [0]';

                for (var i=1; i<7; i++) {
                    translate['Accent'+i] = me.translationTable['Accent'+i] = me.txtAccent + i;
                    translate['20% - Accent'+i] = me.translationTable['20% - Accent'+i] = '20% - ' + me.txtAccent + i;
                    translate['40% - Accent'+i] = me.translationTable['40% - Accent'+i] = '40% - ' + me.txtAccent + i;
                    translate['60% - Accent'+i] = me.translationTable['60% - Accent'+i] = '60% - ' + me.txtAccent + i;
                }

                this.api = new Asc.spreadsheet_api({
                    'id-view'  : 'editor_sdk',
                    'id-input' : 'ce-cell-content',
                    'translate': translate
                });
                this.api.asc_setFontRenderingMode(parseInt(value));

                this.api.asc_registerCallback('asc_onOpenDocumentProgress',  _.bind(this.onOpenDocument, this));
                this.api.asc_registerCallback('asc_onEndAction',             _.bind(this.onLongActionEnd, this));
                this.api.asc_registerCallback('asc_onError',                 _.bind(this.onError, this));
                this.api.asc_registerCallback('asc_onCoAuthoringDisconnect', _.bind(this.onCoAuthoringDisconnect, this));
                this.api.asc_registerCallback('asc_onAdvancedOptions',       _.bind(this.onAdvancedOptions, this));
                this.api.asc_registerCallback('asc_onDocumentUpdateVersion', _.bind(this.onUpdateVersion, this));
                this.api.asc_registerCallback('asc_onServerVersion',         _.bind(this.onServerVersion, this));
                this.api.asc_registerCallback('asc_onDocumentName',          _.bind(this.onDocumentName, this));
                this.api.asc_registerCallback('asc_onPrintUrl',              _.bind(this.onPrintUrl, this));
                this.api.asc_registerCallback('asc_onMeta',                  _.bind(this.onMeta, this));
                Common.NotificationCenter.on('api:disconnect',               _.bind(this.onCoAuthoringDisconnect, this));
                Common.NotificationCenter.on('goback',                       _.bind(this.goBack, this));
                Common.NotificationCenter.on('namedrange:locked',            _.bind(this.onNamedRangeLocked, this));

                this.stackLongActions = new Common.IrregularStack({
                    strongCompare   : this._compareActionStrong,
                    weakCompare     : this._compareActionWeak
                });

                this.stackLongActions.push({id: InitApplication, type: Asc.c_oAscAsyncActionType.BlockInteraction});

                this.isShowOpenDialog = false;

                // Initialize api gateway
                this.editorConfig = {};
                this.plugins = undefined;
                this.UICustomizePlugins = [];
                Common.Gateway.on('init', _.bind(this.loadConfig, this));
                Common.Gateway.on('showmessage', _.bind(this.onExternalMessage, this));
                Common.Gateway.on('opendocument', _.bind(this.loadDocument, this));
                Common.Gateway.on('internalcommand', _.bind(this.onInternalCommand, this));
                Common.Gateway.appReady();

                this.getApplication().getController('Viewport').setApi(this.api);

                // Syncronize focus with api
                $(document.body).on('focus', 'input, textarea:not(#ce-cell-content)', function(e) {
                    if (me.isAppDisabled === true) return;

                    if (e && e.target && !/area_id/.test(e.target.id)) {
                        if (/msg-reply/.test(e.target.className))
                            me.dontCloseDummyComment = true;
                        else if (/chat-msg-text/.test(e.target.id))
                            me.dontCloseChat = true;
                        else if (!me.isModalShowed && /form-control/.test(e.target.className))
                            me.inFormControl = true;
                    }
                });

                $(document.body).on('blur', 'input, textarea', function(e) {
                    if (me.isAppDisabled === true || me.isFrameClosed) return;

                    if (!me.isModalShowed && !(me.loadMask && me.loadMask.isVisible())) {
                        if (/form-control/.test(e.target.className))
                            me.inFormControl = false;
                        if (!e.relatedTarget ||
                            !/area_id/.test(e.target.id) && ($(e.target).parent().find(e.relatedTarget).length<1 || e.target.localName == 'textarea') /* Check if focus in combobox goes from input to it's menu button or menu items, or from comment editing area to Ok/Cancel button */
                            && (e.relatedTarget.localName != 'input' || !/form-control/.test(e.relatedTarget.className)) /* Check if focus goes to text input with class "form-control" */
                            && (e.relatedTarget.localName != 'textarea' || /area_id/.test(e.relatedTarget.id))) /* Check if focus goes to textarea, but not to "area_id" */ {
                            if (Common.Utils.isIE && e.originalEvent && e.originalEvent.target && /area_id/.test(e.originalEvent.target.id) && (e.originalEvent.target === e.originalEvent.srcElement))
                                return;
                            me.api.asc_enableKeyEvents(true);
                            if (/msg-reply/.test(e.target.className))
                                me.dontCloseDummyComment = false;
                            else if (/chat-msg-text/.test(e.target.id))
                                me.dontCloseChat = false;
                        }
                    }
                }).on('dragover', function(e) {
                    var event = e.originalEvent;
                    if (event.target && $(event.target).closest('#editor_sdk').length<1 ) {
                        event.preventDefault();
                        event.dataTransfer.dropEffect ="none";
                        return false;
                    }
                });

                Common.NotificationCenter.on({
                    'modal:show': function(e){
                        me.isModalShowed = true;
                        me.api.asc_enableKeyEvents(false);
                    },
                    'modal:close': function(dlg) {
                        if (dlg && dlg.$lastmodal && dlg.$lastmodal.length < 1) {
                            me.isModalShowed = false;
                            me.api.asc_enableKeyEvents(true);
                        }
                    },
                    'modal:hide': function(dlg) {
                        if (dlg && dlg.$lastmodal && dlg.$lastmodal.length < 1) {
                            me.isModalShowed = false;
                            me.api.asc_enableKeyEvents(true);
                        }
                    },
                    'dataview:focus': function(e){
                    },
                    'dataview:blur': function(e){
                        if (!me.isModalShowed) {
                            me.api.asc_enableKeyEvents(true);
                        }
                    },
                    'menu:show': function(e){
                    },
                    'menu:hide': function(menu, isFromInputControl){
                        if (!me.isModalShowed && (!menu || !menu.cmpEl.hasClass('from-cell-edit')) && !isFromInputControl) {
                            me.api.asc_InputClearKeyboardElement();
                            me.api.asc_enableKeyEvents(true);
                        }
                    },
                    'edit:complete': _.bind(this.onEditComplete, this),
                    'settings:unitschanged':_.bind(this.unitsChanged, this)
                });

                this.initNames();
//                this.recognizeBrowser();
                Common.util.Shortcuts.delegateShortcuts({
                    shortcuts: {
                        'command+s,ctrl+s': _.bind(function (e) {
                            e.preventDefault();
                            e.stopPropagation();
                        }, this)
                    }
                });
            },

            loadConfig: function(data) {
                this.editorConfig = $.extend(this.editorConfig, data.config);

                this.appOptions                 = {};

                this.editorConfig.user          =
                this.appOptions.user            = Common.Utils.fillUserInfo(this.editorConfig.user, this.editorConfig.lang, this.textAnonymous);
                this.appOptions.nativeApp       = this.editorConfig.nativeApp === true;
                this.appOptions.isDesktopApp    = this.editorConfig.targetApp == 'desktop';
                this.appOptions.canCreateNew    = !_.isEmpty(this.editorConfig.createUrl) && !this.appOptions.isDesktopApp;
                this.appOptions.canOpenRecent   = this.editorConfig.nativeApp !== true && this.editorConfig.recent !== undefined && !this.appOptions.isDesktopApp;
                this.appOptions.templates       = this.editorConfig.templates;
                this.appOptions.recent          = this.editorConfig.recent;
                this.appOptions.createUrl       = this.editorConfig.createUrl;
                this.appOptions.lang            = this.editorConfig.lang;
                this.appOptions.location        = (typeof (this.editorConfig.location) == 'string') ? this.editorConfig.location.toLowerCase() : '';
                this.appOptions.canAutosave     = false;
                this.appOptions.canAnalytics    = false;
                this.appOptions.sharingSettingsUrl = this.editorConfig.sharingSettingsUrl;
                this.appOptions.isEditDiagram   = this.editorConfig.mode == 'editdiagram';
                this.appOptions.isEditMailMerge = this.editorConfig.mode == 'editmerge';
                this.appOptions.customization   = this.editorConfig.customization;
                this.appOptions.canBackToFolder = (this.editorConfig.canBackToFolder!==false) && (typeof (this.editorConfig.customization) == 'object')
                                                  && (typeof (this.editorConfig.customization.goback) == 'object') && !_.isEmpty(this.editorConfig.customization.goback.url);
                this.appOptions.canBack         = this.editorConfig.nativeApp !== true && this.appOptions.canBackToFolder === true;
                this.appOptions.canPlugins      = false;
                this.plugins                    = this.editorConfig.plugins;

                this.headerView = this.getApplication().getController('Viewport').getView('Common.Views.Header');
                this.headerView.setCanBack(this.appOptions.canBackToFolder === true, (this.appOptions.canBackToFolder) ? this.editorConfig.customization.goback.text : '')
                                .setUserName(this.appOptions.user.fullname);

                var value = Common.localStorage.getItem("sse-settings-reg-settings");
                if (value!==null)
                    this.api.asc_setLocale(parseInt(value));
                else {
                    this.api.asc_setLocale((this.editorConfig.lang) ? parseInt(Common.util.LanguageInfo.getLocalLanguageCode(this.editorConfig.lang)) : 0x0409);
                }

                value = Common.localStorage.getItem("sse-settings-func-locale");
                if (value===null) {
                    var lang = ((this.editorConfig.lang) ? this.editorConfig.lang : 'en').split(/[\-\_]/)[0].toLowerCase();
                    Common.Utils.InternalSettings.set("sse-settings-func-locale", lang);
                    if (lang !== 'en')
                        value = SSE.Views.FormulaLang.get(lang);
                } else {
                    Common.Utils.InternalSettings.set("sse-settings-func-locale", value);
                    value = SSE.Views.FormulaLang.get(value);
                }
                if (value) this.api.asc_setLocalization(value);

                if (this.appOptions.location == 'us' || this.appOptions.location == 'ca')
                    Common.Utils.Metric.setDefaultMetric(Common.Utils.Metric.c_MetricUnits.inch);

                this.isFrameClosed = (this.appOptions.isEditDiagram || this.appOptions.isEditMailMerge);
                Common.Controllers.Desktop.init(this.appOptions);
            },

            loadDocument: function(data) {
                this.appOptions.spreadsheet = data.doc;
                this.permissions = {};
                var docInfo = {};

                if (data.doc) {
                    this.permissions = _.extend(this.permissions, data.doc.permissions);

                    var _permissions = $.extend({}, data.doc.permissions),
                        _user = new Asc.asc_CUserInfo();
                    _user.put_Id(this.appOptions.user.id);
                    _user.put_FullName(this.appOptions.user.fullname);

                    docInfo = new Asc.asc_CDocInfo();
                    docInfo.put_Id(data.doc.key);
                    docInfo.put_Url(data.doc.url);
                    docInfo.put_Title(data.doc.title);
                    docInfo.put_Format(data.doc.fileType);
                    docInfo.put_VKey(data.doc.vkey);
                    docInfo.put_Options(data.doc.options);
                    docInfo.put_UserInfo(_user);
                    docInfo.put_CallbackUrl(this.editorConfig.callbackUrl);
                    docInfo.put_Token(data.doc.token);
                    docInfo.put_Permissions(_permissions);

                    this.headerView.setDocumentCaption(data.doc.title);
                }

                this.api.asc_registerCallback('asc_onGetEditorPermissions', _.bind(this.onEditorPermissions, this));
                this.api.asc_registerCallback('asc_onLicenseChanged',       _.bind(this.onLicenseChanged, this));
                this.api.asc_setDocInfo(docInfo);
                this.api.asc_getEditorPermissions(this.editorConfig.licenseUrl, this.editorConfig.customerId);
            },

            onProcessSaveResult: function(data) {
                this.api.asc_OnSaveEnd(data.result);
                if (data && data.result === false) {
                    Common.UI.error({
                        title: this.criticalErrorTitle,
                        msg  : _.isEmpty(data.message) ? this.errorProcessSaveResult : data.message
                    });
                }
            },

            onProcessRightsChange: function(data) {
                if (data && data.enabled === false) {
                    var me = this,
                        old_rights = this._state.lostEditingRights;
                    this._state.lostEditingRights = !this._state.lostEditingRights;
                    this.api.asc_coAuthoringDisconnect();
                    this.getApplication().getController('LeftMenu').leftMenu.getMenu('file').panels['rights'].onLostEditRights();
                    Common.NotificationCenter.trigger('api:disconnect');
                    if (!old_rights)
                        Common.UI.warning({
                            title: this.notcriticalErrorTitle,
                            maxwidth: 600,
                            msg  : _.isEmpty(data.message) ? this.warnProcessRightsChange : data.message,
                            callback: function(){
                                me._state.lostEditingRights = false;
                                me.onEditComplete();
                            }
                        });
                }
            },

            onDownloadAs: function(format) {
                var _format = (format && (typeof format == 'string')) ? Asc.c_oAscFileType[ format.toUpperCase() ] : null,
                    _supported = [
                        Asc.c_oAscFileType.XLSX,
                        Asc.c_oAscFileType.ODS,
                        Asc.c_oAscFileType.CSV,
                        Asc.c_oAscFileType.PDF
                    ];

                if ( !_format || _supported.indexOf(_format) < 0 )
                    _format = Asc.c_oAscFileType.XLSX;
                if (_format == Asc.c_oAscFileType.PDF)
                    Common.NotificationCenter.trigger('download:settings', this, true);
                else
                    this.api.asc_DownloadAs(_format, true);
            },

            onProcessMouse: function(data) {
                if (data.type == 'mouseup') {
                    var editor = document.getElementById('editor_sdk');
                    if (editor) {
                        var rect = editor.getBoundingClientRect();
                        var event = data.event || {};
                        this.api.asc_onMouseUp(event, data.x - rect.left, data.y - rect.top);
                    }
                }
            },

            goBack: function() {
                var me = this;
                if ( !Common.Controllers.Desktop.process('goback') ) {
                    var href = me.appOptions.customization.goback.url;
                    if (me.appOptions.customization.goback.blank!==false) {
                        window.open(href, "_blank");
                    } else {
                        parent.location.href = href;
                    }
                }
            },

            onEditComplete: function(cmp, opts) {
                if (opts && opts.restorefocus && this.api.isCEditorFocused) {
                    this.formulaInput.blur();
                    this.formulaInput.focus();
                } else {
                    this.getApplication().getController('DocumentHolder').getView('DocumentHolder').focus();
                    this.api.isCEditorFocused = false;
                }
            },

            onSelectionChanged: function(info){
                if (!this._isChartDataReady){
                    this._isChartDataReady = true;
                    Common.Gateway.internalMessage('chartDataReady');
                }
            },

            onLongActionBegin: function(type, id) {
                var action = {id: id, type: type};
                this.stackLongActions.push(action);
                this.setLongActionView(action);
            },

            onLongActionEnd: function(type, id) {
                var action = {id: id, type: type};
                this.stackLongActions.pop(action);

                this.headerView.setDocumentCaption(this.api.asc_getDocumentName());
                this.updateWindowTitle(this.api.asc_isDocumentModified(), true);

                if (type === Asc.c_oAscAsyncActionType.BlockInteraction && id == Asc.c_oAscAsyncAction.Open) {
                    Common.Gateway.internalMessage('documentReady', {});
                    this.onDocumentReady();
                }

                action = this.stackLongActions.get({type: Asc.c_oAscAsyncActionType.Information});
                action && this.setLongActionView(action);

                if (id == Asc.c_oAscAsyncAction.Save) {
                    this.toolbarView && this.toolbarView.synchronizeChanges();
                }

                action = this.stackLongActions.get({type: Asc.c_oAscAsyncActionType.BlockInteraction});
                if (action) {
                    this.setLongActionView(action);
                } else {
                    if (this.loadMask) {
                        if (this.loadMask.isVisible() && !this.dontCloseDummyComment && !this.dontCloseChat && !this.isModalShowed && !this.inFormControl)
                            this.api.asc_enableKeyEvents(true);
                        this.loadMask.hide();
                    }

                    if (type == Asc.c_oAscAsyncActionType.BlockInteraction && !( (id == Asc.c_oAscAsyncAction['LoadDocumentFonts'] || id == Asc.c_oAscAsyncAction['ApplyChanges']) && (this.dontCloseDummyComment || this.dontCloseChat || this.isModalShowed || this.inFormControl) ))
                        this.onEditComplete(this.loadMask, {restorefocus:true});
                }
            },

            setLongActionView: function(action) {
                var title = '';

                switch (action.id) {
                    case Asc.c_oAscAsyncAction.Open:
                        title   = this.openTitleText;
                        break;

                    case Asc.c_oAscAsyncAction.Save:
                        title   = this.saveTitleText;
                        break;

                    case Asc.c_oAscAsyncAction.ForceSaveTimeout:
                        break;

                    case Asc.c_oAscAsyncAction.ForceSaveButton:
                        break;

                    case Asc.c_oAscAsyncAction.LoadDocumentFonts:
                        title   = this.loadFontsTitleText;
                        break;

                    case Asc.c_oAscAsyncAction.LoadDocumentImages:
                        title   = this.loadImagesTitleText;
                        break;

                    case Asc.c_oAscAsyncAction.LoadFont:
                        title   = this.loadFontTitleText;
                        break;

                    case Asc.c_oAscAsyncAction.LoadImage:
                        title   = this.loadImageTitleText;
                        break;

                    case Asc.c_oAscAsyncAction.DownloadAs:
                        title   = this.downloadTitleText;
                        break;

                    case Asc.c_oAscAsyncAction.Print:
                        title   = this.printTitleText;
                        break;

                    case Asc.c_oAscAsyncAction.UploadImage:
                        title   = this.uploadImageTitleText;
                        break;

                    case Asc.c_oAscAsyncAction.Recalc:
                        title   = this.titleRecalcFormulas;
                        break;

                    case Asc.c_oAscAsyncAction.SlowOperation:
                        title   = this.textPleaseWait;
                        break;

                    case Asc.c_oAscAsyncAction['PrepareToSave']:
                        title   = this.savePreparingText;
                        break;

                    case ApplyEditRights:
                        title   = this.txtEditingMode;
                        break;

                    case LoadingDocument:
                        title   = this.loadingDocumentTitleText;
                        break;
                    default:
                        if (typeof action.id == 'string'){
                            title   = action.id;
                        }
                        break;
                }

                if (action.type == Asc.c_oAscAsyncActionType.BlockInteraction) {
                    !this.loadMask && (this.loadMask = new Common.UI.LoadMask({owner: $('#viewport')}));
                    this.loadMask.setTitle(title);

                    if (!this.isShowOpenDialog) {
                        this.api.asc_enableKeyEvents(false);
                        this.loadMask.show();
                    }
                }
            },

            onApplyEditRights: function(data) {
                if (data && !data.allowed) {
                    Common.UI.info({
                        title: this.requestEditFailedTitleText,
                        msg: data.message || this.requestEditFailedMessageText
                    });
                }
            },

            onDocumentReady: function() {
                if (this._isDocReady)
                    return;

                Common.Gateway.documentReady();

                if (this._state.openDlg)
                    this._state.openDlg.close();

                var me = this,
                    value;

                me._isDocReady = true;
                Common.NotificationCenter.trigger('app:ready', this.appOptions);

                me.hidePreloader();
                me.onLongActionEnd(Asc.c_oAscAsyncActionType['BlockInteraction'], LoadingDocument);

                value = (this.appOptions.isEditMailMerge || this.appOptions.isEditDiagram) ? 100 : Common.localStorage.getItem("sse-settings-zoom");
                Common.Utils.InternalSettings.set("sse-settings-zoom", value);
                var zf = (value!==null) ? parseInt(value)/100 : (this.appOptions.customization && this.appOptions.customization.zoom ? parseInt(this.appOptions.customization.zoom)/100 : 1);
                this.api.asc_setZoom(zf>0 ? zf : 1);

                /** coauthoring begin **/
                this.isLiveCommenting = Common.localStorage.getBool("sse-settings-livecomment", true);
                Common.Utils.InternalSettings.set("sse-settings-livecomment", this.isLiveCommenting);
                value = Common.localStorage.getBool("sse-settings-resolvedcomment");
                Common.Utils.InternalSettings.set("sse-settings-resolvedcomment", value);
                this.isLiveCommenting ? this.api.asc_showComments(value) : this.api.asc_hideComments();

                if (this.appOptions.isEdit && !this.appOptions.isOffline && this.appOptions.canCoAuthoring) {
                    value = Common.localStorage.getItem("sse-settings-coauthmode");
                    if (value===null && Common.localStorage.getItem("sse-settings-autosave")===null &&
                        this.appOptions.customization && this.appOptions.customization.autosave===false) {
                        value = 0; // use customization.autosave only when sse-settings-coauthmode and sse-settings-autosave are null
                    }
                    this._state.fastCoauth = (value===null || parseInt(value) == 1);
                } else {
                    this._state.fastCoauth = (!this.appOptions.isEdit && this.appOptions.canComments);
                    if (this._state.fastCoauth) {
                        this.api.asc_setAutoSaveGap(1);
                        Common.Utils.InternalSettings.set("sse-settings-autosave", 1);
                    }
                }
                this.api.asc_SetFastCollaborative(this._state.fastCoauth);
                Common.Utils.InternalSettings.set("sse-settings-coauthmode", me._state.fastCoauth);
                /** coauthoring end **/

                me.api.asc_registerCallback('asc_onStartAction',        _.bind(me.onLongActionBegin, me));
                me.api.asc_registerCallback('asc_onConfirmAction',      _.bind(me.onConfirmAction, me));
                me.api.asc_registerCallback('asc_onActiveSheetChanged', _.bind(me.onActiveSheetChanged, me));
                me.api.asc_registerCallback('asc_onPrint',              _.bind(me.onPrint, me));

                var application = me.getApplication();

                me.headerView.setDocumentCaption(me.api.asc_getDocumentName());
                me.updateWindowTitle(me.api.asc_isDocumentModified(), true);

                var toolbarController           = application.getController('Toolbar'),
                    statusbarController         = application.getController('Statusbar'),
                    documentHolderController    = application.getController('DocumentHolder'),
//                  fontsController             = application.getController('Common.Controllers.Fonts'),
                    rightmenuController         = application.getController('RightMenu'),
                    leftmenuController          = application.getController('LeftMenu'),
                    celleditorController        = application.getController('CellEditor'),
                    statusbarView               = statusbarController.getView('Statusbar'),
                    leftMenuView                = leftmenuController.getView('LeftMenu'),
                    documentHolderView          = documentHolderController.getView('DocumentHolder'),
                    chatController              = application.getController('Common.Controllers.Chat'),
                    pluginsController           = application.getController('Common.Controllers.Plugins');

                leftMenuView.getMenu('file').loadDocument({doc:me.appOptions.spreadsheet});
                leftmenuController.setMode(me.appOptions).createDelayedElements().setApi(me.api);

                 if (!me.appOptions.isEditMailMerge && !me.appOptions.isEditDiagram) {
                    pluginsController.setApi(me.api);
                    me.requestPlugins('../../../../plugins.json');
                    me.api.asc_registerCallback('asc_onPluginsInit', _.bind(me.updatePluginsList, me));
                    me.api.asc_registerCallback('asc_onPluginsReset', _.bind(me.resetPluginsList, me));
                 }

                leftMenuView.disableMenu('all',false);

                if (!me.appOptions.isEditMailMerge && !me.appOptions.isEditDiagram && me.appOptions.canBranding) {
                    me.getApplication().getController('LeftMenu').leftMenu.getMenu('about').setLicInfo(me.editorConfig.customization);
                }

                documentHolderController.setApi(me.api).loadConfig({config:me.editorConfig});
                chatController.setApi(this.api).setMode(this.appOptions);

                statusbarController.createDelayedElements();
                statusbarController.setApi(me.api);
                documentHolderView.setApi(me.api);

                statusbarView.update();

                this.formulaInput = celleditorController.getView('CellEditor').$el.find('textarea');

                if (me.appOptions.isEdit) {
                    if (me.appOptions.canAutosave) {
                        value = Common.localStorage.getItem("sse-settings-autosave");
                        if (value===null && me.appOptions.customization && me.appOptions.customization.autosave===false)
                            value = 0;
                        value = (!me._state.fastCoauth && value!==null) ? parseInt(value) : (me.appOptions.canCoAuthoring ? 1 : 0);
                    } else {
                        value = 0;
                    }
                    me.api.asc_setAutoSaveGap(value);
                    Common.Utils.InternalSettings.set("sse-settings-autosave", value);

                    if (me.appOptions.canForcesave) {// use asc_setIsForceSaveOnUserSave only when customization->forcesave = true
                        me.appOptions.forcesave = Common.localStorage.getBool("sse-settings-forcesave", me.appOptions.canForcesave);
                        Common.Utils.InternalSettings.set("sse-settings-forcesave", me.appOptions.forcesave);
                        me.api.asc_setIsForceSaveOnUserSave(me.appOptions.forcesave);
                    }

                    if (me.needToUpdateVersion) {
                        Common.NotificationCenter.trigger('api:disconnect');
                        toolbarController.onApiCoAuthoringDisconnect();
                    }

                    var timer_sl = setInterval(function(){
                        if (window.styles_loaded || me.appOptions.isEditDiagram || me.appOptions.isEditMailMerge) {
                            clearInterval(timer_sl);

                            Common.NotificationCenter.trigger('comments:updatefilter',
                                {property: 'uid',
                                    value: new RegExp('^(doc_|sheet' + me.api.asc_getActiveWorksheetId() + '_)')});

                            documentHolderView.createDelayedElements();
                            toolbarController.createDelayedElements();

                            if (!me.appOptions.isEditMailMerge && !me.appOptions.isEditDiagram) {
                                var shapes = me.api.asc_getPropertyEditorShapes();
                                if (shapes)
                                    me.fillAutoShapes(shapes[0], shapes[1]);

                                me.fillTextArt(me.api.asc_getTextArtPreviews());
                                me.updateThemeColors();
                            }

                            rightmenuController.createDelayedElements();

                            me.api.asc_registerCallback('asc_onDocumentModifiedChanged', _.bind(me.onDocumentModifiedChanged, me));
                            me.api.asc_registerCallback('asc_onDocumentCanSaveChanged',  _.bind(me.onDocumentCanSaveChanged, me));
                            me.api.asc_registerCallback('asc_OnTryUndoInFastCollaborative',_.bind(me.onTryUndoInFastCollaborative, me));
                            me.onDocumentModifiedChanged(me.api.asc_isDocumentModified());

                            var formulasDlgController = application.getController('FormulaDialog');
                            if (formulasDlgController) {
                                formulasDlgController.setMode(me.appOptions).setApi(me.api);
                            }
                            if (me.needToUpdateVersion)
                                toolbarController.onApiCoAuthoringDisconnect();

                            Common.NotificationCenter.trigger('document:ready', 'main');
                            me.applyLicense();
                        }
                    }, 50);
                } else {
                    documentHolderView.createDelayedElementsViewer();
                    Common.NotificationCenter.trigger('document:ready', 'main');
                }

                if (me.appOptions.canAnalytics && false)
                    Common.component.Analytics.initialize('UA-12442749-13', 'Spreadsheet Editor');

                Common.Gateway.on('applyeditrights', _.bind(me.onApplyEditRights, me));
                Common.Gateway.on('processsaveresult', _.bind(me.onProcessSaveResult, me));
                Common.Gateway.on('processrightschange', _.bind(me.onProcessRightsChange, me));
                Common.Gateway.on('processmouse', _.bind(me.onProcessMouse, me));
                Common.Gateway.on('downloadas',   _.bind(me.onDownloadAs, me));
                Common.Gateway.sendInfo({mode:me.appOptions.isEdit?'edit':'view'});

                $(document).on('contextmenu', _.bind(me.onContextMenu, me));
//                    me.getViewport().getEl().un('keypress', me.lockEscapeKey, me);

                function checkWarns() {
                    if (!window['AscDesktopEditor']) {
                        var tips = [];
                        Common.Utils.isIE9m && tips.push(me.warnBrowserIE9);

                        if (tips.length) me.showTips(tips);
                    }
                    document.removeEventListener('visibilitychange', checkWarns);
                }

                if (typeof document.hidden !== 'undefined' && document.hidden) {
                    document.addEventListener('visibilitychange', checkWarns);
                } else checkWarns();
            },

            onLicenseChanged: function(params) {
                if (this.appOptions.isEditDiagram || this.appOptions.isEditMailMerge) return;

                var licType = params.asc_getLicenseType();
                if (licType !== undefined && this.appOptions.canEdit && this.editorConfig.mode !== 'view' &&
                    (licType===Asc.c_oLicenseResult.Connections || licType===Asc.c_oLicenseResult.UsersCount || licType===Asc.c_oLicenseResult.ConnectionsOS || licType===Asc.c_oLicenseResult.UsersCountOS))
                    this._state.licenseType = licType;

                if (this._isDocReady)
                    this.applyLicense();
            },

            applyLicense: function() {
                if (this._state.licenseType) {
                    var license = this._state.licenseType,
                        buttons = ['ok'],
                        primary = 'ok';
                    if (license===Asc.c_oLicenseResult.Connections || license===Asc.c_oLicenseResult.UsersCount) {
                        license = (license===Asc.c_oLicenseResult.Connections) ? this.warnLicenseExceeded : this.warnLicenseUsersExceeded;
                    } else {
                        license = (license===Asc.c_oLicenseResult.ConnectionsOS) ? this.warnNoLicense : this.warnNoLicenseUsers;
                        buttons = [{value: 'buynow', caption: this.textBuyNow}, {value: 'contact', caption: this.textContactUs}];
                        primary = 'buynow';
                    }

                    this.disableEditing(true);
                    Common.NotificationCenter.trigger('api:disconnect');

                    var value = Common.localStorage.getItem("sse-license-warning");
                    value = (value!==null) ? parseInt(value) : 0;
                    var now = (new Date).getTime();
                    if (now - value > 86400000) {
                        Common.localStorage.setItem("sse-license-warning", now);
                        Common.UI.info({
                            width: 500,
                            title: this.textNoLicenseTitle,
                            msg  : license,
                            buttons: buttons,
                            primary: primary,
                            callback: function(btn) {
                                if (btn == 'buynow')
                                    window.open('https://www.onlyoffice.com', "_blank");
                                else if (btn == 'contact')
                                    window.open('mailto:sales@onlyoffice.com', "_blank");
                            }
                        });
                    }
                }
            },

            disableEditing: function(disable) {
                var app = this.getApplication();
                if (this.appOptions.canEdit && this.editorConfig.mode !== 'view') {
                    app.getController('RightMenu').getView('RightMenu').clearSelection();
                    app.getController('Toolbar').DisableToolbar(disable);
                }
            },

            onOpenDocument: function(progress) {
                var elem = document.getElementById('loadmask-text');
                var proc = (progress.asc_getCurrentFont() + progress.asc_getCurrentImage())/(progress.asc_getFontsCount() + progress.asc_getImagesCount());
                proc = this.textLoadingDocument + ': ' + Math.min(Math.round(proc*100), 100) + '%';
                elem ? elem.innerHTML = proc : this.loadMask.setTitle(proc);
            },

            onEditorPermissions: function(params) {
                var licType = params ? params.asc_getLicenseType() : Asc.c_oLicenseResult.Error;

                if ( params && !(this.appOptions.isEditDiagram || this.appOptions.isEditMailMerge)) {
                    if (Asc.c_oLicenseResult.Expired === licType || Asc.c_oLicenseResult.Error === licType || Asc.c_oLicenseResult.ExpiredTrial === licType) {
                        Common.UI.warning({
                            title: this.titleLicenseExp,
                            msg: this.warnLicenseExp,
                            buttons: [],
                            closable: false
                        });
                        return;
                    }

                    if ( this.onServerVersion(params.asc_getBuildVersion()) ) return;

                    if (params.asc_getRights() !== Asc.c_oRights.Edit)
                        this.permissions.edit = false;

                    this.appOptions.canAutosave = true;
                    this.appOptions.canAnalytics = params.asc_getIsAnalyticsEnable();

                    this.appOptions.isOffline      = this.api.asc_isOffline();
                    this.appOptions.canLicense     = (licType === Asc.c_oLicenseResult.Success || licType === Asc.c_oLicenseResult.SuccessLimit);
                    this.appOptions.isLightVersion = params.asc_getIsLight();
                    /** coauthoring begin **/
                    this.appOptions.canCoAuthoring = !this.appOptions.isLightVersion;
                    /** coauthoring end **/
                    this.appOptions.canComments    = this.appOptions.canLicense && (this.permissions.comment===undefined ? (this.permissions.edit !== false && this.editorConfig.mode !== 'view') : this.permissions.comment);
                    this.appOptions.canComments    = this.appOptions.canComments && !((typeof (this.editorConfig.customization) == 'object') && this.editorConfig.customization.comments===false);
                    this.appOptions.canChat        = this.appOptions.canLicense && !this.appOptions.isOffline && !((typeof (this.editorConfig.customization) == 'object') && this.editorConfig.customization.chat===false);
                    this.appOptions.canRename      = this.editorConfig.canRename && !!this.permissions.rename;
                    this.appOptions.trialMode      = params.asc_getLicenseMode();
                    this.appOptions.canModifyFilter = (this.permissions.modifyFilter!==false);
                    this.appOptions.canBranding  = (licType === Asc.c_oLicenseResult.Success) && (typeof this.editorConfig.customization == 'object');
                    if (this.appOptions.canBranding)
                        this.headerView.setBranding(this.editorConfig.customization);

                    this.appOptions.canBrandingExt = params.asc_getCanBranding() && (typeof this.editorConfig.customization == 'object' || this.editorConfig.plugins);
                    if (this.appOptions.canBrandingExt)
                        this.updatePlugins(this.plugins, true);

                    this.appOptions.canRename && this.headerView.setCanRename(true);
                } else
                    this.appOptions.canModifyFilter = true;

                this.appOptions.canRequestEditRights = this.editorConfig.canRequestEditRights;
                this.appOptions.canRequestClose = this.editorConfig.canRequestClose;
                this.appOptions.canEdit        = this.permissions.edit !== false && // can edit
                                                 (this.editorConfig.canRequestEditRights || this.editorConfig.mode !== 'view'); // if mode=="view" -> canRequestEditRights must be defined
                this.appOptions.isEdit         = (this.appOptions.canLicense || this.appOptions.isEditDiagram || this.appOptions.isEditMailMerge) && this.permissions.edit !== false && this.editorConfig.mode !== 'view';
                this.appOptions.canDownload    = !this.appOptions.nativeApp && (this.permissions.download !== false);
                this.appOptions.canPrint       = (this.permissions.print !== false);
                this.appOptions.canForcesave   = this.appOptions.isEdit && !this.appOptions.isOffline && !(this.appOptions.isEditDiagram || this.appOptions.isEditMailMerge) &&
                                                (typeof (this.editorConfig.customization) == 'object' && !!this.editorConfig.customization.forcesave);
                this.appOptions.forcesave      = this.appOptions.canForcesave;
                this.appOptions.canEditComments= this.appOptions.isOffline || !(typeof (this.editorConfig.customization) == 'object' && this.editorConfig.customization.commentAuthorOnly);
<<<<<<< HEAD
                this.appOptions.isProtectSupport = true; // remove in 5.2
                this.appOptions.canProtect     = this.appOptions.isProtectSupport && this.appOptions.isEdit && this.appOptions.isDesktopApp && this.appOptions.isOffline && this.api.asc_isSignaturesSupport() && !(this.appOptions.isEditDiagram || this.appOptions.isEditMailMerge);
=======
                this.appOptions.canProtect     = this.appOptions.isEdit && this.appOptions.isDesktopApp && this.appOptions.isOffline && this.api.asc_isSignaturesSupport() && !(this.appOptions.isEditDiagram || this.appOptions.isEditMailMerge);
                this.appOptions.canHelp        = !((typeof (this.editorConfig.customization) == 'object') && this.editorConfig.customization.help===false);
>>>>>>> 9d4b63e2

                this.applyModeCommonElements();
                this.applyModeEditorElements();

                if ( !this.appOptions.isEdit ) {
                    Common.NotificationCenter.trigger('app:face', this.appOptions);

                    this.hidePreloader();
                    this.onLongActionBegin(Asc.c_oAscAsyncActionType.BlockInteraction, LoadingDocument);
                }

                this.api.asc_setViewMode(!this.appOptions.isEdit && !this.appOptions.canComments);
                (!this.appOptions.isEdit && this.appOptions.canComments) && this.api.asc_setRestriction(Asc.c_oAscRestrictionType.OnlyComments);
                this.api.asc_LoadDocument();
            },

            applyModeCommonElements: function() {
                window.editor_elements_prepared = true;

                var app             = this.getApplication(),
                    viewport        = app.getController('Viewport').getView('Viewport'),
                    statusbarView   = app.getController('Statusbar').getView('Statusbar');

                if (this.headerView) {
                    this.headerView.setVisible(!this.appOptions.nativeApp && !this.appOptions.isEditMailMerge &&
                            !this.appOptions.isDesktopApp && !this.appOptions.isEditDiagram);
                }

                viewport && viewport.setMode(this.appOptions, true);
                statusbarView && statusbarView.setMode(this.appOptions);
//                this.getStatusInfo().setDisabled(false);
//                this.getCellInfo().setMode(this.appOptions);
                app.getController('Toolbar').setMode(this.appOptions);
                app.getController('DocumentHolder').setMode(this.appOptions);

                if (this.appOptions.isEditMailMerge || this.appOptions.isEditDiagram) {
                    statusbarView.hide();
                    app.getController('LeftMenu').getView('LeftMenu').hide();

                    $(window)
                        .mouseup(function(e){
                            Common.Gateway.internalMessage('processMouse', {event: 'mouse:up'});
                        })
                        .mousemove($.proxy(function(e){
                            if (this.isDiagramDrag) {
                                Common.Gateway.internalMessage('processMouse', {event: 'mouse:move', pagex: e.pageX*Common.Utils.zoom(), pagey: e.pageY*Common.Utils.zoom()});
                            }
                        },this));
                }

                if (!this.appOptions.isEditMailMerge && !this.appOptions.isEditDiagram) {
                    this.api.asc_registerCallback('asc_onSendThemeColors', _.bind(this.onSendThemeColors, this));
                    this.api.asc_registerCallback('asc_onDownloadUrl',     _.bind(this.onDownloadUrl, this));

                    var printController = app.getController('Print');
                    printController && this.api && printController.setApi(this.api);

                }

                var celleditorController = this.getApplication().getController('CellEditor');
                celleditorController && celleditorController.setApi(this.api).setMode(this.appOptions);
            },

            applyModeEditorElements: function(prevmode) {
                if (this.appOptions.canComments || this.appOptions.isEdit) {
                    /** coauthoring begin **/
                    var commentsController  = this.getApplication().getController('Common.Controllers.Comments');
                    if (commentsController) {
                        commentsController.setMode(this.appOptions);
                        commentsController.setConfig({
                                config      : this.editorConfig,
                                sdkviewname : '#ws-canvas-outer',
                                hintmode    : true},
                            this.api);
                    }
                    /** coauthoring end **/
                }

                if (this.appOptions.isEdit) {
                    var me = this,
                        application         = this.getApplication(),
                        toolbarController   = application.getController('Toolbar'),
                        statusbarController = application.getController('Statusbar'),
                        rightmenuController = application.getController('RightMenu'),
                        fontsControllers    = application.getController('Common.Controllers.Fonts'),
                        reviewController    = application.getController('Common.Controllers.ReviewChanges');

                    fontsControllers    && fontsControllers.setApi(me.api);
                    toolbarController   && toolbarController.setApi(me.api);
//                    statusbarController && statusbarController.setApi(me.api);

                    rightmenuController && rightmenuController.setApi(me.api);

                    reviewController.setMode(me.appOptions).setConfig({config: me.editorConfig}, me.api);

                    if (me.appOptions.isDesktopApp && me.appOptions.isOffline)
                        application.getController('Common.Controllers.Protection').setMode(me.appOptions).setConfig({config: me.editorConfig}, me.api);

                    if (statusbarController) {
                        statusbarController.getView('Statusbar').changeViewMode(true);
                    }

                    if (!me.appOptions.isEditMailMerge && !me.appOptions.isEditDiagram && !me.appOptions.isOffline)
                        application.getController('PivotTable').setMode(me.appOptions).setConfig({config: me.editorConfig}, me.api);

                    var viewport = this.getApplication().getController('Viewport').getView('Viewport');
                    viewport.applyEditorMode();
                    rightmenuController.getView('RightMenu').setMode(me.appOptions).setApi(me.api);

                    this.toolbarView = toolbarController.getView('Toolbar');

                    var value = Common.localStorage.getItem('sse-settings-unit');
                    value = (value!==null) ? parseInt(value) : Common.Utils.Metric.getDefaultMetric();
                    Common.Utils.Metric.setCurrentMetric(value);
                    Common.Utils.InternalSettings.set("sse-settings-unit", value);

                    if (!me.appOptions.isEditMailMerge && !me.appOptions.isEditDiagram) {
                        var options = {};
                        JSON.parse(Common.localStorage.getItem('sse-hidden-title')) && (options.title = true);
                        JSON.parse(Common.localStorage.getItem('sse-hidden-formula')) && (options.formula = true);
                        application.getController('Toolbar').hideElements(options);
                    } else
                        rightmenuController.getView('RightMenu').hide();

                    /** coauthoring begin **/
                    me.api.asc_registerCallback('asc_onAuthParticipantsChanged', _.bind(me.onAuthParticipantsChanged, me));
                    me.api.asc_registerCallback('asc_onParticipantsChanged',     _.bind(me.onAuthParticipantsChanged, me));
                    /** coauthoring end **/
                    if (me.appOptions.isEditDiagram)
                        me.api.asc_registerCallback('asc_onSelectionChanged',        _.bind(me.onSelectionChanged, me));

                    me.api.asc_setFilteringMode && me.api.asc_setFilteringMode(me.appOptions.canModifyFilter);

                    if (me.stackLongActions.exist({id: ApplyEditRights, type: Asc.c_oAscAsyncActionType['BlockInteraction']})) {
                        me.onLongActionEnd(Asc.c_oAscAsyncActionType['BlockInteraction'], ApplyEditRights);
                    } else if (!this._isDocReady) {
                        Common.NotificationCenter.trigger('app:face', this.appOptions);

                        me.hidePreloader();
                        me.onLongActionBegin(Asc.c_oAscAsyncActionType['BlockInteraction'], LoadingDocument);
                    }

                    // Message on window close
                    window.onbeforeunload = _.bind(me.onBeforeUnload, me);
                    window.onunload = _.bind(me.onUnload, me);
                }
            },

            onExternalMessage: function(msg) {
                if (msg && msg.msg) {
                    msg.msg = (msg.msg).toString();
                    this.showTips([msg.msg.charAt(0).toUpperCase() + msg.msg.substring(1)]);

                    Common.component.Analytics.trackEvent('External Error');
                }
            },

            onError: function(id, level, errData) {
                this.hidePreloader();
                this.onLongActionEnd(Asc.c_oAscAsyncActionType.BlockInteraction, LoadingDocument);

                var config = {closable: true};

                switch (id) {
                    case Asc.c_oAscError.ID.Unknown:
                        config.msg = this.unknownErrorText;
                        break;

                    case Asc.c_oAscError.ID.ConvertationTimeout:
                        config.msg = this.convertationTimeoutText;
                        break;

                    case Asc.c_oAscError.ID.ConvertationOpenError:
                        config.msg = this.openErrorText;
                        break;

                    case Asc.c_oAscError.ID.ConvertationSaveError:
                        config.msg = this.saveErrorText;
                        break;

                    case Asc.c_oAscError.ID.DownloadError:
                        config.msg = this.downloadErrorText;
                        break;

                    case Asc.c_oAscError.ID.UplImageSize:
                        config.msg = this.uploadImageSizeMessage;
                        break;

                    case Asc.c_oAscError.ID.UplImageExt:
                        config.msg = this.uploadImageExtMessage;
                        break;

                    case Asc.c_oAscError.ID.UplImageFileCount:
                        config.msg = this.uploadImageFileCountMessage;
                        break;

                    case Asc.c_oAscError.ID.PastInMergeAreaError:
                        config.msg = this.pastInMergeAreaError;
                        break;

                    case Asc.c_oAscError.ID.FrmlWrongCountParentheses:
                        config.msg = this.errorWrongBracketsCount;
                        break;

                    case Asc.c_oAscError.ID.FrmlWrongOperator:
                        config.msg = this.errorWrongOperator;
                        break;

                    case Asc.c_oAscError.ID.FrmlWrongMaxArgument:
                        config.msg = this.errorCountArgExceed;
                        break;

                    case Asc.c_oAscError.ID.FrmlWrongCountArgument:
                        config.msg = this.errorCountArg;
                        break;

                    case Asc.c_oAscError.ID.FrmlWrongFunctionName:
                        config.msg = this.errorFormulaName;
                        break;

                    case Asc.c_oAscError.ID.FrmlAnotherParsingError:
                        config.msg = this.errorFormulaParsing;
                        break;

                    case Asc.c_oAscError.ID.FrmlWrongArgumentRange:
                        config.msg = this.errorArgsRange;
                        break;

                    case Asc.c_oAscError.ID.FrmlOperandExpected:
                        config.msg = this.errorOperandExpected;
                        break;

                    case Asc.c_oAscError.ID.FrmlWrongReferences:
                        config.msg = this.errorFrmlWrongReferences;
                        break;

                    case Asc.c_oAscError.ID.UnexpectedGuid:
                        config.msg = this.errorUnexpectedGuid;
                        break;

                    case Asc.c_oAscError.ID.Database:
                        config.msg = this.errorDatabaseConnection;
                        break;

                    case Asc.c_oAscError.ID.FileRequest:
                        config.msg = this.errorFileRequest;
                        break;

                    case Asc.c_oAscError.ID.FileVKey:
                        config.msg = this.errorFileVKey;
                        break;

                    case Asc.c_oAscError.ID.StockChartError:
                        config.msg = this.errorStockChart;
                        break;

                    case Asc.c_oAscError.ID.DataRangeError:
                        config.msg = this.errorDataRange;
                        break;

                    case Asc.c_oAscError.ID.MaxDataPointsError:
                        config.msg = this.errorMaxPoints;
                        break;

                    case Asc.c_oAscError.ID.VKeyEncrypt:
                        config.msg = this.errorToken;
                        break;

                    case Asc.c_oAscError.ID.KeyExpire:
                        config.msg = this.errorTokenExpire;
                        break;

                    case Asc.c_oAscError.ID.UserCountExceed:
                        config.msg = this.errorUsersExceed;
                        break;

                    case Asc.c_oAscError.ID.CannotMoveRange:
                        config.msg = this.errorMoveRange;
                        break;

                    case Asc.c_oAscError.ID.UplImageUrl:
                        config.msg = this.errorBadImageUrl;
                        break;

                    case Asc.c_oAscError.ID.CoAuthoringDisconnect:
                        config.msg = this.errorViewerDisconnect;
                        break;

                    case Asc.c_oAscError.ID.ConvertationPassword:
                        config.msg = this.errorFilePassProtect;
                        break;

                    case Asc.c_oAscError.ID.AutoFilterDataRangeError:
                        config.msg = this.errorAutoFilterDataRange;
                        break;

                    case Asc.c_oAscError.ID.AutoFilterChangeFormatTableError:
                        config.msg = this.errorAutoFilterChangeFormatTable;
                        break;

                    case Asc.c_oAscError.ID.AutoFilterChangeError:
                        config.msg = this.errorAutoFilterChange;
                        break;

                    case Asc.c_oAscError.ID.AutoFilterMoveToHiddenRangeError:
                        config.msg = this.errorAutoFilterHiddenRange;
                        break;

                    case Asc.c_oAscError.ID.CannotFillRange:
                        config.msg = this.errorFillRange;
                        break;

                    case Asc.c_oAscError.ID.UserDrop:
                        if (this._state.lostEditingRights) {
                            this._state.lostEditingRights = false;
                            return;
                        }
                        this._state.lostEditingRights = true;
                        config.msg = this.errorUserDrop;
                        break;

                    case Asc.c_oAscError.ID.InvalidReferenceOrName:
                        config.msg = this.errorInvalidRef;
                        break;

                    case Asc.c_oAscError.ID.LockCreateDefName:
                        config.msg = this.errorCreateDefName;
                        break;

                    case Asc.c_oAscError.ID.PasteMaxRangeError:
                        config.msg = this.errorPasteMaxRange;
                        break;

                    case Asc.c_oAscError.ID.LockedAllError:
                        config.msg = this.errorLockedAll;
                        break;

                    case Asc.c_oAscError.ID.Warning:
                        config.msg = this.errorConnectToServer;
                        config.closable = false;
                        break;

                    case Asc.c_oAscError.ID.LockedWorksheetRename:
                        config.msg = this.errorLockedWorksheetRename;
                        break;
                    
                    case Asc.c_oAscError.ID.OpenWarning:
                        config.msg = this.errorOpenWarning;
                        break;

                    case Asc.c_oAscError.ID.CopyMultiselectAreaError:
                        config.msg = this.errorCopyMultiselectArea;
                        break;

                    case Asc.c_oAscError.ID.PrintMaxPagesCount:
                        config.msg = this.errorPrintMaxPagesCount;
                        break;

                    case Asc.c_oAscError.ID.SessionAbsolute:
                        config.msg = this.errorSessionAbsolute;
                        break;

                    case Asc.c_oAscError.ID.SessionIdle:
                        config.msg = this.errorSessionIdle;
                        break;

                    case Asc.c_oAscError.ID.SessionToken:
                        config.msg = this.errorSessionToken;
                        break;

                    case Asc.c_oAscError.ID.AccessDeny:
                        config.msg = this.errorAccessDeny;
                        break;

                    case Asc.c_oAscError.ID.LockedCellPivot:
                        config.msg = this.errorLockedCellPivot;
                        break;

                    case Asc.c_oAscError.ID.ForceSaveButton:
                        config.msg = this.errorForceSave;
                        break;

                    case Asc.c_oAscError.ID.ForceSaveTimeout:
                        config.msg = this.errorForceSave;
                        console.warn(config.msg);
                        break;

                    case Asc.c_oAscError.ID.DataEncrypted:
                        config.msg = this.errorDataEncrypted;
                        break;

                    default:
                        config.msg = (typeof id == 'string') ? id : this.errorDefaultMessage.replace('%1', id);
                        break;
                }


                if (level == Asc.c_oAscError.Level.Critical) {
                    Common.Gateway.reportError(id, config.msg);

                    config.title = this.criticalErrorTitle;
                    config.iconCls = 'error';
                    config.closable = false;

                    if (this.appOptions.canBackToFolder && !this.appOptions.isDesktopApp && typeof id !== 'string') {
                        config.msg += '<br/><br/>' + this.criticalErrorExtText;
                        config.callback = function(btn) {
                            if (btn == 'ok') {
                                Common.NotificationCenter.trigger('goback');
                            }
                        }
                    }
                    if (id == Asc.c_oAscError.ID.DataEncrypted) {
                        this.api.asc_coAuthoringDisconnect();
                        Common.NotificationCenter.trigger('api:disconnect');
                    }
                } else {
                    Common.Gateway.reportWarning(id, config.msg);

                    config.title    = this.notcriticalErrorTitle;
                    config.iconCls  = 'warn';
                    config.buttons  = ['ok'];
                    config.callback = _.bind(function(btn){
                        if (id == Asc.c_oAscError.ID.Warning && btn == 'ok' && this.appOptions.canDownload) {
                            Common.UI.Menu.Manager.hideAll();
                            (this.appOptions.isDesktopApp && this.appOptions.isOffline) ? this.api.asc_DownloadAs() : this.getApplication().getController('LeftMenu').leftMenu.showMenu('file:saveas');
                        }
                        this._state.lostEditingRights = false;
                        this.onEditComplete();
                    }, this);
                }

                if ($('.asc-window.modal.alert:visible').length < 1 && (id !== Asc.c_oAscError.ID.ForceSaveTimeout)) {
                    Common.UI.alert(config);
                    Common.component.Analytics.trackEvent('Internal Error', id.toString());
                }
            },

            onCoAuthoringDisconnect: function() {
                this.getApplication().getController('Viewport').getView('Viewport').setMode({isDisconnected:true});
                this.getApplication().getController('Viewport').getView('Common.Views.Header').setCanRename(false);
                this.appOptions.canRename = false;
                this._state.isDisconnected = true;
            },

            showTips: function(strings) {
                var me = this;
                if (!strings.length) return;
                if (typeof(strings)!='object') strings = [strings];

                function showNextTip() {
                    var str_tip = strings.shift();
                    if (str_tip) {
                        str_tip += '\n' + me.textCloseTip;
                        tooltip.setTitle(str_tip);
                        tooltip.show();
                    }
                }

                if (!this.tooltip) {
                    this.tooltip = new Common.UI.Tooltip({
                        owner: this.getApplication().getController('Toolbar').getView('Toolbar'),
                        hideonclick: true,
                        placement: 'bottom',
                        cls: 'main-info',
                        offset: 30
                    });
                }

                var tooltip = this.tooltip;
                tooltip.on('tooltip:hide', function(){
                    setTimeout(showNextTip, 300);
                });

                showNextTip();
            },

            updateWindowTitle: function(change, force) {
                if (this._state.isDocModified !== change || force) {
                    var title = this.defaultTitleText;

                    if (!_.isEmpty(this.headerView.getDocumentCaption()))
                        title = this.headerView.getDocumentCaption() + ' - ' + title;

                    if (change) {
                        clearTimeout(this._state.timerCaption);
                        if (!_.isUndefined(title)) {
                            title = '* ' + title;
                            this.headerView.setDocumentCaption(this.headerView.getDocumentCaption(), true);
                        }
                    } else {
                        if (this._state.fastCoauth && this._state.usersCount>1) {
                            var me = this;
                            this._state.timerCaption = setTimeout(function () {
                                me.headerView.setDocumentCaption(me.headerView.getDocumentCaption(), false);
                            }, 500);
                        } else
                            this.headerView.setDocumentCaption(this.headerView.getDocumentCaption(), false);
                    }

                    if (window.document.title != title)
                        window.document.title = title;

                    Common.Gateway.setDocumentModified(change);

                    this._state.isDocModified = change;
                }
            },

            onDocumentChanged: function() {
            },

            onDocumentModifiedChanged: function(change) {
                this.updateWindowTitle(change);
                Common.Gateway.setDocumentModified(change);

                if (this.toolbarView && this.toolbarView.btnCollabChanges && this.api) {
                    var isSyncButton = this.toolbarView.btnCollabChanges.$icon.hasClass('btn-synch'),
                        forcesave = this.appOptions.forcesave,
                        cansave = this.api.asc_isDocumentCanSave(),
                        isDisabled = !cansave && !isSyncButton && !forcesave || this._state.isDisconnected || this._state.fastCoauth && this._state.usersCount>1 && !forcesave;
                        this.toolbarView.btnSave.setDisabled(isDisabled);
                }
            },

            onDocumentCanSaveChanged: function (isCanSave) {
                if (this.toolbarView && this.toolbarView.btnCollabChanges) {
                    var isSyncButton = this.toolbarView.btnCollabChanges.$icon.hasClass('btn-synch'),
                        forcesave = this.appOptions.forcesave,
                        isDisabled = !isCanSave && !isSyncButton && !forcesave || this._state.isDisconnected || this._state.fastCoauth && this._state.usersCount>1 && !forcesave;
                    this.toolbarView.btnSave.setDisabled(isDisabled);
                }
            },

            onBeforeUnload: function() {
                Common.localStorage.save();

                var isEdit = this.permissions.edit !== false && this.editorConfig.mode !== 'view' && this.editorConfig.mode !== 'editdiagram';
                if (isEdit && this.api.asc_isDocumentModified()) {
                    var me = this;
                    this.api.asc_stopSaving();
                    this.continueSavingTimer = window.setTimeout(function() {
                        me.api.asc_continueSaving();
                    }, 500);

                    return this.leavePageText;
                }
            },

            onUnload: function() {
                if (this.continueSavingTimer) clearTimeout(this.continueSavingTimer);
            },

            hidePreloader: function() {
                if (!this._state.customizationDone) {
                    this._state.customizationDone = true;
                    if (this.appOptions.customization) {
                        if (this.appOptions.isDesktopApp)
                            this.appOptions.customization.about = false;
                        else if (!this.appOptions.canBrandingExt)
                            this.appOptions.customization.about = true;
                    }
                    Common.Utils.applyCustomization(this.appOptions.customization, mapCustomizationElements);
                    if (this.appOptions.canBrandingExt) {
                        Common.Utils.applyCustomization(this.appOptions.customization, mapCustomizationExtElements);
                        Common.Utils.applyCustomizationPlugins(this.UICustomizePlugins);
                    }
                }
                
                this.stackLongActions.pop({id: InitApplication, type: Asc.c_oAscAsyncActionType.BlockInteraction});
                Common.NotificationCenter.trigger('layout:changed', 'main');
                $('#loading-mask').hide().remove();

                Common.Controllers.Desktop.process('preloader:hide');
            },

            onDownloadUrl: function(url) {
                Common.Gateway.downloadAs(url);
            },

            onUpdateVersion: function(callback) {
                var me = this;
                me.needToUpdateVersion = true;
                me.onLongActionEnd(Asc.c_oAscAsyncActionType['BlockInteraction'], LoadingDocument);
                Common.UI.error({
                    msg: this.errorUpdateVersion,
                    callback: function() {
                        _.defer(function() {
                            Common.Gateway.updateVersion();
                            if (callback) callback.call(me);
                            me.onLongActionBegin(Asc.c_oAscAsyncActionType['BlockInteraction'], LoadingDocument);
                        })
                    }
                });
            },

            onServerVersion: function(buildVersion) {
                if (this.changeServerVersion) return true;

                if (DocsAPI.DocEditor.version() !== buildVersion && !window.compareVersions) {
                    this.changeServerVersion = true;
                    Common.UI.warning({
                        title: this.titleServerVersion,
                        msg: this.errorServerVersion,
                        callback: function() {
                            _.defer(function() {
                                Common.Gateway.updateVersion();
                            })
                        }
                    });
                    return true;
                }
                return false;
            },

            onAdvancedOptions: function(advOptions) {
                if (this._state.openDlg) return;

                var type = advOptions.asc_getOptionId(),
                    me = this;
                if (type == Asc.c_oAscAdvancedOptionsID.CSV) {
                    me._state.openDlg = new Common.Views.OpenDialog({
                        type: type,
                        preview: advOptions.asc_getOptions().asc_getData(),
                        codepages: advOptions.asc_getOptions().asc_getCodePages(),
                        settings: advOptions.asc_getOptions().asc_getRecommendedSettings(),
                        api: me.api,
                        handler: function (encoding, delimiter, delimiterChar) {
                            me.isShowOpenDialog = false;
                            if (me && me.api) {
                                me.api.asc_setAdvancedOptions(type, new Asc.asc_CCSVAdvancedOptions(encoding, delimiter, delimiterChar));
                                me.loadMask && me.loadMask.show();
                            }
                            me._state.openDlg = null;
                        }
                    });
                } else if (type == Asc.c_oAscAdvancedOptionsID.DRM) {
                    me._state.openDlg = new Common.Views.OpenDialog({
                        closable: me.appOptions.canRequestClose,
                        type: type,
                        warning: !(me.appOptions.isDesktopApp && me.appOptions.isOffline),
                        validatePwd: !!me._state.isDRM,
                        handler: function (result, value) {
                            me.isShowOpenDialog = false;
                            if (result == 'ok') {
                                if (me && me.api) {
                                    me.api.asc_setAdvancedOptions(type, new Asc.asc_CDRMAdvancedOptions(value));
                                    me.loadMask && me.loadMask.show();
                                }
                            } else
                                Common.Gateway.requestClose();
                            me._state.openDlg = null;
                        }
                    });
                    me._state.isDRM = true;
                }
                if (me._state.openDlg) {
                    this.isShowOpenDialog = true;
                    this.loadMask && this.loadMask.hide();
                    this.onLongActionEnd(Asc.c_oAscAsyncActionType.BlockInteraction, LoadingDocument);
                    me._state.openDlg.show();
                }
            },

            onActiveSheetChanged: function(index) {
                if (!this.appOptions.isEditMailMerge && !this.appOptions.isEditDiagram && window.editor_elements_prepared) {
                    this.application.getController('Statusbar').selectTab(index);

                    if (this.appOptions.isEdit && !this.dontCloseDummyComment) {
                        Common.NotificationCenter.trigger('comments:updatefilter',
                            {
                                property: 'uid',
                                value: new RegExp('^(doc_|sheet' + this.api.asc_getWorksheetId(index) + '_)')
                            },
                            false //  hide popover
                        );
                    }
                }
            },

            onConfirmAction: function(id, apiCallback) {
                var me = this;
                if (id == Asc.c_oAscConfirm.ConfirmReplaceRange) {
                    Common.UI.warning({
                        title: this.notcriticalErrorTitle,
                        msg: this.confirmMoveCellRange,
                        buttons: ['yes', 'no'],
                        primary: 'yes',
                        callback: _.bind(function(btn) {
                            if (apiCallback)  {
                                apiCallback(btn === 'yes');
                            }
                            if (btn == 'yes') {
                                me.onEditComplete(me.application.getController('DocumentHolder').getView('DocumentHolder'));
                            }
                        }, this)
                    });
                } else if (id == Asc.c_oAscConfirm.ConfirmPutMergeRange) {
                    Common.UI.warning({
                        closable: false,
                        title: this.notcriticalErrorTitle,
                        msg: this.confirmPutMergeRange,
                        buttons: ['ok'],
                        primary: 'ok',
                        callback: _.bind(function(btn) {
                            if (apiCallback)  {
                                apiCallback();
                            }
                            me.onEditComplete(me.application.getController('DocumentHolder').getView('DocumentHolder'));
                        }, this)
                    });
                }
            },

            initNames: function() {
                this.shapeGroupNames = [
                    this.txtBasicShapes,
                    this.txtFiguredArrows,
                    this.txtMath,
                    this.txtCharts,
                    this.txtStarsRibbons,
                    this.txtCallouts,
                    this.txtButtons,
                    this.txtRectangles,
                    this.txtLines
                ];
            },

            fillAutoShapes: function(groupNames, shapes){
                if (_.isEmpty(shapes) || _.isEmpty(groupNames) || shapes.length != groupNames.length)
                    return;

                var me = this,
                    shapegrouparray = [],
                    shapeStore = this.getCollection('ShapeGroups');

                shapeStore.reset();

                var groupscount = groupNames.length;
                _.each(groupNames, function(groupName, index){
                    var store = new Backbone.Collection([], {
                        model: SSE.Models.ShapeModel
                    });

                    var cols = (shapes[index].length) > 18 ? 7 : 6,
                        height = Math.ceil(shapes[index].length/cols) * 35 + 3,
                        width = 30 * cols;

                    _.each(shapes[index], function(shape, idx){
                        store.add({
                            imageUrl : shape.Image,
                            data     : {shapeType: shape.Type},
                            tip      : me.textShape + ' ' + (idx+1),
                            allowSelected : true,
                            selected: false
                        });
                    });

                    shapegrouparray.push({
                        groupName   : me.shapeGroupNames[index],
                        groupStore  : store,
                        groupWidth  : width,
                        groupHeight : height
                    });
                });

                shapeStore.add(shapegrouparray);

                setTimeout(function(){
                    me.getApplication().getController('Toolbar').fillAutoShapes();
                }, 50);
            },

            fillTextArt: function(shapes){
                if (_.isEmpty(shapes)) return;

                var me = this, arr = [],
                    artStore = this.getCollection('Common.Collections.TextArt');

                _.each(shapes, function(shape, index){
                    arr.push({
                        imageUrl : shape,
                        data     : index,
                        allowSelected : true,
                        selected: false
                    });
                });
                artStore.reset(arr);

                setTimeout(function(){
                    me.getApplication().getController('Toolbar').fillTextArt();
                }, 50);

                setTimeout(function(){
                    me.getApplication().getController('RightMenu').fillTextArt();
                }, 50);

            },
            
            updateThemeColors: function() {
                var me = this;
                setTimeout(function(){
                    me.getApplication().getController('RightMenu').UpdateThemeColors();
                }, 50);

                setTimeout(function(){
                    me.getApplication().getController('Toolbar').updateThemeColors();
                }, 50);

                setTimeout(function(){
                    me.getApplication().getController('Statusbar').updateThemeColors();
                }, 50);
            },

            onSendThemeColors: function(colors, standart_colors) {
                Common.Utils.ThemeColor.setColors(colors, standart_colors);
                if (window.styles_loaded && !this.appOptions.isEditMailMerge && !this.appOptions.isEditDiagram) {
                    this.updateThemeColors();
                    this.fillTextArt(this.api.asc_getTextArtPreviews());
                }
            },

            onInternalCommand: function(data) {
                if (data) {
                    switch (data.command) {
                    case 'setChartData':    this.setChartData(data.data); break;
                    case 'getChartData':    this.getChartData(); break;
                    case 'clearChartData':  this.clearChartData(); break;
                    case 'setMergeData':    this.setMergeData(data.data); break;
                    case 'getMergeData':    this.getMergeData(); break;
                    case 'setAppDisabled':
                        if (this.isAppDisabled===undefined && !data.data) // first editor opening
                            Common.NotificationCenter.trigger('layout:changed', 'main');
                        this.isAppDisabled = data.data;
                        break;
                    case 'queryClose':
                        if ($('body .asc-window:visible').length === 0) {
                            this.isFrameClosed = true;
                            this.api.asc_closeCellEditor();
                            Common.UI.Menu.Manager.hideAll();
                            Common.Gateway.internalMessage('canClose', {mr:data.data.mr, answer: true});
                        } else
                            Common.Gateway.internalMessage('canClose', {answer: false});
                        break;
                    case 'window:drag':
                        this.isDiagramDrag = data.data;
                        break;
                    case 'processmouse':
                        this.onProcessMouse(data.data);
                        break;
                    }
                }
            },

            setChartData: function(chart) {
                if (typeof chart === 'object' && this.api) {
                    this.api.asc_addChartDrawingObject(chart);
                    this.isFrameClosed = false;
                }
            },

            getChartData: function() {
                if (this.api) {
                    var chartData = this.api.asc_getWordChartObject();

                    if (typeof chartData === 'object') {
                        Common.Gateway.internalMessage('chartData', {
                            data: chartData
                        });
                    }
                }
            },

            clearChartData: function() {
                this.api && this.api.asc_closeCellEditor();
            },

            setMergeData: function(merge) {
                if (typeof merge === 'object' && this.api) {
                    this.api.asc_setData(merge);
                    this.isFrameClosed = false;
                }
            },

            getMergeData: function() {
                if (this.api) {
                    var mergeData = this.api.asc_getData();

                    if (typeof mergeData === 'object') {
                        Common.Gateway.internalMessage('mergeData', {
                            data: mergeData
                        });
                    }
                }
            },

            unitsChanged: function(m) {
                var value = Common.localStorage.getItem("sse-settings-unit");
                value = (value!==null) ? parseInt(value) : Common.Utils.Metric.getDefaultMetric();
                Common.Utils.Metric.setCurrentMetric(value);
                Common.Utils.InternalSettings.set("sse-settings-unit", value);
                this.getApplication().getController('RightMenu').updateMetricUnit();
                this.getApplication().getController('Print').getView('MainSettingsPrint').updateMetricUnit();
            },

            _compareActionStrong: function(obj1, obj2){
                return obj1.id === obj2.id && obj1.type === obj2.type;
            },

            _compareActionWeak: function(obj1, obj2){
                return obj1.type === obj2.type;
            },

            onContextMenu: function(event){
                var canCopyAttr = event.target.getAttribute('data-can-copy'),
                    isInputEl   = (event.target instanceof HTMLInputElement) || (event.target instanceof HTMLTextAreaElement);

                if ((isInputEl && canCopyAttr === 'false') ||
                   (!isInputEl && canCopyAttr !== 'true')) {
                    event.stopPropagation();
                    event.preventDefault();
                    return false;
                }
            },

            onNamedRangeLocked: function() {
                if ($('.asc-window.modal.alert:visible').length < 1) {
                    Common.UI.alert({
                        msg: this.errorCreateDefName,
                        title: this.notcriticalErrorTitle,
                        iconCls: 'warn',
                        buttons: ['ok'],
                        callback: _.bind(function(btn){
                            this.onEditComplete();
                        }, this)
                    });
                }
            },

            onTryUndoInFastCollaborative: function() {
                var val = window.localStorage.getItem("sse-hide-try-undoredo");
                if (!(val && parseInt(val) == 1))
                    Common.UI.info({
                        width: 500,
                        msg: this.textTryUndoRedo,
                        iconCls: 'info',
                        buttons: ['custom', 'cancel'],
                        primary: 'custom',
                        customButtonText: this.textStrict,
                        dontshow: true,
                        callback: _.bind(function(btn, dontshow){
                            if (dontshow) window.localStorage.setItem("sse-hide-try-undoredo", 1);
                            if (btn == 'custom') {
                                Common.localStorage.setItem("sse-settings-coauthmode", 0);
                                this.api.asc_SetFastCollaborative(false);
                                Common.Utils.InternalSettings.set("sse-settings-coauthmode", false);
                                this.getApplication().getController('Common.Controllers.ReviewChanges').applySettings();
                                this._state.fastCoauth = false;
                            }
                            this.onEditComplete();
                        }, this)
                    });
            },

            onAuthParticipantsChanged: function(users) {
                var length = 0;
                _.each(users, function(item){
                    if (!item.asc_getView())
                        length++;
                });
                this._state.usersCount = length;
            },

            applySettings: function() {
                if (this.appOptions.isEdit && !this.appOptions.isOffline && this.appOptions.canCoAuthoring) {
                    var value = Common.localStorage.getItem("sse-settings-coauthmode"),
                        oldval = this._state.fastCoauth;
                    this._state.fastCoauth = (value===null || parseInt(value) == 1);
                    if (this._state.fastCoauth && !oldval)
                        this.toolbarView.synchronizeChanges();
                }
                if (this.appOptions.canForcesave) {
                    this.appOptions.forcesave = Common.localStorage.getBool("sse-settings-forcesave", this.appOptions.canForcesave);
                    Common.Utils.InternalSettings.set("sse-settings-forcesave", this.appOptions.forcesave);
                    this.api.asc_setIsForceSaveOnUserSave(this.appOptions.forcesave);
                }
            },

            onDocumentName: function(name) {
                this.headerView.setDocumentCaption(name);
                this.updateWindowTitle(this.api.asc_isDocumentModified(), true);
            },

            onMeta: function(meta) {
                var app = this.getApplication(),
                    filemenu = app.getController('LeftMenu').getView('LeftMenu').getMenu('file');
                app.getController('Viewport').getView('Common.Views.Header').setDocumentCaption(meta.title);
                this.updateWindowTitle(this.api.asc_isDocumentModified(), true);
                this.appOptions.spreadsheet.title = meta.title;
                filemenu.loadDocument({doc:this.appOptions.spreadsheet});
                filemenu.panels['info'].updateInfo(this.appOptions.spreadsheet);
                Common.Gateway.metaChange(meta);
            },

            onPrint: function() {
                if (!this.appOptions.canPrint) return;
                Common.NotificationCenter.trigger('print', this);
            },

            onPrintUrl: function(url) {
                if (this.iframePrint) {
                    this.iframePrint.parentNode.removeChild(this.iframePrint);
                    this.iframePrint = null;
                }
                if (!this.iframePrint) {
                    var me = this;
                    this.iframePrint = document.createElement("iframe");
                    this.iframePrint.id = "id-print-frame";
                    this.iframePrint.style.display = 'none';
                    this.iframePrint.style.visibility = "hidden";
                    this.iframePrint.style.position = "fixed";
                    this.iframePrint.style.right = "0";
                    this.iframePrint.style.bottom = "0";
                    document.body.appendChild(this.iframePrint);
                    this.iframePrint.onload = function() {
                        me.iframePrint.contentWindow.focus();
                        me.iframePrint.contentWindow.print();
                        me.iframePrint.contentWindow.blur();
                        window.focus();
                    };
                }
                if (url) this.iframePrint.src = url;
            },

            requestPlugins: function(pluginsPath) { // request plugins
                if (!pluginsPath) return;

                var config_plugins = (this.plugins && this.plugins.pluginsData && this.plugins.pluginsData.length>0) ? this.updatePlugins(this.plugins, false) : null, // return plugins object
                    request_plugins = this.updatePlugins( Common.Utils.getConfigJson(pluginsPath), false );

                this.updatePluginsList({
                    autostart: (config_plugins&&config_plugins.autostart ? config_plugins.autostart : []).concat(request_plugins&&request_plugins.autostart ? request_plugins.autostart : []),
                    pluginsData: (config_plugins ? config_plugins.pluginsData : []).concat(request_plugins ? request_plugins.pluginsData : [])
                }, false);
            },

            updatePlugins: function(plugins, uiCustomize) { // plugins from config
                if (!plugins) return;

                var pluginsData = (uiCustomize) ? plugins.UIpluginsData : plugins.pluginsData;
                if (!pluginsData || pluginsData.length<1) return;

                var arr = [];
                pluginsData.forEach(function(item){
                    var value = Common.Utils.getConfigJson(item);
                    if (value) {
                        value.baseUrl = item.substring(0, item.lastIndexOf("config.json"));
                        arr.push(value);
                    }
                });

                if (arr.length>0) {
                    var autostart = plugins.autostart || plugins.autoStartGuid;
                    if (typeof (autostart) == 'string')
                        autostart = [autostart];
                    plugins.autoStartGuid && console.warn("Obsolete: The autoStartGuid parameter is deprecated. Please check the documentation for new plugin connection configuration.");

                    if (uiCustomize)
                        this.updatePluginsList({
                            autostart: autostart,
                            pluginsData: arr
                        }, !!uiCustomize);
                    else return {
                        autostart: autostart,
                        pluginsData: arr
                    };
                }
            },

            updatePluginsList: function(plugins, uiCustomize) {
                var pluginStore = this.getApplication().getCollection('Common.Collections.Plugins'),
                    isEdit = this.appOptions.isEdit;
                if (plugins) {
                    var arr = [], arrUI = [];
                    plugins.pluginsData.forEach(function(item){
                        if (_.find(arr, function(arritem) {
                                return (arritem.get('baseUrl') == item.baseUrl || arritem.get('guid') == item.guid);
                            }) || pluginStore.findWhere({baseUrl: item.baseUrl}) || pluginStore.findWhere({guid: item.guid}))
                            return;

                        var variationsArr = [],
                            pluginVisible = false;
                        item.variations.forEach(function(itemVar){
                            var visible = (isEdit || itemVar.isViewer) && _.contains(itemVar.EditorsSupport, 'cell');
                            if ( visible ) pluginVisible = true;

                            if ( item.isUICustomizer ) {
                                visible && arrUI.push(item.baseUrl + itemVar.url);
                            } else {
                                var model = new Common.Models.PluginVariation(itemVar);

                                model.set({
                                    index: variationsArr.length,
                                    url: itemVar.url,
                                    icons: itemVar.icons,
                                    visible: visible
                                });

                                variationsArr.push(model);
                            }
                        });
                        if (variationsArr.length>0 && !item.isUICustomizer)
                            arr.push(new Common.Models.Plugin({
                                name : item.name,
                                guid: item.guid,
                                baseUrl : item.baseUrl,
                                variations: variationsArr,
                                currentVariation: 0,
                                visible: pluginVisible,
                                groupName: (item.group) ? item.group.name : '',
                                groupRank: (item.group) ? item.group.rank : 0
                            }));
                    });

                    if (uiCustomize!==false)  // from ui customizer in editor config or desktop event
                        this.UICustomizePlugins = arrUI;

                    if ( !uiCustomize && pluginStore) {
                        arr = pluginStore.models.concat(arr);
                        arr.sort(function(a, b){
                            var rank_a = a.get('groupRank'),
                                rank_b = b.get('groupRank');
                            if (rank_a < rank_b)
                                return (rank_a==0) ? 1 : -1;
                            if (rank_a > rank_b)
                                return (rank_b==0) ? -1 : 1;
                            return 0;
                        });
                        pluginStore.reset(arr);
                        this.appOptions.canPlugins = !pluginStore.isEmpty();
                    }
                } else if (!uiCustomize){
                    this.appOptions.canPlugins = false;
                }
                if (!uiCustomize) this.getApplication().getController('LeftMenu').enablePlugins();
                if (this.appOptions.canPlugins) {
                    this.getApplication().getController('Common.Controllers.Plugins').setMode(this.appOptions).runAutoStartPlugins(plugins.autostart);
                }
            },

            resetPluginsList: function() {
                this.getApplication().getCollection('Common.Collections.Plugins').reset();
            },

            leavePageText: 'You have unsaved changes in this document. Click \'Stay on this Page\' then \'Save\' to save them. Click \'Leave this Page\' to discard all the unsaved changes.',
            criticalErrorTitle: 'Error',
            notcriticalErrorTitle: 'Warning',
            errorDefaultMessage: 'Error code: %1',
            criticalErrorExtText: 'Press "Ok" to to back to document list.',
            openTitleText: 'Opening Document',
            openTextText: 'Opening document...',
            saveTitleText: 'Saving Document',
            saveTextText: 'Saving document...',
            loadFontsTitleText: 'Loading Data',
            loadFontsTextText: 'Loading data...',
            loadImagesTitleText: 'Loading Images',
            loadImagesTextText: 'Loading images...',
            loadFontTitleText: 'Loading Data',
            loadFontTextText: 'Loading data...',
            loadImageTitleText: 'Loading Image',
            loadImageTextText: 'Loading image...',
            downloadTitleText: 'Downloading Document',
            downloadTextText: 'Downloading document...',
            printTitleText: 'Printing Document',
            printTextText: 'Printing document...',
            uploadImageTitleText: 'Uploading Image',
            uploadImageTextText: 'Uploading image...',
            savePreparingText: 'Preparing to save',
            savePreparingTitle: 'Preparing to save. Please wait...',
            loadingDocumentTitleText: 'Loading spreadsheet',
            uploadImageSizeMessage: 'Maximium image size limit exceeded.',
            uploadImageExtMessage: 'Unknown image format.',
            uploadImageFileCountMessage: 'No images uploaded.',
            reloadButtonText: 'Reload Page',
            unknownErrorText: 'Unknown error.',
            convertationTimeoutText: 'Convertation timeout exceeded.',
            downloadErrorText: 'Download failed.',
            unsupportedBrowserErrorText : 'Your browser is not supported.',
            requestEditFailedTitleText: 'Access denied',
            requestEditFailedMessageText: 'Someone is editing this document right now. Please try again later.',
            warnBrowserZoom: 'Your browser\'s current zoom setting is not fully supported. Please reset to the default zoom by pressing Ctrl+0.',
            warnBrowserIE9: 'The application has low capabilities on IE9. Use IE10 or higher',
            pastInMergeAreaError: 'Cannot change part of a merged cell',
            titleRecalcFormulas: 'Calculating formulas...',
            textRecalcFormulas: 'Calculating formulas...',
            textPleaseWait: 'It\'s working hard. Please wait...',
            errorWrongBracketsCount: 'Found an error in the formula entered.<br>Wrong cout of brackets.',
            errorWrongOperator: 'An error in the entered formula. Wrong operator is used.<br>Please correct the error or use the Esc button to cancel the formula editing.',
            errorCountArgExceed: 'Found an error in the formula entered.<br>Count of arguments exceeded.',
            errorCountArg: 'Found an error in the formula entered.<br>Invalid number of arguments.',
            errorFormulaName: 'Found an error in the formula entered.<br>Incorrect formula name.',
            errorFormulaParsing: 'Internal error while the formula parsing.',
            errorArgsRange: 'Found an error in the formula entered.<br>Incorrect arguments range.',
            errorUnexpectedGuid: 'External error.<br>Unexpected Guid. Please, contact support.',
            errorDatabaseConnection: 'External error.<br>Database connection error. Please, contact support.',
            errorFileRequest: 'External error.<br>File Request. Please, contact support.',
            errorFileVKey: 'External error.<br>Incorrect securety key. Please, contact support.',
            errorStockChart: 'Incorrect row order. To build a stock chart place the data on the sheet in the following order:<br> opening price, max price, min price, closing price.',
            errorDataRange: 'Incorrect data range.',
            errorOperandExpected: 'The entered function syntax is not correct. Please check if you are missing one of the parentheses - \'(\' or \')\'.',
            errorKeyEncrypt: 'Unknown key descriptor',
            errorKeyExpire: 'Key descriptor expired',
            errorUsersExceed: 'Count of users was exceed',
            errorMoveRange: 'Cann\'t change a part of merged cell',
            errorBadImageUrl: 'Image url is incorrect',
            errorCoAuthoringDisconnect: 'Server connection lost. You can\'t edit anymore.',
            errorFilePassProtect: 'The file is password protected and cannot be opened.',
            errorLockedAll: 'The operation could not be done as the sheet has been locked by another user.',
            txtEditingMode: 'Set editing mode...',
            textLoadingDocument: 'Loading spreadsheet',
            textConfirm: 'Confirmation',
            confirmMoveCellRange: 'The destination cell\'s range can contain data. Continue the operation?',
            textYes: 'Yes',
            textNo: 'No',
            textAnonymous: 'Anonymous',
            txtBasicShapes: 'Basic Shapes',
            txtFiguredArrows: 'Figured Arrows',
            txtMath: 'Math',
            txtCharts: 'Charts',
            txtStarsRibbons: 'Stars & Ribbons',
            txtCallouts: 'Callouts',
            txtButtons: 'Buttons',
            txtRectangles: 'Rectangles',
            txtLines: 'Lines',
            txtDiagramTitle: 'Chart Title',
            txtXAxis: 'X Axis',
            txtYAxis: 'Y Axis',
            txtSeries: 'Seria',
            warnProcessRightsChange: 'You have been denied the right to edit the file.',
            errorProcessSaveResult: 'Saving is failed.',
            errorAutoFilterDataRange: 'The operation could not be done for the selected range of cells.<br>Select a uniform data range inside or outside the table and try again.',
            errorAutoFilterChangeFormatTable: 'The operation could not be done for the selected cells as you cannot move a part of the table.<br>Select another data range so that the whole table was shifted and try again.',
            errorAutoFilterHiddenRange: 'The operation cannot be performed because the area contains filtered cells.<br>Please unhide the filtered elements and try again.',
            errorAutoFilterChange: 'The operation is not allowed, as it is attempting to shift cells in a table on your worksheet.',
            textCloseTip: 'Click to close the tip.',
            textShape: 'Shape',
            errorFillRange: 'Could not fill the selected range of cells.<br>All the merged cells need to be the same size.',
            errorUpdateVersion: 'The file version has been changed. The page will be reloaded.',
            defaultTitleText: 'ONLYOFFICE Spreadsheet Editor',
            errorUserDrop: 'The file cannot be accessed right now.',
            txtArt: 'Your text here',
            errorInvalidRef: 'Enter a correct name for the selection or a valid reference to go to.',
            errorCreateDefName: 'The existing named ranges cannot be edited and the new ones cannot be created<br>at the moment as some of them are being edited.',
            errorPasteMaxRange: 'The copy and paste area does not match. Please select an area with the same size or click the first cell in a row to paste the copied cells.',
            errorConnectToServer: ' The document could not be saved. Please check connection settings or contact your administrator.<br>When you click the \'OK\' button, you will be prompted to download the document.<br><br>' +
                                  'Find more information about connecting Document Server <a href=\"https://api.onlyoffice.com/editors/callback\" target=\"_blank\">here</a>',
            errorLockedWorksheetRename: 'The sheet cannot be renamed at the moment as it is being renamed by another user',
            textTryUndoRedo: 'The Undo/Redo functions are disabled for the Fast co-editing mode.<br>Click the \'Strict mode\' button to switch to the Strict co-editing mode to edit the file without other users interference and send your changes only after you save them. You can switch between the co-editing modes using the editor Advanced settings.',
            textStrict: 'Strict mode',
            errorOpenWarning: 'The length of one of the formulas in the file exceeded<br>the allowed number of characters and it was removed.',
            errorFrmlWrongReferences: 'The function refers to a sheet that does not exist.<br>Please check the data and try again.',
            textBuyNow: 'Visit website',
            textNoLicenseTitle: 'ONLYOFFICE open source version',
            textContactUs: 'Contact sales',
            confirmPutMergeRange: 'The source data contains merged cells.<br>They will be unmerged before they are pasted into the table.',
            errorViewerDisconnect: 'Connection is lost. You can still view the document,<br>but will not be able to download or print until the connection is restored.',
            warnLicenseExp: 'Your license has expired.<br>Please update your license and refresh the page.',
            titleLicenseExp: 'License expired',
            openErrorText: 'An error has occurred while opening the file',
            saveErrorText: 'An error has occurred while saving the file',
            errorCopyMultiselectArea: 'This command cannot be used with multiple selections.<br>Select a single range and try again.',
            errorPrintMaxPagesCount: 'Unfortunately, it’s not possible to print more than 1500 pages at once in the current version of the program.<br>This restriction will be eliminated in upcoming releases.',
            errorToken: 'The document security token is not correctly formed.<br>Please contact your Document Server administrator.',
            errorTokenExpire: 'The document security token has expired.<br>Please contact your Document Server administrator.',
            errorSessionAbsolute: 'The document editing session has expired. Please reload the page.',
            errorSessionIdle: 'The document has not been edited for quite a long time. Please reload the page.',
            errorSessionToken: 'The connection to the server has been interrupted. Please reload the page.',
            errorAccessDeny: 'You are trying to perform an action you do not have rights for.<br>Please contact your Document Server administrator.',
            titleServerVersion: 'Editor updated',
            errorServerVersion: 'The editor version has been updated. The page will be reloaded to apply the changes.',
            errorLockedCellPivot: 'You cannot change data inside a pivot table.',
            txtAccent: 'Accent',
            txtStyle_Normal: 'Normal',
            txtStyle_Heading_1: 'Heading 1',
            txtStyle_Heading_2: 'Heading 2',
            txtStyle_Heading_3: 'Heading 3',
            txtStyle_Heading_4: 'Heading 4',
            txtStyle_Title: 'Title',
            txtStyle_Neutral: 'Neutral',
            txtStyle_Bad: 'Bad',
            txtStyle_Good: 'Good',
            txtStyle_Input: 'Input',
            txtStyle_Output: 'Output',
            txtStyle_Calculation: 'Calculation',
            txtStyle_Check_Cell: 'Check Cell',
            txtStyle_Explanatory_Text: 'Explanatory Text',
            txtStyle_Note: 'Note',
            txtStyle_Linked_Cell: 'Linked Cell',
            txtStyle_Warning_Text: 'Warning Text',
            txtStyle_Total: 'Total',
            txtStyle_Currency: 'Currency',
            txtStyle_Percent: 'Percent',
            txtStyle_Comma: 'Comma',
            errorForceSave: "An error occurred while saving the file. Please use the 'Download as' option to save the file to your computer hard drive or try again later.",
            errorMaxPoints: "The maximum number of points in series per chart is 4096.",
            warnNoLicense: 'This version of ONLYOFFICE Editors has certain limitations for concurrent connections to the document server.<br>If you need more please consider purchasing a commercial license.',
            warnNoLicenseUsers: 'This version of ONLYOFFICE Editors has certain limitations for concurrent users.<br>If you need more please consider purchasing a commercial license.',
            warnLicenseExceeded: 'The number of concurrent connections to the document server has been exceeded and the document will be opened for viewing only.<br>Please contact your administrator for more information.',
            warnLicenseUsersExceeded: 'The number of concurrent users has been exceeded and the document will be opened for viewing only.<br>Please contact your administrator for more information.',
            errorDataEncrypted: 'Encrypted changes have been received, they cannot be deciphered.'
        }
    })(), SSE.Controllers.Main || {}))
});<|MERGE_RESOLUTION|>--- conflicted
+++ resolved
@@ -904,13 +904,9 @@
                                                 (typeof (this.editorConfig.customization) == 'object' && !!this.editorConfig.customization.forcesave);
                 this.appOptions.forcesave      = this.appOptions.canForcesave;
                 this.appOptions.canEditComments= this.appOptions.isOffline || !(typeof (this.editorConfig.customization) == 'object' && this.editorConfig.customization.commentAuthorOnly);
-<<<<<<< HEAD
                 this.appOptions.isProtectSupport = true; // remove in 5.2
                 this.appOptions.canProtect     = this.appOptions.isProtectSupport && this.appOptions.isEdit && this.appOptions.isDesktopApp && this.appOptions.isOffline && this.api.asc_isSignaturesSupport() && !(this.appOptions.isEditDiagram || this.appOptions.isEditMailMerge);
-=======
-                this.appOptions.canProtect     = this.appOptions.isEdit && this.appOptions.isDesktopApp && this.appOptions.isOffline && this.api.asc_isSignaturesSupport() && !(this.appOptions.isEditDiagram || this.appOptions.isEditMailMerge);
                 this.appOptions.canHelp        = !((typeof (this.editorConfig.customization) == 'object') && this.editorConfig.customization.help===false);
->>>>>>> 9d4b63e2
 
                 this.applyModeCommonElements();
                 this.applyModeEditorElements();
