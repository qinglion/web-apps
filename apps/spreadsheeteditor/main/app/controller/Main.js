--- conflicted
+++ resolved
@@ -2687,12 +2687,9 @@
             errorFrmlMaxReference: 'You cannot enter this formula because it has too many values,<br>cell references, and/or names.',
             errorMoveSlicerError: 'Table slicers cannot be copied from one workbook to another.<br>Try again by selecting the entire table and the slicers.',
             errorEditView: 'The existing sheet view cannot be edited and the new ones cannot be created at the moment as some of them are being edited.',
-<<<<<<< HEAD
-            errorChangeFilteredRange: 'This will change a filtered range on your worksheet.<br>To complete this task, please remove AutoFilters.'
-=======
+            errorChangeFilteredRange: 'This will change a filtered range on your worksheet.<br>To complete this task, please remove AutoFilters.',
             warnLicenseLimitedRenewed: 'License needs to be renewed.<br>You have a limited access to document editing functionality.<br>Please contact your administrator to get full access',
             warnLicenseLimitedNoAccess: 'License expired.<br>You have no access to document editing functionality.<br>Please contact your administrator.'
->>>>>>> bcc30ecc
         }
     })(), SSE.Controllers.Main || {}))
 });