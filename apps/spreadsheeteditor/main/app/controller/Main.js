/*
 *
 * (c) Copyright Ascensio System SIA 2010-2019
 *
 * This program is a free software product. You can redistribute it and/or
 * modify it under the terms of the GNU Affero General Public License (AGPL)
 * version 3 as published by the Free Software Foundation. In accordance with
 * Section 7(a) of the GNU AGPL its Section 15 shall be amended to the effect
 * that Ascensio System SIA expressly excludes the warranty of non-infringement
 * of any third-party rights.
 *
 * This program is distributed WITHOUT ANY WARRANTY; without even the implied
 * warranty of MERCHANTABILITY or FITNESS FOR A PARTICULAR  PURPOSE. For
 * details, see the GNU AGPL at: http://www.gnu.org/licenses/agpl-3.0.html
 *
 * You can contact Ascensio System SIA at 20A-12 Ernesta Birznieka-Upisha
 * street, Riga, Latvia, EU, LV-1050.
 *
 * The  interactive user interfaces in modified source and object code versions
 * of the Program must display Appropriate Legal Notices, as required under
 * Section 5 of the GNU AGPL version 3.
 *
 * Pursuant to Section 7(b) of the License you must retain the original Product
 * logo when distributing the program. Pursuant to Section 7(e) we decline to
 * grant you any rights under trademark law for use of our trademarks.
 *
 * All the Product's GUI elements, including illustrations and icon sets, as
 * well as technical writing content are licensed under the terms of the
 * Creative Commons Attribution-ShareAlike 4.0 International. See the License
 * terms at http://creativecommons.org/licenses/by-sa/4.0/legalcode
 *
*/
/**
 *    Main.js
 *
 *    Main controller
 *
 *    Created by Maxim Kadushkin on 24 March 2014
 *    Copyright (c) 2018 Ascensio System SIA. All rights reserved.
 *
 */

define([
    'core',
    'irregularstack',
    'common/main/lib/component/Window',
    'common/main/lib/component/LoadMask',
    'common/main/lib/component/Tooltip',
    'common/main/lib/controller/Fonts',
    'common/main/lib/collection/TextArt',
    'common/main/lib/view/OpenDialog',
    'common/main/lib/util/LanguageInfo',
    'common/main/lib/util/LocalStorage',
    'spreadsheeteditor/main/app/collection/ShapeGroups',
    'spreadsheeteditor/main/app/collection/TableTemplates',
    'spreadsheeteditor/main/app/collection/EquationGroups',
    'spreadsheeteditor/main/app/controller/FormulaDialog'
], function () {
    'use strict';

    SSE.Controllers.Main = Backbone.Controller.extend(_.extend((function() {
        var InitApplication = -254;
        var ApplyEditRights = -255;
        var LoadingDocument = -256;

        var mapCustomizationElements = {
            about: 'button#left-btn-about',
            feedback: 'button#left-btn-support',
            goback: '#fm-btn-back > a, #header-back > div'
        };

        var mapCustomizationExtElements = {
            toolbar: '#viewport #toolbar',
            leftMenu: '#viewport #left-menu, #viewport #id-toolbar-full-placeholder-btn-settings, #viewport #id-toolbar-short-placeholder-btn-settings',
            rightMenu: '#viewport #right-menu',
            statusBar: '#statusbar'
        };

        Common.localStorage.setId('table');
        Common.localStorage.setKeysFilter('sse-,asc.table');
        Common.localStorage.sync();

        return {
            models: [],
            collections: [
                'ShapeGroups',
                'EquationGroups',
                'TableTemplates',
                'Common.Collections.TextArt'
            ],
            views: [],

            initialize: function() {
                this.addListeners({
                    'FileMenu': {
                        'settings:apply': _.bind(this.applySettings, this)
                    },
                    'Common.Views.ReviewChanges': {
                        'settings:apply': _.bind(this.applySettings, this)
                    }
                });
            },

            onLaunch: function() {
//                $(document.body).css('position', 'absolute');
                var me = this;

                this._state = {isDisconnected: false, usersCount: 1, fastCoauth: true, lostEditingRights: false, licenseType: false};
                this.translationTable = [];
                this.isModalShowed = 0;

                if (!Common.Utils.isBrowserSupported()){
                    Common.Utils.showBrowserRestriction();
                    Common.Gateway.reportError(undefined, this.unsupportedBrowserErrorText);
                    return;
                } else {
//                    this.getViewport().getEl().on('keypress', this.lockEscapeKey, this);
//                    viewport.applicationUI.setVisible(true);
                }

                var value = Common.localStorage.getItem("sse-settings-fontrender");
                if (value===null) value = window.devicePixelRatio > 1 ? '1' : '3';
                Common.Utils.InternalSettings.set("sse-settings-fontrender", value);

                // Initialize api
                var styleNames = ['Normal', 'Neutral', 'Bad', 'Good', 'Input', 'Output', 'Calculation', 'Check Cell', 'Explanatory Text', 'Note', 'Linked Cell', 'Warning Text',
                                'Heading 1', 'Heading 2', 'Heading 3', 'Heading 4', 'Title', 'Total', 'Currency', 'Percent', 'Comma'],
                    translate = {
                        'Series': this.txtSeries,
                        'Diagram Title': this.txtDiagramTitle,
                        'X Axis': this.txtXAxis,
                        'Y Axis': this.txtYAxis,
                        'Your text here': this.txtArt,
                        'Table': this.txtTable,
                        'Print_Area': this.txtPrintArea
                    };
                styleNames.forEach(function(item){
                    translate[item] = me.translationTable[item] = me['txtStyle_' + item.replace(/ /g, '_')] || item;
                });
                translate['Currency [0]'] = me.translationTable['Currency [0]'] = me.txtStyle_Currency + ' [0]';
                translate['Comma [0]'] = me.translationTable['Comma [0]'] = me.txtStyle_Comma + ' [0]';

                for (var i=1; i<7; i++) {
                    translate['Accent'+i] = me.translationTable['Accent'+i] = me.txtAccent + i;
                    translate['20% - Accent'+i] = me.translationTable['20% - Accent'+i] = '20% - ' + me.txtAccent + i;
                    translate['40% - Accent'+i] = me.translationTable['40% - Accent'+i] = '40% - ' + me.txtAccent + i;
                    translate['60% - Accent'+i] = me.translationTable['60% - Accent'+i] = '60% - ' + me.txtAccent + i;
                }

                this.api = new Asc.spreadsheet_api({
                    'id-view'  : 'editor_sdk',
                    'id-input' : 'ce-cell-content',
                    'translate': translate
                });
                this.api.asc_setFontRenderingMode(parseInt(value));

                this.api.asc_registerCallback('asc_onOpenDocumentProgress',  _.bind(this.onOpenDocument, this));
                this.api.asc_registerCallback('asc_onEndAction',             _.bind(this.onLongActionEnd, this));
                this.api.asc_registerCallback('asc_onError',                 _.bind(this.onError, this));
                this.api.asc_registerCallback('asc_onCoAuthoringDisconnect', _.bind(this.onCoAuthoringDisconnect, this));
                this.api.asc_registerCallback('asc_onAdvancedOptions',       _.bind(this.onAdvancedOptions, this));
                this.api.asc_registerCallback('asc_onDocumentUpdateVersion', _.bind(this.onUpdateVersion, this));
                this.api.asc_registerCallback('asc_onServerVersion',         _.bind(this.onServerVersion, this));
                this.api.asc_registerCallback('asc_onDocumentName',          _.bind(this.onDocumentName, this));
                this.api.asc_registerCallback('asc_onPrintUrl',              _.bind(this.onPrintUrl, this));
                this.api.asc_registerCallback('asc_onMeta',                  _.bind(this.onMeta, this));
                Common.NotificationCenter.on('api:disconnect',               _.bind(this.onCoAuthoringDisconnect, this));
                Common.NotificationCenter.on('goback',                       _.bind(this.goBack, this));
                Common.NotificationCenter.on('namedrange:locked',            _.bind(this.onNamedRangeLocked, this));
                Common.NotificationCenter.on('download:cancel',              _.bind(this.onDownloadCancel, this));
                Common.NotificationCenter.on('document:ready',               _.bind(this.onDocumentReady, this));

                this.stackLongActions = new Common.IrregularStack({
                    strongCompare   : this._compareActionStrong,
                    weakCompare     : this._compareActionWeak
                });

                this.stackLongActions.push({id: InitApplication, type: Asc.c_oAscAsyncActionType.BlockInteraction});

                this.isShowOpenDialog = false;

                // Initialize api gateway
                this.editorConfig = {};
                Common.Gateway.on('init', _.bind(this.loadConfig, this));
                Common.Gateway.on('showmessage', _.bind(this.onExternalMessage, this));
                Common.Gateway.on('opendocument', _.bind(this.loadDocument, this));
                Common.Gateway.on('internalcommand', _.bind(this.onInternalCommand, this));
                Common.Gateway.appReady();

                this.getApplication().getController('Viewport').setApi(this.api);

                // Syncronize focus with api
                $(document.body).on('focus', 'input, textarea:not(#ce-cell-content)', function(e) {
                    if (me.isAppDisabled === true) return;

                    if (e && e.target && !/area_id/.test(e.target.id)) {
                        if (/msg-reply/.test(e.target.className))
                            me.dontCloseDummyComment = true;
                        else if (/chat-msg-text/.test(e.target.id))
                            me.dontCloseChat = true;
                        else if (!me.isModalShowed && /form-control/.test(e.target.className))
                            me.inFormControl = true;
                    }
                });

                $(document.body).on('blur', 'input, textarea', function(e) {
                    if (me.isAppDisabled === true || me.isFrameClosed) return;

                    if ((!me.isModalShowed || $('.asc-window.enable-key-events:visible').length>0) && !(me.loadMask && me.loadMask.isVisible()) && !me.getApplication().getController('LeftMenu').getView('LeftMenu').getMenu('file').isVisible()) {
                        if (/form-control/.test(e.target.className))
                            me.inFormControl = false;
                        if (!e.relatedTarget ||
                            !/area_id/.test(e.target.id)
                            && !(e.target.localName == 'input' && $(e.target).parent().find(e.relatedTarget).length>0) /* Check if focus in combobox goes from input to it's menu button or menu items, or from comment editing area to Ok/Cancel button */
                            && !(e.target.localName == 'textarea' && $(e.target).closest('.asc-window').find(e.relatedTarget).length>0) /* Check if focus in comment goes from textarea to it's email menu */
                            && (e.relatedTarget.localName != 'input' || !/form-control/.test(e.relatedTarget.className)) /* Check if focus goes to text input with class "form-control" */
                            && (e.relatedTarget.localName != 'textarea' || /area_id/.test(e.relatedTarget.id))) /* Check if focus goes to textarea, but not to "area_id" */ {
                            if (Common.Utils.isIE && e.originalEvent && e.originalEvent.target && /area_id/.test(e.originalEvent.target.id) && (e.originalEvent.target === e.originalEvent.srcElement))
                                return;
                            me.api.asc_enableKeyEvents(true);
                            if (/msg-reply/.test(e.target.className))
                                me.dontCloseDummyComment = false;
                            else if (/chat-msg-text/.test(e.target.id))
                                me.dontCloseChat = false;
                        }
                    }
                }).on('dragover', function(e) {
                    var event = e.originalEvent;
                    if (event.target && $(event.target).closest('#editor_sdk').length<1 ) {
                        event.preventDefault();
                        event.dataTransfer.dropEffect ="none";
                        return false;
                    }
                }).on('dragstart', function(e) {
                    var event = e.originalEvent;
                    if (event.target ) {
                        var target = $(event.target);
                        if (target.closest('.combobox').length>0 || target.closest('.dropdown-menu').length>0 ||
                            target.closest('.ribtab').length>0 || target.closest('.combo-dataview').length>0) {
                            event.preventDefault();
                        }
                    }
                });

                Common.NotificationCenter.on({
                    'modal:show': function(e){
                        me.isModalShowed++;
                        me.api.asc_enableKeyEvents(false);
                    },
                    'modal:close': function(dlg) {
                        me.isModalShowed--;
                        if (!me.isModalShowed)
                            me.api.asc_enableKeyEvents(true);
                    },
                    'modal:hide': function(dlg) {
                        me.isModalShowed--;
                        if (!me.isModalShowed)
                            me.api.asc_enableKeyEvents(true);
                    },
                    'dataview:focus': function(e){
                    },
                    'dataview:blur': function(e){
                        if (!me.isModalShowed) {
                            me.api.asc_enableKeyEvents(true);
                        }
                    },
                    'menu:show': function(e){
                    },
                    'menu:hide': function(menu, isFromInputControl){
                        if (!me.isModalShowed && (!menu || !menu.cmpEl.hasClass('from-cell-edit')) && !isFromInputControl) {
                            me.api.asc_InputClearKeyboardElement();
                            me.api.asc_enableKeyEvents(true);
                        }
                    },
                    'edit:complete': _.bind(this.onEditComplete, this),
                    'settings:unitschanged':_.bind(this.unitsChanged, this)
                });

                this.initNames();
//                this.recognizeBrowser();
                Common.util.Shortcuts.delegateShortcuts({
                    shortcuts: {
                        'command+s,ctrl+s,command+p,ctrl+p,command+k,ctrl+k,command+d,ctrl+d': _.bind(function (e) {
                            e.preventDefault();
                            e.stopPropagation();
                        }, this)
                    }
                });

                me.defaultTitleText = me.defaultTitleText || '{{APP_TITLE_TEXT}}';
                me.warnNoLicense  = me.warnNoLicense.replace('%1', '{{COMPANY_NAME}}');
                me.warnNoLicenseUsers = me.warnNoLicenseUsers.replace('%1', '{{COMPANY_NAME}}');
                me.textNoLicenseTitle = me.textNoLicenseTitle.replace('%1', '{{COMPANY_NAME}}');
            },

            loadConfig: function(data) {
                this.editorConfig = $.extend(this.editorConfig, data.config);

                this.appOptions                 = {};

                this.editorConfig.user          =
                this.appOptions.user            = Common.Utils.fillUserInfo(this.editorConfig.user, this.editorConfig.lang, this.textAnonymous);
                this.appOptions.nativeApp       = this.editorConfig.nativeApp === true;
                this.appOptions.isDesktopApp    = this.editorConfig.targetApp == 'desktop';
                this.appOptions.canCreateNew    = !_.isEmpty(this.editorConfig.createUrl) && !this.appOptions.isDesktopApp;
                this.appOptions.canOpenRecent   = this.editorConfig.nativeApp !== true && this.editorConfig.recent !== undefined && !this.appOptions.isDesktopApp;
                this.appOptions.templates       = this.editorConfig.templates;
                this.appOptions.recent          = this.editorConfig.recent;
                this.appOptions.createUrl       = this.editorConfig.createUrl;
                this.appOptions.lang            = this.editorConfig.lang;
                this.appOptions.location        = (typeof (this.editorConfig.location) == 'string') ? this.editorConfig.location.toLowerCase() : '';
                this.appOptions.canAutosave     = false;
                this.appOptions.canAnalytics    = false;
                this.appOptions.sharingSettingsUrl = this.editorConfig.sharingSettingsUrl;
                this.appOptions.saveAsUrl       = this.editorConfig.saveAsUrl;
                this.appOptions.fileChoiceUrl   = this.editorConfig.fileChoiceUrl;
                this.appOptions.isEditDiagram   = this.editorConfig.mode == 'editdiagram';
                this.appOptions.isEditMailMerge = this.editorConfig.mode == 'editmerge';
                this.appOptions.customization   = this.editorConfig.customization;
                this.appOptions.canBackToFolder = (this.editorConfig.canBackToFolder!==false) && (typeof (this.editorConfig.customization) == 'object')
                                                  && (typeof (this.editorConfig.customization.goback) == 'object') && !_.isEmpty(this.editorConfig.customization.goback.url);
                this.appOptions.canBack         = this.editorConfig.nativeApp !== true && this.appOptions.canBackToFolder === true;
                this.appOptions.canPlugins      = false;
<<<<<<< HEAD
=======
                this.plugins                    = this.editorConfig.plugins;
                this.appOptions.canRequestUsers = this.editorConfig.canRequestUsers;
                this.appOptions.canRequestSendNotify = this.editorConfig.canRequestSendNotify;
>>>>>>> 8bcd9da3

                this.headerView = this.getApplication().getController('Viewport').getView('Common.Views.Header');
                this.headerView.setCanBack(this.appOptions.canBackToFolder === true, (this.appOptions.canBackToFolder) ? this.editorConfig.customization.goback.text : '')
                                .setUserName(this.appOptions.user.fullname);

                var value = Common.localStorage.getItem("sse-settings-reg-settings");
                if (value!==null)
                    this.api.asc_setLocale(parseInt(value));
                else {
                    this.api.asc_setLocale((this.editorConfig.lang) ? parseInt(Common.util.LanguageInfo.getLocalLanguageCode(this.editorConfig.lang)) : 0x0409);
                }

                value = Common.localStorage.getBool("sse-settings-r1c1");
                Common.Utils.InternalSettings.set("sse-settings-r1c1", value);
                this.api.asc_setR1C1Mode(value);

                if (this.appOptions.location == 'us' || this.appOptions.location == 'ca')
                    Common.Utils.Metric.setDefaultMetric(Common.Utils.Metric.c_MetricUnits.inch);

                this.isFrameClosed = (this.appOptions.isEditDiagram || this.appOptions.isEditMailMerge);
                Common.Controllers.Desktop.init(this.appOptions);
            },

            loadDocument: function(data) {
                this.appOptions.spreadsheet = data.doc;
                this.permissions = {};
                var docInfo = {};

                if (data.doc) {
                    this.permissions = _.extend(this.permissions, data.doc.permissions);

                    var _permissions = $.extend({}, data.doc.permissions),
                        _options = $.extend({}, data.doc.options, {actions: this.editorConfig.actionLink || {}});

                    var _user = new Asc.asc_CUserInfo();
                    _user.put_Id(this.appOptions.user.id);
                    _user.put_FullName(this.appOptions.user.fullname);

                    docInfo = new Asc.asc_CDocInfo();
                    docInfo.put_Id(data.doc.key);
                    docInfo.put_Url(data.doc.url);
                    docInfo.put_Title(data.doc.title);
                    docInfo.put_Format(data.doc.fileType);
                    docInfo.put_VKey(data.doc.vkey);
                    docInfo.put_Options(_options);
                    docInfo.put_UserInfo(_user);
                    docInfo.put_CallbackUrl(this.editorConfig.callbackUrl);
                    docInfo.put_Token(data.doc.token);
                    docInfo.put_Permissions(_permissions);

                    this.headerView.setDocumentCaption(data.doc.title);
                }

                this.api.asc_registerCallback('asc_onGetEditorPermissions', _.bind(this.onEditorPermissions, this));
                this.api.asc_registerCallback('asc_onLicenseChanged',       _.bind(this.onLicenseChanged, this));
                this.api.asc_setDocInfo(docInfo);
                this.api.asc_getEditorPermissions(this.editorConfig.licenseUrl, this.editorConfig.customerId);
            },

            onProcessSaveResult: function(data) {
                this.api.asc_OnSaveEnd(data.result);
                if (data && data.result === false) {
                    Common.UI.error({
                        title: this.criticalErrorTitle,
                        msg  : _.isEmpty(data.message) ? this.errorProcessSaveResult : data.message
                    });
                }
            },

            onProcessRightsChange: function(data) {
                if (data && data.enabled === false) {
                    var me = this,
                        old_rights = this._state.lostEditingRights;
                    this._state.lostEditingRights = !this._state.lostEditingRights;
                    this.api.asc_coAuthoringDisconnect();
                    Common.NotificationCenter.trigger('collaboration:sharingdeny');
                    Common.NotificationCenter.trigger('api:disconnect');
                    if (!old_rights)
                        Common.UI.warning({
                            title: this.notcriticalErrorTitle,
                            maxwidth: 600,
                            msg  : _.isEmpty(data.message) ? this.warnProcessRightsChange : data.message,
                            callback: function(){
                                me._state.lostEditingRights = false;
                                me.onEditComplete();
                            }
                        });
                }
            },

            onDownloadAs: function(format) {
                if ( !this.appOptions.canDownload) {
                    Common.Gateway.reportError(Asc.c_oAscError.ID.AccessDeny, this.errorAccessDeny);
                    return;
                }

                this._state.isFromGatewayDownloadAs = true;
                var _format = (format && (typeof format == 'string')) ? Asc.c_oAscFileType[ format.toUpperCase() ] : null,
                    _supported = [
                        Asc.c_oAscFileType.XLSX,
                        Asc.c_oAscFileType.ODS,
                        Asc.c_oAscFileType.CSV,
                        Asc.c_oAscFileType.PDF,
                        Asc.c_oAscFileType.PDFA,
                        Asc.c_oAscFileType.XLTX,
                        Asc.c_oAscFileType.OTS
                    ];

                if ( !_format || _supported.indexOf(_format) < 0 )
                    _format = Asc.c_oAscFileType.XLSX;
                if (_format == Asc.c_oAscFileType.PDF || _format == Asc.c_oAscFileType.PDFA)
                    Common.NotificationCenter.trigger('download:settings', this, _format, true);
                else
                    this.api.asc_DownloadAs(_format, true);
            },

            onProcessMouse: function(data) {
                if (data.type == 'mouseup') {
                    var editor = document.getElementById('editor_sdk');
                    if (editor) {
                        var rect = editor.getBoundingClientRect();
                        var event = data.event || {};
                        this.api.asc_onMouseUp(event, data.x - rect.left, data.y - rect.top);
                    }
                }
            },

            goBack: function(current) {
                var me = this;
                if ( !Common.Controllers.Desktop.process('goback') ) {
                    var href = me.appOptions.customization.goback.url;
                    if (!current && me.appOptions.customization.goback.blank!==false) {
                        window.open(href, "_blank");
                    } else {
                        parent.location.href = href;
                    }
                }
            },

            onEditComplete: function(cmp, opts) {
                if (opts && opts.restorefocus && this.api.isCEditorFocused) {
                    this.formulaInput.blur();
                    this.formulaInput.focus();
                } else {
                    this.getApplication().getController('DocumentHolder').getView('DocumentHolder').focus();
                    this.api.isCEditorFocused = false;
                }
            },

            onSelectionChanged: function(info){
                if (!this._isChartDataReady && info.asc_getFlags().asc_getSelectionType() == Asc.c_oAscSelectionType.RangeChart) {
                    this._isChartDataReady = true;
                    Common.Gateway.internalMessage('chartDataReady');
                }
            },

            onLongActionBegin: function(type, id) {
                var action = {id: id, type: type};
                this.stackLongActions.push(action);
                this.setLongActionView(action);
            },

            onLongActionEnd: function(type, id) {
                var action = {id: id, type: type};
                this.stackLongActions.pop(action);

                this.headerView.setDocumentCaption(this.api.asc_getDocumentName());
                this.updateWindowTitle(this.api.asc_isDocumentModified(), true);

                if (type === Asc.c_oAscAsyncActionType.BlockInteraction && id == Asc.c_oAscAsyncAction.Open) {
                    Common.Gateway.internalMessage('documentReady', {});
                    this.onDocumentContentReady();
                }

                action = this.stackLongActions.get({type: Asc.c_oAscAsyncActionType.Information});
                action && this.setLongActionView(action);

                if (id == Asc.c_oAscAsyncAction.Save) {
                    this.toolbarView && this.toolbarView.synchronizeChanges();
                }

                action = this.stackLongActions.get({type: Asc.c_oAscAsyncActionType.BlockInteraction});
                if (action) {
                    this.setLongActionView(action);
                } else {
                    if (this.loadMask) {
                        if (this.loadMask.isVisible() && !this.dontCloseDummyComment && !this.dontCloseChat && !this.isModalShowed && !this.inFormControl)
                            this.api.asc_enableKeyEvents(true);
                        this.loadMask.hide();
                    }

                    if (type == Asc.c_oAscAsyncActionType.BlockInteraction && !( (id == Asc.c_oAscAsyncAction['LoadDocumentFonts'] || id == Asc.c_oAscAsyncAction['ApplyChanges']) && (this.dontCloseDummyComment || this.dontCloseChat || this.isModalShowed || this.inFormControl) ))
                        this.onEditComplete(this.loadMask, {restorefocus:true});
                }
            },

            setLongActionView: function(action) {
                var title = '';

                switch (action.id) {
                    case Asc.c_oAscAsyncAction.Open:
                        title   = this.openTitleText;
                        break;

                    case Asc.c_oAscAsyncAction.Save:
                        title   = this.saveTitleText;
                        break;

                    case Asc.c_oAscAsyncAction.ForceSaveTimeout:
                        break;

                    case Asc.c_oAscAsyncAction.ForceSaveButton:
                        break;

                    case Asc.c_oAscAsyncAction.LoadDocumentFonts:
                        title   = this.loadFontsTitleText;
                        break;

                    case Asc.c_oAscAsyncAction.LoadDocumentImages:
                        title   = this.loadImagesTitleText;
                        break;

                    case Asc.c_oAscAsyncAction.LoadFont:
                        title   = this.loadFontTitleText;
                        break;

                    case Asc.c_oAscAsyncAction.LoadImage:
                        title   = this.loadImageTitleText;
                        break;

                    case Asc.c_oAscAsyncAction.DownloadAs:
                        title   = this.downloadTitleText;
                        break;

                    case Asc.c_oAscAsyncAction.Print:
                        title   = this.printTitleText;
                        break;

                    case Asc.c_oAscAsyncAction.UploadImage:
                        title   = this.uploadImageTitleText;
                        break;

                    case Asc.c_oAscAsyncAction.Recalc:
                        title   = this.titleRecalcFormulas;
                        break;

                    case Asc.c_oAscAsyncAction.SlowOperation:
                        title   = this.textPleaseWait;
                        break;

                    case Asc.c_oAscAsyncAction['PrepareToSave']:
                        title   = this.savePreparingText;
                        break;

                    case Asc.c_oAscAsyncAction['Waiting']:
                        title   = this.waitText;
                        break;

                    case ApplyEditRights:
                        title   = this.txtEditingMode;
                        break;

                    case LoadingDocument:
                        title   = this.loadingDocumentTitleText;
                        break;
                    default:
                        if (typeof action.id == 'string'){
                            title   = action.id;
                        }
                        break;
                }

                if (action.type == Asc.c_oAscAsyncActionType.BlockInteraction) {
                    !this.loadMask && (this.loadMask = new Common.UI.LoadMask({owner: $('#viewport')}));
                    this.loadMask.setTitle(title);

                    if (!this.isShowOpenDialog) {
                        this.api.asc_enableKeyEvents(false);
                        this.loadMask.show();
                    }
                }
            },

            onApplyEditRights: function(data) {
                if (data && !data.allowed) {
                    Common.UI.info({
                        title: this.requestEditFailedTitleText,
                        msg: data.message || this.requestEditFailedMessageText
                    });
                }
            },

            onDocumentContentReady: function() {
                if (this._isDocReady)
                    return;

                if (this._state.openDlg)
                    this._state.openDlg.close();

                var me = this,
                    value;

                me._isDocReady = true;
                Common.NotificationCenter.trigger('app:ready', this.appOptions);

                me.hidePreloader();
                me.onLongActionEnd(Asc.c_oAscAsyncActionType['BlockInteraction'], LoadingDocument);

                value = (this.appOptions.isEditMailMerge || this.appOptions.isEditDiagram) ? 100 : Common.localStorage.getItem("sse-settings-zoom");
                Common.Utils.InternalSettings.set("sse-settings-zoom", value);
                var zf = (value!==null) ? parseInt(value)/100 : (this.appOptions.customization && this.appOptions.customization.zoom ? parseInt(this.appOptions.customization.zoom)/100 : 1);
                this.api.asc_setZoom(zf>0 ? zf : 1);

                /** coauthoring begin **/
                this.isLiveCommenting = Common.localStorage.getBool("sse-settings-livecomment", true);
                Common.Utils.InternalSettings.set("sse-settings-livecomment", this.isLiveCommenting);
                value = Common.localStorage.getBool("sse-settings-resolvedcomment");
                Common.Utils.InternalSettings.set("sse-settings-resolvedcomment", value);
                this.isLiveCommenting ? this.api.asc_showComments(value) : this.api.asc_hideComments();

                if (this.appOptions.isEdit && !this.appOptions.isOffline && this.appOptions.canCoAuthoring) {
                    value = Common.localStorage.getItem("sse-settings-coauthmode");
                    if (value===null && Common.localStorage.getItem("sse-settings-autosave")===null &&
                        this.appOptions.customization && this.appOptions.customization.autosave===false) {
                        value = 0; // use customization.autosave only when sse-settings-coauthmode and sse-settings-autosave are null
                    }
                    this._state.fastCoauth = (value===null || parseInt(value) == 1);
                } else {
                    this._state.fastCoauth = (!this.appOptions.isEdit && this.appOptions.isRestrictedEdit);
                    if (this._state.fastCoauth) {
                        this.api.asc_setAutoSaveGap(1);
                        Common.Utils.InternalSettings.set("sse-settings-autosave", 1);
                    }
                }
                this.api.asc_SetFastCollaborative(this._state.fastCoauth);
                Common.Utils.InternalSettings.set("sse-settings-coauthmode", me._state.fastCoauth);
                /** coauthoring end **/

                me.api.asc_registerCallback('asc_onStartAction',        _.bind(me.onLongActionBegin, me));
                me.api.asc_registerCallback('asc_onConfirmAction',      _.bind(me.onConfirmAction, me));
                me.api.asc_registerCallback('asc_onActiveSheetChanged', _.bind(me.onActiveSheetChanged, me));
                me.api.asc_registerCallback('asc_onPrint',              _.bind(me.onPrint, me));

                var application = me.getApplication();

                me.headerView.setDocumentCaption(me.api.asc_getDocumentName());
                me.updateWindowTitle(me.api.asc_isDocumentModified(), true);

                var toolbarController           = application.getController('Toolbar'),
                    statusbarController         = application.getController('Statusbar'),
                    documentHolderController    = application.getController('DocumentHolder'),
//                  fontsController             = application.getController('Common.Controllers.Fonts'),
                    rightmenuController         = application.getController('RightMenu'),
                    leftmenuController          = application.getController('LeftMenu'),
                    celleditorController        = application.getController('CellEditor'),
                    statusbarView               = statusbarController.getView('Statusbar'),
                    leftMenuView                = leftmenuController.getView('LeftMenu'),
                    documentHolderView          = documentHolderController.getView('DocumentHolder'),
                    chatController              = application.getController('Common.Controllers.Chat'),
                    pluginsController           = application.getController('Common.Controllers.Plugins');

                leftMenuView.getMenu('file').loadDocument({doc:me.appOptions.spreadsheet});
                leftmenuController.setMode(me.appOptions).createDelayedElements().setApi(me.api);

                 if (!me.appOptions.isEditMailMerge && !me.appOptions.isEditDiagram) {
                    pluginsController.setApi(me.api);
                 }

                leftMenuView.disableMenu('all',false);

                if (!me.appOptions.isEditMailMerge && !me.appOptions.isEditDiagram && me.appOptions.canBranding) {
                    me.getApplication().getController('LeftMenu').leftMenu.getMenu('about').setLicInfo(me.editorConfig.customization);
                }

                documentHolderController.setApi(me.api).loadConfig({config:me.editorConfig});
                chatController.setApi(this.api).setMode(this.appOptions);

                statusbarController.createDelayedElements();
                statusbarController.setApi(me.api);
                documentHolderView.setApi(me.api);

                statusbarView.update();

                this.formulaInput = celleditorController.getView('CellEditor').$el.find('textarea');

                if (me.appOptions.isEdit) {
                    if (me.appOptions.canAutosave) {
                        value = Common.localStorage.getItem("sse-settings-autosave");
                        if (value===null && me.appOptions.customization && me.appOptions.customization.autosave===false)
                            value = 0;
                        value = (!me._state.fastCoauth && value!==null) ? parseInt(value) : (me.appOptions.canCoAuthoring ? 1 : 0);
                    } else {
                        value = 0;
                    }
                    me.api.asc_setAutoSaveGap(value);
                    Common.Utils.InternalSettings.set("sse-settings-autosave", value);

                    if (me.appOptions.canForcesave) {// use asc_setIsForceSaveOnUserSave only when customization->forcesave = true
                        me.appOptions.forcesave = Common.localStorage.getBool("sse-settings-forcesave", me.appOptions.canForcesave);
                        Common.Utils.InternalSettings.set("sse-settings-forcesave", me.appOptions.forcesave);
                        me.api.asc_setIsForceSaveOnUserSave(me.appOptions.forcesave);
                    }

                    if (me.needToUpdateVersion) {
                        Common.NotificationCenter.trigger('api:disconnect');
                        toolbarController.onApiCoAuthoringDisconnect();
                    }

                    var timer_sl = setInterval(function(){
                        if (window.styles_loaded || me.appOptions.isEditDiagram || me.appOptions.isEditMailMerge) {
                            clearInterval(timer_sl);

                            Common.NotificationCenter.trigger('comments:updatefilter', ['doc', 'sheet' + me.api.asc_getActiveWorksheetId()]);

                            documentHolderView.createDelayedElements();
                            toolbarController.createDelayedElements();

                            if (!me.appOptions.isEditMailMerge && !me.appOptions.isEditDiagram) {
                                var shapes = me.api.asc_getPropertyEditorShapes();
                                if (shapes)
                                    me.fillAutoShapes(shapes[0], shapes[1]);

                                me.fillTextArt(me.api.asc_getTextArtPreviews());
                                me.updateThemeColors();
                                toolbarController.activateControls();
                            }

                            rightmenuController.createDelayedElements();

                            me.api.asc_registerCallback('asc_onDocumentCanSaveChanged',  _.bind(me.onDocumentCanSaveChanged, me));
                            me.api.asc_registerCallback('asc_OnTryUndoInFastCollaborative',_.bind(me.onTryUndoInFastCollaborative, me));
                            me.onDocumentModifiedChanged(me.api.asc_isDocumentModified());

                            var formulasDlgController = application.getController('FormulaDialog');
                            if (formulasDlgController) {
                                formulasDlgController.setMode(me.appOptions).setApi(me.api);
                            }
                            if (me.needToUpdateVersion)
                                toolbarController.onApiCoAuthoringDisconnect();

                            Common.NotificationCenter.trigger('document:ready', 'main');
                            me.applyLicense();
                        }
                    }, 50);
                } else {
                    documentHolderView.createDelayedElementsViewer();
                    Common.NotificationCenter.trigger('document:ready', 'main');
                }

                if (me.appOptions.canAnalytics && false)
                    Common.component.Analytics.initialize('UA-12442749-13', 'Spreadsheet Editor');

                Common.Gateway.on('applyeditrights', _.bind(me.onApplyEditRights, me));
                Common.Gateway.on('processsaveresult', _.bind(me.onProcessSaveResult, me));
                Common.Gateway.on('processrightschange', _.bind(me.onProcessRightsChange, me));
                Common.Gateway.on('processmouse', _.bind(me.onProcessMouse, me));
                Common.Gateway.on('downloadas',   _.bind(me.onDownloadAs, me));
                Common.Gateway.sendInfo({mode:me.appOptions.isEdit?'edit':'view'});

                $(document).on('contextmenu', _.bind(me.onContextMenu, me));
//                    me.getViewport().getEl().un('keypress', me.lockEscapeKey, me);

                function checkWarns() {
                    if (!window['AscDesktopEditor']) {
                        var tips = [];
                        Common.Utils.isIE9m && tips.push(me.warnBrowserIE9);

                        if (tips.length) me.showTips(tips);
                    }
                    document.removeEventListener('visibilitychange', checkWarns);
                }

                if (typeof document.hidden !== 'undefined' && document.hidden) {
                    document.addEventListener('visibilitychange', checkWarns);
                } else checkWarns();

                Common.Gateway.documentReady();
            },

            onDocumentReady: function() {
                if (this.editorConfig.actionLink && this.editorConfig.actionLink.action && this.editorConfig.actionLink.action.type == 'comment') {
                    this.getApplication().getController('Common.Controllers.Comments').getView().fireEvent('comment:show', [this.editorConfig.actionLink.action.data, false]);
                }
            },

            onLicenseChanged: function(params) {
                if (this.appOptions.isEditDiagram || this.appOptions.isEditMailMerge) return;

                var licType = params.asc_getLicenseType();
                if (licType !== undefined && this.appOptions.canEdit && this.editorConfig.mode !== 'view' &&
                    (licType===Asc.c_oLicenseResult.Connections || licType===Asc.c_oLicenseResult.UsersCount || licType===Asc.c_oLicenseResult.ConnectionsOS || licType===Asc.c_oLicenseResult.UsersCountOS))
                    this._state.licenseType = licType;

                if (this._isDocReady)
                    this.applyLicense();
            },

            applyLicense: function() {
                if (this._state.licenseType) {
                    var license = this._state.licenseType,
                        buttons = ['ok'],
                        primary = 'ok';
                    if (license===Asc.c_oLicenseResult.Connections || license===Asc.c_oLicenseResult.UsersCount) {
                        license = (license===Asc.c_oLicenseResult.Connections) ? this.warnLicenseExceeded : this.warnLicenseUsersExceeded;
                    } else {
                        license = (license===Asc.c_oLicenseResult.ConnectionsOS) ? this.warnNoLicense : this.warnNoLicenseUsers;
                        buttons = [{value: 'buynow', caption: this.textBuyNow}, {value: 'contact', caption: this.textContactUs}];
                        primary = 'buynow';
                    }

                    this.disableEditing(true);
                    Common.NotificationCenter.trigger('api:disconnect');

                    var value = Common.localStorage.getItem("sse-license-warning");
                    value = (value!==null) ? parseInt(value) : 0;
                    var now = (new Date).getTime();
                    if (now - value > 86400000) {
                        Common.UI.info({
                            width: 500,
                            title: this.textNoLicenseTitle,
                            msg  : license,
                            buttons: buttons,
                            primary: primary,
                            callback: function(btn) {
                                Common.localStorage.setItem("sse-license-warning", now);
                                if (btn == 'buynow')
                                    window.open('{{PUBLISHER_URL}}', "_blank");
                                else if (btn == 'contact')
                                    window.open('mailto:{{SALES_EMAIL}}', "_blank");
                            }
                        });
                    }
                } else if (!this.appOptions.isDesktopApp && !this.appOptions.canBrandingExt &&
                    this.editorConfig && this.editorConfig.customization && (this.editorConfig.customization.loaderName || this.editorConfig.customization.loaderLogo)) {
                    Common.UI.warning({
                        title: this.textPaidFeature,
                        msg  : this.textCustomLoader,
                        buttons: [{value: 'contact', caption: this.textContactUs}, {value: 'close', caption: this.textClose}],
                        primary: 'contact',
                        callback: function(btn) {
                            if (btn == 'contact')
                                window.open('mailto:{{SALES_EMAIL}}', "_blank");
                        }
                    });
                }
            },

            disableEditing: function(disable) {
                var app = this.getApplication();
                if (this.appOptions.canEdit && this.editorConfig.mode !== 'view') {
                    app.getController('RightMenu').getView('RightMenu').clearSelection();
                    app.getController('Toolbar').DisableToolbar(disable);
                }
            },

            onOpenDocument: function(progress) {
                var elem = document.getElementById('loadmask-text');
                var proc = (progress.asc_getCurrentFont() + progress.asc_getCurrentImage())/(progress.asc_getFontsCount() + progress.asc_getImagesCount());
                proc = this.textLoadingDocument + ': ' + Math.min(Math.round(proc*100), 100) + '%';
                elem ? elem.innerHTML = proc : this.loadMask && this.loadMask.setTitle(proc);
            },

            onEditorPermissions: function(params) {
                var licType = params ? params.asc_getLicenseType() : Asc.c_oLicenseResult.Error;

                if ( params && !(this.appOptions.isEditDiagram || this.appOptions.isEditMailMerge)) {
                    if (Asc.c_oLicenseResult.Expired === licType || Asc.c_oLicenseResult.Error === licType || Asc.c_oLicenseResult.ExpiredTrial === licType) {
                        Common.UI.warning({
                            title: this.titleLicenseExp,
                            msg: this.warnLicenseExp,
                            buttons: [],
                            closable: false
                        });
                        return;
                    }

                    if ( this.onServerVersion(params.asc_getBuildVersion()) ) return;

                    if (params.asc_getRights() !== Asc.c_oRights.Edit)
                        this.permissions.edit = false;

                    this.appOptions.canAutosave = true;
                    this.appOptions.canAnalytics = params.asc_getIsAnalyticsEnable();

                    this.appOptions.isOffline      = this.api.asc_isOffline();
                    this.appOptions.canLicense     = (licType === Asc.c_oLicenseResult.Success || licType === Asc.c_oLicenseResult.SuccessLimit);
                    this.appOptions.isLightVersion = params.asc_getIsLight();
                    /** coauthoring begin **/
                    this.appOptions.canCoAuthoring = !this.appOptions.isLightVersion;
                    /** coauthoring end **/
                    this.appOptions.canComments    = this.appOptions.canLicense && (this.permissions.comment===undefined ? (this.permissions.edit !== false) : this.permissions.comment) && (this.editorConfig.mode !== 'view');
                    this.appOptions.canComments    = this.appOptions.canComments && !((typeof (this.editorConfig.customization) == 'object') && this.editorConfig.customization.comments===false);
                    this.appOptions.canViewComments = this.appOptions.canComments || !((typeof (this.editorConfig.customization) == 'object') && this.editorConfig.customization.comments===false);
                    this.appOptions.canChat        = this.appOptions.canLicense && !this.appOptions.isOffline && !((typeof (this.editorConfig.customization) == 'object') && this.editorConfig.customization.chat===false);
                    this.appOptions.canRename      = this.editorConfig.canRename && !!this.permissions.rename;
                    this.appOptions.trialMode      = params.asc_getLicenseMode();
                    this.appOptions.canModifyFilter = (this.permissions.modifyFilter!==false);
                    this.appOptions.canBranding  = params.asc_getCustomization();
                    if (this.appOptions.canBranding)
                        this.headerView.setBranding(this.editorConfig.customization);

                    this.appOptions.canRename && this.headerView.setCanRename(true);
                } else
                    this.appOptions.canModifyFilter = true;

                this.appOptions.canRequestEditRights = this.editorConfig.canRequestEditRights;
                this.appOptions.canRequestClose = this.editorConfig.canRequestClose;
                this.appOptions.canEdit        = this.permissions.edit !== false && // can edit
                                                 (this.editorConfig.canRequestEditRights || this.editorConfig.mode !== 'view'); // if mode=="view" -> canRequestEditRights must be defined
                this.appOptions.isEdit         = (this.appOptions.canLicense || this.appOptions.isEditDiagram || this.appOptions.isEditMailMerge) && this.permissions.edit !== false && this.editorConfig.mode !== 'view';
                this.appOptions.canDownload    = !this.appOptions.nativeApp && (this.permissions.download !== false);
                this.appOptions.canPrint       = (this.permissions.print !== false);
                this.appOptions.canForcesave   = this.appOptions.isEdit && !this.appOptions.isOffline && !(this.appOptions.isEditDiagram || this.appOptions.isEditMailMerge) &&
                                                (typeof (this.editorConfig.customization) == 'object' && !!this.editorConfig.customization.forcesave);
                this.appOptions.forcesave      = this.appOptions.canForcesave;
                this.appOptions.canEditComments= this.appOptions.isOffline || !(typeof (this.editorConfig.customization) == 'object' && this.editorConfig.customization.commentAuthorOnly);
                this.appOptions.isSignatureSupport= this.appOptions.isEdit && this.appOptions.isDesktopApp && this.appOptions.isOffline && this.api.asc_isSignaturesSupport() && !(this.appOptions.isEditDiagram || this.appOptions.isEditMailMerge);
                this.appOptions.isPasswordSupport = this.appOptions.isEdit && this.appOptions.isDesktopApp && this.appOptions.isOffline && this.api.asc_isProtectionSupport() && !(this.appOptions.isEditDiagram || this.appOptions.isEditMailMerge);
                this.appOptions.canProtect     = (this.appOptions.isSignatureSupport || this.appOptions.isPasswordSupport);
                this.appOptions.canHelp        = !((typeof (this.editorConfig.customization) == 'object') && this.editorConfig.customization.help===false);
                this.appOptions.isRestrictedEdit = !this.appOptions.isEdit && this.appOptions.canComments;

                if (!this.appOptions.isEditDiagram && !this.appOptions.isEditMailMerge) {
                    this.appOptions.canBrandingExt = params.asc_getCanBranding() && (typeof this.editorConfig.customization == 'object' || this.editorConfig.plugins);
                    this.getApplication().getController('Common.Controllers.Plugins').setMode(this.appOptions);
                }

                this.applyModeCommonElements();
                this.applyModeEditorElements();

                if ( !this.appOptions.isEdit ) {
                    Common.NotificationCenter.trigger('app:face', this.appOptions);

                    this.hidePreloader();
                    this.onLongActionBegin(Asc.c_oAscAsyncActionType.BlockInteraction, LoadingDocument);
                }

                this.api.asc_setViewMode(!this.appOptions.isEdit && !this.appOptions.isRestrictedEdit);
                (this.appOptions.isRestrictedEdit && this.appOptions.canComments) && this.api.asc_setRestriction(Asc.c_oAscRestrictionType.OnlyComments);
                this.api.asc_LoadDocument();
            },

            applyModeCommonElements: function() {
                window.editor_elements_prepared = true;

                var app             = this.getApplication(),
                    viewport        = app.getController('Viewport').getView('Viewport'),
                    statusbarView   = app.getController('Statusbar').getView('Statusbar');

                if (this.headerView) {
                    this.headerView.setVisible(!this.appOptions.nativeApp && !this.appOptions.isEditMailMerge &&
                            !this.appOptions.isDesktopApp && !this.appOptions.isEditDiagram);
                }

                viewport && viewport.setMode(this.appOptions, true);
                statusbarView && statusbarView.setMode(this.appOptions);
//                this.getStatusInfo().setDisabled(false);
//                this.getCellInfo().setMode(this.appOptions);
                app.getController('Toolbar').setMode(this.appOptions);
                app.getController('DocumentHolder').setMode(this.appOptions);

                if (this.appOptions.isEditMailMerge || this.appOptions.isEditDiagram) {
                    statusbarView.hide();
                    app.getController('LeftMenu').getView('LeftMenu').hide();

                    $(window)
                        .mouseup(function(e){
                            Common.Gateway.internalMessage('processMouse', {event: 'mouse:up'});
                        })
                        .mousemove($.proxy(function(e){
                            if (this.isDiagramDrag) {
                                Common.Gateway.internalMessage('processMouse', {event: 'mouse:move', pagex: e.pageX*Common.Utils.zoom(), pagey: e.pageY*Common.Utils.zoom()});
                            }
                        },this));
                }

                if (!this.appOptions.isEditMailMerge && !this.appOptions.isEditDiagram) {
                    this.api.asc_registerCallback('asc_onSendThemeColors', _.bind(this.onSendThemeColors, this));
                    this.api.asc_registerCallback('asc_onDownloadUrl',     _.bind(this.onDownloadUrl, this));
                    this.api.asc_registerCallback('asc_onDocumentModifiedChanged', _.bind(this.onDocumentModifiedChanged, this));

                    var printController = app.getController('Print');
                    printController && this.api && printController.setApi(this.api);

                }

                var celleditorController = this.getApplication().getController('CellEditor');
                celleditorController && celleditorController.setApi(this.api).setMode(this.appOptions);
            },

            applyModeEditorElements: function(prevmode) {
                /** coauthoring begin **/
                var commentsController  = this.getApplication().getController('Common.Controllers.Comments');
                if (commentsController) {
                    commentsController.setMode(this.appOptions);
                    commentsController.setConfig({
                            config      : this.editorConfig,
                            sdkviewname : '#ws-canvas-outer',
                            hintmode    : true},
                        this.api);
                }
                /** coauthoring end **/

                if (this.appOptions.isEdit) {
                    var me = this,
                        application         = this.getApplication(),
                        toolbarController   = application.getController('Toolbar'),
                        statusbarController = application.getController('Statusbar'),
                        rightmenuController = application.getController('RightMenu'),
                        fontsControllers    = application.getController('Common.Controllers.Fonts'),
                        reviewController    = application.getController('Common.Controllers.ReviewChanges');

                    fontsControllers    && fontsControllers.setApi(me.api);
                    toolbarController   && toolbarController.setApi(me.api);
//                    statusbarController && statusbarController.setApi(me.api);

                    rightmenuController && rightmenuController.setApi(me.api);

                    reviewController.setMode(me.appOptions).setConfig({config: me.editorConfig}, me.api);

                    if (me.appOptions.canProtect)
                        application.getController('Common.Controllers.Protection').setMode(me.appOptions).setConfig({config: me.editorConfig}, me.api);

                    if (statusbarController) {
                        statusbarController.getView('Statusbar').changeViewMode(true);
                    }

                    if (!me.appOptions.isEditMailMerge && !me.appOptions.isEditDiagram && !me.appOptions.isOffline)
                        application.getController('PivotTable').setMode(me.appOptions).setConfig({config: me.editorConfig}, me.api);

                    var viewport = this.getApplication().getController('Viewport').getView('Viewport');
                    viewport.applyEditorMode();
                    rightmenuController.getView('RightMenu').setMode(me.appOptions).setApi(me.api);

                    this.toolbarView = toolbarController.getView('Toolbar');

                    var value = Common.localStorage.getItem('sse-settings-unit');
                    value = (value!==null) ? parseInt(value) : Common.Utils.Metric.getDefaultMetric();
                    Common.Utils.Metric.setCurrentMetric(value);
                    Common.Utils.InternalSettings.set("sse-settings-unit", value);

                    if (!me.appOptions.isEditMailMerge && !me.appOptions.isEditDiagram) {
                        var options = {};
                        JSON.parse(Common.localStorage.getItem('sse-hidden-formula')) && (options.formula = true);
                        application.getController('Toolbar').hideElements(options);
                    } else
                        rightmenuController.getView('RightMenu').hide();

                    /** coauthoring begin **/
                    me.api.asc_registerCallback('asc_onAuthParticipantsChanged', _.bind(me.onAuthParticipantsChanged, me));
                    me.api.asc_registerCallback('asc_onParticipantsChanged',     _.bind(me.onAuthParticipantsChanged, me));
                    /** coauthoring end **/
                    if (me.appOptions.isEditDiagram)
                        me.api.asc_registerCallback('asc_onSelectionChanged',        _.bind(me.onSelectionChanged, me));

                    me.api.asc_setFilteringMode && me.api.asc_setFilteringMode(me.appOptions.canModifyFilter);

                    if (me.stackLongActions.exist({id: ApplyEditRights, type: Asc.c_oAscAsyncActionType['BlockInteraction']})) {
                        me.onLongActionEnd(Asc.c_oAscAsyncActionType['BlockInteraction'], ApplyEditRights);
                    } else if (!this._isDocReady) {
                        Common.NotificationCenter.trigger('app:face', this.appOptions);

                        me.hidePreloader();
                        me.onLongActionBegin(Asc.c_oAscAsyncActionType['BlockInteraction'], LoadingDocument);
                    }

                    // Message on window close
                    window.onbeforeunload = _.bind(me.onBeforeUnload, me);
                    window.onunload = _.bind(me.onUnload, me);
                }
            },

            onExternalMessage: function(msg) {
                if (msg && msg.msg) {
                    msg.msg = (msg.msg).toString();
                    this.showTips([msg.msg.charAt(0).toUpperCase() + msg.msg.substring(1)]);

                    Common.component.Analytics.trackEvent('External Error');
                }
            },

            onError: function(id, level, errData) {
                if (id == Asc.c_oAscError.ID.LoadingScriptError) {
                    this.showTips([this.scriptLoadError]);
                    this.tooltip && this.tooltip.getBSTip().$tip.css('z-index', 10000);
                    return;
                }

                this.hidePreloader();
                this.onLongActionEnd(Asc.c_oAscAsyncActionType.BlockInteraction, LoadingDocument);

                var config = {closable: true};

                switch (id) {
                    case Asc.c_oAscError.ID.Unknown:
                        config.msg = this.unknownErrorText;
                        break;

                    case Asc.c_oAscError.ID.ConvertationTimeout:
                        config.msg = this.convertationTimeoutText;
                        break;

                    case Asc.c_oAscError.ID.ConvertationOpenError:
                        config.msg = this.openErrorText;
                        break;

                    case Asc.c_oAscError.ID.ConvertationSaveError:
                        config.msg = this.saveErrorText;
                        break;

                    case Asc.c_oAscError.ID.DownloadError:
                        config.msg = this.downloadErrorText;
                        break;

                    case Asc.c_oAscError.ID.UplImageSize:
                        config.msg = this.uploadImageSizeMessage;
                        break;

                    case Asc.c_oAscError.ID.UplImageExt:
                        config.msg = this.uploadImageExtMessage;
                        break;

                    case Asc.c_oAscError.ID.UplImageFileCount:
                        config.msg = this.uploadImageFileCountMessage;
                        break;

                    case Asc.c_oAscError.ID.PastInMergeAreaError:
                        config.msg = this.pastInMergeAreaError;
                        break;

                    case Asc.c_oAscError.ID.FrmlWrongCountParentheses:
                        config.msg = this.errorWrongBracketsCount;
                        break;

                    case Asc.c_oAscError.ID.FrmlWrongOperator:
                        config.msg = this.errorWrongOperator;
                        break;

                    case Asc.c_oAscError.ID.FrmlWrongMaxArgument:
                        config.msg = this.errorCountArgExceed;
                        break;

                    case Asc.c_oAscError.ID.FrmlWrongCountArgument:
                        config.msg = this.errorCountArg;
                        break;

                    case Asc.c_oAscError.ID.FrmlWrongFunctionName:
                        config.msg = this.errorFormulaName;
                        break;

                    case Asc.c_oAscError.ID.FrmlAnotherParsingError:
                        config.msg = this.errorFormulaParsing;
                        break;

                    case Asc.c_oAscError.ID.FrmlWrongArgumentRange:
                        config.msg = this.errorArgsRange;
                        break;

                    case Asc.c_oAscError.ID.FrmlOperandExpected:
                        config.msg = this.errorOperandExpected;
                        break;

                    case Asc.c_oAscError.ID.FrmlWrongReferences:
                        config.msg = this.errorFrmlWrongReferences;
                        break;

                    case Asc.c_oAscError.ID.UnexpectedGuid:
                        config.msg = this.errorUnexpectedGuid;
                        break;

                    case Asc.c_oAscError.ID.Database:
                        config.msg = this.errorDatabaseConnection;
                        break;

                    case Asc.c_oAscError.ID.FileRequest:
                        config.msg = this.errorFileRequest;
                        break;

                    case Asc.c_oAscError.ID.FileVKey:
                        config.msg = this.errorFileVKey;
                        break;

                    case Asc.c_oAscError.ID.StockChartError:
                        config.msg = this.errorStockChart;
                        break;

                    case Asc.c_oAscError.ID.DataRangeError:
                        config.msg = this.errorDataRange;
                        break;

                    case Asc.c_oAscError.ID.MaxDataPointsError:
                        config.msg = this.errorMaxPoints;
                        break;

                    case Asc.c_oAscError.ID.VKeyEncrypt:
                        config.msg = this.errorToken;
                        break;

                    case Asc.c_oAscError.ID.KeyExpire:
                        config.msg = this.errorTokenExpire;
                        break;

                    case Asc.c_oAscError.ID.UserCountExceed:
                        config.msg = this.errorUsersExceed;
                        break;

                    case Asc.c_oAscError.ID.CannotMoveRange:
                        config.msg = this.errorMoveRange;
                        break;

                    case Asc.c_oAscError.ID.UplImageUrl:
                        config.msg = this.errorBadImageUrl;
                        break;

                    case Asc.c_oAscError.ID.CoAuthoringDisconnect:
                        config.msg = this.errorViewerDisconnect;
                        break;

                    case Asc.c_oAscError.ID.ConvertationPassword:
                        config.msg = this.errorFilePassProtect;
                        break;

                    case Asc.c_oAscError.ID.AutoFilterDataRangeError:
                        config.msg = this.errorAutoFilterDataRange;
                        break;

                    case Asc.c_oAscError.ID.AutoFilterChangeFormatTableError:
                        config.msg = this.errorAutoFilterChangeFormatTable;
                        break;

                    case Asc.c_oAscError.ID.AutoFilterChangeError:
                        config.msg = this.errorAutoFilterChange;
                        break;

                    case Asc.c_oAscError.ID.AutoFilterMoveToHiddenRangeError:
                        config.msg = this.errorAutoFilterHiddenRange;
                        break;

                    case Asc.c_oAscError.ID.CannotFillRange:
                        config.msg = this.errorFillRange;
                        break;

                    case Asc.c_oAscError.ID.UserDrop:
                        if (this._state.lostEditingRights) {
                            this._state.lostEditingRights = false;
                            return;
                        }
                        this._state.lostEditingRights = true;
                        config.msg = this.errorUserDrop;
                        Common.NotificationCenter.trigger('collaboration:sharingdeny');
                        break;

                    case Asc.c_oAscError.ID.InvalidReferenceOrName:
                        config.msg = this.errorInvalidRef;
                        break;

                    case Asc.c_oAscError.ID.LockCreateDefName:
                        config.msg = this.errorCreateDefName;
                        break;

                    case Asc.c_oAscError.ID.PasteMaxRangeError:
                        config.msg = this.errorPasteMaxRange;
                        break;

                    case Asc.c_oAscError.ID.LockedAllError:
                        config.msg = this.errorLockedAll;
                        break;

                    case Asc.c_oAscError.ID.Warning:
                        config.msg = this.errorConnectToServer.replace('%1', '{{API_URL_EDITING_CALLBACK}}');
                        config.closable = false;
                        break;

                    case Asc.c_oAscError.ID.LockedWorksheetRename:
                        config.msg = this.errorLockedWorksheetRename;
                        break;
                    
                    case Asc.c_oAscError.ID.OpenWarning:
                        config.msg = this.errorOpenWarning;
                        break;

                    case Asc.c_oAscError.ID.CopyMultiselectAreaError:
                        config.msg = this.errorCopyMultiselectArea;
                        break;

                    case Asc.c_oAscError.ID.PrintMaxPagesCount:
                        config.msg = this.errorPrintMaxPagesCount;
                        break;

                    case Asc.c_oAscError.ID.SessionAbsolute:
                        config.msg = this.errorSessionAbsolute;
                        break;

                    case Asc.c_oAscError.ID.SessionIdle:
                        config.msg = this.errorSessionIdle;
                        break;

                    case Asc.c_oAscError.ID.SessionToken:
                        config.msg = this.errorSessionToken;
                        break;

                    case Asc.c_oAscError.ID.AccessDeny:
                        config.msg = this.errorAccessDeny;
                        break;

                    case Asc.c_oAscError.ID.LockedCellPivot:
                        config.msg = this.errorLockedCellPivot;
                        break;

                    case Asc.c_oAscError.ID.ForceSaveButton:
                        config.msg = this.errorForceSave;
                        break;

                    case Asc.c_oAscError.ID.ForceSaveTimeout:
                        config.msg = this.errorForceSave;
                        console.warn(config.msg);
                        break;

                    case Asc.c_oAscError.ID.DataEncrypted:
                        config.msg = this.errorDataEncrypted;
                        break;

                    case Asc.c_oAscError.ID.EditingError:
                        config.msg = (this.appOptions.isDesktopApp && this.appOptions.isOffline) ? this.errorEditingSaveas : this.errorEditingDownloadas;
                        break;

                    case Asc.c_oAscError.ID.CannotChangeFormulaArray:
                        config.msg = this.errorChangeArray;
                        break;

                    case Asc.c_oAscError.ID.MultiCellsInTablesFormulaArray:
                        config.msg = this.errorMultiCellFormula;
                        break;

                    case Asc.c_oAscError.ID.MailToClientMissing:
                        config.msg = this.errorEmailClient;
                        break;

                    case Asc.c_oAscError.ID.NoDataToParse:
                        config.msg = this.errorNoDataToParse;
                        break;

                    case Asc.c_oAscError.ID.CannotUngroupError:
                        config.msg = this.errorCannotUngroup;
                        break;

                    case Asc.c_oAscError.ID.FrmlMaxTextLength:
                        config.msg = this.errorFrmlMaxTextLength;
                        break;

                    default:
                        config.msg = (typeof id == 'string') ? id : this.errorDefaultMessage.replace('%1', id);
                        break;
                }


                if (level == Asc.c_oAscError.Level.Critical) {
                    Common.Gateway.reportError(id, config.msg);

                    config.title = this.criticalErrorTitle;
                    config.iconCls = 'error';
                    config.closable = false;

                    if (this.appOptions.canBackToFolder && !this.appOptions.isDesktopApp && typeof id !== 'string') {
                        config.msg += '<br/><br/>' + this.criticalErrorExtText;
                        config.callback = function(btn) {
                            if (btn == 'ok') {
                                Common.NotificationCenter.trigger('goback', true);
                            }
                        }
                    }
                    if (id == Asc.c_oAscError.ID.DataEncrypted) {
                        this.api.asc_coAuthoringDisconnect();
                        Common.NotificationCenter.trigger('api:disconnect');
                    }
                } else {
                    Common.Gateway.reportWarning(id, config.msg);

                    config.title    = this.notcriticalErrorTitle;
                    config.iconCls  = 'warn';
                    config.buttons  = ['ok'];
                    config.callback = _.bind(function(btn){
                        if (id == Asc.c_oAscError.ID.Warning && btn == 'ok' && this.appOptions.canDownload) {
                            Common.UI.Menu.Manager.hideAll();
                            (this.appOptions.isDesktopApp && this.appOptions.isOffline) ? this.api.asc_DownloadAs() : this.getApplication().getController('LeftMenu').leftMenu.showMenu('file:saveas');
                        } else if (id == Asc.c_oAscError.ID.EditingError) {
                            this.disableEditing(true);
                            Common.NotificationCenter.trigger('api:disconnect', true); // enable download and print
                        }
                        this._state.lostEditingRights = false;
                        this.onEditComplete();
                    }, this);
                }

                if ($('.asc-window.modal.alert:visible').length < 1 && (id !== Asc.c_oAscError.ID.ForceSaveTimeout)) {
                    Common.UI.alert(config);
                    Common.component.Analytics.trackEvent('Internal Error', id.toString());
                }
            },

            onCoAuthoringDisconnect: function() {
                this.getApplication().getController('Viewport').getView('Viewport').setMode({isDisconnected:true});
                this.getApplication().getController('Viewport').getView('Common.Views.Header').setCanRename(false);
                this.appOptions.canRename = false;
                this._state.isDisconnected = true;
            },

            showTips: function(strings) {
                var me = this;
                if (!strings.length) return;
                if (typeof(strings)!='object') strings = [strings];

                function showNextTip() {
                    var str_tip = strings.shift();
                    if (str_tip) {
                        str_tip += '\n' + me.textCloseTip;
                        tooltip.setTitle(str_tip);
                        tooltip.show();
                    }
                }

                if (!this.tooltip) {
                    this.tooltip = new Common.UI.Tooltip({
                        owner: this.getApplication().getController('Toolbar').getView('Toolbar'),
                        hideonclick: true,
                        placement: 'bottom',
                        cls: 'main-info',
                        offset: 30
                    });
                }

                var tooltip = this.tooltip;
                tooltip.on('tooltip:hide', function(){
                    setTimeout(showNextTip, 300);
                });

                showNextTip();
            },

            updateWindowTitle: function(change, force) {
                if (this._state.isDocModified !== change || force) {
                    var title = this.defaultTitleText;

                    if (!_.isEmpty(this.headerView.getDocumentCaption()))
                        title = this.headerView.getDocumentCaption() + ' - ' + title;

                    if (change) {
                        clearTimeout(this._state.timerCaption);
                        if (!_.isUndefined(title)) {
                            title = '* ' + title;
                            this.headerView.setDocumentCaption(this.headerView.getDocumentCaption(), true);
                        }
                    } else {
                        if (this._state.fastCoauth && this._state.usersCount>1) {
                            var me = this;
                            this._state.timerCaption = setTimeout(function () {
                                me.headerView.setDocumentCaption(me.headerView.getDocumentCaption(), false);
                            }, 500);
                        } else
                            this.headerView.setDocumentCaption(this.headerView.getDocumentCaption(), false);
                    }

                    if (window.document.title != title)
                        window.document.title = title;

                    Common.Gateway.setDocumentModified(change);

                    this._state.isDocModified = change;
                }
            },

            onDocumentChanged: function() {
            },

            onDocumentModifiedChanged: function(change) {
                this.updateWindowTitle(change);
                Common.Gateway.setDocumentModified(change);

                if (this.toolbarView && this.toolbarView.btnCollabChanges && this.api) {
                    var isSyncButton = this.toolbarView.btnCollabChanges.$icon.hasClass('btn-synch'),
                        forcesave = this.appOptions.forcesave,
                        cansave = this.api.asc_isDocumentCanSave(),
                        isDisabled = !cansave && !isSyncButton && !forcesave || this._state.isDisconnected || this._state.fastCoauth && this._state.usersCount>1 && !forcesave;
                        this.toolbarView.btnSave.setDisabled(isDisabled);
                }
            },

            onDocumentCanSaveChanged: function (isCanSave) {
                if (this.toolbarView && this.toolbarView.btnCollabChanges) {
                    var isSyncButton = this.toolbarView.btnCollabChanges.$icon.hasClass('btn-synch'),
                        forcesave = this.appOptions.forcesave,
                        isDisabled = !isCanSave && !isSyncButton && !forcesave || this._state.isDisconnected || this._state.fastCoauth && this._state.usersCount>1 && !forcesave;
                    this.toolbarView.btnSave.setDisabled(isDisabled);
                }
            },

            onBeforeUnload: function() {
                Common.localStorage.save();

                var isEdit = this.permissions.edit !== false && this.editorConfig.mode !== 'view' && this.editorConfig.mode !== 'editdiagram' && this.editorConfig.mode !== 'editmerge';
                if (isEdit && this.api.asc_isDocumentModified()) {
                    var me = this;
                    this.api.asc_stopSaving();
                    this.continueSavingTimer = window.setTimeout(function() {
                        me.api.asc_continueSaving();
                    }, 500);

                    return this.leavePageText;
                }
            },

            onUnload: function() {
                if (this.continueSavingTimer) clearTimeout(this.continueSavingTimer);
            },

            hidePreloader: function() {
                var promise;
                if (!this._state.customizationDone) {
                    this._state.customizationDone = true;
                    if (this.appOptions.customization) {
                        if (this.appOptions.isDesktopApp)
                            this.appOptions.customization.about = false;
                        else if (!this.appOptions.canBrandingExt)
                            this.appOptions.customization.about = true;
                    }
                    Common.Utils.applyCustomization(this.appOptions.customization, mapCustomizationElements);
                    if (this.appOptions.canBrandingExt) {
                        Common.Utils.applyCustomization(this.appOptions.customization, mapCustomizationExtElements);
                        promise = this.getApplication().getController('Common.Controllers.Plugins').applyUICustomization();
                    }
                }
                
                this.stackLongActions.pop({id: InitApplication, type: Asc.c_oAscAsyncActionType.BlockInteraction});
                Common.NotificationCenter.trigger('layout:changed', 'main');

                (promise || (new Promise(function(resolve, reject) {
                    resolve();
                }))).then(function() {
                    $('#loading-mask').hide().remove();
                    Common.Controllers.Desktop.process('preloader:hide');
                });
            },

            onDownloadUrl: function(url) {
                if (this._state.isFromGatewayDownloadAs)
                    Common.Gateway.downloadAs(url);
                this._state.isFromGatewayDownloadAs = false;
            },

            onDownloadCancel: function() {
                this._state.isFromGatewayDownloadAs = false;
            },

            onUpdateVersion: function(callback) {
                var me = this;
                me.needToUpdateVersion = true;
                me.onLongActionEnd(Asc.c_oAscAsyncActionType['BlockInteraction'], LoadingDocument);
                Common.UI.error({
                    msg: this.errorUpdateVersion,
                    callback: function() {
                        _.defer(function() {
                            Common.Gateway.updateVersion();
                            if (callback) callback.call(me);
                            me.onLongActionBegin(Asc.c_oAscAsyncActionType['BlockInteraction'], LoadingDocument);
                        })
                    }
                });
            },

            onServerVersion: function(buildVersion) {
                if (this.changeServerVersion) return true;

                if (DocsAPI.DocEditor.version() !== buildVersion && !window.compareVersions) {
                    this.changeServerVersion = true;
                    Common.UI.warning({
                        title: this.titleServerVersion,
                        msg: this.errorServerVersion,
                        callback: function() {
                            _.defer(function() {
                                Common.Gateway.updateVersion();
                            })
                        }
                    });
                    return true;
                }
                return false;
            },

            onAdvancedOptions: function(advOptions, mode) {
                if (this._state.openDlg) return;

                var type = advOptions.asc_getOptionId(),
                    me = this;
                if (type == Asc.c_oAscAdvancedOptionsID.CSV) {
                    me._state.openDlg = new Common.Views.OpenDialog({
                        title: Common.Views.OpenDialog.prototype.txtTitle.replace('%1', 'CSV'),
                        closable: (mode==2), // if save settings
                        type: Common.Utils.importTextType.CSV,
                        preview: advOptions.asc_getOptions().asc_getData(),
                        codepages: advOptions.asc_getOptions().asc_getCodePages(),
                        settings: advOptions.asc_getOptions().asc_getRecommendedSettings(),
                        api: me.api,
                        handler: function (result, encoding, delimiter, delimiterChar) {
                            me.isShowOpenDialog = false;
                            if (result == 'ok') {
                                if (me && me.api) {
                                    me.api.asc_setAdvancedOptions(type, new Asc.asc_CCSVAdvancedOptions(encoding, delimiter, delimiterChar));
                                    me.loadMask && me.loadMask.show();
                                }
                            }
                            me._state.openDlg = null;
                        }
                    });
                } else if (type == Asc.c_oAscAdvancedOptionsID.DRM) {
                    me._state.openDlg = new Common.Views.OpenDialog({
                        title: Common.Views.OpenDialog.prototype.txtTitleProtected,
                        closeFile: me.appOptions.canRequestClose,
                        type: Common.Utils.importTextType.DRM,
                        warning: !(me.appOptions.isDesktopApp && me.appOptions.isOffline),
                        validatePwd: !!me._state.isDRM,
                        handler: function (result, value) {
                            me.isShowOpenDialog = false;
                            if (result == 'ok') {
                                if (me && me.api) {
                                    me.api.asc_setAdvancedOptions(type, new Asc.asc_CDRMAdvancedOptions(value));
                                    me.loadMask && me.loadMask.show();
                                }
                            } else {
                                Common.Gateway.requestClose();
                                Common.Controllers.Desktop.requestClose();
                            }
                            me._state.openDlg = null;
                        }
                    });
                    me._state.isDRM = true;
                }
                if (me._state.openDlg) {
                    this.isShowOpenDialog = true;
                    this.loadMask && this.loadMask.hide();
                    this.onLongActionEnd(Asc.c_oAscAsyncActionType.BlockInteraction, LoadingDocument);
                    me._state.openDlg.show();
                }
            },

            onActiveSheetChanged: function(index) {
                if (!this.appOptions.isEditMailMerge && !this.appOptions.isEditDiagram && window.editor_elements_prepared) {
                    this.application.getController('Statusbar').selectTab(index);

                    if (this.appOptions.canViewComments && !this.dontCloseDummyComment) {
                        Common.NotificationCenter.trigger('comments:updatefilter', ['doc', 'sheet' + this.api.asc_getWorksheetId(index)], false ); //  hide popover
                    }
                }
            },

            onConfirmAction: function(id, apiCallback) {
                var me = this;
                if (id == Asc.c_oAscConfirm.ConfirmReplaceRange) {
                    Common.UI.warning({
                        title: this.notcriticalErrorTitle,
                        msg: this.confirmMoveCellRange,
                        buttons: ['yes', 'no'],
                        primary: 'yes',
                        callback: _.bind(function(btn) {
                            if (apiCallback)  {
                                apiCallback(btn === 'yes');
                            }
                            if (btn == 'yes') {
                                me.onEditComplete(me.application.getController('DocumentHolder').getView('DocumentHolder'));
                            }
                        }, this)
                    });
                } else if (id == Asc.c_oAscConfirm.ConfirmPutMergeRange) {
                    Common.UI.warning({
                        closable: false,
                        title: this.notcriticalErrorTitle,
                        msg: this.confirmPutMergeRange,
                        buttons: ['ok'],
                        primary: 'ok',
                        callback: _.bind(function(btn) {
                            if (apiCallback)  {
                                apiCallback();
                            }
                            me.onEditComplete(me.application.getController('DocumentHolder').getView('DocumentHolder'));
                        }, this)
                    });
                }
            },

            initNames: function() {
                this.shapeGroupNames = [
                    this.txtBasicShapes,
                    this.txtFiguredArrows,
                    this.txtMath,
                    this.txtCharts,
                    this.txtStarsRibbons,
                    this.txtCallouts,
                    this.txtButtons,
                    this.txtRectangles,
                    this.txtLines
                ];
            },

            fillAutoShapes: function(groupNames, shapes){
                if (_.isEmpty(shapes) || _.isEmpty(groupNames) || shapes.length != groupNames.length)
                    return;

                var me = this,
                    shapegrouparray = [],
                    shapeStore = this.getCollection('ShapeGroups');

                shapeStore.reset();

                var groupscount = groupNames.length;
                _.each(groupNames, function(groupName, index){
                    var store = new Backbone.Collection([], {
                        model: SSE.Models.ShapeModel
                    });

                    var cols = (shapes[index].length) > 18 ? 7 : 6,
                        height = Math.ceil(shapes[index].length/cols) * 35 + 3,
                        width = 30 * cols;

                    _.each(shapes[index], function(shape, idx){
                        store.add({
                            data     : {shapeType: shape.Type},
                            tip      : me['txtShape_' + shape.Type] || (me.textShape + ' ' + (idx+1)),
                            allowSelected : true,
                            selected: false
                        });
                    });

                    shapegrouparray.push({
                        groupName   : me.shapeGroupNames[index],
                        groupStore  : store,
                        groupWidth  : width,
                        groupHeight : height
                    });
                });

                shapeStore.add(shapegrouparray);

                setTimeout(function(){
                    me.getApplication().getController('Toolbar').fillAutoShapes();
                }, 50);
            },

            fillTextArt: function(shapes){
                if (_.isEmpty(shapes)) return;

                var me = this, arr = [],
                    artStore = this.getCollection('Common.Collections.TextArt');

                _.each(shapes, function(shape, index){
                    arr.push({
                        imageUrl : shape,
                        data     : index,
                        allowSelected : true,
                        selected: false
                    });
                });
                artStore.reset(arr);

                setTimeout(function(){
                    me.getApplication().getController('Toolbar').fillTextArt();
                }, 50);

                setTimeout(function(){
                    me.getApplication().getController('RightMenu').fillTextArt();
                }, 50);

            },
            
            updateThemeColors: function() {
                var me = this;
                setTimeout(function(){
                    me.getApplication().getController('RightMenu').UpdateThemeColors();
                }, 50);

                setTimeout(function(){
                    me.getApplication().getController('Toolbar').updateThemeColors();
                }, 50);

                setTimeout(function(){
                    me.getApplication().getController('Statusbar').updateThemeColors();
                }, 50);
            },

            onSendThemeColors: function(colors, standart_colors) {
                Common.Utils.ThemeColor.setColors(colors, standart_colors);
                if (window.styles_loaded && !this.appOptions.isEditMailMerge && !this.appOptions.isEditDiagram) {
                    this.updateThemeColors();
                    this.fillTextArt(this.api.asc_getTextArtPreviews());
                }
            },

            onInternalCommand: function(data) {
                if (data) {
                    switch (data.command) {
                    case 'setChartData':    this.setChartData(data.data); break;
                    case 'getChartData':    this.getChartData(); break;
                    case 'clearChartData':  this.clearChartData(); break;
                    case 'setMergeData':    this.setMergeData(data.data); break;
                    case 'getMergeData':    this.getMergeData(); break;
                    case 'setAppDisabled':
                        if (this.isAppDisabled===undefined && !data.data) { // first editor opening
                            Common.NotificationCenter.trigger('layout:changed', 'main');
                            this.loadMask && this.loadMask.isVisible() && this.loadMask.updatePosition();
                        }
                        this.isAppDisabled = data.data;
                        break;
                    case 'queryClose':
                        if ($('body .asc-window:visible').length === 0) {
                            this.isFrameClosed = true;
                            this.api.asc_closeCellEditor();
                            Common.UI.Menu.Manager.hideAll();
                            Common.Gateway.internalMessage('canClose', {mr:data.data.mr, answer: true});
                        } else
                            Common.Gateway.internalMessage('canClose', {answer: false});
                        break;
                    case 'window:drag':
                        this.isDiagramDrag = data.data;
                        break;
                    case 'processmouse':
                        this.onProcessMouse(data.data);
                        break;
                    }
                }
            },

            setChartData: function(chart) {
                if (typeof chart === 'object' && this.api) {
                    this.api.asc_addChartDrawingObject(chart);
                    this.isFrameClosed = false;
                }
            },

            getChartData: function() {
                if (this.api) {
                    var chartData = this.api.asc_getWordChartObject();

                    if (typeof chartData === 'object') {
                        Common.Gateway.internalMessage('chartData', {
                            data: chartData
                        });
                    }
                }
            },

            clearChartData: function() {
                this.api && this.api.asc_closeCellEditor();
            },

            setMergeData: function(merge) {
                if (typeof merge === 'object' && this.api) {
                    this.api.asc_setData(merge);
                    this.isFrameClosed = false;
                }
            },

            getMergeData: function() {
                if (this.api) {
                    var mergeData = this.api.asc_getData();

                    if (typeof mergeData === 'object') {
                        Common.Gateway.internalMessage('mergeData', {
                            data: mergeData
                        });
                    }
                }
            },

            unitsChanged: function(m) {
                var value = Common.localStorage.getItem("sse-settings-unit");
                value = (value!==null) ? parseInt(value) : Common.Utils.Metric.getDefaultMetric();
                Common.Utils.Metric.setCurrentMetric(value);
                Common.Utils.InternalSettings.set("sse-settings-unit", value);
                this.getApplication().getController('RightMenu').updateMetricUnit();
                this.getApplication().getController('Print').getView('MainSettingsPrint').updateMetricUnit();
                this.getApplication().getController('Toolbar').getView('Toolbar').updateMetricUnit();
            },

            _compareActionStrong: function(obj1, obj2){
                return obj1.id === obj2.id && obj1.type === obj2.type;
            },

            _compareActionWeak: function(obj1, obj2){
                return obj1.type === obj2.type;
            },

            onContextMenu: function(event){
                var canCopyAttr = event.target.getAttribute('data-can-copy'),
                    isInputEl   = (event.target instanceof HTMLInputElement) || (event.target instanceof HTMLTextAreaElement);

                if ((isInputEl && canCopyAttr === 'false') ||
                   (!isInputEl && canCopyAttr !== 'true')) {
                    event.stopPropagation();
                    event.preventDefault();
                    return false;
                }
            },

            onNamedRangeLocked: function() {
                if ($('.asc-window.modal.alert:visible').length < 1) {
                    Common.UI.alert({
                        msg: this.errorCreateDefName,
                        title: this.notcriticalErrorTitle,
                        iconCls: 'warn',
                        buttons: ['ok'],
                        callback: _.bind(function(btn){
                            this.onEditComplete();
                        }, this)
                    });
                }
            },

            onTryUndoInFastCollaborative: function() {
                var val = window.localStorage.getItem("sse-hide-try-undoredo");
                if (!(val && parseInt(val) == 1))
                    Common.UI.info({
                        width: 500,
                        msg: this.textTryUndoRedo,
                        iconCls: 'info',
                        buttons: ['custom', 'cancel'],
                        primary: 'custom',
                        customButtonText: this.textStrict,
                        dontshow: true,
                        callback: _.bind(function(btn, dontshow){
                            if (dontshow) window.localStorage.setItem("sse-hide-try-undoredo", 1);
                            if (btn == 'custom') {
                                Common.localStorage.setItem("sse-settings-coauthmode", 0);
                                this.api.asc_SetFastCollaborative(false);
                                Common.Utils.InternalSettings.set("sse-settings-coauthmode", false);
                                this.getApplication().getController('Common.Controllers.ReviewChanges').applySettings();
                                this._state.fastCoauth = false;
                            }
                            this.onEditComplete();
                        }, this)
                    });
            },

            onAuthParticipantsChanged: function(users) {
                var length = 0;
                _.each(users, function(item){
                    if (!item.asc_getView())
                        length++;
                });
                this._state.usersCount = length;
            },

            applySettings: function() {
                if (this.appOptions.isEdit && !this.appOptions.isOffline && this.appOptions.canCoAuthoring) {
                    var value = Common.localStorage.getItem("sse-settings-coauthmode"),
                        oldval = this._state.fastCoauth;
                    this._state.fastCoauth = (value===null || parseInt(value) == 1);
                    if (this._state.fastCoauth && !oldval)
                        this.toolbarView.synchronizeChanges();
                }
                if (this.appOptions.canForcesave) {
                    this.appOptions.forcesave = Common.localStorage.getBool("sse-settings-forcesave", this.appOptions.canForcesave);
                    Common.Utils.InternalSettings.set("sse-settings-forcesave", this.appOptions.forcesave);
                    this.api.asc_setIsForceSaveOnUserSave(this.appOptions.forcesave);
                }
            },

            onDocumentName: function(name) {
                this.headerView.setDocumentCaption(name);
                this.updateWindowTitle(this.api.asc_isDocumentModified(), true);
            },

            onMeta: function(meta) {
                var app = this.getApplication(),
                    filemenu = app.getController('LeftMenu').getView('LeftMenu').getMenu('file');
                app.getController('Viewport').getView('Common.Views.Header').setDocumentCaption(meta.title);
                this.updateWindowTitle(this.api.asc_isDocumentModified(), true);
                this.appOptions.spreadsheet.title = meta.title;
                filemenu.loadDocument({doc:this.appOptions.spreadsheet});
                filemenu.panels['info'].updateInfo(this.appOptions.spreadsheet);
                Common.Gateway.metaChange(meta);
            },

            onPrint: function() {
                if (!this.appOptions.canPrint || this.isModalShowed) return;
                Common.NotificationCenter.trigger('print', this);
            },

            onPrintUrl: function(url) {
                if (this.iframePrint) {
                    this.iframePrint.parentNode.removeChild(this.iframePrint);
                    this.iframePrint = null;
                }
                if (!this.iframePrint) {
                    var me = this;
                    this.iframePrint = document.createElement("iframe");
                    this.iframePrint.id = "id-print-frame";
                    this.iframePrint.style.display = 'none';
                    this.iframePrint.style.visibility = "hidden";
                    this.iframePrint.style.position = "fixed";
                    this.iframePrint.style.right = "0";
                    this.iframePrint.style.bottom = "0";
                    document.body.appendChild(this.iframePrint);
                    this.iframePrint.onload = function() {
                        me.iframePrint.contentWindow.focus();
                        me.iframePrint.contentWindow.print();
                        me.iframePrint.contentWindow.blur();
                        window.focus();
                    };
                }
                if (url) this.iframePrint.src = url;
            },

            leavePageText: 'You have unsaved changes in this document. Click \'Stay on this Page\' then \'Save\' to save them. Click \'Leave this Page\' to discard all the unsaved changes.',
            criticalErrorTitle: 'Error',
            notcriticalErrorTitle: 'Warning',
            errorDefaultMessage: 'Error code: %1',
            criticalErrorExtText: 'Press "OK" to to back to document list.',
            openTitleText: 'Opening Document',
            openTextText: 'Opening document...',
            saveTitleText: 'Saving Document',
            saveTextText: 'Saving document...',
            loadFontsTitleText: 'Loading Data',
            loadFontsTextText: 'Loading data...',
            loadImagesTitleText: 'Loading Images',
            loadImagesTextText: 'Loading images...',
            loadFontTitleText: 'Loading Data',
            loadFontTextText: 'Loading data...',
            loadImageTitleText: 'Loading Image',
            loadImageTextText: 'Loading image...',
            downloadTitleText: 'Downloading Document',
            downloadTextText: 'Downloading document...',
            printTitleText: 'Printing Document',
            printTextText: 'Printing document...',
            uploadImageTitleText: 'Uploading Image',
            uploadImageTextText: 'Uploading image...',
            savePreparingText: 'Preparing to save',
            savePreparingTitle: 'Preparing to save. Please wait...',
            loadingDocumentTitleText: 'Loading spreadsheet',
            uploadImageSizeMessage: 'Maximium image size limit exceeded.',
            uploadImageExtMessage: 'Unknown image format.',
            uploadImageFileCountMessage: 'No images uploaded.',
            reloadButtonText: 'Reload Page',
            unknownErrorText: 'Unknown error.',
            convertationTimeoutText: 'Convertation timeout exceeded.',
            downloadErrorText: 'Download failed.',
            unsupportedBrowserErrorText: 'Your browser is not supported.',
            requestEditFailedTitleText: 'Access denied',
            requestEditFailedMessageText: 'Someone is editing this document right now. Please try again later.',
            warnBrowserZoom: 'Your browser\'s current zoom setting is not fully supported. Please reset to the default zoom by pressing Ctrl+0.',
            warnBrowserIE9: 'The application has low capabilities on IE9. Use IE10 or higher',
            pastInMergeAreaError: 'Cannot change part of a merged cell',
            titleRecalcFormulas: 'Calculating formulas...',
            textRecalcFormulas: 'Calculating formulas...',
            textPleaseWait: 'It\'s working hard. Please wait...',
            errorWrongBracketsCount: 'Found an error in the formula entered.<br>Wrong cout of brackets.',
            errorWrongOperator: 'An error in the entered formula. Wrong operator is used.<br>Please correct the error or use the Esc button to cancel the formula editing.',
            errorCountArgExceed: 'Found an error in the formula entered.<br>Count of arguments exceeded.',
            errorCountArg: 'Found an error in the formula entered.<br>Invalid number of arguments.',
            errorFormulaName: 'Found an error in the formula entered.<br>Incorrect formula name.',
            errorFormulaParsing: 'Internal error while the formula parsing.',
            errorArgsRange: 'Found an error in the formula entered.<br>Incorrect arguments range.',
            errorUnexpectedGuid: 'External error.<br>Unexpected Guid. Please, contact support.',
            errorDatabaseConnection: 'External error.<br>Database connection error. Please, contact support.',
            errorFileRequest: 'External error.<br>File Request. Please, contact support.',
            errorFileVKey: 'External error.<br>Incorrect securety key. Please, contact support.',
            errorStockChart: 'Incorrect row order. To build a stock chart place the data on the sheet in the following order:<br> opening price, max price, min price, closing price.',
            errorDataRange: 'Incorrect data range.',
            errorOperandExpected: 'The entered function syntax is not correct. Please check if you are missing one of the parentheses - \'(\' or \')\'.',
            errorKeyEncrypt: 'Unknown key descriptor',
            errorKeyExpire: 'Key descriptor expired',
            errorUsersExceed: 'Count of users was exceed',
            errorMoveRange: 'Cann\'t change a part of merged cell',
            errorBadImageUrl: 'Image url is incorrect',
            errorCoAuthoringDisconnect: 'Server connection lost. You can\'t edit anymore.',
            errorFilePassProtect: 'The file is password protected and cannot be opened.',
            errorLockedAll: 'The operation could not be done as the sheet has been locked by another user.',
            txtEditingMode: 'Set editing mode...',
            textLoadingDocument: 'Loading spreadsheet',
            textConfirm: 'Confirmation',
            confirmMoveCellRange: 'The destination cell\'s range can contain data. Continue the operation?',
            textYes: 'Yes',
            textNo: 'No',
            textAnonymous: 'Anonymous',
            txtBasicShapes: 'Basic Shapes',
            txtFiguredArrows: 'Figured Arrows',
            txtMath: 'Math',
            txtCharts: 'Charts',
            txtStarsRibbons: 'Stars & Ribbons',
            txtCallouts: 'Callouts',
            txtButtons: 'Buttons',
            txtRectangles: 'Rectangles',
            txtLines: 'Lines',
            txtDiagramTitle: 'Chart Title',
            txtXAxis: 'X Axis',
            txtYAxis: 'Y Axis',
            txtSeries: 'Seria',
            warnProcessRightsChange: 'You have been denied the right to edit the file.',
            errorProcessSaveResult: 'Saving is failed.',
            errorAutoFilterDataRange: 'The operation could not be done for the selected range of cells.<br>Select a uniform data range inside or outside the table and try again.',
            errorAutoFilterChangeFormatTable: 'The operation could not be done for the selected cells as you cannot move a part of the table.<br>Select another data range so that the whole table was shifted and try again.',
            errorAutoFilterHiddenRange: 'The operation cannot be performed because the area contains filtered cells.<br>Please unhide the filtered elements and try again.',
            errorAutoFilterChange: 'The operation is not allowed, as it is attempting to shift cells in a table on your worksheet.',
            textCloseTip: 'Click to close the tip.',
            textShape: 'Shape',
            errorFillRange: 'Could not fill the selected range of cells.<br>All the merged cells need to be the same size.',
            errorUpdateVersion: 'The file version has been changed. The page will be reloaded.',
            errorUserDrop: 'The file cannot be accessed right now.',
            txtArt: 'Your text here',
            errorInvalidRef: 'Enter a correct name for the selection or a valid reference to go to.',
            errorCreateDefName: 'The existing named ranges cannot be edited and the new ones cannot be created<br>at the moment as some of them are being edited.',
            errorPasteMaxRange: 'The copy and paste area does not match. Please select an area with the same size or click the first cell in a row to paste the copied cells.',
            errorConnectToServer: ' The document could not be saved. Please check connection settings or contact your administrator.<br>When you click the \'OK\' button, you will be prompted to download the document.<br><br>' +
                                  'Find more information about connecting Document Server <a href=\"%1\" target=\"_blank\">here</a>',
            errorLockedWorksheetRename: 'The sheet cannot be renamed at the moment as it is being renamed by another user',
            textTryUndoRedo: 'The Undo/Redo functions are disabled for the Fast co-editing mode.<br>Click the \'Strict mode\' button to switch to the Strict co-editing mode to edit the file without other users interference and send your changes only after you save them. You can switch between the co-editing modes using the editor Advanced settings.',
            textStrict: 'Strict mode',
            errorOpenWarning: 'The length of one of the formulas in the file exceeded<br>the allowed number of characters and it was removed.',
            errorFrmlWrongReferences: 'The function refers to a sheet that does not exist.<br>Please check the data and try again.',
            textBuyNow: 'Visit website',
            textNoLicenseTitle: '%1 open source version',
            textContactUs: 'Contact sales',
            confirmPutMergeRange: 'The source data contains merged cells.<br>They will be unmerged before they are pasted into the table.',
            errorViewerDisconnect: 'Connection is lost. You can still view the document,<br>but will not be able to download or print until the connection is restored.',
            warnLicenseExp: 'Your license has expired.<br>Please update your license and refresh the page.',
            titleLicenseExp: 'License expired',
            openErrorText: 'An error has occurred while opening the file',
            saveErrorText: 'An error has occurred while saving the file',
            errorCopyMultiselectArea: 'This command cannot be used with multiple selections.<br>Select a single range and try again.',
            errorPrintMaxPagesCount: 'Unfortunately, it’s not possible to print more than 1500 pages at once in the current version of the program.<br>This restriction will be eliminated in upcoming releases.',
            errorToken: 'The document security token is not correctly formed.<br>Please contact your Document Server administrator.',
            errorTokenExpire: 'The document security token has expired.<br>Please contact your Document Server administrator.',
            errorSessionAbsolute: 'The document editing session has expired. Please reload the page.',
            errorSessionIdle: 'The document has not been edited for quite a long time. Please reload the page.',
            errorSessionToken: 'The connection to the server has been interrupted. Please reload the page.',
            errorAccessDeny: 'You are trying to perform an action you do not have rights for.<br>Please contact your Document Server administrator.',
            titleServerVersion: 'Editor updated',
            errorServerVersion: 'The editor version has been updated. The page will be reloaded to apply the changes.',
            errorLockedCellPivot: 'You cannot change data inside a pivot table.',
            txtAccent: 'Accent',
            txtStyle_Normal: 'Normal',
            txtStyle_Heading_1: 'Heading 1',
            txtStyle_Heading_2: 'Heading 2',
            txtStyle_Heading_3: 'Heading 3',
            txtStyle_Heading_4: 'Heading 4',
            txtStyle_Title: 'Title',
            txtStyle_Neutral: 'Neutral',
            txtStyle_Bad: 'Bad',
            txtStyle_Good: 'Good',
            txtStyle_Input: 'Input',
            txtStyle_Output: 'Output',
            txtStyle_Calculation: 'Calculation',
            txtStyle_Check_Cell: 'Check Cell',
            txtStyle_Explanatory_Text: 'Explanatory Text',
            txtStyle_Note: 'Note',
            txtStyle_Linked_Cell: 'Linked Cell',
            txtStyle_Warning_Text: 'Warning Text',
            txtStyle_Total: 'Total',
            txtStyle_Currency: 'Currency',
            txtStyle_Percent: 'Percent',
            txtStyle_Comma: 'Comma',
            errorForceSave: "An error occurred while saving the file. Please use the 'Download as' option to save the file to your computer hard drive or try again later.",
            errorMaxPoints: "The maximum number of points in series per chart is 4096.",
            warnNoLicense: 'This version of %1 editors has certain limitations for concurrent connections to the document server.<br>If you need more please consider purchasing a commercial license.',
            warnNoLicenseUsers: 'This version of %1 Editors has certain limitations for concurrent users.<br>If you need more please consider purchasing a commercial license.',
            warnLicenseExceeded: 'The number of concurrent connections to the document server has been exceeded and the document will be opened for viewing only.<br>Please contact your administrator for more information.',
            warnLicenseUsersExceeded: 'The number of concurrent users has been exceeded and the document will be opened for viewing only.<br>Please contact your administrator for more information.',
            errorDataEncrypted: 'Encrypted changes have been received, they cannot be deciphered.',
            textClose: 'Close',
            textPaidFeature: 'Paid feature',
            scriptLoadError: 'The connection is too slow, some of the components could not be loaded. Please reload the page.',
            errorEditingSaveas: 'An error occurred during the work with the document.<br>Use the \'Save as...\' option to save the file backup copy to your computer hard drive.',
            errorEditingDownloadas: 'An error occurred during the work with the document.<br>Use the \'Download as...\' option to save the file backup copy to your computer hard drive.',
            txtShape_textRect: 'Text Box',
            txtShape_rect: 'Rectangle',
            txtShape_ellipse: 'Ellipse',
            txtShape_triangle: 'Triangle',
            txtShape_rtTriangle: 'Right Triangle',
            txtShape_parallelogram: 'Parallelogram',
            txtShape_trapezoid: 'Trapezoid',
            txtShape_diamond: 'Diamond',
            txtShape_pentagon: 'Pentagon',
            txtShape_hexagon: 'Hexagon',
            txtShape_heptagon: 'Heptagon',
            txtShape_octagon: 'Octagon',
            txtShape_decagon: 'Decagon',
            txtShape_dodecagon: 'Dodecagon',
            txtShape_pie: 'Pie',
            txtShape_chord: 'Chord',
            txtShape_teardrop: 'Teardrop',
            txtShape_frame: 'Frame',
            txtShape_halfFrame: 'Half Frame',
            txtShape_corner: 'Corner',
            txtShape_diagStripe: 'Diagonal Stripe',
            txtShape_plus: 'Plus',
            txtShape_plaque: 'Sign',
            txtShape_can: 'Can',
            txtShape_cube: 'Cube',
            txtShape_bevel: 'Bevel',
            txtShape_donut: 'Donut',
            txtShape_noSmoking: '"No" Symbol',
            txtShape_blockArc: 'Block Arc',
            txtShape_foldedCorner: 'Folded Corner',
            txtShape_smileyFace: 'Smiley Face',
            txtShape_heart: 'Heart',
            txtShape_lightningBolt: 'Lightning Bolt',
            txtShape_sun: 'Sun',
            txtShape_moon: 'Moon',
            txtShape_cloud: 'Cloud',
            txtShape_arc: 'Arc',
            txtShape_bracePair: 'Double Brace',
            txtShape_leftBracket: 'Left Bracket',
            txtShape_rightBracket: 'Right Bracket',
            txtShape_leftBrace: 'Left Brace',
            txtShape_rightBrace: 'Right Brace',
            txtShape_rightArrow: 'Right Arrow',
            txtShape_leftArrow: 'Left Arrow',
            txtShape_upArrow: 'Up Arrow',
            txtShape_downArrow: 'Down Arrow',
            txtShape_leftRightArrow: 'Left Right Arrow',
            txtShape_upDownArrow: 'Up Down Arrow',
            txtShape_quadArrow: 'Quad Arrow',
            txtShape_leftRightUpArrow: 'Left Right Up Arrow',
            txtShape_bentArrow: 'Bent Arrow',
            txtShape_uturnArrow: 'U-Turn Arrow',
            txtShape_leftUpArrow: 'Left Up Arrow',
            txtShape_bentUpArrow: 'Bent Up Arrow',
            txtShape_curvedRightArrow: 'Curved Right Arrow',
            txtShape_curvedLeftArrow: 'Curved Left Arrow',
            txtShape_curvedUpArrow: 'Curved Up Arrow',
            txtShape_curvedDownArrow: 'Curved Down Arrow',
            txtShape_stripedRightArrow: 'Striped Right Arrow',
            txtShape_notchedRightArrow: 'Notched Right Arrow',
            txtShape_homePlate: 'Pentagon',
            txtShape_chevron: 'Chevron',
            txtShape_rightArrowCallout: 'Right Arrow Callout',
            txtShape_downArrowCallout: 'Down Arrow Callout',
            txtShape_leftArrowCallout: 'Left Arrow Callout',
            txtShape_upArrowCallout: 'Up Arrow Callout',
            txtShape_leftRightArrowCallout: 'Left Right Arrow Callout',
            txtShape_quadArrowCallout: 'Quad Arrow Callout',
            txtShape_circularArrow: 'Circular Arrow',
            txtShape_mathPlus: 'Plus',
            txtShape_mathMinus: 'Minus',
            txtShape_mathMultiply: 'Multiply',
            txtShape_mathDivide: 'Division',
            txtShape_mathEqual: 'Equal',
            txtShape_mathNotEqual: 'Not Equal',
            txtShape_flowChartProcess: 'Flowchart: Process',
            txtShape_flowChartAlternateProcess: 'Flowchart: Alternate Process',
            txtShape_flowChartDecision: 'Flowchart: Decision',
            txtShape_flowChartInputOutput: 'Flowchart: Data',
            txtShape_flowChartPredefinedProcess: 'Flowchart: Predefined Process',
            txtShape_flowChartInternalStorage: 'Flowchart: Internal Storage',
            txtShape_flowChartDocument: 'Flowchart: Document',
            txtShape_flowChartMultidocument: 'Flowchart: Multidocument ',
            txtShape_flowChartTerminator: 'Flowchart: Terminator',
            txtShape_flowChartPreparation: 'Flowchart: Preparation',
            txtShape_flowChartManualInput: 'Flowchart: Manual Input',
            txtShape_flowChartManualOperation: 'Flowchart: Manual Operation',
            txtShape_flowChartConnector: 'Flowchart: Connector',
            txtShape_flowChartOffpageConnector: 'Flowchart: Off-page Connector',
            txtShape_flowChartPunchedCard: 'Flowchart: Card',
            txtShape_flowChartPunchedTape: 'Flowchart: Punched Tape',
            txtShape_flowChartSummingJunction: 'Flowchart: Summing Junction',
            txtShape_flowChartOr: 'Flowchart: Or',
            txtShape_flowChartCollate: 'Flowchart: Collate',
            txtShape_flowChartSort: 'Flowchart: Sort',
            txtShape_flowChartExtract: 'Flowchart: Extract',
            txtShape_flowChartMerge: 'Flowchart: Merge',
            txtShape_flowChartOnlineStorage: 'Flowchart: Stored Data',
            txtShape_flowChartDelay: 'Flowchart: Delay',
            txtShape_flowChartMagneticTape: 'Flowchart: Sequential Access Storage',
            txtShape_flowChartMagneticDisk: 'Flowchart: Magnetic Disk',
            txtShape_flowChartMagneticDrum: 'Flowchart: Direct Access Storage',
            txtShape_flowChartDisplay: 'Flowchart: Display',
            txtShape_irregularSeal1: 'Explosion 1',
            txtShape_irregularSeal2: 'Explosion 2',
            txtShape_star4: '4-Point Star',
            txtShape_star5: '5-Point Star',
            txtShape_star6: '6-Point Star',
            txtShape_star7: '7-Point Star',
            txtShape_star8: '8-Point Star',
            txtShape_star10: '10-Point Star',
            txtShape_star12: '12-Point Star',
            txtShape_star16: '16-Point Star',
            txtShape_star24: '24-Point Star',
            txtShape_star32: '32-Point Star',
            txtShape_ribbon2: 'Up Ribbon',
            txtShape_ribbon: 'Down Ribbon',
            txtShape_ellipseRibbon2: 'Curved Up Ribbon',
            txtShape_ellipseRibbon: 'Curved Down Ribbon',
            txtShape_verticalScroll: 'Vertical Scroll',
            txtShape_horizontalScroll: 'Horizontal Scroll',
            txtShape_wave: 'Wave',
            txtShape_doubleWave: 'Double Wave',
            txtShape_wedgeRectCallout: 'Rectangular Callout',
            txtShape_wedgeRoundRectCallout: 'Rounded Rectangular Callout',
            txtShape_wedgeEllipseCallout: 'Oval Callout',
            txtShape_cloudCallout: 'Cloud Callout',
            txtShape_borderCallout1: 'Line Callout 1',
            txtShape_borderCallout2: 'Line Callout 2',
            txtShape_borderCallout3: 'Line Callout 3',
            txtShape_accentCallout1: 'Line Callout 1 (Accent Bar)',
            txtShape_accentCallout2: 'Line Callout 2 (Accent Bar)',
            txtShape_accentCallout3: 'Line Callout 3 (Accent Bar)',
            txtShape_callout1: 'Line Callout 1 (No Border)',
            txtShape_callout2: 'Line Callout 2 (No Border)',
            txtShape_callout3: 'Line Callout 3 (No Border)',
            txtShape_accentBorderCallout1: 'Line Callout 1 (Border and Accent Bar)',
            txtShape_accentBorderCallout2: 'Line Callout 2 (Border and Accent Bar)',
            txtShape_accentBorderCallout3: 'Line Callout 3 (Border and Accent Bar)',
            txtShape_actionButtonBackPrevious: 'Back or Previous Button',
            txtShape_actionButtonForwardNext: 'Forward or Next Button',
            txtShape_actionButtonBeginning: 'Beginning Button',
            txtShape_actionButtonEnd: 'End Button',
            txtShape_actionButtonHome: 'Home Button',
            txtShape_actionButtonInformation: 'Information Button',
            txtShape_actionButtonReturn: 'Return Button',
            txtShape_actionButtonMovie: 'Movie Button',
            txtShape_actionButtonDocument: 'Document Button',
            txtShape_actionButtonSound: 'Sound Button',
            txtShape_actionButtonHelp: 'Help Button',
            txtShape_actionButtonBlank: 'Blank Button',
            txtShape_roundRect: 'Round Corner Rectangle',
            txtShape_snip1Rect: 'Snip Single Corner Rectangle',
            txtShape_snip2SameRect: 'Snip Same Side Corner Rectangle',
            txtShape_snip2DiagRect: 'Snip Diagonal Corner Rectangle',
            txtShape_snipRoundRect: 'Snip and Round Single Corner Rectangle',
            txtShape_round1Rect: 'Round Single Corner Rectangle',
            txtShape_round2SameRect: 'Round Same Side Corner Rectangle',
            txtShape_round2DiagRect: 'Round Diagonal Corner Rectangle',
            txtShape_line: 'Line',
            txtShape_lineWithArrow: 'Arrow',
            txtShape_lineWithTwoArrows: 'Double Arrow',
            txtShape_bentConnector5: 'Elbow Connector',
            txtShape_bentConnector5WithArrow: 'Elbow Arrow Connector',
            txtShape_bentConnector5WithTwoArrows: 'Elbow Double-Arrow Connector',
            txtShape_curvedConnector3: 'Curved Connector',
            txtShape_curvedConnector3WithArrow: 'Curved Arrow Connector',
            txtShape_curvedConnector3WithTwoArrows: 'Curved Double-Arrow Connector',
            txtShape_spline: 'Curve',
            txtShape_polyline1: 'Scribble',
            txtShape_polyline2: 'Freeform',
            errorChangeArray: 'You cannot change part of an array.',
            errorMultiCellFormula: 'Multi-cell array formulas are not allowed in tables.',
            errorEmailClient: 'No email client could be found',
            txtPrintArea: 'Print_Area',
            txtTable: 'Table',
            textCustomLoader: 'Please note that according to the terms of the license you are not entitled to change the loader.<br>Please contact our Sales Department to get a quote.',
            errorNoDataToParse: 'No data was selected to parse.',
            errorCannotUngroup: 'Cannot ungroup. To start an outline, select the detail rows or columns and group them.',
            errorFrmlMaxTextLength: 'Text values in formulas are limited to 255 characters.<br>Use the CONCATENATE function or concatenation operator (&)',
            waitText: 'Please, wait...'
        }
    })(), SSE.Controllers.Main || {}))
});<|MERGE_RESOLUTION|>--- conflicted
+++ resolved
@@ -321,12 +321,8 @@
                                                   && (typeof (this.editorConfig.customization.goback) == 'object') && !_.isEmpty(this.editorConfig.customization.goback.url);
                 this.appOptions.canBack         = this.editorConfig.nativeApp !== true && this.appOptions.canBackToFolder === true;
                 this.appOptions.canPlugins      = false;
-<<<<<<< HEAD
-=======
-                this.plugins                    = this.editorConfig.plugins;
                 this.appOptions.canRequestUsers = this.editorConfig.canRequestUsers;
                 this.appOptions.canRequestSendNotify = this.editorConfig.canRequestSendNotify;
->>>>>>> 8bcd9da3
 
                 this.headerView = this.getApplication().getController('Viewport').getView('Common.Views.Header');
                 this.headerView.setCanBack(this.appOptions.canBackToFolder === true, (this.appOptions.canBackToFolder) ? this.editorConfig.customization.goback.text : '')
