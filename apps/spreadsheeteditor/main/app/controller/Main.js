/*
 * (c) Copyright Ascensio System SIA 2010-2023
 *
 * This program is a free software product. You can redistribute it and/or
 * modify it under the terms of the GNU Affero General Public License (AGPL)
 * version 3 as published by the Free Software Foundation. In accordance with
 * Section 7(a) of the GNU AGPL its Section 15 shall be amended to the effect
 * that Ascensio System SIA expressly excludes the warranty of non-infringement
 * of any third-party rights.
 *
 * This program is distributed WITHOUT ANY WARRANTY; without even the implied
 * warranty of MERCHANTABILITY or FITNESS FOR A PARTICULAR  PURPOSE. For
 * details, see the GNU AGPL at: http://www.gnu.org/licenses/agpl-3.0.html
 *
 * You can contact Ascensio System SIA at 20A-6 Ernesta Birznieka-Upish
 * street, Riga, Latvia, EU, LV-1050.
 *
 * The  interactive user interfaces in modified source and object code versions
 * of the Program must display Appropriate Legal Notices, as required under
 * Section 5 of the GNU AGPL version 3.
 *
 * Pursuant to Section 7(b) of the License you must retain the original Product
 * logo when distributing the program. Pursuant to Section 7(e) we decline to
 * grant you any rights under trademark law for use of our trademarks.
 *
 * All the Product's GUI elements, including illustrations and icon sets, as
 * well as technical writing content are licensed under the terms of the
 * Creative Commons Attribution-ShareAlike 4.0 International. See the License
 * terms at http://creativecommons.org/licenses/by-sa/4.0/legalcode
 *
 */
/**
 *    Main.js
 *
 *    Main controller
 *
 *    Created by Maxim Kadushkin on 24 March 2014
 *    Copyright (c) 2018 Ascensio System SIA. All rights reserved.
 *
 */

define([
    'core',
    'irregularstack',
    'common/main/lib/component/Window',
    'common/main/lib/component/LoadMask',
    'common/main/lib/component/Tooltip',
    'common/main/lib/controller/Fonts',
    'common/main/lib/collection/TextArt',
    'common/main/lib/view/OpenDialog',
    'common/main/lib/view/UserNameDialog',
    'common/main/lib/util/LanguageInfo',
    'common/main/lib/util/LocalStorage',
    'spreadsheeteditor/main/app/collection/ShapeGroups',
    'spreadsheeteditor/main/app/collection/TableTemplates',
    'spreadsheeteditor/main/app/collection/EquationGroups',
    'spreadsheeteditor/main/app/collection/ConditionalFormatIcons',
    'spreadsheeteditor/main/app/controller/FormulaDialog',
    'common/main/lib/controller/FocusManager',
    'common/main/lib/controller/HintManager',
    'common/main/lib/controller/LayoutManager',
    'common/main/lib/controller/ExternalUsers'
], function () {
    'use strict';

    SSE.Controllers.Main = Backbone.Controller.extend(_.extend((function() {
        var InitApplication = -254;
        var ApplyEditRights = -255;
        var LoadingDocument = -256;

        var mapCustomizationElements = {
            about: 'button#left-btn-about',
            feedback: 'button#left-btn-support',
            goback: '#fm-btn-back > a, #header-back > div'
        };

        var mapCustomizationExtElements = {
            toolbar: '#viewport #toolbar',
            leftMenu: '#viewport #left-menu, #viewport #id-toolbar-full-placeholder-btn-settings, #viewport #id-toolbar-short-placeholder-btn-settings',
            rightMenu: '#viewport #right-menu',
            statusBar: '#statusbar'
        };

        Common.localStorage.setId('table');
        Common.localStorage.setKeysFilter('sse-,asc.table');
        Common.localStorage.sync();

        return {
            models: [],
            collections: [
                'ShapeGroups',
                'EquationGroups',
                'TableTemplates',
                'ConditionalFormatIcons',
                'ConditionalFormatIconsPresets',
                'Common.Collections.TextArt',
                'Common.Collections.HistoryUsers'
            ],
            views: [],

            initialize: function() {
                this.addListeners({
                    'FileMenu': {
                        'settings:apply': _.bind(this.applySettings, this)
                    },
                    'Common.Views.ReviewChanges': {
                        'settings:apply': _.bind(this.applySettings, this)
                    }
                });

                var me = this,
                    styleNames = ['Normal', 'Neutral', 'Bad', 'Good', 'Input', 'Output', 'Calculation', 'Check Cell', 'Explanatory Text', 'Note', 'Linked Cell', 'Warning Text',
                        'Heading 1', 'Heading 2', 'Heading 3', 'Heading 4', 'Title', 'Total', 'Currency', 'Percent', 'Comma'],
                    translate = {
                        'Series': this.txtSeries,
                        'Diagram Title': this.txtDiagramTitle,
                        'X Axis': this.txtXAxis,
                        'Y Axis': this.txtYAxis,
                        'Your text here': this.txtArt,
                        'Table': this.txtTable,
                        'Print_Area': this.txtPrintArea,
                        'Confidential': this.txtConfidential,
                        'Prepared by ': this.txtPreparedBy + ' ',
                        'Page': this.txtPage,
                        'Page %1 of %2': this.txtPageOf,
                        'Pages': this.txtPages,
                        'Date': this.txtDate,
                        'Time': this.txtTime,
                        'Tab': this.txtTab,
                        'File': this.txtFile,
                        'Column': this.txtColumn,
                        'Row': this.txtRow,
                        '%1 of %2': this.txtByField,
                        '(All)': this.txtAll,
                        'Values': this.txtValues,
                        'Grand Total': this.txtGrandTotal,
                        'Row Labels': this.txtRowLbls,
                        'Column Labels': this.txtColLbls,
                        'Multi-Select (Alt+S)': this.txtMultiSelect + Common.Utils.String.platformKey('Alt+S', ' (' + (Common.Utils.isMac ? Common.Utils.String.textCtrl + '+' : '') + '{0})'),
                        'Clear Filter (Alt+C)':  this.txtClearFilter + Common.Utils.String.platformKey('Alt+C', ' (' + (Common.Utils.isMac ? Common.Utils.String.textCtrl + '+' : '') + '{0})'),
                        '(blank)': this.txtBlank,
                        'Group': this.txtGroup,
                        'Seconds': this.txtSeconds,
                        'Minutes': this.txtMinutes,
                        'Hours': this.txtHours,
                        'Days': this.txtDays,
                        'Months': this.txtMonths,
                        'Quarters': this.txtQuarters,
                        'Years': this.txtYears,
                        '%1 or %2': this.txtOr,
                        'Qtr': this.txtQuarter,
                        'Text': this.textText,
                        'Sheet': this.txtSheet,
                        'None': this.txtNone,
                        'Slicer': this.txtSlicer,
                        'Info': this.txtInfo,
                        'Picture': this.txtPicture
                    };

                styleNames.forEach(function(item){
                    translate[item] = me['txtStyle_' + item.replace(/ /g, '_')] || item;
                });
                translate['Currency [0]'] = me.txtStyle_Currency + ' [0]';
                translate['Comma [0]'] = me.txtStyle_Comma + ' [0]';

                for (var i=1; i<7; i++) {
                    translate['Accent'+i] = me.txtAccent + i;
                    translate['20% - Accent'+i] = '20% - ' + me.txtAccent + i;
                    translate['40% - Accent'+i] = '40% - ' + me.txtAccent + i;
                    translate['60% - Accent'+i] = '60% - ' + me.txtAccent + i;
                }
                me.translationTable = translate;
            },

            onLaunch: function() {
//                $(document.body).css('position', 'absolute');
                var me = this;

                this._state = {isDisconnected: false, usersCount: 1, fastCoauth: true, lostEditingRights: false, licenseType: false, isDocModified: false};

                if (!Common.Utils.isBrowserSupported()){
                    Common.Utils.showBrowserRestriction();
                    Common.Gateway.reportError(undefined, this.unsupportedBrowserErrorText);
                    return;
                } else {
//                    this.getViewport().getEl().on('keypress', this.lockEscapeKey, this);
//                    viewport.applicationUI.setVisible(true);
                }

                // Initialize api
                this.api = this.getApplication().getController('Viewport').getApi();

                Common.UI.FocusManager.init();
                Common.UI.HintManager.init(this.api);
                Common.UI.Themes.init(this.api);

                var value = Common.localStorage.getBool("sse-settings-cachemode", true);
                Common.Utils.InternalSettings.set("sse-settings-cachemode", value);
                this.api.asc_setDefaultBlitMode(!!value);

                value = Common.localStorage.getItem("sse-settings-fontrender");
                if (value===null) value = '3';
                Common.Utils.InternalSettings.set("sse-settings-fontrender", value);
                this.api.asc_setFontRenderingMode(parseInt(value));

                value = Common.localStorage.getBool("sse-settings-show-alt-hints", true);
                Common.Utils.InternalSettings.set("sse-settings-show-alt-hints", value);

                value = Common.localStorage.getBool("app-settings-screen-reader");
                Common.Utils.InternalSettings.set("app-settings-screen-reader", value);
                this.api.setSpeechEnabled(value);

                if ( !Common.Utils.isIE ) {
                    if ( /^https?:\/\//.test('{{HELP_CENTER_WEB_SSE}}') ) {
                        const _url_obj = new URL('{{HELP_CENTER_WEB_SSE}}');
                        if ( !!_url_obj.searchParams )
                            _url_obj.searchParams.set('lang', Common.Locale.getCurrentLanguage());

                        Common.Utils.InternalSettings.set("url-help-center", _url_obj.toString());
                    }
                }

                this.api.asc_registerCallback('asc_onOpenDocumentProgress',  _.bind(this.onOpenDocument, this));
                this.api.asc_registerCallback('asc_onEndAction',             _.bind(this.onLongActionEnd, this));
                this.api.asc_registerCallback('asc_onError',                 _.bind(this.onError, this));
                this.api.asc_registerCallback('asc_onCoAuthoringDisconnect', _.bind(this.onCoAuthoringDisconnect, this));
                this.api.asc_registerCallback('asc_onAdvancedOptions',       _.bind(this.onAdvancedOptions, this));
                this.api.asc_registerCallback('asc_onDocumentUpdateVersion', _.bind(this.onUpdateVersion, this));
                this.api.asc_registerCallback('asc_onServerVersion',         _.bind(this.onServerVersion, this));
                this.api.asc_registerCallback('asc_onDocumentName',          _.bind(this.onDocumentName, this));
                this.api.asc_registerCallback('asc_onPrintUrl',              _.bind(this.onPrintUrl, this));
                this.api.asc_registerCallback('asc_onMeta',                  _.bind(this.onMeta, this));
                this.api.asc_registerCallback('asc_onSpellCheckInit',        _.bind(this.loadLanguages, this));
                this.api.asc_registerCallback('asc_onOleEditorReady',        _.bind(this.onOleEditorReady, this));
                Common.NotificationCenter.on('api:disconnect',               _.bind(this.onCoAuthoringDisconnect, this));
                Common.NotificationCenter.on('goback',                       _.bind(this.goBack, this));
                Common.NotificationCenter.on('namedrange:locked',            _.bind(this.onNamedRangeLocked, this));
                Common.NotificationCenter.on('protectedrange:locked',        _.bind(this.onProtectedRangeLocked, this));
                Common.NotificationCenter.on('download:cancel',              _.bind(this.onDownloadCancel, this));
                Common.NotificationCenter.on('download:advanced',            _.bind(this.onAdvancedOptions, this));
                Common.NotificationCenter.on('showmessage',                  _.bind(this.onExternalMessage, this));
                Common.NotificationCenter.on('markfavorite',                 _.bind(this.markFavorite, this));
                Common.NotificationCenter.on('protect:check',                _.bind(this.checkProtectedRange, this));
                Common.NotificationCenter.on('editing:disable',              _.bind(this.onEditingDisable, this));
                Common.NotificationCenter.on('showerror',                    _.bind(this.onError, this));

                this.stackLongActions = new Common.IrregularStack({
                    strongCompare   : this._compareActionStrong,
                    weakCompare     : this._compareActionWeak
                });

                this.stackLongActions.push({id: InitApplication, type: Asc.c_oAscAsyncActionType.BlockInteraction});

                this.stackDisableActions = new Common.IrregularStack({
                    strongCompare   : this._compareActionWeak,
                    weakCompare     : this._compareActionWeak
                });
                this.stackMacrosRequests = [];
                this.isShowOpenDialog = false;

                // Initialize api gateway
                this.editorConfig = {};
                Common.Gateway.on('init', _.bind(this.loadConfig, this));
                Common.Gateway.on('showmessage', _.bind(this.onExternalMessage, this));
                Common.Gateway.on('opendocument', _.bind(this.loadDocument, this));
                Common.Gateway.on('internalcommand', _.bind(this.onInternalCommand, this));
                Common.Gateway.on('grabfocus',      _.bind(this.onGrabFocus, this));
                Common.Gateway.appReady();

                this.getApplication().getController('Viewport').setApi(this.api);

                // Syncronize focus with api
                $(document.body).on('focus', 'input, textarea:not(#ce-cell-content)', function(e) {
                    if (me.isAppDisabled === true) return;

                    if (e && e.target && !/area_id/.test(e.target.id)) {
                        if (/msg-reply/.test(e.target.className))
                            me.dontCloseDummyComment = true;
                        else if (/textarea-control/.test(e.target.className))
                            me.inTextareaControl = true;
                        else if (!Common.Utils.ModalWindow.isVisible() && /form-control/.test(e.target.className))
                            me.inFormControl = true;
                    }
                });

                $(document.body).on('blur', 'input, textarea', function(e) {
                    if (me.isAppDisabled === true || me.isFrameClosed) return;

                    if ((!Common.Utils.ModalWindow.isVisible() || $('.asc-window.enable-key-events:visible').length>0) && !(me.loadMask && me.loadMask.isVisible())) {
                        if (/form-control/.test(e.target.className))
                            me.inFormControl = false;
                        if (me.getApplication().getController('LeftMenu').getView('LeftMenu').getMenu('file').isVisible() && $('.asc-window.enable-key-events:visible').length === 0)
                            return;
                        if (!e.relatedTarget ||
                            !/area_id/.test(e.target.id)
                            && !(e.target.localName == 'input' && $(e.target).parent().find(e.relatedTarget).length>0) /* Check if focus in combobox goes from input to it's menu button or menu items, or from comment editing area to Ok/Cancel button */
                            && !(e.target.localName == 'textarea' && $(e.target).closest('.asc-window').find('.dropdown-menu').find(e.relatedTarget).length>0) /* Check if focus in comment goes from textarea to it's email menu */
                            && (e.relatedTarget.localName != 'input' || !/form-control/.test(e.relatedTarget.className)) /* Check if focus goes to text input with class "form-control" */
                            && (e.relatedTarget.localName != 'textarea' || /area_id/.test(e.relatedTarget.id))) /* Check if focus goes to textarea, but not to "area_id" */ {
                            if (Common.Utils.isIE && e.originalEvent && e.originalEvent.target && /area_id/.test(e.originalEvent.target.id) && (e.originalEvent.target === e.originalEvent.srcElement))
                                return;
                            if (Common.Utils.isLinux && me.appOptions && me.appOptions.isDesktopApp) {
                                if (e.relatedTarget || !e.originalEvent || e.originalEvent.sourceCapabilities)
                                    me.api.asc_enableKeyEvents(true);
                            } else
                                me.api.asc_enableKeyEvents(true);
                            if (/msg-reply/.test(e.target.className))
                                me.dontCloseDummyComment = false;
                            else if (/textarea-control/.test(e.target.className))
                                me.inTextareaControl = false;
                        }
                    }
                }).on('dragover', function(e) {
                    var event = e.originalEvent;
                    if (event.target && $(event.target).closest('#editor_sdk').length<1 && !($(event.target).is('#statusbar_bottom') || $.contains($('#statusbar_bottom'), $(event.target))) ) {
                        event.preventDefault();
                        event.dataTransfer.dropEffect ="none";
                        return false;
                    }
                }).on('dragstart', function(e) {
                    var event = e.originalEvent;
                    if (event.target ) {
                        var target = $(event.target);
                        if (target.closest('.combobox').length>0 || target.closest('.dropdown-menu').length>0 ||
                            target.closest('.input-field').length>0 || target.closest('.spinner').length>0 || target.closest('.textarea-field').length>0 ||
                            target.closest('.ribtab').length>0 || target.closest('.combo-dataview').length>0) {
                            event.preventDefault();
                        }
                    }
                });

                Common.Utils.isChrome && $(document.body).on('keydown', 'textarea', function(e) {// chromium bug890248 (Bug 39614)
                    if (e.keyCode===Common.UI.Keys.PAGEUP || e.keyCode===Common.UI.Keys.PAGEDOWN) {
                        setTimeout(function(){
                            $('#viewport').scrollLeft(0);
                            $('#viewport').scrollTop(0);
                        }, 0);
                    }
                });
                Common.NotificationCenter.on({
                    'modal:show': function(e){
                        Common.Utils.ModalWindow.show();
                        me.api.asc_enableKeyEvents(false);
                    },
                    'modal:close': function(dlg) {
                        Common.Utils.ModalWindow.close();
                        if (!Common.Utils.ModalWindow.isVisible())
                            me.api.asc_enableKeyEvents(true);
                    },
                    'modal:hide': function(dlg) {
                        Common.Utils.ModalWindow.close();
                        if (!Common.Utils.ModalWindow.isVisible())
                            me.api.asc_enableKeyEvents(true);
                    },
                    'dataview:focus': function(e){
                    },
                    'dataview:blur': function(e){
                        if (!Common.Utils.ModalWindow.isVisible()) {
                            me.api.asc_enableKeyEvents(true);
                        }
                    },
                    'menu:show': function(e){
                    },
                    'menu:hide': function(menu, isFromInputControl){
                        if (!Common.Utils.ModalWindow.isVisible() && (!menu || !menu.cmpEl.hasClass('from-cell-edit')) && !isFromInputControl) {
                            me.api.asc_InputClearKeyboardElement();
                            me.api.asc_enableKeyEvents(true);
                        }
                    },
                    'edit:complete': _.bind(this.onEditComplete, this),
                    'settings:unitschanged':_.bind(this.unitsChanged, this)
                });

                this.initNames();
//                this.recognizeBrowser();
                Common.util.Shortcuts.delegateShortcuts({
                    shortcuts: {
                        'command+s,ctrl+s,command+p,ctrl+p,command+k,ctrl+k,command+d,ctrl+d': _.bind(function (e) {
                            e.preventDefault();
                            e.stopPropagation();
                        }, this)
                    }
                });

                me.defaultTitleText = '{{APP_TITLE_TEXT}}';
                me.warnNoLicense  = me.warnNoLicense.replace(/%1/g, '{{COMPANY_NAME}}');
                me.warnNoLicenseUsers = me.warnNoLicenseUsers.replace(/%1/g, '{{COMPANY_NAME}}');
                me.textNoLicenseTitle = me.textNoLicenseTitle.replace(/%1/g, '{{COMPANY_NAME}}');
                me.warnLicenseExceeded = me.warnLicenseExceeded.replace(/%1/g, '{{COMPANY_NAME}}');
                me.warnLicenseUsersExceeded = me.warnLicenseUsersExceeded.replace(/%1/g, '{{COMPANY_NAME}}');
            },

            loadConfig: function(data) {
                this.editorConfig = $.extend(this.editorConfig, data.config);

                this.appOptions                 = {};

                this.appOptions.customization   = this.editorConfig.customization;
                this.appOptions.canRenameAnonymous = !((typeof (this.appOptions.customization) == 'object') && (typeof (this.appOptions.customization.anonymous) == 'object') && (this.appOptions.customization.anonymous.request===false));
                this.appOptions.guestName = (typeof (this.appOptions.customization) == 'object') && (typeof (this.appOptions.customization.anonymous) == 'object') &&
                                            (typeof (this.appOptions.customization.anonymous.label) == 'string') && this.appOptions.customization.anonymous.label.trim()!=='' ?
                                            Common.Utils.String.htmlEncode(this.appOptions.customization.anonymous.label) : this.textGuest;
                var value;
                if (this.appOptions.canRenameAnonymous) {
                    value = Common.localStorage.getItem("guest-username");
                    Common.Utils.InternalSettings.set("guest-username", value);
                    Common.Utils.InternalSettings.set("save-guest-username", !!value);
                }
                if (this.appOptions.customization.font) {
                    if (this.appOptions.customization.font.name && typeof this.appOptions.customization.font.name === 'string') {
                        var arr = this.appOptions.customization.font.name.split(',');
                        for (var i=0; i<arr.length; i++) {
                            var item = arr[i].trim();
                            if (item && (/[\s0-9\.]/).test(item)) {
                                arr[i] = "'" + item + "'";
                            }
                        }
                        document.documentElement.style.setProperty("--font-family-base-custom", arr.join(','));
                    }
                    if (this.appOptions.customization.font.size) {
                        var size = parseInt(this.appOptions.customization.font.size);
                        !isNaN(size) && document.documentElement.style.setProperty("--font-size-base-app-custom", size + "px");
                    }
                }

                this.editorConfig.user          =
                this.appOptions.user            = Common.Utils.fillUserInfo(this.editorConfig.user, this.editorConfig.lang, value ? (value + ' (' + this.appOptions.guestName + ')' ) : this.textAnonymous,
                                                  Common.localStorage.getItem("guest-id") || ('uid-' + Date.now()));
                this.appOptions.user.anonymous && Common.localStorage.setItem("guest-id", this.appOptions.user.id);

                this.appOptions.isDesktopApp    = this.editorConfig.targetApp == 'desktop' || Common.Controllers.Desktop.isActive();
                if( Common.Controllers.Desktop.isActive() ){
                    !this.editorConfig.recent && (this.editorConfig.recent = []);
                }

                this.appOptions.canCreateNew    = this.editorConfig.canRequestCreateNew || !_.isEmpty(this.editorConfig.createUrl) || this.editorConfig.templates && this.editorConfig.templates.length;
                this.appOptions.canOpenRecent   = this.editorConfig.recent !== undefined;
                this.appOptions.templates       = this.editorConfig.templates;
                this.appOptions.recent          = this.editorConfig.recent;
                this.appOptions.createUrl       = this.editorConfig.createUrl;
                this.appOptions.canRequestCreateNew = this.editorConfig.canRequestCreateNew;
                this.appOptions.lang            = this.editorConfig.lang;
                this.appOptions.location        = (typeof (this.editorConfig.location) == 'string') ? this.editorConfig.location.toLowerCase() : '';
                this.appOptions.region          = (typeof (this.editorConfig.region) == 'string') ? this.editorConfig.region.toLowerCase() : this.editorConfig.region;
                this.appOptions.canAutosave     = false;
                this.appOptions.canAnalytics    = false;
                this.appOptions.sharingSettingsUrl = this.editorConfig.sharingSettingsUrl;
                this.appOptions.saveAsUrl       = this.editorConfig.saveAsUrl;
                this.appOptions.fileChoiceUrl   = this.editorConfig.fileChoiceUrl;
                this.appOptions.isEditDiagram   = this.editorConfig.mode == 'editdiagram';
                this.appOptions.isEditMailMerge = this.editorConfig.mode == 'editmerge';
                this.appOptions.isEditOle       = this.editorConfig.mode == 'editole';
                this.appOptions.canRequestClose = this.editorConfig.canRequestClose;
                this.appOptions.canBackToFolder = (this.editorConfig.canBackToFolder!==false) && (typeof (this.editorConfig.customization) == 'object') && (typeof (this.editorConfig.customization.goback) == 'object')
                                                  && (!_.isEmpty(this.editorConfig.customization.goback.url) || this.editorConfig.customization.goback.requestClose && this.appOptions.canRequestClose);
                this.appOptions.canBack         = this.appOptions.canBackToFolder === true;
                this.appOptions.canPlugins      = false;
                this.appOptions.canRequestUsers = this.editorConfig.canRequestUsers;
                this.appOptions.canRequestSendNotify = this.editorConfig.canRequestSendNotify;
                this.appOptions.canRequestSaveAs = this.editorConfig.canRequestSaveAs;
                this.appOptions.canRequestInsertImage = this.editorConfig.canRequestInsertImage;
                this.appOptions.compatibleFeatures = (typeof (this.appOptions.customization) == 'object') && !!this.appOptions.customization.compatibleFeatures;
                this.appOptions.canRequestSharingSettings = this.editorConfig.canRequestSharingSettings;
                this.appOptions.mentionShare = !((typeof (this.appOptions.customization) == 'object') && (this.appOptions.customization.mentionShare==false));
                this.appOptions.canMakeActionLink = this.editorConfig.canMakeActionLink;
                this.appOptions.canFeaturePivot = true;
                this.appOptions.canFeatureViews = true;
<<<<<<< HEAD
                this.appOptions.uiRtl = !Common.Controllers.Desktop.isActive();
=======
                this.appOptions.uiRtl = !(Common.Controllers.Desktop.isActive() && Common.Controllers.Desktop.uiRtlSupported()) && !Common.Utils.isIE;
>>>>>>> f3601fb5
                this.appOptions.canRequestReferenceData = this.editorConfig.canRequestReferenceData;
                this.appOptions.canRequestOpen = this.editorConfig.canRequestOpen;
                this.appOptions.canRequestReferenceSource = this.editorConfig.canRequestReferenceSource;
                
                if (this.appOptions.user.guest && this.appOptions.canRenameAnonymous && !this.appOptions.isEditDiagram && !this.appOptions.isEditMailMerge && !this.appOptions.isEditOle)
                    Common.NotificationCenter.on('user:rename', _.bind(this.showRenameUserDialog, this));

                this.headerView = this.getApplication().getController('Viewport').getView('Common.Views.Header');
                this.headerView.setCanBack(this.appOptions.canBackToFolder === true, (this.appOptions.canBackToFolder) ? this.editorConfig.customization.goback.text : '');

                var reg = Common.localStorage.getItem("sse-settings-reg-settings"),
                    isUseBaseSeparator = Common.localStorage.getBool("sse-settings-use-base-separator", true),
                    decimal = undefined,
                    group = undefined;
                Common.Utils.InternalSettings.set("sse-settings-use-base-separator", isUseBaseSeparator);
                if (!isUseBaseSeparator) {
                    decimal = Common.localStorage.getItem("sse-settings-decimal-separator");
                    group = Common.localStorage.getItem("sse-settings-group-separator");
                }
                if (reg!==null)
                    this.api.asc_setLocale(parseInt(reg), decimal, group);
                else {
                    reg = this.appOptions.region;
                    reg = Common.util.LanguageInfo.getLanguages().hasOwnProperty(reg) ? reg : Common.util.LanguageInfo.getLocalLanguageCode(reg);
                    if (reg!==null)
                        reg = parseInt(reg);
                    else
                        reg = (this.editorConfig.lang) ? parseInt(Common.util.LanguageInfo.getLocalLanguageCode(this.editorConfig.lang)) : 0x0409;
                    this.api.asc_setLocale(reg, decimal, group);
                }
                Common.Utils.InternalSettings.set("sse-config-lang", this.editorConfig.lang);

                value = Common.localStorage.getBool("sse-settings-r1c1");
                Common.Utils.InternalSettings.set("sse-settings-r1c1", value);
                this.api.asc_setR1C1Mode(value);

                if (this.appOptions.location == 'us' || this.appOptions.location == 'ca')
                    Common.Utils.Metric.setDefaultMetric(Common.Utils.Metric.c_MetricUnits.inch);

                if (!( this.editorConfig.customization && ( this.editorConfig.customization.toolbarNoTabs ||
                    (this.editorConfig.targetApp!=='desktop') && (this.editorConfig.customization.loaderName || this.editorConfig.customization.loaderLogo)))) {
                    $('#editor_sdk').append('<div class="doc-placeholder">' + '<div class="columns"></div>'.repeat(2) + '</div>');
                }

                var value = Common.localStorage.getItem("sse-macros-mode");
                if (value === null) {
                    value = this.editorConfig.customization ? this.editorConfig.customization.macrosMode : 'warn';
                    value = (value == 'enable') ? 1 : (value == 'disable' ? 2 : 0);
                } else
                    value = parseInt(value);
                Common.Utils.InternalSettings.set("sse-macros-mode", value);

                value = Common.localStorage.getItem("sse-allow-macros-request");
                Common.Utils.InternalSettings.set("sse-allow-macros-request", (value !== null) ? parseInt(value)  : 0);

                this.appOptions.wopi = this.editorConfig.wopi;
                this.headerView.setWopi(this.appOptions.wopi);

                this.isFrameClosed = (this.appOptions.isEditDiagram || this.appOptions.isEditMailMerge || this.appOptions.isEditOle);
                Common.Controllers.Desktop.init(this.appOptions);

                //if (this.appOptions.isEditDiagram || this.appOptions.isEditMailMerge || this.appOptions.isEditOle) {
                    Common.UI.HintManager.setMode(this.appOptions);
                //}
            },

            loadDocument: function(data) {
                this.appOptions.spreadsheet = data.doc;
                this.permissions = {};
                var docInfo = {};

                if (data.doc) {
                    this.permissions = _.extend(this.permissions, data.doc.permissions);

                    var _options = $.extend({}, data.doc.options, this.editorConfig.actionLink || {});

                    var _user = new Asc.asc_CUserInfo();
                    _user.put_Id(this.appOptions.user.id);
                    _user.put_FullName(this.appOptions.user.fullname);
                    _user.put_IsAnonymousUser(!!this.appOptions.user.anonymous);

                    docInfo = new Asc.asc_CDocInfo();
                    docInfo.put_Id(data.doc.key);
                    docInfo.put_Url(data.doc.url);
                    docInfo.put_DirectUrl(data.doc.directUrl);
                    docInfo.put_Title(data.doc.title);
                    docInfo.put_Format(data.doc.fileType);
                    docInfo.put_VKey(data.doc.vkey);
                    docInfo.put_Options(_options);
                    docInfo.put_UserInfo(_user);
                    docInfo.put_CallbackUrl(this.editorConfig.callbackUrl);
                    docInfo.put_Token(data.doc.token);
                    docInfo.put_Permissions(data.doc.permissions);
                    docInfo.put_EncryptedInfo(this.editorConfig.encryptionKeys);
                    docInfo.put_Lang(this.editorConfig.lang);
                    docInfo.put_Mode(this.editorConfig.mode);
                    docInfo.put_ReferenceData(data.doc.referenceData);

                    var coEditMode = !(this.editorConfig.coEditing && typeof this.editorConfig.coEditing == 'object') ? 'fast' : // fast by default
                                     this.editorConfig.mode === 'view' && this.editorConfig.coEditing.change!==false ? 'fast' : // if can change mode in viewer - set fast for using live viewer
                                     this.editorConfig.coEditing.mode || 'fast';
                    docInfo.put_CoEditingMode(coEditMode);

                    var enable = !this.editorConfig.customization || (this.editorConfig.customization.macros!==false);
                    docInfo.asc_putIsEnabledMacroses(!!enable);
                    enable = !this.editorConfig.customization || (this.editorConfig.customization.plugins!==false);
                    docInfo.asc_putIsEnabledPlugins(!!enable);

                    this.headerView && this.headerView.setDocumentCaption(data.doc.title);
                    Common.Utils.InternalSettings.set("sse-doc-info-key", data.doc.key);
                }

                this.api.asc_registerCallback('asc_onGetEditorPermissions', _.bind(this.onEditorPermissions, this));
                this.api.asc_registerCallback('asc_onLicenseChanged',       _.bind(this.onLicenseChanged, this));
                this.api.asc_registerCallback('asc_onMacrosPermissionRequest', _.bind(this.onMacrosPermissionRequest, this));
                this.api.asc_registerCallback('asc_onRunAutostartMacroses', _.bind(this.onRunAutostartMacroses, this));
                this.api.asc_setDocInfo(docInfo);
                this.api.asc_getEditorPermissions(this.editorConfig.licenseUrl, this.editorConfig.customerId);
            },

            onProcessSaveResult: function(data) {
                this.api.asc_OnSaveEnd(data.result);
                if (data && data.result === false) {
                    Common.UI.error({
                        title: this.criticalErrorTitle,
                        msg  : _.isEmpty(data.message) ? this.errorProcessSaveResult : data.message
                    });
                }
            },

            onProcessRightsChange: function(data) {
                if (data && data.enabled === false) {
                    var me = this,
                        old_rights = this._state.lostEditingRights;
                    this._state.lostEditingRights = !this._state.lostEditingRights;
                    this.api.asc_coAuthoringDisconnect();
                    Common.NotificationCenter.trigger('collaboration:sharingdeny');
                    Common.NotificationCenter.trigger('api:disconnect');
                    if (!old_rights)
                        Common.UI.warning({
                            title: this.notcriticalErrorTitle,
                            maxwidth: 600,
                            msg  : _.isEmpty(data.message) ? this.warnProcessRightsChange : data.message,
                            callback: function(){
                                me._state.lostEditingRights = false;
                                me.onEditComplete();
                            }
                        });
                }
            },

            onDownloadAs: function(format) {
                if ( !this.appOptions.canDownload) {
                    Common.Gateway.reportError(Asc.c_oAscError.ID.AccessDeny, this.errorAccessDeny);
                    return;
                }

                this._state.isFromGatewayDownloadAs = true;
                var _format = (format && (typeof format == 'string')) ? Asc.c_oAscFileType[ format.toUpperCase() ] : null,
                    _supported = [
                        Asc.c_oAscFileType.XLSX,
                        Asc.c_oAscFileType.ODS,
                        Asc.c_oAscFileType.CSV,
                        Asc.c_oAscFileType.PDF,
                        Asc.c_oAscFileType.PDFA,
                        Asc.c_oAscFileType.XLTX,
                        Asc.c_oAscFileType.OTS,
                        Asc.c_oAscFileType.XLSM,
                        Asc.c_oAscFileType.JPG,
                        Asc.c_oAscFileType.PNG
                    ];

                if ( !_format || _supported.indexOf(_format) < 0 )
                    _format = Asc.c_oAscFileType.XLSX;
                if (_format == Asc.c_oAscFileType.PDF || _format == Asc.c_oAscFileType.PDFA)
                    Common.NotificationCenter.trigger('download:settings', this, _format, true);
                else
                    this.api.asc_DownloadAs(new Asc.asc_CDownloadOptions(_format, true));
            },

            onProcessMouse: function(data) {
                if (data.type == 'mouseup') {
                    var editor = document.getElementById('editor_sdk');
                    if (editor) {
                        var rect = editor.getBoundingClientRect();
                        var event = data.event || {};
                        this.api.asc_onMouseUp(event, data.x - rect.left, data.y - rect.top);
                    }
                }
            },

            onRequestClose: function() {
                var me = this;
                if (this.api.asc_isDocumentModified()) {
                    this.api.asc_stopSaving();
                    Common.UI.warning({
                        closable: false,
                        width: 500,
                        title: this.notcriticalErrorTitle,
                        msg: this.leavePageTextOnClose,
                        buttons: ['ok', 'cancel'],
                        primary: 'ok',
                        callback: function(btn) {
                            if (btn == 'ok') {
                                me.api.asc_undoAllChanges();
                                me.api.asc_continueSaving();
                                Common.Gateway.requestClose();
                                // Common.Controllers.Desktop.requestClose();
                            } else
                                me.api.asc_continueSaving();
                        }
                    });
                } else {
                    Common.Gateway.requestClose();
                    // Common.Controllers.Desktop.requestClose();
                }
            },

            goBack: function(current) {
                var me = this;
                if ( !Common.Controllers.Desktop.process('goback') ) {
                    if (me.appOptions.customization.goback.requestClose && me.appOptions.canRequestClose) {
                        me.onRequestClose();
                    } else {
                        var href = me.appOptions.customization.goback.url;
                        if (!current && me.appOptions.customization.goback.blank!==false) {
                            window.open(href, "_blank");
                        } else {
                            parent.location.href = href;
                        }
                    }
                }
            },

            markFavorite: function(favorite) {
                if ( !Common.Controllers.Desktop.process('markfavorite') ) {
                    Common.Gateway.metaChange({
                        favorite: favorite
                    });
                }
            },

            onSetFavorite: function(favorite) {
                this.appOptions.canFavorite && this.headerView && this.headerView.setFavorite(!!favorite);
            },

            onEditComplete: function(cmp, opts) {
                if (opts && opts.restorefocus && this.api.isCEditorFocused) {
                    var me = this;
                    setTimeout(function () {
                            me.formulaInput.blur();
                            me.formulaInput.focus();
                        }, 0);
                } else {
                    this.getApplication().getController('DocumentHolder').getView('DocumentHolder').focus();
                    this.api.isCEditorFocused = false;
                }

                var application = this.getApplication(),
                    toolbarView = application.getController('Toolbar').getView('Toolbar'),
                    rightMenu = application.getController('RightMenu').getView('RightMenu');
                if (this.appOptions.isEdit && (toolbarView && toolbarView._isEyedropperStart || rightMenu && rightMenu._isEyedropperStart)) {
                    toolbarView._isEyedropperStart ? toolbarView._isEyedropperStart = false : rightMenu._isEyedropperStart = false;
                    this.api.asc_cancelEyedropper();
                }

                Common.UI.HintManager.clearHints(true);
            },

            onSelectionChanged: function(info){
                if (!info) return;
                if (!this._isChartDataReady && info.asc_getSelectionType() == Asc.c_oAscSelectionType.RangeChart) {
                    this._isChartDataReady = true;
                    Common.Gateway.internalMessage('chartDataReady');
                }
            },

            onLongActionBegin: function(type, id) {
                var action = {id: id, type: type};
                this.stackLongActions.push(action);
                this.setLongActionView(action);
            },

            onLongActionEnd: function(type, id) {
                var action = {id: id, type: type};
                this.stackLongActions.pop(action);

                this.headerView && this.headerView.setDocumentCaption(this.api.asc_getDocumentName());
                this.updateWindowTitle(this.api.asc_isDocumentModified(), true);

                if (type === Asc.c_oAscAsyncActionType.BlockInteraction && id == Asc.c_oAscAsyncAction.Open) {
                    Common.Gateway.internalMessage('documentReady', {});
                    this.onDocumentContentReady();
                }

                action = this.stackLongActions.get({type: Asc.c_oAscAsyncActionType.Information});
                if (action) {
                    this.setLongActionView(action);
                } else {
                    var me = this;
                    if ((id == Asc.c_oAscAsyncAction['Save'] || id == Asc.c_oAscAsyncAction['ForceSaveButton']) && !this.appOptions.isOffline) {
                        if (this._state.fastCoauth && this._state.usersCount > 1) {
                            me._state.timerSave = setTimeout(function () {
                                me.getApplication().getController('Statusbar').setStatusCaption(me.textChangesSaved, false, 3000);
                            }, 500);
                        } else
                            me.getApplication().getController('Statusbar').setStatusCaption(me.textChangesSaved, false, 3000);
                    } else
                        this.getApplication().getController('Statusbar').setStatusCaption('');
                }

                if (id == Asc.c_oAscAsyncAction.Save) {
                    this.synchronizeChanges();
                }

                action = this.stackLongActions.get({type: Asc.c_oAscAsyncActionType.BlockInteraction});
                if (action) {
                    this.setLongActionView(action);
                } else {
                    if (this.loadMask) {
                        if (this.loadMask.isVisible() && !this.dontCloseDummyComment && !this.inTextareaControl && !Common.Utils.ModalWindow.isVisible() && !this.inFormControl) {
                            if (this.appOptions.isEditMailMerge || this.appOptions.isEditDiagram || this.appOptions.isEditOle) {
                                Common.UI.HintManager.setInternalEditorLoading(false);
                            }
                            this.api.asc_enableKeyEvents(true);
                        }
                        this.loadMask.hide();
                    }

                    if (type == Asc.c_oAscAsyncActionType.BlockInteraction && !( (id == Asc.c_oAscAsyncAction['LoadDocumentFonts'] || id == Asc.c_oAscAsyncAction['ApplyChanges'] ||
                                                                                  id == Asc.c_oAscAsyncAction['LoadImage'] || id == Asc.c_oAscAsyncAction['UploadImage']) &&
                        (this.dontCloseDummyComment || this.inTextareaControl || Common.Utils.ModalWindow.isVisible() || this.inFormControl) ))
                        this.onEditComplete(this.loadMask, {restorefocus:true});
                }
                if ( id == Asc.c_oAscAsyncAction['Disconnect']) {
                    this._state.timerDisconnect && clearTimeout(this._state.timerDisconnect);
                    this.disableEditing(false, true);
                    this.getApplication().getController('Statusbar').hideDisconnectTip();
                    this.getApplication().getController('Statusbar').setStatusCaption(this.textReconnect);
                }
            },

            setLongActionView: function(action) {
                var title = '', text = '', force = false;
                var statusCallback = null; // call after showing status

                switch (action.id) {
                    case Asc.c_oAscAsyncAction.Open:
                        title   = this.openTitleText;
                        text    = this.openTextText;
                        break;

                    case Asc.c_oAscAsyncAction['Save']:
                    case Asc.c_oAscAsyncAction['ForceSaveButton']:
                    case Asc.c_oAscAsyncAction.ForceSaveTimeout:
                        clearTimeout(this._state.timerSave);
                        force   = true;
                        title   = this.saveTitleText;
                        text    = (!this.appOptions.isOffline) ? this.saveTextText : '';
                        break;

                    case Asc.c_oAscAsyncAction.LoadDocumentFonts:
                        title   = this.loadFontsTitleText;
                        text    = this.loadFontsTextText;
                        break;

                    case Asc.c_oAscAsyncAction.LoadDocumentImages:
                        title   = this.loadImagesTitleText;
                        text    = this.loadImagesTextText;
                        break;

                    case Asc.c_oAscAsyncAction.LoadFont:
                        title   = this.loadFontTitleText;
                        text    = this.loadFontTextText;
                        break;

                    case Asc.c_oAscAsyncAction.LoadImage:
                        title   = this.loadImageTitleText;
                        text    = this.loadImageTextText;
                        break;

                    case Asc.c_oAscAsyncAction.DownloadAs:
                        title   = this.downloadTitleText;
                        text    = this.downloadTextText;
                        break;

                    case Asc.c_oAscAsyncAction.Print:
                        title   = this.printTitleText;
                        text    = this.printTextText;
                        break;

                    case Asc.c_oAscAsyncAction.UploadImage:
                        title   = this.uploadImageTitleText;
                        text    = this.uploadImageTextText;
                        break;

                    case Asc.c_oAscAsyncAction.SlowOperation:
                        title   = this.textPleaseWait;
                        text    = this.textPleaseWait;
                        break;

                    case Asc.c_oAscAsyncAction['Waiting']:
                        title   = this.waitText;
                        text    = this.waitText;
                        break;

                    case ApplyEditRights:
                        title   = this.txtEditingMode;
                        text    = this.waitText;
                        break;

                    case LoadingDocument:
                        title   = this.loadingDocumentTitleText + '           ';
                        text    = this.loadingDocumentTitleText;
                        break;

                    case Asc.c_oAscAsyncAction['Disconnect']:
                        title    = this.textDisconnect;
                        text     = this.textDisconnect;
                        Common.UI.Menu.Manager.hideAll();
                        this.disableEditing(true, true);
                        var me = this;
                        statusCallback = function() {
                            me._state.timerDisconnect = setTimeout(function(){
                                me.getApplication().getController('Statusbar').showDisconnectTip();
                            }, me._state.unloadTimer || 0);
                        };
                        break;

                    default:
                        if (typeof action.id == 'string'){
                            title   = action.id;
                            text    = action.id;
                        }
                        break;
                }

                if (action.type == Asc.c_oAscAsyncActionType.BlockInteraction) {
                    !this.loadMask && (this.loadMask = new Common.UI.LoadMask({owner: $('#viewport')}));
                    this.loadMask.setTitle(title);

                    if (!this.isShowOpenDialog) {
                        this.api.asc_enableKeyEvents(false);
                        this.loadMask.show();
                    }
                } else {
                    this.getApplication().getController('Statusbar').setStatusCaption(text, force, 0, statusCallback);
                }
            },

            onApplyEditRights: function(data) {
                this.getApplication().getController('Statusbar').setStatusCaption('');

                if (data && !data.allowed) {
                    Common.UI.info({
                        title: this.requestEditFailedTitleText,
                        msg: data.message || this.requestEditFailedMessageText
                    });
                }
            },

            onDocumentContentReady: function() {
                if (this._isDocReady)
                    return;

                if (this._state.openDlg)
                    this._state.openDlg.close();

                var me = this,
                    value;

                me._isDocReady = true;
                Common.NotificationCenter.trigger('app:ready', this.appOptions);

                me.hidePreloader();
                me.onLongActionEnd(Asc.c_oAscAsyncActionType['BlockInteraction'], LoadingDocument);

                value = (this.appOptions.isEditMailMerge || this.appOptions.isEditDiagram || this.appOptions.isEditOle) ? 100 : Common.localStorage.getItem("sse-settings-zoom");
                Common.Utils.InternalSettings.set("sse-settings-zoom", value);
                var zf = (value!==null) ? parseInt(value)/100 : (this.appOptions.customization && this.appOptions.customization.zoom ? parseInt(this.appOptions.customization.zoom)/100 : 1);
                value = Common.localStorage.getItem("sse-last-zoom");
                var lastZoom = (value!==null) ? parseInt(value)/100 : 1;
                this.api.asc_setZoom(zf>0 ? zf : (zf < 0 && lastZoom > 0) ? lastZoom : 1);

                /** coauthoring begin **/
                this.isLiveCommenting = Common.localStorage.getBool("sse-settings-livecomment", true);
                Common.Utils.InternalSettings.set("sse-settings-livecomment", this.isLiveCommenting);
                value = Common.localStorage.getBool("sse-settings-resolvedcomment");
                Common.Utils.InternalSettings.set("sse-settings-resolvedcomment", value);
                this.isLiveCommenting ? this.api.asc_showComments(value) : this.api.asc_hideComments();

                this._state.fastCoauth = Common.Utils.InternalSettings.get("sse-settings-coauthmode");
                this.api.asc_SetFastCollaborative(me._state.fastCoauth);
                this.api.asc_setAutoSaveGap(Common.Utils.InternalSettings.get("sse-settings-autosave"));
                /** coauthoring end **/

                // spellcheck
                if (Common.UI.FeaturesManager.canChange('spellcheck')) { // get from local storage
                    /** spellcheck settings begin **/
                    var ignoreUppercase = Common.localStorage.getBool("sse-spellcheck-ignore-uppercase-words", true);
                    Common.Utils.InternalSettings.set("sse-spellcheck-ignore-uppercase-words", ignoreUppercase);
                    this.api.asc_ignoreUppercase(ignoreUppercase);
                    var ignoreNumbers = Common.localStorage.getBool("sse-spellcheck-ignore-numbers-words", true);
                    Common.Utils.InternalSettings.set("sse-spellcheck-ignore-numbers-words", ignoreNumbers);
                    this.api.asc_ignoreNumbers(ignoreNumbers);
                    /** spellcheck settings end **/
                }

                me.api.asc_registerCallback('asc_onStartAction',        _.bind(me.onLongActionBegin, me));
                me.api.asc_registerCallback('asc_onConfirmAction',      _.bind(me.onConfirmAction, me));
                me.api.asc_registerCallback('asc_onActiveSheetChanged', _.bind(me.onActiveSheetChanged, me));
                me.api.asc_registerCallback('asc_onPrint',              _.bind(me.onPrint, me));

                var application = me.getApplication();

                me.headerView.setDocumentCaption(me.api.asc_getDocumentName());
                me.updateWindowTitle(me.api.asc_isDocumentModified(), true);

                var toolbarController           = application.getController('Toolbar'),
                    statusbarController         = application.getController('Statusbar'),
                    documentHolderController    = application.getController('DocumentHolder'),
//                  fontsController             = application.getController('Common.Controllers.Fonts'),
                    rightmenuController         = application.getController('RightMenu'),
                    leftmenuController          = application.getController('LeftMenu'),
                    celleditorController        = application.getController('CellEditor'),
                    statusbarView               = statusbarController.getView('Statusbar'),
                    leftMenuView                = leftmenuController.getView('LeftMenu'),
                    documentHolderView          = documentHolderController.getView('DocumentHolder'),
                    chatController              = application.getController('Common.Controllers.Chat'),
                    pluginsController           = application.getController('Common.Controllers.Plugins'),
                    spellcheckController        = application.getController('Spellcheck');

                leftMenuView.getMenu('file').loadDocument({doc:me.appOptions.spreadsheet});
                leftmenuController.setMode(me.appOptions).createDelayedElements().setApi(me.api);

                 if (!me.appOptions.isEditMailMerge && !me.appOptions.isEditDiagram && !me.appOptions.isEditOle) {
                     pluginsController.setApi(me.api);
                     this.api && this.api.asc_setFrozenPaneBorderType(Common.localStorage.getBool('sse-freeze-shadow', true) ? Asc.c_oAscFrozenPaneBorderType.shadow : Asc.c_oAscFrozenPaneBorderType.line);
                     application.getController('Common.Controllers.ExternalOleEditor').setApi(this.api).loadConfig({config:this.editorConfig, customization: this.editorConfig.customization});
                 }

                leftMenuView.disableMenu('all',false);

                if (!me.appOptions.isEditMailMerge && !me.appOptions.isEditDiagram && !me.appOptions.isEditOle && me.appOptions.canBranding) {
                    me.getApplication().getController('LeftMenu').leftMenu.getMenu('about').setLicInfo(me.editorConfig.customization);
                }

                documentHolderController.setApi(me.api).loadConfig({config:me.editorConfig});
                chatController.setApi(this.api).setMode(this.appOptions);

                statusbarController.createDelayedElements();
                statusbarController.setApi(me.api);
                documentHolderView.setApi(me.api);

                statusbarView.update();

                this.formulaInput = celleditorController.getView('CellEditor').$el.find('textarea');

                if (me.appOptions.isEdit) {
                    Common.UI.FeaturesManager.canChange('spellcheck') && spellcheckController.setApi(me.api).setMode(me.appOptions);

                    if (me.appOptions.canForcesave) {// use asc_setIsForceSaveOnUserSave only when customization->forcesave = true
                        me.appOptions.forcesave = Common.localStorage.getBool("sse-settings-forcesave", me.appOptions.canForcesave);
                        Common.Utils.InternalSettings.set("sse-settings-forcesave", me.appOptions.forcesave);
                        me.api.asc_setIsForceSaveOnUserSave(me.appOptions.forcesave);
                    }

                    value = Common.localStorage.getItem("sse-settings-paste-button");
                    if (value===null) value = '1';
                    Common.Utils.InternalSettings.set("sse-settings-paste-button", parseInt(value));
                    me.api.asc_setVisiblePasteButton(!!parseInt(value));

                    me.loadAutoCorrectSettings();

                    if (me.needToUpdateVersion) {
                        Common.NotificationCenter.trigger('api:disconnect');
                        toolbarController.onApiCoAuthoringDisconnect();
                    }

                    var timer_sl = setInterval(function(){
                        if (window.styles_loaded || me.appOptions.isEditDiagram || me.appOptions.isEditMailMerge || me.appOptions.isEditOle) {
                            clearInterval(timer_sl);

                            Common.NotificationCenter.trigger('comments:updatefilter', ['doc', 'sheet' + me.api.asc_getActiveWorksheetId()]);

                            documentHolderView.createDelayedElements();
                            toolbarController.createDelayedElements();
                            me.setLanguages();

                            if (!me.appOptions.isEditMailMerge && !me.appOptions.isEditDiagram && !me.appOptions.isEditOle) {
                                var shapes = me.api.asc_getPropertyEditorShapes();
                                if (shapes)
                                    me.fillAutoShapes(shapes[0], shapes[1]);

                                me.updateThemeColors();
                                toolbarController.activateControls();
                            } else if (me.appOptions.isEditOle) {
                                me.updateThemeColors();
                            }

                            rightmenuController.createDelayedElements();

                            me.api.asc_registerCallback('asc_onDocumentCanSaveChanged',  _.bind(me.onDocumentCanSaveChanged, me));
                            me.api.asc_registerCallback('asc_OnTryUndoInFastCollaborative',_.bind(me.onTryUndoInFastCollaborative, me));
                            me.onDocumentModifiedChanged(me.api.asc_isDocumentModified());

                            var formulasDlgController = application.getController('FormulaDialog');
                            if (formulasDlgController) {
                                formulasDlgController.setMode(me.appOptions).setApi(me.api);
                            }
                            if (me.needToUpdateVersion)
                                toolbarController.onApiCoAuthoringDisconnect();

                            Common.NotificationCenter.trigger('document:ready', 'main');
                            me.applyLicense();
                        }
                    }, 50);
                } else {
                    var formulasDlgController = application.getController('FormulaDialog');
                    formulasDlgController && formulasDlgController.setMode(me.appOptions).setApi(me.api);
                    documentHolderView.createDelayedElementsViewer();
                    Common.Utils.injectSvgIcons();
                    Common.NotificationCenter.trigger('document:ready', 'main');
                    me.applyLicense();
                }
                // TODO bug 43960
                if (!me.appOptions.isEditMailMerge && !me.appOptions.isEditDiagram && !me.appOptions.isEditOle) {
                    var dummyClass = ~~(1e6*Math.random());
                    $('.toolbar').prepend(Common.Utils.String.format('<div class="lazy-{0} x-huge"><div class="toolbar__icon" style="position: absolute; width: 1px; height: 1px;"></div>', dummyClass));
                    setTimeout(function() { $(Common.Utils.String.format('.toolbar .lazy-{0}', dummyClass)).remove(); }, 10);
                }

                if (me.appOptions.canAnalytics && false)
                    Common.component.Analytics.initialize('UA-12442749-13', 'Spreadsheet Editor');

                Common.Gateway.on('applyeditrights', _.bind(me.onApplyEditRights, me));
                Common.Gateway.on('processsaveresult', _.bind(me.onProcessSaveResult, me));
                Common.Gateway.on('processrightschange', _.bind(me.onProcessRightsChange, me));
                Common.Gateway.on('processmouse', _.bind(me.onProcessMouse, me));
                Common.Gateway.on('downloadas',   _.bind(me.onDownloadAs, me));
                Common.Gateway.on('setfavorite',  _.bind(me.onSetFavorite, me));
                Common.Gateway.on('requestclose', _.bind(me.onRequestClose, me));
                Common.Gateway.on('refreshhistory',_.bind(me.onRefreshHistory, me));
                Common.Gateway.sendInfo({mode:me.appOptions.isEdit?'edit':'view'});

                $(document).on('contextmenu', _.bind(me.onContextMenu, me));
//                    me.getViewport().getEl().un('keypress', me.lockEscapeKey, me);

                function checkWarns() {
                    if (!window['AscDesktopEditor']) {
                        var tips = [];
                        Common.Utils.isIE9m && tips.push(me.warnBrowserIE9);

                        if (tips.length) me.showTips(tips);
                    }
                    document.removeEventListener('visibilitychange', checkWarns);
                }

                if (typeof document.hidden !== 'undefined' && document.hidden) {
                    document.addEventListener('visibilitychange', checkWarns);
                } else checkWarns();

                Common.Gateway.documentReady();
                if (this.appOptions.user.guest && this.appOptions.canRenameAnonymous && !this.appOptions.isEditDiagram && !this.appOptions.isEditMailMerge && !this.appOptions.isEditOle && (Common.Utils.InternalSettings.get("guest-username")===null))
                    this.showRenameUserDialog();
                if (this._needToSaveAsFile) // warning received before document is ready
                    this.getApplication().getController('LeftMenu').leftMenu.showMenu('file:saveas');
            },

            onLicenseChanged: function(params) {
                if (this.appOptions.isEditDiagram || this.appOptions.isEditMailMerge || this.appOptions.isEditOle) return;

                var licType = params.asc_getLicenseType();
                if (licType !== undefined && (this.appOptions.canEdit || this.appOptions.isRestrictedEdit) && this.editorConfig.mode !== 'view' &&
                    (licType===Asc.c_oLicenseResult.Connections || licType===Asc.c_oLicenseResult.UsersCount || licType===Asc.c_oLicenseResult.ConnectionsOS || licType===Asc.c_oLicenseResult.UsersCountOS
                    || licType===Asc.c_oLicenseResult.SuccessLimit && (this.appOptions.trialMode & Asc.c_oLicenseMode.Limited) !== 0))
                    this._state.licenseType = licType;

                if (licType !== undefined && this.appOptions.canLiveView && (licType===Asc.c_oLicenseResult.ConnectionsLive || licType===Asc.c_oLicenseResult.ConnectionsLiveOS||
                                                                             licType===Asc.c_oLicenseResult.UsersViewCount || licType===Asc.c_oLicenseResult.UsersViewCountOS))
                    this._state.licenseType = licType;

                if (this._isDocReady)
                    this.applyLicense();
            },

            applyLicense: function() {
                if (this.editorConfig.mode === 'view') {
                    if (this.appOptions.canLiveView && (this._state.licenseType===Asc.c_oLicenseResult.ConnectionsLive || this._state.licenseType===Asc.c_oLicenseResult.ConnectionsLiveOS ||
                                                        this._state.licenseType===Asc.c_oLicenseResult.UsersViewCount || this._state.licenseType===Asc.c_oLicenseResult.UsersViewCountOS ||
                                                        !this.appOptions.isAnonymousSupport && !!this.appOptions.user.anonymous)) {
                        // show warning or write to log if Common.Utils.InternalSettings.get("sse-settings-coauthmode") was true ???
                        this.disableLiveViewing(true);
                    }
                } else if (!this.appOptions.isAnonymousSupport && !!this.appOptions.user.anonymous) {
                    this.disableEditing(true);
                    this.api.asc_coAuthoringDisconnect();
                    Common.NotificationCenter.trigger('api:disconnect');
                    Common.UI.warning({
                        title: this.notcriticalErrorTitle,
                        msg  : this.warnLicenseAnonymous,
                        buttons: ['ok']
                    });
                } else if (this._state.licenseType) {
                    var license = this._state.licenseType,
                        buttons = ['ok'],
                        primary = 'ok';
                    if ((this.appOptions.trialMode & Asc.c_oLicenseMode.Limited) !== 0 &&
                        (license===Asc.c_oLicenseResult.SuccessLimit || this.appOptions.permissionsLicense===Asc.c_oLicenseResult.SuccessLimit)) {
                        license = this.warnLicenseLimitedRenewed;
                    } else if (license===Asc.c_oLicenseResult.Connections || license===Asc.c_oLicenseResult.UsersCount) {
                        license = (license===Asc.c_oLicenseResult.Connections) ? this.warnLicenseExceeded : this.warnLicenseUsersExceeded;
                    } else {
                        license = (license===Asc.c_oLicenseResult.ConnectionsOS) ? this.warnNoLicense : this.warnNoLicenseUsers;
                        buttons = [{value: 'buynow', caption: this.textBuyNow}, {value: 'contact', caption: this.textContactUs}];
                        primary = 'buynow';
                    }

                    if (this._state.licenseType!==Asc.c_oLicenseResult.SuccessLimit && (this.appOptions.isEdit || this.appOptions.isRestrictedEdit)) {
                        this.disableEditing(true);
                        this.api.asc_coAuthoringDisconnect();
                        Common.NotificationCenter.trigger('api:disconnect');
                    }

                    var value = Common.localStorage.getItem("sse-license-warning");
                    value = (value!==null) ? parseInt(value) : 0;
                    var now = (new Date).getTime();
                    if (now - value > 86400000) {
                        Common.UI.info({
                            maxwidth: 500,
                            title: this.textNoLicenseTitle,
                            msg  : license,
                            buttons: buttons,
                            primary: primary,
                            callback: function(btn) {
                                Common.localStorage.setItem("sse-license-warning", now);
                                if (btn == 'buynow')
                                    window.open('{{PUBLISHER_URL}}', "_blank");
                                else if (btn == 'contact')
                                    window.open('mailto:{{SALES_EMAIL}}', "_blank");
                            }
                        });
                    }
                } else if (!this.appOptions.isDesktopApp && !this.appOptions.canBrandingExt && !(this.appOptions.isEditDiagram || this.appOptions.isEditMailMerge || this.appOptions.isEditOle) &&
                    this.editorConfig && this.editorConfig.customization && (this.editorConfig.customization.loaderName || this.editorConfig.customization.loaderLogo ||
                    this.editorConfig.customization.font && (this.editorConfig.customization.font.size || this.editorConfig.customization.font.name))) {
                    Common.UI.warning({
                        title: this.textPaidFeature,
                        msg  : this.textCustomLoader,
                        buttons: [{value: 'contact', caption: this.textContactUs}, {value: 'close', caption: this.textClose}],
                        primary: 'contact',
                        callback: function(btn) {
                            if (btn == 'contact')
                                window.open('mailto:{{SALES_EMAIL}}', "_blank");
                        }
                    });
                }
            },

            disableEditing: function(disable, temp) {
                Common.NotificationCenter.trigger('editing:disable', disable, {
                    viewMode: disable,
                    allowSignature: false,
                    allowProtect: false,
                    rightMenu: {clear: !temp, disable: true},
                    statusBar: true,
                    leftMenu: {disable: true, previewMode: true},
                    fileMenu: {protect: true, history: temp},
                    comments: {disable: !temp, previewMode: true},
                    chat: true,
                    review: true,
                    viewport: true,
                    documentHolder: {clear: !temp, disable: true},
                    toolbar: true,
                    celleditor: {previewMode: true}
                }, temp ? 'reconnect' : 'disconnect');
            },

            onEditingDisable: function(disable, options, type) {
                var app = this.getApplication();

                var action = {type: type, disable: disable, options: options};
                if (disable && !this.stackDisableActions.get({type: type}))
                    this.stackDisableActions.push(action);
                !disable && this.stackDisableActions.pop({type: type});
                var prev_options = !disable && (this.stackDisableActions.length()>0) ? this.stackDisableActions.get(this.stackDisableActions.length()-1) : null;

                if (options.rightMenu && app.getController('RightMenu')) {
                    options.rightMenu.clear && app.getController('RightMenu').getView('RightMenu').clearSelection();
                    options.rightMenu.disable && app.getController('RightMenu').SetDisabled(disable, options.allowSignature);
                }
                if (options.statusBar) {
                    app.getController('Statusbar').SetDisabled(disable);
                }
                if (options.review) {
                    app.getController('Common.Controllers.ReviewChanges').SetDisabled(disable);
                }
                if (options.viewport) {
                    app.getController('Viewport').SetDisabled(disable);
                }
                if (options.toolbar) {
                    app.getController('Toolbar').DisableToolbar(disable, options.viewMode);
                }
                if (options.documentHolder) {
                    options.documentHolder.clear && app.getController('DocumentHolder').clearSelection();
                    options.documentHolder.disable && app.getController('DocumentHolder').SetDisabled(disable, options.allowProtect);
                }
                if (options.leftMenu) {
                    if (options.leftMenu.disable)
                        app.getController('LeftMenu').SetDisabled(disable, options);
                    if (options.leftMenu.previewMode)
                        app.getController('LeftMenu').setPreviewMode(disable);
                }
                if (options.fileMenu) {
                    app.getController('LeftMenu').leftMenu.getMenu('file').SetDisabled(disable, options.fileMenu);
                    if (options.leftMenu.disable)
                        app.getController('LeftMenu').leftMenu.getMenu('file').applyMode();
                }
                if (options.comments) {
                    var comments = this.getApplication().getController('Common.Controllers.Comments');
                    if (comments && options.comments.previewMode)
                        comments.setPreviewMode(disable);
                }
                if (options.celleditor && options.celleditor.previewMode) {
                    app.getController('CellEditor').setPreviewMode(disable);
                }

                if (prev_options) {
                    this.onEditingDisable(prev_options.disable, prev_options.options, prev_options.type);
                }
            },

            disableLiveViewing: function(disable) {
                this.appOptions.canLiveView = !disable;
                this.api.asc_SetFastCollaborative(!disable);
                Common.Utils.InternalSettings.set("sse-settings-coauthmode", !disable);
            },

            onOpenDocument: function(progress) {
                var elem = document.getElementById('loadmask-text');
                var proc = (progress.asc_getCurrentFont() + progress.asc_getCurrentImage())/(progress.asc_getFontsCount() + progress.asc_getImagesCount());
                proc = this.textLoadingDocument + ': ' + Common.Utils.String.fixedDigits(Math.min(Math.round(proc*100), 100), 3, "  ") + "%";
                elem ? elem.innerHTML = proc : this.loadMask && this.loadMask.setTitle(proc);
            },

            onEditorPermissions: function(params) {
                var licType = params ? params.asc_getLicenseType() : Asc.c_oLicenseResult.Error;
                if ( params && !(this.appOptions.isEditDiagram || this.appOptions.isEditMailMerge || this.appOptions.isEditOle)) {
                    if (Asc.c_oLicenseResult.Expired === licType || Asc.c_oLicenseResult.Error === licType || Asc.c_oLicenseResult.ExpiredTrial === licType ||
                        Asc.c_oLicenseResult.NotBefore === licType || Asc.c_oLicenseResult.ExpiredLimited === licType) {
                        Common.UI.warning({
                            title: Asc.c_oLicenseResult.NotBefore === licType ? this.titleLicenseNotActive : this.titleLicenseExp,
                            msg: Asc.c_oLicenseResult.NotBefore === licType ? this.warnLicenseBefore : this.warnLicenseExp,
                            buttons: [],
                            closable: false
                        });
                        return;
                    }

                    if ( this.onServerVersion(params.asc_getBuildVersion()) || !this.onLanguageLoaded() ) return;

                    if (params.asc_getRights() !== Asc.c_oRights.Edit)
                        this.permissions.edit = false;

                    this.appOptions.permissionsLicense = licType;
                    this.appOptions.canAutosave = true;
                    this.appOptions.canAnalytics = params.asc_getIsAnalyticsEnable();

                    this.appOptions.isOffline      = this.api.asc_isOffline();
                    this.appOptions.isCrypted      = this.api.asc_isCrypto();
                    this.appOptions.canLicense     = (licType === Asc.c_oLicenseResult.Success || licType === Asc.c_oLicenseResult.SuccessLimit);
                    this.appOptions.isLightVersion = params.asc_getIsLight();
                    /** coauthoring begin **/
                    this.appOptions.canCoAuthoring = !this.appOptions.isLightVersion;
                    /** coauthoring end **/
                    this.appOptions.canComments    = this.appOptions.canLicense && (this.permissions.comment===undefined ? (this.permissions.edit !== false) : this.permissions.comment) && (this.editorConfig.mode !== 'view');
                    this.appOptions.canComments    = this.appOptions.canComments && !((typeof (this.editorConfig.customization) == 'object') && this.editorConfig.customization.comments===false);
                    this.appOptions.canViewComments = this.appOptions.canComments || !((typeof (this.editorConfig.customization) == 'object') && this.editorConfig.customization.comments===false);
                    this.appOptions.canChat        = this.appOptions.canLicense && !this.appOptions.isOffline && !(this.permissions.chat===false || (this.permissions.chat===undefined) &&
                                                                                                                (typeof (this.editorConfig.customization) == 'object') && this.editorConfig.customization.chat===false);
                    if ((typeof (this.editorConfig.customization) == 'object') && this.editorConfig.customization.chat!==undefined) {
                        console.log("Obsolete: The 'chat' parameter of the 'customization' section is deprecated. Please use 'chat' parameter in the permissions instead.");
                    }
                    this.appOptions.canRename      = this.editorConfig.canRename;
                    this.appOptions.buildVersion   = params.asc_getBuildVersion();
                    this.appOptions.trialMode      = params.asc_getLicenseMode();
                    this.appOptions.isBeta         = params.asc_getIsBeta();
                    this.appOptions.canModifyFilter = (this.permissions.modifyFilter!==false);
                    this.appOptions.canBranding  = params.asc_getCustomization();
                    if (this.appOptions.canBranding)
                        this.headerView.setBranding(this.editorConfig.customization);

                    this.appOptions.canFavorite = this.appOptions.spreadsheet.info && (this.appOptions.spreadsheet.info.favorite!==undefined && this.appOptions.spreadsheet.info.favorite!==null);
                    this.appOptions.canFavorite && this.headerView && this.headerView.setFavorite(this.appOptions.spreadsheet.info.favorite);

                    this.appOptions.canRename && this.headerView.setCanRename(true);
                    this.appOptions.canUseReviewPermissions = this.appOptions.canLicense && (!!this.permissions.reviewGroups ||
                                                            this.appOptions.canLicense && this.editorConfig.customization && this.editorConfig.customization.reviewPermissions && (typeof (this.editorConfig.customization.reviewPermissions) == 'object'));
                    this.appOptions.canUseCommentPermissions = this.appOptions.canLicense && !!this.permissions.commentGroups;
                    this.appOptions.canUseUserInfoPermissions = this.appOptions.canLicense && !!this.permissions.userInfoGroups;
                    AscCommon.UserInfoParser.setParser(true);
                    AscCommon.UserInfoParser.setCurrentName(this.appOptions.user.fullname);
                    this.appOptions.canUseReviewPermissions && AscCommon.UserInfoParser.setReviewPermissions(this.permissions.reviewGroups, this.editorConfig.customization.reviewPermissions);
                    this.appOptions.canUseCommentPermissions && AscCommon.UserInfoParser.setCommentPermissions(this.permissions.commentGroups);
                    this.appOptions.canUseUserInfoPermissions && AscCommon.UserInfoParser.setUserInfoPermissions(this.permissions.userInfoGroups);
                    this.headerView.setUserName(AscCommon.UserInfoParser.getParsedName(AscCommon.UserInfoParser.getCurrentName()));
                    this.headerView.setUserId(this.appOptions.user.id);
                    this.headerView.setUserAvatar(this.appOptions.user.image);
                } else
                    this.appOptions.canModifyFilter = true;

                this.appOptions.canRequestEditRights = this.editorConfig.canRequestEditRights;
                this.appOptions.canEdit        = this.permissions.edit !== false && // can edit
                                                 (this.editorConfig.canRequestEditRights || this.editorConfig.mode !== 'view'); // if mode=="view" -> canRequestEditRights must be defined
                this.appOptions.isEdit         = (this.appOptions.canLicense || this.appOptions.isEditDiagram || this.appOptions.isEditMailMerge || this.appOptions.isEditOle) && this.permissions.edit !== false && this.editorConfig.mode !== 'view';
                this.appOptions.canDownload    = (this.permissions.download !== false);
                this.appOptions.canPrint       = (this.permissions.print !== false) && !(this.appOptions.isEditDiagram || this.appOptions.isEditMailMerge || this.appOptions.isEditOle);
                this.appOptions.canQuickPrint = this.appOptions.canPrint && !Common.Utils.isMac && this.appOptions.isDesktopApp;
                this.appOptions.canForcesave   = this.appOptions.isEdit && !this.appOptions.isOffline && !(this.appOptions.isEditDiagram || this.appOptions.isEditMailMerge || this.appOptions.isEditOle) &&
                                                (typeof (this.editorConfig.customization) == 'object' && !!this.editorConfig.customization.forcesave);
                this.appOptions.forcesave      = this.appOptions.canForcesave;
                this.appOptions.canEditComments= this.appOptions.isOffline || !this.permissions.editCommentAuthorOnly;
                this.appOptions.canDeleteComments= this.appOptions.isOffline || !this.permissions.deleteCommentAuthorOnly;
                if ((typeof (this.editorConfig.customization) == 'object') && this.editorConfig.customization.commentAuthorOnly===true) {
                    console.log("Obsolete: The 'commentAuthorOnly' parameter of the 'customization' section is deprecated. Please use 'editCommentAuthorOnly' and 'deleteCommentAuthorOnly' parameters in the permissions instead.");
                    if (this.permissions.editCommentAuthorOnly===undefined && this.permissions.deleteCommentAuthorOnly===undefined)
                        this.appOptions.canEditComments = this.appOptions.canDeleteComments = this.appOptions.isOffline;
                }
                this.appOptions.isSignatureSupport= this.appOptions.isEdit && this.appOptions.isDesktopApp && this.appOptions.isOffline && this.api.asc_isSignaturesSupport() && (this.permissions.protect!==false)
                                                    && !(this.appOptions.isEditDiagram || this.appOptions.isEditMailMerge || this.appOptions.isEditOle);
                this.appOptions.isPasswordSupport = this.appOptions.isEdit && this.api.asc_isProtectionSupport() && (this.permissions.protect!==false)
                                                    && !(this.appOptions.isEditDiagram || this.appOptions.isEditMailMerge || this.appOptions.isEditOle);
                this.appOptions.canProtect     = (this.permissions.protect!==false) && !(this.appOptions.isEditDiagram || this.appOptions.isEditMailMerge || this.appOptions.isEditOle);
                this.appOptions.canHelp        = !((typeof (this.editorConfig.customization) == 'object') && this.editorConfig.customization.help===false);
                this.appOptions.isRestrictedEdit = !this.appOptions.isEdit && this.appOptions.canComments;

                // change = true by default in editor
                this.appOptions.canLiveView = !!params.asc_getLiveViewerSupport() && (this.editorConfig.mode === 'view'); // viewer: change=false when no flag canLiveViewer (i.g. old license), change=true by default when canLiveViewer==true
                this.appOptions.canChangeCoAuthoring = this.appOptions.isEdit && !(this.appOptions.isEditDiagram || this.appOptions.isEditMailMerge || this.appOptions.isEditOle) && this.appOptions.canCoAuthoring &&
                                                       !(this.editorConfig.coEditing && typeof this.editorConfig.coEditing == 'object' && this.editorConfig.coEditing.change===false) ||
                                                       this.appOptions.canLiveView && !(this.editorConfig.coEditing && typeof this.editorConfig.coEditing == 'object' && this.editorConfig.coEditing.change===false);
                this.appOptions.isAnonymousSupport = !!this.api.asc_isAnonymousSupport();

                if (!this.appOptions.isEditDiagram && !this.appOptions.isEditMailMerge && !this.appOptions.isEditOle) {
                    this.appOptions.canBrandingExt = params.asc_getCanBranding() && (typeof this.editorConfig.customization == 'object' || this.editorConfig.plugins);
                    this.getApplication().getController('Common.Controllers.Plugins').setMode(this.appOptions);
                    this.editorConfig.customization && Common.UI.LayoutManager.init(this.editorConfig.customization.layout, this.appOptions.canBrandingExt);
                    this.editorConfig.customization && Common.UI.FeaturesManager.init(this.editorConfig.customization.features, this.appOptions.canBrandingExt);
                    Common.UI.ExternalUsers.init(this.appOptions.canRequestUsers);
                    this.appOptions.user.image && Common.UI.ExternalUsers.setImage(this.appOptions.user.id, this.appOptions.user.image);
                    Common.UI.ExternalUsers.get('info', this.appOptions.user.id);
                }

                this.appOptions.canUseHistory  = this.appOptions.canLicense && this.editorConfig.canUseHistory && this.appOptions.canCoAuthoring && !this.appOptions.isOffline;
                this.appOptions.canHistoryClose  = this.editorConfig.canHistoryClose;
                this.appOptions.canHistoryRestore= this.editorConfig.canHistoryRestore;

                if ( this.appOptions.isLightVersion ) {
                    this.appOptions.canUseHistory = false;
                }

                this.loadCoAuthSettings();
                this.applyModeCommonElements();
                this.applyModeEditorElements();

                if ( !this.appOptions.isEdit ) {
                    Common.NotificationCenter.trigger('app:face', this.appOptions);

                    this.hidePreloader();
                    this.onLongActionBegin(Asc.c_oAscAsyncActionType.BlockInteraction, LoadingDocument);
                }

                this.api.asc_setViewMode(!this.appOptions.isEdit && !this.appOptions.isRestrictedEdit);
                (this.appOptions.isRestrictedEdit && this.appOptions.canComments) && this.api.asc_setRestriction(Asc.c_oAscRestrictionType.OnlyComments);
                this.api.asc_LoadDocument();
            },

            loadCoAuthSettings: function() {
                var fastCoauth = true,
                    autosave = 1,
                    value;

                if (this.appOptions.isEdit && !this.appOptions.isOffline && this.appOptions.canCoAuthoring) {
                    if (!this.appOptions.canChangeCoAuthoring) { //can't change co-auth. mode. Use coEditing.mode or 'fast' by default
                        value = (this.editorConfig.coEditing && this.editorConfig.coEditing.mode!==undefined) ? (this.editorConfig.coEditing.mode==='strict' ? 0 : 1) : null;
                        if (value===null && this.appOptions.customization && this.appOptions.customization.autosave===false) {
                            value = 0; // use customization.autosave only when coEditing.mode is null
                        }
                    } else {
                        value = Common.localStorage.getItem("sse-settings-coauthmode");
                        if (value===null) {
                            value = (this.editorConfig.coEditing && this.editorConfig.coEditing.mode!==undefined) ? (this.editorConfig.coEditing.mode==='strict' ? 0 : 1) : null;
                            if (value===null && !Common.localStorage.itemExists("sse-settings-autosave") &&
                                this.appOptions.customization && this.appOptions.customization.autosave===false) {
                                value = 0; // use customization.autosave only when de-settings-coauthmode and de-settings-autosave are null
                            }
                        }
                    }
                    fastCoauth = (value===null || parseInt(value) == 1);
                } else if (!this.appOptions.isEdit && this.appOptions.isRestrictedEdit) {
                    fastCoauth = true;
                }  else if (this.appOptions.canLiveView && !this.appOptions.isOffline) { // viewer
                    value = Common.localStorage.getItem("sse-settings-view-coauthmode");
                    if (!this.appOptions.canChangeCoAuthoring || value===null) { // Use coEditing.mode or 'fast' by default
                        value = this.editorConfig.coEditing && this.editorConfig.coEditing.mode==='strict' ? 0 : 1;
                    }
                    fastCoauth = (parseInt(value) == 1);
                } else {
                    fastCoauth = false;
                    autosave = 0;
                }

                if (this.appOptions.isEdit && this.appOptions.canAutosave) {
                    value = Common.localStorage.getItem("sse-settings-autosave");
                    if (value === null && this.appOptions.customization && this.appOptions.customization.autosave === false)
                        value = 0;
                    autosave = (!fastCoauth && value !== null) ? parseInt(value) : (this.appOptions.canCoAuthoring ? 1 : 0);
                }

                Common.Utils.InternalSettings.set("sse-settings-coauthmode", fastCoauth);
                Common.Utils.InternalSettings.set("sse-settings-autosave", autosave);
            },

            applyModeCommonElements: function() {
                window.editor_elements_prepared = true;

                var app             = this.getApplication(),
                    viewport        = app.getController('Viewport').getView('Viewport'),
                    statusbarView   = app.getController('Statusbar').getView('Statusbar');

                if (this.headerView) {
                    this.headerView.setVisible(!this.appOptions.isEditMailMerge && !this.appOptions.isDesktopApp && !this.appOptions.isEditDiagram && !this.appOptions.isEditOle);
                }

                viewport && viewport.setMode(this.appOptions, true);
                statusbarView && statusbarView.setMode(this.appOptions);
//                this.getStatusInfo().setDisabled(false);
//                this.getCellInfo().setMode(this.appOptions);
                app.getController('Toolbar').setMode(this.appOptions);
                app.getController('DocumentHolder').setMode(this.appOptions);

                viewport && viewport.applyCommonMode();

                if (this.appOptions.isEditMailMerge || this.appOptions.isEditDiagram) {
                    statusbarView.hide();
                }
                if (this.appOptions.isEditMailMerge || this.appOptions.isEditDiagram || this.appOptions.isEditOle) {
                    app.getController('LeftMenu').getView('LeftMenu').hide();

                    $(window)
                        .mouseup(function(e){
                            Common.Gateway.internalMessage('processMouse', {event: 'mouse:up'});
                        })
                        .mousemove($.proxy(function(e){
                            if (this.isDiagramDrag || this.isDiagramResize) {
                                Common.Gateway.internalMessage('processMouse', {event: 'mouse:move', pagex: e.pageX*Common.Utils.zoom(), pagey: e.pageY*Common.Utils.zoom()});
                            }
                        },this));
                }

                if (!this.appOptions.isEditMailMerge && !this.appOptions.isEditDiagram && !this.appOptions.isEditOle) {
                    this.api.asc_registerCallback('asc_onSendThemeColors', _.bind(this.onSendThemeColors, this));
                    this.api.asc_registerCallback('asc_onDownloadUrl',     _.bind(this.onDownloadUrl, this));
                    this.api.asc_registerCallback('asc_onDocumentModifiedChanged', _.bind(this.onDocumentModifiedChanged, this));

                    var printController = app.getController('Print');
                    printController && this.api && printController.setApi(this.api).setMode(this.appOptions);
                } else {
                    this.api.asc_registerCallback('asc_sendFromFrameToGeneralEditor', _.bind(this.onSendFromFrameToGeneralEditor, this));
                    if (this.appOptions.isEditOle)
                        this.api.asc_registerCallback('asc_onSendThemeColors', _.bind(this.onSendThemeColors, this));
                }

                var celleditorController = this.getApplication().getController('CellEditor');
                celleditorController && celleditorController.setApi(this.api).setMode(this.appOptions);
            },

            applyModeEditorElements: function(prevmode) {
                /** coauthoring begin **/
                var commentsController  = this.getApplication().getController('Common.Controllers.Comments');
                if (commentsController) {
                    commentsController.setMode(this.appOptions);
                    commentsController.setConfig({
                            config      : this.editorConfig,
                            sdkviewname : '#ws-canvas-outer',
                            fullInfoHintMode : true,
                            hintmode    : true},
                        this.api);
                }
                /** coauthoring end **/
                var me = this,
                    application         = this.getApplication(),
                    reviewController    = application.getController('Common.Controllers.ReviewChanges');
                reviewController.setMode(me.appOptions).setConfig({config: me.editorConfig}, me.api).loadDocument({doc:me.appOptions.spreadsheet});

                var value = Common.localStorage.getItem('sse-settings-unit');
                value = (value!==null) ? parseInt(value) : (me.appOptions.customization && me.appOptions.customization.unit ? Common.Utils.Metric.c_MetricUnits[me.appOptions.customization.unit.toLocaleLowerCase()] : Common.Utils.Metric.getDefaultMetric());
                (value===undefined) && (value = Common.Utils.Metric.getDefaultMetric());
                Common.Utils.Metric.setCurrentMetric(value);
                Common.Utils.InternalSettings.set("sse-settings-unit", value);

                var toolbarController   = application.getController('Toolbar');
                toolbarController   && toolbarController.setApi(me.api);

                if (this.appOptions.isRestrictedEdit) {
                    application.getController('WBProtection').setMode(me.appOptions).setConfig({config: me.editorConfig}, me.api);
                } else if (this.appOptions.isEdit) { // set api events for toolbar in the Restricted Editing mode
                    var statusbarController = application.getController('Statusbar'),
                        rightmenuController = application.getController('RightMenu'),
                        fontsControllers    = application.getController('Common.Controllers.Fonts');

                    fontsControllers    && fontsControllers.setApi(me.api);
//                    statusbarController && statusbarController.setApi(me.api);
                    rightmenuController && rightmenuController.setApi(me.api);

                    application.getController('Common.Controllers.Protection').setMode(me.appOptions).setConfig({config: me.editorConfig}, me.api);
                    application.getController('WBProtection').setMode(me.appOptions).setConfig({config: me.editorConfig}, me.api);

                    if (statusbarController) {
                        statusbarController.getView('Statusbar').changeViewMode(me.appOptions);
                        me.appOptions.isEditOle && statusbarController.onChangeViewMode(null, true, true); // set compact status bar for ole editing mode
                    }

                    if (!me.appOptions.isEditMailMerge && !me.appOptions.isEditDiagram && !me.appOptions.isEditOle && me.appOptions.canFeaturePivot)
                        application.getController('PivotTable').setMode(me.appOptions);

                    var viewport = this.getApplication().getController('Viewport').getView('Viewport');
                    viewport.applyEditorMode();
                    rightmenuController.getView('RightMenu').setMode(me.appOptions).setApi(me.api);

                    this.toolbarView = toolbarController.getView('Toolbar');

                    if (!me.appOptions.isEditMailMerge && !me.appOptions.isEditDiagram && !me.appOptions.isEditOle) {
                        var options = {};
                        JSON.parse(Common.localStorage.getItem('sse-hidden-formula')) && (options.formula = true);
                        application.getController('Toolbar').hideElements(options);
                    } else
                        rightmenuController.getView('RightMenu').hide();

                    /** coauthoring begin **/
                    me.api.asc_registerCallback('asc_onCollaborativeChanges',    _.bind(me.onCollaborativeChanges, me));
                    me.api.asc_registerCallback('asc_onAuthParticipantsChanged', _.bind(me.onAuthParticipantsChanged, me));
                    me.api.asc_registerCallback('asc_onParticipantsChanged',     _.bind(me.onAuthParticipantsChanged, me));
                    me.api.asc_registerCallback('asc_onConnectionStateChanged',  _.bind(me.onUserConnection, me));
                    me.api.asc_registerCallback('asc_onConvertEquationToMath',   _.bind(me.onConvertEquationToMath, me));
                    /** coauthoring end **/
                    if (me.appOptions.isEditDiagram)
                        me.api.asc_registerCallback('asc_onSelectionChanged',        _.bind(me.onSelectionChanged, me));

                    me.api.asc_setFilteringMode && me.api.asc_setFilteringMode(me.appOptions.canModifyFilter);

                    if (me.stackLongActions.exist({id: ApplyEditRights, type: Asc.c_oAscAsyncActionType['BlockInteraction']})) {
                        me.onLongActionEnd(Asc.c_oAscAsyncActionType['BlockInteraction'], ApplyEditRights);
                    } else if (!this._isDocReady) {
                        Common.NotificationCenter.trigger('app:face', this.appOptions);

                        me.hidePreloader();
                        me.onLongActionBegin(Asc.c_oAscAsyncActionType['BlockInteraction'], LoadingDocument);
                    }

                    // Message on window close
                    window.onbeforeunload = _.bind(me.onBeforeUnload, me);
                    window.onunload = _.bind(me.onUnload, me);
                }
            },

            onExternalMessage: function(msg, options) {
                if (msg && msg.msg) {
                    msg.msg = (msg.msg).toString();
                    this.showTips([msg.msg.charAt(0).toUpperCase() + msg.msg.substring(1)], options);

                    Common.component.Analytics.trackEvent('External Error');
                }
            },

            onError: function(id, level, errData, callback) {
                if (this.isFrameClosed) {
                    this.lastFrameError = {id: id, level: level, errData: errData, callback: callback};
                    return;
                }

                if (id == Asc.c_oAscError.ID.LoadingScriptError) {
                    this.showTips([this.scriptLoadError]);
                    this.tooltip && this.tooltip.getBSTip().$tip.css('z-index', 10000);
                    return;
                } else if (id == Asc.c_oAscError.ID.CanNotPasteImage) {
                    this.showTips([this.errorCannotPasteImg], {timeout: 7000, hideCloseTip: true});
                    return;
                }

                this.hidePreloader();
                this.onLongActionEnd(Asc.c_oAscAsyncActionType.BlockInteraction, LoadingDocument);

                var config = {closable: true};

                switch (id) {
                    case Asc.c_oAscError.ID.Unknown:
                        config.msg = this.unknownErrorText;
                        break;

                    case Asc.c_oAscError.ID.ConvertationTimeout:
                        config.msg = this.convertationTimeoutText;
                        break;

                    case Asc.c_oAscError.ID.ConvertationOpenError:
                        config.msg = this.openErrorText;
                        break;

                    case Asc.c_oAscError.ID.ConvertationSaveError:
                        config.msg = (this.appOptions.isDesktopApp && this.appOptions.isOffline) ? this.saveErrorTextDesktop : this.saveErrorText;
                        break;

                    case Asc.c_oAscError.ID.DownloadError:
                        config.msg = this.downloadErrorText;
                        break;

                    case Asc.c_oAscError.ID.UplImageSize:
                        config.msg = this.uploadImageSizeMessage;
                        break;

                    case Asc.c_oAscError.ID.UplImageExt:
                        config.msg = this.uploadImageExtMessage;
                        break;

                    case Asc.c_oAscError.ID.UplImageFileCount:
                        config.msg = this.uploadImageFileCountMessage;
                        break;

                    case Asc.c_oAscError.ID.PastInMergeAreaError:
                        config.msg = this.pastInMergeAreaError;
                        break;

                    case Asc.c_oAscError.ID.FrmlWrongCountParentheses:
                        config.msg = this.errorWrongBracketsCount;
                        break;

                    case Asc.c_oAscError.ID.FrmlWrongOperator:
                        config.msg = this.errorWrongOperator;
                        break;

                    case Asc.c_oAscError.ID.FrmlWrongMaxArgument:
                        config.msg = this.errorCountArgExceed;
                        break;

                    case Asc.c_oAscError.ID.FrmlWrongCountArgument:
                        config.msg = this.errorCountArg;
                        break;

                    case Asc.c_oAscError.ID.FrmlWrongFunctionName:
                        config.msg = this.errorFormulaName;
                        break;

                    case Asc.c_oAscError.ID.FrmlAnotherParsingError:
                        config.msg = this.errorFormulaParsing;
                        break;

                    case Asc.c_oAscError.ID.FrmlWrongArgumentRange:
                        config.msg = this.errorArgsRange;
                        break;

                    case Asc.c_oAscError.ID.FrmlOperandExpected:
                        config.msg = this.errorOperandExpected;
                        break;

                    case Asc.c_oAscError.ID.FrmlWrongReferences:
                        config.msg = this.errorFrmlWrongReferences;
                        break;

                    case Asc.c_oAscError.ID.UnexpectedGuid:
                        config.msg = this.errorUnexpectedGuid;
                        break;

                    case Asc.c_oAscError.ID.Database:
                        config.msg = this.errorDatabaseConnection;
                        break;

                    case Asc.c_oAscError.ID.FileRequest:
                        config.msg = this.errorFileRequest;
                        break;

                    case Asc.c_oAscError.ID.FileVKey:
                        config.msg = this.errorFileVKey;
                        break;

                    case Asc.c_oAscError.ID.StockChartError:
                        config.msg = this.errorStockChart;
                        break;

                    case Asc.c_oAscError.ID.MaxDataSeriesError:
                        config.msg = this.getApplication().getController('Toolbar').errorMaxRows;
                        break;

                    case Asc.c_oAscError.ID.ComboSeriesError:
                        config.msg = this.getApplication().getController('Toolbar').errorComboSeries;
                        break;

                    case Asc.c_oAscError.ID.DataRangeError:
                        config.msg = this.errorDataRange;
                        break;

                    case Asc.c_oAscError.ID.MaxDataPointsError:
                        config.msg = this.errorMaxPoints;
                        break;

                    case Asc.c_oAscError.ID.VKeyEncrypt:
                        config.msg = this.errorToken;
                        break;

                    case Asc.c_oAscError.ID.KeyExpire:
                        config.msg = this.errorTokenExpire;
                        break;

                    case Asc.c_oAscError.ID.UserCountExceed:
                        config.msg = this.errorUsersExceed;
                        break;

                    case Asc.c_oAscError.ID.CannotMoveRange:
                        config.msg = this.errorMoveRange;
                        break;

                    case Asc.c_oAscError.ID.UplImageUrl:
                        config.msg = this.errorBadImageUrl;
                        break;

                    case Asc.c_oAscError.ID.CoAuthoringDisconnect:
                        config.msg = this.errorViewerDisconnect;
                        break;

                    case Asc.c_oAscError.ID.ConvertationPassword:
                        config.msg = this.errorFilePassProtect;
                        break;

                    case Asc.c_oAscError.ID.AutoFilterDataRangeError:
                        config.msg = this.errorAutoFilterDataRange;
                        break;

                    case Asc.c_oAscError.ID.AutoFilterChangeFormatTableError:
                        config.msg = this.errorAutoFilterChangeFormatTable;
                        break;

                    case Asc.c_oAscError.ID.AutoFilterChangeError:
                        config.msg = this.errorAutoFilterChange;
                        break;

                    case Asc.c_oAscError.ID.AutoFilterMoveToHiddenRangeError:
                        config.msg = this.errorAutoFilterHiddenRange;
                        break;

                    case Asc.c_oAscError.ID.CannotFillRange:
                        config.msg = this.errorFillRange;
                        break;

                    case Asc.c_oAscError.ID.UserDrop:
                        if (this._state.lostEditingRights) {
                            this._state.lostEditingRights = false;
                            return;
                        }
                        this._state.lostEditingRights = true;
                        config.msg = this.errorUserDrop;
                        Common.NotificationCenter.trigger('collaboration:sharingdeny');
                        break;

                    case Asc.c_oAscError.ID.InvalidReferenceOrName:
                        config.msg = this.errorInvalidRef;
                        break;

                    case Asc.c_oAscError.ID.LockCreateDefName:
                        config.msg = this.errorCreateDefName;
                        break;

                    case Asc.c_oAscError.ID.PasteMaxRangeError:
                        config.msg = this.errorPasteMaxRange;
                        break;

                    case Asc.c_oAscError.ID.LockedAllError:
                        config.msg = this.errorLockedAll;
                        break;

                    case Asc.c_oAscError.ID.Warning:
                        config.msg = this.errorConnectToServer;
                        config.closable = false;
                        break;

                    case Asc.c_oAscError.ID.LockedWorksheetRename:
                        config.msg = this.errorLockedWorksheetRename;
                        break;
                    
                    case Asc.c_oAscError.ID.OpenWarning:
                        config.msg = this.errorOpenWarning;
                        break;

                    case Asc.c_oAscError.ID.CopyMultiselectAreaError:
                        config.msg = this.errorCopyMultiselectArea;
                        break;

                    case Asc.c_oAscError.ID.PrintMaxPagesCount:
                        config.msg = this.errorPrintMaxPagesCount;
                        break;

                    case Asc.c_oAscError.ID.SessionAbsolute:
                        config.msg = this.errorSessionAbsolute;
                        break;

                    case Asc.c_oAscError.ID.SessionIdle:
                        config.msg = this.errorSessionIdle;
                        break;

                    case Asc.c_oAscError.ID.SessionToken:
                        config.msg = this.errorSessionToken;
                        break;

                    case Asc.c_oAscError.ID.AccessDeny:
                        config.msg = this.errorAccessDeny;
                        break;

                    case Asc.c_oAscError.ID.LockedCellPivot:
                        config.msg = this.errorLockedCellPivot;
                        break;

                    case Asc.c_oAscError.ID.PivotLabledColumns:
                        config.msg = this.errorLabledColumnsPivot;
                        break;

                    case Asc.c_oAscError.ID.PivotOverlap:
                        config.msg = this.errorPivotOverlap;
                        break;

                    case Asc.c_oAscError.ID.ForceSaveButton:
                    case Asc.c_oAscError.ID.ForceSaveTimeout:
                        config.msg = this.errorForceSave;
                        config.maxwidth = 600;
                        break;

                    case Asc.c_oAscError.ID.DataEncrypted:
                        config.msg = this.errorDataEncrypted;
                        break;

                    case Asc.c_oAscError.ID.EditingError:
                        config.msg = (this.appOptions.isDesktopApp && this.appOptions.isOffline) ? this.errorEditingSaveas : this.errorEditingDownloadas;
                        break;

                    case Asc.c_oAscError.ID.CannotChangeFormulaArray:
                        config.msg = this.errorChangeArray;
                        break;

                    case Asc.c_oAscError.ID.MultiCellsInTablesFormulaArray:
                        config.msg = this.errorMultiCellFormula;
                        break;

                    case Asc.c_oAscError.ID.MailToClientMissing:
                        config.msg = this.errorEmailClient;
                        break;

                    case Asc.c_oAscError.ID.NoDataToParse:
                        config.msg = this.errorNoDataToParse;
                        break;

                    case Asc.c_oAscError.ID.CannotUngroupError:
                        config.msg = this.errorCannotUngroup;
                        break;

                    case Asc.c_oAscError.ID.FrmlMaxTextLength:
                        config.msg = this.errorFrmlMaxTextLength;
                        break;

                    case Asc.c_oAscError.ID.FrmlMaxReference:
                        config.msg = this.errorFrmlMaxReference;
                        break;

                    case Asc.c_oAscError.ID.DataValidate:
                        var icon = errData ? errData.asc_getErrorStyle() : undefined;
                        if (icon!==undefined) {
                            config.iconCls = (icon==Asc.c_oAscEDataValidationErrorStyle.Stop) ? 'error' : ((icon==Asc.c_oAscEDataValidationErrorStyle.Information) ? 'info' : 'warn');
                        }
                        errData && errData.asc_getErrorTitle() && (config.title = Common.Utils.String.htmlEncode(errData.asc_getErrorTitle()));
                        config.buttons  = ['ok', 'cancel'];
                        config.msg = errData && errData.asc_getError() ? Common.Utils.String.htmlEncode(errData.asc_getError()) : this.errorDataValidate;
                        config.maxwidth = 600;
                        break;

                    case Asc.c_oAscError.ID.ConvertationOpenLimitError:
                        config.msg = this.errorFileSizeExceed;
                        break;

                    case Asc.c_oAscError.ID.UpdateVersion:
                        config.msg = this.errorUpdateVersionOnDisconnect;
                        config.maxwidth = 600;
                        break;

                    case Asc.c_oAscError.ID.FTChangeTableRangeError:
                        config.msg = this.errorFTChangeTableRangeError;
                        break;

                    case Asc.c_oAscError.ID.FTRangeIncludedOtherTables:
                        config.msg = this.errorFTRangeIncludedOtherTables;
                        break;

                    case  Asc.c_oAscError.ID.PasteSlicerError:
                        config.msg = this.errorPasteSlicerError;
                        break;

                    case Asc.c_oAscError.ID.RemoveDuplicates:
                        config.iconCls = 'info';
                        config.title = Common.UI.Window.prototype.textInformation;
                        config.buttons  = ['ok'];
                        config.msg = (errData.asc_getDuplicateValues()!==null && errData.asc_getUniqueValues()!==null) ? Common.Utils.String.format(this.errRemDuplicates, errData.asc_getDuplicateValues(), errData.asc_getUniqueValues()) : this.errNoDuplicates;
                        config.maxwidth = 600;
                        break;

                    case  Asc.c_oAscError.ID.FrmlMaxLength:
                        config.msg = this.errorFrmlMaxLength;
                        config.maxwidth = 600;
                        break;

                    case  Asc.c_oAscError.ID.MoveSlicerError:
                        config.msg = this.errorMoveSlicerError;
                        break;

                    case  Asc.c_oAscError.ID.LockedEditView:
                        config.msg = this.errorEditView;
                        break;

                    case  Asc.c_oAscError.ID.ChangeFilteredRangeError:
                        config.msg = this.errorChangeFilteredRange;
                        break;

                    case Asc.c_oAscError.ID.Password:
                        config.msg = this.errorSetPassword;
                        break;

                    case Asc.c_oAscError.ID.PivotGroup:
                        config.msg = this.errorPivotGroup;
                        break;

                    case Asc.c_oAscError.ID.PasteMultiSelectError:
                        config.msg = this.errorPasteMultiSelect;
                        break;

                    case Asc.c_oAscError.ID.PivotWithoutUnderlyingData:
                        config.msg = this.errorPivotWithoutUnderlying;
                        break;

                    case Asc.c_oAscError.ID.ChangeOnProtectedSheet:
                        config.msg = this.errorChangeOnProtectedSheet;
                        break;

                    case Asc.c_oAscError.ID.SingleColumnOrRowError:
                        config.msg = this.errorSingleColumnOrRowError;
                        break;

                    case Asc.c_oAscError.ID.LocationOrDataRangeError:
                        config.msg = this.errorLocationOrDataRangeError;
                        break;

                    case Asc.c_oAscError.ID.PasswordIsNotCorrect:
                        config.msg = this.errorPasswordIsNotCorrect;
                        break;

                    case Asc.c_oAscError.ID.UplDocumentSize:
                        config.msg = this.uploadDocSizeMessage;
                        break;

                    case Asc.c_oAscError.ID.DeleteColumnContainsLockedCell:
                        config.msg = this.errorDeleteColumnContainsLockedCell;
                        break;

                    case Asc.c_oAscError.ID.UplDocumentExt:
                        config.msg = this.uploadDocExtMessage;
                        break;

                    case Asc.c_oAscError.ID.DeleteRowContainsLockedCell:
                        config.msg = this.errorDeleteRowContainsLockedCell;
                        break;

                    case Asc.c_oAscError.ID.UplDocumentFileCount:
                        config.msg = this.uploadDocFileCountMessage;
                        break;

                    case Asc.c_oAscError.ID.LoadingFontError:
                        config.msg = this.errorLoadingFont;
                        break;

                    case Asc.c_oAscError.ID.FillAllRowsWarning:
                        var fill = errData[0],
                            have = errData[1],
                            lang = (this.appOptions.lang || 'en').replace('_', '-').toLowerCase(),
                            fillWithSeparator;
                        try {
                            fillWithSeparator = fill.toLocaleString(lang);
                        } catch (e) {
                            lang = 'en';
                            fillWithSeparator = fill.toLocaleString(lang);
                        }
                        if (this.appOptions.isDesktopApp && this.appOptions.isOffline) {
                            config.msg = fill > have ? Common.Utils.String.format(this.textFormulaFilledAllRowsWithEmpty, fillWithSeparator) : Common.Utils.String.format(this.textFormulaFilledAllRows, fillWithSeparator);
                            config.buttons = [{caption: this.textFillOtherRows, primary: true, value: 'fillOther'}, 'close'];
                        } else {
                            config.msg = fill >= have ? Common.Utils.String.format(this.textFormulaFilledFirstRowsOtherIsEmpty, fillWithSeparator) : Common.Utils.String.format(this.textFormulaFilledFirstRowsOtherHaveData, fillWithSeparator, (have - fill).toLocaleString(lang));
                            config.buttons = ['ok'];
                        }
                        config.maxwidth = 400;
                        break;

                    case Asc.c_oAscError.ID.CannotUseCommandProtectedSheet:
                        config.msg = this.errorCannotUseCommandProtectedSheet;
                        break;

                    case Asc.c_oAscError.ID.DirectUrl:
                        config.msg = this.errorDirectUrl;
                        break;

                    case Asc.c_oAscError.ID.ConvertationOpenFormat:
                        config.maxwidth = 600;
                        if (Common.Utils.InternalSettings.get('import-xml-start'))
                            config.msg = this.errorConvertXml;
                        else if (errData === 'pdf')
                            config.msg = this.errorInconsistentExtPdf.replace('%1', this.appOptions.spreadsheet.fileType || '');
                        else if  (errData === 'docx')
                            config.msg = this.errorInconsistentExtDocx.replace('%1', this.appOptions.spreadsheet.fileType || '');
                        else if  (errData === 'xlsx')
                            config.msg = this.errorInconsistentExtXlsx.replace('%1', this.appOptions.spreadsheet.fileType || '');
                        else if  (errData === 'pptx')
                            config.msg = this.errorInconsistentExtPptx.replace('%1', this.appOptions.spreadsheet.fileType || '');
                        else
                            config.msg = this.errorInconsistentExt;
                        break;

                    case Asc.c_oAscError.ID.ProtectedRangeByOtherUser:
                        config.msg = this.errorProtectedRange;
                        break;

                    case Asc.c_oAscError.ID.TraceDependentsNoFormulas:
                        config.msg = this.errorDependentsNoFormulas;
                        break;

                    case Asc.c_oAscError.ID.TracePrecedentsNoValidReference:
                        config.msg = this.errorPrecedentsNoValidRef;
                        config.maxwidth = 600;
                        break;

                    case Asc.c_oAscError.ID.LockedCellGoalSeek:
                        config.msg = this.errorLockedCellGoalSeek;
                        break;

                    default:
                        config.msg = (typeof id == 'string') ? id : this.errorDefaultMessage.replace('%1', id);
                        break;
                }

                if (level == Asc.c_oAscError.Level.Critical) {
                    Common.Gateway.reportError(id, config.msg);

                    config.title = this.criticalErrorTitle;
                    config.iconCls = 'error';
                    config.closable = false;

                    if (this.appOptions.canBackToFolder && !this.appOptions.isDesktopApp && typeof id !== 'string') {
                        config.msg += '<br><br>' + this.criticalErrorExtText;
                        config.callback = function(btn) {
                            if (btn == 'ok') {
                                Common.NotificationCenter.trigger('goback', true);
                            }
                        }
                    }
                    if (id == Asc.c_oAscError.ID.DataEncrypted || id == Asc.c_oAscError.ID.ConvertationOpenLimitError) {
                        this.api.asc_coAuthoringDisconnect();
                        Common.NotificationCenter.trigger('api:disconnect');
                    }
                } else {
                    Common.Gateway.reportWarning(id, config.msg);

                    config.title    = config.title || this.notcriticalErrorTitle;
                    config.iconCls  = config.iconCls || 'warn';
                    config.buttons  = config.buttons || ['ok'];
                    config.callback = _.bind(function(btn){
                        if (id == Asc.c_oAscError.ID.Warning && btn == 'ok' && this.appOptions.canDownload) {
                            Common.UI.Menu.Manager.hideAll();
                            if (this.appOptions.isDesktopApp && this.appOptions.isOffline)
                                this.api.asc_DownloadAs();
                            else {
                                this._isDocReady ? this.getApplication().getController('LeftMenu').leftMenu.showMenu('file:saveas') : (this._needToSaveAsFile = true);
                            }
                        } else if (id == Asc.c_oAscError.ID.EditingError) {
                            this.disableEditing(true);
                            Common.NotificationCenter.trigger('api:disconnect', true); // enable download and print
                        } else if (id == Asc.c_oAscError.ID.DataValidate && btn !== 'ok') {
                            this.api.asc_closeCellEditor(true);
                        } else if (id == Asc.c_oAscError.ID.FillAllRowsWarning && btn === 'fillOther' && _.isFunction(callback)) {
                            callback();
                        }
                        this._state.lostEditingRights = false;
                        this.onEditComplete();
                    }, this);
                }

                if (!Common.Utils.ModalWindow.isVisible() || $('.asc-window.modal.alert[data-value=' + id + ']').length<1)
                    setTimeout(function() {Common.UI.alert(config).$window.attr('data-value', id);}, 1);

                (id!==undefined) && Common.component.Analytics.trackEvent('Internal Error', id.toString());
            },

            onCoAuthoringDisconnect: function() {
                this.getApplication().getController('Viewport').getView('Viewport').setMode({isDisconnected:true});
                this.getApplication().getController('Viewport').getView('Common.Views.Header').setCanRename(false);
                this.appOptions.canRename = false;
                this._state.isDisconnected = true;
            },

            showTips: function(strings, options) {
                var me = this;
                if (!strings.length) return;
                if (typeof(strings)!='object') strings = [strings];

                function closeTip(cmp){
                    me.tipTimeout && clearTimeout(me.tipTimeout);
                    setTimeout(showNextTip, 300);
                }

                function showNextTip() {
                    var str_tip = strings.shift();
                    if (str_tip) {
                        if (!(options && options.hideCloseTip))
                            str_tip += '\n' + me.textCloseTip;
                        me.tooltip.setTitle(str_tip);
                        me.tooltip.show();
                        me.tipTimeout && clearTimeout(me.tipTimeout);
                        if (options && options.timeout) {
                            me.tipTimeout = setTimeout(function () {
                                me.tooltip.hide();
                                closeTip();
                            }, options.timeout);
                        }
                    }
                }

                if (!this.tooltip) {
                    this.tooltip = new Common.UI.Tooltip({
                        owner: this.getApplication().getController('Toolbar').getView('Toolbar'),
                        hideonclick: true,
                        placement: 'bottom',
                        cls: 'main-info',
                        offset: 30
                    });
                    this.tooltip.on('tooltip:hideonclick',closeTip);
                }

                showNextTip();
            },

            updateWindowTitle: function(change, force) {
                if (this._state.isDocModified !== change || force) {
                    if (this.headerView) {
                        var title = this.defaultTitleText;

                        if (!_.isEmpty(this.headerView.getDocumentCaption()))
                            title = this.headerView.getDocumentCaption() + ' - ' + title;

                        if (change) {
                            clearTimeout(this._state.timerCaption);
                            if (!_.isUndefined(title)) {
                                title = '* ' + title;
                                this.headerView.setDocumentCaption(this.headerView.getDocumentCaption(), true);
                            }
                        } else {
                            if (this._state.fastCoauth && this._state.usersCount>1) {
                                var me = this;
                                this._state.timerCaption = setTimeout(function () {
                                    me.headerView.setDocumentCaption(me.headerView.getDocumentCaption(), false);
                                }, 500);
                            } else
                                this.headerView.setDocumentCaption(this.headerView.getDocumentCaption(), false);
                        }
                        if (window.document.title != title)
                            window.document.title = title;
                    }

                    this._isDocReady && (this._state.isDocModified !== change) && Common.Gateway.setDocumentModified(change);
                    if (change && (!this._state.fastCoauth || this._state.usersCount<2))
                        this.getApplication().getController('Statusbar').setStatusCaption('', true);

                    this._state.isDocModified = change;
                }
            },

            onDocumentChanged: function() {
            },

            onDocumentModifiedChanged: function(change) {
                this.updateWindowTitle(change);
                if (this._state.isDocModified !== change) {
                    this._isDocReady && Common.Gateway.setDocumentModified(change);
                }
                
                if (this.toolbarView && this.toolbarView.btnCollabChanges && this.api) {
                    var isSyncButton = this.toolbarView.btnCollabChanges.cmpEl.hasClass('notify'),
                        forcesave = this.appOptions.forcesave,
                        cansave = this.api.asc_isDocumentCanSave(),
                        isDisabled = !cansave && !isSyncButton && !forcesave || this._state.isDisconnected || this._state.fastCoauth && this._state.usersCount>1 && !forcesave;
                        this.toolbarView.btnSave.setDisabled(isDisabled);
                }
            },

            onDocumentCanSaveChanged: function (isCanSave) {
                if (this.toolbarView && this.toolbarView.btnCollabChanges) {
                    var isSyncButton = this.toolbarView.btnCollabChanges.cmpEl.hasClass('notify'),
                        forcesave = this.appOptions.forcesave,
                        isDisabled = !isCanSave && !isSyncButton && !forcesave || this._state.isDisconnected || this._state.fastCoauth && this._state.usersCount>1 && !forcesave;
                    this.toolbarView.btnSave.setDisabled(isDisabled);
                }
            },

            onBeforeUnload: function() {
                Common.localStorage.save();

                var isEdit = this.permissions.edit !== false && this.editorConfig.mode !== 'view' && this.editorConfig.mode !== 'editdiagram' && this.editorConfig.mode !== 'editmerge' && this.editorConfig.mode !== 'editole';
                if (isEdit && this.api.asc_isDocumentModified()) {
                    var me = this;
                    this.api.asc_stopSaving();
                    this._state.unloadTimer = 1000;
                    this.continueSavingTimer = window.setTimeout(function() {
                        me.api.asc_continueSaving();
                        me._state.unloadTimer = 0;
                    }, 500);

                    return this.leavePageText;
                } else
                    this._state.unloadTimer = 10000;
            },

            onUnload: function() {
                if (this.continueSavingTimer) clearTimeout(this.continueSavingTimer);
            },

            hidePreloader: function() {
                var promise;
                if (!this._state.customizationDone) {
                    this._state.customizationDone = true;
                    if (this.appOptions.customization) {
                        if (this.appOptions.isDesktopApp)
                            this.appOptions.customization.about = false;
                        else if (!this.appOptions.canBrandingExt)
                            this.appOptions.customization.about = true;
                    }
                    Common.Utils.applyCustomization(this.appOptions.customization, mapCustomizationElements);
                    if (this.appOptions.canBrandingExt) {
                        Common.Utils.applyCustomization(this.appOptions.customization, mapCustomizationExtElements);
                        Common.UI.LayoutManager.applyCustomization();
                        if (this.appOptions.customization && (typeof (this.appOptions.customization) == 'object')) {
                            if (this.appOptions.customization.leftMenu!==undefined)
                                console.log("Obsolete: The 'leftMenu' parameter of the 'customization' section is deprecated. Please use 'leftMenu' parameter in the 'customization.layout' section instead.");
                            if (this.appOptions.customization.rightMenu!==undefined)
                                console.log("Obsolete: The 'rightMenu' parameter of the 'customization' section is deprecated. Please use 'rightMenu' parameter in the 'customization.layout' section instead.");
                            if (this.appOptions.customization.statusBar!==undefined)
                                console.log("Obsolete: The 'statusBar' parameter of the 'customization' section is deprecated. Please use 'statusBar' parameter in the 'customization.layout' section instead.");
                            if (this.appOptions.customization.toolbar!==undefined)
                                console.log("Obsolete: The 'toolbar' parameter of the 'customization' section is deprecated. Please use 'toolbar' parameter in the 'customization.layout' section instead.");
                        }
                        promise = this.getApplication().getController('Common.Controllers.Plugins').applyUICustomization();
                    }
                }
                
                this.stackLongActions.pop({id: InitApplication, type: Asc.c_oAscAsyncActionType.BlockInteraction});
                Common.NotificationCenter.trigger('layout:changed', 'main');

                (promise || (new Promise(function(resolve, reject) {
                    resolve();
                }))).then(function() {
                    $('#loading-mask').hide().remove();
                    Common.Controllers.Desktop.process('preloader:hide');
                });
            },

            onDownloadUrl: function(url, fileType) {
                if (this._state.isFromGatewayDownloadAs) {
                    Common.Gateway.downloadAs(url, fileType);
                }
                this._state.isFromGatewayDownloadAs = false;
            },

            onDownloadCancel: function() {
                this._state.isFromGatewayDownloadAs = false;
            },

            onUpdateVersion: function(callback) {
                var me = this;
                me.needToUpdateVersion = true;
                me.onLongActionEnd(Asc.c_oAscAsyncActionType['BlockInteraction'], LoadingDocument);
                Common.UI.warning({
                    msg: this.errorUpdateVersion,
                    callback: function() {
                        _.defer(function() {
                            Common.Gateway.updateVersion();
                            if (callback) callback.call(me);
                            me.onLongActionBegin(Asc.c_oAscAsyncActionType['BlockInteraction'], LoadingDocument);
                        })
                    }
                });
            },

            onServerVersion: function(buildVersion) {
                if (this.changeServerVersion) return true;

                const cur_version = this.getApplication().getController('LeftMenu').leftMenu.getMenu('about').txtVersionNum;
                const cropped_version = cur_version.match(/^(\d+.\d+.\d+)/);
                if (!window.compareVersions && (!cropped_version || cropped_version[1] !== buildVersion)) {
                    this.changeServerVersion = true;
                    Common.UI.warning({
                        title: this.titleServerVersion,
                        msg: this.errorServerVersion,
                        callback: function() {
                            _.defer(function() {
                                Common.Gateway.updateVersion();
                            })
                        }
                    });
                    return true;
                }
                return false;
            },

            onAdvancedOptions: function(type, advOptions, mode, formatOptions) {
                if (this._state.openDlg) return;

                var me = this;
                if (type == Asc.c_oAscAdvancedOptionsID.CSV) {
                    me._state.openDlg = new Common.Views.OpenDialog({
                        title: Common.Views.OpenDialog.prototype.txtTitle.replace('%1', 'CSV'),
                        closable: (mode==2), // if save settings
                        type: Common.Utils.importTextType.CSV,
                        preview: advOptions.asc_getData(),
                        codepages: advOptions.asc_getCodePages(),
                        settings: advOptions.asc_getRecommendedSettings(),
                        api: me.api,
                        handler: function (result, settings) {
                            me.isShowOpenDialog = false;
                            if (result == 'ok') {
                                if (me && me.api) {
                                    if (mode==2) {
                                        formatOptions && formatOptions.asc_setAdvancedOptions(settings.textOptions);
                                        me.api.asc_DownloadAs(formatOptions);
                                    } else
                                        me.api.asc_setAdvancedOptions(type, settings.textOptions);
                                    me.loadMask && me.loadMask.show();
                                }
                            }
                            me._state.openDlg = null;
                        }
                    });
                } else if (type == Asc.c_oAscAdvancedOptionsID.DRM) {
                    me._state.openDlg = new Common.Views.OpenDialog({
                        title: Common.Views.OpenDialog.prototype.txtTitleProtected,
                        closeFile: me.appOptions.canRequestClose,
                        type: Common.Utils.importTextType.DRM,
                        warning: !(me.appOptions.isDesktopApp && me.appOptions.isOffline) && (typeof advOptions == 'string'),
                        warningMsg: advOptions,
                        validatePwd: !!me._state.isDRM,
                        handler: function (result, value) {
                            me.isShowOpenDialog = false;
                            if (result == 'ok') {
                                if (me && me.api) {
                                    me.api.asc_setAdvancedOptions(type, value.drmOptions);
                                    me.loadMask && me.loadMask.show();
                                }
                            } else {
                                Common.Gateway.requestClose();
                                Common.Controllers.Desktop.requestClose();
                            }
                            me._state.openDlg = null;
                        }
                    });
                    me._state.isDRM = true;
                }
                if (me._state.openDlg) {
                    this.isShowOpenDialog = true;
                    this.loadMask && this.loadMask.hide();
                    this.onLongActionEnd(Asc.c_oAscAsyncActionType.BlockInteraction, LoadingDocument);
                    me._state.openDlg.show();
                }
            },

            onActiveSheetChanged: function(index) {
                if (!this.appOptions.isEditMailMerge && !this.appOptions.isEditDiagram && window.editor_elements_prepared) {
                    this.application.getController('Statusbar').selectTab(index);

                    if (!this.appOptions.isEditOle && this.appOptions.canViewComments && !this.dontCloseDummyComment) {
                        Common.NotificationCenter.trigger('comments:updatefilter', ['doc', 'sheet' + this.api.asc_getWorksheetId(index)], false ); //  hide popover
                    }
                }
            },

            onConfirmAction: function(id, apiCallback, data) {
                var me = this;
                switch (id) {
                    case Asc.c_oAscConfirm.ConfirmReplaceRange:
                    case Asc.c_oAscConfirm.ConfirmReplaceFormulaInTable:
                        Common.UI.warning({
                            title: this.notcriticalErrorTitle,
                            msg: id == Asc.c_oAscConfirm.ConfirmReplaceRange ? this.confirmMoveCellRange : this.confirmReplaceFormulaInTable,
                            buttons: ['yes', 'no'],
                            primary: 'yes',
                            callback: _.bind(function(btn) {
                                if (apiCallback)  {
                                    apiCallback(btn === 'yes');
                                }
                                if (btn == 'yes') {
                                    me.onEditComplete(me.application.getController('DocumentHolder').getView('DocumentHolder'));
                                }
                            }, this)
                        });
                        break;
                    case Asc.c_oAscConfirm.ConfirmPutMergeRange:
                        Common.UI.warning({
                            closable: false,
                            title: this.notcriticalErrorTitle,
                            msg: this.confirmPutMergeRange,
                            buttons: ['ok'],
                            primary: 'ok',
                            callback: _.bind(function(btn) {
                                if (apiCallback)  {
                                    apiCallback();
                                }
                                me.onEditComplete(me.application.getController('DocumentHolder').getView('DocumentHolder'));
                            }, this)
                        });
                        break;
                    case Asc.c_oAscConfirm.ConfirmChangeProtectRange:
                        var win = new Common.Views.OpenDialog({
                            title: this.txtUnlockRange,
                            closable: true,
                            type: Common.Utils.importTextType.DRM,
                            warning: true,
                            warningMsg: this.txtUnlockRangeWarning,
                            txtOpenFile: this.txtUnlockRangeDescription,
                            validatePwd: false,
                            handler: function (result, value) {
                                if (me.api && apiCallback)  {
                                    if (result == 'ok') {
                                        me.api.asc_checkProtectedRangesPassword(value.drmOptions.asc_getPassword(), data, function(res) {
                                            apiCallback(res, false);
                                        });
                                    } else
                                        apiCallback(false, true);
                                }
                                me.onEditComplete(me.application.getController('DocumentHolder').getView('DocumentHolder'));
                            }
                        });
                        win.show();
                        break;
                    case Asc.c_oAscConfirm.ConfirmAddCellWatches:
                        Common.UI.warning({
                            title: this.notcriticalErrorTitle,
                            msg: (data>Asc.c_nAscMaxAddCellWatchesCount) ? Common.Utils.String.format(this.confirmAddCellWatchesMax, Asc.c_nAscMaxAddCellWatchesCount) : Common.Utils.String.format(this.confirmAddCellWatches, data),
                            buttons: ['yes', 'no'],
                            primary: 'yes',
                            callback: _.bind(function(btn) {
                                if (apiCallback)  {
                                    apiCallback(btn === 'yes');
                                }
                            }, this)
                        });
                        break;
                    case Asc.c_oAscConfirm.ConfirmMaxChangesSize:
                        Common.UI.warning({
                            title: this.notcriticalErrorTitle,
                            msg: this.confirmMaxChangesSize,
                            buttons: [{value: 'ok', caption: this.textUndo, primary: true}, {value: 'cancel', caption: this.textContinue}],
                            maxwidth: 600,
                            callback: _.bind(function(btn) {
                                if (apiCallback)  {
                                    apiCallback(btn === 'ok');
                                }
                                me.onEditComplete(me.application.getController('DocumentHolder').getView('DocumentHolder'));
                            }, this)
                        });
                        break;
                    case Asc.c_oAscConfirm.ConfirmReplaceHeaderFooterPicture:
                        Common.UI.warning({
                            title: this.notcriticalErrorTitle,
                            msg: this.confirmReplaceHFPicture,
                            buttons: [{value: 'ok', caption: this.textReplace, primary: true}, {value: 'cancel', caption: this.textKeep}],
                            maxwidth: 600,
                            callback: _.bind(function(btn) {
                                if (apiCallback)  {
                                    apiCallback(btn === 'ok');
                                }
                            }, this)
                        });
                        break;
                }
            },

            checkProtectedRange: function(callback, scope, args) {
                var result = this.api.asc_isProtectedSheet() && this.api.asc_checkLockedCells() ? this.api.asc_checkProtectedRange() : false;
                if (result===null) {
                    this.onError(Asc.c_oAscError.ID.ChangeOnProtectedSheet, Asc.c_oAscError.Level.NoCritical);
                    return;
                }

                if (result) {
                    var me = this;
                    var win = new Common.Views.OpenDialog({
                        title: this.txtUnlockRange,
                        closable: true,
                        type: Common.Utils.importTextType.DRM,
                        warning: true,
                        warningMsg: this.txtUnlockRangeWarning,
                        txtOpenFile: this.txtUnlockRangeDescription,
                        validatePwd: false,
                        handler: function (result, value) {
                            if (result == 'ok') {
                                if (me.api) {
                                    me.api.asc_checkActiveCellPassword(value.drmOptions.asc_getPassword(), function(res) {
                                        if (res) {
                                            callback && setTimeout(function() {
                                                callback.apply(scope, args);
                                            }, 1);
                                        } else {
                                            Common.UI.warning({
                                                msg: me.errorWrongPassword,
                                                callback: function() {
                                                    Common.NotificationCenter.trigger('edit:complete', me.toolbar);
                                                }
                                            });
                                        }
                                    });
                                }
                            }
                            Common.NotificationCenter.trigger('edit:complete', me.toolbar);
                        }
                    });
                    win.show();
                } else {
                    callback && setTimeout(function() {
                        callback.apply(scope, args);
                    }, 1);
                }
            },

            initNames: function() {
                this.shapeGroupNames = [
                    this.txtBasicShapes,
                    this.txtFiguredArrows,
                    this.txtMath,
                    this.txtCharts,
                    this.txtStarsRibbons,
                    this.txtCallouts,
                    this.txtButtons,
                    this.txtRectangles,
                    this.txtLines
                ];
            },

            fillAutoShapes: function(groupNames, shapes){
                if (_.isEmpty(shapes) || _.isEmpty(groupNames) || shapes.length != groupNames.length)
                    return;

                var me = this,
                    shapegrouparray = [],
                    shapeStore = this.getCollection('ShapeGroups'),
                    name_arr = {};

                shapeStore.reset();

                _.each(groupNames, function(groupName, index){
                    var store = new Backbone.Collection([], {
                        model: SSE.Models.ShapeModel
                    }),
                        arr = [];

                    var cols = (shapes[index].length) > 18 ? 7 : 6,
                        height = Math.ceil(shapes[index].length/cols) * 35 + 3,
                        width = 30 * cols;

                    _.each(shapes[index], function(shape, idx){
                        var name = me['txtShape_' + shape.Type];
                        arr.push({
                            data     : {shapeType: shape.Type},
                            tip      : name || (me.textShape + ' ' + (idx+1)),
                            allowSelected : true,
                            selected: false
                        });
                        if (name)
                            name_arr[shape.Type] = name;
                    });
                    store.add(arr);
                    shapegrouparray.push({
                        groupName   : me.shapeGroupNames[index],
                        groupStore  : store,
                        groupWidth  : width,
                        groupHeight : height
                    });
                });

                shapeStore.add(shapegrouparray);

                setTimeout(function(){
                    me.getApplication().getController('Toolbar').onApiAutoShapes();
                }, 50);
                this.api.asc_setShapeNames(name_arr);
            },

            fillTextArt: function(shapes){
                var arr = [],
                    artStore = this.getCollection('Common.Collections.TextArt');

                if (!shapes && artStore.length>0) {// shapes == undefined when update textart collection (from asc_onSendThemeColors)
                    shapes = this.api.asc_getTextArtPreviews();
                }
                if (_.isEmpty(shapes)) return;

                _.each(shapes, function(shape, index){
                    arr.push({
                        imageUrl : shape,
                        data     : index,
                        allowSelected : true,
                        selected: false
                    });
                });
                artStore.reset(arr);
            },

            fillCondFormatIcons: function(icons){
                if (_.isEmpty(icons)) return;

                var arr = [],
                    store = this.getCollection('ConditionalFormatIcons');
                _.each(icons, function(icon, index){
                    arr.push({
                        icon : icon,
                        index  : index
                    });
                });
                store.reset(arr);
            },

            fillCondFormatIconsPresets: function(iconSets){
                if (_.isEmpty(iconSets)) return;

                var arr = [],
                    store = this.getCollection('ConditionalFormatIconsPresets');
                _.each(iconSets, function(iconSet, index){
                    arr.push({
                        icons : iconSet,
                        data  : index
                    });
                });
                store.reset(arr);
            },

            updateThemeColors: function() {
                var me = this;
                !me.appOptions.isEditOle && setTimeout(function(){
                    me.getApplication().getController('RightMenu').UpdateThemeColors();
                }, 50);

                setTimeout(function(){
                    me.getApplication().getController('Toolbar').updateThemeColors();
                }, 50);

                setTimeout(function(){
                    me.getApplication().getController('Statusbar').updateThemeColors();
                }, 50);
            },

            onSendThemeColors: function(colors, standart_colors) {
                Common.Utils.ThemeColor.setColors(colors, standart_colors);
                if (window.styles_loaded) {
                    if (!this.appOptions.isEditMailMerge && !this.appOptions.isEditDiagram)
                        this.updateThemeColors();

                    if (!this.appOptions.isEditMailMerge && !this.appOptions.isEditDiagram && !this.appOptions.isEditOle) {
                        var me = this;
                        setTimeout(function(){
                            me.fillTextArt();
                        }, 1);
                    }
                }
            },

            loadLanguages: function(apiLangs) {
                this.languages = apiLangs;
                window.styles_loaded && this.setLanguages();
            },

            setLanguages: function() {
                this.getApplication().getController('Spellcheck').setLanguages(this.languages);
            },

            onInternalCommand: function(data) {
                if (data) {
                    switch (data.command) {
                    case 'setChartData':    this.setChartData(data.data); break;
                    case 'getChartData':    this.getChartData(); break;
                    case 'clearChartData':  this.clearChartData(); break;
                    case 'setMergeData':    this.setMergeData(data.data); break;
                    case 'getMergeData':    this.getMergeData(); break;
                    case 'setOleData':      this.setOleData(data.data); break;
                    case 'getOleData':      this.getOleData(); break;
                    case 'setAppDisabled':
                        if (this.isAppDisabled===undefined && !data.data) { // first editor opening
                            Common.NotificationCenter.trigger('layout:changed', 'main');
                            this.loadMask && this.loadMask.isVisible() && this.loadMask.updatePosition();
                        }
                        this.isAppDisabled = data.data;
                        break;
                    case 'queryClose':
                        if (!Common.Utils.ModalWindow.isVisible()) {
                            this.isFrameClosed = true;
                            this.api.asc_closeCellEditor();
                            this.appOptions.isEditOle && Common.NotificationCenter.trigger('oleedit:close');
                            Common.UI.Menu.Manager.hideAll();
                            Common.Gateway.internalMessage('canClose', {mr:data.data.mr, answer: true});
                        } else
                            Common.Gateway.internalMessage('canClose', {answer: false});
                        break;
                    case 'window:drag':
                        this.isDiagramDrag = data.data;
                        break;
                    case 'window:resize':
                        this.isDiagramResize = data.data;
                        break;
                    case 'processmouse':
                        this.onProcessMouse(data.data);
                        break;
                    case 'theme:change':
                        document.documentElement.className =
                            document.documentElement.className.replace(/theme-\w+\s?/, data.data);
                        this.api.asc_setSkin(data.data == "theme-dark" ? 'flatDark' : "flat");
                        break;
                    case 'generalToFrameData':
                        this.api.asc_getInformationBetweenFrameAndGeneralEditor(data.data);
                        break;
                    }
                }
            },

            setChartData: function(chart) {
                if (typeof chart === 'object' && this.api) {
                    this.api.asc_addChartDrawingObject(chart);
                    this.isFrameClosed = false;
                    if (this.lastFrameError) {
                        this.onError(this.lastFrameError.id, this.lastFrameError.level, this.lastFrameError.errData, this.lastFrameError.callback);
                        this.lastFrameError = undefined;
                    }
                }
            },

            getChartData: function() {
                if (this.api) {
                    var chartData = this.api.asc_getWordChartObject();

                    if (typeof chartData === 'object') {
                        Common.Gateway.internalMessage('chartData', {
                            data: chartData
                        });
                    }
                }
            },

            clearChartData: function() {
                this.api && this.api.asc_closeCellEditor();
            },

            setOleData: function(obj) {
                if ((typeof obj === 'object' || obj==="empty") && this.api) {
                    this.api.asc_addTableOleObjectInOleEditor(typeof obj === 'object' ? obj : undefined);
                    this.isFrameClosed = false;
                    if (this.lastFrameError) {
                        this.onError(this.lastFrameError.id, this.lastFrameError.level, this.lastFrameError.errData, this.lastFrameError.callback);
                        this.lastFrameError = undefined;
                    }
                }
            },

            getOleData: function() {
                if (this.api) {
                    var oleData = this.api.asc_getBinaryInfoOleObject();
                    if (typeof oleData === 'object') {
                        Common.Gateway.internalMessage('oleData', {
                            data: oleData
                        });
                    }
                }
            },

            onOleEditorReady: function() {
                Common.Gateway.internalMessage('oleEditorReady', {});
            },

            setMergeData: function(merge) {
                if (typeof merge === 'object' && this.api) {
                    this.api.asc_setData(merge);
                    this.isFrameClosed = false;
                    if (this.lastFrameError) {
                        this.onError(this.lastFrameError.id, this.lastFrameError.level, this.lastFrameError.errData, this.lastFrameError.callback);
                        this.lastFrameError = undefined;
                    }
                }
            },

            getMergeData: function() {
                if (this.api) {
                    var mergeData = this.api.asc_getData();

                    if (typeof mergeData === 'object') {
                        Common.Gateway.internalMessage('mergeData', {
                            data: mergeData
                        });
                    }
                }
            },

            onSendFromFrameToGeneralEditor: function(data) {
                Common.Gateway.internalMessage('frameToGeneralData', data);
            },

            unitsChanged: function(m) {
                var value = Common.localStorage.getItem("sse-settings-unit");
                value = (value!==null) ? parseInt(value) : Common.Utils.Metric.getDefaultMetric();
                Common.Utils.Metric.setCurrentMetric(value);
                Common.Utils.InternalSettings.set("sse-settings-unit", value);
                if (this.appOptions.isEdit) {
                    this.getApplication().getController('RightMenu').updateMetricUnit();
                    this.getApplication().getController('Toolbar').getView('Toolbar').updateMetricUnit();
                }
                this.getApplication().getController('Print').getView('PrintWithPreview').updateMetricUnit();
            },

            _compareActionStrong: function(obj1, obj2){
                return obj1.id === obj2.id && obj1.type === obj2.type;
            },

            _compareActionWeak: function(obj1, obj2){
                return obj1.type === obj2.type;
            },

            onContextMenu: function(event){
                var canCopyAttr = event.target.getAttribute('data-can-copy'),
                    isInputEl   = (event.target instanceof HTMLInputElement) || (event.target instanceof HTMLTextAreaElement);

                if ((isInputEl && canCopyAttr === 'false') ||
                   (!isInputEl && canCopyAttr !== 'true')) {
                    event.stopPropagation();
                    event.preventDefault();
                    return false;
                }
            },

            onNamedRangeLocked: function() {
                if ($('.asc-window.modal.alert:visible').length < 1) {
                    Common.UI.alert({
                        msg: this.errorCreateDefName,
                        title: this.notcriticalErrorTitle,
                        iconCls: 'warn',
                        buttons: ['ok'],
                        callback: _.bind(function(btn){
                            this.onEditComplete();
                        }, this)
                    });
                }
            },

            onProtectedRangeLocked: function() {
                if ($('.asc-window.modal.alert:visible').length < 1) {
                    Common.UI.alert({
                        msg: this.errorCreateRange,
                        title: this.notcriticalErrorTitle,
                        iconCls: 'warn',
                        buttons: ['ok'],
                        callback: _.bind(function(btn){
                            this.onEditComplete();
                        }, this)
                    });
                }
            },

            onTryUndoInFastCollaborative: function() {
                var val = Common.localStorage.getItem("sse-hide-try-undoredo");
                if (!(val && parseInt(val) == 1))
                    Common.UI.info({
                        width: 500,
                        msg: this.appOptions.canChangeCoAuthoring ? this.textTryUndoRedo : this.textTryUndoRedoWarn,
                        iconCls: 'info',
                        buttons: this.appOptions.canChangeCoAuthoring ? [{value: 'custom', caption: this.textStrict}, 'cancel'] : ['ok'],
                        primary: this.appOptions.canChangeCoAuthoring ? 'custom' : 'ok',
                        dontshow: true,
                        callback: _.bind(function(btn, dontshow){
                            if (dontshow) Common.localStorage.setItem("sse-hide-try-undoredo", 1);
                            if (btn == 'custom') {
                                Common.localStorage.setItem("sse-settings-coauthmode", 0);
                                this.api.asc_SetFastCollaborative(false);
                                Common.Utils.InternalSettings.set("sse-settings-coauthmode", false);
                                this.getApplication().getController('Common.Controllers.ReviewChanges').applySettings();
                                this._state.fastCoauth = false;
                            }
                            this.onEditComplete();
                        }, this)
                    });
            },

            onAuthParticipantsChanged: function(users) {
                var length = 0;
                _.each(users, function(item){
                    if (!item.asc_getView())
                        length++;
                });
                this._state.usersCount = length;
            },

            onUserConnection: function(change){
                if (change && this.appOptions.user.guest && this.appOptions.canRenameAnonymous && (change.asc_getIdOriginal() == this.appOptions.user.id)) { // change name of the current user
                    var name = change.asc_getUserName();
                    if (name && name !== AscCommon.UserInfoParser.getCurrentName() ) {
                        this._renameDialog && this._renameDialog.close();
                        AscCommon.UserInfoParser.setCurrentName(name);
                        this.headerView.setUserName(AscCommon.UserInfoParser.getParsedName(name));

                        var idx1 = name.lastIndexOf('('),
                            idx2 = name.lastIndexOf(')'),
                            str = (idx1>0) && (idx1<idx2) ? name.substring(0, idx1-1) : '';
                        if (Common.localStorage.getItem("guest-username")!==null) {
                            Common.localStorage.setItem("guest-username", str);
                        }
                        Common.Utils.InternalSettings.set("guest-username", str);
                    }
                }
            },

            applySettings: function() {
                if (this.appOptions.isEdit && !this.appOptions.isOffline && this.appOptions.canCoAuthoring) {
                    var value = Common.localStorage.getItem("sse-settings-coauthmode"),
                        oldval = this._state.fastCoauth;
                    this._state.fastCoauth = (value===null || parseInt(value) == 1);
                    if (this._state.fastCoauth && !oldval)
                        this.synchronizeChanges();
                }
                if (this.appOptions.canForcesave) {
                    this.appOptions.forcesave = Common.localStorage.getBool("sse-settings-forcesave", this.appOptions.canForcesave);
                    Common.Utils.InternalSettings.set("sse-settings-forcesave", this.appOptions.forcesave);
                    this.api.asc_setIsForceSaveOnUserSave(this.appOptions.forcesave);
                }
            },

            onDocumentName: function(name) {
                this.headerView.setDocumentCaption(name);
                this.updateWindowTitle(this.api.asc_isDocumentModified(), true);
            },

            onMeta: function(meta) {
                var app = this.getApplication(),
                    filemenu = app.getController('LeftMenu').getView('LeftMenu').getMenu('file');
                app.getController('Viewport').getView('Common.Views.Header').setDocumentCaption(meta.title);
                this.updateWindowTitle(this.api.asc_isDocumentModified(), true);
                this.appOptions.spreadsheet.title = meta.title;
                filemenu.loadDocument({doc:this.appOptions.spreadsheet});
                filemenu.panels && filemenu.panels['info'] && filemenu.panels['info'].updateInfo(this.appOptions.spreadsheet);
                app.getController('Common.Controllers.ReviewChanges').loadDocument({doc:this.appOptions.spreadsheet});
                Common.Gateway.metaChange(meta);

                if (this.appOptions.wopi) {
                    var idx = meta.title.lastIndexOf('.');
                    Common.Gateway.requestRename(idx>0 ? meta.title.substring(0, idx) : meta.title);
                }
            },

            onPrint: function() {
                if (!this.appOptions.canPrint || Common.Utils.ModalWindow.isVisible()) return;
                Common.NotificationCenter.trigger('file:print', this);
            },

            onPrintUrl: function(url) {
                if (this.iframePrint) {
                    this.iframePrint.parentNode.removeChild(this.iframePrint);
                    this.iframePrint = null;
                }
                if (!this.iframePrint) {
                    var me = this;
                    this.iframePrint = document.createElement("iframe");
                    this.iframePrint.id = "id-print-frame";
                    this.iframePrint.style.display = 'none';
                    this.iframePrint.style.visibility = "hidden";
                    this.iframePrint.style.position = "fixed";
                    this.iframePrint.style.right = "0";
                    this.iframePrint.style.bottom = "0";
                    document.body.appendChild(this.iframePrint);
                    this.iframePrint.onload = function() {
                        try {
                        me.iframePrint.contentWindow.focus();
                        me.iframePrint.contentWindow.print();
                        me.iframePrint.contentWindow.blur();
                        window.focus();
                        } catch (e) {
                            var opts = new Asc.asc_CDownloadOptions(Asc.c_oAscFileType.PDF);
                            opts.asc_setAdvancedOptions(me.getApplication().getController('Print').getPrintParams());
                            me.api.asc_DownloadAs(opts);
                        }
                    };
                }
                if (url) this.iframePrint.src = url;
            },

            onPrintQuick: function() {
                if (!this.appOptions.canQuickPrint) return;

                var value = Common.localStorage.getBool("sse-hide-quick-print-warning"),
                    me = this,
                    handler = function () {
                        var printopt = new Asc.asc_CAdjustPrint();
                        printopt.asc_setNativeOptions({quickPrint: true});
                        var opts = new Asc.asc_CDownloadOptions();
                        opts.asc_setAdvancedOptions(printopt);
                        me.api.asc_Print(opts);
                        Common.component.Analytics.trackEvent('Print');
                    };

                if (value) {
                    handler.call(this);
                } else {
                    Common.UI.warning({
                        msg: this.textTryQuickPrint,
                        buttons: ['yes', 'no'],
                        primary: 'yes',
                        dontshow: true,
                        maxwidth: 500,
                        callback: function(btn, dontshow){
                            dontshow && Common.localStorage.setBool("sse-hide-quick-print-warning", true);
                            if (btn === 'yes') {
                                setTimeout(handler, 1);
                            }
                        }
                    });
                }
            },

            warningDocumentIsLocked: function() {
                var me = this;
                Common.Utils.warningDocumentIsLocked({
                    disablefunc: function (disable) {
                        me.disableEditing(disable, true);
                }});
            },

            onRunAutostartMacroses: function() {
                var me = this,
                    enable = !this.editorConfig.customization || (this.editorConfig.customization.macros!==false);
                if (enable) {
                    var value = Common.Utils.InternalSettings.get("sse-macros-mode");
                    if (value==1)
                        this.api.asc_runAutostartMacroses();
                    else if (value === 0) {
                        Common.UI.warning({
                            msg: this.textHasMacros + '<br>',
                            buttons: ['yes', 'no'],
                            primary: 'yes',
                            dontshow: true,
                            textDontShow: this.textRemember,
                            callback: function(btn, dontshow){
                                if (dontshow) {
                                    Common.Utils.InternalSettings.set("sse-macros-mode", (btn == 'yes') ? 1 : 2);
                                    Common.localStorage.setItem("sse-macros-mode", (btn == 'yes') ? 1 : 2);
                                }
                                if (btn == 'yes') {
                                    setTimeout(function() {
                                        me.api.asc_runAutostartMacroses();
                                    }, 1);
                                }
                            }
                        });
                    }
                }
            },

            onMacrosPermissionRequest: function(url, callback) {
                if (url && callback) {
                    this.stackMacrosRequests.push({url: url, callback: callback});
                    if (this.stackMacrosRequests.length>1) {
                        return;
                    }
                } else if (this.stackMacrosRequests.length>0) {
                    url = this.stackMacrosRequests[0].url;
                    callback = this.stackMacrosRequests[0].callback;
                } else
                    return;

                var me = this;
                var value = Common.Utils.InternalSettings.get("sse-allow-macros-request");
                if (value>0) {
                    callback && callback(value === 1);
                    this.stackMacrosRequests.shift();
                    this.onMacrosPermissionRequest();
                } else {
                    Common.UI.warning({
                        msg: this.textRequestMacros.replace('%1', url),
                        buttons: ['yes', 'no'],
                        primary: 'yes',
                        dontshow: true,
                        textDontShow: this.textRememberMacros,
                        maxwidth: 600,
                        callback: function(btn, dontshow){
                            if (dontshow) {
                                Common.Utils.InternalSettings.set("sse-allow-macros-request", (btn == 'yes') ? 1 : 2);
                                Common.localStorage.setItem("sse-allow-macros-request", (btn == 'yes') ? 1 : 2);
                            }
                            setTimeout(function() {
                                if (callback) callback(btn == 'yes');
                                me.stackMacrosRequests.shift();
                                me.onMacrosPermissionRequest();
                            }, 1);
                        }
                    });
                }
            },

            loadAutoCorrectSettings: function() {
                // autocorrection
                var me = this;
                var value = Common.localStorage.getItem("sse-settings-math-correct-add");
                Common.Utils.InternalSettings.set("sse-settings-math-correct-add", value);
                var arrAdd = value ? JSON.parse(value) : [];
                value = Common.localStorage.getItem("sse-settings-math-correct-rem");
                Common.Utils.InternalSettings.set("sse-settings-math-correct-rem", value);
                var arrRem = value ? JSON.parse(value) : [];
                value = Common.localStorage.getBool("sse-settings-math-correct-replace-type", true); // replace on type
                Common.Utils.InternalSettings.set("sse-settings-math-correct-replace-type", value);
                me.api.asc_refreshOnStartAutoCorrectMathSymbols(arrRem, arrAdd, value);

                value = Common.localStorage.getItem("sse-settings-rec-functions-add");
                Common.Utils.InternalSettings.set("sse-settings-rec-functions-add", value);
                arrAdd = value ? JSON.parse(value) : [];
                value = Common.localStorage.getItem("sse-settings-rec-functions-rem");
                Common.Utils.InternalSettings.set("sse-settings-rec-functions-rem", value);
                arrRem = value ? JSON.parse(value) : [];
                me.api.asc_refreshOnStartAutoCorrectMathFunctions(arrRem, arrAdd);

                value = Common.localStorage.getBool("sse-settings-autoformat-new-rows", true);
                Common.Utils.InternalSettings.set("sse-settings-autoformat-new-rows", value);
                me.api.asc_setIncludeNewRowColTable(value);

                value = Common.localStorage.getBool("sse-settings-autoformat-hyperlink", true);
                Common.Utils.InternalSettings.set("sse-settings-autoformat-hyperlink", value);
                me.api.asc_SetAutoCorrectHyperlinks(value);
            },

            showRenameUserDialog: function() {
                if (this._renameDialog) return;

                var me = this;
                this._renameDialog = new Common.Views.UserNameDialog({
                    label: this.textRenameLabel,
                    error: this.textRenameError,
                    value: Common.Utils.InternalSettings.get("guest-username") || '',
                    check: Common.Utils.InternalSettings.get("save-guest-username") || false,
                    validation: function(value) {
                        return value.length<128 ? true : me.textLongName;
                    },
                    handler: function(result, settings) {
                        if (result == 'ok') {
                            var name = settings.input ? settings.input + ' (' + me.textGuest + ')' : me.textAnonymous;
                            var _user = new Asc.asc_CUserInfo();
                            _user.put_FullName(name);

                            var docInfo = new Asc.asc_CDocInfo();
                            docInfo.put_UserInfo(_user);
                            me.api.asc_changeDocInfo(docInfo);

                            settings.checkbox ? Common.localStorage.setItem("guest-username", settings.input) : Common.localStorage.removeItem("guest-username");
                            Common.Utils.InternalSettings.set("guest-username", settings.input);
                            Common.Utils.InternalSettings.set("save-guest-username", settings.checkbox);
                        }
                    }
                });
                this._renameDialog.on('close', function() {
                    me._renameDialog = undefined;
                });
                this._renameDialog.show(Common.Utils.innerWidth() - this._renameDialog.options.width - 15, 30);
            },

            onRefreshHistory: function(opts) {
                if (!this.appOptions.canUseHistory) return;

                this.loadMask && this.loadMask.hide();
                if (opts.data.error || !opts.data.history) {
                    var historyStore = this.getApplication().getCollection('Common.Collections.HistoryVersions');
                    if (historyStore && historyStore.size()>0) {
                        historyStore.each(function(item){
                            item.set('canRestore', false);
                        });
                    }
                    Common.UI.alert({
                        title: this.notcriticalErrorTitle,
                        msg: (opts.data.error) ? opts.data.error : this.txtErrorLoadHistory,
                        iconCls: 'warn',
                        buttons: ['ok'],
                        callback: _.bind(function(btn){
                            this.onEditComplete();
                        }, this)
                    });
                } else {
                    this.api.asc_coAuthoringDisconnect();
                    this.headerView.setCanRename(false);
                    this.headerView.getButton('users') && this.headerView.getButton('users').hide();
                    this.headerView.getButton('share') && this.headerView.getButton('share').setVisible(false);
                    this.getApplication().getController('LeftMenu').getView('LeftMenu').showHistory();
                    this.disableEditing(true);
                    this._renameDialog && this._renameDialog.close();
                    var versions = opts.data.history,
                        historyStore = this.getApplication().getCollection('Common.Collections.HistoryVersions'),
                        currentVersion = null,
                        arrIds = [];
                    if (historyStore) {
                        var arrVersions = [], ver, version, group = -1, prev_ver = -1, arrColors = [], docIdPrev = '',
                            usersStore = this.getApplication().getCollection('Common.Collections.HistoryUsers'), user = null, usersCnt = 0;

                        for (ver=versions.length-1; ver>=0; ver--) {
                            version = versions[ver];
                            if (version.versionGroup===undefined || version.versionGroup===null)
                                version.versionGroup = version.version;
                            if (version) {
                                if (!version.user) version.user = {};
                                docIdPrev = (ver>0 && versions[ver-1]) ? versions[ver-1].key : version.key + '0';
                                user = usersStore.findUser(version.user.id);
                                if (!user) {
                                    user = new Common.Models.User({
                                        id          : version.user.id,
                                        username    : version.user.name,
                                        colorval    : Asc.c_oAscArrUserColors[usersCnt],
                                        color       : this.generateUserColor(Asc.c_oAscArrUserColors[usersCnt++])
                                    });
                                    usersStore.add(user);
                                }
                                var avatar = Common.UI.ExternalUsers.getImage(version.user.id);
                                (avatar===undefined) && arrIds.push(version.user.id);
                                arrVersions.push(new Common.Models.HistoryVersion({
                                    version: version.versionGroup,
                                    revision: version.version,
                                    userid : version.user.id,
                                    username : version.user.name,
                                    usercolor: user.get('color'),
                                    initials : Common.Utils.getUserInitials(AscCommon.UserInfoParser.getParsedName(version.user.name || this.textAnonymous)),
                                    avatar : avatar,
                                    created: version.created,
                                    docId: version.key,
                                    markedAsVersion: (group!==version.versionGroup),
                                    selected: (opts.data.currentVersion == version.version),
                                    canRestore: this.appOptions.canHistoryRestore && (ver < versions.length-1),
                                    isExpanded: true,
                                    serverVersion: version.serverVersion,
                                    fileType: 'xslx'
                                }));
                                if (opts.data.currentVersion == version.version) {
                                    currentVersion = arrVersions[arrVersions.length-1];
                                }
                                group = version.versionGroup;
                                if (prev_ver!==version.version) {
                                    prev_ver = version.version;
                                    arrColors.reverse();
                                    for (i=0; i<arrColors.length; i++) {
                                        arrVersions[arrVersions.length-i-2].set('arrColors',arrColors);
                                    }
                                    arrColors = [];
                                }
                                arrColors.push(user.get('colorval'));

                                var changes = version.changes, change, i;
                                if (changes && changes.length>0) {
                                    arrVersions[arrVersions.length-1].set('docIdPrev', docIdPrev);
                                    if (!_.isEmpty(version.serverVersion) && version.serverVersion == this.appOptions.buildVersion) {
                                        arrVersions[arrVersions.length-1].set('changeid', changes.length-1);
                                        arrVersions[arrVersions.length-1].set('hasChanges', changes.length>1);
                                        for (i=changes.length-2; i>=0; i--) {
                                            change = changes[i];

                                            user = usersStore.findUser(change.user.id);
                                            if (!user) {
                                                user = new Common.Models.User({
                                                    id          : change.user.id,
                                                    username    : change.user.name,
                                                    colorval    : Asc.c_oAscArrUserColors[usersCnt],
                                                    color       : this.generateUserColor(Asc.c_oAscArrUserColors[usersCnt++])
                                                });
                                                usersStore.add(user);
                                            }
                                            avatar = Common.UI.ExternalUsers.getImage(change.user.id);
                                            (avatar===undefined) && arrIds.push(change.user.id);
                                            arrVersions.push(new Common.Models.HistoryVersion({
                                                version: version.versionGroup,
                                                revision: version.version,
                                                changeid: i,
                                                userid : change.user.id,
                                                username : change.user.name,
                                                usercolor: user.get('color'),
                                                initials : Common.Utils.getUserInitials(AscCommon.UserInfoParser.getParsedName(change.user.name || this.textAnonymous)),
                                                avatar : avatar,
                                                created: change.created,
                                                docId: version.key,
                                                docIdPrev: docIdPrev,
                                                selected: false,
                                                canRestore: this.appOptions.canHistoryRestore && this.appOptions.canDownload,
                                                isRevision: false,
                                                isVisible: true,
                                                serverVersion: version.serverVersion,
                                                fileType: 'xslx'
                                            }));
                                            arrColors.push(user.get('colorval'));
                                        }
                                    }
                                } else if (ver==0 && versions.length==1) {
                                    arrVersions[arrVersions.length-1].set('docId', version.key + '1');
                                }
                            }
                        }
                        if (arrColors.length>0) {
                            arrColors.reverse();
                            for (i=0; i<arrColors.length; i++) {
                                arrVersions[arrVersions.length-i-1].set('arrColors',arrColors);
                            }
                            arrColors = [];
                        }
                        historyStore.reset(arrVersions);
                        if (currentVersion===null && historyStore.size()>0) {
                            currentVersion = historyStore.at(0);
                            currentVersion.set('selected', true);
                        }
                        // if (currentVersion)
                        //     this.getApplication().getController('Common.Controllers.History').onSelectRevision(null, null, currentVersion);
                        arrIds.length && Common.UI.ExternalUsers.get('info', arrIds);
                    }
                }
            },

            DisableVersionHistory: function() {
                this.editorConfig.canUseHistory = false;
                this.appOptions.canUseHistory = false;
            },

            generateUserColor: function(color) {
                return"#"+("000000"+color.toString(16)).substr(-6);
            },

            onGrabFocus: function() {
                this.getApplication().getController('DocumentHolder').getView().focus();
            },

            onLanguageLoaded: function() {
                if (!Common.Locale.getCurrentLanguage()) {
                    Common.UI.warning({
                        msg: this.errorLang,
                        buttons: [],
                        closable: false
                    });
                    return false;
                }
                return true;
            },

            onCollaborativeChanges: function() {
                if (this._state.hasCollaborativeChanges) return;
                this._state.hasCollaborativeChanges = true;
                if (this.appOptions.isEdit)
                    this.getApplication().getController('Statusbar').setStatusCaption(this.textNeedSynchronize, true);
            },

            synchronizeChanges: function() {
                this.toolbarView && this.toolbarView.synchronizeChanges();
                this._state.hasCollaborativeChanges = false;
            },   
          
            onConvertEquationToMath: function(equation) {
                var me = this,
                    win;
                var msg = this.textConvertEquation + '<br><br><a id="id-equation-convert-help" style="cursor: pointer;">' + this.textLearnMore + '</a>';
                win = Common.UI.warning({
                    width: 500,
                    msg: msg,
                    buttons: ['yes', 'cancel'],
                    primary: 'yes',
                    dontshow: true,
                    textDontShow: this.textApplyAll,
                    callback: _.bind(function(btn, dontshow){
                        if (btn == 'yes') {
                            this.api.asc_ConvertEquationToMath(equation, dontshow);
                        }
                        this.onEditComplete();
                    }, this)
                });
                win.$window.find('#id-equation-convert-help').on('click', function (e) {
                    win && win.close();
                    me.getApplication().getController('LeftMenu').getView('LeftMenu').showMenu('file:help', 'UsageInstructions\/InsertEquation.htm#convertequation');
                })
            },

            leavePageText: 'You have unsaved changes in this document. Click \'Stay on this Page\' then \'Save\' to save them. Click \'Leave this Page\' to discard all the unsaved changes.',
            criticalErrorTitle: 'Error',
            notcriticalErrorTitle: 'Warning',
            errorDefaultMessage: 'Error code: %1',
            criticalErrorExtText: 'Press "OK" to to back to document list.',
            openTitleText: 'Opening Document',
            openTextText: 'Opening document...',
            saveTitleText: 'Saving Document',
            saveTextText: 'Saving document...',
            loadFontsTitleText: 'Loading Data',
            loadFontsTextText: 'Loading data...',
            loadImagesTitleText: 'Loading Images',
            loadImagesTextText: 'Loading images...',
            loadFontTitleText: 'Loading Data',
            loadFontTextText: 'Loading data...',
            loadImageTitleText: 'Loading Image',
            loadImageTextText: 'Loading image...',
            downloadTitleText: 'Downloading Document',
            downloadTextText: 'Downloading document...',
            printTitleText: 'Printing Document',
            printTextText: 'Printing document...',
            uploadImageTitleText: 'Uploading Image',
            uploadImageTextText: 'Uploading image...',
            loadingDocumentTitleText: 'Loading spreadsheet',
            uploadImageSizeMessage: 'Maximium image size limit exceeded.',
            uploadImageExtMessage: 'Unknown image format.',
            uploadImageFileCountMessage: 'No images uploaded.',
            reloadButtonText: 'Reload Page',
            unknownErrorText: 'Unknown error.',
            convertationTimeoutText: 'Convertation timeout exceeded.',
            downloadErrorText: 'Download failed.',
            unsupportedBrowserErrorText: 'Your browser is not supported.',
            requestEditFailedTitleText: 'Access denied',
            requestEditFailedMessageText: 'Someone is editing this document right now. Please try again later.',
            warnBrowserZoom: 'Your browser\'s current zoom setting is not fully supported. Please reset to the default zoom by pressing Ctrl+0.',
            warnBrowserIE9: 'The application has low capabilities on IE9. Use IE10 or higher',
            pastInMergeAreaError: 'Cannot change part of a merged cell',
            textPleaseWait: 'It\'s working hard. Please wait...',
            errorWrongBracketsCount: 'Found an error in the formula entered.<br>Wrong cout of brackets.',
            errorWrongOperator: 'An error in the entered formula. Wrong operator is used.<br>Please correct the error or use the Esc button to cancel the formula editing.',
            errorCountArgExceed: 'Found an error in the formula entered.<br>Count of arguments exceeded.',
            errorCountArg: 'Found an error in the formula entered.<br>Invalid number of arguments.',
            errorFormulaName: 'Found an error in the formula entered.<br>Incorrect formula name.',
            errorFormulaParsing: 'Internal error while the formula parsing.',
            errorArgsRange: 'Found an error in the formula entered.<br>Incorrect arguments range.',
            errorUnexpectedGuid: 'External error.<br>Unexpected Guid. Please, contact support.',
            errorDatabaseConnection: 'External error.<br>Database connection error. Please, contact support.',
            errorFileRequest: 'External error.<br>File Request. Please, contact support.',
            errorFileVKey: 'External error.<br>Incorrect securety key. Please, contact support.',
            errorStockChart: 'Incorrect row order. To build a stock chart place the data on the sheet in the following order:<br> opening price, max price, min price, closing price.',
            errorDataRange: 'Incorrect data range.',
            errorOperandExpected: 'The entered function syntax is not correct. Please check if you are missing one of the parentheses - \'(\' or \')\'.',
            errorKeyEncrypt: 'Unknown key descriptor',
            errorKeyExpire: 'Key descriptor expired',
            errorUsersExceed: 'Count of users was exceed',
            errorMoveRange: 'Cann\'t change a part of merged cell',
            errorBadImageUrl: 'Image url is incorrect',
            errorCoAuthoringDisconnect: 'Server connection lost. You can\'t edit anymore.',
            errorFilePassProtect: 'The file is password protected and cannot be opened.',
            errorLockedAll: 'The operation could not be done as the sheet has been locked by another user.',
            txtEditingMode: 'Set editing mode...',
            textLoadingDocument: 'Loading spreadsheet',
            textConfirm: 'Confirmation',
            confirmMoveCellRange: 'The destination cell\'s range can contain data. Continue the operation?',
            textYes: 'Yes',
            textNo: 'No',
            textAnonymous: 'Anonymous',
            txtBasicShapes: 'Basic Shapes',
            txtFiguredArrows: 'Figured Arrows',
            txtMath: 'Math',
            txtCharts: 'Charts',
            txtStarsRibbons: 'Stars & Ribbons',
            txtCallouts: 'Callouts',
            txtButtons: 'Buttons',
            txtRectangles: 'Rectangles',
            txtLines: 'Lines',
            txtDiagramTitle: 'Chart Title',
            txtXAxis: 'X Axis',
            txtYAxis: 'Y Axis',
            txtSeries: 'Seria',
            warnProcessRightsChange: 'You have been denied the right to edit the file.',
            errorProcessSaveResult: 'Saving is failed.',
            errorAutoFilterDataRange: 'The operation could not be done for the selected range of cells.<br>Select a uniform data range inside or outside the table and try again.',
            errorAutoFilterChangeFormatTable: 'The operation could not be done for the selected cells as you cannot move a part of the table.<br>Select another data range so that the whole table was shifted and try again.',
            errorAutoFilterHiddenRange: 'The operation cannot be performed because the area contains filtered cells.<br>Please unhide the filtered elements and try again.',
            errorAutoFilterChange: 'The operation is not allowed, as it is attempting to shift cells in a table on your worksheet.',
            textCloseTip: 'Click to close the tip.',
            textShape: 'Shape',
            errorFillRange: 'Could not fill the selected range of cells.<br>All the merged cells need to be the same size.',
            errorUpdateVersion: 'The file version has been changed. The page will be reloaded.',
            errorUserDrop: 'The file cannot be accessed right now.',
            txtArt: 'Your text here',
            errorInvalidRef: 'Enter a correct name for the selection or a valid reference to go to.',
            errorCreateDefName: 'The existing named ranges cannot be edited and the new ones cannot be created<br>at the moment as some of them are being edited.',
            errorPasteMaxRange: 'The copy and paste area does not match. Please select an area with the same size or click the first cell in a row to paste the copied cells.',
            errorConnectToServer: ' The document could not be saved. Please check connection settings or contact your administrator.<br>When you click the \'OK\' button, you will be prompted to download the document.',
            errorLockedWorksheetRename: 'The sheet cannot be renamed at the moment as it is being renamed by another user',
            textTryUndoRedo: 'The Undo/Redo functions are disabled for the Fast co-editing mode.<br>Click the \'Strict mode\' button to switch to the Strict co-editing mode to edit the file without other users interference and send your changes only after you save them. You can switch between the co-editing modes using the editor Advanced settings.',
            textStrict: 'Strict mode',
            errorOpenWarning: 'The length of one of the formulas in the file exceeded<br>the allowed number of characters and it was removed.',
            errorFrmlWrongReferences: 'The function refers to a sheet that does not exist.<br>Please check the data and try again.',
            textBuyNow: 'Visit website',
            textNoLicenseTitle: 'License limit reached',
            textContactUs: 'Contact sales',
            confirmPutMergeRange: 'The source data contains merged cells.<br>They will be unmerged before they are pasted into the table.',
            errorViewerDisconnect: 'Connection is lost. You can still view the document,<br>but will not be able to download or print until the connection is restored and page is reloaded.',
            warnLicenseExp: 'Your license has expired.<br>Please update your license and refresh the page.',
            titleLicenseExp: 'License expired',
            openErrorText: 'An error has occurred while opening the file',
            saveErrorText: 'An error has occurred while saving the file',
            errorCopyMultiselectArea: 'This command cannot be used with multiple selections.<br>Select a single range and try again.',
            errorPrintMaxPagesCount: 'Unfortunately, it’s not possible to print more than 1500 pages at once in the current version of the program.<br>This restriction will be eliminated in upcoming releases.',
            errorToken: 'The document security token is not correctly formed.<br>Please contact your Document Server administrator.',
            errorTokenExpire: 'The document security token has expired.<br>Please contact your Document Server administrator.',
            errorSessionAbsolute: 'The document editing session has expired. Please reload the page.',
            errorSessionIdle: 'The document has not been edited for quite a long time. Please reload the page.',
            errorSessionToken: 'The connection to the server has been interrupted. Please reload the page.',
            errorAccessDeny: 'You are trying to perform an action you do not have rights for.<br>Please contact your Document Server administrator.',
            titleServerVersion: 'Editor updated',
            errorServerVersion: 'The editor version has been updated. The page will be reloaded to apply the changes.',
            errorLockedCellPivot: 'You cannot change data inside a pivot table.',
            txtAccent: 'Accent',
            txtStyle_Normal: 'Normal',
            txtStyle_Heading_1: 'Heading 1',
            txtStyle_Heading_2: 'Heading 2',
            txtStyle_Heading_3: 'Heading 3',
            txtStyle_Heading_4: 'Heading 4',
            txtStyle_Title: 'Title',
            txtStyle_Neutral: 'Neutral',
            txtStyle_Bad: 'Bad',
            txtStyle_Good: 'Good',
            txtStyle_Input: 'Input',
            txtStyle_Output: 'Output',
            txtStyle_Calculation: 'Calculation',
            txtStyle_Check_Cell: 'Check Cell',
            txtStyle_Explanatory_Text: 'Explanatory Text',
            txtStyle_Note: 'Note',
            txtStyle_Linked_Cell: 'Linked Cell',
            txtStyle_Warning_Text: 'Warning Text',
            txtStyle_Total: 'Total',
            txtStyle_Currency: 'Currency',
            txtStyle_Percent: 'Percent',
            txtStyle_Comma: 'Comma',
            errorForceSave: "An error occurred while saving the file. Please use the 'Download as' option to save the file to your computer hard drive or try again later.",
            errorMaxPoints: "The maximum number of points in series per chart is 4096.",
            warnNoLicense: "You've reached the limit for simultaneous connections to %1 editors. This document will be opened for viewing only.<br>Contact %1 sales team for personal upgrade terms.",
            warnNoLicenseUsers: "You've reached the user limit for %1 editors. Contact %1 sales team for personal upgrade terms.",
            warnLicenseExceeded: "You've reached the limit for simultaneous connections to %1 editors. This document will be opened for viewing only.<br>Contact your administrator to learn more.",
            warnLicenseUsersExceeded: "You've reached the user limit for %1 editors. Contact your administrator to learn more.",
            errorDataEncrypted: 'Encrypted changes have been received, they cannot be deciphered.',
            textClose: 'Close',
            textPaidFeature: 'Paid feature',
            scriptLoadError: 'The connection is too slow, some of the components could not be loaded. Please reload the page.',
            errorEditingSaveas: 'An error occurred during the work with the document.<br>Use the \'Save as...\' option to save the file backup copy to your computer hard drive.',
            errorEditingDownloadas: 'An error occurred during the work with the document.<br>Use the \'Download as...\' option to save the file backup copy to your computer hard drive.',
            txtShape_textRect: 'Text Box',
            txtShape_rect: 'Rectangle',
            txtShape_ellipse: 'Ellipse',
            txtShape_triangle: 'Triangle',
            txtShape_rtTriangle: 'Right Triangle',
            txtShape_parallelogram: 'Parallelogram',
            txtShape_trapezoid: 'Trapezoid',
            txtShape_diamond: 'Diamond',
            txtShape_pentagon: 'Pentagon',
            txtShape_hexagon: 'Hexagon',
            txtShape_heptagon: 'Heptagon',
            txtShape_octagon: 'Octagon',
            txtShape_decagon: 'Decagon',
            txtShape_dodecagon: 'Dodecagon',
            txtShape_pie: 'Pie',
            txtShape_chord: 'Chord',
            txtShape_teardrop: 'Teardrop',
            txtShape_frame: 'Frame',
            txtShape_halfFrame: 'Half Frame',
            txtShape_corner: 'Corner',
            txtShape_diagStripe: 'Diagonal Stripe',
            txtShape_plus: 'Plus',
            txtShape_plaque: 'Sign',
            txtShape_can: 'Can',
            txtShape_cube: 'Cube',
            txtShape_bevel: 'Bevel',
            txtShape_donut: 'Donut',
            txtShape_noSmoking: '"No" Symbol',
            txtShape_blockArc: 'Block Arc',
            txtShape_foldedCorner: 'Folded Corner',
            txtShape_smileyFace: 'Smiley Face',
            txtShape_heart: 'Heart',
            txtShape_lightningBolt: 'Lightning Bolt',
            txtShape_sun: 'Sun',
            txtShape_moon: 'Moon',
            txtShape_cloud: 'Cloud',
            txtShape_arc: 'Arc',
            txtShape_bracePair: 'Double Brace',
            txtShape_leftBracket: 'Left Bracket',
            txtShape_rightBracket: 'Right Bracket',
            txtShape_leftBrace: 'Left Brace',
            txtShape_rightBrace: 'Right Brace',
            txtShape_rightArrow: 'Right Arrow',
            txtShape_leftArrow: 'Left Arrow',
            txtShape_upArrow: 'Up Arrow',
            txtShape_downArrow: 'Down Arrow',
            txtShape_leftRightArrow: 'Left Right Arrow',
            txtShape_upDownArrow: 'Up Down Arrow',
            txtShape_quadArrow: 'Quad Arrow',
            txtShape_leftRightUpArrow: 'Left Right Up Arrow',
            txtShape_bentArrow: 'Bent Arrow',
            txtShape_uturnArrow: 'U-Turn Arrow',
            txtShape_leftUpArrow: 'Left Up Arrow',
            txtShape_bentUpArrow: 'Bent Up Arrow',
            txtShape_curvedRightArrow: 'Curved Right Arrow',
            txtShape_curvedLeftArrow: 'Curved Left Arrow',
            txtShape_curvedUpArrow: 'Curved Up Arrow',
            txtShape_curvedDownArrow: 'Curved Down Arrow',
            txtShape_stripedRightArrow: 'Striped Right Arrow',
            txtShape_notchedRightArrow: 'Notched Right Arrow',
            txtShape_homePlate: 'Pentagon',
            txtShape_chevron: 'Chevron',
            txtShape_rightArrowCallout: 'Right Arrow Callout',
            txtShape_downArrowCallout: 'Down Arrow Callout',
            txtShape_leftArrowCallout: 'Left Arrow Callout',
            txtShape_upArrowCallout: 'Up Arrow Callout',
            txtShape_leftRightArrowCallout: 'Left Right Arrow Callout',
            txtShape_quadArrowCallout: 'Quad Arrow Callout',
            txtShape_circularArrow: 'Circular Arrow',
            txtShape_mathPlus: 'Plus',
            txtShape_mathMinus: 'Minus',
            txtShape_mathMultiply: 'Multiply',
            txtShape_mathDivide: 'Division',
            txtShape_mathEqual: 'Equal',
            txtShape_mathNotEqual: 'Not Equal',
            txtShape_flowChartProcess: 'Flowchart: Process',
            txtShape_flowChartAlternateProcess: 'Flowchart: Alternate Process',
            txtShape_flowChartDecision: 'Flowchart: Decision',
            txtShape_flowChartInputOutput: 'Flowchart: Data',
            txtShape_flowChartPredefinedProcess: 'Flowchart: Predefined Process',
            txtShape_flowChartInternalStorage: 'Flowchart: Internal Storage',
            txtShape_flowChartDocument: 'Flowchart: Document',
            txtShape_flowChartMultidocument: 'Flowchart: Multidocument ',
            txtShape_flowChartTerminator: 'Flowchart: Terminator',
            txtShape_flowChartPreparation: 'Flowchart: Preparation',
            txtShape_flowChartManualInput: 'Flowchart: Manual Input',
            txtShape_flowChartManualOperation: 'Flowchart: Manual Operation',
            txtShape_flowChartConnector: 'Flowchart: Connector',
            txtShape_flowChartOffpageConnector: 'Flowchart: Off-page Connector',
            txtShape_flowChartPunchedCard: 'Flowchart: Card',
            txtShape_flowChartPunchedTape: 'Flowchart: Punched Tape',
            txtShape_flowChartSummingJunction: 'Flowchart: Summing Junction',
            txtShape_flowChartOr: 'Flowchart: Or',
            txtShape_flowChartCollate: 'Flowchart: Collate',
            txtShape_flowChartSort: 'Flowchart: Sort',
            txtShape_flowChartExtract: 'Flowchart: Extract',
            txtShape_flowChartMerge: 'Flowchart: Merge',
            txtShape_flowChartOnlineStorage: 'Flowchart: Stored Data',
            txtShape_flowChartDelay: 'Flowchart: Delay',
            txtShape_flowChartMagneticTape: 'Flowchart: Sequential Access Storage',
            txtShape_flowChartMagneticDisk: 'Flowchart: Magnetic Disk',
            txtShape_flowChartMagneticDrum: 'Flowchart: Direct Access Storage',
            txtShape_flowChartDisplay: 'Flowchart: Display',
            txtShape_irregularSeal1: 'Explosion 1',
            txtShape_irregularSeal2: 'Explosion 2',
            txtShape_star4: '4-Point Star',
            txtShape_star5: '5-Point Star',
            txtShape_star6: '6-Point Star',
            txtShape_star7: '7-Point Star',
            txtShape_star8: '8-Point Star',
            txtShape_star10: '10-Point Star',
            txtShape_star12: '12-Point Star',
            txtShape_star16: '16-Point Star',
            txtShape_star24: '24-Point Star',
            txtShape_star32: '32-Point Star',
            txtShape_ribbon2: 'Up Ribbon',
            txtShape_ribbon: 'Down Ribbon',
            txtShape_ellipseRibbon2: 'Curved Up Ribbon',
            txtShape_ellipseRibbon: 'Curved Down Ribbon',
            txtShape_verticalScroll: 'Vertical Scroll',
            txtShape_horizontalScroll: 'Horizontal Scroll',
            txtShape_wave: 'Wave',
            txtShape_doubleWave: 'Double Wave',
            txtShape_wedgeRectCallout: 'Rectangular Callout',
            txtShape_wedgeRoundRectCallout: 'Rounded Rectangular Callout',
            txtShape_wedgeEllipseCallout: 'Oval Callout',
            txtShape_cloudCallout: 'Cloud Callout',
            txtShape_borderCallout1: 'Line Callout 1',
            txtShape_borderCallout2: 'Line Callout 2',
            txtShape_borderCallout3: 'Line Callout 3',
            txtShape_accentCallout1: 'Line Callout 1 (Accent Bar)',
            txtShape_accentCallout2: 'Line Callout 2 (Accent Bar)',
            txtShape_accentCallout3: 'Line Callout 3 (Accent Bar)',
            txtShape_callout1: 'Line Callout 1 (No Border)',
            txtShape_callout2: 'Line Callout 2 (No Border)',
            txtShape_callout3: 'Line Callout 3 (No Border)',
            txtShape_accentBorderCallout1: 'Line Callout 1 (Border and Accent Bar)',
            txtShape_accentBorderCallout2: 'Line Callout 2 (Border and Accent Bar)',
            txtShape_accentBorderCallout3: 'Line Callout 3 (Border and Accent Bar)',
            txtShape_actionButtonBackPrevious: 'Back or Previous Button',
            txtShape_actionButtonForwardNext: 'Forward or Next Button',
            txtShape_actionButtonBeginning: 'Beginning Button',
            txtShape_actionButtonEnd: 'End Button',
            txtShape_actionButtonHome: 'Home Button',
            txtShape_actionButtonInformation: 'Information Button',
            txtShape_actionButtonReturn: 'Return Button',
            txtShape_actionButtonMovie: 'Movie Button',
            txtShape_actionButtonDocument: 'Document Button',
            txtShape_actionButtonSound: 'Sound Button',
            txtShape_actionButtonHelp: 'Help Button',
            txtShape_actionButtonBlank: 'Blank Button',
            txtShape_roundRect: 'Round Corner Rectangle',
            txtShape_snip1Rect: 'Snip Single Corner Rectangle',
            txtShape_snip2SameRect: 'Snip Same Side Corner Rectangle',
            txtShape_snip2DiagRect: 'Snip Diagonal Corner Rectangle',
            txtShape_snipRoundRect: 'Snip and Round Single Corner Rectangle',
            txtShape_round1Rect: 'Round Single Corner Rectangle',
            txtShape_round2SameRect: 'Round Same Side Corner Rectangle',
            txtShape_round2DiagRect: 'Round Diagonal Corner Rectangle',
            txtShape_line: 'Line',
            txtShape_lineWithArrow: 'Arrow',
            txtShape_lineWithTwoArrows: 'Double Arrow',
            txtShape_bentConnector5: 'Elbow Connector',
            txtShape_bentConnector5WithArrow: 'Elbow Arrow Connector',
            txtShape_bentConnector5WithTwoArrows: 'Elbow Double-Arrow Connector',
            txtShape_curvedConnector3: 'Curved Connector',
            txtShape_curvedConnector3WithArrow: 'Curved Arrow Connector',
            txtShape_curvedConnector3WithTwoArrows: 'Curved Double-Arrow Connector',
            txtShape_spline: 'Curve',
            txtShape_polyline1: 'Scribble',
            txtShape_polyline2: 'Freeform',
            errorChangeArray: 'You cannot change part of an array.',
            errorMultiCellFormula: 'Multi-cell array formulas are not allowed in tables.',
            errorEmailClient: 'No email client could be found',
            txtPrintArea: 'Print_Area',
            txtTable: 'Table',
            textCustomLoader: 'Please note that according to the terms of the license you are not entitled to change the loader.<br>Please contact our Sales Department to get a quote.',
            errorNoDataToParse: 'No data was selected to parse.',
            errorCannotUngroup: 'Cannot ungroup. To start an outline, select the detail rows or columns and group them.',
            errorFrmlMaxTextLength: 'Text values in formulas are limited to 255 characters.<br>Use the CONCATENATE function or concatenation operator (&)',
            waitText: 'Please, wait...',
            errorDataValidate: 'The value you entered is not valid.<br>A user has restricted values that can be entered into this cell.',
            txtConfidential: 'Confidential',
            txtPreparedBy: 'Prepared by',
            txtPage: 'Page',
            txtPageOf: 'Page %1 of %2',
            txtPages: 'Pages',
            txtDate: 'Date',
            txtTime: 'Time',
            txtTab: 'Tab',
            txtFile: 'File',
            errorFileSizeExceed: 'The file size exceeds the limitation set for your server.<br>Please contact your Document Server administrator for details.',
            errorLabledColumnsPivot: 'To create a pivot table report, you must use data that is organized as a list with labeled columns.',
            errorPivotOverlap: 'A pivot table report cannot overlap a table.',
            txtColumn: 'Column',
            txtRow: 'Row',
            errorUpdateVersionOnDisconnect: 'Internet connection has been restored, and the file version has been changed.<br>Before you can continue working, you need to download the file or copy its content to make sure nothing is lost, and then reload this page.',
            errorFTChangeTableRangeError: 'Operation could not be completed for the selected cell range.<br>Select a range so that the first table row was on the same row<br>and the resulting table overlapped the current one.',
            errorFTRangeIncludedOtherTables: 'Operation could not be completed for the selected cell range.<br>Select a range which does not include other tables.',
            txtByField: '%1 of %2',
            txtAll: '(All)',
            txtValues: 'Values',
            txtGrandTotal: 'Grand Total',
            txtRowLbls: 'Row Labels',
            txtColLbls: 'Column Labels',
            errNoDuplicates: 'No duplicate values found.',
            errRemDuplicates: 'Duplicate values found and deleted: {0}, unique values left: {1}.',
            txtMultiSelect: 'Multi-Select',
            txtClearFilter: 'Clear Filter',
            txtBlank: '(blank)',
            textHasMacros: 'The file contains automatic macros.<br>Do you want to run macros?',
            textRemember: 'Remember my choice',
            errorPasteSlicerError: 'Table slicers cannot be copied from one workbook to another.',
            errorFrmlMaxLength: 'You cannot add this formula as its length exceeded the allowed number of characters.<br>Please edit it and try again.',
            errorFrmlMaxReference: 'You cannot enter this formula because it has too many values,<br>cell references, and/or names.',
            errorMoveSlicerError: 'Table slicers cannot be copied from one workbook to another.<br>Try again by selecting the entire table and the slicers.',
            errorEditView: 'The existing sheet view cannot be edited and the new ones cannot be created at the moment as some of them are being edited.',
            errorChangeFilteredRange: 'This will change a filtered range on your worksheet.<br>To complete this task, please remove AutoFilters.',
            warnLicenseLimitedRenewed: 'License needs to be renewed.<br>You have a limited access to document editing functionality.<br>Please contact your administrator to get full access',
            warnLicenseLimitedNoAccess: 'License expired.<br>You have no access to document editing functionality.<br>Please contact your administrator.',
            saveErrorTextDesktop: 'This file cannot be saved or created.<br>Possible reasons are: <br>1. The file is read-only. <br>2. The file is being edited by other users. <br>3. The disk is full or corrupted.',
            errorSetPassword: 'Password could not be set.',
            textRenameLabel: 'Enter a name to be used for collaboration',
            textRenameError: 'User name must not be empty.',
            textLongName: 'Enter a name that is less than 128 characters.',
            textGuest: 'Guest',
            txtGroup: 'Group',
            txtSeconds: 'Seconds',
            txtMinutes: 'Minutes',
            txtHours: 'Hours',
            txtDays: 'Days',
            txtMonths: 'Months',
            txtQuarters: 'Quarters',
            txtYears: 'Years',
            errorPivotGroup: 'Cannot group that selection.',
            leavePageTextOnClose: 'All unsaved changes in this document will be lost.<br> Click \'Cancel\' then \'Save\' to save them. Click \'OK\' to discard all the unsaved changes.',
            errorPasteMultiSelect: 'This action cannot be done on a multiple range selection.<br>Select a single range and try again.',
            textTryUndoRedoWarn: 'The Undo/Redo functions are disabled for the Fast co-editing mode.',
            errorPivotWithoutUnderlying: 'The Pivot Table report was saved without the underlying data.<br>Use the \'Refresh\' button to update the report.',
            txtQuarter: 'Qtr',
            txtOr: '%1 or %2',
            confirmReplaceFormulaInTable: 'Formulas in the header row will be removed and converted to static text.<br>Do you want to continue?',
            errorChangeOnProtectedSheet: 'The cell or chart you are trying to change is on a protected sheet.<br>To make a change, unprotect the sheet. You might be requested to enter a password.',
            txtUnlockRange: 'Unlock Range',
            txtUnlockRangeWarning: 'A range you are trying to change is password protected.',
            txtUnlockRangeDescription: 'Enter the password to change this range:',
            txtUnlock: 'Unlock',
            errorWrongPassword: 'The password you supplied is not correct.',
            errorLang: 'The interface language is not loaded.<br>Please contact your Document Server administrator.',
            textDisconnect: 'Connection is lost',
            textConvertEquation: 'This equation was created with an old version of equation editor which is no longer supported. Converting this equation to Office Math ML format will make it editable.<br>Do you want to convert this equation?',
            textApplyAll: 'Apply to all equations',
            textLearnMore: 'Learn More',
            errorSingleColumnOrRowError: 'Location reference is not valid because the cells are not all in the same column or row.<br>Select cells that are all in a single column or row.',
            errorLocationOrDataRangeError: 'The reference for the location or data range is not valid.',
            txtErrorLoadHistory: 'Loading history failed',
            errorPasswordIsNotCorrect: 'The password you supplied is not correct.<br>Verify that the CAPS LOCK key is off and be sure to use the correct capitalization.',
            errorDeleteColumnContainsLockedCell: 'You are trying to delete a column that contains a locked cell. Locked cells cannot be deleted while the worksheet is protected.<br>To delete a locked cell, unprotect the sheet. You might be requested to enter a password.',
            errorDeleteRowContainsLockedCell: 'You are trying to delete a row that contains a locked cell. Locked cells cannot be deleted while the worksheet is protected.<br>To delete a locked cell, unprotect the sheet. You might be requested to enter a password.',
            uploadDocSizeMessage: 'Maximum document size limit exceeded.',
            uploadDocExtMessage: 'Unknown document format.',
            uploadDocFileCountMessage: 'No documents uploaded.',
            errorLoadingFont: 'Fonts are not loaded.<br>Please contact your Document Server administrator.',
            textNeedSynchronize: 'You have an updates',
            textChangesSaved: 'All changes saved',
            textFillOtherRows: 'Fill other rows',
            textFormulaFilledAllRows: 'Formula filled {0} rows have data. Filling other empty rows may take a few minutes.',
            textFormulaFilledAllRowsWithEmpty: 'Formula filled first {0} rows. Filling other empty rows may take a few minutes.',
            textFormulaFilledFirstRowsOtherIsEmpty: 'Formula filled only first {0} rows by memory save reason. Other rows in this sheet don\'t have data.',
            textFormulaFilledFirstRowsOtherHaveData: 'Formula filled only first {0} rows have data by memory save reason. There are other {1} rows have data in this sheet. You can fill them manually.',
            textReconnect: 'Connection is restored',
            errorCannotUseCommandProtectedSheet: 'You cannot use this command on a protected sheet. To use this command, unprotect the sheet.<br>You might be requested to enter a password.',
            textRequestMacros: 'A macro makes a request to URL. Do you want to allow the request to the %1?',
            textRememberMacros: 'Remember my choice for all macros',
            confirmAddCellWatches: 'This action will add {0} cell watches.<br>Do you want to continue?',
            confirmAddCellWatchesMax: 'This action will add only {0} cell watches by memory save reason.<br>Do you want to continue?',
            confirmMaxChangesSize: 'The size of actions exceeds the limitation set for your server.<br>Press "Undo" to cancel your last action or press "Continue" to keep action locally (you need to download the file or copy its content to make sure nothing is lost).',
            textUndo: 'Undo',
            textContinue: 'Continue',
            errorInconsistentExtDocx: 'An error has occurred while opening the file.<br>The file content corresponds to text documents (e.g. docx), but the file has the inconsistent extension: %1.',
            errorInconsistentExtXlsx: 'An error has occurred while opening the file.<br>The file content corresponds to spreadsheets (e.g. xlsx), but the file has the inconsistent extension: %1.',
            errorInconsistentExtPptx: 'An error has occurred while opening the file.<br>The file content corresponds to presentations (e.g. pptx), but the file has the inconsistent extension: %1.',
            errorInconsistentExtPdf: 'An error has occurred while opening the file.<br>The file content corresponds to one of the following formats: pdf/djvu/xps/oxps, but the file has the inconsistent extension: %1.',
            errorInconsistentExt: 'An error has occurred while opening the file.<br>The file content does not match the file extension.',
            errorCannotPasteImg: 'We can\'t paste this image from the Clipboard, but you can save it to your device and \ninsert it from there, or you can copy the image without text and paste it into the spreadsheet.',
            textTryQuickPrint: 'You have selected Quick print: the entire document will be printed on the last selected or default printer.<br>Do you want to continue?',
            errorConvertXml: 'The file has an unsupported format.<br>Only XML Spreadsheet 2003 format can be used.',
            textText: 'Text',
            warnLicenseBefore: 'License not active.<br>Please contact your administrator.',
            titleLicenseNotActive: 'License not active',
            errorProtectedRange: 'This range is not allowed for editing.',
            errorCreateRange: 'The existing ranges cannot be edited and the new ones cannot be created<br>at the moment as some of them are being edited.',
            txtSheet: 'Sheet',
            txtNone: 'None',
            warnLicenseAnonymous: 'Access denied for anonymous users. This document will be opened for viewing only.',
            txtSlicer: 'Slicer',
            txtInfo: 'Info',
            confirmReplaceHFPicture: 'Only one picture can be inserted in each section of the header.<br>Press \"Replace\" to replace existing picture.<br>Press \"Keep\" to keep existing picture.',
            textReplace: 'Replace',
            textKeep: 'Keep',
            errorDependentsNoFormulas: 'The Trace Dependents command found no formulas that refer to the active cell.',
            errorPrecedentsNoValidRef: 'The Trace Precedents command requires that the active cell contain a formula which includes a valid references.',
            txtPicture: 'Picture',
            errorLockedCellGoalSeek: 'One of the cells involved in the goal seek process has been modified by another user.'
        }
    })(), SSE.Controllers.Main || {}))
});<|MERGE_RESOLUTION|>--- conflicted
+++ resolved
@@ -465,11 +465,7 @@
                 this.appOptions.canMakeActionLink = this.editorConfig.canMakeActionLink;
                 this.appOptions.canFeaturePivot = true;
                 this.appOptions.canFeatureViews = true;
-<<<<<<< HEAD
-                this.appOptions.uiRtl = !Common.Controllers.Desktop.isActive();
-=======
                 this.appOptions.uiRtl = !(Common.Controllers.Desktop.isActive() && Common.Controllers.Desktop.uiRtlSupported()) && !Common.Utils.isIE;
->>>>>>> f3601fb5
                 this.appOptions.canRequestReferenceData = this.editorConfig.canRequestReferenceData;
                 this.appOptions.canRequestOpen = this.editorConfig.canRequestOpen;
                 this.appOptions.canRequestReferenceSource = this.editorConfig.canRequestReferenceSource;
