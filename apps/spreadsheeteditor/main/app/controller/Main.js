/*
 *
 * (c) Copyright Ascensio System SIA 2010-2019
 *
 * This program is a free software product. You can redistribute it and/or
 * modify it under the terms of the GNU Affero General Public License (AGPL)
 * version 3 as published by the Free Software Foundation. In accordance with
 * Section 7(a) of the GNU AGPL its Section 15 shall be amended to the effect
 * that Ascensio System SIA expressly excludes the warranty of non-infringement
 * of any third-party rights.
 *
 * This program is distributed WITHOUT ANY WARRANTY; without even the implied
 * warranty of MERCHANTABILITY or FITNESS FOR A PARTICULAR  PURPOSE. For
 * details, see the GNU AGPL at: http://www.gnu.org/licenses/agpl-3.0.html
 *
 * You can contact Ascensio System SIA at 20A-12 Ernesta Birznieka-Upisha
 * street, Riga, Latvia, EU, LV-1050.
 *
 * The  interactive user interfaces in modified source and object code versions
 * of the Program must display Appropriate Legal Notices, as required under
 * Section 5 of the GNU AGPL version 3.
 *
 * Pursuant to Section 7(b) of the License you must retain the original Product
 * logo when distributing the program. Pursuant to Section 7(e) we decline to
 * grant you any rights under trademark law for use of our trademarks.
 *
 * All the Product's GUI elements, including illustrations and icon sets, as
 * well as technical writing content are licensed under the terms of the
 * Creative Commons Attribution-ShareAlike 4.0 International. See the License
 * terms at http://creativecommons.org/licenses/by-sa/4.0/legalcode
 *
*/
/**
 *    Main.js
 *
 *    Main controller
 *
 *    Created by Maxim Kadushkin on 24 March 2014
 *    Copyright (c) 2018 Ascensio System SIA. All rights reserved.
 *
 */

define([
    'core',
    'irregularstack',
    'common/main/lib/component/Window',
    'common/main/lib/component/LoadMask',
    'common/main/lib/component/Tooltip',
    'common/main/lib/controller/Fonts',
    'common/main/lib/collection/TextArt',
    'common/main/lib/view/OpenDialog',
    'common/main/lib/view/UserNameDialog',
    'common/main/lib/util/LanguageInfo',
    'common/main/lib/util/LocalStorage',
    'spreadsheeteditor/main/app/collection/ShapeGroups',
    'spreadsheeteditor/main/app/collection/TableTemplates',
    'spreadsheeteditor/main/app/collection/EquationGroups',
    'spreadsheeteditor/main/app/collection/ConditionalFormatIcons',
    'spreadsheeteditor/main/app/controller/FormulaDialog',
    'common/main/lib/component/HintManager'
], function () {
    'use strict';

    SSE.Controllers.Main = Backbone.Controller.extend(_.extend((function() {
        var InitApplication = -254;
        var ApplyEditRights = -255;
        var LoadingDocument = -256;

        var mapCustomizationElements = {
            about: 'button#left-btn-about',
            feedback: 'button#left-btn-support',
            goback: '#fm-btn-back > a, #header-back > div'
        };

        var mapCustomizationExtElements = {
            toolbar: '#viewport #toolbar',
            leftMenu: '#viewport #left-menu, #viewport #id-toolbar-full-placeholder-btn-settings, #viewport #id-toolbar-short-placeholder-btn-settings',
            rightMenu: '#viewport #right-menu',
            statusBar: '#statusbar'
        };

        Common.localStorage.setId('table');
        Common.localStorage.setKeysFilter('sse-,asc.table');
        Common.localStorage.sync();

        return {
            models: [],
            collections: [
                'ShapeGroups',
                'EquationGroups',
                'TableTemplates',
                'ConditionalFormatIcons',
                'ConditionalFormatIconsPresets',
                'Common.Collections.TextArt'
            ],
            views: [],

            initialize: function() {
                this.addListeners({
                    'FileMenu': {
                        'settings:apply': _.bind(this.applySettings, this)
                    },
                    'Common.Views.ReviewChanges': {
                        'settings:apply': _.bind(this.applySettings, this)
                    }
                });

                var me = this,
                    styleNames = ['Normal', 'Neutral', 'Bad', 'Good', 'Input', 'Output', 'Calculation', 'Check Cell', 'Explanatory Text', 'Note', 'Linked Cell', 'Warning Text',
                        'Heading 1', 'Heading 2', 'Heading 3', 'Heading 4', 'Title', 'Total', 'Currency', 'Percent', 'Comma'],
                    translate = {
                        'Series': this.txtSeries,
                        'Diagram Title': this.txtDiagramTitle,
                        'X Axis': this.txtXAxis,
                        'Y Axis': this.txtYAxis,
                        'Your text here': this.txtArt,
                        'Table': this.txtTable,
                        'Print_Area': this.txtPrintArea,
                        'Confidential': this.txtConfidential,
                        'Prepared by ': this.txtPreparedBy + ' ',
                        'Page': this.txtPage,
                        'Page %1 of %2': this.txtPageOf,
                        'Pages': this.txtPages,
                        'Date': this.txtDate,
                        'Time': this.txtTime,
                        'Tab': this.txtTab,
                        'File': this.txtFile,
                        'Column': this.txtColumn,
                        'Row': this.txtRow,
                        '%1 of %2': this.txtByField,
                        '(All)': this.txtAll,
                        'Values': this.txtValues,
                        'Grand Total': this.txtGrandTotal,
                        'Row Labels': this.txtRowLbls,
                        'Column Labels': this.txtColLbls,
                        'Multi-Select (Alt+S)': this.txtMultiSelect,
                        'Clear Filter (Alt+C)':  this.txtClearFilter,
                        '(blank)': this.txtBlank,
                        'Group': this.txtGroup,
                        'Seconds': this.txtSeconds,
                        'Minutes': this.txtMinutes,
                        'Hours': this.txtHours,
                        'Days': this.txtDays,
                        'Months': this.txtMonths,
                        'Quarters': this.txtQuarters,
                        'Years': this.txtYears,
                        '%1 or %2': this.txtOr,
                        'Qtr': this.txtQuarter
                    };

                styleNames.forEach(function(item){
                    translate[item] = me['txtStyle_' + item.replace(/ /g, '_')] || item;
                });
                translate['Currency [0]'] = me.txtStyle_Currency + ' [0]';
                translate['Comma [0]'] = me.txtStyle_Comma + ' [0]';

                for (var i=1; i<7; i++) {
                    translate['Accent'+i] = me.txtAccent + i;
                    translate['20% - Accent'+i] = '20% - ' + me.txtAccent + i;
                    translate['40% - Accent'+i] = '40% - ' + me.txtAccent + i;
                    translate['60% - Accent'+i] = '60% - ' + me.txtAccent + i;
                }
                me.translationTable = translate;
            },

            onLaunch: function() {
//                $(document.body).css('position', 'absolute');
                var me = this;

                this._state = {isDisconnected: false, usersCount: 1, fastCoauth: true, lostEditingRights: false, licenseType: false, isDocModified: false};

                if (!Common.Utils.isBrowserSupported()){
                    Common.Utils.showBrowserRestriction();
                    Common.Gateway.reportError(undefined, this.unsupportedBrowserErrorText);
                    return;
                } else {
//                    this.getViewport().getEl().on('keypress', this.lockEscapeKey, this);
//                    viewport.applicationUI.setVisible(true);
                }

                // Initialize api
                this.api = this.getApplication().getController('Viewport').getApi();

                Common.UI.FocusManager.init();
                Common.UI.HintManager.init(this.api);
                Common.UI.Themes.init(this.api);

                var value = Common.localStorage.getBool("sse-settings-cachemode", true);
                Common.Utils.InternalSettings.set("sse-settings-cachemode", value);
                this.api.asc_setDefaultBlitMode(!!value);

                value = Common.localStorage.getItem("sse-settings-fontrender");
                if (value===null) value = '3';
                Common.Utils.InternalSettings.set("sse-settings-fontrender", value);
                this.api.asc_setFontRenderingMode(parseInt(value));

                this.api.asc_registerCallback('asc_onOpenDocumentProgress',  _.bind(this.onOpenDocument, this));
                this.api.asc_registerCallback('asc_onEndAction',             _.bind(this.onLongActionEnd, this));
                this.api.asc_registerCallback('asc_onError',                 _.bind(this.onError, this));
                this.api.asc_registerCallback('asc_onCoAuthoringDisconnect', _.bind(this.onCoAuthoringDisconnect, this));
                this.api.asc_registerCallback('asc_onAdvancedOptions',       _.bind(this.onAdvancedOptions, this));
                this.api.asc_registerCallback('asc_onDocumentUpdateVersion', _.bind(this.onUpdateVersion, this));
                this.api.asc_registerCallback('asc_onServerVersion',         _.bind(this.onServerVersion, this));
                this.api.asc_registerCallback('asc_onDocumentName',          _.bind(this.onDocumentName, this));
                this.api.asc_registerCallback('asc_onPrintUrl',              _.bind(this.onPrintUrl, this));
                this.api.asc_registerCallback('asc_onMeta',                  _.bind(this.onMeta, this));
                this.api.asc_registerCallback('asc_onSpellCheckInit',        _.bind(this.loadLanguages, this));
                Common.NotificationCenter.on('api:disconnect',               _.bind(this.onCoAuthoringDisconnect, this));
                Common.NotificationCenter.on('goback',                       _.bind(this.goBack, this));
                Common.NotificationCenter.on('namedrange:locked',            _.bind(this.onNamedRangeLocked, this));
                Common.NotificationCenter.on('download:cancel',              _.bind(this.onDownloadCancel, this));
                Common.NotificationCenter.on('download:advanced',            _.bind(this.onAdvancedOptions, this));
                Common.NotificationCenter.on('showmessage',                  _.bind(this.onExternalMessage, this));
                Common.NotificationCenter.on('markfavorite',                 _.bind(this.markFavorite, this));
                Common.NotificationCenter.on('editing:disable',              _.bind(this.onEditingDisable, this));

                this.stackLongActions = new Common.IrregularStack({
                    strongCompare   : this._compareActionStrong,
                    weakCompare     : this._compareActionWeak
                });

                this.stackLongActions.push({id: InitApplication, type: Asc.c_oAscAsyncActionType.BlockInteraction});

                this.stackDisableActions = new Common.IrregularStack({
                    strongCompare   : this._compareActionWeak,
                    weakCompare     : this._compareActionWeak
                });

                this.isShowOpenDialog = false;

                // Initialize api gateway
                this.editorConfig = {};
                Common.Gateway.on('init', _.bind(this.loadConfig, this));
                Common.Gateway.on('showmessage', _.bind(this.onExternalMessage, this));
                Common.Gateway.on('opendocument', _.bind(this.loadDocument, this));
                Common.Gateway.on('internalcommand', _.bind(this.onInternalCommand, this));
                Common.Gateway.on('grabfocus',      _.bind(this.onGrabFocus, this));
                Common.Gateway.appReady();

                this.getApplication().getController('Viewport').setApi(this.api);

                // Syncronize focus with api
                $(document.body).on('focus', 'input, textarea:not(#ce-cell-content)', function(e) {
                    if (me.isAppDisabled === true) return;

                    if (e && e.target && !/area_id/.test(e.target.id)) {
                        if (/msg-reply/.test(e.target.className))
                            me.dontCloseDummyComment = true;
                        else if (/textarea-control/.test(e.target.className))
                            me.inTextareaControl = true;
                        else if (!Common.Utils.ModalWindow.isVisible() && /form-control/.test(e.target.className))
                            me.inFormControl = true;
                    }
                });

                $(document.body).on('blur', 'input, textarea', function(e) {
                    if (me.isAppDisabled === true || me.isFrameClosed) return;

                    if ((!Common.Utils.ModalWindow.isVisible() || $('.asc-window.enable-key-events:visible').length>0) && !(me.loadMask && me.loadMask.isVisible())) {
                        if (/form-control/.test(e.target.className))
                            me.inFormControl = false;
                        if (me.getApplication().getController('LeftMenu').getView('LeftMenu').getMenu('file').isVisible())
                            return;
                        if (!e.relatedTarget ||
                            !/area_id/.test(e.target.id)
                            && !(e.target.localName == 'input' && $(e.target).parent().find(e.relatedTarget).length>0) /* Check if focus in combobox goes from input to it's menu button or menu items, or from comment editing area to Ok/Cancel button */
                            && !(e.target.localName == 'textarea' && $(e.target).closest('.asc-window').find('.dropdown-menu').find(e.relatedTarget).length>0) /* Check if focus in comment goes from textarea to it's email menu */
                            && (e.relatedTarget.localName != 'input' || !/form-control/.test(e.relatedTarget.className)) /* Check if focus goes to text input with class "form-control" */
                            && (e.relatedTarget.localName != 'textarea' || /area_id/.test(e.relatedTarget.id))) /* Check if focus goes to textarea, but not to "area_id" */ {
                            if (Common.Utils.isIE && e.originalEvent && e.originalEvent.target && /area_id/.test(e.originalEvent.target.id) && (e.originalEvent.target === e.originalEvent.srcElement))
                                return;
                            me.api.asc_enableKeyEvents(true);
                            if (/msg-reply/.test(e.target.className))
                                me.dontCloseDummyComment = false;
                            else if (/textarea-control/.test(e.target.className))
                                me.inTextareaControl = false;
                        }
                    }
                }).on('dragover', function(e) {
                    var event = e.originalEvent;
                    if (event.target && $(event.target).closest('#editor_sdk').length<1 && !($(event.target).is('#statusbar_bottom') || $.contains($('#statusbar_bottom'), $(event.target))) ) {
                        event.preventDefault();
                        event.dataTransfer.dropEffect ="none";
                        return false;
                    }
                }).on('dragstart', function(e) {
                    var event = e.originalEvent;
                    if (event.target ) {
                        var target = $(event.target);
                        if (target.closest('.combobox').length>0 || target.closest('.dropdown-menu').length>0 ||
                            target.closest('.ribtab').length>0 || target.closest('.combo-dataview').length>0) {
                            event.preventDefault();
                        }
                    }
                });

                Common.NotificationCenter.on({
                    'modal:show': function(e){
                        Common.Utils.ModalWindow.show();
                        me.api.asc_enableKeyEvents(false);
                    },
                    'modal:close': function(dlg) {
                        Common.Utils.ModalWindow.close();
                        if (!Common.Utils.ModalWindow.isVisible())
                            me.api.asc_enableKeyEvents(true);
                    },
                    'modal:hide': function(dlg) {
                        Common.Utils.ModalWindow.close();
                        if (!Common.Utils.ModalWindow.isVisible())
                            me.api.asc_enableKeyEvents(true);
                    },
                    'dataview:focus': function(e){
                    },
                    'dataview:blur': function(e){
                        if (!Common.Utils.ModalWindow.isVisible()) {
                            me.api.asc_enableKeyEvents(true);
                        }
                    },
                    'menu:show': function(e){
                    },
                    'menu:hide': function(menu, isFromInputControl){
                        if (!Common.Utils.ModalWindow.isVisible() && (!menu || !menu.cmpEl.hasClass('from-cell-edit')) && !isFromInputControl) {
                            me.api.asc_InputClearKeyboardElement();
                            me.api.asc_enableKeyEvents(true);
                        }
                    },
                    'edit:complete': _.bind(this.onEditComplete, this),
                    'settings:unitschanged':_.bind(this.unitsChanged, this)
                });

                this.initNames();
//                this.recognizeBrowser();
                Common.util.Shortcuts.delegateShortcuts({
                    shortcuts: {
                        'command+s,ctrl+s,command+p,ctrl+p,command+k,ctrl+k,command+d,ctrl+d': _.bind(function (e) {
                            e.preventDefault();
                            e.stopPropagation();
                        }, this)
                    }
                });

                me.defaultTitleText = '{{APP_TITLE_TEXT}}';
                me.warnNoLicense  = me.warnNoLicense.replace(/%1/g, '{{COMPANY_NAME}}');
                me.warnNoLicenseUsers = me.warnNoLicenseUsers.replace(/%1/g, '{{COMPANY_NAME}}');
                me.textNoLicenseTitle = me.textNoLicenseTitle.replace(/%1/g, '{{COMPANY_NAME}}');
                me.warnLicenseExceeded = me.warnLicenseExceeded.replace(/%1/g, '{{COMPANY_NAME}}');
                me.warnLicenseUsersExceeded = me.warnLicenseUsersExceeded.replace(/%1/g, '{{COMPANY_NAME}}');
            },

            loadConfig: function(data) {
                this.editorConfig = $.extend(this.editorConfig, data.config);

                this.appOptions                 = {};

                this.appOptions.customization   = this.editorConfig.customization;
                this.appOptions.canRenameAnonymous = !((typeof (this.appOptions.customization) == 'object') && (typeof (this.appOptions.customization.anonymous) == 'object') && (this.appOptions.customization.anonymous.request===false));
                this.appOptions.guestName = (typeof (this.appOptions.customization) == 'object') && (typeof (this.appOptions.customization.anonymous) == 'object') &&
                                            (typeof (this.appOptions.customization.anonymous.label) == 'string') && this.appOptions.customization.anonymous.label.trim()!=='' ?
                                            Common.Utils.String.htmlEncode(this.appOptions.customization.anonymous.label) : this.textGuest;
                var value;
                if (this.appOptions.canRenameAnonymous) {
                    value = Common.localStorage.getItem("guest-username");
                    Common.Utils.InternalSettings.set("guest-username", value);
                    Common.Utils.InternalSettings.set("save-guest-username", !!value);
                }
                this.editorConfig.user          =
                this.appOptions.user            = Common.Utils.fillUserInfo(this.editorConfig.user, this.editorConfig.lang, value ? (value + ' (' + this.appOptions.guestName + ')' ) : this.textAnonymous,
                                                  Common.localStorage.getItem("guest-id") || ('uid-' + Date.now()));
                this.appOptions.user.anonymous && Common.localStorage.setItem("guest-id", this.appOptions.user.id);

                this.appOptions.isDesktopApp    = this.editorConfig.targetApp == 'desktop';
                this.appOptions.canCreateNew    = this.editorConfig.canRequestCreateNew || !_.isEmpty(this.editorConfig.createUrl);
                this.appOptions.canOpenRecent   = this.editorConfig.recent !== undefined && !this.appOptions.isDesktopApp;
                this.appOptions.templates       = this.editorConfig.templates;
                this.appOptions.recent          = this.editorConfig.recent;
                this.appOptions.createUrl       = this.editorConfig.createUrl;
                this.appOptions.canRequestCreateNew = this.editorConfig.canRequestCreateNew;
                this.appOptions.lang            = this.editorConfig.lang;
                this.appOptions.location        = (typeof (this.editorConfig.location) == 'string') ? this.editorConfig.location.toLowerCase() : '';
                this.appOptions.region          = (typeof (this.editorConfig.region) == 'string') ? this.editorConfig.region.toLowerCase() : this.editorConfig.region;
                this.appOptions.canAutosave     = false;
                this.appOptions.canAnalytics    = false;
                this.appOptions.sharingSettingsUrl = this.editorConfig.sharingSettingsUrl;
                this.appOptions.saveAsUrl       = this.editorConfig.saveAsUrl;
                this.appOptions.fileChoiceUrl   = this.editorConfig.fileChoiceUrl;
                this.appOptions.isEditDiagram   = this.editorConfig.mode == 'editdiagram';
                this.appOptions.isEditMailMerge = this.editorConfig.mode == 'editmerge';
                this.appOptions.canRequestClose = this.editorConfig.canRequestClose;
                this.appOptions.canBackToFolder = (this.editorConfig.canBackToFolder!==false) && (typeof (this.editorConfig.customization) == 'object') && (typeof (this.editorConfig.customization.goback) == 'object')
                                                  && (!_.isEmpty(this.editorConfig.customization.goback.url) || this.editorConfig.customization.goback.requestClose && this.appOptions.canRequestClose);
                this.appOptions.canBack         = this.appOptions.canBackToFolder === true;
                this.appOptions.canPlugins      = false;
                this.appOptions.canRequestUsers = this.editorConfig.canRequestUsers;
                this.appOptions.canRequestSendNotify = this.editorConfig.canRequestSendNotify;
                this.appOptions.canRequestSaveAs = this.editorConfig.canRequestSaveAs;
                this.appOptions.canRequestInsertImage = this.editorConfig.canRequestInsertImage;
                this.appOptions.compatibleFeatures = (typeof (this.appOptions.customization) == 'object') && !!this.appOptions.customization.compatibleFeatures;
                this.appOptions.canRequestSharingSettings = this.editorConfig.canRequestSharingSettings;
                this.appOptions.mentionShare = !((typeof (this.appOptions.customization) == 'object') && (this.appOptions.customization.mentionShare==false));
                this.appOptions.canMakeActionLink = this.editorConfig.canMakeActionLink;
                this.appOptions.canFeaturePivot = true;
                this.appOptions.canFeatureViews = !!this.api.asc_isSupportFeature("sheet-views");

                if (this.appOptions.user.guest && this.appOptions.canRenameAnonymous && !this.appOptions.isEditDiagram && !this.appOptions.isEditMailMerge)
                    Common.NotificationCenter.on('user:rename', _.bind(this.showRenameUserDialog, this));

                this.headerView = this.getApplication().getController('Viewport').getView('Common.Views.Header');
                this.headerView.setCanBack(this.appOptions.canBackToFolder === true, (this.appOptions.canBackToFolder) ? this.editorConfig.customization.goback.text : '');

                var reg = Common.localStorage.getItem("sse-settings-reg-settings"),
                    isUseBaseSeparator = Common.localStorage.getBool("sse-settings-use-base-separator", true),
                    decimal = undefined,
                    group = undefined;
                Common.Utils.InternalSettings.set("sse-settings-use-base-separator", isUseBaseSeparator);
                if (!isUseBaseSeparator) {
                    decimal = Common.localStorage.getItem("sse-settings-decimal-separator");
                    group = Common.localStorage.getItem("sse-settings-group-separator");
                }
                if (reg!==null)
                    this.api.asc_setLocale(parseInt(reg), decimal, group);
                else {
                    reg = this.appOptions.region;
                    reg = Common.util.LanguageInfo.getLanguages().hasOwnProperty(reg) ? reg : Common.util.LanguageInfo.getLocalLanguageCode(reg);
                    if (reg!==null)
                        reg = parseInt(reg);
                    else
                        reg = (this.editorConfig.lang) ? parseInt(Common.util.LanguageInfo.getLocalLanguageCode(this.editorConfig.lang)) : 0x0409;
                    this.api.asc_setLocale(reg, decimal, group);
                }
                Common.Utils.InternalSettings.set("sse-config-lang", this.editorConfig.lang);

                value = Common.localStorage.getBool("sse-settings-r1c1");
                Common.Utils.InternalSettings.set("sse-settings-r1c1", value);
                this.api.asc_setR1C1Mode(value);

                if (this.appOptions.location == 'us' || this.appOptions.location == 'ca')
                    Common.Utils.Metric.setDefaultMetric(Common.Utils.Metric.c_MetricUnits.inch);

                if (!( this.editorConfig.customization && ( this.editorConfig.customization.toolbarNoTabs ||
                    (this.editorConfig.targetApp!=='desktop') && (this.editorConfig.customization.loaderName || this.editorConfig.customization.loaderLogo)))) {
                    $('#editor_sdk').append('<div class="doc-placeholder">' + '<div class="columns"></div>'.repeat(2) + '</div>');
                }

                var value = Common.localStorage.getItem("sse-macros-mode");
                if (value === null) {
                    value = this.editorConfig.customization ? this.editorConfig.customization.macrosMode : 'warn';
                    value = (value == 'enable') ? 1 : (value == 'disable' ? 2 : 0);
                } else
                    value = parseInt(value);
                Common.Utils.InternalSettings.set("sse-macros-mode", value);

                this.appOptions.wopi = this.editorConfig.wopi;
                
                this.isFrameClosed = (this.appOptions.isEditDiagram || this.appOptions.isEditMailMerge);
                Common.Controllers.Desktop.init(this.appOptions);
            },

            loadDocument: function(data) {
                this.appOptions.spreadsheet = data.doc;
                this.permissions = {};
                var docInfo = {};

                if (data.doc) {
                    this.permissions = _.extend(this.permissions, data.doc.permissions);

                    var _permissions = $.extend({}, data.doc.permissions),
                        _options = $.extend({}, data.doc.options, this.editorConfig.actionLink || {});

                    var _user = new Asc.asc_CUserInfo();
                    _user.put_Id(this.appOptions.user.id);
                    _user.put_FullName(this.appOptions.user.fullname);
                    _user.put_IsAnonymousUser(!!this.appOptions.user.anonymous);

                    docInfo = new Asc.asc_CDocInfo();
                    docInfo.put_Id(data.doc.key);
                    docInfo.put_Url(data.doc.url);
                    docInfo.put_Title(data.doc.title);
                    docInfo.put_Format(data.doc.fileType);
                    docInfo.put_VKey(data.doc.vkey);
                    docInfo.put_Options(_options);
                    docInfo.put_UserInfo(_user);
                    docInfo.put_CallbackUrl(this.editorConfig.callbackUrl);
                    docInfo.put_Token(data.doc.token);
                    docInfo.put_Permissions(_permissions);
                    docInfo.put_EncryptedInfo(this.editorConfig.encryptionKeys);

                    var enable = !this.editorConfig.customization || (this.editorConfig.customization.macros!==false);
                    docInfo.asc_putIsEnabledMacroses(!!enable);
                    enable = !this.editorConfig.customization || (this.editorConfig.customization.plugins!==false);
                    docInfo.asc_putIsEnabledPlugins(!!enable);

                    this.headerView && this.headerView.setDocumentCaption(data.doc.title);
                    Common.Utils.InternalSettings.set("sse-doc-info-key", data.doc.key);
                }

                this.api.asc_registerCallback('asc_onGetEditorPermissions', _.bind(this.onEditorPermissions, this));
                this.api.asc_registerCallback('asc_onLicenseChanged',       _.bind(this.onLicenseChanged, this));
                this.api.asc_registerCallback('asc_onRunAutostartMacroses', _.bind(this.onRunAutostartMacroses, this));
                this.api.asc_setDocInfo(docInfo);
                this.api.asc_getEditorPermissions(this.editorConfig.licenseUrl, this.editorConfig.customerId);
            },

            onProcessSaveResult: function(data) {
                this.api.asc_OnSaveEnd(data.result);
                if (data && data.result === false) {
                    Common.UI.error({
                        title: this.criticalErrorTitle,
                        msg  : _.isEmpty(data.message) ? this.errorProcessSaveResult : data.message
                    });
                }
            },

            onProcessRightsChange: function(data) {
                if (data && data.enabled === false) {
                    var me = this,
                        old_rights = this._state.lostEditingRights;
                    this._state.lostEditingRights = !this._state.lostEditingRights;
                    this.api.asc_coAuthoringDisconnect();
                    Common.NotificationCenter.trigger('collaboration:sharingdeny');
                    Common.NotificationCenter.trigger('api:disconnect');
                    if (!old_rights)
                        Common.UI.warning({
                            title: this.notcriticalErrorTitle,
                            maxwidth: 600,
                            msg  : _.isEmpty(data.message) ? this.warnProcessRightsChange : data.message,
                            callback: function(){
                                me._state.lostEditingRights = false;
                                me.onEditComplete();
                            }
                        });
                }
            },

            onDownloadAs: function(format) {
                if ( !this.appOptions.canDownload) {
                    Common.Gateway.reportError(Asc.c_oAscError.ID.AccessDeny, this.errorAccessDeny);
                    return;
                }

                this._state.isFromGatewayDownloadAs = true;
                var _format = (format && (typeof format == 'string')) ? Asc.c_oAscFileType[ format.toUpperCase() ] : null,
                    _supported = [
                        Asc.c_oAscFileType.XLSX,
                        Asc.c_oAscFileType.ODS,
                        Asc.c_oAscFileType.CSV,
                        Asc.c_oAscFileType.PDF,
                        Asc.c_oAscFileType.PDFA,
                        Asc.c_oAscFileType.XLTX,
                        Asc.c_oAscFileType.OTS
                    ];

                if ( !_format || _supported.indexOf(_format) < 0 )
                    _format = Asc.c_oAscFileType.XLSX;
                if (_format == Asc.c_oAscFileType.PDF || _format == Asc.c_oAscFileType.PDFA)
                    Common.NotificationCenter.trigger('download:settings', this, _format, true);
                else
                    this.api.asc_DownloadAs(new Asc.asc_CDownloadOptions(_format, true));
            },

            onProcessMouse: function(data) {
                if (data.type == 'mouseup') {
                    var editor = document.getElementById('editor_sdk');
                    if (editor) {
                        var rect = editor.getBoundingClientRect();
                        var event = data.event || {};
                        this.api.asc_onMouseUp(event, data.x - rect.left, data.y - rect.top);
                    }
                }
            },

            onRequestClose: function() {
                var me = this;
                if (this.api.asc_isDocumentModified()) {
                    this.api.asc_stopSaving();
                    Common.UI.warning({
                        closable: false,
                        width: 500,
                        title: this.notcriticalErrorTitle,
                        msg: this.leavePageTextOnClose,
                        buttons: ['ok', 'cancel'],
                        primary: 'ok',
                        callback: function(btn) {
                            if (btn == 'ok') {
                                me.api.asc_undoAllChanges();
                                me.api.asc_continueSaving();
                                Common.Gateway.requestClose();
                                // Common.Controllers.Desktop.requestClose();
                            } else
                                me.api.asc_continueSaving();
                        }
                    });
                } else {
                    Common.Gateway.requestClose();
                    // Common.Controllers.Desktop.requestClose();
                }
            },

            goBack: function(current) {
                var me = this;
                if ( !Common.Controllers.Desktop.process('goback') ) {
                    if (me.appOptions.customization.goback.requestClose && me.appOptions.canRequestClose) {
                        me.onRequestClose();
                    } else {
                        var href = me.appOptions.customization.goback.url;
                        if (!current && me.appOptions.customization.goback.blank!==false) {
                            window.open(href, "_blank");
                        } else {
                            parent.location.href = href;
                        }
                    }
                }
            },

            markFavorite: function(favorite) {
                if ( !Common.Controllers.Desktop.process('markfavorite') ) {
                    Common.Gateway.metaChange({
                        favorite: favorite
                    });
                }
            },

            onSetFavorite: function(favorite) {
                this.appOptions.canFavorite && this.headerView && this.headerView.setFavorite(!!favorite);
            },

            onEditComplete: function(cmp, opts) {
                if (opts && opts.restorefocus && this.api.isCEditorFocused) {
                    this.formulaInput.blur();
                    this.formulaInput.focus();
                } else {
                    this.getApplication().getController('DocumentHolder').getView('DocumentHolder').focus();
                    this.api.isCEditorFocused = false;
                }

                Common.UI.HintManager.clearHints(true);
            },

            onSelectionChanged: function(info){
                if (!this._isChartDataReady && info.asc_getSelectionType() == Asc.c_oAscSelectionType.RangeChart) {
                    this._isChartDataReady = true;
                    Common.Gateway.internalMessage('chartDataReady');
                }
            },

            onLongActionBegin: function(type, id) {
                var action = {id: id, type: type};
                this.stackLongActions.push(action);
                this.setLongActionView(action);
            },

            onLongActionEnd: function(type, id) {
                var action = {id: id, type: type};
                this.stackLongActions.pop(action);

                this.headerView && this.headerView.setDocumentCaption(this.api.asc_getDocumentName());
                this.updateWindowTitle(this.api.asc_isDocumentModified(), true);

                if (type === Asc.c_oAscAsyncActionType.BlockInteraction && id == Asc.c_oAscAsyncAction.Open) {
                    Common.Gateway.internalMessage('documentReady', {});
                    this.onDocumentContentReady();
                }

                action = this.stackLongActions.get({type: Asc.c_oAscAsyncActionType.Information});
                action && this.setLongActionView(action);

                if (id == Asc.c_oAscAsyncAction.Save) {
                    this.toolbarView && this.toolbarView.synchronizeChanges();
                }

                action = this.stackLongActions.get({type: Asc.c_oAscAsyncActionType.BlockInteraction});
                if (action) {
                    this.setLongActionView(action);
                } else {
                    if (this.loadMask) {
                        if (this.loadMask.isVisible() && !this.dontCloseDummyComment && !this.inTextareaControl && !Common.Utils.ModalWindow.isVisible() && !this.inFormControl)
                            this.api.asc_enableKeyEvents(true);
                        this.loadMask.hide();
                    }

                    if (type == Asc.c_oAscAsyncActionType.BlockInteraction && !( (id == Asc.c_oAscAsyncAction['LoadDocumentFonts'] || id == Asc.c_oAscAsyncAction['ApplyChanges']) && (this.dontCloseDummyComment || this.inTextareaControl || Common.Utils.ModalWindow.isVisible() || this.inFormControl) ))
                        this.onEditComplete(this.loadMask, {restorefocus:true});
                }
                if ( id == Asc.c_oAscAsyncAction['Disconnect']) {
                    this.disableEditing(false, true);
                }
            },

            setLongActionView: function(action) {
                var title = '';

                switch (action.id) {
                    case Asc.c_oAscAsyncAction.Open:
                        title   = this.openTitleText;
                        break;

                    case Asc.c_oAscAsyncAction.Save:
                        title   = this.saveTitleText;
                        break;

                    case Asc.c_oAscAsyncAction.ForceSaveTimeout:
                        break;

                    case Asc.c_oAscAsyncAction.ForceSaveButton:
                        break;

                    case Asc.c_oAscAsyncAction.LoadDocumentFonts:
                        title   = this.loadFontsTitleText;
                        break;

                    case Asc.c_oAscAsyncAction.LoadDocumentImages:
                        title   = this.loadImagesTitleText;
                        break;

                    case Asc.c_oAscAsyncAction.LoadFont:
                        title   = this.loadFontTitleText;
                        break;

                    case Asc.c_oAscAsyncAction.LoadImage:
                        title   = this.loadImageTitleText;
                        break;

                    case Asc.c_oAscAsyncAction.DownloadAs:
                        title   = this.downloadTitleText;
                        break;

                    case Asc.c_oAscAsyncAction.Print:
                        title   = this.printTitleText;
                        break;

                    case Asc.c_oAscAsyncAction.UploadImage:
                        title   = this.uploadImageTitleText;
                        break;

                    case Asc.c_oAscAsyncAction.Recalc:
                        title   = this.titleRecalcFormulas;
                        break;

                    case Asc.c_oAscAsyncAction.SlowOperation:
                        title   = this.textPleaseWait;
                        break;

                    case Asc.c_oAscAsyncAction['PrepareToSave']:
                        title   = this.savePreparingText;
                        break;

                    case Asc.c_oAscAsyncAction['Waiting']:
                        title   = this.waitText;
                        break;

                    case ApplyEditRights:
                        title   = this.txtEditingMode;
                        break;

                    case LoadingDocument:
                        title   = this.loadingDocumentTitleText + '           ';
                        break;

                    case Asc.c_oAscAsyncAction['Disconnect']:
                        title    = this.textDisconnect;
                        this.disableEditing(true, true);
                        break;

                    default:
                        if (typeof action.id == 'string'){
                            title   = action.id;
                        }
                        break;
                }

                if (action.type == Asc.c_oAscAsyncActionType.BlockInteraction) {
                    !this.loadMask && (this.loadMask = new Common.UI.LoadMask({owner: $('#viewport')}));
                    this.loadMask.setTitle(title);

                    if (!this.isShowOpenDialog) {
                        this.api.asc_enableKeyEvents(false);
                        this.loadMask.show();
                    }
                }
            },

            onApplyEditRights: function(data) {
                if (data && !data.allowed) {
                    Common.UI.info({
                        title: this.requestEditFailedTitleText,
                        msg: data.message || this.requestEditFailedMessageText
                    });
                }
            },

            onDocumentContentReady: function() {
                if (this._isDocReady)
                    return;

                if (this._state.openDlg)
                    this._state.openDlg.close();

                var me = this,
                    value;

                me._isDocReady = true;
                Common.NotificationCenter.trigger('app:ready', this.appOptions);

                me.hidePreloader();
                me.onLongActionEnd(Asc.c_oAscAsyncActionType['BlockInteraction'], LoadingDocument);

                value = (this.appOptions.isEditMailMerge || this.appOptions.isEditDiagram) ? 100 : Common.localStorage.getItem("sse-settings-zoom");
                Common.Utils.InternalSettings.set("sse-settings-zoom", value);
                var zf = (value!==null) ? parseInt(value)/100 : (this.appOptions.customization && this.appOptions.customization.zoom ? parseInt(this.appOptions.customization.zoom)/100 : 1);
                this.api.asc_setZoom(zf>0 ? zf : 1);

                /** coauthoring begin **/
                this.isLiveCommenting = Common.localStorage.getBool("sse-settings-livecomment", true);
                Common.Utils.InternalSettings.set("sse-settings-livecomment", this.isLiveCommenting);
                value = Common.localStorage.getBool("sse-settings-resolvedcomment");
                Common.Utils.InternalSettings.set("sse-settings-resolvedcomment", value);
                this.isLiveCommenting ? this.api.asc_showComments(value) : this.api.asc_hideComments();

                this._state.fastCoauth = Common.Utils.InternalSettings.get("sse-settings-coauthmode");
                this.api.asc_SetFastCollaborative(me._state.fastCoauth);
                this.api.asc_setAutoSaveGap(Common.Utils.InternalSettings.get("sse-settings-autosave"));
                /** coauthoring end **/

                /** spellcheck settings begin **/
                var ignoreUppercase = Common.localStorage.getBool("sse-spellcheck-ignore-uppercase-words", true);
                Common.Utils.InternalSettings.set("sse-spellcheck-ignore-uppercase-words", ignoreUppercase);
                this.api.asc_ignoreUppercase(ignoreUppercase);
                var ignoreNumbers = Common.localStorage.getBool("sse-spellcheck-ignore-numbers-words", true);
                Common.Utils.InternalSettings.set("sse-spellcheck-ignore-numbers-words", ignoreNumbers);
                this.api.asc_ignoreNumbers(ignoreNumbers);
                /** spellcheck settings end **/

                me.api.asc_registerCallback('asc_onStartAction',        _.bind(me.onLongActionBegin, me));
                me.api.asc_registerCallback('asc_onConfirmAction',      _.bind(me.onConfirmAction, me));
                me.api.asc_registerCallback('asc_onActiveSheetChanged', _.bind(me.onActiveSheetChanged, me));
                me.api.asc_registerCallback('asc_onPrint',              _.bind(me.onPrint, me));

                var application = me.getApplication();

                me.headerView.setDocumentCaption(me.api.asc_getDocumentName());
                me.updateWindowTitle(me.api.asc_isDocumentModified(), true);

                var toolbarController           = application.getController('Toolbar'),
                    statusbarController         = application.getController('Statusbar'),
                    documentHolderController    = application.getController('DocumentHolder'),
//                  fontsController             = application.getController('Common.Controllers.Fonts'),
                    rightmenuController         = application.getController('RightMenu'),
                    leftmenuController          = application.getController('LeftMenu'),
                    celleditorController        = application.getController('CellEditor'),
                    statusbarView               = statusbarController.getView('Statusbar'),
                    leftMenuView                = leftmenuController.getView('LeftMenu'),
                    documentHolderView          = documentHolderController.getView('DocumentHolder'),
                    chatController              = application.getController('Common.Controllers.Chat'),
                    pluginsController           = application.getController('Common.Controllers.Plugins'),
                    spellcheckController        = application.getController('Spellcheck');

                leftMenuView.getMenu('file').loadDocument({doc:me.appOptions.spreadsheet});
                leftmenuController.setMode(me.appOptions).createDelayedElements().setApi(me.api);

                 if (!me.appOptions.isEditMailMerge && !me.appOptions.isEditDiagram) {
                     pluginsController.setApi(me.api);
                     this.api && this.api.asc_setFrozenPaneBorderType(Common.localStorage.getBool('sse-freeze-shadow', true) ? Asc.c_oAscFrozenPaneBorderType.shadow : Asc.c_oAscFrozenPaneBorderType.line);
                 }

                leftMenuView.disableMenu('all',false);

                if (!me.appOptions.isEditMailMerge && !me.appOptions.isEditDiagram && me.appOptions.canBranding) {
                    me.getApplication().getController('LeftMenu').leftMenu.getMenu('about').setLicInfo(me.editorConfig.customization);
                }

                documentHolderController.setApi(me.api).loadConfig({config:me.editorConfig});
                chatController.setApi(this.api).setMode(this.appOptions);

                statusbarController.createDelayedElements();
                statusbarController.setApi(me.api);
                documentHolderView.setApi(me.api);

                statusbarView.update();

                this.formulaInput = celleditorController.getView('CellEditor').$el.find('textarea');

                if (me.appOptions.isEdit) {
                    spellcheckController.setApi(me.api).setMode(me.appOptions);

                    if (me.appOptions.canForcesave) {// use asc_setIsForceSaveOnUserSave only when customization->forcesave = true
                        me.appOptions.forcesave = Common.localStorage.getBool("sse-settings-forcesave", me.appOptions.canForcesave);
                        Common.Utils.InternalSettings.set("sse-settings-forcesave", me.appOptions.forcesave);
                        me.api.asc_setIsForceSaveOnUserSave(me.appOptions.forcesave);
                    }

                    value = Common.localStorage.getItem("sse-settings-paste-button");
                    if (value===null) value = '1';
                    Common.Utils.InternalSettings.set("sse-settings-paste-button", parseInt(value));
                    me.api.asc_setVisiblePasteButton(!!parseInt(value));

                    me.loadAutoCorrectSettings();

                    if (me.needToUpdateVersion) {
                        Common.NotificationCenter.trigger('api:disconnect');
                        toolbarController.onApiCoAuthoringDisconnect();
                    }

                    var timer_sl = setInterval(function(){
                        if (window.styles_loaded || me.appOptions.isEditDiagram || me.appOptions.isEditMailMerge) {
                            clearInterval(timer_sl);

                            Common.NotificationCenter.trigger('comments:updatefilter', ['doc', 'sheet' + me.api.asc_getActiveWorksheetId()]);

                            documentHolderView.createDelayedElements();
                            toolbarController.createDelayedElements();
                            me.setLanguages();

                            if (!me.appOptions.isEditMailMerge && !me.appOptions.isEditDiagram) {
                                var shapes = me.api.asc_getPropertyEditorShapes();
                                if (shapes)
                                    me.fillAutoShapes(shapes[0], shapes[1]);

                                me.updateThemeColors();
                                toolbarController.activateControls();
                            }

                            rightmenuController.createDelayedElements();

                            me.api.asc_registerCallback('asc_onDocumentCanSaveChanged',  _.bind(me.onDocumentCanSaveChanged, me));
                            me.api.asc_registerCallback('asc_OnTryUndoInFastCollaborative',_.bind(me.onTryUndoInFastCollaborative, me));
                            me.onDocumentModifiedChanged(me.api.asc_isDocumentModified());

                            var formulasDlgController = application.getController('FormulaDialog');
                            if (formulasDlgController) {
                                formulasDlgController.setMode(me.appOptions).setApi(me.api);
                            }
                            if (me.needToUpdateVersion)
                                toolbarController.onApiCoAuthoringDisconnect();

                            Common.NotificationCenter.trigger('document:ready', 'main');
                            me.applyLicense();
                        }
                    }, 50);
                } else {
                    documentHolderView.createDelayedElementsViewer();
                    Common.NotificationCenter.trigger('document:ready', 'main');
                    if (me.editorConfig.mode !== 'view') // if want to open editor, but viewer is loaded
                        me.applyLicense();
                }
                // TODO bug 43960
                if (!me.appOptions.isEditMailMerge && !me.appOptions.isEditDiagram) {
                    var dummyClass = ~~(1e6*Math.random());
                    $('.toolbar').prepend(Common.Utils.String.format('<div class="lazy-{0} x-huge"><div class="toolbar__icon" style="position: absolute; width: 1px; height: 1px;"></div>', dummyClass));
                    setTimeout(function() { $(Common.Utils.String.format('.toolbar .lazy-{0}', dummyClass)).remove(); }, 10);
                }

                if (me.appOptions.canAnalytics && false)
                    Common.component.Analytics.initialize('UA-12442749-13', 'Spreadsheet Editor');

                Common.Gateway.on('applyeditrights', _.bind(me.onApplyEditRights, me));
                Common.Gateway.on('processsaveresult', _.bind(me.onProcessSaveResult, me));
                Common.Gateway.on('processrightschange', _.bind(me.onProcessRightsChange, me));
                Common.Gateway.on('processmouse', _.bind(me.onProcessMouse, me));
                Common.Gateway.on('downloadas',   _.bind(me.onDownloadAs, me));
                Common.Gateway.on('setfavorite',  _.bind(me.onSetFavorite, me));
                Common.Gateway.on('requestclose', _.bind(me.onRequestClose, me));
                Common.Gateway.sendInfo({mode:me.appOptions.isEdit?'edit':'view'});

                $(document).on('contextmenu', _.bind(me.onContextMenu, me));
//                    me.getViewport().getEl().un('keypress', me.lockEscapeKey, me);

                function checkWarns() {
                    if (!window['AscDesktopEditor']) {
                        var tips = [];
                        Common.Utils.isIE9m && tips.push(me.warnBrowserIE9);

                        if (tips.length) me.showTips(tips);
                    }
                    document.removeEventListener('visibilitychange', checkWarns);
                }

                if (typeof document.hidden !== 'undefined' && document.hidden) {
                    document.addEventListener('visibilitychange', checkWarns);
                } else checkWarns();

                Common.Gateway.documentReady();
                if (this.appOptions.user.guest && this.appOptions.canRenameAnonymous && !this.appOptions.isEditDiagram && !this.appOptions.isEditMailMerge && (Common.Utils.InternalSettings.get("guest-username")===null))
                    this.showRenameUserDialog();
            },

            onLicenseChanged: function(params) {
                if (this.appOptions.isEditDiagram || this.appOptions.isEditMailMerge) return;

                var licType = params.asc_getLicenseType();
                if (licType !== undefined && this.appOptions.canEdit && this.editorConfig.mode !== 'view' &&
                    (licType===Asc.c_oLicenseResult.Connections || licType===Asc.c_oLicenseResult.UsersCount || licType===Asc.c_oLicenseResult.ConnectionsOS || licType===Asc.c_oLicenseResult.UsersCountOS
                    || licType===Asc.c_oLicenseResult.SuccessLimit && (this.appOptions.trialMode & Asc.c_oLicenseMode.Limited) !== 0))
                    this._state.licenseType = licType;

                if (this._isDocReady)
                    this.applyLicense();
            },

            applyLicense: function() {
                if (this._state.licenseType) {
                    var license = this._state.licenseType,
                        buttons = ['ok'],
                        primary = 'ok';
                    if ((this.appOptions.trialMode & Asc.c_oLicenseMode.Limited) !== 0 &&
                        (license===Asc.c_oLicenseResult.SuccessLimit || license===Asc.c_oLicenseResult.ExpiredLimited || this.appOptions.permissionsLicense===Asc.c_oLicenseResult.SuccessLimit)) {
                        (license===Asc.c_oLicenseResult.ExpiredLimited) && this.getApplication().getController('LeftMenu').leftMenu.setLimitMode();// show limited hint
                        license = (license===Asc.c_oLicenseResult.ExpiredLimited) ? this.warnLicenseLimitedNoAccess : this.warnLicenseLimitedRenewed;
                    } else if (license===Asc.c_oLicenseResult.Connections || license===Asc.c_oLicenseResult.UsersCount) {
                        license = (license===Asc.c_oLicenseResult.Connections) ? this.warnLicenseExceeded : this.warnLicenseUsersExceeded;
                    } else {
                        license = (license===Asc.c_oLicenseResult.ConnectionsOS) ? this.warnNoLicense : this.warnNoLicenseUsers;
                        buttons = [{value: 'buynow', caption: this.textBuyNow}, {value: 'contact', caption: this.textContactUs}];
                        primary = 'buynow';
                    }

                    if (this._state.licenseType!==Asc.c_oLicenseResult.SuccessLimit && this.appOptions.isEdit) {
                        this.disableEditing(true);
                        Common.NotificationCenter.trigger('api:disconnect');
                    }

                    var value = Common.localStorage.getItem("sse-license-warning");
                    value = (value!==null) ? parseInt(value) : 0;
                    var now = (new Date).getTime();
                    if (now - value > 86400000) {
                        Common.UI.info({
                            maxwidth: 500,
                            title: this.textNoLicenseTitle,
                            msg  : license,
                            buttons: buttons,
                            primary: primary,
                            callback: function(btn) {
                                Common.localStorage.setItem("sse-license-warning", now);
                                if (btn == 'buynow')
                                    window.open('{{PUBLISHER_URL}}', "_blank");
                                else if (btn == 'contact')
                                    window.open('mailto:{{SALES_EMAIL}}', "_blank");
                            }
                        });
                    }
                } else if (!this.appOptions.isDesktopApp && !this.appOptions.canBrandingExt && !(this.appOptions.isEditDiagram || this.appOptions.isEditMailMerge) &&
                    this.editorConfig && this.editorConfig.customization && (this.editorConfig.customization.loaderName || this.editorConfig.customization.loaderLogo)) {
                    Common.UI.warning({
                        title: this.textPaidFeature,
                        msg  : this.textCustomLoader,
                        buttons: [{value: 'contact', caption: this.textContactUs}, {value: 'close', caption: this.textClose}],
                        primary: 'contact',
                        callback: function(btn) {
                            if (btn == 'contact')
                                window.open('mailto:{{SALES_EMAIL}}', "_blank");
                        }
                    });
                }
            },

            disableEditing: function(disable, temp) {
                Common.NotificationCenter.trigger('editing:disable', disable, {
                    viewMode: disable,
                    allowSignature: false,
                    allowProtect: false,
                    rightMenu: {clear: true, disable: true},
                    statusBar: true,
                    leftMenu: {disable: true, previewMode: true},
                    fileMenu: {protect: true, history: temp},
                    comments: {disable: !temp, previewMode: true},
                    chat: true,
                    review: true,
                    viewport: true,
                    documentHolder: true,
                    toolbar: true,
                    celleditor: {previewMode: true}
                }, temp ? 'reconnect' : 'disconnect');
            },

            onEditingDisable: function(disable, options, type) {
                var app = this.getApplication();

                var action = {type: type, disable: disable, options: options};
                if (disable && !this.stackDisableActions.get({type: type}))
                    this.stackDisableActions.push(action);
                !disable && this.stackDisableActions.pop({type: type});
                var prev_options = !disable && (this.stackDisableActions.length()>0) ? this.stackDisableActions.get(this.stackDisableActions.length()-1) : null;

                if (options.rightMenu && app.getController('RightMenu')) {
                    options.rightMenu.clear && app.getController('RightMenu').getView('RightMenu').clearSelection();
                    options.rightMenu.disable && app.getController('RightMenu').SetDisabled(disable, options.allowSignature);
                }
                if (options.statusBar) {
                    app.getController('Statusbar').SetDisabled(disable);
                }
                if (options.review) {
                    app.getController('Common.Controllers.ReviewChanges').SetDisabled(disable);
                }
                if (options.viewport) {
                    app.getController('Viewport').SetDisabled(disable);
                }
                if (options.toolbar) {
                    app.getController('Toolbar').DisableToolbar(disable, options.viewMode);
                }
                if (options.documentHolder) {
                    app.getController('DocumentHolder').SetDisabled(disable, options.allowProtect);
                }
                if (options.leftMenu) {
                    if (options.leftMenu.disable)
                        app.getController('LeftMenu').SetDisabled(disable, options);
                    if (options.leftMenu.previewMode)
                        app.getController('LeftMenu').setPreviewMode(disable);
                }
                if (options.fileMenu) {
                    app.getController('LeftMenu').leftMenu.getMenu('file').SetDisabled(disable, options.fileMenu);
                    if (options.leftMenu.disable)
                        app.getController('LeftMenu').leftMenu.getMenu('file').applyMode();
                }
                if (options.comments) {
                    var comments = this.getApplication().getController('Common.Controllers.Comments');
                    if (comments && options.comments.previewMode)
                        comments.setPreviewMode(disable);
                }
                if (options.celleditor && options.celleditor.previewMode) {
                    app.getController('CellEditor').setPreviewMode(disable);
                }

                if (prev_options) {
                    this.onEditingDisable(prev_options.disable, prev_options.options, prev_options.type);
                }
            },

            onOpenDocument: function(progress) {
                var elem = document.getElementById('loadmask-text');
                var proc = (progress.asc_getCurrentFont() + progress.asc_getCurrentImage())/(progress.asc_getFontsCount() + progress.asc_getImagesCount());
                proc = this.textLoadingDocument + ': ' + Common.Utils.String.fixedDigits(Math.min(Math.round(proc*100), 100), 3, "  ") + "%";
                elem ? elem.innerHTML = proc : this.loadMask && this.loadMask.setTitle(proc);
            },

            onEditorPermissions: function(params) {
                var licType = params ? params.asc_getLicenseType() : Asc.c_oLicenseResult.Error;
                if ( params && !(this.appOptions.isEditDiagram || this.appOptions.isEditMailMerge)) {
                    if (Asc.c_oLicenseResult.Expired === licType || Asc.c_oLicenseResult.Error === licType || Asc.c_oLicenseResult.ExpiredTrial === licType) {
                        Common.UI.warning({
                            title: this.titleLicenseExp,
                            msg: this.warnLicenseExp,
                            buttons: [],
                            closable: false
                        });
                        return;
                    }
                    if (Asc.c_oLicenseResult.ExpiredLimited === licType)
                        this._state.licenseType = licType;

                    if ( this.onServerVersion(params.asc_getBuildVersion()) || !this.onLanguageLoaded() ) return;

                    if (params.asc_getRights() !== Asc.c_oRights.Edit)
                        this.permissions.edit = false;

                    this.appOptions.permissionsLicense = licType;
                    this.appOptions.canAutosave = true;
                    this.appOptions.canAnalytics = params.asc_getIsAnalyticsEnable();

                    this.appOptions.isOffline      = this.api.asc_isOffline();
                    this.appOptions.isCrypted      = this.api.asc_isCrypto();
                    this.appOptions.canLicense     = (licType === Asc.c_oLicenseResult.Success || licType === Asc.c_oLicenseResult.SuccessLimit);
                    this.appOptions.isLightVersion = params.asc_getIsLight();
                    /** coauthoring begin **/
                    this.appOptions.canCoAuthoring = !this.appOptions.isLightVersion;
                    /** coauthoring end **/
                    this.appOptions.canComments    = this.appOptions.canLicense && (this.permissions.comment===undefined ? (this.permissions.edit !== false) : this.permissions.comment) && (this.editorConfig.mode !== 'view');
                    this.appOptions.canComments    = this.appOptions.canComments && !((typeof (this.editorConfig.customization) == 'object') && this.editorConfig.customization.comments===false);
                    this.appOptions.canViewComments = this.appOptions.canComments || !((typeof (this.editorConfig.customization) == 'object') && this.editorConfig.customization.comments===false);
                    this.appOptions.canChat        = this.appOptions.canLicense && !this.appOptions.isOffline && !((typeof (this.editorConfig.customization) == 'object') && this.editorConfig.customization.chat===false);
                    this.appOptions.canRename      = this.editorConfig.canRename;
                    this.appOptions.buildVersion   = params.asc_getBuildVersion();
                    this.appOptions.trialMode      = params.asc_getLicenseMode();
                    this.appOptions.isBeta         = params.asc_getIsBeta();
                    this.appOptions.canModifyFilter = (this.permissions.modifyFilter!==false);
                    this.appOptions.canBranding  = params.asc_getCustomization();
                    if (this.appOptions.canBranding)
                        this.headerView.setBranding(this.editorConfig.customization);

                    this.appOptions.canFavorite = this.appOptions.spreadsheet.info && (this.appOptions.spreadsheet.info.favorite!==undefined && this.appOptions.spreadsheet.info.favorite!==null);
                    this.appOptions.canFavorite && this.headerView && this.headerView.setFavorite(this.appOptions.spreadsheet.info.favorite);

                    this.appOptions.canRename && this.headerView.setCanRename(true);
                    this.appOptions.canUseReviewPermissions = this.appOptions.canLicense && (!!this.permissions.reviewGroups ||
                                                            this.appOptions.canLicense && this.editorConfig.customization && this.editorConfig.customization.reviewPermissions && (typeof (this.editorConfig.customization.reviewPermissions) == 'object'));
                    this.appOptions.canUseCommentPermissions = this.appOptions.canLicense && !!this.permissions.commentGroups;
                    AscCommon.UserInfoParser.setParser(true);
                    AscCommon.UserInfoParser.setCurrentName(this.appOptions.user.fullname);
                    this.appOptions.canUseReviewPermissions && AscCommon.UserInfoParser.setReviewPermissions(this.permissions.reviewGroups, this.editorConfig.customization.reviewPermissions);
                    this.appOptions.canUseCommentPermissions && AscCommon.UserInfoParser.setCommentPermissions(this.permissions.commentGroups);
                    this.headerView.setUserName(AscCommon.UserInfoParser.getParsedName(AscCommon.UserInfoParser.getCurrentName()));
                } else
                    this.appOptions.canModifyFilter = true;

                this.appOptions.canRequestEditRights = this.editorConfig.canRequestEditRights;
                this.appOptions.canEdit        = this.permissions.edit !== false && // can edit
                                                 (this.editorConfig.canRequestEditRights || this.editorConfig.mode !== 'view'); // if mode=="view" -> canRequestEditRights must be defined
                this.appOptions.isEdit         = (this.appOptions.canLicense || this.appOptions.isEditDiagram || this.appOptions.isEditMailMerge) && this.permissions.edit !== false && this.editorConfig.mode !== 'view';
                this.appOptions.canDownload    = (this.permissions.download !== false);
                this.appOptions.canPrint       = (this.permissions.print !== false);
                this.appOptions.canForcesave   = this.appOptions.isEdit && !this.appOptions.isOffline && !(this.appOptions.isEditDiagram || this.appOptions.isEditMailMerge) &&
                                                (typeof (this.editorConfig.customization) == 'object' && !!this.editorConfig.customization.forcesave);
                this.appOptions.forcesave      = this.appOptions.canForcesave;
                this.appOptions.canEditComments= this.appOptions.isOffline || !this.permissions.editCommentAuthorOnly;
                this.appOptions.canDeleteComments= this.appOptions.isOffline || !this.permissions.deleteCommentAuthorOnly;
                if ((typeof (this.editorConfig.customization) == 'object') && this.editorConfig.customization.commentAuthorOnly===true) {
                    console.log("Obsolete: The 'commentAuthorOnly' parameter of the 'customization' section is deprecated. Please use 'editCommentAuthorOnly' and 'deleteCommentAuthorOnly' parameters in the permissions instead.");
                    if (this.permissions.editCommentAuthorOnly===undefined && this.permissions.deleteCommentAuthorOnly===undefined)
                        this.appOptions.canEditComments = this.appOptions.canDeleteComments = this.appOptions.isOffline;
                }
                this.appOptions.isSignatureSupport= this.appOptions.isEdit && this.appOptions.isDesktopApp && this.appOptions.isOffline && this.api.asc_isSignaturesSupport() && !(this.appOptions.isEditDiagram || this.appOptions.isEditMailMerge);
                this.appOptions.isPasswordSupport = this.appOptions.isEdit && this.api.asc_isProtectionSupport() && !(this.appOptions.isEditDiagram || this.appOptions.isEditMailMerge);
                this.appOptions.canProtect     = (this.appOptions.isSignatureSupport || this.appOptions.isPasswordSupport);
                this.appOptions.canHelp        = !((typeof (this.editorConfig.customization) == 'object') && this.editorConfig.customization.help===false);
                this.appOptions.isRestrictedEdit = !this.appOptions.isEdit && this.appOptions.canComments;

                this.appOptions.canChangeCoAuthoring = this.appOptions.isEdit && !(this.appOptions.isEditDiagram || this.appOptions.isEditMailMerge) && this.appOptions.canCoAuthoring &&
                                                        !(typeof this.editorConfig.coEditing == 'object' && this.editorConfig.coEditing.change===false);

                if (!this.appOptions.isEditDiagram && !this.appOptions.isEditMailMerge) {
                    this.appOptions.canBrandingExt = params.asc_getCanBranding() && (typeof this.editorConfig.customization == 'object' || this.editorConfig.plugins);
                    this.getApplication().getController('Common.Controllers.Plugins').setMode(this.appOptions);
                }

                this.loadCoAuthSettings();
                this.applyModeCommonElements();
                this.applyModeEditorElements();

                if ( !this.appOptions.isEdit ) {
                    Common.NotificationCenter.trigger('app:face', this.appOptions);

                    this.hidePreloader();
                    this.onLongActionBegin(Asc.c_oAscAsyncActionType.BlockInteraction, LoadingDocument);
                }

                this.api.asc_setViewMode(!this.appOptions.isEdit && !this.appOptions.isRestrictedEdit);
                (this.appOptions.isRestrictedEdit && this.appOptions.canComments) && this.api.asc_setRestriction(Asc.c_oAscRestrictionType.OnlyComments);
                this.api.asc_LoadDocument();
            },

            loadCoAuthSettings: function() {
                var fastCoauth = true,
                    autosave = 1,
                    value;

                if (this.appOptions.isEdit && !this.appOptions.isOffline && this.appOptions.canCoAuthoring) {
                    if (!this.appOptions.canChangeCoAuthoring) { //can't change co-auth. mode. Use coEditing.mode or 'fast' by default
                        value = (this.editorConfig.coEditing && this.editorConfig.coEditing.mode!==undefined) ? (this.editorConfig.coEditing.mode==='strict' ? 0 : 1) : null;
                        if (value===null && this.appOptions.customization && this.appOptions.customization.autosave===false) {
                            value = 0; // use customization.autosave only when coEditing.mode is null
                        }
                    } else {
                        value = Common.localStorage.getItem("sse-settings-coauthmode");
                        if (value===null) {
                            value = (this.editorConfig.coEditing && this.editorConfig.coEditing.mode!==undefined) ? (this.editorConfig.coEditing.mode==='strict' ? 0 : 1) : null;
                            if (value===null && !Common.localStorage.itemExists("sse-settings-autosave") &&
                                this.appOptions.customization && this.appOptions.customization.autosave===false) {
                                value = 0; // use customization.autosave only when de-settings-coauthmode and de-settings-autosave are null
                            }
                        }
                    }
                    fastCoauth = (value===null || parseInt(value) == 1);
                } else if (!this.appOptions.isEdit && this.appOptions.isRestrictedEdit) {
                    fastCoauth = true;
                } else {
                    fastCoauth = false;
                    autosave = 0;
                }

                if (this.appOptions.isEdit && this.appOptions.canAutosave) {
                    value = Common.localStorage.getItem("sse-settings-autosave");
                    if (value === null && this.appOptions.customization && this.appOptions.customization.autosave === false)
                        value = 0;
                    autosave = (!fastCoauth && value !== null) ? parseInt(value) : (this.appOptions.canCoAuthoring ? 1 : 0);
                }

                Common.Utils.InternalSettings.set("sse-settings-coauthmode", fastCoauth);
                Common.Utils.InternalSettings.set("sse-settings-autosave", autosave);
            },

            applyModeCommonElements: function() {
                window.editor_elements_prepared = true;

                var app             = this.getApplication(),
                    viewport        = app.getController('Viewport').getView('Viewport'),
                    statusbarView   = app.getController('Statusbar').getView('Statusbar');

                if (this.headerView) {
                    this.headerView.setVisible(!this.appOptions.isEditMailMerge && !this.appOptions.isDesktopApp && !this.appOptions.isEditDiagram);
                }

                viewport && viewport.setMode(this.appOptions, true);
                statusbarView && statusbarView.setMode(this.appOptions);
//                this.getStatusInfo().setDisabled(false);
//                this.getCellInfo().setMode(this.appOptions);
                app.getController('Toolbar').setMode(this.appOptions);
                app.getController('DocumentHolder').setMode(this.appOptions);

                if (this.appOptions.isEditMailMerge || this.appOptions.isEditDiagram) {
                    statusbarView.hide();
                    app.getController('LeftMenu').getView('LeftMenu').hide();

                    $(window)
                        .mouseup(function(e){
                            Common.Gateway.internalMessage('processMouse', {event: 'mouse:up'});
                        })
                        .mousemove($.proxy(function(e){
                            if (this.isDiagramDrag) {
                                Common.Gateway.internalMessage('processMouse', {event: 'mouse:move', pagex: e.pageX*Common.Utils.zoom(), pagey: e.pageY*Common.Utils.zoom()});
                            }
                        },this));
                }

                if (!this.appOptions.isEditMailMerge && !this.appOptions.isEditDiagram) {
                    this.api.asc_registerCallback('asc_onSendThemeColors', _.bind(this.onSendThemeColors, this));
                    this.api.asc_registerCallback('asc_onDownloadUrl',     _.bind(this.onDownloadUrl, this));
                    this.api.asc_registerCallback('asc_onDocumentModifiedChanged', _.bind(this.onDocumentModifiedChanged, this));

                    var printController = app.getController('Print');
                    printController && this.api && printController.setApi(this.api);

                }

                var celleditorController = this.getApplication().getController('CellEditor');
                celleditorController && celleditorController.setApi(this.api).setMode(this.appOptions);
            },

            applyModeEditorElements: function(prevmode) {
                /** coauthoring begin **/
                var commentsController  = this.getApplication().getController('Common.Controllers.Comments');
                if (commentsController) {
                    commentsController.setMode(this.appOptions);
                    commentsController.setConfig({
                            config      : this.editorConfig,
                            sdkviewname : '#ws-canvas-outer',
                            hintmode    : true},
                        this.api);
                }
                /** coauthoring end **/
                var me = this,
                    application         = this.getApplication(),
                    reviewController    = application.getController('Common.Controllers.ReviewChanges');
                reviewController.setMode(me.appOptions).setConfig({config: me.editorConfig}, me.api).loadDocument({doc:me.appOptions.spreadsheet});

                var value = Common.localStorage.getItem('sse-settings-unit');
                value = (value!==null) ? parseInt(value) : (me.appOptions.customization && me.appOptions.customization.unit ? Common.Utils.Metric.c_MetricUnits[me.appOptions.customization.unit.toLocaleLowerCase()] : Common.Utils.Metric.getDefaultMetric());
                (value===undefined) && (value = Common.Utils.Metric.getDefaultMetric());
                Common.Utils.Metric.setCurrentMetric(value);
                Common.Utils.InternalSettings.set("sse-settings-unit", value);

                if (this.appOptions.isEdit || this.appOptions.isRestrictedEdit) { // set api events for toolbar in the Restricted Editing mode
                    var toolbarController   = application.getController('Toolbar');
                    toolbarController   && toolbarController.setApi(me.api);

                    if (!this.appOptions.isEdit) return;

                    var statusbarController = application.getController('Statusbar'),
                        rightmenuController = application.getController('RightMenu'),
                        fontsControllers    = application.getController('Common.Controllers.Fonts');

                    fontsControllers    && fontsControllers.setApi(me.api);
//                    statusbarController && statusbarController.setApi(me.api);
                    rightmenuController && rightmenuController.setApi(me.api);

                    if (me.appOptions.canProtect)
                        application.getController('Common.Controllers.Protection').setMode(me.appOptions).setConfig({config: me.editorConfig}, me.api);

                    if (statusbarController) {
                        statusbarController.getView('Statusbar').changeViewMode(true);
                    }

                    if (!me.appOptions.isEditMailMerge && !me.appOptions.isEditDiagram && me.appOptions.canFeaturePivot)
                        application.getController('PivotTable').setMode(me.appOptions);

                    var viewport = this.getApplication().getController('Viewport').getView('Viewport');
                    viewport.applyEditorMode();
                    rightmenuController.getView('RightMenu').setMode(me.appOptions).setApi(me.api);

                    this.toolbarView = toolbarController.getView('Toolbar');

                    if (!me.appOptions.isEditMailMerge && !me.appOptions.isEditDiagram) {
                        var options = {};
                        JSON.parse(Common.localStorage.getItem('sse-hidden-formula')) && (options.formula = true);
                        application.getController('Toolbar').hideElements(options);
                    } else
                        rightmenuController.getView('RightMenu').hide();

                    /** coauthoring begin **/
                    me.api.asc_registerCallback('asc_onAuthParticipantsChanged', _.bind(me.onAuthParticipantsChanged, me));
                    me.api.asc_registerCallback('asc_onParticipantsChanged',     _.bind(me.onAuthParticipantsChanged, me));
                    me.api.asc_registerCallback('asc_onConnectionStateChanged',  _.bind(me.onUserConnection, me));
                    me.api.asc_registerCallback('asc_onConvertEquationToMath',   _.bind(me.onConvertEquationToMath, me));
                    /** coauthoring end **/
                    if (me.appOptions.isEditDiagram)
                        me.api.asc_registerCallback('asc_onSelectionChanged',        _.bind(me.onSelectionChanged, me));

                    me.api.asc_setFilteringMode && me.api.asc_setFilteringMode(me.appOptions.canModifyFilter);

                    if (me.stackLongActions.exist({id: ApplyEditRights, type: Asc.c_oAscAsyncActionType['BlockInteraction']})) {
                        me.onLongActionEnd(Asc.c_oAscAsyncActionType['BlockInteraction'], ApplyEditRights);
                    } else if (!this._isDocReady) {
                        Common.NotificationCenter.trigger('app:face', this.appOptions);

                        me.hidePreloader();
                        me.onLongActionBegin(Asc.c_oAscAsyncActionType['BlockInteraction'], LoadingDocument);
                    }

                    // Message on window close
                    window.onbeforeunload = _.bind(me.onBeforeUnload, me);
                    window.onunload = _.bind(me.onUnload, me);
                }
            },

            onExternalMessage: function(msg) {
                if (msg && msg.msg) {
                    msg.msg = (msg.msg).toString();
                    this.showTips([msg.msg.charAt(0).toUpperCase() + msg.msg.substring(1)]);

                    Common.component.Analytics.trackEvent('External Error');
                }
            },

            onError: function(id, level, errData) {
                if (id == Asc.c_oAscError.ID.LoadingScriptError) {
                    this.showTips([this.scriptLoadError]);
                    this.tooltip && this.tooltip.getBSTip().$tip.css('z-index', 10000);
                    return;
                }

                this.hidePreloader();
                this.onLongActionEnd(Asc.c_oAscAsyncActionType.BlockInteraction, LoadingDocument);

                var config = {closable: true};

                switch (id) {
                    case Asc.c_oAscError.ID.Unknown:
                        config.msg = this.unknownErrorText;
                        break;

                    case Asc.c_oAscError.ID.ConvertationTimeout:
                        config.msg = this.convertationTimeoutText;
                        break;

                    case Asc.c_oAscError.ID.ConvertationOpenError:
                        config.msg = this.openErrorText;
                        break;

                    case Asc.c_oAscError.ID.ConvertationSaveError:
                        config.msg = (this.appOptions.isDesktopApp && this.appOptions.isOffline) ? this.saveErrorTextDesktop : this.saveErrorText;
                        break;

                    case Asc.c_oAscError.ID.DownloadError:
                        config.msg = this.downloadErrorText;
                        break;

                    case Asc.c_oAscError.ID.UplImageSize:
                        config.msg = this.uploadImageSizeMessage;
                        break;

                    case Asc.c_oAscError.ID.UplImageExt:
                        config.msg = this.uploadImageExtMessage;
                        break;

                    case Asc.c_oAscError.ID.UplImageFileCount:
                        config.msg = this.uploadImageFileCountMessage;
                        break;

                    case Asc.c_oAscError.ID.PastInMergeAreaError:
                        config.msg = this.pastInMergeAreaError;
                        break;

                    case Asc.c_oAscError.ID.FrmlWrongCountParentheses:
                        config.msg = this.errorWrongBracketsCount;
                        break;

                    case Asc.c_oAscError.ID.FrmlWrongOperator:
                        config.msg = this.errorWrongOperator;
                        break;

                    case Asc.c_oAscError.ID.FrmlWrongMaxArgument:
                        config.msg = this.errorCountArgExceed;
                        break;

                    case Asc.c_oAscError.ID.FrmlWrongCountArgument:
                        config.msg = this.errorCountArg;
                        break;

                    case Asc.c_oAscError.ID.FrmlWrongFunctionName:
                        config.msg = this.errorFormulaName;
                        break;

                    case Asc.c_oAscError.ID.FrmlAnotherParsingError:
                        config.msg = this.errorFormulaParsing;
                        break;

                    case Asc.c_oAscError.ID.FrmlWrongArgumentRange:
                        config.msg = this.errorArgsRange;
                        break;

                    case Asc.c_oAscError.ID.FrmlOperandExpected:
                        config.msg = this.errorOperandExpected;
                        break;

                    case Asc.c_oAscError.ID.FrmlWrongReferences:
                        config.msg = this.errorFrmlWrongReferences;
                        break;

                    case Asc.c_oAscError.ID.UnexpectedGuid:
                        config.msg = this.errorUnexpectedGuid;
                        break;

                    case Asc.c_oAscError.ID.Database:
                        config.msg = this.errorDatabaseConnection;
                        break;

                    case Asc.c_oAscError.ID.FileRequest:
                        config.msg = this.errorFileRequest;
                        break;

                    case Asc.c_oAscError.ID.FileVKey:
                        config.msg = this.errorFileVKey;
                        break;

                    case Asc.c_oAscError.ID.StockChartError:
                        config.msg = this.errorStockChart;
                        break;

                    case Asc.c_oAscError.ID.MaxDataSeriesError:
                        config.msg = this.getApplication().getController('Toolbar').errorMaxRows;
                        break;

                    case Asc.c_oAscError.ID.ComboSeriesError:
                        config.msg = this.getApplication().getController('Toolbar').errorComboSeries;
                        break;

                    case Asc.c_oAscError.ID.DataRangeError:
                        config.msg = this.errorDataRange;
                        break;

                    case Asc.c_oAscError.ID.MaxDataPointsError:
                        config.msg = this.errorMaxPoints;
                        break;

                    case Asc.c_oAscError.ID.VKeyEncrypt:
                        config.msg = this.errorToken;
                        break;

                    case Asc.c_oAscError.ID.KeyExpire:
                        config.msg = this.errorTokenExpire;
                        break;

                    case Asc.c_oAscError.ID.UserCountExceed:
                        config.msg = this.errorUsersExceed;
                        break;

                    case Asc.c_oAscError.ID.CannotMoveRange:
                        config.msg = this.errorMoveRange;
                        break;

                    case Asc.c_oAscError.ID.UplImageUrl:
                        config.msg = this.errorBadImageUrl;
                        break;

                    case Asc.c_oAscError.ID.CoAuthoringDisconnect:
                        config.msg = this.errorViewerDisconnect;
                        break;

                    case Asc.c_oAscError.ID.ConvertationPassword:
                        config.msg = this.errorFilePassProtect;
                        break;

                    case Asc.c_oAscError.ID.AutoFilterDataRangeError:
                        config.msg = this.errorAutoFilterDataRange;
                        break;

                    case Asc.c_oAscError.ID.AutoFilterChangeFormatTableError:
                        config.msg = this.errorAutoFilterChangeFormatTable;
                        break;

                    case Asc.c_oAscError.ID.AutoFilterChangeError:
                        config.msg = this.errorAutoFilterChange;
                        break;

                    case Asc.c_oAscError.ID.AutoFilterMoveToHiddenRangeError:
                        config.msg = this.errorAutoFilterHiddenRange;
                        break;

                    case Asc.c_oAscError.ID.CannotFillRange:
                        config.msg = this.errorFillRange;
                        break;

                    case Asc.c_oAscError.ID.UserDrop:
                        if (this._state.lostEditingRights) {
                            this._state.lostEditingRights = false;
                            return;
                        }
                        this._state.lostEditingRights = true;
                        config.msg = this.errorUserDrop;
                        Common.NotificationCenter.trigger('collaboration:sharingdeny');
                        break;

                    case Asc.c_oAscError.ID.InvalidReferenceOrName:
                        config.msg = this.errorInvalidRef;
                        break;

                    case Asc.c_oAscError.ID.LockCreateDefName:
                        config.msg = this.errorCreateDefName;
                        break;

                    case Asc.c_oAscError.ID.PasteMaxRangeError:
                        config.msg = this.errorPasteMaxRange;
                        break;

                    case Asc.c_oAscError.ID.LockedAllError:
                        config.msg = this.errorLockedAll;
                        break;

                    case Asc.c_oAscError.ID.Warning:
                        config.msg = this.errorConnectToServer;
                        config.closable = false;
                        break;

                    case Asc.c_oAscError.ID.LockedWorksheetRename:
                        config.msg = this.errorLockedWorksheetRename;
                        break;
                    
                    case Asc.c_oAscError.ID.OpenWarning:
                        config.msg = this.errorOpenWarning;
                        break;

                    case Asc.c_oAscError.ID.CopyMultiselectAreaError:
                        config.msg = this.errorCopyMultiselectArea;
                        break;

                    case Asc.c_oAscError.ID.PrintMaxPagesCount:
                        config.msg = this.errorPrintMaxPagesCount;
                        break;

                    case Asc.c_oAscError.ID.SessionAbsolute:
                        config.msg = this.errorSessionAbsolute;
                        break;

                    case Asc.c_oAscError.ID.SessionIdle:
                        config.msg = this.errorSessionIdle;
                        break;

                    case Asc.c_oAscError.ID.SessionToken:
                        config.msg = this.errorSessionToken;
                        break;

                    case Asc.c_oAscError.ID.AccessDeny:
                        config.msg = this.errorAccessDeny;
                        break;

                    case Asc.c_oAscError.ID.LockedCellPivot:
                        config.msg = this.errorLockedCellPivot;
                        break;

                    case Asc.c_oAscError.ID.PivotLabledColumns:
                        config.msg = this.errorLabledColumnsPivot;
                        break;

                    case Asc.c_oAscError.ID.PivotOverlap:
                        config.msg = this.errorPivotOverlap;
                        break;

                    case Asc.c_oAscError.ID.ForceSaveButton:
                    case Asc.c_oAscError.ID.ForceSaveTimeout:
                        config.msg = this.errorForceSave;
                        config.maxwidth = 600;
                        break;

                    case Asc.c_oAscError.ID.DataEncrypted:
                        config.msg = this.errorDataEncrypted;
                        break;

                    case Asc.c_oAscError.ID.EditingError:
                        config.msg = (this.appOptions.isDesktopApp && this.appOptions.isOffline) ? this.errorEditingSaveas : this.errorEditingDownloadas;
                        break;

                    case Asc.c_oAscError.ID.CannotChangeFormulaArray:
                        config.msg = this.errorChangeArray;
                        break;

                    case Asc.c_oAscError.ID.MultiCellsInTablesFormulaArray:
                        config.msg = this.errorMultiCellFormula;
                        break;

                    case Asc.c_oAscError.ID.MailToClientMissing:
                        config.msg = this.errorEmailClient;
                        break;

                    case Asc.c_oAscError.ID.NoDataToParse:
                        config.msg = this.errorNoDataToParse;
                        break;

                    case Asc.c_oAscError.ID.CannotUngroupError:
                        config.msg = this.errorCannotUngroup;
                        break;

                    case Asc.c_oAscError.ID.FrmlMaxTextLength:
                        config.msg = this.errorFrmlMaxTextLength;
                        break;

                    case Asc.c_oAscError.ID.FrmlMaxReference:
                        config.msg = this.errorFrmlMaxReference;
                        break;

                    case Asc.c_oAscError.ID.DataValidate:
                        var icon = errData ? errData.asc_getErrorStyle() : undefined;
                        if (icon!==undefined) {
                            config.iconCls = (icon==Asc.c_oAscEDataValidationErrorStyle.Stop) ? 'error' : ((icon==Asc.c_oAscEDataValidationErrorStyle.Information) ? 'info' : 'warn');
                        }
                        errData && errData.asc_getErrorTitle() && (config.title = Common.Utils.String.htmlEncode(errData.asc_getErrorTitle()));
                        config.buttons  = ['ok', 'cancel'];
                        config.msg = errData && errData.asc_getError() ? Common.Utils.String.htmlEncode(errData.asc_getError()) : this.errorDataValidate;
                        config.maxwidth = 600;
                        break;

                    case Asc.c_oAscError.ID.ConvertationOpenLimitError:
                        config.msg = this.errorFileSizeExceed;
                        break;

                    case Asc.c_oAscError.ID.UpdateVersion:
                        config.msg = this.errorUpdateVersionOnDisconnect;
                        config.maxwidth = 600;
                        break;

                    case Asc.c_oAscError.ID.FTChangeTableRangeError:
                        config.msg = this.errorFTChangeTableRangeError;
                        break;

                    case Asc.c_oAscError.ID.FTRangeIncludedOtherTables:
                        config.msg = this.errorFTRangeIncludedOtherTables;
                        break;

                    case  Asc.c_oAscError.ID.PasteSlicerError:
                        config.msg = this.errorPasteSlicerError;
                        break;

                    case Asc.c_oAscError.ID.RemoveDuplicates:
                        config.iconCls = 'info';
                        config.title = Common.UI.Window.prototype.textInformation;
                        config.buttons  = ['ok'];
                        config.msg = (errData.asc_getDuplicateValues()!==null && errData.asc_getUniqueValues()!==null) ? Common.Utils.String.format(this.errRemDuplicates, errData.asc_getDuplicateValues(), errData.asc_getUniqueValues()) : this.errNoDuplicates;
                        config.maxwidth = 600;
                        break;

                    case  Asc.c_oAscError.ID.FrmlMaxLength:
                        config.msg = this.errorFrmlMaxLength;
                        config.maxwidth = 600;
                        break;

                    case  Asc.c_oAscError.ID.MoveSlicerError:
                        config.msg = this.errorMoveSlicerError;
                        break;

                    case  Asc.c_oAscError.ID.LockedEditView:
                        config.msg = this.errorEditView;
                        break;

                    case  Asc.c_oAscError.ID.ChangeFilteredRangeError:
                        config.msg = this.errorChangeFilteredRange;
                        break;

                    case Asc.c_oAscError.ID.Password:
                        config.msg = this.errorSetPassword;
                        break;

                    case Asc.c_oAscError.ID.PivotGroup:
                        config.msg = this.errorPivotGroup;
                        break;

                    case Asc.c_oAscError.ID.PasteMultiSelectError:
                        config.msg = this.errorPasteMultiSelect;
                        break;

                    case Asc.c_oAscError.ID.PivotWithoutUnderlyingData:
                        config.msg = this.errorPivotWithoutUnderlying;
                        break;

                    case Asc.c_oAscError.ID.SingleColumnOrRowError:
                        config.msg = this.errorSingleColumnOrRowError;
                        break;

                    case Asc.c_oAscError.ID.LocationOrDataRangeError:
                        config.msg = this.errorLocationOrDataRangeError;
                        break;

                    default:
                        config.msg = (typeof id == 'string') ? id : this.errorDefaultMessage.replace('%1', id);
                        break;
                }


                if (level == Asc.c_oAscError.Level.Critical) {
                    Common.Gateway.reportError(id, config.msg);

                    config.title = this.criticalErrorTitle;
                    config.iconCls = 'error';
                    config.closable = false;

                    if (this.appOptions.canBackToFolder && !this.appOptions.isDesktopApp && typeof id !== 'string') {
                        config.msg += '<br><br>' + this.criticalErrorExtText;
                        config.callback = function(btn) {
                            if (btn == 'ok') {
                                Common.NotificationCenter.trigger('goback', true);
                            }
                        }
                    }
                    if (id == Asc.c_oAscError.ID.DataEncrypted) {
                        this.api.asc_coAuthoringDisconnect();
                        Common.NotificationCenter.trigger('api:disconnect');
                    }
                } else {
                    Common.Gateway.reportWarning(id, config.msg);

                    config.title    = config.title || this.notcriticalErrorTitle;
                    config.iconCls  = config.iconCls || 'warn';
                    config.buttons  = config.buttons || ['ok'];
                    config.callback = _.bind(function(btn){
                        if (id == Asc.c_oAscError.ID.Warning && btn == 'ok' && this.appOptions.canDownload) {
                            Common.UI.Menu.Manager.hideAll();
                            (this.appOptions.isDesktopApp && this.appOptions.isOffline) ? this.api.asc_DownloadAs() : this.getApplication().getController('LeftMenu').leftMenu.showMenu('file:saveas');
                        } else if (id == Asc.c_oAscError.ID.EditingError) {
                            this.disableEditing(true);
                            Common.NotificationCenter.trigger('api:disconnect', true); // enable download and print
                        } else if (id == Asc.c_oAscError.ID.DataValidate && btn !== 'ok') {
                            this.api.asc_closeCellEditor(true);
                        }
                        this._state.lostEditingRights = false;
                        this.onEditComplete();
                    }, this);
                }

                if (!Common.Utils.ModalWindow.isVisible() || $('.asc-window.modal.alert[data-value=' + id + ']').length<1)
                    setTimeout(function() {Common.UI.alert(config).$window.attr('data-value', id);}, 1);

                (id!==undefined) && Common.component.Analytics.trackEvent('Internal Error', id.toString());
            },

            onCoAuthoringDisconnect: function() {
                this.getApplication().getController('Viewport').getView('Viewport').setMode({isDisconnected:true});
                this.getApplication().getController('Viewport').getView('Common.Views.Header').setCanRename(false);
                this.appOptions.canRename = false;
                this._state.isDisconnected = true;
            },

            showTips: function(strings) {
                var me = this;
                if (!strings.length) return;
                if (typeof(strings)!='object') strings = [strings];

                function showNextTip() {
                    var str_tip = strings.shift();
                    if (str_tip) {
                        str_tip += '\n' + me.textCloseTip;
                        tooltip.setTitle(str_tip);
                        tooltip.show();
                    }
                }

                if (!this.tooltip) {
                    this.tooltip = new Common.UI.Tooltip({
                        owner: this.getApplication().getController('Toolbar').getView('Toolbar'),
                        hideonclick: true,
                        placement: 'bottom',
                        cls: 'main-info',
                        offset: 30
                    });
                }

                var tooltip = this.tooltip;
                tooltip.on('tooltip:hide', function(){
                    setTimeout(showNextTip, 300);
                });

                showNextTip();
            },

            updateWindowTitle: function(change, force) {
                if (this._state.isDocModified !== change || force) {
                    if (this.headerView) {
                        var title = this.defaultTitleText;

                        if (!_.isEmpty(this.headerView.getDocumentCaption()))
                            title = this.headerView.getDocumentCaption() + ' - ' + title;

                        if (change) {
                            clearTimeout(this._state.timerCaption);
                            if (!_.isUndefined(title)) {
                                title = '* ' + title;
                                this.headerView.setDocumentCaption(this.headerView.getDocumentCaption(), true);
                            }
                        } else {
                            if (this._state.fastCoauth && this._state.usersCount>1) {
                                var me = this;
                                this._state.timerCaption = setTimeout(function () {
                                    me.headerView.setDocumentCaption(me.headerView.getDocumentCaption(), false);
                                }, 500);
                            } else
                                this.headerView.setDocumentCaption(this.headerView.getDocumentCaption(), false);
                        }
                        if (window.document.title != title)
                            window.document.title = title;
                    }

                    this._isDocReady && (this._state.isDocModified !== change) && Common.Gateway.setDocumentModified(change);

                    this._state.isDocModified = change;
                }
            },

            onDocumentChanged: function() {
            },

            onDocumentModifiedChanged: function(change) {
                this.updateWindowTitle(change);
                if (this._state.isDocModified !== change) {
                    this._isDocReady && Common.Gateway.setDocumentModified(change);
                }
                
                if (this.toolbarView && this.toolbarView.btnCollabChanges && this.api) {
                    var isSyncButton = this.toolbarView.btnCollabChanges.cmpEl.hasClass('notify'),
                        forcesave = this.appOptions.forcesave,
                        cansave = this.api.asc_isDocumentCanSave(),
                        isDisabled = !cansave && !isSyncButton && !forcesave || this._state.isDisconnected || this._state.fastCoauth && this._state.usersCount>1 && !forcesave;
                        this.toolbarView.btnSave.setDisabled(isDisabled);
                }
            },

            onDocumentCanSaveChanged: function (isCanSave) {
                if (this.toolbarView && this.toolbarView.btnCollabChanges) {
                    var isSyncButton = this.toolbarView.btnCollabChanges.cmpEl.hasClass('notify'),
                        forcesave = this.appOptions.forcesave,
                        isDisabled = !isCanSave && !isSyncButton && !forcesave || this._state.isDisconnected || this._state.fastCoauth && this._state.usersCount>1 && !forcesave;
                    this.toolbarView.btnSave.setDisabled(isDisabled);
                }
            },

            onBeforeUnload: function() {
                Common.localStorage.save();

                var isEdit = this.permissions.edit !== false && this.editorConfig.mode !== 'view' && this.editorConfig.mode !== 'editdiagram' && this.editorConfig.mode !== 'editmerge';
                if (isEdit && this.api.asc_isDocumentModified()) {
                    var me = this;
                    this.api.asc_stopSaving();
                    this.continueSavingTimer = window.setTimeout(function() {
                        me.api.asc_continueSaving();
                    }, 500);

                    return this.leavePageText;
                }
            },

            onUnload: function() {
                if (this.continueSavingTimer) clearTimeout(this.continueSavingTimer);
            },

            hidePreloader: function() {
                var promise;
                if (!this._state.customizationDone) {
                    this._state.customizationDone = true;
                    if (this.appOptions.customization) {
                        if (this.appOptions.isDesktopApp)
                            this.appOptions.customization.about = false;
                        else if (!this.appOptions.canBrandingExt)
                            this.appOptions.customization.about = true;
                    }
                    Common.Utils.applyCustomization(this.appOptions.customization, mapCustomizationElements);
                    if (this.appOptions.canBrandingExt) {
                        Common.Utils.applyCustomization(this.appOptions.customization, mapCustomizationExtElements);
                        promise = this.getApplication().getController('Common.Controllers.Plugins').applyUICustomization();
                    }
                }
                
                this.stackLongActions.pop({id: InitApplication, type: Asc.c_oAscAsyncActionType.BlockInteraction});
                Common.NotificationCenter.trigger('layout:changed', 'main');

                (promise || (new Promise(function(resolve, reject) {
                    resolve();
                }))).then(function() {
                    $('#loading-mask').hide().remove();
                    Common.Controllers.Desktop.process('preloader:hide');
                });
            },

            onDownloadUrl: function(url) {
                if (this._state.isFromGatewayDownloadAs)
                    Common.Gateway.downloadAs(url);
                this._state.isFromGatewayDownloadAs = false;
            },

            onDownloadCancel: function() {
                this._state.isFromGatewayDownloadAs = false;
            },

            onUpdateVersion: function(callback) {
                var me = this;
                me.needToUpdateVersion = true;
                me.onLongActionEnd(Asc.c_oAscAsyncActionType['BlockInteraction'], LoadingDocument);
                Common.UI.error({
                    msg: this.errorUpdateVersion,
                    callback: function() {
                        _.defer(function() {
                            Common.Gateway.updateVersion();
                            if (callback) callback.call(me);
                            me.onLongActionBegin(Asc.c_oAscAsyncActionType['BlockInteraction'], LoadingDocument);
                        })
                    }
                });
            },

            onServerVersion: function(buildVersion) {
                if (this.changeServerVersion) return true;

                if (DocsAPI.DocEditor.version() !== buildVersion && !window.compareVersions) {
                    this.changeServerVersion = true;
                    Common.UI.warning({
                        title: this.titleServerVersion,
                        msg: this.errorServerVersion,
                        callback: function() {
                            _.defer(function() {
                                Common.Gateway.updateVersion();
                            })
                        }
                    });
                    return true;
                }
                return false;
            },

            onAdvancedOptions: function(type, advOptions, mode, formatOptions) {
                if (this._state.openDlg) return;

                var me = this;
                if (type == Asc.c_oAscAdvancedOptionsID.CSV) {
                    me._state.openDlg = new Common.Views.OpenDialog({
                        title: Common.Views.OpenDialog.prototype.txtTitle.replace('%1', 'CSV'),
                        closable: (mode==2), // if save settings
                        type: Common.Utils.importTextType.CSV,
                        preview: advOptions.asc_getData(),
                        codepages: advOptions.asc_getCodePages(),
                        settings: advOptions.asc_getRecommendedSettings(),
                        api: me.api,
                        handler: function (result, settings) {
                            me.isShowOpenDialog = false;
                            if (result == 'ok') {
                                if (me && me.api) {
                                    if (mode==2) {
                                        formatOptions && formatOptions.asc_setAdvancedOptions(settings.textOptions);
                                        me.api.asc_DownloadAs(formatOptions);
                                    } else
                                        me.api.asc_setAdvancedOptions(type, settings.textOptions);
                                    me.loadMask && me.loadMask.show();
                                }
                            }
                            me._state.openDlg = null;
                        }
                    });
                } else if (type == Asc.c_oAscAdvancedOptionsID.DRM) {
                    me._state.openDlg = new Common.Views.OpenDialog({
                        title: Common.Views.OpenDialog.prototype.txtTitleProtected,
                        closeFile: me.appOptions.canRequestClose,
                        type: Common.Utils.importTextType.DRM,
                        warning: !(me.appOptions.isDesktopApp && me.appOptions.isOffline) && (typeof advOptions == 'string'),
                        warningMsg: advOptions,
                        validatePwd: !!me._state.isDRM,
                        handler: function (result, value) {
                            me.isShowOpenDialog = false;
                            if (result == 'ok') {
                                if (me && me.api) {
                                    me.api.asc_setAdvancedOptions(type, value.drmOptions);
                                    me.loadMask && me.loadMask.show();
                                }
                            } else {
                                Common.Gateway.requestClose();
                                Common.Controllers.Desktop.requestClose();
                            }
                            me._state.openDlg = null;
                        }
                    });
                    me._state.isDRM = true;
                }
                if (me._state.openDlg) {
                    this.isShowOpenDialog = true;
                    this.loadMask && this.loadMask.hide();
                    this.onLongActionEnd(Asc.c_oAscAsyncActionType.BlockInteraction, LoadingDocument);
                    me._state.openDlg.show();
                }
            },

            onActiveSheetChanged: function(index) {
                if (!this.appOptions.isEditMailMerge && !this.appOptions.isEditDiagram && window.editor_elements_prepared) {
                    this.application.getController('Statusbar').selectTab(index);

                    if (this.appOptions.canViewComments && !this.dontCloseDummyComment) {
                        Common.NotificationCenter.trigger('comments:updatefilter', ['doc', 'sheet' + this.api.asc_getWorksheetId(index)], false ); //  hide popover
                    }
                }
            },

            onConfirmAction: function(id, apiCallback) {
                var me = this;
                if (id == Asc.c_oAscConfirm.ConfirmReplaceRange || id == Asc.c_oAscConfirm.ConfirmReplaceFormulaInTable) {
                    Common.UI.warning({
                        title: this.notcriticalErrorTitle,
                        msg: id == Asc.c_oAscConfirm.ConfirmReplaceRange ? this.confirmMoveCellRange : this.confirmReplaceFormulaInTable,
                        buttons: ['yes', 'no'],
                        primary: 'yes',
                        callback: _.bind(function(btn) {
                            if (apiCallback)  {
                                apiCallback(btn === 'yes');
                            }
                            if (btn == 'yes') {
                                me.onEditComplete(me.application.getController('DocumentHolder').getView('DocumentHolder'));
                            }
                        }, this)
                    });
                } else if (id == Asc.c_oAscConfirm.ConfirmPutMergeRange) {
                    Common.UI.warning({
                        closable: false,
                        title: this.notcriticalErrorTitle,
                        msg: this.confirmPutMergeRange,
                        buttons: ['ok'],
                        primary: 'ok',
                        callback: _.bind(function(btn) {
                            if (apiCallback)  {
                                apiCallback();
                            }
                            me.onEditComplete(me.application.getController('DocumentHolder').getView('DocumentHolder'));
                        }, this)
                    });
                }
            },

            initNames: function() {
                this.shapeGroupNames = [
                    this.txtBasicShapes,
                    this.txtFiguredArrows,
                    this.txtMath,
                    this.txtCharts,
                    this.txtStarsRibbons,
                    this.txtCallouts,
                    this.txtButtons,
                    this.txtRectangles,
                    this.txtLines
                ];
            },

            fillAutoShapes: function(groupNames, shapes){
                if (_.isEmpty(shapes) || _.isEmpty(groupNames) || shapes.length != groupNames.length)
                    return;

                var me = this,
                    shapegrouparray = [],
                    shapeStore = this.getCollection('ShapeGroups');

                shapeStore.reset();

                _.each(groupNames, function(groupName, index){
                    var store = new Backbone.Collection([], {
                        model: SSE.Models.ShapeModel
                    }),
                        arr = [];

                    var cols = (shapes[index].length) > 18 ? 7 : 6,
                        height = Math.ceil(shapes[index].length/cols) * 35 + 3,
                        width = 30 * cols;

                    _.each(shapes[index], function(shape, idx){
                        arr.push({
                            data     : {shapeType: shape.Type},
                            tip      : me['txtShape_' + shape.Type] || (me.textShape + ' ' + (idx+1)),
                            allowSelected : true,
                            selected: false
                        });
                    });
                    store.add(arr);
                    shapegrouparray.push({
                        groupName   : me.shapeGroupNames[index],
                        groupStore  : store,
                        groupWidth  : width,
                        groupHeight : height
                    });
                });

                shapeStore.add(shapegrouparray);

                setTimeout(function(){
                    me.getApplication().getController('Toolbar').onApiAutoShapes();
                }, 50);
            },

            fillTextArt: function(shapes){
                var arr = [],
                    artStore = this.getCollection('Common.Collections.TextArt');

                if (!shapes && artStore.length>0) {// shapes == undefined when update textart collection (from asc_onSendThemeColors)
                    shapes = this.api.asc_getTextArtPreviews();
                }
                if (_.isEmpty(shapes)) return;

                _.each(shapes, function(shape, index){
                    arr.push({
                        imageUrl : shape,
                        data     : index,
                        allowSelected : true,
                        selected: false
                    });
                });
                artStore.reset(arr);
            },

            fillCondFormatIcons: function(icons){
                if (_.isEmpty(icons)) return;

                var arr = [],
                    store = this.getCollection('ConditionalFormatIcons');
                _.each(icons, function(icon, index){
                    arr.push({
                        icon : icon,
                        index  : index
                    });
                });
                store.reset(arr);
            },

            fillCondFormatIconsPresets: function(iconSets){
                if (_.isEmpty(iconSets)) return;

                var arr = [],
                    store = this.getCollection('ConditionalFormatIconsPresets');
                _.each(iconSets, function(iconSet, index){
                    arr.push({
                        icons : iconSet,
                        data  : index
                    });
                });
                store.reset(arr);
            },

            updateThemeColors: function() {
                var me = this;
                setTimeout(function(){
                    me.getApplication().getController('RightMenu').UpdateThemeColors();
                }, 50);

                setTimeout(function(){
                    me.getApplication().getController('Toolbar').updateThemeColors();
                }, 50);

                setTimeout(function(){
                    me.getApplication().getController('Statusbar').updateThemeColors();
                }, 50);
            },

            onSendThemeColors: function(colors, standart_colors) {
                Common.Utils.ThemeColor.setColors(colors, standart_colors);
                if (window.styles_loaded && !this.appOptions.isEditMailMerge && !this.appOptions.isEditDiagram) {
                    this.updateThemeColors();
                    var me = this;
                    setTimeout(function(){
                        me.fillTextArt();
                    }, 1);
                }
            },

            loadLanguages: function(apiLangs) {
                this.languages = apiLangs;
                window.styles_loaded && this.setLanguages();
            },

            setLanguages: function() {
                this.getApplication().getController('Spellcheck').setLanguages(this.languages);
            },

            onInternalCommand: function(data) {
                if (data) {
                    switch (data.command) {
                    case 'setChartData':    this.setChartData(data.data); break;
                    case 'getChartData':    this.getChartData(); break;
                    case 'clearChartData':  this.clearChartData(); break;
                    case 'setMergeData':    this.setMergeData(data.data); break;
                    case 'getMergeData':    this.getMergeData(); break;
                    case 'setAppDisabled':
                        if (this.isAppDisabled===undefined && !data.data) { // first editor opening
                            Common.NotificationCenter.trigger('layout:changed', 'main');
                            this.loadMask && this.loadMask.isVisible() && this.loadMask.updatePosition();
                        }
                        this.isAppDisabled = data.data;
                        break;
                    case 'queryClose':
                        if (!Common.Utils.ModalWindow.isVisible()) {
                            this.isFrameClosed = true;
                            this.api.asc_closeCellEditor();
                            Common.UI.Menu.Manager.hideAll();
                            Common.Gateway.internalMessage('canClose', {mr:data.data.mr, answer: true});
                        } else
                            Common.Gateway.internalMessage('canClose', {answer: false});
                        break;
                    case 'window:drag':
                        this.isDiagramDrag = data.data;
                        break;
                    case 'processmouse':
                        this.onProcessMouse(data.data);
                        break;
                    case 'theme:change':
                        document.documentElement.className =
                            document.documentElement.className.replace(/theme-\w+\s?/, data.data);
                        this.api.asc_setSkin(data.data == "theme-dark" ? 'flatDark' : "flat");
                        break;
                    }
                }
            },

            setChartData: function(chart) {
                if (typeof chart === 'object' && this.api) {
                    this.api.asc_addChartDrawingObject(chart);
                    this.isFrameClosed = false;
                }
            },

            getChartData: function() {
                if (this.api) {
                    var chartData = this.api.asc_getWordChartObject();

                    if (typeof chartData === 'object') {
                        Common.Gateway.internalMessage('chartData', {
                            data: chartData
                        });
                    }
                }
            },

            clearChartData: function() {
                this.api && this.api.asc_closeCellEditor();
            },

            setMergeData: function(merge) {
                if (typeof merge === 'object' && this.api) {
                    this.api.asc_setData(merge);
                    this.isFrameClosed = false;
                }
            },

            getMergeData: function() {
                if (this.api) {
                    var mergeData = this.api.asc_getData();

                    if (typeof mergeData === 'object') {
                        Common.Gateway.internalMessage('mergeData', {
                            data: mergeData
                        });
                    }
                }
            },

            unitsChanged: function(m) {
                var value = Common.localStorage.getItem("sse-settings-unit");
                value = (value!==null) ? parseInt(value) : Common.Utils.Metric.getDefaultMetric();
                Common.Utils.Metric.setCurrentMetric(value);
                Common.Utils.InternalSettings.set("sse-settings-unit", value);
                if (this.appOptions.isEdit) {
                    this.getApplication().getController('RightMenu').updateMetricUnit();
                    this.getApplication().getController('Toolbar').getView('Toolbar').updateMetricUnit();
                }
                this.getApplication().getController('Print').getView('MainSettingsPrint').updateMetricUnit();
            },

            _compareActionStrong: function(obj1, obj2){
                return obj1.id === obj2.id && obj1.type === obj2.type;
            },

            _compareActionWeak: function(obj1, obj2){
                return obj1.type === obj2.type;
            },

            onContextMenu: function(event){
                var canCopyAttr = event.target.getAttribute('data-can-copy'),
                    isInputEl   = (event.target instanceof HTMLInputElement) || (event.target instanceof HTMLTextAreaElement);

                if ((isInputEl && canCopyAttr === 'false') ||
                   (!isInputEl && canCopyAttr !== 'true')) {
                    event.stopPropagation();
                    event.preventDefault();
                    return false;
                }
            },

            onNamedRangeLocked: function() {
                if ($('.asc-window.modal.alert:visible').length < 1) {
                    Common.UI.alert({
                        msg: this.errorCreateDefName,
                        title: this.notcriticalErrorTitle,
                        iconCls: 'warn',
                        buttons: ['ok'],
                        callback: _.bind(function(btn){
                            this.onEditComplete();
                        }, this)
                    });
                }
            },

            onTryUndoInFastCollaborative: function() {
                var val = window.localStorage.getItem("sse-hide-try-undoredo");
                if (!(val && parseInt(val) == 1))
                    Common.UI.info({
                        width: 500,
                        msg: this.appOptions.canChangeCoAuthoring ? this.textTryUndoRedo : this.textTryUndoRedoWarn,
                        iconCls: 'info',
                        buttons: this.appOptions.canChangeCoAuthoring ? ['custom', 'cancel'] : ['ok'],
                        primary: this.appOptions.canChangeCoAuthoring ? 'custom' : 'ok',
                        customButtonText: this.textStrict,
                        dontshow: true,
                        callback: _.bind(function(btn, dontshow){
                            if (dontshow) window.localStorage.setItem("sse-hide-try-undoredo", 1);
                            if (btn == 'custom') {
                                Common.localStorage.setItem("sse-settings-coauthmode", 0);
                                this.api.asc_SetFastCollaborative(false);
                                Common.Utils.InternalSettings.set("sse-settings-coauthmode", false);
                                this.getApplication().getController('Common.Controllers.ReviewChanges').applySettings();
                                this._state.fastCoauth = false;
                            }
                            this.onEditComplete();
                        }, this)
                    });
            },

            onAuthParticipantsChanged: function(users) {
                var length = 0;
                _.each(users, function(item){
                    if (!item.asc_getView())
                        length++;
                });
                this._state.usersCount = length;
            },

            onUserConnection: function(change){
                if (change && this.appOptions.user.guest && this.appOptions.canRenameAnonymous && (change.asc_getIdOriginal() == this.appOptions.user.id)) { // change name of the current user
                    var name = change.asc_getUserName();
                    if (name && name !== AscCommon.UserInfoParser.getCurrentName() ) {
                        this._renameDialog && this._renameDialog.close();
                        AscCommon.UserInfoParser.setCurrentName(name);
                        this.headerView.setUserName(AscCommon.UserInfoParser.getParsedName(name));

                        var idx1 = name.lastIndexOf('('),
                            idx2 = name.lastIndexOf(')'),
                            str = (idx1>0) && (idx1<idx2) ? name.substring(0, idx1-1) : '';
                        if (Common.localStorage.getItem("guest-username")!==null) {
                            Common.localStorage.setItem("guest-username", str);
                        }
                        Common.Utils.InternalSettings.set("guest-username", str);
                    }
                }
            },

            applySettings: function() {
                if (this.appOptions.isEdit && !this.appOptions.isOffline && this.appOptions.canCoAuthoring) {
                    var value = Common.localStorage.getItem("sse-settings-coauthmode"),
                        oldval = this._state.fastCoauth;
                    this._state.fastCoauth = (value===null || parseInt(value) == 1);
                    if (this._state.fastCoauth && !oldval)
                        this.toolbarView.synchronizeChanges();
                }
                if (this.appOptions.canForcesave) {
                    this.appOptions.forcesave = Common.localStorage.getBool("sse-settings-forcesave", this.appOptions.canForcesave);
                    Common.Utils.InternalSettings.set("sse-settings-forcesave", this.appOptions.forcesave);
                    this.api.asc_setIsForceSaveOnUserSave(this.appOptions.forcesave);
                }
            },

            onDocumentName: function(name) {
                this.headerView.setDocumentCaption(name);
                this.updateWindowTitle(this.api.asc_isDocumentModified(), true);
            },

            onMeta: function(meta) {
                var app = this.getApplication(),
                    filemenu = app.getController('LeftMenu').getView('LeftMenu').getMenu('file');
                app.getController('Viewport').getView('Common.Views.Header').setDocumentCaption(meta.title);
                this.updateWindowTitle(this.api.asc_isDocumentModified(), true);
                this.appOptions.spreadsheet.title = meta.title;
                filemenu.loadDocument({doc:this.appOptions.spreadsheet});
                filemenu.panels && filemenu.panels['info'] && filemenu.panels['info'].updateInfo(this.appOptions.spreadsheet);
                app.getController('Common.Controllers.ReviewChanges').loadDocument({doc:this.appOptions.spreadsheet});
                Common.Gateway.metaChange(meta);

                if (this.appOptions.wopi) {
                    var idx = meta.title.lastIndexOf('.');
                    Common.Gateway.requestRename(idx>0 ? meta.title.substring(0, idx) : meta.title);
                }
            },

            onPrint: function() {
                if (!this.appOptions.canPrint || Common.Utils.ModalWindow.isVisible()) return;
                Common.NotificationCenter.trigger('print', this);
            },

            onPrintUrl: function(url) {
                if (this.iframePrint) {
                    this.iframePrint.parentNode.removeChild(this.iframePrint);
                    this.iframePrint = null;
                }
                if (!this.iframePrint) {
                    var me = this;
                    this.iframePrint = document.createElement("iframe");
                    this.iframePrint.id = "id-print-frame";
                    this.iframePrint.style.display = 'none';
                    this.iframePrint.style.visibility = "hidden";
                    this.iframePrint.style.position = "fixed";
                    this.iframePrint.style.right = "0";
                    this.iframePrint.style.bottom = "0";
                    document.body.appendChild(this.iframePrint);
                    this.iframePrint.onload = function() {
                        try {
                        me.iframePrint.contentWindow.focus();
                        me.iframePrint.contentWindow.print();
                        me.iframePrint.contentWindow.blur();
                        window.focus();
                        } catch (e) {
                            var opts = new Asc.asc_CDownloadOptions(Asc.c_oAscFileType.PDF);
                            opts.asc_setAdvancedOptions(me.getApplication().getController('Print').getPrintParams());
                            me.api.asc_DownloadAs(opts);
                        }
                    };
                }
                if (url) this.iframePrint.src = url;
            },

            warningDocumentIsLocked: function() {
                var me = this;
                Common.Utils.warningDocumentIsLocked({
                    disablefunc: function (disable) {
                        me.disableEditing(disable, true);
                }});
            },

            onRunAutostartMacroses: function() {
                var me = this,
                    enable = !this.editorConfig.customization || (this.editorConfig.customization.macros!==false);
                if (enable) {
                    var value = Common.Utils.InternalSettings.get("sse-macros-mode");
                    if (value==1)
                        this.api.asc_runAutostartMacroses();
                    else if (value === 0) {
                        Common.UI.warning({
                            msg: this.textHasMacros + '<br>',
                            buttons: ['yes', 'no'],
                            primary: 'yes',
                            dontshow: true,
                            textDontShow: this.textRemember,
                            callback: function(btn, dontshow){
                                if (dontshow) {
                                    Common.Utils.InternalSettings.set("sse-macros-mode", (btn == 'yes') ? 1 : 2);
                                    Common.localStorage.setItem("sse-macros-mode", (btn == 'yes') ? 1 : 2);
                                }
                                if (btn == 'yes') {
                                    setTimeout(function() {
                                        me.api.asc_runAutostartMacroses();
                                    }, 1);
                                }
                            }
                        });
                    }
                }
            },

            loadAutoCorrectSettings: function() {
                // autocorrection
                var me = this;
                var value = Common.localStorage.getItem("sse-settings-math-correct-add");
                Common.Utils.InternalSettings.set("sse-settings-math-correct-add", value);
                var arrAdd = value ? JSON.parse(value) : [];
                value = Common.localStorage.getItem("sse-settings-math-correct-rem");
                Common.Utils.InternalSettings.set("sse-settings-math-correct-rem", value);
                var arrRem = value ? JSON.parse(value) : [];
                value = Common.localStorage.getBool("sse-settings-math-correct-replace-type", true); // replace on type
                Common.Utils.InternalSettings.set("sse-settings-math-correct-replace-type", value);
                me.api.asc_refreshOnStartAutoCorrectMathSymbols(arrRem, arrAdd, value);

                value = Common.localStorage.getItem("sse-settings-rec-functions-add");
                Common.Utils.InternalSettings.set("sse-settings-rec-functions-add", value);
                arrAdd = value ? JSON.parse(value) : [];
                value = Common.localStorage.getItem("sse-settings-rec-functions-rem");
                Common.Utils.InternalSettings.set("sse-settings-rec-functions-rem", value);
                arrRem = value ? JSON.parse(value) : [];
                me.api.asc_refreshOnStartAutoCorrectMathFunctions(arrRem, arrAdd);

                value = Common.localStorage.getBool("sse-settings-autoformat-new-rows", true);
                Common.Utils.InternalSettings.set("sse-settings-autoformat-new-rows", value);
                me.api.asc_setIncludeNewRowColTable(value);

                value = Common.localStorage.getBool("sse-settings-autoformat-hyperlink", true);
                Common.Utils.InternalSettings.set("sse-settings-autoformat-hyperlink", value);
                me.api.asc_setAutoCorrectHyperlinks(value);
            },

            showRenameUserDialog: function() {
                if (this._renameDialog) return;

                var me = this;
                this._renameDialog = new Common.Views.UserNameDialog({
                    label: this.textRenameLabel,
                    error: this.textRenameError,
                    value: Common.Utils.InternalSettings.get("guest-username") || '',
                    check: Common.Utils.InternalSettings.get("save-guest-username") || false,
                    validation: function(value) {
                        return value.length<128 ? true : me.textLongName;
                    },
                    handler: function(result, settings) {
                        if (result == 'ok') {
                            var name = settings.input ? settings.input + ' (' + me.textGuest + ')' : me.textAnonymous;
                            var _user = new Asc.asc_CUserInfo();
                            _user.put_FullName(name);

                            var docInfo = new Asc.asc_CDocInfo();
                            docInfo.put_UserInfo(_user);
                            me.api.asc_changeDocInfo(docInfo);

                            settings.checkbox ? Common.localStorage.setItem("guest-username", settings.input) : Common.localStorage.removeItem("guest-username");
                            Common.Utils.InternalSettings.set("guest-username", settings.input);
                            Common.Utils.InternalSettings.set("save-guest-username", settings.checkbox);
                        }
                    }
                });
                this._renameDialog.on('close', function() {
                    me._renameDialog = undefined;
                });
                this._renameDialog.show(Common.Utils.innerWidth() - this._renameDialog.options.width - 15, 30);
            },

            onGrabFocus: function() {
                this.getApplication().getController('DocumentHolder').getView().focus();
            },

            onLanguageLoaded: function() {
                if (!Common.Locale.getCurrentLanguage()) {
                    Common.UI.warning({
                        msg: this.errorLang,
                        buttons: [],
                        closable: false
                    });
                    return false;
                }
                return true;
            },

            onConvertEquationToMath: function(equation) {
                var me = this,
                    win;
                var msg = this.textConvertEquation + '<br><br><a id="id-equation-convert-help" style="cursor: pointer;">' + this.textLearnMore + '</a>';
                win = Common.UI.warning({
                    width: 500,
                    msg: msg,
                    buttons: ['yes', 'cancel'],
                    primary: 'yes',
                    dontshow: true,
                    textDontShow: this.textApplyAll,
                    callback: _.bind(function(btn, dontshow){
                        if (btn == 'yes') {
                            this.api.asc_ConvertEquationToMath(equation, dontshow);
                        }
                        this.onEditComplete();
                    }, this)
                });
                win.$window.find('#id-equation-convert-help').on('click', function (e) {
                    win && win.close();
                    me.getApplication().getController('LeftMenu').getView('LeftMenu').showMenu('file:help', 'UsageInstructions\/InsertEquation.htm#convertequation');
                })
            },

            leavePageText: 'You have unsaved changes in this document. Click \'Stay on this Page\' then \'Save\' to save them. Click \'Leave this Page\' to discard all the unsaved changes.',
            criticalErrorTitle: 'Error',
            notcriticalErrorTitle: 'Warning',
            errorDefaultMessage: 'Error code: %1',
            criticalErrorExtText: 'Press "OK" to to back to document list.',
            openTitleText: 'Opening Document',
            openTextText: 'Opening document...',
            saveTitleText: 'Saving Document',
            saveTextText: 'Saving document...',
            loadFontsTitleText: 'Loading Data',
            loadFontsTextText: 'Loading data...',
            loadImagesTitleText: 'Loading Images',
            loadImagesTextText: 'Loading images...',
            loadFontTitleText: 'Loading Data',
            loadFontTextText: 'Loading data...',
            loadImageTitleText: 'Loading Image',
            loadImageTextText: 'Loading image...',
            downloadTitleText: 'Downloading Document',
            downloadTextText: 'Downloading document...',
            printTitleText: 'Printing Document',
            printTextText: 'Printing document...',
            uploadImageTitleText: 'Uploading Image',
            uploadImageTextText: 'Uploading image...',
            savePreparingText: 'Preparing to save',
            savePreparingTitle: 'Preparing to save. Please wait...',
            loadingDocumentTitleText: 'Loading spreadsheet',
            uploadImageSizeMessage: 'Maximium image size limit exceeded.',
            uploadImageExtMessage: 'Unknown image format.',
            uploadImageFileCountMessage: 'No images uploaded.',
            reloadButtonText: 'Reload Page',
            unknownErrorText: 'Unknown error.',
            convertationTimeoutText: 'Convertation timeout exceeded.',
            downloadErrorText: 'Download failed.',
            unsupportedBrowserErrorText: 'Your browser is not supported.',
            requestEditFailedTitleText: 'Access denied',
            requestEditFailedMessageText: 'Someone is editing this document right now. Please try again later.',
            warnBrowserZoom: 'Your browser\'s current zoom setting is not fully supported. Please reset to the default zoom by pressing Ctrl+0.',
            warnBrowserIE9: 'The application has low capabilities on IE9. Use IE10 or higher',
            pastInMergeAreaError: 'Cannot change part of a merged cell',
            titleRecalcFormulas: 'Calculating formulas...',
            textRecalcFormulas: 'Calculating formulas...',
            textPleaseWait: 'It\'s working hard. Please wait...',
            errorWrongBracketsCount: 'Found an error in the formula entered.<br>Wrong cout of brackets.',
            errorWrongOperator: 'An error in the entered formula. Wrong operator is used.<br>Please correct the error or use the Esc button to cancel the formula editing.',
            errorCountArgExceed: 'Found an error in the formula entered.<br>Count of arguments exceeded.',
            errorCountArg: 'Found an error in the formula entered.<br>Invalid number of arguments.',
            errorFormulaName: 'Found an error in the formula entered.<br>Incorrect formula name.',
            errorFormulaParsing: 'Internal error while the formula parsing.',
            errorArgsRange: 'Found an error in the formula entered.<br>Incorrect arguments range.',
            errorUnexpectedGuid: 'External error.<br>Unexpected Guid. Please, contact support.',
            errorDatabaseConnection: 'External error.<br>Database connection error. Please, contact support.',
            errorFileRequest: 'External error.<br>File Request. Please, contact support.',
            errorFileVKey: 'External error.<br>Incorrect securety key. Please, contact support.',
            errorStockChart: 'Incorrect row order. To build a stock chart place the data on the sheet in the following order:<br> opening price, max price, min price, closing price.',
            errorDataRange: 'Incorrect data range.',
            errorOperandExpected: 'The entered function syntax is not correct. Please check if you are missing one of the parentheses - \'(\' or \')\'.',
            errorKeyEncrypt: 'Unknown key descriptor',
            errorKeyExpire: 'Key descriptor expired',
            errorUsersExceed: 'Count of users was exceed',
            errorMoveRange: 'Cann\'t change a part of merged cell',
            errorBadImageUrl: 'Image url is incorrect',
            errorCoAuthoringDisconnect: 'Server connection lost. You can\'t edit anymore.',
            errorFilePassProtect: 'The file is password protected and cannot be opened.',
            errorLockedAll: 'The operation could not be done as the sheet has been locked by another user.',
            txtEditingMode: 'Set editing mode...',
            textLoadingDocument: 'Loading spreadsheet',
            textConfirm: 'Confirmation',
            confirmMoveCellRange: 'The destination cell\'s range can contain data. Continue the operation?',
            textYes: 'Yes',
            textNo: 'No',
            textAnonymous: 'Anonymous',
            txtBasicShapes: 'Basic Shapes',
            txtFiguredArrows: 'Figured Arrows',
            txtMath: 'Math',
            txtCharts: 'Charts',
            txtStarsRibbons: 'Stars & Ribbons',
            txtCallouts: 'Callouts',
            txtButtons: 'Buttons',
            txtRectangles: 'Rectangles',
            txtLines: 'Lines',
            txtDiagramTitle: 'Chart Title',
            txtXAxis: 'X Axis',
            txtYAxis: 'Y Axis',
            txtSeries: 'Seria',
            warnProcessRightsChange: 'You have been denied the right to edit the file.',
            errorProcessSaveResult: 'Saving is failed.',
            errorAutoFilterDataRange: 'The operation could not be done for the selected range of cells.<br>Select a uniform data range inside or outside the table and try again.',
            errorAutoFilterChangeFormatTable: 'The operation could not be done for the selected cells as you cannot move a part of the table.<br>Select another data range so that the whole table was shifted and try again.',
            errorAutoFilterHiddenRange: 'The operation cannot be performed because the area contains filtered cells.<br>Please unhide the filtered elements and try again.',
            errorAutoFilterChange: 'The operation is not allowed, as it is attempting to shift cells in a table on your worksheet.',
            textCloseTip: 'Click to close the tip.',
            textShape: 'Shape',
            errorFillRange: 'Could not fill the selected range of cells.<br>All the merged cells need to be the same size.',
            errorUpdateVersion: 'The file version has been changed. The page will be reloaded.',
            errorUserDrop: 'The file cannot be accessed right now.',
            txtArt: 'Your text here',
            errorInvalidRef: 'Enter a correct name for the selection or a valid reference to go to.',
            errorCreateDefName: 'The existing named ranges cannot be edited and the new ones cannot be created<br>at the moment as some of them are being edited.',
            errorPasteMaxRange: 'The copy and paste area does not match. Please select an area with the same size or click the first cell in a row to paste the copied cells.',
            errorConnectToServer: ' The document could not be saved. Please check connection settings or contact your administrator.<br>When you click the \'OK\' button, you will be prompted to download the document.',
            errorLockedWorksheetRename: 'The sheet cannot be renamed at the moment as it is being renamed by another user',
            textTryUndoRedo: 'The Undo/Redo functions are disabled for the Fast co-editing mode.<br>Click the \'Strict mode\' button to switch to the Strict co-editing mode to edit the file without other users interference and send your changes only after you save them. You can switch between the co-editing modes using the editor Advanced settings.',
            textStrict: 'Strict mode',
            errorOpenWarning: 'The length of one of the formulas in the file exceeded<br>the allowed number of characters and it was removed.',
            errorFrmlWrongReferences: 'The function refers to a sheet that does not exist.<br>Please check the data and try again.',
            textBuyNow: 'Visit website',
            textNoLicenseTitle: 'License limit reached',
            textContactUs: 'Contact sales',
            confirmPutMergeRange: 'The source data contains merged cells.<br>They will be unmerged before they are pasted into the table.',
            errorViewerDisconnect: 'Connection is lost. You can still view the document,<br>but will not be able to download or print until the connection is restored and page is reloaded.',
            warnLicenseExp: 'Your license has expired.<br>Please update your license and refresh the page.',
            titleLicenseExp: 'License expired',
            openErrorText: 'An error has occurred while opening the file',
            saveErrorText: 'An error has occurred while saving the file',
            errorCopyMultiselectArea: 'This command cannot be used with multiple selections.<br>Select a single range and try again.',
            errorPrintMaxPagesCount: 'Unfortunately, it’s not possible to print more than 1500 pages at once in the current version of the program.<br>This restriction will be eliminated in upcoming releases.',
            errorToken: 'The document security token is not correctly formed.<br>Please contact your Document Server administrator.',
            errorTokenExpire: 'The document security token has expired.<br>Please contact your Document Server administrator.',
            errorSessionAbsolute: 'The document editing session has expired. Please reload the page.',
            errorSessionIdle: 'The document has not been edited for quite a long time. Please reload the page.',
            errorSessionToken: 'The connection to the server has been interrupted. Please reload the page.',
            errorAccessDeny: 'You are trying to perform an action you do not have rights for.<br>Please contact your Document Server administrator.',
            titleServerVersion: 'Editor updated',
            errorServerVersion: 'The editor version has been updated. The page will be reloaded to apply the changes.',
            errorLockedCellPivot: 'You cannot change data inside a pivot table.',
            txtAccent: 'Accent',
            txtStyle_Normal: 'Normal',
            txtStyle_Heading_1: 'Heading 1',
            txtStyle_Heading_2: 'Heading 2',
            txtStyle_Heading_3: 'Heading 3',
            txtStyle_Heading_4: 'Heading 4',
            txtStyle_Title: 'Title',
            txtStyle_Neutral: 'Neutral',
            txtStyle_Bad: 'Bad',
            txtStyle_Good: 'Good',
            txtStyle_Input: 'Input',
            txtStyle_Output: 'Output',
            txtStyle_Calculation: 'Calculation',
            txtStyle_Check_Cell: 'Check Cell',
            txtStyle_Explanatory_Text: 'Explanatory Text',
            txtStyle_Note: 'Note',
            txtStyle_Linked_Cell: 'Linked Cell',
            txtStyle_Warning_Text: 'Warning Text',
            txtStyle_Total: 'Total',
            txtStyle_Currency: 'Currency',
            txtStyle_Percent: 'Percent',
            txtStyle_Comma: 'Comma',
            errorForceSave: "An error occurred while saving the file. Please use the 'Download as' option to save the file to your computer hard drive or try again later.",
            errorMaxPoints: "The maximum number of points in series per chart is 4096.",
            warnNoLicense: "You've reached the limit for simultaneous connections to %1 editors. This document will be opened for viewing only.<br>Contact %1 sales team for personal upgrade terms.",
            warnNoLicenseUsers: "You've reached the user limit for %1 editors. Contact %1 sales team for personal upgrade terms.",
            warnLicenseExceeded: "You've reached the limit for simultaneous connections to %1 editors. This document will be opened for viewing only.<br>Contact your administrator to learn more.",
            warnLicenseUsersExceeded: "You've reached the user limit for %1 editors. Contact your administrator to learn more.",
            errorDataEncrypted: 'Encrypted changes have been received, they cannot be deciphered.',
            textClose: 'Close',
            textPaidFeature: 'Paid feature',
            scriptLoadError: 'The connection is too slow, some of the components could not be loaded. Please reload the page.',
            errorEditingSaveas: 'An error occurred during the work with the document.<br>Use the \'Save as...\' option to save the file backup copy to your computer hard drive.',
            errorEditingDownloadas: 'An error occurred during the work with the document.<br>Use the \'Download as...\' option to save the file backup copy to your computer hard drive.',
            txtShape_textRect: 'Text Box',
            txtShape_rect: 'Rectangle',
            txtShape_ellipse: 'Ellipse',
            txtShape_triangle: 'Triangle',
            txtShape_rtTriangle: 'Right Triangle',
            txtShape_parallelogram: 'Parallelogram',
            txtShape_trapezoid: 'Trapezoid',
            txtShape_diamond: 'Diamond',
            txtShape_pentagon: 'Pentagon',
            txtShape_hexagon: 'Hexagon',
            txtShape_heptagon: 'Heptagon',
            txtShape_octagon: 'Octagon',
            txtShape_decagon: 'Decagon',
            txtShape_dodecagon: 'Dodecagon',
            txtShape_pie: 'Pie',
            txtShape_chord: 'Chord',
            txtShape_teardrop: 'Teardrop',
            txtShape_frame: 'Frame',
            txtShape_halfFrame: 'Half Frame',
            txtShape_corner: 'Corner',
            txtShape_diagStripe: 'Diagonal Stripe',
            txtShape_plus: 'Plus',
            txtShape_plaque: 'Sign',
            txtShape_can: 'Can',
            txtShape_cube: 'Cube',
            txtShape_bevel: 'Bevel',
            txtShape_donut: 'Donut',
            txtShape_noSmoking: '"No" Symbol',
            txtShape_blockArc: 'Block Arc',
            txtShape_foldedCorner: 'Folded Corner',
            txtShape_smileyFace: 'Smiley Face',
            txtShape_heart: 'Heart',
            txtShape_lightningBolt: 'Lightning Bolt',
            txtShape_sun: 'Sun',
            txtShape_moon: 'Moon',
            txtShape_cloud: 'Cloud',
            txtShape_arc: 'Arc',
            txtShape_bracePair: 'Double Brace',
            txtShape_leftBracket: 'Left Bracket',
            txtShape_rightBracket: 'Right Bracket',
            txtShape_leftBrace: 'Left Brace',
            txtShape_rightBrace: 'Right Brace',
            txtShape_rightArrow: 'Right Arrow',
            txtShape_leftArrow: 'Left Arrow',
            txtShape_upArrow: 'Up Arrow',
            txtShape_downArrow: 'Down Arrow',
            txtShape_leftRightArrow: 'Left Right Arrow',
            txtShape_upDownArrow: 'Up Down Arrow',
            txtShape_quadArrow: 'Quad Arrow',
            txtShape_leftRightUpArrow: 'Left Right Up Arrow',
            txtShape_bentArrow: 'Bent Arrow',
            txtShape_uturnArrow: 'U-Turn Arrow',
            txtShape_leftUpArrow: 'Left Up Arrow',
            txtShape_bentUpArrow: 'Bent Up Arrow',
            txtShape_curvedRightArrow: 'Curved Right Arrow',
            txtShape_curvedLeftArrow: 'Curved Left Arrow',
            txtShape_curvedUpArrow: 'Curved Up Arrow',
            txtShape_curvedDownArrow: 'Curved Down Arrow',
            txtShape_stripedRightArrow: 'Striped Right Arrow',
            txtShape_notchedRightArrow: 'Notched Right Arrow',
            txtShape_homePlate: 'Pentagon',
            txtShape_chevron: 'Chevron',
            txtShape_rightArrowCallout: 'Right Arrow Callout',
            txtShape_downArrowCallout: 'Down Arrow Callout',
            txtShape_leftArrowCallout: 'Left Arrow Callout',
            txtShape_upArrowCallout: 'Up Arrow Callout',
            txtShape_leftRightArrowCallout: 'Left Right Arrow Callout',
            txtShape_quadArrowCallout: 'Quad Arrow Callout',
            txtShape_circularArrow: 'Circular Arrow',
            txtShape_mathPlus: 'Plus',
            txtShape_mathMinus: 'Minus',
            txtShape_mathMultiply: 'Multiply',
            txtShape_mathDivide: 'Division',
            txtShape_mathEqual: 'Equal',
            txtShape_mathNotEqual: 'Not Equal',
            txtShape_flowChartProcess: 'Flowchart: Process',
            txtShape_flowChartAlternateProcess: 'Flowchart: Alternate Process',
            txtShape_flowChartDecision: 'Flowchart: Decision',
            txtShape_flowChartInputOutput: 'Flowchart: Data',
            txtShape_flowChartPredefinedProcess: 'Flowchart: Predefined Process',
            txtShape_flowChartInternalStorage: 'Flowchart: Internal Storage',
            txtShape_flowChartDocument: 'Flowchart: Document',
            txtShape_flowChartMultidocument: 'Flowchart: Multidocument ',
            txtShape_flowChartTerminator: 'Flowchart: Terminator',
            txtShape_flowChartPreparation: 'Flowchart: Preparation',
            txtShape_flowChartManualInput: 'Flowchart: Manual Input',
            txtShape_flowChartManualOperation: 'Flowchart: Manual Operation',
            txtShape_flowChartConnector: 'Flowchart: Connector',
            txtShape_flowChartOffpageConnector: 'Flowchart: Off-page Connector',
            txtShape_flowChartPunchedCard: 'Flowchart: Card',
            txtShape_flowChartPunchedTape: 'Flowchart: Punched Tape',
            txtShape_flowChartSummingJunction: 'Flowchart: Summing Junction',
            txtShape_flowChartOr: 'Flowchart: Or',
            txtShape_flowChartCollate: 'Flowchart: Collate',
            txtShape_flowChartSort: 'Flowchart: Sort',
            txtShape_flowChartExtract: 'Flowchart: Extract',
            txtShape_flowChartMerge: 'Flowchart: Merge',
            txtShape_flowChartOnlineStorage: 'Flowchart: Stored Data',
            txtShape_flowChartDelay: 'Flowchart: Delay',
            txtShape_flowChartMagneticTape: 'Flowchart: Sequential Access Storage',
            txtShape_flowChartMagneticDisk: 'Flowchart: Magnetic Disk',
            txtShape_flowChartMagneticDrum: 'Flowchart: Direct Access Storage',
            txtShape_flowChartDisplay: 'Flowchart: Display',
            txtShape_irregularSeal1: 'Explosion 1',
            txtShape_irregularSeal2: 'Explosion 2',
            txtShape_star4: '4-Point Star',
            txtShape_star5: '5-Point Star',
            txtShape_star6: '6-Point Star',
            txtShape_star7: '7-Point Star',
            txtShape_star8: '8-Point Star',
            txtShape_star10: '10-Point Star',
            txtShape_star12: '12-Point Star',
            txtShape_star16: '16-Point Star',
            txtShape_star24: '24-Point Star',
            txtShape_star32: '32-Point Star',
            txtShape_ribbon2: 'Up Ribbon',
            txtShape_ribbon: 'Down Ribbon',
            txtShape_ellipseRibbon2: 'Curved Up Ribbon',
            txtShape_ellipseRibbon: 'Curved Down Ribbon',
            txtShape_verticalScroll: 'Vertical Scroll',
            txtShape_horizontalScroll: 'Horizontal Scroll',
            txtShape_wave: 'Wave',
            txtShape_doubleWave: 'Double Wave',
            txtShape_wedgeRectCallout: 'Rectangular Callout',
            txtShape_wedgeRoundRectCallout: 'Rounded Rectangular Callout',
            txtShape_wedgeEllipseCallout: 'Oval Callout',
            txtShape_cloudCallout: 'Cloud Callout',
            txtShape_borderCallout1: 'Line Callout 1',
            txtShape_borderCallout2: 'Line Callout 2',
            txtShape_borderCallout3: 'Line Callout 3',
            txtShape_accentCallout1: 'Line Callout 1 (Accent Bar)',
            txtShape_accentCallout2: 'Line Callout 2 (Accent Bar)',
            txtShape_accentCallout3: 'Line Callout 3 (Accent Bar)',
            txtShape_callout1: 'Line Callout 1 (No Border)',
            txtShape_callout2: 'Line Callout 2 (No Border)',
            txtShape_callout3: 'Line Callout 3 (No Border)',
            txtShape_accentBorderCallout1: 'Line Callout 1 (Border and Accent Bar)',
            txtShape_accentBorderCallout2: 'Line Callout 2 (Border and Accent Bar)',
            txtShape_accentBorderCallout3: 'Line Callout 3 (Border and Accent Bar)',
            txtShape_actionButtonBackPrevious: 'Back or Previous Button',
            txtShape_actionButtonForwardNext: 'Forward or Next Button',
            txtShape_actionButtonBeginning: 'Beginning Button',
            txtShape_actionButtonEnd: 'End Button',
            txtShape_actionButtonHome: 'Home Button',
            txtShape_actionButtonInformation: 'Information Button',
            txtShape_actionButtonReturn: 'Return Button',
            txtShape_actionButtonMovie: 'Movie Button',
            txtShape_actionButtonDocument: 'Document Button',
            txtShape_actionButtonSound: 'Sound Button',
            txtShape_actionButtonHelp: 'Help Button',
            txtShape_actionButtonBlank: 'Blank Button',
            txtShape_roundRect: 'Round Corner Rectangle',
            txtShape_snip1Rect: 'Snip Single Corner Rectangle',
            txtShape_snip2SameRect: 'Snip Same Side Corner Rectangle',
            txtShape_snip2DiagRect: 'Snip Diagonal Corner Rectangle',
            txtShape_snipRoundRect: 'Snip and Round Single Corner Rectangle',
            txtShape_round1Rect: 'Round Single Corner Rectangle',
            txtShape_round2SameRect: 'Round Same Side Corner Rectangle',
            txtShape_round2DiagRect: 'Round Diagonal Corner Rectangle',
            txtShape_line: 'Line',
            txtShape_lineWithArrow: 'Arrow',
            txtShape_lineWithTwoArrows: 'Double Arrow',
            txtShape_bentConnector5: 'Elbow Connector',
            txtShape_bentConnector5WithArrow: 'Elbow Arrow Connector',
            txtShape_bentConnector5WithTwoArrows: 'Elbow Double-Arrow Connector',
            txtShape_curvedConnector3: 'Curved Connector',
            txtShape_curvedConnector3WithArrow: 'Curved Arrow Connector',
            txtShape_curvedConnector3WithTwoArrows: 'Curved Double-Arrow Connector',
            txtShape_spline: 'Curve',
            txtShape_polyline1: 'Scribble',
            txtShape_polyline2: 'Freeform',
            errorChangeArray: 'You cannot change part of an array.',
            errorMultiCellFormula: 'Multi-cell array formulas are not allowed in tables.',
            errorEmailClient: 'No email client could be found',
            txtPrintArea: 'Print_Area',
            txtTable: 'Table',
            textCustomLoader: 'Please note that according to the terms of the license you are not entitled to change the loader.<br>Please contact our Sales Department to get a quote.',
            errorNoDataToParse: 'No data was selected to parse.',
            errorCannotUngroup: 'Cannot ungroup. To start an outline, select the detail rows or columns and group them.',
            errorFrmlMaxTextLength: 'Text values in formulas are limited to 255 characters.<br>Use the CONCATENATE function or concatenation operator (&)',
            waitText: 'Please, wait...',
            errorDataValidate: 'The value you entered is not valid.<br>A user has restricted values that can be entered into this cell.',
            txtConfidential: 'Confidential',
            txtPreparedBy: 'Prepared by',
            txtPage: 'Page',
            txtPageOf: 'Page %1 of %2',
            txtPages: 'Pages',
            txtDate: 'Date',
            txtTime: 'Time',
            txtTab: 'Tab',
            txtFile: 'File',
            errorFileSizeExceed: 'The file size exceeds the limitation set for your server.<br>Please contact your Document Server administrator for details.',
            errorLabledColumnsPivot: 'To create a pivot table report, you must use data that is organized as a list with labeled columns.',
            errorPivotOverlap: 'A pivot table report cannot overlap a table.',
            txtColumn: 'Column',
            txtRow: 'Row',
            errorUpdateVersionOnDisconnect: 'Internet connection has been restored, and the file version has been changed.<br>Before you can continue working, you need to download the file or copy its content to make sure nothing is lost, and then reload this page.',
            errorFTChangeTableRangeError: 'Operation could not be completed for the selected cell range.<br>Select a range so that the first table row was on the same row<br>and the resulting table overlapped the current one.',
            errorFTRangeIncludedOtherTables: 'Operation could not be completed for the selected cell range.<br>Select a range which does not include other tables.',
            txtByField: '%1 of %2',
            txtAll: '(All)',
            txtValues: 'Values',
            txtGrandTotal: 'Grand Total',
            txtRowLbls: 'Row Labels',
            txtColLbls: 'Column Labels',
            errNoDuplicates: 'No duplicate values found.',
            errRemDuplicates: 'Duplicate values found and deleted: {0}, unique values left: {1}.',
            txtMultiSelect: 'Multi-Select (Alt+S)',
            txtClearFilter: 'Clear Filter (Alt+C)',
            txtBlank: '(blank)',
            textHasMacros: 'The file contains automatic macros.<br>Do you want to run macros?',
            textRemember: 'Remember my choice',
            errorPasteSlicerError: 'Table slicers cannot be copied from one workbook to another.',
            errorFrmlMaxLength: 'You cannot add this formula as its length exceeded the allowed number of characters.<br>Please edit it and try again.',
            errorFrmlMaxReference: 'You cannot enter this formula because it has too many values,<br>cell references, and/or names.',
            errorMoveSlicerError: 'Table slicers cannot be copied from one workbook to another.<br>Try again by selecting the entire table and the slicers.',
            errorEditView: 'The existing sheet view cannot be edited and the new ones cannot be created at the moment as some of them are being edited.',
            errorChangeFilteredRange: 'This will change a filtered range on your worksheet.<br>To complete this task, please remove AutoFilters.',
            warnLicenseLimitedRenewed: 'License needs to be renewed.<br>You have a limited access to document editing functionality.<br>Please contact your administrator to get full access',
            warnLicenseLimitedNoAccess: 'License expired.<br>You have no access to document editing functionality.<br>Please contact your administrator.',
            saveErrorTextDesktop: 'This file cannot be saved or created.<br>Possible reasons are: <br>1. The file is read-only. <br>2. The file is being edited by other users. <br>3. The disk is full or corrupted.',
            errorSetPassword: 'Password could not be set.',
            textRenameLabel: 'Enter a name to be used for collaboration',
            textRenameError: 'User name must not be empty.',
            textLongName: 'Enter a name that is less than 128 characters.',
            textGuest: 'Guest',
            txtGroup: 'Group',
            txtSeconds: 'Seconds',
            txtMinutes: 'Minutes',
            txtHours: 'Hours',
            txtDays: 'Days',
            txtMonths: 'Months',
            txtQuarters: 'Quarters',
            txtYears: 'Years',
            errorPivotGroup: 'Cannot group that selection.',
            leavePageTextOnClose: 'All unsaved changes in this document will be lost.<br> Click \'Cancel\' then \'Save\' to save them. Click \'OK\' to discard all the unsaved changes.',
            errorPasteMultiSelect: 'This action cannot be done on a multiple range selection.<br>Select a single range and try again.',
            textTryUndoRedoWarn: 'The Undo/Redo functions are disabled for the Fast co-editing mode.',
            errorPivotWithoutUnderlying: 'The Pivot Table report was saved without the underlying data.<br>Use the \'Refresh\' button to update the report.',
            txtQuarter: 'Qtr',
            txtOr: '%1 or %2',
            errorLang: 'The interface language is not loaded.<br>Please contact your Document Server administrator.',
            confirmReplaceFormulaInTable: 'Formulas in the header row will be removed and converted to static text.<br>Do you want to continue?',
<<<<<<< HEAD
            textDisconnect: 'Connection is lost',
            textConvertEquation: 'This equation was created with an old version of equation editor which is no longer supported. Converting this equation to Office Math ML format will make it editable.<br>Do you want to convert this equation?',
            textApplyAll: 'Apply to all equations',
            textLearnMore: 'Learn More'
=======
            errorSingleColumnOrRowError: 'Location reference is not valid because the cells are not all in the same column or row.<br>Select cells that are all in a single column or row.',
            errorLocationOrDataRangeError: 'The reference for the location or data range is not valid.'
>>>>>>> d91ffebb
        }
    })(), SSE.Controllers.Main || {}))
});<|MERGE_RESOLUTION|>--- conflicted
+++ resolved
@@ -3069,15 +3069,12 @@
             txtOr: '%1 or %2',
             errorLang: 'The interface language is not loaded.<br>Please contact your Document Server administrator.',
             confirmReplaceFormulaInTable: 'Formulas in the header row will be removed and converted to static text.<br>Do you want to continue?',
-<<<<<<< HEAD
             textDisconnect: 'Connection is lost',
             textConvertEquation: 'This equation was created with an old version of equation editor which is no longer supported. Converting this equation to Office Math ML format will make it editable.<br>Do you want to convert this equation?',
             textApplyAll: 'Apply to all equations',
-            textLearnMore: 'Learn More'
-=======
+            textLearnMore: 'Learn More',
             errorSingleColumnOrRowError: 'Location reference is not valid because the cells are not all in the same column or row.<br>Select cells that are all in a single column or row.',
             errorLocationOrDataRangeError: 'The reference for the location or data range is not valid.'
->>>>>>> d91ffebb
         }
     })(), SSE.Controllers.Main || {}))
 });