/*
 *
 * (c) Copyright Ascensio System SIA 2010-2019
 *
 * This program is a free software product. You can redistribute it and/or
 * modify it under the terms of the GNU Affero General Public License (AGPL)
 * version 3 as published by the Free Software Foundation. In accordance with
 * Section 7(a) of the GNU AGPL its Section 15 shall be amended to the effect
 * that Ascensio System SIA expressly excludes the warranty of non-infringement
 * of any third-party rights.
 *
 * This program is distributed WITHOUT ANY WARRANTY; without even the implied
 * warranty of MERCHANTABILITY or FITNESS FOR A PARTICULAR  PURPOSE. For
 * details, see the GNU AGPL at: http://www.gnu.org/licenses/agpl-3.0.html
 *
 * You can contact Ascensio System SIA at 20A-12 Ernesta Birznieka-Upisha
 * street, Riga, Latvia, EU, LV-1050.
 *
 * The  interactive user interfaces in modified source and object code versions
 * of the Program must display Appropriate Legal Notices, as required under
 * Section 5 of the GNU AGPL version 3.
 *
 * Pursuant to Section 7(b) of the License you must retain the original Product
 * logo when distributing the program. Pursuant to Section 7(e) we decline to
 * grant you any rights under trademark law for use of our trademarks.
 *
 * All the Product's GUI elements, including illustrations and icon sets, as
 * well as technical writing content are licensed under the terms of the
 * Creative Commons Attribution-ShareAlike 4.0 International. See the License
 * terms at http://creativecommons.org/licenses/by-sa/4.0/legalcode
 *
*/
/**
 *    Main.js
 *
 *    Main controller
 *
 *    Created by Maxim Kadushkin on 24 March 2014
 *    Copyright (c) 2018 Ascensio System SIA. All rights reserved.
 *
 */

define([
    'core',
    'irregularstack',
    'common/main/lib/component/Window',
    'common/main/lib/component/LoadMask',
    'common/main/lib/component/Tooltip',
    'common/main/lib/controller/Fonts',
    'common/main/lib/collection/TextArt',
    'common/main/lib/view/OpenDialog',
    'common/main/lib/util/LanguageInfo',
    'common/main/lib/util/LocalStorage',
    'spreadsheeteditor/main/app/collection/ShapeGroups',
    'spreadsheeteditor/main/app/collection/TableTemplates',
    'spreadsheeteditor/main/app/collection/EquationGroups',
    'spreadsheeteditor/main/app/controller/FormulaDialog'
], function () {
    'use strict';

    SSE.Controllers.Main = Backbone.Controller.extend(_.extend((function() {
        var InitApplication = -254;
        var ApplyEditRights = -255;
        var LoadingDocument = -256;

        var mapCustomizationElements = {
            about: 'button#left-btn-about',
            feedback: 'button#left-btn-support',
            goback: '#fm-btn-back > a, #header-back > div'
        };

        var mapCustomizationExtElements = {
            toolbar: '#viewport #toolbar',
            leftMenu: '#viewport #left-menu, #viewport #id-toolbar-full-placeholder-btn-settings, #viewport #id-toolbar-short-placeholder-btn-settings',
            rightMenu: '#viewport #right-menu',
            statusBar: '#statusbar'
        };

        Common.localStorage.setId('table');
        Common.localStorage.setKeysFilter('sse-,asc.table');
        Common.localStorage.sync();

        return {
            models: [],
            collections: [
                'ShapeGroups',
                'EquationGroups',
                'TableTemplates',
                'Common.Collections.TextArt'
            ],
            views: [],

            initialize: function() {
                this.addListeners({
                    'FileMenu': {
                        'settings:apply': _.bind(this.applySettings, this)
                    },
                    'Common.Views.ReviewChanges': {
                        'settings:apply': _.bind(this.applySettings, this)
                    }
                });

                var me = this,
                    styleNames = ['Normal', 'Neutral', 'Bad', 'Good', 'Input', 'Output', 'Calculation', 'Check Cell', 'Explanatory Text', 'Note', 'Linked Cell', 'Warning Text',
                        'Heading 1', 'Heading 2', 'Heading 3', 'Heading 4', 'Title', 'Total', 'Currency', 'Percent', 'Comma'],
                    translate = {
                        'Series': this.txtSeries,
                        'Diagram Title': this.txtDiagramTitle,
                        'X Axis': this.txtXAxis,
                        'Y Axis': this.txtYAxis,
                        'Your text here': this.txtArt,
                        'Table': this.txtTable,
                        'Print_Area': this.txtPrintArea,
                        'Confidential': this.txtConfidential,
                        'Prepared by ': this.txtPreparedBy + ' ',
                        'Page': this.txtPage,
                        'Page %1 of %2': this.txtPageOf,
                        'Pages': this.txtPages,
                        'Date': this.txtDate,
                        'Time': this.txtTime,
                        'Tab': this.txtTab,
                        'File': this.txtFile,
                        'Column': this.txtColumn,
                        'Row': this.txtRow
                    };
                styleNames.forEach(function(item){
                    translate[item] = me['txtStyle_' + item.replace(/ /g, '_')] || item;
                });
                translate['Currency [0]'] = me.txtStyle_Currency + ' [0]';
                translate['Comma [0]'] = me.txtStyle_Comma + ' [0]';

                for (var i=1; i<7; i++) {
                    translate['Accent'+i] = me.txtAccent + i;
                    translate['20% - Accent'+i] = '20% - ' + me.txtAccent + i;
                    translate['40% - Accent'+i] = '40% - ' + me.txtAccent + i;
                    translate['60% - Accent'+i] = '60% - ' + me.txtAccent + i;
                }
                me.translationTable = translate;
            },

            onLaunch: function() {
//                $(document.body).css('position', 'absolute');
                var me = this;

                this._state = {isDisconnected: false, usersCount: 1, fastCoauth: true, lostEditingRights: false, licenseType: false};
                this.isModalShowed = 0;

                if (!Common.Utils.isBrowserSupported()){
                    Common.Utils.showBrowserRestriction();
                    Common.Gateway.reportError(undefined, this.unsupportedBrowserErrorText);
                    return;
                } else {
//                    this.getViewport().getEl().on('keypress', this.lockEscapeKey, this);
//                    viewport.applicationUI.setVisible(true);
                }

                var value = Common.localStorage.getItem("sse-settings-fontrender");
                if (value===null) value = window.devicePixelRatio > 1 ? '1' : '3';
                Common.Utils.InternalSettings.set("sse-settings-fontrender", value);

                // Initialize api
                this.api = this.getApplication().getController('Viewport').getApi();
                this.api.asc_setFontRenderingMode(parseInt(value));

                this.api.asc_registerCallback('asc_onOpenDocumentProgress',  _.bind(this.onOpenDocument, this));
                this.api.asc_registerCallback('asc_onEndAction',             _.bind(this.onLongActionEnd, this));
                this.api.asc_registerCallback('asc_onError',                 _.bind(this.onError, this));
                this.api.asc_registerCallback('asc_onCoAuthoringDisconnect', _.bind(this.onCoAuthoringDisconnect, this));
                this.api.asc_registerCallback('asc_onAdvancedOptions',       _.bind(this.onAdvancedOptions, this));
                this.api.asc_registerCallback('asc_onDocumentUpdateVersion', _.bind(this.onUpdateVersion, this));
                this.api.asc_registerCallback('asc_onServerVersion',         _.bind(this.onServerVersion, this));
                this.api.asc_registerCallback('asc_onDocumentName',          _.bind(this.onDocumentName, this));
                this.api.asc_registerCallback('asc_onPrintUrl',              _.bind(this.onPrintUrl, this));
                this.api.asc_registerCallback('asc_onMeta',                  _.bind(this.onMeta, this));
                this.api.asc_registerCallback('asc_onSpellCheckInit',        _.bind(this.loadLanguages, this));
                Common.NotificationCenter.on('api:disconnect',               _.bind(this.onCoAuthoringDisconnect, this));
                Common.NotificationCenter.on('goback',                       _.bind(this.goBack, this));
                Common.NotificationCenter.on('namedrange:locked',            _.bind(this.onNamedRangeLocked, this));
                Common.NotificationCenter.on('download:cancel',              _.bind(this.onDownloadCancel, this));
                Common.NotificationCenter.on('download:advanced',            _.bind(this.onAdvancedOptions, this));
                Common.NotificationCenter.on('showmessage',                  _.bind(this.onExternalMessage, this));

                this.stackLongActions = new Common.IrregularStack({
                    strongCompare   : this._compareActionStrong,
                    weakCompare     : this._compareActionWeak
                });

                this.stackLongActions.push({id: InitApplication, type: Asc.c_oAscAsyncActionType.BlockInteraction});

                this.isShowOpenDialog = false;

                // Initialize api gateway
                this.editorConfig = {};
                Common.Gateway.on('init', _.bind(this.loadConfig, this));
                Common.Gateway.on('showmessage', _.bind(this.onExternalMessage, this));
                Common.Gateway.on('opendocument', _.bind(this.loadDocument, this));
                Common.Gateway.on('internalcommand', _.bind(this.onInternalCommand, this));
                Common.Gateway.appReady();

                this.getApplication().getController('Viewport').setApi(this.api);

                // Syncronize focus with api
                $(document.body).on('focus', 'input, textarea:not(#ce-cell-content)', function(e) {
                    if (me.isAppDisabled === true) return;

                    if (e && e.target && !/area_id/.test(e.target.id)) {
                        if (/msg-reply/.test(e.target.className))
                            me.dontCloseDummyComment = true;
                        else if (/chat-msg-text/.test(e.target.id))
                            me.dontCloseChat = true;
                        else if (!me.isModalShowed && /form-control/.test(e.target.className))
                            me.inFormControl = true;
                    }
                });

                $(document.body).on('blur', 'input, textarea', function(e) {
                    if (me.isAppDisabled === true || me.isFrameClosed) return;

                    if ((!me.isModalShowed || $('.asc-window.enable-key-events:visible').length>0) && !(me.loadMask && me.loadMask.isVisible())) {
                        if (/form-control/.test(e.target.className))
                            me.inFormControl = false;
                        if (me.getApplication().getController('LeftMenu').getView('LeftMenu').getMenu('file').isVisible())
                            return;
                        if (!e.relatedTarget ||
                            !/area_id/.test(e.target.id)
                            && !(e.target.localName == 'input' && $(e.target).parent().find(e.relatedTarget).length>0) /* Check if focus in combobox goes from input to it's menu button or menu items, or from comment editing area to Ok/Cancel button */
                            && !(e.target.localName == 'textarea' && $(e.target).closest('.asc-window').find('.dropdown-menu').find(e.relatedTarget).length>0) /* Check if focus in comment goes from textarea to it's email menu */
                            && (e.relatedTarget.localName != 'input' || !/form-control/.test(e.relatedTarget.className)) /* Check if focus goes to text input with class "form-control" */
                            && (e.relatedTarget.localName != 'textarea' || /area_id/.test(e.relatedTarget.id))) /* Check if focus goes to textarea, but not to "area_id" */ {
                            if (Common.Utils.isIE && e.originalEvent && e.originalEvent.target && /area_id/.test(e.originalEvent.target.id) && (e.originalEvent.target === e.originalEvent.srcElement))
                                return;
                            me.api.asc_enableKeyEvents(true);
                            if (/msg-reply/.test(e.target.className))
                                me.dontCloseDummyComment = false;
                            else if (/chat-msg-text/.test(e.target.id))
                                me.dontCloseChat = false;
                        }
                    }
                }).on('dragover', function(e) {
                    var event = e.originalEvent;
                    if (event.target && $(event.target).closest('#editor_sdk').length<1 ) {
                        event.preventDefault();
                        event.dataTransfer.dropEffect ="none";
                        return false;
                    }
                }).on('dragstart', function(e) {
                    var event = e.originalEvent;
                    if (event.target ) {
                        var target = $(event.target);
                        if (target.closest('.combobox').length>0 || target.closest('.dropdown-menu').length>0 ||
                            target.closest('.ribtab').length>0 || target.closest('.combo-dataview').length>0) {
                            event.preventDefault();
                        }
                    }
                });

                Common.NotificationCenter.on({
                    'modal:show': function(e){
                        me.isModalShowed++;
                        me.api.asc_enableKeyEvents(false);
                    },
                    'modal:close': function(dlg) {
                        me.isModalShowed--;
                        if (!me.isModalShowed)
                            me.api.asc_enableKeyEvents(true);
                    },
                    'modal:hide': function(dlg) {
                        me.isModalShowed--;
                        if (!me.isModalShowed)
                            me.api.asc_enableKeyEvents(true);
                    },
                    'dataview:focus': function(e){
                    },
                    'dataview:blur': function(e){
                        if (!me.isModalShowed) {
                            me.api.asc_enableKeyEvents(true);
                        }
                    },
                    'menu:show': function(e){
                    },
                    'menu:hide': function(menu, isFromInputControl){
                        if (!me.isModalShowed && (!menu || !menu.cmpEl.hasClass('from-cell-edit')) && !isFromInputControl) {
                            me.api.asc_InputClearKeyboardElement();
                            me.api.asc_enableKeyEvents(true);
                        }
                    },
                    'edit:complete': _.bind(this.onEditComplete, this),
                    'settings:unitschanged':_.bind(this.unitsChanged, this)
                });

                this.initNames();
//                this.recognizeBrowser();
                Common.util.Shortcuts.delegateShortcuts({
                    shortcuts: {
                        'command+s,ctrl+s,command+p,ctrl+p,command+k,ctrl+k,command+d,ctrl+d': _.bind(function (e) {
                            e.preventDefault();
                            e.stopPropagation();
                        }, this)
                    }
                });

                me.defaultTitleText = '{{APP_TITLE_TEXT}}';
                me.warnNoLicense  = me.warnNoLicense.replace('%1', '{{COMPANY_NAME}}');
                me.warnNoLicenseUsers = me.warnNoLicenseUsers.replace('%1', '{{COMPANY_NAME}}');
                me.textNoLicenseTitle = me.textNoLicenseTitle.replace('%1', '{{COMPANY_NAME}}');
            },

            loadConfig: function(data) {
                this.editorConfig = $.extend(this.editorConfig, data.config);

                this.appOptions                 = {};

                this.editorConfig.user          =
                this.appOptions.user            = Common.Utils.fillUserInfo(this.editorConfig.user, this.editorConfig.lang, this.textAnonymous);
                this.appOptions.isDesktopApp    = this.editorConfig.targetApp == 'desktop';
                this.appOptions.canCreateNew    = !_.isEmpty(this.editorConfig.createUrl);
                this.appOptions.canOpenRecent   = this.editorConfig.recent !== undefined && !this.appOptions.isDesktopApp;
                this.appOptions.templates       = this.editorConfig.templates;
                this.appOptions.recent          = this.editorConfig.recent;
                this.appOptions.createUrl       = this.editorConfig.createUrl;
                this.appOptions.lang            = this.editorConfig.lang;
                this.appOptions.location        = (typeof (this.editorConfig.location) == 'string') ? this.editorConfig.location.toLowerCase() : '';
                this.appOptions.region          = (typeof (this.editorConfig.region) == 'string') ? this.editorConfig.region.toLowerCase() : this.editorConfig.region;
                this.appOptions.canAutosave     = false;
                this.appOptions.canAnalytics    = false;
                this.appOptions.sharingSettingsUrl = this.editorConfig.sharingSettingsUrl;
                this.appOptions.saveAsUrl       = this.editorConfig.saveAsUrl;
                this.appOptions.fileChoiceUrl   = this.editorConfig.fileChoiceUrl;
                this.appOptions.isEditDiagram   = this.editorConfig.mode == 'editdiagram';
                this.appOptions.isEditMailMerge = this.editorConfig.mode == 'editmerge';
                this.appOptions.canRequestClose = this.editorConfig.canRequestClose;
                this.appOptions.customization   = this.editorConfig.customization;
                this.appOptions.canBackToFolder = (this.editorConfig.canBackToFolder!==false) && (typeof (this.editorConfig.customization) == 'object') && (typeof (this.editorConfig.customization.goback) == 'object')
                                                  && (!_.isEmpty(this.editorConfig.customization.goback.url) || this.editorConfig.customization.goback.requestClose && this.appOptions.canRequestClose);
                this.appOptions.canBack         = this.appOptions.canBackToFolder === true;
                this.appOptions.canPlugins      = false;
                this.appOptions.canRequestUsers = this.editorConfig.canRequestUsers;
                this.appOptions.canRequestSendNotify = this.editorConfig.canRequestSendNotify;
                this.appOptions.canRequestSaveAs = this.editorConfig.canRequestSaveAs;
                this.appOptions.canRequestInsertImage = this.editorConfig.canRequestInsertImage;
                this.appOptions.compatibleFeatures = (typeof (this.appOptions.customization) == 'object') && !!this.appOptions.customization.compatibleFeatures;

                this.headerView = this.getApplication().getController('Viewport').getView('Common.Views.Header');
                this.headerView.setCanBack(this.appOptions.canBackToFolder === true, (this.appOptions.canBackToFolder) ? this.editorConfig.customization.goback.text : '')
                                .setUserName(this.appOptions.user.fullname);

                var value = Common.localStorage.getItem("sse-settings-reg-settings");
                if (value!==null)
                    this.api.asc_setLocale(parseInt(value));
                else {
                    value = this.appOptions.region;
                    value = Common.util.LanguageInfo.getLanguages().hasOwnProperty(value) ? value : Common.util.LanguageInfo.getLocalLanguageCode(value);
                    if (value!==null)
                        value = parseInt(value);
                    else
                        value = (this.editorConfig.lang) ? parseInt(Common.util.LanguageInfo.getLocalLanguageCode(this.editorConfig.lang)) : 0x0409;
                    this.api.asc_setLocale(value);
                }

                value = Common.localStorage.getBool("sse-settings-r1c1");
                Common.Utils.InternalSettings.set("sse-settings-r1c1", value);
                this.api.asc_setR1C1Mode(value);

                if (this.appOptions.location == 'us' || this.appOptions.location == 'ca')
                    Common.Utils.Metric.setDefaultMetric(Common.Utils.Metric.c_MetricUnits.inch);

                if (!( this.editorConfig.customization && ( this.editorConfig.customization.toolbarNoTabs ||
                    (this.editorConfig.targetApp!=='desktop') && (this.editorConfig.customization.loaderName || this.editorConfig.customization.loaderLogo)))) {
                    $('#editor_sdk').append('<div class="doc-placeholder">' + '<div class="columns"></div>'.repeat(2) + '</div>');
                }

                this.isFrameClosed = (this.appOptions.isEditDiagram || this.appOptions.isEditMailMerge);
                Common.Controllers.Desktop.init(this.appOptions);
            },

            loadDocument: function(data) {
                this.appOptions.spreadsheet = data.doc;
                this.permissions = {};
                var docInfo = {};

                if (data.doc) {
                    this.permissions = _.extend(this.permissions, data.doc.permissions);

                    var _permissions = $.extend({}, data.doc.permissions),
                        _options = $.extend({}, data.doc.options, this.editorConfig.actionLink || {});

                    var _user = new Asc.asc_CUserInfo();
                    _user.put_Id(this.appOptions.user.id);
                    _user.put_FullName(this.appOptions.user.fullname);

                    docInfo = new Asc.asc_CDocInfo();
                    docInfo.put_Id(data.doc.key);
                    docInfo.put_Url(data.doc.url);
                    docInfo.put_Title(data.doc.title);
                    docInfo.put_Format(data.doc.fileType);
                    docInfo.put_VKey(data.doc.vkey);
                    docInfo.put_Options(_options);
                    docInfo.put_UserInfo(_user);
                    docInfo.put_CallbackUrl(this.editorConfig.callbackUrl);
                    docInfo.put_Token(data.doc.token);
                    docInfo.put_Permissions(_permissions);

                    this.headerView && this.headerView.setDocumentCaption(data.doc.title);
                }

                this.api.asc_registerCallback('asc_onGetEditorPermissions', _.bind(this.onEditorPermissions, this));
                this.api.asc_registerCallback('asc_onLicenseChanged',       _.bind(this.onLicenseChanged, this));
                this.api.asc_setDocInfo(docInfo);
                this.api.asc_getEditorPermissions(this.editorConfig.licenseUrl, this.editorConfig.customerId);
            },

            onProcessSaveResult: function(data) {
                this.api.asc_OnSaveEnd(data.result);
                if (data && data.result === false) {
                    Common.UI.error({
                        title: this.criticalErrorTitle,
                        msg  : _.isEmpty(data.message) ? this.errorProcessSaveResult : data.message
                    });
                }
            },

            onProcessRightsChange: function(data) {
                if (data && data.enabled === false) {
                    var me = this,
                        old_rights = this._state.lostEditingRights;
                    this._state.lostEditingRights = !this._state.lostEditingRights;
                    this.api.asc_coAuthoringDisconnect();
                    Common.NotificationCenter.trigger('collaboration:sharingdeny');
                    Common.NotificationCenter.trigger('api:disconnect');
                    if (!old_rights)
                        Common.UI.warning({
                            title: this.notcriticalErrorTitle,
                            maxwidth: 600,
                            msg  : _.isEmpty(data.message) ? this.warnProcessRightsChange : data.message,
                            callback: function(){
                                me._state.lostEditingRights = false;
                                me.onEditComplete();
                            }
                        });
                }
            },

            onDownloadAs: function(format) {
                if ( !this.appOptions.canDownload) {
                    Common.Gateway.reportError(Asc.c_oAscError.ID.AccessDeny, this.errorAccessDeny);
                    return;
                }

                this._state.isFromGatewayDownloadAs = true;
                var _format = (format && (typeof format == 'string')) ? Asc.c_oAscFileType[ format.toUpperCase() ] : null,
                    _supported = [
                        Asc.c_oAscFileType.XLSX,
                        Asc.c_oAscFileType.ODS,
                        Asc.c_oAscFileType.CSV,
                        Asc.c_oAscFileType.PDF,
                        Asc.c_oAscFileType.PDFA,
                        Asc.c_oAscFileType.XLTX,
                        Asc.c_oAscFileType.OTS
                    ];

                if ( !_format || _supported.indexOf(_format) < 0 )
                    _format = Asc.c_oAscFileType.XLSX;
                if (_format == Asc.c_oAscFileType.PDF || _format == Asc.c_oAscFileType.PDFA)
                    Common.NotificationCenter.trigger('download:settings', this, _format, true);
                else
                    this.api.asc_DownloadAs(new Asc.asc_CDownloadOptions(_format, true));
            },

            onProcessMouse: function(data) {
                if (data.type == 'mouseup') {
                    var editor = document.getElementById('editor_sdk');
                    if (editor) {
                        var rect = editor.getBoundingClientRect();
                        var event = data.event || {};
                        this.api.asc_onMouseUp(event, data.x - rect.left, data.y - rect.top);
                    }
                }
            },

            goBack: function(current) {
                var me = this;
                if ( !Common.Controllers.Desktop.process('goback') ) {
                    if (me.appOptions.customization.goback.requestClose && me.appOptions.canRequestClose) {
                        Common.Gateway.requestClose();
                        // Common.Controllers.Desktop.requestClose();
                    } else {
                        var href = me.appOptions.customization.goback.url;
                        if (!current && me.appOptions.customization.goback.blank!==false) {
                            window.open(href, "_blank");
                        } else {
                            parent.location.href = href;
                        }
                    }
                }
            },

            onEditComplete: function(cmp, opts) {
                if (opts && opts.restorefocus && this.api.isCEditorFocused) {
                    this.formulaInput.blur();
                    this.formulaInput.focus();
                } else {
                    this.getApplication().getController('DocumentHolder').getView('DocumentHolder').focus();
                    this.api.isCEditorFocused = false;
                }
            },

            onSelectionChanged: function(info){
                if (!this._isChartDataReady && info.asc_getFlags().asc_getSelectionType() == Asc.c_oAscSelectionType.RangeChart) {
                    this._isChartDataReady = true;
                    Common.Gateway.internalMessage('chartDataReady');
                }
            },

            onLongActionBegin: function(type, id) {
                var action = {id: id, type: type};
                this.stackLongActions.push(action);
                this.setLongActionView(action);
            },

            onLongActionEnd: function(type, id) {
                var action = {id: id, type: type};
                this.stackLongActions.pop(action);

                this.headerView && this.headerView.setDocumentCaption(this.api.asc_getDocumentName());
                this.updateWindowTitle(this.api.asc_isDocumentModified(), true);

                if (type === Asc.c_oAscAsyncActionType.BlockInteraction && id == Asc.c_oAscAsyncAction.Open) {
                    Common.Gateway.internalMessage('documentReady', {});
                    this.onDocumentContentReady();
                }

                action = this.stackLongActions.get({type: Asc.c_oAscAsyncActionType.Information});
                action && this.setLongActionView(action);

                if (id == Asc.c_oAscAsyncAction.Save) {
                    this.toolbarView && this.toolbarView.synchronizeChanges();
                }

                action = this.stackLongActions.get({type: Asc.c_oAscAsyncActionType.BlockInteraction});
                if (action) {
                    this.setLongActionView(action);
                } else {
                    if (this.loadMask) {
                        if (this.loadMask.isVisible() && !this.dontCloseDummyComment && !this.dontCloseChat && !this.isModalShowed && !this.inFormControl)
                            this.api.asc_enableKeyEvents(true);
                        this.loadMask.hide();
                    }

                    if (type == Asc.c_oAscAsyncActionType.BlockInteraction && !( (id == Asc.c_oAscAsyncAction['LoadDocumentFonts'] || id == Asc.c_oAscAsyncAction['ApplyChanges']) && (this.dontCloseDummyComment || this.dontCloseChat || this.isModalShowed || this.inFormControl) ))
                        this.onEditComplete(this.loadMask, {restorefocus:true});
                }
            },

            setLongActionView: function(action) {
                var title = '';

                switch (action.id) {
                    case Asc.c_oAscAsyncAction.Open:
                        title   = this.openTitleText;
                        break;

                    case Asc.c_oAscAsyncAction.Save:
                        title   = this.saveTitleText;
                        break;

                    case Asc.c_oAscAsyncAction.ForceSaveTimeout:
                        break;

                    case Asc.c_oAscAsyncAction.ForceSaveButton:
                        break;

                    case Asc.c_oAscAsyncAction.LoadDocumentFonts:
                        title   = this.loadFontsTitleText;
                        break;

                    case Asc.c_oAscAsyncAction.LoadDocumentImages:
                        title   = this.loadImagesTitleText;
                        break;

                    case Asc.c_oAscAsyncAction.LoadFont:
                        title   = this.loadFontTitleText;
                        break;

                    case Asc.c_oAscAsyncAction.LoadImage:
                        title   = this.loadImageTitleText;
                        break;

                    case Asc.c_oAscAsyncAction.DownloadAs:
                        title   = this.downloadTitleText;
                        break;

                    case Asc.c_oAscAsyncAction.Print:
                        title   = this.printTitleText;
                        break;

                    case Asc.c_oAscAsyncAction.UploadImage:
                        title   = this.uploadImageTitleText;
                        break;

                    case Asc.c_oAscAsyncAction.Recalc:
                        title   = this.titleRecalcFormulas;
                        break;

                    case Asc.c_oAscAsyncAction.SlowOperation:
                        title   = this.textPleaseWait;
                        break;

                    case Asc.c_oAscAsyncAction['PrepareToSave']:
                        title   = this.savePreparingText;
                        break;

                    case Asc.c_oAscAsyncAction['Waiting']:
                        title   = this.waitText;
                        break;

                    case ApplyEditRights:
                        title   = this.txtEditingMode;
                        break;

                    case LoadingDocument:
                        title   = this.loadingDocumentTitleText;
                        break;
                    default:
                        if (typeof action.id == 'string'){
                            title   = action.id;
                        }
                        break;
                }

                if (action.type == Asc.c_oAscAsyncActionType.BlockInteraction) {
                    !this.loadMask && (this.loadMask = new Common.UI.LoadMask({owner: $('#viewport')}));
                    this.loadMask.setTitle(title);

                    if (!this.isShowOpenDialog) {
                        this.api.asc_enableKeyEvents(false);
                        this.loadMask.show();
                    }
                }
            },

            onApplyEditRights: function(data) {
                if (data && !data.allowed) {
                    Common.UI.info({
                        title: this.requestEditFailedTitleText,
                        msg: data.message || this.requestEditFailedMessageText
                    });
                }
            },

            onDocumentContentReady: function() {
                if (this._isDocReady)
                    return;

                if (this._state.openDlg)
                    this._state.openDlg.close();

                var me = this,
                    value;

                me._isDocReady = true;
                Common.NotificationCenter.trigger('app:ready', this.appOptions);

                me.hidePreloader();
                me.onLongActionEnd(Asc.c_oAscAsyncActionType['BlockInteraction'], LoadingDocument);

                value = (this.appOptions.isEditMailMerge || this.appOptions.isEditDiagram) ? 100 : Common.localStorage.getItem("sse-settings-zoom");
                Common.Utils.InternalSettings.set("sse-settings-zoom", value);
                var zf = (value!==null) ? parseInt(value)/100 : (this.appOptions.customization && this.appOptions.customization.zoom ? parseInt(this.appOptions.customization.zoom)/100 : 1);
                this.api.asc_setZoom(zf>0 ? zf : 1);

                /** coauthoring begin **/
                this.isLiveCommenting = Common.localStorage.getBool("sse-settings-livecomment", true);
                Common.Utils.InternalSettings.set("sse-settings-livecomment", this.isLiveCommenting);
                value = Common.localStorage.getBool("sse-settings-resolvedcomment");
                Common.Utils.InternalSettings.set("sse-settings-resolvedcomment", value);
                this.isLiveCommenting ? this.api.asc_showComments(value) : this.api.asc_hideComments();

                if (this.appOptions.isEdit && !this.appOptions.isOffline && this.appOptions.canCoAuthoring) {
                    value = Common.localStorage.getItem("sse-settings-coauthmode");
                    if (value===null && Common.localStorage.getItem("sse-settings-autosave")===null &&
                        this.appOptions.customization && this.appOptions.customization.autosave===false) {
                        value = 0; // use customization.autosave only when sse-settings-coauthmode and sse-settings-autosave are null
                    }
                    this._state.fastCoauth = (value===null || parseInt(value) == 1);
                } else {
                    this._state.fastCoauth = (!this.appOptions.isEdit && this.appOptions.isRestrictedEdit);
                    if (this._state.fastCoauth) {
                        this.api.asc_setAutoSaveGap(1);
                        Common.Utils.InternalSettings.set("sse-settings-autosave", 1);
                    }
                }
                this.api.asc_SetFastCollaborative(this._state.fastCoauth);
                Common.Utils.InternalSettings.set("sse-settings-coauthmode", me._state.fastCoauth);
                /** coauthoring end **/

                me.api.asc_registerCallback('asc_onStartAction',        _.bind(me.onLongActionBegin, me));
                me.api.asc_registerCallback('asc_onConfirmAction',      _.bind(me.onConfirmAction, me));
                me.api.asc_registerCallback('asc_onActiveSheetChanged', _.bind(me.onActiveSheetChanged, me));
                me.api.asc_registerCallback('asc_onPrint',              _.bind(me.onPrint, me));

                var application = me.getApplication();

                me.headerView.setDocumentCaption(me.api.asc_getDocumentName());
                me.updateWindowTitle(me.api.asc_isDocumentModified(), true);

                var toolbarController           = application.getController('Toolbar'),
                    statusbarController         = application.getController('Statusbar'),
                    documentHolderController    = application.getController('DocumentHolder'),
//                  fontsController             = application.getController('Common.Controllers.Fonts'),
                    rightmenuController         = application.getController('RightMenu'),
                    leftmenuController          = application.getController('LeftMenu'),
                    celleditorController        = application.getController('CellEditor'),
                    statusbarView               = statusbarController.getView('Statusbar'),
                    leftMenuView                = leftmenuController.getView('LeftMenu'),
                    documentHolderView          = documentHolderController.getView('DocumentHolder'),
                    chatController              = application.getController('Common.Controllers.Chat'),
                    pluginsController           = application.getController('Common.Controllers.Plugins'),
                    spellcheckController        = application.getController('Spellcheck');

                leftMenuView.getMenu('file').loadDocument({doc:me.appOptions.spreadsheet});
                leftmenuController.setMode(me.appOptions).createDelayedElements().setApi(me.api);

                 if (!me.appOptions.isEditMailMerge && !me.appOptions.isEditDiagram) {
                    pluginsController.setApi(me.api);
                 }

                leftMenuView.disableMenu('all',false);

                if (!me.appOptions.isEditMailMerge && !me.appOptions.isEditDiagram && me.appOptions.canBranding) {
                    me.getApplication().getController('LeftMenu').leftMenu.getMenu('about').setLicInfo(me.editorConfig.customization);
                }

                documentHolderController.setApi(me.api).loadConfig({config:me.editorConfig});
                chatController.setApi(this.api).setMode(this.appOptions);

                statusbarController.createDelayedElements();
                statusbarController.setApi(me.api);
                documentHolderView.setApi(me.api);

                statusbarView.update();

                this.formulaInput = celleditorController.getView('CellEditor').$el.find('textarea');

                if (me.appOptions.isEdit) {
                    spellcheckController.setApi(me.api).setMode(me.appOptions);

                    if (me.appOptions.canAutosave) {
                        value = Common.localStorage.getItem("sse-settings-autosave");
                        if (value===null && me.appOptions.customization && me.appOptions.customization.autosave===false)
                            value = 0;
                        value = (!me._state.fastCoauth && value!==null) ? parseInt(value) : (me.appOptions.canCoAuthoring ? 1 : 0);
                    } else {
                        value = 0;
                    }
                    me.api.asc_setAutoSaveGap(value);
                    Common.Utils.InternalSettings.set("sse-settings-autosave", value);

                    if (me.appOptions.canForcesave) {// use asc_setIsForceSaveOnUserSave only when customization->forcesave = true
                        me.appOptions.forcesave = Common.localStorage.getBool("sse-settings-forcesave", me.appOptions.canForcesave);
                        Common.Utils.InternalSettings.set("sse-settings-forcesave", me.appOptions.forcesave);
                        me.api.asc_setIsForceSaveOnUserSave(me.appOptions.forcesave);
                    }

                    if (me.needToUpdateVersion) {
                        Common.NotificationCenter.trigger('api:disconnect');
                        toolbarController.onApiCoAuthoringDisconnect();
                    }

                    var timer_sl = setInterval(function(){
                        if (window.styles_loaded || me.appOptions.isEditDiagram || me.appOptions.isEditMailMerge) {
                            clearInterval(timer_sl);

                            Common.NotificationCenter.trigger('comments:updatefilter', ['doc', 'sheet' + me.api.asc_getActiveWorksheetId()]);

                            documentHolderView.createDelayedElements();
                            toolbarController.createDelayedElements();
                            me.setLanguages();

                            if (!me.appOptions.isEditMailMerge && !me.appOptions.isEditDiagram) {
                                var shapes = me.api.asc_getPropertyEditorShapes();
                                if (shapes)
                                    me.fillAutoShapes(shapes[0], shapes[1]);

                                me.updateThemeColors();
                                toolbarController.activateControls();
                            }

                            rightmenuController.createDelayedElements();

                            me.api.asc_registerCallback('asc_onDocumentCanSaveChanged',  _.bind(me.onDocumentCanSaveChanged, me));
                            me.api.asc_registerCallback('asc_OnTryUndoInFastCollaborative',_.bind(me.onTryUndoInFastCollaborative, me));
                            me.onDocumentModifiedChanged(me.api.asc_isDocumentModified());

                            var formulasDlgController = application.getController('FormulaDialog');
                            if (formulasDlgController) {
                                formulasDlgController.setMode(me.appOptions).setApi(me.api);
                            }
                            if (me.needToUpdateVersion)
                                toolbarController.onApiCoAuthoringDisconnect();

                            Common.NotificationCenter.trigger('document:ready', 'main');
                            me.applyLicense();
                        }
                    }, 50);
                } else {
                    documentHolderView.createDelayedElementsViewer();
                    Common.NotificationCenter.trigger('document:ready', 'main');
                }

                if (me.appOptions.canAnalytics && false)
                    Common.component.Analytics.initialize('UA-12442749-13', 'Spreadsheet Editor');

                Common.Gateway.on('applyeditrights', _.bind(me.onApplyEditRights, me));
                Common.Gateway.on('processsaveresult', _.bind(me.onProcessSaveResult, me));
                Common.Gateway.on('processrightschange', _.bind(me.onProcessRightsChange, me));
                Common.Gateway.on('processmouse', _.bind(me.onProcessMouse, me));
                Common.Gateway.on('downloadas',   _.bind(me.onDownloadAs, me));
                Common.Gateway.sendInfo({mode:me.appOptions.isEdit?'edit':'view'});

                $(document).on('contextmenu', _.bind(me.onContextMenu, me));
//                    me.getViewport().getEl().un('keypress', me.lockEscapeKey, me);

                function checkWarns() {
                    if (!window['AscDesktopEditor']) {
                        var tips = [];
                        Common.Utils.isIE9m && tips.push(me.warnBrowserIE9);

                        if (tips.length) me.showTips(tips);
                    }
                    document.removeEventListener('visibilitychange', checkWarns);
                }

                if (typeof document.hidden !== 'undefined' && document.hidden) {
                    document.addEventListener('visibilitychange', checkWarns);
                } else checkWarns();

                Common.Gateway.documentReady();
            },

            onLicenseChanged: function(params) {
                if (this.appOptions.isEditDiagram || this.appOptions.isEditMailMerge) return;

                var licType = params.asc_getLicenseType();
                if (licType !== undefined && this.appOptions.canEdit && this.editorConfig.mode !== 'view' &&
                    (licType===Asc.c_oLicenseResult.Connections || licType===Asc.c_oLicenseResult.UsersCount || licType===Asc.c_oLicenseResult.ConnectionsOS || licType===Asc.c_oLicenseResult.UsersCountOS))
                    this._state.licenseType = licType;

                if (this._isDocReady)
                    this.applyLicense();
            },

            applyLicense: function() {
                if (this._state.licenseType) {
                    var license = this._state.licenseType,
                        buttons = ['ok'],
                        primary = 'ok';
                    if (license===Asc.c_oLicenseResult.Connections || license===Asc.c_oLicenseResult.UsersCount) {
                        license = (license===Asc.c_oLicenseResult.Connections) ? this.warnLicenseExceeded : this.warnLicenseUsersExceeded;
                    } else {
                        license = (license===Asc.c_oLicenseResult.ConnectionsOS) ? this.warnNoLicense : this.warnNoLicenseUsers;
                        buttons = [{value: 'buynow', caption: this.textBuyNow}, {value: 'contact', caption: this.textContactUs}];
                        primary = 'buynow';
                    }

                    this.disableEditing(true);
                    Common.NotificationCenter.trigger('api:disconnect');

                    var value = Common.localStorage.getItem("sse-license-warning");
                    value = (value!==null) ? parseInt(value) : 0;
                    var now = (new Date).getTime();
                    if (now - value > 86400000) {
                        Common.UI.info({
                            width: 500,
                            title: this.textNoLicenseTitle,
                            msg  : license,
                            buttons: buttons,
                            primary: primary,
                            callback: function(btn) {
                                Common.localStorage.setItem("sse-license-warning", now);
                                if (btn == 'buynow')
                                    window.open('{{PUBLISHER_URL}}', "_blank");
                                else if (btn == 'contact')
                                    window.open('mailto:{{SALES_EMAIL}}', "_blank");
                            }
                        });
                    }
                } else if (!this.appOptions.isDesktopApp && !this.appOptions.canBrandingExt && !(this.appOptions.isEditDiagram || this.appOptions.isEditMailMerge) &&
                    this.editorConfig && this.editorConfig.customization && (this.editorConfig.customization.loaderName || this.editorConfig.customization.loaderLogo)) {
                    Common.UI.warning({
                        title: this.textPaidFeature,
                        msg  : this.textCustomLoader,
                        buttons: [{value: 'contact', caption: this.textContactUs}, {value: 'close', caption: this.textClose}],
                        primary: 'contact',
                        callback: function(btn) {
                            if (btn == 'contact')
                                window.open('mailto:{{SALES_EMAIL}}', "_blank");
                        }
                    });
                }
            },

            disableEditing: function(disable) {
                var app = this.getApplication();
                if (this.appOptions.canEdit && this.editorConfig.mode !== 'view') {
                    app.getController('RightMenu').getView('RightMenu').clearSelection();
                    app.getController('Toolbar').DisableToolbar(disable);
                }
            },

            onOpenDocument: function(progress) {
                var elem = document.getElementById('loadmask-text');
                var proc = (progress.asc_getCurrentFont() + progress.asc_getCurrentImage())/(progress.asc_getFontsCount() + progress.asc_getImagesCount());
                proc = this.textLoadingDocument + ': ' + Math.min(Math.round(proc*100), 100) + '%';
                elem ? elem.innerHTML = proc : this.loadMask && this.loadMask.setTitle(proc);
            },

            onEditorPermissions: function(params) {
                var licType = params ? params.asc_getLicenseType() : Asc.c_oLicenseResult.Error;

                if ( params && !(this.appOptions.isEditDiagram || this.appOptions.isEditMailMerge)) {
                    if (Asc.c_oLicenseResult.Expired === licType || Asc.c_oLicenseResult.Error === licType || Asc.c_oLicenseResult.ExpiredTrial === licType) {
                        Common.UI.warning({
                            title: this.titleLicenseExp,
                            msg: this.warnLicenseExp,
                            buttons: [],
                            closable: false
                        });
                        return;
                    }

                    if ( this.onServerVersion(params.asc_getBuildVersion()) ) return;

                    if (params.asc_getRights() !== Asc.c_oRights.Edit)
                        this.permissions.edit = false;

                    this.appOptions.canAutosave = true;
                    this.appOptions.canAnalytics = params.asc_getIsAnalyticsEnable();

                    this.appOptions.isOffline      = this.api.asc_isOffline();
                    this.appOptions.canLicense     = (licType === Asc.c_oLicenseResult.Success || licType === Asc.c_oLicenseResult.SuccessLimit);
                    this.appOptions.isLightVersion = params.asc_getIsLight();
                    /** coauthoring begin **/
                    this.appOptions.canCoAuthoring = !this.appOptions.isLightVersion;
                    /** coauthoring end **/
                    this.appOptions.canComments    = this.appOptions.canLicense && (this.permissions.comment===undefined ? (this.permissions.edit !== false) : this.permissions.comment) && (this.editorConfig.mode !== 'view');
                    this.appOptions.canComments    = this.appOptions.canComments && !((typeof (this.editorConfig.customization) == 'object') && this.editorConfig.customization.comments===false);
                    this.appOptions.canViewComments = this.appOptions.canComments || !((typeof (this.editorConfig.customization) == 'object') && this.editorConfig.customization.comments===false);
                    this.appOptions.canChat        = this.appOptions.canLicense && !this.appOptions.isOffline && !((typeof (this.editorConfig.customization) == 'object') && this.editorConfig.customization.chat===false);
                    this.appOptions.canRename      = this.editorConfig.canRename && !!this.permissions.rename;
                    this.appOptions.trialMode      = params.asc_getLicenseMode();
                    this.appOptions.canModifyFilter = (this.permissions.modifyFilter!==false);
                    this.appOptions.canBranding  = params.asc_getCustomization();
                    if (this.appOptions.canBranding)
                        this.headerView.setBranding(this.editorConfig.customization);

                    this.appOptions.canRename && this.headerView.setCanRename(true);
                } else
                    this.appOptions.canModifyFilter = true;

                this.appOptions.canRequestEditRights = this.editorConfig.canRequestEditRights;
                this.appOptions.canEdit        = this.permissions.edit !== false && // can edit
                                                 (this.editorConfig.canRequestEditRights || this.editorConfig.mode !== 'view'); // if mode=="view" -> canRequestEditRights must be defined
                this.appOptions.isEdit         = (this.appOptions.canLicense || this.appOptions.isEditDiagram || this.appOptions.isEditMailMerge) && this.permissions.edit !== false && this.editorConfig.mode !== 'view';
                this.appOptions.canDownload    = (this.permissions.download !== false);
                this.appOptions.canPrint       = (this.permissions.print !== false);
                this.appOptions.canForcesave   = this.appOptions.isEdit && !this.appOptions.isOffline && !(this.appOptions.isEditDiagram || this.appOptions.isEditMailMerge) &&
                                                (typeof (this.editorConfig.customization) == 'object' && !!this.editorConfig.customization.forcesave);
                this.appOptions.forcesave      = this.appOptions.canForcesave;
                this.appOptions.canEditComments= this.appOptions.isOffline || !(typeof (this.editorConfig.customization) == 'object' && this.editorConfig.customization.commentAuthorOnly);
                this.appOptions.isSignatureSupport= this.appOptions.isEdit && this.appOptions.isDesktopApp && this.appOptions.isOffline && this.api.asc_isSignaturesSupport() && !(this.appOptions.isEditDiagram || this.appOptions.isEditMailMerge);
                this.appOptions.isPasswordSupport = this.appOptions.isEdit && this.appOptions.isDesktopApp && this.appOptions.isOffline && this.api.asc_isProtectionSupport() && !(this.appOptions.isEditDiagram || this.appOptions.isEditMailMerge);
                this.appOptions.canProtect     = (this.appOptions.isSignatureSupport || this.appOptions.isPasswordSupport);
                this.appOptions.canHelp        = !((typeof (this.editorConfig.customization) == 'object') && this.editorConfig.customization.help===false);
                this.appOptions.isRestrictedEdit = !this.appOptions.isEdit && this.appOptions.canComments;

                if (!this.appOptions.isEditDiagram && !this.appOptions.isEditMailMerge) {
                    this.appOptions.canBrandingExt = params.asc_getCanBranding() && (typeof this.editorConfig.customization == 'object' || this.editorConfig.plugins);
                    this.getApplication().getController('Common.Controllers.Plugins').setMode(this.appOptions);
                }

                this.applyModeCommonElements();
                this.applyModeEditorElements();

                if ( !this.appOptions.isEdit ) {
                    Common.NotificationCenter.trigger('app:face', this.appOptions);

                    this.hidePreloader();
                    this.onLongActionBegin(Asc.c_oAscAsyncActionType.BlockInteraction, LoadingDocument);
                }

                this.api.asc_setViewMode(!this.appOptions.isEdit && !this.appOptions.isRestrictedEdit);
                (this.appOptions.isRestrictedEdit && this.appOptions.canComments) && this.api.asc_setRestriction(Asc.c_oAscRestrictionType.OnlyComments);
                this.api.asc_LoadDocument();
            },

            applyModeCommonElements: function() {
                window.editor_elements_prepared = true;

                var app             = this.getApplication(),
                    viewport        = app.getController('Viewport').getView('Viewport'),
                    statusbarView   = app.getController('Statusbar').getView('Statusbar');

                if (this.headerView) {
                    this.headerView.setVisible(!this.appOptions.isEditMailMerge && !this.appOptions.isDesktopApp && !this.appOptions.isEditDiagram);
                }

                viewport && viewport.setMode(this.appOptions, true);
                statusbarView && statusbarView.setMode(this.appOptions);
//                this.getStatusInfo().setDisabled(false);
//                this.getCellInfo().setMode(this.appOptions);
                app.getController('Toolbar').setMode(this.appOptions);
                app.getController('DocumentHolder').setMode(this.appOptions);

                if (this.appOptions.isEditMailMerge || this.appOptions.isEditDiagram) {
                    statusbarView.hide();
                    app.getController('LeftMenu').getView('LeftMenu').hide();

                    $(window)
                        .mouseup(function(e){
                            Common.Gateway.internalMessage('processMouse', {event: 'mouse:up'});
                        })
                        .mousemove($.proxy(function(e){
                            if (this.isDiagramDrag) {
                                Common.Gateway.internalMessage('processMouse', {event: 'mouse:move', pagex: e.pageX*Common.Utils.zoom(), pagey: e.pageY*Common.Utils.zoom()});
                            }
                        },this));
                }

                if (!this.appOptions.isEditMailMerge && !this.appOptions.isEditDiagram) {
                    this.api.asc_registerCallback('asc_onSendThemeColors', _.bind(this.onSendThemeColors, this));
                    this.api.asc_registerCallback('asc_onDownloadUrl',     _.bind(this.onDownloadUrl, this));
                    this.api.asc_registerCallback('asc_onDocumentModifiedChanged', _.bind(this.onDocumentModifiedChanged, this));

                    var printController = app.getController('Print');
                    printController && this.api && printController.setApi(this.api);

                }

                var celleditorController = this.getApplication().getController('CellEditor');
                celleditorController && celleditorController.setApi(this.api).setMode(this.appOptions);
            },

            applyModeEditorElements: function(prevmode) {
                /** coauthoring begin **/
                var commentsController  = this.getApplication().getController('Common.Controllers.Comments');
                if (commentsController) {
                    commentsController.setMode(this.appOptions);
                    commentsController.setConfig({
                            config      : this.editorConfig,
                            sdkviewname : '#ws-canvas-outer',
                            hintmode    : true},
                        this.api);
                }
                /** coauthoring end **/
                var me = this,
                    application         = this.getApplication(),
                    reviewController    = application.getController('Common.Controllers.ReviewChanges');
                reviewController.setMode(me.appOptions).setConfig({config: me.editorConfig}, me.api).loadDocument({doc:me.appOptions.spreadsheet});

                if (this.appOptions.isEdit || this.appOptions.isRestrictedEdit) { // set api events for toolbar in the Restricted Editing mode
                    var toolbarController   = application.getController('Toolbar');
                    toolbarController   && toolbarController.setApi(me.api);

                    if (!this.appOptions.isEdit) return;

                    var statusbarController = application.getController('Statusbar'),
                        rightmenuController = application.getController('RightMenu'),
                        fontsControllers    = application.getController('Common.Controllers.Fonts');

                    fontsControllers    && fontsControllers.setApi(me.api);
//                    statusbarController && statusbarController.setApi(me.api);
                    rightmenuController && rightmenuController.setApi(me.api);

                    if (me.appOptions.canProtect)
                        application.getController('Common.Controllers.Protection').setMode(me.appOptions).setConfig({config: me.editorConfig}, me.api);

                    if (statusbarController) {
                        statusbarController.getView('Statusbar').changeViewMode(true);
                    }

                    if (!me.appOptions.isEditMailMerge && !me.appOptions.isEditDiagram && !me.appOptions.isOffline)
                        application.getController('PivotTable').setMode(me.appOptions).setConfig({config: me.editorConfig}, me.api);

                    var viewport = this.getApplication().getController('Viewport').getView('Viewport');
                    viewport.applyEditorMode();
                    rightmenuController.getView('RightMenu').setMode(me.appOptions).setApi(me.api);

                    this.toolbarView = toolbarController.getView('Toolbar');

                    var value = Common.localStorage.getItem('sse-settings-unit');
                    value = (value!==null) ? parseInt(value) : Common.Utils.Metric.getDefaultMetric();
                    Common.Utils.Metric.setCurrentMetric(value);
                    Common.Utils.InternalSettings.set("sse-settings-unit", value);

                    if (!me.appOptions.isEditMailMerge && !me.appOptions.isEditDiagram) {
                        var options = {};
                        JSON.parse(Common.localStorage.getItem('sse-hidden-formula')) && (options.formula = true);
                        application.getController('Toolbar').hideElements(options);
                    } else
                        rightmenuController.getView('RightMenu').hide();

                    /** coauthoring begin **/
                    me.api.asc_registerCallback('asc_onAuthParticipantsChanged', _.bind(me.onAuthParticipantsChanged, me));
                    me.api.asc_registerCallback('asc_onParticipantsChanged',     _.bind(me.onAuthParticipantsChanged, me));
                    /** coauthoring end **/
                    if (me.appOptions.isEditDiagram)
                        me.api.asc_registerCallback('asc_onSelectionChanged',        _.bind(me.onSelectionChanged, me));

                    me.api.asc_setFilteringMode && me.api.asc_setFilteringMode(me.appOptions.canModifyFilter);

                    if (me.stackLongActions.exist({id: ApplyEditRights, type: Asc.c_oAscAsyncActionType['BlockInteraction']})) {
                        me.onLongActionEnd(Asc.c_oAscAsyncActionType['BlockInteraction'], ApplyEditRights);
                    } else if (!this._isDocReady) {
                        Common.NotificationCenter.trigger('app:face', this.appOptions);

                        me.hidePreloader();
                        me.onLongActionBegin(Asc.c_oAscAsyncActionType['BlockInteraction'], LoadingDocument);
                    }

                    // Message on window close
                    window.onbeforeunload = _.bind(me.onBeforeUnload, me);
                    window.onunload = _.bind(me.onUnload, me);
                }
            },

            onExternalMessage: function(msg) {
                if (msg && msg.msg) {
                    msg.msg = (msg.msg).toString();
                    this.showTips([msg.msg.charAt(0).toUpperCase() + msg.msg.substring(1)]);

                    Common.component.Analytics.trackEvent('External Error');
                }
            },

            onError: function(id, level, errData) {
                if (id == Asc.c_oAscError.ID.LoadingScriptError) {
                    this.showTips([this.scriptLoadError]);
                    this.tooltip && this.tooltip.getBSTip().$tip.css('z-index', 10000);
                    return;
                }

                this.hidePreloader();
                this.onLongActionEnd(Asc.c_oAscAsyncActionType.BlockInteraction, LoadingDocument);

                var config = {closable: true};

                switch (id) {
                    case Asc.c_oAscError.ID.Unknown:
                        config.msg = this.unknownErrorText;
                        break;

                    case Asc.c_oAscError.ID.ConvertationTimeout:
                        config.msg = this.convertationTimeoutText;
                        break;

                    case Asc.c_oAscError.ID.ConvertationOpenError:
                        config.msg = this.openErrorText;
                        break;

                    case Asc.c_oAscError.ID.ConvertationSaveError:
                        config.msg = this.saveErrorText;
                        break;

                    case Asc.c_oAscError.ID.DownloadError:
                        config.msg = this.downloadErrorText;
                        break;

                    case Asc.c_oAscError.ID.UplImageSize:
                        config.msg = this.uploadImageSizeMessage;
                        break;

                    case Asc.c_oAscError.ID.UplImageExt:
                        config.msg = this.uploadImageExtMessage;
                        break;

                    case Asc.c_oAscError.ID.UplImageFileCount:
                        config.msg = this.uploadImageFileCountMessage;
                        break;

                    case Asc.c_oAscError.ID.PastInMergeAreaError:
                        config.msg = this.pastInMergeAreaError;
                        break;

                    case Asc.c_oAscError.ID.FrmlWrongCountParentheses:
                        config.msg = this.errorWrongBracketsCount;
                        break;

                    case Asc.c_oAscError.ID.FrmlWrongOperator:
                        config.msg = this.errorWrongOperator;
                        break;

                    case Asc.c_oAscError.ID.FrmlWrongMaxArgument:
                        config.msg = this.errorCountArgExceed;
                        break;

                    case Asc.c_oAscError.ID.FrmlWrongCountArgument:
                        config.msg = this.errorCountArg;
                        break;

                    case Asc.c_oAscError.ID.FrmlWrongFunctionName:
                        config.msg = this.errorFormulaName;
                        break;

                    case Asc.c_oAscError.ID.FrmlAnotherParsingError:
                        config.msg = this.errorFormulaParsing;
                        break;

                    case Asc.c_oAscError.ID.FrmlWrongArgumentRange:
                        config.msg = this.errorArgsRange;
                        break;

                    case Asc.c_oAscError.ID.FrmlOperandExpected:
                        config.msg = this.errorOperandExpected;
                        break;

                    case Asc.c_oAscError.ID.FrmlWrongReferences:
                        config.msg = this.errorFrmlWrongReferences;
                        break;

                    case Asc.c_oAscError.ID.UnexpectedGuid:
                        config.msg = this.errorUnexpectedGuid;
                        break;

                    case Asc.c_oAscError.ID.Database:
                        config.msg = this.errorDatabaseConnection;
                        break;

                    case Asc.c_oAscError.ID.FileRequest:
                        config.msg = this.errorFileRequest;
                        break;

                    case Asc.c_oAscError.ID.FileVKey:
                        config.msg = this.errorFileVKey;
                        break;

                    case Asc.c_oAscError.ID.StockChartError:
                        config.msg = this.errorStockChart;
                        break;

                    case Asc.c_oAscError.ID.DataRangeError:
                        config.msg = this.errorDataRange;
                        break;

                    case Asc.c_oAscError.ID.MaxDataPointsError:
                        config.msg = this.errorMaxPoints;
                        break;

                    case Asc.c_oAscError.ID.VKeyEncrypt:
                        config.msg = this.errorToken;
                        break;

                    case Asc.c_oAscError.ID.KeyExpire:
                        config.msg = this.errorTokenExpire;
                        break;

                    case Asc.c_oAscError.ID.UserCountExceed:
                        config.msg = this.errorUsersExceed;
                        break;

                    case Asc.c_oAscError.ID.CannotMoveRange:
                        config.msg = this.errorMoveRange;
                        break;

                    case Asc.c_oAscError.ID.UplImageUrl:
                        config.msg = this.errorBadImageUrl;
                        break;

                    case Asc.c_oAscError.ID.CoAuthoringDisconnect:
                        config.msg = this.errorViewerDisconnect;
                        break;

                    case Asc.c_oAscError.ID.ConvertationPassword:
                        config.msg = this.errorFilePassProtect;
                        break;

                    case Asc.c_oAscError.ID.AutoFilterDataRangeError:
                        config.msg = this.errorAutoFilterDataRange;
                        break;

                    case Asc.c_oAscError.ID.AutoFilterChangeFormatTableError:
                        config.msg = this.errorAutoFilterChangeFormatTable;
                        break;

                    case Asc.c_oAscError.ID.AutoFilterChangeError:
                        config.msg = this.errorAutoFilterChange;
                        break;

                    case Asc.c_oAscError.ID.AutoFilterMoveToHiddenRangeError:
                        config.msg = this.errorAutoFilterHiddenRange;
                        break;

                    case Asc.c_oAscError.ID.CannotFillRange:
                        config.msg = this.errorFillRange;
                        break;

                    case Asc.c_oAscError.ID.UserDrop:
                        if (this._state.lostEditingRights) {
                            this._state.lostEditingRights = false;
                            return;
                        }
                        this._state.lostEditingRights = true;
                        config.msg = this.errorUserDrop;
                        Common.NotificationCenter.trigger('collaboration:sharingdeny');
                        break;

                    case Asc.c_oAscError.ID.InvalidReferenceOrName:
                        config.msg = this.errorInvalidRef;
                        break;

                    case Asc.c_oAscError.ID.LockCreateDefName:
                        config.msg = this.errorCreateDefName;
                        break;

                    case Asc.c_oAscError.ID.PasteMaxRangeError:
                        config.msg = this.errorPasteMaxRange;
                        break;

                    case Asc.c_oAscError.ID.LockedAllError:
                        config.msg = this.errorLockedAll;
                        break;

                    case Asc.c_oAscError.ID.Warning:
                        config.msg = this.errorConnectToServer;
                        config.closable = false;
                        break;

                    case Asc.c_oAscError.ID.LockedWorksheetRename:
                        config.msg = this.errorLockedWorksheetRename;
                        break;
                    
                    case Asc.c_oAscError.ID.OpenWarning:
                        config.msg = this.errorOpenWarning;
                        break;

                    case Asc.c_oAscError.ID.CopyMultiselectAreaError:
                        config.msg = this.errorCopyMultiselectArea;
                        break;

                    case Asc.c_oAscError.ID.PrintMaxPagesCount:
                        config.msg = this.errorPrintMaxPagesCount;
                        break;

                    case Asc.c_oAscError.ID.SessionAbsolute:
                        config.msg = this.errorSessionAbsolute;
                        break;

                    case Asc.c_oAscError.ID.SessionIdle:
                        config.msg = this.errorSessionIdle;
                        break;

                    case Asc.c_oAscError.ID.SessionToken:
                        config.msg = this.errorSessionToken;
                        break;

                    case Asc.c_oAscError.ID.AccessDeny:
                        config.msg = this.errorAccessDeny;
                        break;

                    case Asc.c_oAscError.ID.LockedCellPivot:
                        config.msg = this.errorLockedCellPivot;
                        break;

                    case Asc.c_oAscError.ID.ForceSaveButton:
                        config.msg = this.errorForceSave;
                        break;

                    case Asc.c_oAscError.ID.ForceSaveTimeout:
                        config.msg = this.errorForceSave;
                        console.warn(config.msg);
                        break;

                    case Asc.c_oAscError.ID.DataEncrypted:
                        config.msg = this.errorDataEncrypted;
                        break;

                    case Asc.c_oAscError.ID.EditingError:
                        config.msg = (this.appOptions.isDesktopApp && this.appOptions.isOffline) ? this.errorEditingSaveas : this.errorEditingDownloadas;
                        break;

                    case Asc.c_oAscError.ID.CannotChangeFormulaArray:
                        config.msg = this.errorChangeArray;
                        break;

                    case Asc.c_oAscError.ID.MultiCellsInTablesFormulaArray:
                        config.msg = this.errorMultiCellFormula;
                        break;

                    case Asc.c_oAscError.ID.MailToClientMissing:
                        config.msg = this.errorEmailClient;
                        break;

                    case Asc.c_oAscError.ID.NoDataToParse:
                        config.msg = this.errorNoDataToParse;
                        break;

                    case Asc.c_oAscError.ID.CannotUngroupError:
                        config.msg = this.errorCannotUngroup;
                        break;

                    case Asc.c_oAscError.ID.FrmlMaxTextLength:
                        config.msg = this.errorFrmlMaxTextLength;
                        break;

                    case Asc.c_oAscError.ID.DataValidate:
                        var icon = errData ? errData.asc_getErrorStyle() : undefined;
                        if (icon!==undefined) {
                            config.iconCls = (icon==Asc.c_oAscEDataValidationErrorStyle.Stop) ? 'error' : ((icon==Asc.c_oAscEDataValidationErrorStyle.Information) ? 'info' : 'warn');
                        }
                        errData && errData.asc_getErrorTitle() && (config.title = errData.asc_getErrorTitle());
                        config.buttons  = ['ok', 'cancel'];
                        config.msg = errData && errData.asc_getError() ? errData.asc_getError() : this.errorDataValidate;
                        config.maxwidth = 600;
                        break;

                    case Asc.c_oAscError.ID.ConvertationOpenLimitError:
                        config.msg = this.errorFileSizeExceed;
                        break;

                    case Asc.c_oAscError.ID.UpdateVersion:
                        config.msg = this.errorUpdateVersionOnDisconnect;
                        config.maxwidth = 600;
                        break;

                    default:
                        config.msg = (typeof id == 'string') ? id : this.errorDefaultMessage.replace('%1', id);
                        break;
                }


                if (level == Asc.c_oAscError.Level.Critical) {
                    Common.Gateway.reportError(id, config.msg);

                    config.title = this.criticalErrorTitle;
                    config.iconCls = 'error';
                    config.closable = false;

                    if (this.appOptions.canBackToFolder && !this.appOptions.isDesktopApp && typeof id !== 'string') {
                        config.msg += '<br/><br/>' + this.criticalErrorExtText;
                        config.callback = function(btn) {
                            if (btn == 'ok') {
                                Common.NotificationCenter.trigger('goback', true);
                            }
                        }
                    }
                    if (id == Asc.c_oAscError.ID.DataEncrypted) {
                        this.api.asc_coAuthoringDisconnect();
                        Common.NotificationCenter.trigger('api:disconnect');
                    }
                } else {
                    Common.Gateway.reportWarning(id, config.msg);

                    config.title    = config.title || this.notcriticalErrorTitle;
                    config.iconCls  = config.iconCls || 'warn';
                    config.buttons  = config.buttons || ['ok'];
                    config.callback = _.bind(function(btn){
                        if (id == Asc.c_oAscError.ID.Warning && btn == 'ok' && this.appOptions.canDownload) {
                            Common.UI.Menu.Manager.hideAll();
                            (this.appOptions.isDesktopApp && this.appOptions.isOffline) ? this.api.asc_DownloadAs() : this.getApplication().getController('LeftMenu').leftMenu.showMenu('file:saveas');
                        } else if (id == Asc.c_oAscError.ID.EditingError) {
                            this.disableEditing(true);
                            Common.NotificationCenter.trigger('api:disconnect', true); // enable download and print
                        } else if (id == Asc.c_oAscError.ID.DataValidate && btn !== 'ok') {
                            this.api.asc_closeCellEditor(true);
                        }
                        this._state.lostEditingRights = false;
                        this.onEditComplete();
                    }, this);
                }

                if ($('.asc-window.modal.alert:visible').length < 1 && (id !== Asc.c_oAscError.ID.ForceSaveTimeout)) {
                    Common.UI.alert(config);
                    Common.component.Analytics.trackEvent('Internal Error', id.toString());
                }
            },

            onCoAuthoringDisconnect: function() {
                this.getApplication().getController('Viewport').getView('Viewport').setMode({isDisconnected:true});
                this.getApplication().getController('Viewport').getView('Common.Views.Header').setCanRename(false);
                this.appOptions.canRename = false;
                this._state.isDisconnected = true;
            },

            showTips: function(strings) {
                var me = this;
                if (!strings.length) return;
                if (typeof(strings)!='object') strings = [strings];

                function showNextTip() {
                    var str_tip = strings.shift();
                    if (str_tip) {
                        str_tip += '\n' + me.textCloseTip;
                        tooltip.setTitle(str_tip);
                        tooltip.show();
                    }
                }

                if (!this.tooltip) {
                    this.tooltip = new Common.UI.Tooltip({
                        owner: this.getApplication().getController('Toolbar').getView('Toolbar'),
                        hideonclick: true,
                        placement: 'bottom',
                        cls: 'main-info',
                        offset: 30
                    });
                }

                var tooltip = this.tooltip;
                tooltip.on('tooltip:hide', function(){
                    setTimeout(showNextTip, 300);
                });

                showNextTip();
            },

            updateWindowTitle: function(change, force) {
                if (this._state.isDocModified !== change || force) {
                    if (this.headerView) {
                        var title = this.defaultTitleText;

                        if (!_.isEmpty(this.headerView.getDocumentCaption()))
                            title = this.headerView.getDocumentCaption() + ' - ' + title;

                        if (change) {
                            clearTimeout(this._state.timerCaption);
                            if (!_.isUndefined(title)) {
                                title = '* ' + title;
                                this.headerView.setDocumentCaption(this.headerView.getDocumentCaption(), true);
                            }
                        } else {
                            if (this._state.fastCoauth && this._state.usersCount>1) {
                                var me = this;
                                this._state.timerCaption = setTimeout(function () {
                                    me.headerView.setDocumentCaption(me.headerView.getDocumentCaption(), false);
                                }, 500);
                            } else
                                this.headerView.setDocumentCaption(this.headerView.getDocumentCaption(), false);
                        }
                        if (window.document.title != title)
                            window.document.title = title;
                    }

                    Common.Gateway.setDocumentModified(change);

                    this._state.isDocModified = change;
                }
            },

            onDocumentChanged: function() {
            },

            onDocumentModifiedChanged: function(change) {
                this.updateWindowTitle(change);
                Common.Gateway.setDocumentModified(change);

                if (this.toolbarView && this.toolbarView.btnCollabChanges && this.api) {
                    var isSyncButton = this.toolbarView.btnCollabChanges.$icon.hasClass('btn-synch'),
                        forcesave = this.appOptions.forcesave,
                        cansave = this.api.asc_isDocumentCanSave(),
                        isDisabled = !cansave && !isSyncButton && !forcesave || this._state.isDisconnected || this._state.fastCoauth && this._state.usersCount>1 && !forcesave;
                        this.toolbarView.btnSave.setDisabled(isDisabled);
                }
            },

            onDocumentCanSaveChanged: function (isCanSave) {
                if (this.toolbarView && this.toolbarView.btnCollabChanges) {
                    var isSyncButton = this.toolbarView.btnCollabChanges.$icon.hasClass('btn-synch'),
                        forcesave = this.appOptions.forcesave,
                        isDisabled = !isCanSave && !isSyncButton && !forcesave || this._state.isDisconnected || this._state.fastCoauth && this._state.usersCount>1 && !forcesave;
                    this.toolbarView.btnSave.setDisabled(isDisabled);
                }
            },

            onBeforeUnload: function() {
                Common.localStorage.save();

                var isEdit = this.permissions.edit !== false && this.editorConfig.mode !== 'view' && this.editorConfig.mode !== 'editdiagram' && this.editorConfig.mode !== 'editmerge';
                if (isEdit && this.api.asc_isDocumentModified()) {
                    var me = this;
                    this.api.asc_stopSaving();
                    this.continueSavingTimer = window.setTimeout(function() {
                        me.api.asc_continueSaving();
                    }, 500);

                    return this.leavePageText;
                }
            },

            onUnload: function() {
                if (this.continueSavingTimer) clearTimeout(this.continueSavingTimer);
            },

            hidePreloader: function() {
                var promise;
                if (!this._state.customizationDone) {
                    this._state.customizationDone = true;
                    if (this.appOptions.customization) {
                        if (this.appOptions.isDesktopApp)
                            this.appOptions.customization.about = false;
                        else if (!this.appOptions.canBrandingExt)
                            this.appOptions.customization.about = true;
                    }
                    Common.Utils.applyCustomization(this.appOptions.customization, mapCustomizationElements);
                    if (this.appOptions.canBrandingExt) {
                        Common.Utils.applyCustomization(this.appOptions.customization, mapCustomizationExtElements);
                        promise = this.getApplication().getController('Common.Controllers.Plugins').applyUICustomization();
                    }
                }
                
                this.stackLongActions.pop({id: InitApplication, type: Asc.c_oAscAsyncActionType.BlockInteraction});
                Common.NotificationCenter.trigger('layout:changed', 'main');

                (promise || (new Promise(function(resolve, reject) {
                    resolve();
                }))).then(function() {
                    $('#loading-mask').hide().remove();
                    Common.Controllers.Desktop.process('preloader:hide');
                });
            },

            onDownloadUrl: function(url) {
                if (this._state.isFromGatewayDownloadAs)
                    Common.Gateway.downloadAs(url);
                this._state.isFromGatewayDownloadAs = false;
            },

            onDownloadCancel: function() {
                this._state.isFromGatewayDownloadAs = false;
            },

            onUpdateVersion: function(callback) {
                var me = this;
                me.needToUpdateVersion = true;
                me.onLongActionEnd(Asc.c_oAscAsyncActionType['BlockInteraction'], LoadingDocument);
                Common.UI.error({
                    msg: this.errorUpdateVersion,
                    callback: function() {
                        _.defer(function() {
                            Common.Gateway.updateVersion();
                            if (callback) callback.call(me);
                            me.onLongActionBegin(Asc.c_oAscAsyncActionType['BlockInteraction'], LoadingDocument);
                        })
                    }
                });
            },

            onServerVersion: function(buildVersion) {
                if (this.changeServerVersion) return true;

                if (DocsAPI.DocEditor.version() !== buildVersion && !window.compareVersions) {
                    this.changeServerVersion = true;
                    Common.UI.warning({
                        title: this.titleServerVersion,
                        msg: this.errorServerVersion,
                        callback: function() {
                            _.defer(function() {
                                Common.Gateway.updateVersion();
                            })
                        }
                    });
                    return true;
                }
                return false;
            },

            onAdvancedOptions: function(type, advOptions, mode, formatOptions) {
                if (this._state.openDlg) return;

                var me = this;
                if (type == Asc.c_oAscAdvancedOptionsID.CSV) {
                    me._state.openDlg = new Common.Views.OpenDialog({
                        title: Common.Views.OpenDialog.prototype.txtTitle.replace('%1', 'CSV'),
                        closable: (mode==2), // if save settings
                        type: Common.Utils.importTextType.CSV,
                        preview: advOptions.asc_getData(),
                        codepages: advOptions.asc_getCodePages(),
                        settings: advOptions.asc_getRecommendedSettings(),
                        api: me.api,
                        handler: function (result, encoding, delimiter, delimiterChar) {
                            me.isShowOpenDialog = false;
                            if (result == 'ok') {
                                if (me && me.api) {
                                    if (mode==2) {
                                        formatOptions && formatOptions.asc_setAdvancedOptions(new Asc.asc_CTextOptions(encoding, delimiter, delimiterChar));
                                        me.api.asc_DownloadAs(formatOptions);
                                    } else
                                        me.api.asc_setAdvancedOptions(type, new Asc.asc_CTextOptions(encoding, delimiter, delimiterChar));
                                    me.loadMask && me.loadMask.show();
                                }
                            }
                            me._state.openDlg = null;
                        }
                    });
                } else if (type == Asc.c_oAscAdvancedOptionsID.DRM) {
                    me._state.openDlg = new Common.Views.OpenDialog({
                        title: Common.Views.OpenDialog.prototype.txtTitleProtected,
                        closeFile: me.appOptions.canRequestClose,
                        type: Common.Utils.importTextType.DRM,
                        warning: !(me.appOptions.isDesktopApp && me.appOptions.isOffline),
                        validatePwd: !!me._state.isDRM,
                        handler: function (result, value) {
                            me.isShowOpenDialog = false;
                            if (result == 'ok') {
                                if (me && me.api) {
                                    me.api.asc_setAdvancedOptions(type, new Asc.asc_CDRMAdvancedOptions(value));
                                    me.loadMask && me.loadMask.show();
                                }
                            } else {
                                Common.Gateway.requestClose();
                                Common.Controllers.Desktop.requestClose();
                            }
                            me._state.openDlg = null;
                        }
                    });
                    me._state.isDRM = true;
                }
                if (me._state.openDlg) {
                    this.isShowOpenDialog = true;
                    this.loadMask && this.loadMask.hide();
                    this.onLongActionEnd(Asc.c_oAscAsyncActionType.BlockInteraction, LoadingDocument);
                    me._state.openDlg.show();
                }
            },

            onActiveSheetChanged: function(index) {
                if (!this.appOptions.isEditMailMerge && !this.appOptions.isEditDiagram && window.editor_elements_prepared) {
                    this.application.getController('Statusbar').selectTab(index);

                    if (this.appOptions.canViewComments && !this.dontCloseDummyComment) {
                        Common.NotificationCenter.trigger('comments:updatefilter', ['doc', 'sheet' + this.api.asc_getWorksheetId(index)], false ); //  hide popover
                    }
                }
            },

            onConfirmAction: function(id, apiCallback) {
                var me = this;
                if (id == Asc.c_oAscConfirm.ConfirmReplaceRange) {
                    Common.UI.warning({
                        title: this.notcriticalErrorTitle,
                        msg: this.confirmMoveCellRange,
                        buttons: ['yes', 'no'],
                        primary: 'yes',
                        callback: _.bind(function(btn) {
                            if (apiCallback)  {
                                apiCallback(btn === 'yes');
                            }
                            if (btn == 'yes') {
                                me.onEditComplete(me.application.getController('DocumentHolder').getView('DocumentHolder'));
                            }
                        }, this)
                    });
                } else if (id == Asc.c_oAscConfirm.ConfirmPutMergeRange) {
                    Common.UI.warning({
                        closable: false,
                        title: this.notcriticalErrorTitle,
                        msg: this.confirmPutMergeRange,
                        buttons: ['ok'],
                        primary: 'ok',
                        callback: _.bind(function(btn) {
                            if (apiCallback)  {
                                apiCallback();
                            }
                            me.onEditComplete(me.application.getController('DocumentHolder').getView('DocumentHolder'));
                        }, this)
                    });
                }
            },

            initNames: function() {
                this.shapeGroupNames = [
                    this.txtBasicShapes,
                    this.txtFiguredArrows,
                    this.txtMath,
                    this.txtCharts,
                    this.txtStarsRibbons,
                    this.txtCallouts,
                    this.txtButtons,
                    this.txtRectangles,
                    this.txtLines
                ];
            },

            fillAutoShapes: function(groupNames, shapes){
                if (_.isEmpty(shapes) || _.isEmpty(groupNames) || shapes.length != groupNames.length)
                    return;

                var me = this,
                    shapegrouparray = [],
                    shapeStore = this.getCollection('ShapeGroups');

                shapeStore.reset();

                _.each(groupNames, function(groupName, index){
                    var store = new Backbone.Collection([], {
                        model: SSE.Models.ShapeModel
                    }),
                        arr = [];

                    var cols = (shapes[index].length) > 18 ? 7 : 6,
                        height = Math.ceil(shapes[index].length/cols) * 35 + 3,
                        width = 30 * cols;

                    _.each(shapes[index], function(shape, idx){
                        arr.push({
                            data     : {shapeType: shape.Type},
                            tip      : me['txtShape_' + shape.Type] || (me.textShape + ' ' + (idx+1)),
                            allowSelected : true,
                            selected: false
                        });
                    });
                    store.add(arr);
                    shapegrouparray.push({
                        groupName   : me.shapeGroupNames[index],
                        groupStore  : store,
                        groupWidth  : width,
                        groupHeight : height
                    });
                });

                shapeStore.add(shapegrouparray);

                setTimeout(function(){
                    me.getApplication().getController('Toolbar').onApiAutoShapes();
                }, 50);
            },

            fillTextArt: function(shapes){
                var arr = [],
                    artStore = this.getCollection('Common.Collections.TextArt');

                if (!shapes && artStore.length>0) {// shapes == undefined when update textart collection (from asc_onSendThemeColors)
                    shapes = this.api.asc_getTextArtPreviews();
                }
                if (_.isEmpty(shapes)) return;

                _.each(shapes, function(shape, index){
                    arr.push({
                        imageUrl : shape,
                        data     : index,
                        allowSelected : true,
                        selected: false
                    });
                });
                artStore.reset(arr);
            },
            
            updateThemeColors: function() {
                var me = this;
                setTimeout(function(){
                    me.getApplication().getController('RightMenu').UpdateThemeColors();
                }, 50);

                setTimeout(function(){
                    me.getApplication().getController('Toolbar').updateThemeColors();
                }, 50);

                setTimeout(function(){
                    me.getApplication().getController('Statusbar').updateThemeColors();
                }, 50);
            },

            onSendThemeColors: function(colors, standart_colors) {
                Common.Utils.ThemeColor.setColors(colors, standart_colors);
                if (window.styles_loaded && !this.appOptions.isEditMailMerge && !this.appOptions.isEditDiagram) {
                    this.updateThemeColors();
                    var me = this;
                    setTimeout(function(){
                        me.fillTextArt();
                    }, 1);
                }
            },

            loadLanguages: function(apiLangs) {
                this.languages = apiLangs;
                window.styles_loaded && this.setLanguages();
            },

            setLanguages: function() {
                this.getApplication().getController('Spellcheck').setLanguages(this.languages);
            },

            onInternalCommand: function(data) {
                if (data) {
                    switch (data.command) {
                    case 'setChartData':    this.setChartData(data.data); break;
                    case 'getChartData':    this.getChartData(); break;
                    case 'clearChartData':  this.clearChartData(); break;
                    case 'setMergeData':    this.setMergeData(data.data); break;
                    case 'getMergeData':    this.getMergeData(); break;
                    case 'setAppDisabled':
                        if (this.isAppDisabled===undefined && !data.data) { // first editor opening
                            Common.NotificationCenter.trigger('layout:changed', 'main');
                            this.loadMask && this.loadMask.isVisible() && this.loadMask.updatePosition();
                        }
                        this.isAppDisabled = data.data;
                        break;
                    case 'queryClose':
                        if ($('body .asc-window:visible').length === 0) {
                            this.isFrameClosed = true;
                            this.api.asc_closeCellEditor();
                            Common.UI.Menu.Manager.hideAll();
                            Common.Gateway.internalMessage('canClose', {mr:data.data.mr, answer: true});
                        } else
                            Common.Gateway.internalMessage('canClose', {answer: false});
                        break;
                    case 'window:drag':
                        this.isDiagramDrag = data.data;
                        break;
                    case 'processmouse':
                        this.onProcessMouse(data.data);
                        break;
                    }
                }
            },

            setChartData: function(chart) {
                if (typeof chart === 'object' && this.api) {
                    this.api.asc_addChartDrawingObject(chart);
                    this.isFrameClosed = false;
                }
            },

            getChartData: function() {
                if (this.api) {
                    var chartData = this.api.asc_getWordChartObject();

                    if (typeof chartData === 'object') {
                        Common.Gateway.internalMessage('chartData', {
                            data: chartData
                        });
                    }
                }
            },

            clearChartData: function() {
                this.api && this.api.asc_closeCellEditor();
            },

            setMergeData: function(merge) {
                if (typeof merge === 'object' && this.api) {
                    this.api.asc_setData(merge);
                    this.isFrameClosed = false;
                }
            },

            getMergeData: function() {
                if (this.api) {
                    var mergeData = this.api.asc_getData();

                    if (typeof mergeData === 'object') {
                        Common.Gateway.internalMessage('mergeData', {
                            data: mergeData
                        });
                    }
                }
            },

            unitsChanged: function(m) {
                var value = Common.localStorage.getItem("sse-settings-unit");
                value = (value!==null) ? parseInt(value) : Common.Utils.Metric.getDefaultMetric();
                Common.Utils.Metric.setCurrentMetric(value);
                Common.Utils.InternalSettings.set("sse-settings-unit", value);
                this.getApplication().getController('RightMenu').updateMetricUnit();
                this.getApplication().getController('Print').getView('MainSettingsPrint').updateMetricUnit();
                this.getApplication().getController('Toolbar').getView('Toolbar').updateMetricUnit();
            },

            _compareActionStrong: function(obj1, obj2){
                return obj1.id === obj2.id && obj1.type === obj2.type;
            },

            _compareActionWeak: function(obj1, obj2){
                return obj1.type === obj2.type;
            },

            onContextMenu: function(event){
                var canCopyAttr = event.target.getAttribute('data-can-copy'),
                    isInputEl   = (event.target instanceof HTMLInputElement) || (event.target instanceof HTMLTextAreaElement);

                if ((isInputEl && canCopyAttr === 'false') ||
                   (!isInputEl && canCopyAttr !== 'true')) {
                    event.stopPropagation();
                    event.preventDefault();
                    return false;
                }
            },

            onNamedRangeLocked: function() {
                if ($('.asc-window.modal.alert:visible').length < 1) {
                    Common.UI.alert({
                        msg: this.errorCreateDefName,
                        title: this.notcriticalErrorTitle,
                        iconCls: 'warn',
                        buttons: ['ok'],
                        callback: _.bind(function(btn){
                            this.onEditComplete();
                        }, this)
                    });
                }
            },

            onTryUndoInFastCollaborative: function() {
                var val = window.localStorage.getItem("sse-hide-try-undoredo");
                if (!(val && parseInt(val) == 1))
                    Common.UI.info({
                        width: 500,
                        msg: this.textTryUndoRedo,
                        iconCls: 'info',
                        buttons: ['custom', 'cancel'],
                        primary: 'custom',
                        customButtonText: this.textStrict,
                        dontshow: true,
                        callback: _.bind(function(btn, dontshow){
                            if (dontshow) window.localStorage.setItem("sse-hide-try-undoredo", 1);
                            if (btn == 'custom') {
                                Common.localStorage.setItem("sse-settings-coauthmode", 0);
                                this.api.asc_SetFastCollaborative(false);
                                Common.Utils.InternalSettings.set("sse-settings-coauthmode", false);
                                this.getApplication().getController('Common.Controllers.ReviewChanges').applySettings();
                                this._state.fastCoauth = false;
                            }
                            this.onEditComplete();
                        }, this)
                    });
            },

            onAuthParticipantsChanged: function(users) {
                var length = 0;
                _.each(users, function(item){
                    if (!item.asc_getView())
                        length++;
                });
                this._state.usersCount = length;
            },

            applySettings: function() {
                if (this.appOptions.isEdit && !this.appOptions.isOffline && this.appOptions.canCoAuthoring) {
                    var value = Common.localStorage.getItem("sse-settings-coauthmode"),
                        oldval = this._state.fastCoauth;
                    this._state.fastCoauth = (value===null || parseInt(value) == 1);
                    if (this._state.fastCoauth && !oldval)
                        this.toolbarView.synchronizeChanges();
                }
                if (this.appOptions.canForcesave) {
                    this.appOptions.forcesave = Common.localStorage.getBool("sse-settings-forcesave", this.appOptions.canForcesave);
                    Common.Utils.InternalSettings.set("sse-settings-forcesave", this.appOptions.forcesave);
                    this.api.asc_setIsForceSaveOnUserSave(this.appOptions.forcesave);
                }
            },

            onDocumentName: function(name) {
                this.headerView.setDocumentCaption(name);
                this.updateWindowTitle(this.api.asc_isDocumentModified(), true);
            },

            onMeta: function(meta) {
                var app = this.getApplication(),
                    filemenu = app.getController('LeftMenu').getView('LeftMenu').getMenu('file');
                app.getController('Viewport').getView('Common.Views.Header').setDocumentCaption(meta.title);
                this.updateWindowTitle(this.api.asc_isDocumentModified(), true);
                this.appOptions.spreadsheet.title = meta.title;
                filemenu.loadDocument({doc:this.appOptions.spreadsheet});
                filemenu.panels && filemenu.panels['info'] && filemenu.panels['info'].updateInfo(this.appOptions.spreadsheet);
                app.getController('Common.Controllers.ReviewChanges').loadDocument({doc:this.appOptions.spreadsheet});
                Common.Gateway.metaChange(meta);
            },

            onPrint: function() {
                if (!this.appOptions.canPrint || this.isModalShowed) return;
                Common.NotificationCenter.trigger('print', this);
            },

            onPrintUrl: function(url) {
                if (this.iframePrint) {
                    this.iframePrint.parentNode.removeChild(this.iframePrint);
                    this.iframePrint = null;
                }
                if (!this.iframePrint) {
                    var me = this;
                    this.iframePrint = document.createElement("iframe");
                    this.iframePrint.id = "id-print-frame";
                    this.iframePrint.style.display = 'none';
                    this.iframePrint.style.visibility = "hidden";
                    this.iframePrint.style.position = "fixed";
                    this.iframePrint.style.right = "0";
                    this.iframePrint.style.bottom = "0";
                    document.body.appendChild(this.iframePrint);
                    this.iframePrint.onload = function() {
                        try {
                        me.iframePrint.contentWindow.focus();
                        me.iframePrint.contentWindow.print();
                        me.iframePrint.contentWindow.blur();
                        window.focus();
                        } catch (e) {
                            var opts = new Asc.asc_CDownloadOptions(Asc.c_oAscFileType.PDF);
                            opts.asc_setAdvancedOptions(me.getApplication().getController('Print').getPrintParams());
                            me.api.asc_DownloadAs(opts);
                        }
                    };
                }
                if (url) this.iframePrint.src = url;
            },

            leavePageText: 'You have unsaved changes in this document. Click \'Stay on this Page\' then \'Save\' to save them. Click \'Leave this Page\' to discard all the unsaved changes.',
            criticalErrorTitle: 'Error',
            notcriticalErrorTitle: 'Warning',
            errorDefaultMessage: 'Error code: %1',
            criticalErrorExtText: 'Press "OK" to to back to document list.',
            openTitleText: 'Opening Document',
            openTextText: 'Opening document...',
            saveTitleText: 'Saving Document',
            saveTextText: 'Saving document...',
            loadFontsTitleText: 'Loading Data',
            loadFontsTextText: 'Loading data...',
            loadImagesTitleText: 'Loading Images',
            loadImagesTextText: 'Loading images...',
            loadFontTitleText: 'Loading Data',
            loadFontTextText: 'Loading data...',
            loadImageTitleText: 'Loading Image',
            loadImageTextText: 'Loading image...',
            downloadTitleText: 'Downloading Document',
            downloadTextText: 'Downloading document...',
            printTitleText: 'Printing Document',
            printTextText: 'Printing document...',
            uploadImageTitleText: 'Uploading Image',
            uploadImageTextText: 'Uploading image...',
            savePreparingText: 'Preparing to save',
            savePreparingTitle: 'Preparing to save. Please wait...',
            loadingDocumentTitleText: 'Loading spreadsheet',
            uploadImageSizeMessage: 'Maximium image size limit exceeded.',
            uploadImageExtMessage: 'Unknown image format.',
            uploadImageFileCountMessage: 'No images uploaded.',
            reloadButtonText: 'Reload Page',
            unknownErrorText: 'Unknown error.',
            convertationTimeoutText: 'Convertation timeout exceeded.',
            downloadErrorText: 'Download failed.',
            unsupportedBrowserErrorText: 'Your browser is not supported.',
            requestEditFailedTitleText: 'Access denied',
            requestEditFailedMessageText: 'Someone is editing this document right now. Please try again later.',
            warnBrowserZoom: 'Your browser\'s current zoom setting is not fully supported. Please reset to the default zoom by pressing Ctrl+0.',
            warnBrowserIE9: 'The application has low capabilities on IE9. Use IE10 or higher',
            pastInMergeAreaError: 'Cannot change part of a merged cell',
            titleRecalcFormulas: 'Calculating formulas...',
            textRecalcFormulas: 'Calculating formulas...',
            textPleaseWait: 'It\'s working hard. Please wait...',
            errorWrongBracketsCount: 'Found an error in the formula entered.<br>Wrong cout of brackets.',
            errorWrongOperator: 'An error in the entered formula. Wrong operator is used.<br>Please correct the error or use the Esc button to cancel the formula editing.',
            errorCountArgExceed: 'Found an error in the formula entered.<br>Count of arguments exceeded.',
            errorCountArg: 'Found an error in the formula entered.<br>Invalid number of arguments.',
            errorFormulaName: 'Found an error in the formula entered.<br>Incorrect formula name.',
            errorFormulaParsing: 'Internal error while the formula parsing.',
            errorArgsRange: 'Found an error in the formula entered.<br>Incorrect arguments range.',
            errorUnexpectedGuid: 'External error.<br>Unexpected Guid. Please, contact support.',
            errorDatabaseConnection: 'External error.<br>Database connection error. Please, contact support.',
            errorFileRequest: 'External error.<br>File Request. Please, contact support.',
            errorFileVKey: 'External error.<br>Incorrect securety key. Please, contact support.',
            errorStockChart: 'Incorrect row order. To build a stock chart place the data on the sheet in the following order:<br> opening price, max price, min price, closing price.',
            errorDataRange: 'Incorrect data range.',
            errorOperandExpected: 'The entered function syntax is not correct. Please check if you are missing one of the parentheses - \'(\' or \')\'.',
            errorKeyEncrypt: 'Unknown key descriptor',
            errorKeyExpire: 'Key descriptor expired',
            errorUsersExceed: 'Count of users was exceed',
            errorMoveRange: 'Cann\'t change a part of merged cell',
            errorBadImageUrl: 'Image url is incorrect',
            errorCoAuthoringDisconnect: 'Server connection lost. You can\'t edit anymore.',
            errorFilePassProtect: 'The file is password protected and cannot be opened.',
            errorLockedAll: 'The operation could not be done as the sheet has been locked by another user.',
            txtEditingMode: 'Set editing mode...',
            textLoadingDocument: 'Loading spreadsheet',
            textConfirm: 'Confirmation',
            confirmMoveCellRange: 'The destination cell\'s range can contain data. Continue the operation?',
            textYes: 'Yes',
            textNo: 'No',
            textAnonymous: 'Anonymous',
            txtBasicShapes: 'Basic Shapes',
            txtFiguredArrows: 'Figured Arrows',
            txtMath: 'Math',
            txtCharts: 'Charts',
            txtStarsRibbons: 'Stars & Ribbons',
            txtCallouts: 'Callouts',
            txtButtons: 'Buttons',
            txtRectangles: 'Rectangles',
            txtLines: 'Lines',
            txtDiagramTitle: 'Chart Title',
            txtXAxis: 'X Axis',
            txtYAxis: 'Y Axis',
            txtSeries: 'Seria',
            warnProcessRightsChange: 'You have been denied the right to edit the file.',
            errorProcessSaveResult: 'Saving is failed.',
            errorAutoFilterDataRange: 'The operation could not be done for the selected range of cells.<br>Select a uniform data range inside or outside the table and try again.',
            errorAutoFilterChangeFormatTable: 'The operation could not be done for the selected cells as you cannot move a part of the table.<br>Select another data range so that the whole table was shifted and try again.',
            errorAutoFilterHiddenRange: 'The operation cannot be performed because the area contains filtered cells.<br>Please unhide the filtered elements and try again.',
            errorAutoFilterChange: 'The operation is not allowed, as it is attempting to shift cells in a table on your worksheet.',
            textCloseTip: 'Click to close the tip.',
            textShape: 'Shape',
            errorFillRange: 'Could not fill the selected range of cells.<br>All the merged cells need to be the same size.',
            errorUpdateVersion: 'The file version has been changed. The page will be reloaded.',
            errorUserDrop: 'The file cannot be accessed right now.',
            txtArt: 'Your text here',
            errorInvalidRef: 'Enter a correct name for the selection or a valid reference to go to.',
            errorCreateDefName: 'The existing named ranges cannot be edited and the new ones cannot be created<br>at the moment as some of them are being edited.',
            errorPasteMaxRange: 'The copy and paste area does not match. Please select an area with the same size or click the first cell in a row to paste the copied cells.',
            errorConnectToServer: ' The document could not be saved. Please check connection settings or contact your administrator.<br>When you click the \'OK\' button, you will be prompted to download the document.',
            errorLockedWorksheetRename: 'The sheet cannot be renamed at the moment as it is being renamed by another user',
            textTryUndoRedo: 'The Undo/Redo functions are disabled for the Fast co-editing mode.<br>Click the \'Strict mode\' button to switch to the Strict co-editing mode to edit the file without other users interference and send your changes only after you save them. You can switch between the co-editing modes using the editor Advanced settings.',
            textStrict: 'Strict mode',
            errorOpenWarning: 'The length of one of the formulas in the file exceeded<br>the allowed number of characters and it was removed.',
            errorFrmlWrongReferences: 'The function refers to a sheet that does not exist.<br>Please check the data and try again.',
            textBuyNow: 'Visit website',
            textNoLicenseTitle: '%1 open source version',
            textContactUs: 'Contact sales',
            confirmPutMergeRange: 'The source data contains merged cells.<br>They will be unmerged before they are pasted into the table.',
            errorViewerDisconnect: 'Connection is lost. You can still view the document,<br>but will not be able to download or print until the connection is restored and page is reloaded.',
            warnLicenseExp: 'Your license has expired.<br>Please update your license and refresh the page.',
            titleLicenseExp: 'License expired',
            openErrorText: 'An error has occurred while opening the file',
            saveErrorText: 'An error has occurred while saving the file',
            errorCopyMultiselectArea: 'This command cannot be used with multiple selections.<br>Select a single range and try again.',
            errorPrintMaxPagesCount: 'Unfortunately, it’s not possible to print more than 1500 pages at once in the current version of the program.<br>This restriction will be eliminated in upcoming releases.',
            errorToken: 'The document security token is not correctly formed.<br>Please contact your Document Server administrator.',
            errorTokenExpire: 'The document security token has expired.<br>Please contact your Document Server administrator.',
            errorSessionAbsolute: 'The document editing session has expired. Please reload the page.',
            errorSessionIdle: 'The document has not been edited for quite a long time. Please reload the page.',
            errorSessionToken: 'The connection to the server has been interrupted. Please reload the page.',
            errorAccessDeny: 'You are trying to perform an action you do not have rights for.<br>Please contact your Document Server administrator.',
            titleServerVersion: 'Editor updated',
            errorServerVersion: 'The editor version has been updated. The page will be reloaded to apply the changes.',
            errorLockedCellPivot: 'You cannot change data inside a pivot table.',
            txtAccent: 'Accent',
            txtStyle_Normal: 'Normal',
            txtStyle_Heading_1: 'Heading 1',
            txtStyle_Heading_2: 'Heading 2',
            txtStyle_Heading_3: 'Heading 3',
            txtStyle_Heading_4: 'Heading 4',
            txtStyle_Title: 'Title',
            txtStyle_Neutral: 'Neutral',
            txtStyle_Bad: 'Bad',
            txtStyle_Good: 'Good',
            txtStyle_Input: 'Input',
            txtStyle_Output: 'Output',
            txtStyle_Calculation: 'Calculation',
            txtStyle_Check_Cell: 'Check Cell',
            txtStyle_Explanatory_Text: 'Explanatory Text',
            txtStyle_Note: 'Note',
            txtStyle_Linked_Cell: 'Linked Cell',
            txtStyle_Warning_Text: 'Warning Text',
            txtStyle_Total: 'Total',
            txtStyle_Currency: 'Currency',
            txtStyle_Percent: 'Percent',
            txtStyle_Comma: 'Comma',
            errorForceSave: "An error occurred while saving the file. Please use the 'Download as' option to save the file to your computer hard drive or try again later.",
            errorMaxPoints: "The maximum number of points in series per chart is 4096.",
            warnNoLicense: 'This version of %1 editors has certain limitations for concurrent connections to the document server.<br>If you need more please consider purchasing a commercial license.',
            warnNoLicenseUsers: 'This version of %1 Editors has certain limitations for concurrent users.<br>If you need more please consider purchasing a commercial license.',
            warnLicenseExceeded: 'The number of concurrent connections to the document server has been exceeded and the document will be opened for viewing only.<br>Please contact your administrator for more information.',
            warnLicenseUsersExceeded: 'The number of concurrent users has been exceeded and the document will be opened for viewing only.<br>Please contact your administrator for more information.',
            errorDataEncrypted: 'Encrypted changes have been received, they cannot be deciphered.',
            textClose: 'Close',
            textPaidFeature: 'Paid feature',
            scriptLoadError: 'The connection is too slow, some of the components could not be loaded. Please reload the page.',
            errorEditingSaveas: 'An error occurred during the work with the document.<br>Use the \'Save as...\' option to save the file backup copy to your computer hard drive.',
            errorEditingDownloadas: 'An error occurred during the work with the document.<br>Use the \'Download as...\' option to save the file backup copy to your computer hard drive.',
            txtShape_textRect: 'Text Box',
            txtShape_rect: 'Rectangle',
            txtShape_ellipse: 'Ellipse',
            txtShape_triangle: 'Triangle',
            txtShape_rtTriangle: 'Right Triangle',
            txtShape_parallelogram: 'Parallelogram',
            txtShape_trapezoid: 'Trapezoid',
            txtShape_diamond: 'Diamond',
            txtShape_pentagon: 'Pentagon',
            txtShape_hexagon: 'Hexagon',
            txtShape_heptagon: 'Heptagon',
            txtShape_octagon: 'Octagon',
            txtShape_decagon: 'Decagon',
            txtShape_dodecagon: 'Dodecagon',
            txtShape_pie: 'Pie',
            txtShape_chord: 'Chord',
            txtShape_teardrop: 'Teardrop',
            txtShape_frame: 'Frame',
            txtShape_halfFrame: 'Half Frame',
            txtShape_corner: 'Corner',
            txtShape_diagStripe: 'Diagonal Stripe',
            txtShape_plus: 'Plus',
            txtShape_plaque: 'Sign',
            txtShape_can: 'Can',
            txtShape_cube: 'Cube',
            txtShape_bevel: 'Bevel',
            txtShape_donut: 'Donut',
            txtShape_noSmoking: '"No" Symbol',
            txtShape_blockArc: 'Block Arc',
            txtShape_foldedCorner: 'Folded Corner',
            txtShape_smileyFace: 'Smiley Face',
            txtShape_heart: 'Heart',
            txtShape_lightningBolt: 'Lightning Bolt',
            txtShape_sun: 'Sun',
            txtShape_moon: 'Moon',
            txtShape_cloud: 'Cloud',
            txtShape_arc: 'Arc',
            txtShape_bracePair: 'Double Brace',
            txtShape_leftBracket: 'Left Bracket',
            txtShape_rightBracket: 'Right Bracket',
            txtShape_leftBrace: 'Left Brace',
            txtShape_rightBrace: 'Right Brace',
            txtShape_rightArrow: 'Right Arrow',
            txtShape_leftArrow: 'Left Arrow',
            txtShape_upArrow: 'Up Arrow',
            txtShape_downArrow: 'Down Arrow',
            txtShape_leftRightArrow: 'Left Right Arrow',
            txtShape_upDownArrow: 'Up Down Arrow',
            txtShape_quadArrow: 'Quad Arrow',
            txtShape_leftRightUpArrow: 'Left Right Up Arrow',
            txtShape_bentArrow: 'Bent Arrow',
            txtShape_uturnArrow: 'U-Turn Arrow',
            txtShape_leftUpArrow: 'Left Up Arrow',
            txtShape_bentUpArrow: 'Bent Up Arrow',
            txtShape_curvedRightArrow: 'Curved Right Arrow',
            txtShape_curvedLeftArrow: 'Curved Left Arrow',
            txtShape_curvedUpArrow: 'Curved Up Arrow',
            txtShape_curvedDownArrow: 'Curved Down Arrow',
            txtShape_stripedRightArrow: 'Striped Right Arrow',
            txtShape_notchedRightArrow: 'Notched Right Arrow',
            txtShape_homePlate: 'Pentagon',
            txtShape_chevron: 'Chevron',
            txtShape_rightArrowCallout: 'Right Arrow Callout',
            txtShape_downArrowCallout: 'Down Arrow Callout',
            txtShape_leftArrowCallout: 'Left Arrow Callout',
            txtShape_upArrowCallout: 'Up Arrow Callout',
            txtShape_leftRightArrowCallout: 'Left Right Arrow Callout',
            txtShape_quadArrowCallout: 'Quad Arrow Callout',
            txtShape_circularArrow: 'Circular Arrow',
            txtShape_mathPlus: 'Plus',
            txtShape_mathMinus: 'Minus',
            txtShape_mathMultiply: 'Multiply',
            txtShape_mathDivide: 'Division',
            txtShape_mathEqual: 'Equal',
            txtShape_mathNotEqual: 'Not Equal',
            txtShape_flowChartProcess: 'Flowchart: Process',
            txtShape_flowChartAlternateProcess: 'Flowchart: Alternate Process',
            txtShape_flowChartDecision: 'Flowchart: Decision',
            txtShape_flowChartInputOutput: 'Flowchart: Data',
            txtShape_flowChartPredefinedProcess: 'Flowchart: Predefined Process',
            txtShape_flowChartInternalStorage: 'Flowchart: Internal Storage',
            txtShape_flowChartDocument: 'Flowchart: Document',
            txtShape_flowChartMultidocument: 'Flowchart: Multidocument ',
            txtShape_flowChartTerminator: 'Flowchart: Terminator',
            txtShape_flowChartPreparation: 'Flowchart: Preparation',
            txtShape_flowChartManualInput: 'Flowchart: Manual Input',
            txtShape_flowChartManualOperation: 'Flowchart: Manual Operation',
            txtShape_flowChartConnector: 'Flowchart: Connector',
            txtShape_flowChartOffpageConnector: 'Flowchart: Off-page Connector',
            txtShape_flowChartPunchedCard: 'Flowchart: Card',
            txtShape_flowChartPunchedTape: 'Flowchart: Punched Tape',
            txtShape_flowChartSummingJunction: 'Flowchart: Summing Junction',
            txtShape_flowChartOr: 'Flowchart: Or',
            txtShape_flowChartCollate: 'Flowchart: Collate',
            txtShape_flowChartSort: 'Flowchart: Sort',
            txtShape_flowChartExtract: 'Flowchart: Extract',
            txtShape_flowChartMerge: 'Flowchart: Merge',
            txtShape_flowChartOnlineStorage: 'Flowchart: Stored Data',
            txtShape_flowChartDelay: 'Flowchart: Delay',
            txtShape_flowChartMagneticTape: 'Flowchart: Sequential Access Storage',
            txtShape_flowChartMagneticDisk: 'Flowchart: Magnetic Disk',
            txtShape_flowChartMagneticDrum: 'Flowchart: Direct Access Storage',
            txtShape_flowChartDisplay: 'Flowchart: Display',
            txtShape_irregularSeal1: 'Explosion 1',
            txtShape_irregularSeal2: 'Explosion 2',
            txtShape_star4: '4-Point Star',
            txtShape_star5: '5-Point Star',
            txtShape_star6: '6-Point Star',
            txtShape_star7: '7-Point Star',
            txtShape_star8: '8-Point Star',
            txtShape_star10: '10-Point Star',
            txtShape_star12: '12-Point Star',
            txtShape_star16: '16-Point Star',
            txtShape_star24: '24-Point Star',
            txtShape_star32: '32-Point Star',
            txtShape_ribbon2: 'Up Ribbon',
            txtShape_ribbon: 'Down Ribbon',
            txtShape_ellipseRibbon2: 'Curved Up Ribbon',
            txtShape_ellipseRibbon: 'Curved Down Ribbon',
            txtShape_verticalScroll: 'Vertical Scroll',
            txtShape_horizontalScroll: 'Horizontal Scroll',
            txtShape_wave: 'Wave',
            txtShape_doubleWave: 'Double Wave',
            txtShape_wedgeRectCallout: 'Rectangular Callout',
            txtShape_wedgeRoundRectCallout: 'Rounded Rectangular Callout',
            txtShape_wedgeEllipseCallout: 'Oval Callout',
            txtShape_cloudCallout: 'Cloud Callout',
            txtShape_borderCallout1: 'Line Callout 1',
            txtShape_borderCallout2: 'Line Callout 2',
            txtShape_borderCallout3: 'Line Callout 3',
            txtShape_accentCallout1: 'Line Callout 1 (Accent Bar)',
            txtShape_accentCallout2: 'Line Callout 2 (Accent Bar)',
            txtShape_accentCallout3: 'Line Callout 3 (Accent Bar)',
            txtShape_callout1: 'Line Callout 1 (No Border)',
            txtShape_callout2: 'Line Callout 2 (No Border)',
            txtShape_callout3: 'Line Callout 3 (No Border)',
            txtShape_accentBorderCallout1: 'Line Callout 1 (Border and Accent Bar)',
            txtShape_accentBorderCallout2: 'Line Callout 2 (Border and Accent Bar)',
            txtShape_accentBorderCallout3: 'Line Callout 3 (Border and Accent Bar)',
            txtShape_actionButtonBackPrevious: 'Back or Previous Button',
            txtShape_actionButtonForwardNext: 'Forward or Next Button',
            txtShape_actionButtonBeginning: 'Beginning Button',
            txtShape_actionButtonEnd: 'End Button',
            txtShape_actionButtonHome: 'Home Button',
            txtShape_actionButtonInformation: 'Information Button',
            txtShape_actionButtonReturn: 'Return Button',
            txtShape_actionButtonMovie: 'Movie Button',
            txtShape_actionButtonDocument: 'Document Button',
            txtShape_actionButtonSound: 'Sound Button',
            txtShape_actionButtonHelp: 'Help Button',
            txtShape_actionButtonBlank: 'Blank Button',
            txtShape_roundRect: 'Round Corner Rectangle',
            txtShape_snip1Rect: 'Snip Single Corner Rectangle',
            txtShape_snip2SameRect: 'Snip Same Side Corner Rectangle',
            txtShape_snip2DiagRect: 'Snip Diagonal Corner Rectangle',
            txtShape_snipRoundRect: 'Snip and Round Single Corner Rectangle',
            txtShape_round1Rect: 'Round Single Corner Rectangle',
            txtShape_round2SameRect: 'Round Same Side Corner Rectangle',
            txtShape_round2DiagRect: 'Round Diagonal Corner Rectangle',
            txtShape_line: 'Line',
            txtShape_lineWithArrow: 'Arrow',
            txtShape_lineWithTwoArrows: 'Double Arrow',
            txtShape_bentConnector5: 'Elbow Connector',
            txtShape_bentConnector5WithArrow: 'Elbow Arrow Connector',
            txtShape_bentConnector5WithTwoArrows: 'Elbow Double-Arrow Connector',
            txtShape_curvedConnector3: 'Curved Connector',
            txtShape_curvedConnector3WithArrow: 'Curved Arrow Connector',
            txtShape_curvedConnector3WithTwoArrows: 'Curved Double-Arrow Connector',
            txtShape_spline: 'Curve',
            txtShape_polyline1: 'Scribble',
            txtShape_polyline2: 'Freeform',
            errorChangeArray: 'You cannot change part of an array.',
            errorMultiCellFormula: 'Multi-cell array formulas are not allowed in tables.',
            errorEmailClient: 'No email client could be found',
            txtPrintArea: 'Print_Area',
            txtTable: 'Table',
            textCustomLoader: 'Please note that according to the terms of the license you are not entitled to change the loader.<br>Please contact our Sales Department to get a quote.',
            errorNoDataToParse: 'No data was selected to parse.',
            errorCannotUngroup: 'Cannot ungroup. To start an outline, select the detail rows or columns and group them.',
            errorFrmlMaxTextLength: 'Text values in formulas are limited to 255 characters.<br>Use the CONCATENATE function or concatenation operator (&)',
            waitText: 'Please, wait...',
            errorDataValidate: 'The value you entered is not valid.<br>A user has restricted values that can be entered into this cell.',
            txtConfidential: 'Confidential',
            txtPreparedBy: 'Prepared by',
            txtPage: 'Page',
            txtPageOf: 'Page %1 of %2',
            txtPages: 'Pages',
            txtDate: 'Date',
            txtTime: 'Time',
            txtTab: 'Tab',
            txtFile: 'File',
            errorFileSizeExceed: 'The file size exceeds the limitation set for your server.<br>Please contact your Document Server administrator for details.',
<<<<<<< HEAD
            txtColumn: 'Column',
            txtRow: 'Row'
=======
            errorUpdateVersionOnDisconnect: 'Internet connection has been restored, and the file version has been changed.<br>Before you can continue working, you need to download the file or copy its content to make sure nothing is lost, and then reload this page.'
>>>>>>> 499bc226
        }
    })(), SSE.Controllers.Main || {}))
});<|MERGE_RESOLUTION|>--- conflicted
+++ resolved
@@ -2451,12 +2451,9 @@
             txtTab: 'Tab',
             txtFile: 'File',
             errorFileSizeExceed: 'The file size exceeds the limitation set for your server.<br>Please contact your Document Server administrator for details.',
-<<<<<<< HEAD
             txtColumn: 'Column',
-            txtRow: 'Row'
-=======
+            txtRow: 'Row',
             errorUpdateVersionOnDisconnect: 'Internet connection has been restored, and the file version has been changed.<br>Before you can continue working, you need to download the file or copy its content to make sure nothing is lost, and then reload this page.'
->>>>>>> 499bc226
         }
     })(), SSE.Controllers.Main || {}))
 });