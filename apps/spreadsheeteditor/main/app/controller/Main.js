/*
 *
 * (c) Copyright Ascensio System SIA 2010-2019
 *
 * This program is a free software product. You can redistribute it and/or
 * modify it under the terms of the GNU Affero General Public License (AGPL)
 * version 3 as published by the Free Software Foundation. In accordance with
 * Section 7(a) of the GNU AGPL its Section 15 shall be amended to the effect
 * that Ascensio System SIA expressly excludes the warranty of non-infringement
 * of any third-party rights.
 *
 * This program is distributed WITHOUT ANY WARRANTY; without even the implied
 * warranty of MERCHANTABILITY or FITNESS FOR A PARTICULAR  PURPOSE. For
 * details, see the GNU AGPL at: http://www.gnu.org/licenses/agpl-3.0.html
 *
 * You can contact Ascensio System SIA at 20A-12 Ernesta Birznieka-Upisha
 * street, Riga, Latvia, EU, LV-1050.
 *
 * The  interactive user interfaces in modified source and object code versions
 * of the Program must display Appropriate Legal Notices, as required under
 * Section 5 of the GNU AGPL version 3.
 *
 * Pursuant to Section 7(b) of the License you must retain the original Product
 * logo when distributing the program. Pursuant to Section 7(e) we decline to
 * grant you any rights under trademark law for use of our trademarks.
 *
 * All the Product's GUI elements, including illustrations and icon sets, as
 * well as technical writing content are licensed under the terms of the
 * Creative Commons Attribution-ShareAlike 4.0 International. See the License
 * terms at http://creativecommons.org/licenses/by-sa/4.0/legalcode
 *
*/
/**
 *    Main.js
 *
 *    Main controller
 *
 *    Created by Maxim Kadushkin on 24 March 2014
 *    Copyright (c) 2018 Ascensio System SIA. All rights reserved.
 *
 */

define([
    'core',
    'irregularstack',
    'common/main/lib/component/Window',
    'common/main/lib/component/LoadMask',
    'common/main/lib/component/Tooltip',
    'common/main/lib/controller/Fonts',
    'common/main/lib/collection/TextArt',
    'common/main/lib/view/OpenDialog',
    'common/main/lib/util/LanguageInfo',
    'common/main/lib/util/LocalStorage',
    'spreadsheeteditor/main/app/collection/ShapeGroups',
    'spreadsheeteditor/main/app/collection/TableTemplates',
    'spreadsheeteditor/main/app/collection/EquationGroups',
    'spreadsheeteditor/main/app/controller/FormulaDialog'
], function () {
    'use strict';

    SSE.Controllers.Main = Backbone.Controller.extend(_.extend((function() {
        var InitApplication = -254;
        var ApplyEditRights = -255;
        var LoadingDocument = -256;

        var mapCustomizationElements = {
            about: 'button#left-btn-about',
            feedback: 'button#left-btn-support',
            goback: '#fm-btn-back > a, #header-back > div'
        };

        var mapCustomizationExtElements = {
            toolbar: '#viewport #toolbar',
            leftMenu: '#viewport #left-menu, #viewport #id-toolbar-full-placeholder-btn-settings, #viewport #id-toolbar-short-placeholder-btn-settings',
            rightMenu: '#viewport #right-menu',
            statusBar: '#statusbar'
        };

        Common.localStorage.setId('table');
        Common.localStorage.setKeysFilter('sse-,asc.table');
        Common.localStorage.sync();

        return {
            models: [],
            collections: [
                'ShapeGroups',
                'EquationGroups',
                'TableTemplates',
                'Common.Collections.TextArt'
            ],
            views: [],

            initialize: function() {
                this.addListeners({
                    'FileMenu': {
                        'settings:apply': _.bind(this.applySettings, this)
                    },
                    'Common.Views.ReviewChanges': {
                        'settings:apply': _.bind(this.applySettings, this)
                    }
                });
            },

            onLaunch: function() {
//                $(document.body).css('position', 'absolute');
                var me = this;

                this._state = {isDisconnected: false, usersCount: 1, fastCoauth: true, lostEditingRights: false, licenseType: false};
                this.translationTable = [];
                this.isModalShowed = 0;

                if (!Common.Utils.isBrowserSupported()){
                    Common.Utils.showBrowserRestriction();
                    Common.Gateway.reportError(undefined, this.unsupportedBrowserErrorText);
                    return;
                } else {
//                    this.getViewport().getEl().on('keypress', this.lockEscapeKey, this);
//                    viewport.applicationUI.setVisible(true);
                }

                var value = Common.localStorage.getItem("sse-settings-fontrender");
                if (value===null) value = window.devicePixelRatio > 1 ? '1' : '3';
                Common.Utils.InternalSettings.set("sse-settings-fontrender", value);

                // Initialize api
                var styleNames = ['Normal', 'Neutral', 'Bad', 'Good', 'Input', 'Output', 'Calculation', 'Check Cell', 'Explanatory Text', 'Note', 'Linked Cell', 'Warning Text',
                                'Heading 1', 'Heading 2', 'Heading 3', 'Heading 4', 'Title', 'Total', 'Currency', 'Percent', 'Comma'],
                    translate = {
                        'Series': this.txtSeries,
                        'Diagram Title': this.txtDiagramTitle,
                        'X Axis': this.txtXAxis,
                        'Y Axis': this.txtYAxis,
                        'Your text here': this.txtArt,
                        'Table': this.txtTable,
                        'Print_Area': this.txtPrintArea
                    };
                styleNames.forEach(function(item){
                    translate[item] = me.translationTable[item] = me['txtStyle_' + item.replace(/ /g, '_')] || item;
                });
                translate['Currency [0]'] = me.translationTable['Currency [0]'] = me.txtStyle_Currency + ' [0]';
                translate['Comma [0]'] = me.translationTable['Comma [0]'] = me.txtStyle_Comma + ' [0]';

                for (var i=1; i<7; i++) {
                    translate['Accent'+i] = me.translationTable['Accent'+i] = me.txtAccent + i;
                    translate['20% - Accent'+i] = me.translationTable['20% - Accent'+i] = '20% - ' + me.txtAccent + i;
                    translate['40% - Accent'+i] = me.translationTable['40% - Accent'+i] = '40% - ' + me.txtAccent + i;
                    translate['60% - Accent'+i] = me.translationTable['60% - Accent'+i] = '60% - ' + me.txtAccent + i;
                }

                this.api = new Asc.spreadsheet_api({
                    'id-view'  : 'editor_sdk',
                    'id-input' : 'ce-cell-content',
                    'translate': translate
                });
                this.api.asc_setFontRenderingMode(parseInt(value));

                this.api.asc_registerCallback('asc_onOpenDocumentProgress',  _.bind(this.onOpenDocument, this));
                this.api.asc_registerCallback('asc_onEndAction',             _.bind(this.onLongActionEnd, this));
                this.api.asc_registerCallback('asc_onError',                 _.bind(this.onError, this));
                this.api.asc_registerCallback('asc_onCoAuthoringDisconnect', _.bind(this.onCoAuthoringDisconnect, this));
                this.api.asc_registerCallback('asc_onAdvancedOptions',       _.bind(this.onAdvancedOptions, this));
                this.api.asc_registerCallback('asc_onDocumentUpdateVersion', _.bind(this.onUpdateVersion, this));
                this.api.asc_registerCallback('asc_onServerVersion',         _.bind(this.onServerVersion, this));
                this.api.asc_registerCallback('asc_onDocumentName',          _.bind(this.onDocumentName, this));
                this.api.asc_registerCallback('asc_onPrintUrl',              _.bind(this.onPrintUrl, this));
                this.api.asc_registerCallback('asc_onMeta',                  _.bind(this.onMeta, this));
                Common.NotificationCenter.on('api:disconnect',               _.bind(this.onCoAuthoringDisconnect, this));
                Common.NotificationCenter.on('goback',                       _.bind(this.goBack, this));
                Common.NotificationCenter.on('namedrange:locked',            _.bind(this.onNamedRangeLocked, this));
                Common.NotificationCenter.on('download:cancel',              _.bind(this.onDownloadCancel, this));

                this.stackLongActions = new Common.IrregularStack({
                    strongCompare   : this._compareActionStrong,
                    weakCompare     : this._compareActionWeak
                });

                this.stackLongActions.push({id: InitApplication, type: Asc.c_oAscAsyncActionType.BlockInteraction});

                this.isShowOpenDialog = false;

                // Initialize api gateway
                this.editorConfig = {};
                Common.Gateway.on('init', _.bind(this.loadConfig, this));
                Common.Gateway.on('showmessage', _.bind(this.onExternalMessage, this));
                Common.Gateway.on('opendocument', _.bind(this.loadDocument, this));
                Common.Gateway.on('internalcommand', _.bind(this.onInternalCommand, this));
                Common.Gateway.appReady();

                this.getApplication().getController('Viewport').setApi(this.api);

                // Syncronize focus with api
                $(document.body).on('focus', 'input, textarea:not(#ce-cell-content)', function(e) {
                    if (me.isAppDisabled === true) return;

                    if (e && e.target && !/area_id/.test(e.target.id)) {
                        if (/msg-reply/.test(e.target.className))
                            me.dontCloseDummyComment = true;
                        else if (/chat-msg-text/.test(e.target.id))
                            me.dontCloseChat = true;
                        else if (!me.isModalShowed && /form-control/.test(e.target.className))
                            me.inFormControl = true;
                    }
                });

                $(document.body).on('blur', 'input, textarea', function(e) {
                    if (me.isAppDisabled === true || me.isFrameClosed) return;

<<<<<<< HEAD
                    if ((!me.isModalShowed || $('.asc-window.enable-key-events:visible').length>0) && !(me.loadMask && me.loadMask.isVisible())) {
=======
                    if (!me.isModalShowed && !(me.loadMask && me.loadMask.isVisible()) && !me.getApplication().getController('LeftMenu').getView('LeftMenu').getMenu('file').isVisible()) {
>>>>>>> 59edd743
                        if (/form-control/.test(e.target.className))
                            me.inFormControl = false;
                        if (!e.relatedTarget ||
                            !/area_id/.test(e.target.id) && ($(e.target).parent().find(e.relatedTarget).length<1 || e.target.localName == 'textarea') /* Check if focus in combobox goes from input to it's menu button or menu items, or from comment editing area to Ok/Cancel button */
                            && (e.relatedTarget.localName != 'input' || !/form-control/.test(e.relatedTarget.className)) /* Check if focus goes to text input with class "form-control" */
                            && (e.relatedTarget.localName != 'textarea' || /area_id/.test(e.relatedTarget.id))) /* Check if focus goes to textarea, but not to "area_id" */ {
                            if (Common.Utils.isIE && e.originalEvent && e.originalEvent.target && /area_id/.test(e.originalEvent.target.id) && (e.originalEvent.target === e.originalEvent.srcElement))
                                return;
                            me.api.asc_enableKeyEvents(true);
                            if (/msg-reply/.test(e.target.className))
                                me.dontCloseDummyComment = false;
                            else if (/chat-msg-text/.test(e.target.id))
                                me.dontCloseChat = false;
                        }
                    }
                }).on('dragover', function(e) {
                    var event = e.originalEvent;
                    if (event.target && $(event.target).closest('#editor_sdk').length<1 ) {
                        event.preventDefault();
                        event.dataTransfer.dropEffect ="none";
                        return false;
                    }
                }).on('dragstart', function(e) {
                    var event = e.originalEvent;
                    if (event.target ) {
                        var target = $(event.target);
                        if (target.closest('.combobox').length>0 || target.closest('.dropdown-menu').length>0 ||
                            target.closest('.ribtab').length>0 || target.closest('.combo-dataview').length>0) {
                            event.preventDefault();
                        }
                    }
                });

                Common.NotificationCenter.on({
                    'modal:show': function(e){
                        me.isModalShowed++;
                        me.api.asc_enableKeyEvents(false);
                    },
                    'modal:close': function(dlg) {
                        me.isModalShowed--;
                        if (!me.isModalShowed)
                            me.api.asc_enableKeyEvents(true);
                    },
                    'modal:hide': function(dlg) {
                        me.isModalShowed--;
                        if (!me.isModalShowed)
                            me.api.asc_enableKeyEvents(true);
                    },
                    'dataview:focus': function(e){
                    },
                    'dataview:blur': function(e){
                        if (!me.isModalShowed) {
                            me.api.asc_enableKeyEvents(true);
                        }
                    },
                    'menu:show': function(e){
                    },
                    'menu:hide': function(menu, isFromInputControl){
                        if (!me.isModalShowed && (!menu || !menu.cmpEl.hasClass('from-cell-edit')) && !isFromInputControl) {
                            me.api.asc_InputClearKeyboardElement();
                            me.api.asc_enableKeyEvents(true);
                        }
                    },
                    'edit:complete': _.bind(this.onEditComplete, this),
                    'settings:unitschanged':_.bind(this.unitsChanged, this)
                });

                this.initNames();
//                this.recognizeBrowser();
                Common.util.Shortcuts.delegateShortcuts({
                    shortcuts: {
                        'command+s,ctrl+s,command+p,ctrl+p,command+k,ctrl+k,command+d,ctrl+d': _.bind(function (e) {
                            e.preventDefault();
                            e.stopPropagation();
                        }, this)
                    }
                });

                me.defaultTitleText = me.defaultTitleText || '{{APP_TITLE_TEXT}}';
                me.warnNoLicense  = me.warnNoLicense.replace('%1', '{{COMPANY_NAME}}');
                me.warnNoLicenseUsers = me.warnNoLicenseUsers.replace('%1', '{{COMPANY_NAME}}');
                me.textNoLicenseTitle = me.textNoLicenseTitle.replace('%1', '{{COMPANY_NAME}}');
            },

            loadConfig: function(data) {
                this.editorConfig = $.extend(this.editorConfig, data.config);

                this.appOptions                 = {};

                this.editorConfig.user          =
                this.appOptions.user            = Common.Utils.fillUserInfo(this.editorConfig.user, this.editorConfig.lang, this.textAnonymous);
                this.appOptions.nativeApp       = this.editorConfig.nativeApp === true;
                this.appOptions.isDesktopApp    = this.editorConfig.targetApp == 'desktop';
                this.appOptions.canCreateNew    = !_.isEmpty(this.editorConfig.createUrl) && !this.appOptions.isDesktopApp;
                this.appOptions.canOpenRecent   = this.editorConfig.nativeApp !== true && this.editorConfig.recent !== undefined && !this.appOptions.isDesktopApp;
                this.appOptions.templates       = this.editorConfig.templates;
                this.appOptions.recent          = this.editorConfig.recent;
                this.appOptions.createUrl       = this.editorConfig.createUrl;
                this.appOptions.lang            = this.editorConfig.lang;
                this.appOptions.location        = (typeof (this.editorConfig.location) == 'string') ? this.editorConfig.location.toLowerCase() : '';
                this.appOptions.canAutosave     = false;
                this.appOptions.canAnalytics    = false;
                this.appOptions.sharingSettingsUrl = this.editorConfig.sharingSettingsUrl;
                this.appOptions.saveAsUrl       = this.editorConfig.saveAsUrl;
                this.appOptions.fileChoiceUrl   = this.editorConfig.fileChoiceUrl;
                this.appOptions.isEditDiagram   = this.editorConfig.mode == 'editdiagram';
                this.appOptions.isEditMailMerge = this.editorConfig.mode == 'editmerge';
                this.appOptions.customization   = this.editorConfig.customization;
                this.appOptions.canBackToFolder = (this.editorConfig.canBackToFolder!==false) && (typeof (this.editorConfig.customization) == 'object')
                                                  && (typeof (this.editorConfig.customization.goback) == 'object') && !_.isEmpty(this.editorConfig.customization.goback.url);
                this.appOptions.canBack         = this.editorConfig.nativeApp !== true && this.appOptions.canBackToFolder === true;
                this.appOptions.canPlugins      = false;

                this.headerView = this.getApplication().getController('Viewport').getView('Common.Views.Header');
                this.headerView.setCanBack(this.appOptions.canBackToFolder === true, (this.appOptions.canBackToFolder) ? this.editorConfig.customization.goback.text : '')
                                .setUserName(this.appOptions.user.fullname);

                var value = Common.localStorage.getItem("sse-settings-reg-settings");
                if (value!==null)
                    this.api.asc_setLocale(parseInt(value));
                else {
                    this.api.asc_setLocale((this.editorConfig.lang) ? parseInt(Common.util.LanguageInfo.getLocalLanguageCode(this.editorConfig.lang)) : 0x0409);
                }

                value = Common.localStorage.getBool("sse-settings-r1c1");
                Common.Utils.InternalSettings.set("sse-settings-r1c1", value);
                this.api.asc_setR1C1Mode(value);

                if (this.appOptions.location == 'us' || this.appOptions.location == 'ca')
                    Common.Utils.Metric.setDefaultMetric(Common.Utils.Metric.c_MetricUnits.inch);

                this.isFrameClosed = (this.appOptions.isEditDiagram || this.appOptions.isEditMailMerge);
                Common.Controllers.Desktop.init(this.appOptions);
            },

            loadDocument: function(data) {
                this.appOptions.spreadsheet = data.doc;
                this.permissions = {};
                var docInfo = {};

                if (data.doc) {
                    this.permissions = _.extend(this.permissions, data.doc.permissions);

                    var _permissions = $.extend({}, data.doc.permissions),
                        _options = $.extend({}, data.doc.options, {actions: this.editorConfig.actionLink || {}});

                    var _user = new Asc.asc_CUserInfo();
                    _user.put_Id(this.appOptions.user.id);
                    _user.put_FullName(this.appOptions.user.fullname);

                    docInfo = new Asc.asc_CDocInfo();
                    docInfo.put_Id(data.doc.key);
                    docInfo.put_Url(data.doc.url);
                    docInfo.put_Title(data.doc.title);
                    docInfo.put_Format(data.doc.fileType);
                    docInfo.put_VKey(data.doc.vkey);
                    docInfo.put_Options(_options);
                    docInfo.put_UserInfo(_user);
                    docInfo.put_CallbackUrl(this.editorConfig.callbackUrl);
                    docInfo.put_Token(data.doc.token);
                    docInfo.put_Permissions(_permissions);

                    this.headerView.setDocumentCaption(data.doc.title);
                }

                this.api.asc_registerCallback('asc_onGetEditorPermissions', _.bind(this.onEditorPermissions, this));
                this.api.asc_registerCallback('asc_onLicenseChanged',       _.bind(this.onLicenseChanged, this));
                this.api.asc_setDocInfo(docInfo);
                this.api.asc_getEditorPermissions(this.editorConfig.licenseUrl, this.editorConfig.customerId);
            },

            onProcessSaveResult: function(data) {
                this.api.asc_OnSaveEnd(data.result);
                if (data && data.result === false) {
                    Common.UI.error({
                        title: this.criticalErrorTitle,
                        msg  : _.isEmpty(data.message) ? this.errorProcessSaveResult : data.message
                    });
                }
            },

            onProcessRightsChange: function(data) {
                if (data && data.enabled === false) {
                    var me = this,
                        old_rights = this._state.lostEditingRights;
                    this._state.lostEditingRights = !this._state.lostEditingRights;
                    this.api.asc_coAuthoringDisconnect();
                    Common.NotificationCenter.trigger('collaboration:sharingdeny');
                    Common.NotificationCenter.trigger('api:disconnect');
                    if (!old_rights)
                        Common.UI.warning({
                            title: this.notcriticalErrorTitle,
                            maxwidth: 600,
                            msg  : _.isEmpty(data.message) ? this.warnProcessRightsChange : data.message,
                            callback: function(){
                                me._state.lostEditingRights = false;
                                me.onEditComplete();
                            }
                        });
                }
            },

            onDownloadAs: function(format) {
                if ( !this.appOptions.canDownload) {
                    Common.Gateway.reportError(Asc.c_oAscError.ID.AccessDeny, this.errorAccessDeny);
                    return;
                }

                this._state.isFromGatewayDownloadAs = true;
                var _format = (format && (typeof format == 'string')) ? Asc.c_oAscFileType[ format.toUpperCase() ] : null,
                    _supported = [
                        Asc.c_oAscFileType.XLSX,
                        Asc.c_oAscFileType.ODS,
                        Asc.c_oAscFileType.CSV,
                        Asc.c_oAscFileType.PDF,
                        Asc.c_oAscFileType.PDFA,
                        Asc.c_oAscFileType.XLTX,
                        Asc.c_oAscFileType.OTS
                    ];

                if ( !_format || _supported.indexOf(_format) < 0 )
                    _format = Asc.c_oAscFileType.XLSX;
                if (_format == Asc.c_oAscFileType.PDF || _format == Asc.c_oAscFileType.PDFA)
                    Common.NotificationCenter.trigger('download:settings', this, _format, true);
                else
                    this.api.asc_DownloadAs(_format, true);
            },

            onProcessMouse: function(data) {
                if (data.type == 'mouseup') {
                    var editor = document.getElementById('editor_sdk');
                    if (editor) {
                        var rect = editor.getBoundingClientRect();
                        var event = data.event || {};
                        this.api.asc_onMouseUp(event, data.x - rect.left, data.y - rect.top);
                    }
                }
            },

            goBack: function(current) {
                var me = this;
                if ( !Common.Controllers.Desktop.process('goback') ) {
                    var href = me.appOptions.customization.goback.url;
                    if (!current && me.appOptions.customization.goback.blank!==false) {
                        window.open(href, "_blank");
                    } else {
                        parent.location.href = href;
                    }
                }
            },

            onEditComplete: function(cmp, opts) {
                if (opts && opts.restorefocus && this.api.isCEditorFocused) {
                    this.formulaInput.blur();
                    this.formulaInput.focus();
                } else {
                    this.getApplication().getController('DocumentHolder').getView('DocumentHolder').focus();
                    this.api.isCEditorFocused = false;
                }
            },

            onSelectionChanged: function(info){
                if (!this._isChartDataReady && info.asc_getFlags().asc_getSelectionType() == Asc.c_oAscSelectionType.RangeChart) {
                    this._isChartDataReady = true;
                    Common.Gateway.internalMessage('chartDataReady');
                }
            },

            onLongActionBegin: function(type, id) {
                var action = {id: id, type: type};
                this.stackLongActions.push(action);
                this.setLongActionView(action);
            },

            onLongActionEnd: function(type, id) {
                var action = {id: id, type: type};
                this.stackLongActions.pop(action);

                this.headerView.setDocumentCaption(this.api.asc_getDocumentName());
                this.updateWindowTitle(this.api.asc_isDocumentModified(), true);

                if (type === Asc.c_oAscAsyncActionType.BlockInteraction && id == Asc.c_oAscAsyncAction.Open) {
                    Common.Gateway.internalMessage('documentReady', {});
                    this.onDocumentReady();
                }

                action = this.stackLongActions.get({type: Asc.c_oAscAsyncActionType.Information});
                action && this.setLongActionView(action);

                if (id == Asc.c_oAscAsyncAction.Save) {
                    this.toolbarView && this.toolbarView.synchronizeChanges();
                }

                action = this.stackLongActions.get({type: Asc.c_oAscAsyncActionType.BlockInteraction});
                if (action) {
                    this.setLongActionView(action);
                } else {
                    if (this.loadMask) {
                        if (this.loadMask.isVisible() && !this.dontCloseDummyComment && !this.dontCloseChat && !this.isModalShowed && !this.inFormControl)
                            this.api.asc_enableKeyEvents(true);
                        this.loadMask.hide();
                    }

                    if (type == Asc.c_oAscAsyncActionType.BlockInteraction && !( (id == Asc.c_oAscAsyncAction['LoadDocumentFonts'] || id == Asc.c_oAscAsyncAction['ApplyChanges']) && (this.dontCloseDummyComment || this.dontCloseChat || this.isModalShowed || this.inFormControl) ))
                        this.onEditComplete(this.loadMask, {restorefocus:true});
                }
            },

            setLongActionView: function(action) {
                var title = '';

                switch (action.id) {
                    case Asc.c_oAscAsyncAction.Open:
                        title   = this.openTitleText;
                        break;

                    case Asc.c_oAscAsyncAction.Save:
                        title   = this.saveTitleText;
                        break;

                    case Asc.c_oAscAsyncAction.ForceSaveTimeout:
                        break;

                    case Asc.c_oAscAsyncAction.ForceSaveButton:
                        break;

                    case Asc.c_oAscAsyncAction.LoadDocumentFonts:
                        title   = this.loadFontsTitleText;
                        break;

                    case Asc.c_oAscAsyncAction.LoadDocumentImages:
                        title   = this.loadImagesTitleText;
                        break;

                    case Asc.c_oAscAsyncAction.LoadFont:
                        title   = this.loadFontTitleText;
                        break;

                    case Asc.c_oAscAsyncAction.LoadImage:
                        title   = this.loadImageTitleText;
                        break;

                    case Asc.c_oAscAsyncAction.DownloadAs:
                        title   = this.downloadTitleText;
                        break;

                    case Asc.c_oAscAsyncAction.Print:
                        title   = this.printTitleText;
                        break;

                    case Asc.c_oAscAsyncAction.UploadImage:
                        title   = this.uploadImageTitleText;
                        break;

                    case Asc.c_oAscAsyncAction.Recalc:
                        title   = this.titleRecalcFormulas;
                        break;

                    case Asc.c_oAscAsyncAction.SlowOperation:
                        title   = this.textPleaseWait;
                        break;

                    case Asc.c_oAscAsyncAction['PrepareToSave']:
                        title   = this.savePreparingText;
                        break;

                    case Asc.c_oAscAsyncAction['Waiting']:
                        title   = this.waitText;
                        break;

                    case ApplyEditRights:
                        title   = this.txtEditingMode;
                        break;

                    case LoadingDocument:
                        title   = this.loadingDocumentTitleText;
                        break;
                    default:
                        if (typeof action.id == 'string'){
                            title   = action.id;
                        }
                        break;
                }

                if (action.type == Asc.c_oAscAsyncActionType.BlockInteraction) {
                    !this.loadMask && (this.loadMask = new Common.UI.LoadMask({owner: $('#viewport')}));
                    this.loadMask.setTitle(title);

                    if (!this.isShowOpenDialog) {
                        this.api.asc_enableKeyEvents(false);
                        this.loadMask.show();
                    }
                }
            },

            onApplyEditRights: function(data) {
                if (data && !data.allowed) {
                    Common.UI.info({
                        title: this.requestEditFailedTitleText,
                        msg: data.message || this.requestEditFailedMessageText
                    });
                }
            },

            onDocumentReady: function() {
                if (this._isDocReady)
                    return;

                if (this._state.openDlg)
                    this._state.openDlg.close();

                var me = this,
                    value;

                me._isDocReady = true;
                Common.NotificationCenter.trigger('app:ready', this.appOptions);

                me.hidePreloader();
                me.onLongActionEnd(Asc.c_oAscAsyncActionType['BlockInteraction'], LoadingDocument);

                value = (this.appOptions.isEditMailMerge || this.appOptions.isEditDiagram) ? 100 : Common.localStorage.getItem("sse-settings-zoom");
                Common.Utils.InternalSettings.set("sse-settings-zoom", value);
                var zf = (value!==null) ? parseInt(value)/100 : (this.appOptions.customization && this.appOptions.customization.zoom ? parseInt(this.appOptions.customization.zoom)/100 : 1);
                this.api.asc_setZoom(zf>0 ? zf : 1);

                /** coauthoring begin **/
                this.isLiveCommenting = Common.localStorage.getBool("sse-settings-livecomment", true);
                Common.Utils.InternalSettings.set("sse-settings-livecomment", this.isLiveCommenting);
                value = Common.localStorage.getBool("sse-settings-resolvedcomment");
                Common.Utils.InternalSettings.set("sse-settings-resolvedcomment", value);
                this.isLiveCommenting ? this.api.asc_showComments(value) : this.api.asc_hideComments();

                if (this.appOptions.isEdit && !this.appOptions.isOffline && this.appOptions.canCoAuthoring) {
                    value = Common.localStorage.getItem("sse-settings-coauthmode");
                    if (value===null && Common.localStorage.getItem("sse-settings-autosave")===null &&
                        this.appOptions.customization && this.appOptions.customization.autosave===false) {
                        value = 0; // use customization.autosave only when sse-settings-coauthmode and sse-settings-autosave are null
                    }
                    this._state.fastCoauth = (value===null || parseInt(value) == 1);
                } else {
                    this._state.fastCoauth = (!this.appOptions.isEdit && this.appOptions.isRestrictedEdit);
                    if (this._state.fastCoauth) {
                        this.api.asc_setAutoSaveGap(1);
                        Common.Utils.InternalSettings.set("sse-settings-autosave", 1);
                    }
                }
                this.api.asc_SetFastCollaborative(this._state.fastCoauth);
                Common.Utils.InternalSettings.set("sse-settings-coauthmode", me._state.fastCoauth);
                /** coauthoring end **/

                me.api.asc_registerCallback('asc_onStartAction',        _.bind(me.onLongActionBegin, me));
                me.api.asc_registerCallback('asc_onConfirmAction',      _.bind(me.onConfirmAction, me));
                me.api.asc_registerCallback('asc_onActiveSheetChanged', _.bind(me.onActiveSheetChanged, me));
                me.api.asc_registerCallback('asc_onPrint',              _.bind(me.onPrint, me));

                var application = me.getApplication();

                me.headerView.setDocumentCaption(me.api.asc_getDocumentName());
                me.updateWindowTitle(me.api.asc_isDocumentModified(), true);

                var toolbarController           = application.getController('Toolbar'),
                    statusbarController         = application.getController('Statusbar'),
                    documentHolderController    = application.getController('DocumentHolder'),
//                  fontsController             = application.getController('Common.Controllers.Fonts'),
                    rightmenuController         = application.getController('RightMenu'),
                    leftmenuController          = application.getController('LeftMenu'),
                    celleditorController        = application.getController('CellEditor'),
                    statusbarView               = statusbarController.getView('Statusbar'),
                    leftMenuView                = leftmenuController.getView('LeftMenu'),
                    documentHolderView          = documentHolderController.getView('DocumentHolder'),
                    chatController              = application.getController('Common.Controllers.Chat'),
                    pluginsController           = application.getController('Common.Controllers.Plugins');

                leftMenuView.getMenu('file').loadDocument({doc:me.appOptions.spreadsheet});
                leftmenuController.setMode(me.appOptions).createDelayedElements().setApi(me.api);

                 if (!me.appOptions.isEditMailMerge && !me.appOptions.isEditDiagram) {
                    pluginsController.setApi(me.api);
                 }

                leftMenuView.disableMenu('all',false);

                if (!me.appOptions.isEditMailMerge && !me.appOptions.isEditDiagram && me.appOptions.canBranding) {
                    me.getApplication().getController('LeftMenu').leftMenu.getMenu('about').setLicInfo(me.editorConfig.customization);
                }

                documentHolderController.setApi(me.api).loadConfig({config:me.editorConfig});
                chatController.setApi(this.api).setMode(this.appOptions);

                statusbarController.createDelayedElements();
                statusbarController.setApi(me.api);
                documentHolderView.setApi(me.api);

                statusbarView.update();

                this.formulaInput = celleditorController.getView('CellEditor').$el.find('textarea');

                if (me.appOptions.isEdit) {
                    if (me.appOptions.canAutosave) {
                        value = Common.localStorage.getItem("sse-settings-autosave");
                        if (value===null && me.appOptions.customization && me.appOptions.customization.autosave===false)
                            value = 0;
                        value = (!me._state.fastCoauth && value!==null) ? parseInt(value) : (me.appOptions.canCoAuthoring ? 1 : 0);
                    } else {
                        value = 0;
                    }
                    me.api.asc_setAutoSaveGap(value);
                    Common.Utils.InternalSettings.set("sse-settings-autosave", value);

                    if (me.appOptions.canForcesave) {// use asc_setIsForceSaveOnUserSave only when customization->forcesave = true
                        me.appOptions.forcesave = Common.localStorage.getBool("sse-settings-forcesave", me.appOptions.canForcesave);
                        Common.Utils.InternalSettings.set("sse-settings-forcesave", me.appOptions.forcesave);
                        me.api.asc_setIsForceSaveOnUserSave(me.appOptions.forcesave);
                    }

                    if (me.needToUpdateVersion) {
                        Common.NotificationCenter.trigger('api:disconnect');
                        toolbarController.onApiCoAuthoringDisconnect();
                    }

                    var timer_sl = setInterval(function(){
                        if (window.styles_loaded || me.appOptions.isEditDiagram || me.appOptions.isEditMailMerge) {
                            clearInterval(timer_sl);

                            Common.NotificationCenter.trigger('comments:updatefilter', ['doc', 'sheet' + me.api.asc_getActiveWorksheetId()]);

                            documentHolderView.createDelayedElements();
                            toolbarController.createDelayedElements();

                            if (!me.appOptions.isEditMailMerge && !me.appOptions.isEditDiagram) {
                                var shapes = me.api.asc_getPropertyEditorShapes();
                                if (shapes)
                                    me.fillAutoShapes(shapes[0], shapes[1]);

                                me.fillTextArt(me.api.asc_getTextArtPreviews());
                                me.updateThemeColors();
                                toolbarController.activateControls();
                            }

                            rightmenuController.createDelayedElements();

                            me.api.asc_registerCallback('asc_onDocumentCanSaveChanged',  _.bind(me.onDocumentCanSaveChanged, me));
                            me.api.asc_registerCallback('asc_OnTryUndoInFastCollaborative',_.bind(me.onTryUndoInFastCollaborative, me));
                            me.onDocumentModifiedChanged(me.api.asc_isDocumentModified());

                            var formulasDlgController = application.getController('FormulaDialog');
                            if (formulasDlgController) {
                                formulasDlgController.setMode(me.appOptions).setApi(me.api);
                            }
                            if (me.needToUpdateVersion)
                                toolbarController.onApiCoAuthoringDisconnect();

                            Common.NotificationCenter.trigger('document:ready', 'main');
                            me.applyLicense();
                        }
                    }, 50);
                } else {
                    documentHolderView.createDelayedElementsViewer();
                    Common.NotificationCenter.trigger('document:ready', 'main');
                }

                if (me.appOptions.canAnalytics && false)
                    Common.component.Analytics.initialize('UA-12442749-13', 'Spreadsheet Editor');

                Common.Gateway.on('applyeditrights', _.bind(me.onApplyEditRights, me));
                Common.Gateway.on('processsaveresult', _.bind(me.onProcessSaveResult, me));
                Common.Gateway.on('processrightschange', _.bind(me.onProcessRightsChange, me));
                Common.Gateway.on('processmouse', _.bind(me.onProcessMouse, me));
                Common.Gateway.on('downloadas',   _.bind(me.onDownloadAs, me));
                Common.Gateway.sendInfo({mode:me.appOptions.isEdit?'edit':'view'});

                $(document).on('contextmenu', _.bind(me.onContextMenu, me));
//                    me.getViewport().getEl().un('keypress', me.lockEscapeKey, me);

                function checkWarns() {
                    if (!window['AscDesktopEditor']) {
                        var tips = [];
                        Common.Utils.isIE9m && tips.push(me.warnBrowserIE9);

                        if (tips.length) me.showTips(tips);
                    }
                    document.removeEventListener('visibilitychange', checkWarns);
                }

                if (typeof document.hidden !== 'undefined' && document.hidden) {
                    document.addEventListener('visibilitychange', checkWarns);
                } else checkWarns();

                Common.Gateway.documentReady();
            },

            onLicenseChanged: function(params) {
                if (this.appOptions.isEditDiagram || this.appOptions.isEditMailMerge) return;

                var licType = params.asc_getLicenseType();
                if (licType !== undefined && this.appOptions.canEdit && this.editorConfig.mode !== 'view' &&
                    (licType===Asc.c_oLicenseResult.Connections || licType===Asc.c_oLicenseResult.UsersCount || licType===Asc.c_oLicenseResult.ConnectionsOS || licType===Asc.c_oLicenseResult.UsersCountOS))
                    this._state.licenseType = licType;

                if (this._isDocReady)
                    this.applyLicense();
            },

            applyLicense: function() {
                if (this._state.licenseType) {
                    var license = this._state.licenseType,
                        buttons = ['ok'],
                        primary = 'ok';
                    if (license===Asc.c_oLicenseResult.Connections || license===Asc.c_oLicenseResult.UsersCount) {
                        license = (license===Asc.c_oLicenseResult.Connections) ? this.warnLicenseExceeded : this.warnLicenseUsersExceeded;
                    } else {
                        license = (license===Asc.c_oLicenseResult.ConnectionsOS) ? this.warnNoLicense : this.warnNoLicenseUsers;
                        buttons = [{value: 'buynow', caption: this.textBuyNow}, {value: 'contact', caption: this.textContactUs}];
                        primary = 'buynow';
                    }

                    this.disableEditing(true);
                    Common.NotificationCenter.trigger('api:disconnect');

                    var value = Common.localStorage.getItem("sse-license-warning");
                    value = (value!==null) ? parseInt(value) : 0;
                    var now = (new Date).getTime();
                    if (now - value > 86400000) {
                        Common.UI.info({
                            width: 500,
                            title: this.textNoLicenseTitle,
                            msg  : license,
                            buttons: buttons,
                            primary: primary,
                            callback: function(btn) {
                                Common.localStorage.setItem("sse-license-warning", now);
                                if (btn == 'buynow')
                                    window.open('{{PUBLISHER_URL}}', "_blank");
                                else if (btn == 'contact')
                                    window.open('mailto:{{SALES_EMAIL}}', "_blank");
                            }
                        });
                    }
                } else if (!this.appOptions.isDesktopApp && !this.appOptions.canBrandingExt &&
                    this.editorConfig && this.editorConfig.customization && (this.editorConfig.customization.loaderName || this.editorConfig.customization.loaderLogo)) {
                    Common.UI.warning({
                        title: this.textPaidFeature,
                        msg  : this.textCustomLoader,
                        buttons: [{value: 'contact', caption: this.textContactUs}, {value: 'close', caption: this.textClose}],
                        primary: 'contact',
                        callback: function(btn) {
                            if (btn == 'contact')
                                window.open('mailto:sales@onlyoffice.com', "_blank");
                        }
                    });
                }
            },

            disableEditing: function(disable) {
                var app = this.getApplication();
                if (this.appOptions.canEdit && this.editorConfig.mode !== 'view') {
                    app.getController('RightMenu').getView('RightMenu').clearSelection();
                    app.getController('Toolbar').DisableToolbar(disable);
                }
            },

            onOpenDocument: function(progress) {
                var elem = document.getElementById('loadmask-text');
                var proc = (progress.asc_getCurrentFont() + progress.asc_getCurrentImage())/(progress.asc_getFontsCount() + progress.asc_getImagesCount());
                proc = this.textLoadingDocument + ': ' + Math.min(Math.round(proc*100), 100) + '%';
                elem ? elem.innerHTML = proc : this.loadMask && this.loadMask.setTitle(proc);
            },

            onEditorPermissions: function(params) {
                var licType = params ? params.asc_getLicenseType() : Asc.c_oLicenseResult.Error;

                if ( params && !(this.appOptions.isEditDiagram || this.appOptions.isEditMailMerge)) {
                    if (Asc.c_oLicenseResult.Expired === licType || Asc.c_oLicenseResult.Error === licType || Asc.c_oLicenseResult.ExpiredTrial === licType) {
                        Common.UI.warning({
                            title: this.titleLicenseExp,
                            msg: this.warnLicenseExp,
                            buttons: [],
                            closable: false
                        });
                        return;
                    }

                    if ( this.onServerVersion(params.asc_getBuildVersion()) ) return;

                    if (params.asc_getRights() !== Asc.c_oRights.Edit)
                        this.permissions.edit = false;

                    this.appOptions.canAutosave = true;
                    this.appOptions.canAnalytics = params.asc_getIsAnalyticsEnable();

                    this.appOptions.isOffline      = this.api.asc_isOffline();
                    this.appOptions.canLicense     = (licType === Asc.c_oLicenseResult.Success || licType === Asc.c_oLicenseResult.SuccessLimit);
                    this.appOptions.isLightVersion = params.asc_getIsLight();
                    /** coauthoring begin **/
                    this.appOptions.canCoAuthoring = !this.appOptions.isLightVersion;
                    /** coauthoring end **/
                    this.appOptions.canComments    = this.appOptions.canLicense && (this.permissions.comment===undefined ? (this.permissions.edit !== false) : this.permissions.comment) && (this.editorConfig.mode !== 'view');
                    this.appOptions.canComments    = this.appOptions.canComments && !((typeof (this.editorConfig.customization) == 'object') && this.editorConfig.customization.comments===false);
                    this.appOptions.canViewComments = this.appOptions.canComments || !((typeof (this.editorConfig.customization) == 'object') && this.editorConfig.customization.comments===false);
                    this.appOptions.canChat        = this.appOptions.canLicense && !this.appOptions.isOffline && !((typeof (this.editorConfig.customization) == 'object') && this.editorConfig.customization.chat===false);
                    this.appOptions.canRename      = this.editorConfig.canRename && !!this.permissions.rename;
                    this.appOptions.trialMode      = params.asc_getLicenseMode();
                    this.appOptions.canModifyFilter = (this.permissions.modifyFilter!==false);
                    this.appOptions.canBranding  = params.asc_getCustomization();
                    if (this.appOptions.canBranding)
                        this.headerView.setBranding(this.editorConfig.customization);
                    else if (typeof this.editorConfig.customization == 'object') {
                        this.editorConfig.customization.compactHeader = this.editorConfig.customization.toolbarNoTabs =
                        this.editorConfig.customization.toolbarHideFileName = false;
                    }

                    this.appOptions.canRename && this.headerView.setCanRename(true);
                } else
                    this.appOptions.canModifyFilter = true;

                this.appOptions.canRequestEditRights = this.editorConfig.canRequestEditRights;
                this.appOptions.canRequestClose = this.editorConfig.canRequestClose;
                this.appOptions.canEdit        = this.permissions.edit !== false && // can edit
                                                 (this.editorConfig.canRequestEditRights || this.editorConfig.mode !== 'view'); // if mode=="view" -> canRequestEditRights must be defined
                this.appOptions.isEdit         = (this.appOptions.canLicense || this.appOptions.isEditDiagram || this.appOptions.isEditMailMerge) && this.permissions.edit !== false && this.editorConfig.mode !== 'view';
                this.appOptions.canDownload    = !this.appOptions.nativeApp && (this.permissions.download !== false);
                this.appOptions.canPrint       = (this.permissions.print !== false);
                this.appOptions.canForcesave   = this.appOptions.isEdit && !this.appOptions.isOffline && !(this.appOptions.isEditDiagram || this.appOptions.isEditMailMerge) &&
                                                (typeof (this.editorConfig.customization) == 'object' && !!this.editorConfig.customization.forcesave);
                this.appOptions.forcesave      = this.appOptions.canForcesave;
                this.appOptions.canEditComments= this.appOptions.isOffline || !(typeof (this.editorConfig.customization) == 'object' && this.editorConfig.customization.commentAuthorOnly);
                this.appOptions.isSignatureSupport= this.appOptions.isEdit && this.appOptions.isDesktopApp && this.appOptions.isOffline && this.api.asc_isSignaturesSupport() && !(this.appOptions.isEditDiagram || this.appOptions.isEditMailMerge);
                this.appOptions.isPasswordSupport = this.appOptions.isEdit && this.appOptions.isDesktopApp && this.appOptions.isOffline && this.api.asc_isProtectionSupport() && !(this.appOptions.isEditDiagram || this.appOptions.isEditMailMerge);
                this.appOptions.canProtect     = (this.appOptions.isSignatureSupport || this.appOptions.isPasswordSupport);
                this.appOptions.canHelp        = !((typeof (this.editorConfig.customization) == 'object') && this.editorConfig.customization.help===false);
                this.appOptions.isRestrictedEdit = !this.appOptions.isEdit && this.appOptions.canComments;

                if (!this.appOptions.isEditDiagram && !this.appOptions.isEditMailMerge) {
                    this.appOptions.canBrandingExt = params.asc_getCanBranding() && (typeof this.editorConfig.customization == 'object' || this.editorConfig.plugins);
                    this.getApplication().getController('Common.Controllers.Plugins').setMode(this.appOptions);
                }

                this.applyModeCommonElements();
                this.applyModeEditorElements();

                if ( !this.appOptions.isEdit ) {
                    Common.NotificationCenter.trigger('app:face', this.appOptions);

                    this.hidePreloader();
                    this.onLongActionBegin(Asc.c_oAscAsyncActionType.BlockInteraction, LoadingDocument);
                }

                this.api.asc_setViewMode(!this.appOptions.isEdit && !this.appOptions.isRestrictedEdit);
                (this.appOptions.isRestrictedEdit && this.appOptions.canComments) && this.api.asc_setRestriction(Asc.c_oAscRestrictionType.OnlyComments);
                this.api.asc_LoadDocument();
            },

            applyModeCommonElements: function() {
                window.editor_elements_prepared = true;

                var app             = this.getApplication(),
                    viewport        = app.getController('Viewport').getView('Viewport'),
                    statusbarView   = app.getController('Statusbar').getView('Statusbar');

                if (this.headerView) {
                    this.headerView.setVisible(!this.appOptions.nativeApp && !this.appOptions.isEditMailMerge &&
                            !this.appOptions.isDesktopApp && !this.appOptions.isEditDiagram);
                }

                viewport && viewport.setMode(this.appOptions, true);
                statusbarView && statusbarView.setMode(this.appOptions);
//                this.getStatusInfo().setDisabled(false);
//                this.getCellInfo().setMode(this.appOptions);
                app.getController('Toolbar').setMode(this.appOptions);
                app.getController('DocumentHolder').setMode(this.appOptions);

                if (this.appOptions.isEditMailMerge || this.appOptions.isEditDiagram) {
                    statusbarView.hide();
                    app.getController('LeftMenu').getView('LeftMenu').hide();

                    $(window)
                        .mouseup(function(e){
                            Common.Gateway.internalMessage('processMouse', {event: 'mouse:up'});
                        })
                        .mousemove($.proxy(function(e){
                            if (this.isDiagramDrag) {
                                Common.Gateway.internalMessage('processMouse', {event: 'mouse:move', pagex: e.pageX*Common.Utils.zoom(), pagey: e.pageY*Common.Utils.zoom()});
                            }
                        },this));
                }

                if (!this.appOptions.isEditMailMerge && !this.appOptions.isEditDiagram) {
                    this.api.asc_registerCallback('asc_onSendThemeColors', _.bind(this.onSendThemeColors, this));
                    this.api.asc_registerCallback('asc_onDownloadUrl',     _.bind(this.onDownloadUrl, this));
                    this.api.asc_registerCallback('asc_onDocumentModifiedChanged', _.bind(this.onDocumentModifiedChanged, this));

                    var printController = app.getController('Print');
                    printController && this.api && printController.setApi(this.api);

                }

                var celleditorController = this.getApplication().getController('CellEditor');
                celleditorController && celleditorController.setApi(this.api).setMode(this.appOptions);
            },

            applyModeEditorElements: function(prevmode) {
                /** coauthoring begin **/
                var commentsController  = this.getApplication().getController('Common.Controllers.Comments');
                if (commentsController) {
                    commentsController.setMode(this.appOptions);
                    commentsController.setConfig({
                            config      : this.editorConfig,
                            sdkviewname : '#ws-canvas-outer',
                            hintmode    : true},
                        this.api);
                }
                /** coauthoring end **/

                if (this.appOptions.isEdit) {
                    var me = this,
                        application         = this.getApplication(),
                        toolbarController   = application.getController('Toolbar'),
                        statusbarController = application.getController('Statusbar'),
                        rightmenuController = application.getController('RightMenu'),
                        fontsControllers    = application.getController('Common.Controllers.Fonts'),
                        reviewController    = application.getController('Common.Controllers.ReviewChanges');

                    fontsControllers    && fontsControllers.setApi(me.api);
                    toolbarController   && toolbarController.setApi(me.api);
//                    statusbarController && statusbarController.setApi(me.api);

                    rightmenuController && rightmenuController.setApi(me.api);

                    reviewController.setMode(me.appOptions).setConfig({config: me.editorConfig}, me.api);

                    if (me.appOptions.canProtect)
                        application.getController('Common.Controllers.Protection').setMode(me.appOptions).setConfig({config: me.editorConfig}, me.api);

                    if (statusbarController) {
                        statusbarController.getView('Statusbar').changeViewMode(true);
                    }

                    if (!me.appOptions.isEditMailMerge && !me.appOptions.isEditDiagram && !me.appOptions.isOffline)
                        application.getController('PivotTable').setMode(me.appOptions).setConfig({config: me.editorConfig}, me.api);

                    var viewport = this.getApplication().getController('Viewport').getView('Viewport');
                    viewport.applyEditorMode();
                    rightmenuController.getView('RightMenu').setMode(me.appOptions).setApi(me.api);

                    this.toolbarView = toolbarController.getView('Toolbar');

                    var value = Common.localStorage.getItem('sse-settings-unit');
                    value = (value!==null) ? parseInt(value) : Common.Utils.Metric.getDefaultMetric();
                    Common.Utils.Metric.setCurrentMetric(value);
                    Common.Utils.InternalSettings.set("sse-settings-unit", value);

                    if (!me.appOptions.isEditMailMerge && !me.appOptions.isEditDiagram) {
                        var options = {};
                        JSON.parse(Common.localStorage.getItem('sse-hidden-formula')) && (options.formula = true);
                        application.getController('Toolbar').hideElements(options);
                    } else
                        rightmenuController.getView('RightMenu').hide();

                    /** coauthoring begin **/
                    me.api.asc_registerCallback('asc_onAuthParticipantsChanged', _.bind(me.onAuthParticipantsChanged, me));
                    me.api.asc_registerCallback('asc_onParticipantsChanged',     _.bind(me.onAuthParticipantsChanged, me));
                    /** coauthoring end **/
                    if (me.appOptions.isEditDiagram)
                        me.api.asc_registerCallback('asc_onSelectionChanged',        _.bind(me.onSelectionChanged, me));

                    me.api.asc_setFilteringMode && me.api.asc_setFilteringMode(me.appOptions.canModifyFilter);

                    if (me.stackLongActions.exist({id: ApplyEditRights, type: Asc.c_oAscAsyncActionType['BlockInteraction']})) {
                        me.onLongActionEnd(Asc.c_oAscAsyncActionType['BlockInteraction'], ApplyEditRights);
                    } else if (!this._isDocReady) {
                        Common.NotificationCenter.trigger('app:face', this.appOptions);

                        me.hidePreloader();
                        me.onLongActionBegin(Asc.c_oAscAsyncActionType['BlockInteraction'], LoadingDocument);
                    }

                    // Message on window close
                    window.onbeforeunload = _.bind(me.onBeforeUnload, me);
                    window.onunload = _.bind(me.onUnload, me);
                }
            },

            onExternalMessage: function(msg) {
                if (msg && msg.msg) {
                    msg.msg = (msg.msg).toString();
                    this.showTips([msg.msg.charAt(0).toUpperCase() + msg.msg.substring(1)]);

                    Common.component.Analytics.trackEvent('External Error');
                }
            },

            onError: function(id, level, errData) {
                if (id == Asc.c_oAscError.ID.LoadingScriptError) {
                    this.showTips([this.scriptLoadError]);
                    this.tooltip && this.tooltip.getBSTip().$tip.css('z-index', 10000);
                    return;
                }

                this.hidePreloader();
                this.onLongActionEnd(Asc.c_oAscAsyncActionType.BlockInteraction, LoadingDocument);

                var config = {closable: true};

                switch (id) {
                    case Asc.c_oAscError.ID.Unknown:
                        config.msg = this.unknownErrorText;
                        break;

                    case Asc.c_oAscError.ID.ConvertationTimeout:
                        config.msg = this.convertationTimeoutText;
                        break;

                    case Asc.c_oAscError.ID.ConvertationOpenError:
                        config.msg = this.openErrorText;
                        break;

                    case Asc.c_oAscError.ID.ConvertationSaveError:
                        config.msg = this.saveErrorText;
                        break;

                    case Asc.c_oAscError.ID.DownloadError:
                        config.msg = this.downloadErrorText;
                        break;

                    case Asc.c_oAscError.ID.UplImageSize:
                        config.msg = this.uploadImageSizeMessage;
                        break;

                    case Asc.c_oAscError.ID.UplImageExt:
                        config.msg = this.uploadImageExtMessage;
                        break;

                    case Asc.c_oAscError.ID.UplImageFileCount:
                        config.msg = this.uploadImageFileCountMessage;
                        break;

                    case Asc.c_oAscError.ID.PastInMergeAreaError:
                        config.msg = this.pastInMergeAreaError;
                        break;

                    case Asc.c_oAscError.ID.FrmlWrongCountParentheses:
                        config.msg = this.errorWrongBracketsCount;
                        break;

                    case Asc.c_oAscError.ID.FrmlWrongOperator:
                        config.msg = this.errorWrongOperator;
                        break;

                    case Asc.c_oAscError.ID.FrmlWrongMaxArgument:
                        config.msg = this.errorCountArgExceed;
                        break;

                    case Asc.c_oAscError.ID.FrmlWrongCountArgument:
                        config.msg = this.errorCountArg;
                        break;

                    case Asc.c_oAscError.ID.FrmlWrongFunctionName:
                        config.msg = this.errorFormulaName;
                        break;

                    case Asc.c_oAscError.ID.FrmlAnotherParsingError:
                        config.msg = this.errorFormulaParsing;
                        break;

                    case Asc.c_oAscError.ID.FrmlWrongArgumentRange:
                        config.msg = this.errorArgsRange;
                        break;

                    case Asc.c_oAscError.ID.FrmlOperandExpected:
                        config.msg = this.errorOperandExpected;
                        break;

                    case Asc.c_oAscError.ID.FrmlWrongReferences:
                        config.msg = this.errorFrmlWrongReferences;
                        break;

                    case Asc.c_oAscError.ID.UnexpectedGuid:
                        config.msg = this.errorUnexpectedGuid;
                        break;

                    case Asc.c_oAscError.ID.Database:
                        config.msg = this.errorDatabaseConnection;
                        break;

                    case Asc.c_oAscError.ID.FileRequest:
                        config.msg = this.errorFileRequest;
                        break;

                    case Asc.c_oAscError.ID.FileVKey:
                        config.msg = this.errorFileVKey;
                        break;

                    case Asc.c_oAscError.ID.StockChartError:
                        config.msg = this.errorStockChart;
                        break;

                    case Asc.c_oAscError.ID.DataRangeError:
                        config.msg = this.errorDataRange;
                        break;

                    case Asc.c_oAscError.ID.MaxDataPointsError:
                        config.msg = this.errorMaxPoints;
                        break;

                    case Asc.c_oAscError.ID.VKeyEncrypt:
                        config.msg = this.errorToken;
                        break;

                    case Asc.c_oAscError.ID.KeyExpire:
                        config.msg = this.errorTokenExpire;
                        break;

                    case Asc.c_oAscError.ID.UserCountExceed:
                        config.msg = this.errorUsersExceed;
                        break;

                    case Asc.c_oAscError.ID.CannotMoveRange:
                        config.msg = this.errorMoveRange;
                        break;

                    case Asc.c_oAscError.ID.UplImageUrl:
                        config.msg = this.errorBadImageUrl;
                        break;

                    case Asc.c_oAscError.ID.CoAuthoringDisconnect:
                        config.msg = this.errorViewerDisconnect;
                        break;

                    case Asc.c_oAscError.ID.ConvertationPassword:
                        config.msg = this.errorFilePassProtect;
                        break;

                    case Asc.c_oAscError.ID.AutoFilterDataRangeError:
                        config.msg = this.errorAutoFilterDataRange;
                        break;

                    case Asc.c_oAscError.ID.AutoFilterChangeFormatTableError:
                        config.msg = this.errorAutoFilterChangeFormatTable;
                        break;

                    case Asc.c_oAscError.ID.AutoFilterChangeError:
                        config.msg = this.errorAutoFilterChange;
                        break;

                    case Asc.c_oAscError.ID.AutoFilterMoveToHiddenRangeError:
                        config.msg = this.errorAutoFilterHiddenRange;
                        break;

                    case Asc.c_oAscError.ID.CannotFillRange:
                        config.msg = this.errorFillRange;
                        break;

                    case Asc.c_oAscError.ID.UserDrop:
                        if (this._state.lostEditingRights) {
                            this._state.lostEditingRights = false;
                            return;
                        }
                        this._state.lostEditingRights = true;
                        config.msg = this.errorUserDrop;
                        Common.NotificationCenter.trigger('collaboration:sharingdeny');
                        break;

                    case Asc.c_oAscError.ID.InvalidReferenceOrName:
                        config.msg = this.errorInvalidRef;
                        break;

                    case Asc.c_oAscError.ID.LockCreateDefName:
                        config.msg = this.errorCreateDefName;
                        break;

                    case Asc.c_oAscError.ID.PasteMaxRangeError:
                        config.msg = this.errorPasteMaxRange;
                        break;

                    case Asc.c_oAscError.ID.LockedAllError:
                        config.msg = this.errorLockedAll;
                        break;

                    case Asc.c_oAscError.ID.Warning:
                        config.msg = this.errorConnectToServer.replace('%1', '{{API_URL_EDITING_CALLBACK}}');
                        config.closable = false;
                        break;

                    case Asc.c_oAscError.ID.LockedWorksheetRename:
                        config.msg = this.errorLockedWorksheetRename;
                        break;
                    
                    case Asc.c_oAscError.ID.OpenWarning:
                        config.msg = this.errorOpenWarning;
                        break;

                    case Asc.c_oAscError.ID.CopyMultiselectAreaError:
                        config.msg = this.errorCopyMultiselectArea;
                        break;

                    case Asc.c_oAscError.ID.PrintMaxPagesCount:
                        config.msg = this.errorPrintMaxPagesCount;
                        break;

                    case Asc.c_oAscError.ID.SessionAbsolute:
                        config.msg = this.errorSessionAbsolute;
                        break;

                    case Asc.c_oAscError.ID.SessionIdle:
                        config.msg = this.errorSessionIdle;
                        break;

                    case Asc.c_oAscError.ID.SessionToken:
                        config.msg = this.errorSessionToken;
                        break;

                    case Asc.c_oAscError.ID.AccessDeny:
                        config.msg = this.errorAccessDeny;
                        break;

                    case Asc.c_oAscError.ID.LockedCellPivot:
                        config.msg = this.errorLockedCellPivot;
                        break;

                    case Asc.c_oAscError.ID.ForceSaveButton:
                        config.msg = this.errorForceSave;
                        break;

                    case Asc.c_oAscError.ID.ForceSaveTimeout:
                        config.msg = this.errorForceSave;
                        console.warn(config.msg);
                        break;

                    case Asc.c_oAscError.ID.DataEncrypted:
                        config.msg = this.errorDataEncrypted;
                        break;

                    case Asc.c_oAscError.ID.EditingError:
                        config.msg = (this.appOptions.isDesktopApp && this.appOptions.isOffline) ? this.errorEditingSaveas : this.errorEditingDownloadas;
                        break;

                    case Asc.c_oAscError.ID.CannotChangeFormulaArray:
                        config.msg = this.errorChangeArray;
                        break;

                    case Asc.c_oAscError.ID.MultiCellsInTablesFormulaArray:
                        config.msg = this.errorMultiCellFormula;
                        break;

                    case Asc.c_oAscError.ID.MailToClientMissing:
                        config.msg = this.errorEmailClient;
                        break;

                    case Asc.c_oAscError.ID.NoDataToParse:
                        config.msg = this.errorNoDataToParse;
                        break;

                    case Asc.c_oAscError.ID.CannotUngroupError:
                        config.msg = this.errorCannotUngroup;
                        break;

                    case Asc.c_oAscError.ID.FrmlMaxTextLength:
                        config.msg = this.errorFrmlMaxTextLength;
                        break;

                    default:
                        config.msg = (typeof id == 'string') ? id : this.errorDefaultMessage.replace('%1', id);
                        break;
                }


                if (level == Asc.c_oAscError.Level.Critical) {
                    Common.Gateway.reportError(id, config.msg);

                    config.title = this.criticalErrorTitle;
                    config.iconCls = 'error';
                    config.closable = false;

                    if (this.appOptions.canBackToFolder && !this.appOptions.isDesktopApp && typeof id !== 'string') {
                        config.msg += '<br/><br/>' + this.criticalErrorExtText;
                        config.callback = function(btn) {
                            if (btn == 'ok') {
                                Common.NotificationCenter.trigger('goback', true);
                            }
                        }
                    }
                    if (id == Asc.c_oAscError.ID.DataEncrypted) {
                        this.api.asc_coAuthoringDisconnect();
                        Common.NotificationCenter.trigger('api:disconnect');
                    }
                } else {
                    Common.Gateway.reportWarning(id, config.msg);

                    config.title    = this.notcriticalErrorTitle;
                    config.iconCls  = 'warn';
                    config.buttons  = ['ok'];
                    config.callback = _.bind(function(btn){
                        if (id == Asc.c_oAscError.ID.Warning && btn == 'ok' && this.appOptions.canDownload) {
                            Common.UI.Menu.Manager.hideAll();
                            (this.appOptions.isDesktopApp && this.appOptions.isOffline) ? this.api.asc_DownloadAs() : this.getApplication().getController('LeftMenu').leftMenu.showMenu('file:saveas');
                        } else if (id == Asc.c_oAscError.ID.EditingError) {
                            this.disableEditing(true);
                            Common.NotificationCenter.trigger('api:disconnect', true); // enable download and print
                        }
                        this._state.lostEditingRights = false;
                        this.onEditComplete();
                    }, this);
                }

                if ($('.asc-window.modal.alert:visible').length < 1 && (id !== Asc.c_oAscError.ID.ForceSaveTimeout)) {
                    Common.UI.alert(config);
                    Common.component.Analytics.trackEvent('Internal Error', id.toString());
                }
            },

            onCoAuthoringDisconnect: function() {
                this.getApplication().getController('Viewport').getView('Viewport').setMode({isDisconnected:true});
                this.getApplication().getController('Viewport').getView('Common.Views.Header').setCanRename(false);
                this.appOptions.canRename = false;
                this._state.isDisconnected = true;
            },

            showTips: function(strings) {
                var me = this;
                if (!strings.length) return;
                if (typeof(strings)!='object') strings = [strings];

                function showNextTip() {
                    var str_tip = strings.shift();
                    if (str_tip) {
                        str_tip += '\n' + me.textCloseTip;
                        tooltip.setTitle(str_tip);
                        tooltip.show();
                    }
                }

                if (!this.tooltip) {
                    this.tooltip = new Common.UI.Tooltip({
                        owner: this.getApplication().getController('Toolbar').getView('Toolbar'),
                        hideonclick: true,
                        placement: 'bottom',
                        cls: 'main-info',
                        offset: 30
                    });
                }

                var tooltip = this.tooltip;
                tooltip.on('tooltip:hide', function(){
                    setTimeout(showNextTip, 300);
                });

                showNextTip();
            },

            updateWindowTitle: function(change, force) {
                if (this._state.isDocModified !== change || force) {
                    var title = this.defaultTitleText;

                    if (!_.isEmpty(this.headerView.getDocumentCaption()))
                        title = this.headerView.getDocumentCaption() + ' - ' + title;

                    if (change) {
                        clearTimeout(this._state.timerCaption);
                        if (!_.isUndefined(title)) {
                            title = '* ' + title;
                            this.headerView.setDocumentCaption(this.headerView.getDocumentCaption(), true);
                        }
                    } else {
                        if (this._state.fastCoauth && this._state.usersCount>1) {
                            var me = this;
                            this._state.timerCaption = setTimeout(function () {
                                me.headerView.setDocumentCaption(me.headerView.getDocumentCaption(), false);
                            }, 500);
                        } else
                            this.headerView.setDocumentCaption(this.headerView.getDocumentCaption(), false);
                    }

                    if (window.document.title != title)
                        window.document.title = title;

                    Common.Gateway.setDocumentModified(change);

                    this._state.isDocModified = change;
                }
            },

            onDocumentChanged: function() {
            },

            onDocumentModifiedChanged: function(change) {
                this.updateWindowTitle(change);
                Common.Gateway.setDocumentModified(change);

                if (this.toolbarView && this.toolbarView.btnCollabChanges && this.api) {
                    var isSyncButton = this.toolbarView.btnCollabChanges.$icon.hasClass('btn-synch'),
                        forcesave = this.appOptions.forcesave,
                        cansave = this.api.asc_isDocumentCanSave(),
                        isDisabled = !cansave && !isSyncButton && !forcesave || this._state.isDisconnected || this._state.fastCoauth && this._state.usersCount>1 && !forcesave;
                        this.toolbarView.btnSave.setDisabled(isDisabled);
                }
            },

            onDocumentCanSaveChanged: function (isCanSave) {
                if (this.toolbarView && this.toolbarView.btnCollabChanges) {
                    var isSyncButton = this.toolbarView.btnCollabChanges.$icon.hasClass('btn-synch'),
                        forcesave = this.appOptions.forcesave,
                        isDisabled = !isCanSave && !isSyncButton && !forcesave || this._state.isDisconnected || this._state.fastCoauth && this._state.usersCount>1 && !forcesave;
                    this.toolbarView.btnSave.setDisabled(isDisabled);
                }
            },

            onBeforeUnload: function() {
                Common.localStorage.save();

                var isEdit = this.permissions.edit !== false && this.editorConfig.mode !== 'view' && this.editorConfig.mode !== 'editdiagram' && this.editorConfig.mode !== 'editmerge';
                if (isEdit && this.api.asc_isDocumentModified()) {
                    var me = this;
                    this.api.asc_stopSaving();
                    this.continueSavingTimer = window.setTimeout(function() {
                        me.api.asc_continueSaving();
                    }, 500);

                    return this.leavePageText;
                }
            },

            onUnload: function() {
                if (this.continueSavingTimer) clearTimeout(this.continueSavingTimer);
            },

            hidePreloader: function() {
                var promise;
                if (!this._state.customizationDone) {
                    this._state.customizationDone = true;
                    if (this.appOptions.customization) {
                        if (this.appOptions.isDesktopApp)
                            this.appOptions.customization.about = false;
                        else if (!this.appOptions.canBrandingExt)
                            this.appOptions.customization.about = true;
                    }
                    Common.Utils.applyCustomization(this.appOptions.customization, mapCustomizationElements);
                    if (this.appOptions.canBrandingExt) {
                        Common.Utils.applyCustomization(this.appOptions.customization, mapCustomizationExtElements);
                        promise = this.getApplication().getController('Common.Controllers.Plugins').applyUICustomization();
                    }
                }
                
                this.stackLongActions.pop({id: InitApplication, type: Asc.c_oAscAsyncActionType.BlockInteraction});
                Common.NotificationCenter.trigger('layout:changed', 'main');

                (promise || (new Promise(function(resolve, reject) {
                    resolve();
                }))).then(function() {
                    $('#loading-mask').hide().remove();
                    Common.Controllers.Desktop.process('preloader:hide');
                });
            },

            onDownloadUrl: function(url) {
                if (this._state.isFromGatewayDownloadAs)
                    Common.Gateway.downloadAs(url);
                this._state.isFromGatewayDownloadAs = false;
            },

            onDownloadCancel: function() {
                this._state.isFromGatewayDownloadAs = false;
            },

            onUpdateVersion: function(callback) {
                var me = this;
                me.needToUpdateVersion = true;
                me.onLongActionEnd(Asc.c_oAscAsyncActionType['BlockInteraction'], LoadingDocument);
                Common.UI.error({
                    msg: this.errorUpdateVersion,
                    callback: function() {
                        _.defer(function() {
                            Common.Gateway.updateVersion();
                            if (callback) callback.call(me);
                            me.onLongActionBegin(Asc.c_oAscAsyncActionType['BlockInteraction'], LoadingDocument);
                        })
                    }
                });
            },

            onServerVersion: function(buildVersion) {
                if (this.changeServerVersion) return true;

                if (DocsAPI.DocEditor.version() !== buildVersion && !window.compareVersions) {
                    this.changeServerVersion = true;
                    Common.UI.warning({
                        title: this.titleServerVersion,
                        msg: this.errorServerVersion,
                        callback: function() {
                            _.defer(function() {
                                Common.Gateway.updateVersion();
                            })
                        }
                    });
                    return true;
                }
                return false;
            },

            onAdvancedOptions: function(advOptions, mode) {
                if (this._state.openDlg) return;

                var type = advOptions.asc_getOptionId(),
                    me = this;
                if (type == Asc.c_oAscAdvancedOptionsID.CSV) {
                    me._state.openDlg = new Common.Views.OpenDialog({
                        title: Common.Views.OpenDialog.prototype.txtTitle.replace('%1', 'CSV'),
                        closable: (mode==2), // if save settings
                        type: Common.Utils.importTextType.CSV,
                        preview: advOptions.asc_getOptions().asc_getData(),
                        codepages: advOptions.asc_getOptions().asc_getCodePages(),
                        settings: advOptions.asc_getOptions().asc_getRecommendedSettings(),
                        api: me.api,
                        handler: function (result, encoding, delimiter, delimiterChar) {
                            me.isShowOpenDialog = false;
                            if (result == 'ok') {
                                if (me && me.api) {
                                    me.api.asc_setAdvancedOptions(type, new Asc.asc_CCSVAdvancedOptions(encoding, delimiter, delimiterChar));
                                    me.loadMask && me.loadMask.show();
                                }
                            }
                            me._state.openDlg = null;
                        }
                    });
                } else if (type == Asc.c_oAscAdvancedOptionsID.DRM) {
                    me._state.openDlg = new Common.Views.OpenDialog({
                        title: Common.Views.OpenDialog.prototype.txtTitleProtected,
                        closeFile: me.appOptions.canRequestClose,
                        type: Common.Utils.importTextType.DRM,
                        warning: !(me.appOptions.isDesktopApp && me.appOptions.isOffline),
                        validatePwd: !!me._state.isDRM,
                        handler: function (result, value) {
                            me.isShowOpenDialog = false;
                            if (result == 'ok') {
                                if (me && me.api) {
                                    me.api.asc_setAdvancedOptions(type, new Asc.asc_CDRMAdvancedOptions(value));
                                    me.loadMask && me.loadMask.show();
                                }
                            } else {
                                Common.Gateway.requestClose();
                                Common.Controllers.Desktop.requestClose();
                            }
                            me._state.openDlg = null;
                        }
                    });
                    me._state.isDRM = true;
                }
                if (me._state.openDlg) {
                    this.isShowOpenDialog = true;
                    this.loadMask && this.loadMask.hide();
                    this.onLongActionEnd(Asc.c_oAscAsyncActionType.BlockInteraction, LoadingDocument);
                    me._state.openDlg.show();
                }
            },

            onActiveSheetChanged: function(index) {
                if (!this.appOptions.isEditMailMerge && !this.appOptions.isEditDiagram && window.editor_elements_prepared) {
                    this.application.getController('Statusbar').selectTab(index);

                    if (this.appOptions.canViewComments && !this.dontCloseDummyComment) {
                        Common.NotificationCenter.trigger('comments:updatefilter', ['doc', 'sheet' + this.api.asc_getWorksheetId(index)], false ); //  hide popover
                    }
                }
            },

            onConfirmAction: function(id, apiCallback) {
                var me = this;
                if (id == Asc.c_oAscConfirm.ConfirmReplaceRange) {
                    Common.UI.warning({
                        title: this.notcriticalErrorTitle,
                        msg: this.confirmMoveCellRange,
                        buttons: ['yes', 'no'],
                        primary: 'yes',
                        callback: _.bind(function(btn) {
                            if (apiCallback)  {
                                apiCallback(btn === 'yes');
                            }
                            if (btn == 'yes') {
                                me.onEditComplete(me.application.getController('DocumentHolder').getView('DocumentHolder'));
                            }
                        }, this)
                    });
                } else if (id == Asc.c_oAscConfirm.ConfirmPutMergeRange) {
                    Common.UI.warning({
                        closable: false,
                        title: this.notcriticalErrorTitle,
                        msg: this.confirmPutMergeRange,
                        buttons: ['ok'],
                        primary: 'ok',
                        callback: _.bind(function(btn) {
                            if (apiCallback)  {
                                apiCallback();
                            }
                            me.onEditComplete(me.application.getController('DocumentHolder').getView('DocumentHolder'));
                        }, this)
                    });
                }
            },

            initNames: function() {
                this.shapeGroupNames = [
                    this.txtBasicShapes,
                    this.txtFiguredArrows,
                    this.txtMath,
                    this.txtCharts,
                    this.txtStarsRibbons,
                    this.txtCallouts,
                    this.txtButtons,
                    this.txtRectangles,
                    this.txtLines
                ];
            },

            fillAutoShapes: function(groupNames, shapes){
                if (_.isEmpty(shapes) || _.isEmpty(groupNames) || shapes.length != groupNames.length)
                    return;

                var me = this,
                    shapegrouparray = [],
                    shapeStore = this.getCollection('ShapeGroups');

                shapeStore.reset();

                var groupscount = groupNames.length;
                _.each(groupNames, function(groupName, index){
                    var store = new Backbone.Collection([], {
                        model: SSE.Models.ShapeModel
                    });

                    var cols = (shapes[index].length) > 18 ? 7 : 6,
                        height = Math.ceil(shapes[index].length/cols) * 35 + 3,
                        width = 30 * cols;

                    _.each(shapes[index], function(shape, idx){
                        store.add({
                            data     : {shapeType: shape.Type},
                            tip      : me['txtShape_' + shape.Type] || (me.textShape + ' ' + (idx+1)),
                            allowSelected : true,
                            selected: false
                        });
                    });

                    shapegrouparray.push({
                        groupName   : me.shapeGroupNames[index],
                        groupStore  : store,
                        groupWidth  : width,
                        groupHeight : height
                    });
                });

                shapeStore.add(shapegrouparray);

                setTimeout(function(){
                    me.getApplication().getController('Toolbar').fillAutoShapes();
                }, 50);
            },

            fillTextArt: function(shapes){
                if (_.isEmpty(shapes)) return;

                var me = this, arr = [],
                    artStore = this.getCollection('Common.Collections.TextArt');

                _.each(shapes, function(shape, index){
                    arr.push({
                        imageUrl : shape,
                        data     : index,
                        allowSelected : true,
                        selected: false
                    });
                });
                artStore.reset(arr);

                setTimeout(function(){
                    me.getApplication().getController('Toolbar').fillTextArt();
                }, 50);

                setTimeout(function(){
                    me.getApplication().getController('RightMenu').fillTextArt();
                }, 50);

            },
            
            updateThemeColors: function() {
                var me = this;
                setTimeout(function(){
                    me.getApplication().getController('RightMenu').UpdateThemeColors();
                }, 50);

                setTimeout(function(){
                    me.getApplication().getController('Toolbar').updateThemeColors();
                }, 50);

                setTimeout(function(){
                    me.getApplication().getController('Statusbar').updateThemeColors();
                }, 50);
            },

            onSendThemeColors: function(colors, standart_colors) {
                Common.Utils.ThemeColor.setColors(colors, standart_colors);
                if (window.styles_loaded && !this.appOptions.isEditMailMerge && !this.appOptions.isEditDiagram) {
                    this.updateThemeColors();
                    this.fillTextArt(this.api.asc_getTextArtPreviews());
                }
            },

            onInternalCommand: function(data) {
                if (data) {
                    switch (data.command) {
                    case 'setChartData':    this.setChartData(data.data); break;
                    case 'getChartData':    this.getChartData(); break;
                    case 'clearChartData':  this.clearChartData(); break;
                    case 'setMergeData':    this.setMergeData(data.data); break;
                    case 'getMergeData':    this.getMergeData(); break;
                    case 'setAppDisabled':
                        if (this.isAppDisabled===undefined && !data.data) { // first editor opening
                            Common.NotificationCenter.trigger('layout:changed', 'main');
                            this.loadMask && this.loadMask.isVisible() && this.loadMask.updatePosition();
                        }
                        this.isAppDisabled = data.data;
                        break;
                    case 'queryClose':
                        if ($('body .asc-window:visible').length === 0) {
                            this.isFrameClosed = true;
                            this.api.asc_closeCellEditor();
                            Common.UI.Menu.Manager.hideAll();
                            Common.Gateway.internalMessage('canClose', {mr:data.data.mr, answer: true});
                        } else
                            Common.Gateway.internalMessage('canClose', {answer: false});
                        break;
                    case 'window:drag':
                        this.isDiagramDrag = data.data;
                        break;
                    case 'processmouse':
                        this.onProcessMouse(data.data);
                        break;
                    }
                }
            },

            setChartData: function(chart) {
                if (typeof chart === 'object' && this.api) {
                    this.api.asc_addChartDrawingObject(chart);
                    this.isFrameClosed = false;
                }
            },

            getChartData: function() {
                if (this.api) {
                    var chartData = this.api.asc_getWordChartObject();

                    if (typeof chartData === 'object') {
                        Common.Gateway.internalMessage('chartData', {
                            data: chartData
                        });
                    }
                }
            },

            clearChartData: function() {
                this.api && this.api.asc_closeCellEditor();
            },

            setMergeData: function(merge) {
                if (typeof merge === 'object' && this.api) {
                    this.api.asc_setData(merge);
                    this.isFrameClosed = false;
                }
            },

            getMergeData: function() {
                if (this.api) {
                    var mergeData = this.api.asc_getData();

                    if (typeof mergeData === 'object') {
                        Common.Gateway.internalMessage('mergeData', {
                            data: mergeData
                        });
                    }
                }
            },

            unitsChanged: function(m) {
                var value = Common.localStorage.getItem("sse-settings-unit");
                value = (value!==null) ? parseInt(value) : Common.Utils.Metric.getDefaultMetric();
                Common.Utils.Metric.setCurrentMetric(value);
                Common.Utils.InternalSettings.set("sse-settings-unit", value);
                this.getApplication().getController('RightMenu').updateMetricUnit();
                this.getApplication().getController('Print').getView('MainSettingsPrint').updateMetricUnit();
                this.getApplication().getController('Toolbar').getView('Toolbar').updateMetricUnit();
            },

            _compareActionStrong: function(obj1, obj2){
                return obj1.id === obj2.id && obj1.type === obj2.type;
            },

            _compareActionWeak: function(obj1, obj2){
                return obj1.type === obj2.type;
            },

            onContextMenu: function(event){
                var canCopyAttr = event.target.getAttribute('data-can-copy'),
                    isInputEl   = (event.target instanceof HTMLInputElement) || (event.target instanceof HTMLTextAreaElement);

                if ((isInputEl && canCopyAttr === 'false') ||
                   (!isInputEl && canCopyAttr !== 'true')) {
                    event.stopPropagation();
                    event.preventDefault();
                    return false;
                }
            },

            onNamedRangeLocked: function() {
                if ($('.asc-window.modal.alert:visible').length < 1) {
                    Common.UI.alert({
                        msg: this.errorCreateDefName,
                        title: this.notcriticalErrorTitle,
                        iconCls: 'warn',
                        buttons: ['ok'],
                        callback: _.bind(function(btn){
                            this.onEditComplete();
                        }, this)
                    });
                }
            },

            onTryUndoInFastCollaborative: function() {
                var val = window.localStorage.getItem("sse-hide-try-undoredo");
                if (!(val && parseInt(val) == 1))
                    Common.UI.info({
                        width: 500,
                        msg: this.textTryUndoRedo,
                        iconCls: 'info',
                        buttons: ['custom', 'cancel'],
                        primary: 'custom',
                        customButtonText: this.textStrict,
                        dontshow: true,
                        callback: _.bind(function(btn, dontshow){
                            if (dontshow) window.localStorage.setItem("sse-hide-try-undoredo", 1);
                            if (btn == 'custom') {
                                Common.localStorage.setItem("sse-settings-coauthmode", 0);
                                this.api.asc_SetFastCollaborative(false);
                                Common.Utils.InternalSettings.set("sse-settings-coauthmode", false);
                                this.getApplication().getController('Common.Controllers.ReviewChanges').applySettings();
                                this._state.fastCoauth = false;
                            }
                            this.onEditComplete();
                        }, this)
                    });
            },

            onAuthParticipantsChanged: function(users) {
                var length = 0;
                _.each(users, function(item){
                    if (!item.asc_getView())
                        length++;
                });
                this._state.usersCount = length;
            },

            applySettings: function() {
                if (this.appOptions.isEdit && !this.appOptions.isOffline && this.appOptions.canCoAuthoring) {
                    var value = Common.localStorage.getItem("sse-settings-coauthmode"),
                        oldval = this._state.fastCoauth;
                    this._state.fastCoauth = (value===null || parseInt(value) == 1);
                    if (this._state.fastCoauth && !oldval)
                        this.toolbarView.synchronizeChanges();
                }
                if (this.appOptions.canForcesave) {
                    this.appOptions.forcesave = Common.localStorage.getBool("sse-settings-forcesave", this.appOptions.canForcesave);
                    Common.Utils.InternalSettings.set("sse-settings-forcesave", this.appOptions.forcesave);
                    this.api.asc_setIsForceSaveOnUserSave(this.appOptions.forcesave);
                }
            },

            onDocumentName: function(name) {
                this.headerView.setDocumentCaption(name);
                this.updateWindowTitle(this.api.asc_isDocumentModified(), true);
            },

            onMeta: function(meta) {
                var app = this.getApplication(),
                    filemenu = app.getController('LeftMenu').getView('LeftMenu').getMenu('file');
                app.getController('Viewport').getView('Common.Views.Header').setDocumentCaption(meta.title);
                this.updateWindowTitle(this.api.asc_isDocumentModified(), true);
                this.appOptions.spreadsheet.title = meta.title;
                filemenu.loadDocument({doc:this.appOptions.spreadsheet});
                filemenu.panels['info'].updateInfo(this.appOptions.spreadsheet);
                Common.Gateway.metaChange(meta);
            },

            onPrint: function() {
                if (!this.appOptions.canPrint || this.isModalShowed) return;
                Common.NotificationCenter.trigger('print', this);
            },

            onPrintUrl: function(url) {
                if (this.iframePrint) {
                    this.iframePrint.parentNode.removeChild(this.iframePrint);
                    this.iframePrint = null;
                }
                if (!this.iframePrint) {
                    var me = this;
                    this.iframePrint = document.createElement("iframe");
                    this.iframePrint.id = "id-print-frame";
                    this.iframePrint.style.display = 'none';
                    this.iframePrint.style.visibility = "hidden";
                    this.iframePrint.style.position = "fixed";
                    this.iframePrint.style.right = "0";
                    this.iframePrint.style.bottom = "0";
                    document.body.appendChild(this.iframePrint);
                    this.iframePrint.onload = function() {
                        me.iframePrint.contentWindow.focus();
                        me.iframePrint.contentWindow.print();
                        me.iframePrint.contentWindow.blur();
                        window.focus();
                    };
                }
                if (url) this.iframePrint.src = url;
            },

            leavePageText: 'You have unsaved changes in this document. Click \'Stay on this Page\' then \'Save\' to save them. Click \'Leave this Page\' to discard all the unsaved changes.',
            criticalErrorTitle: 'Error',
            notcriticalErrorTitle: 'Warning',
            errorDefaultMessage: 'Error code: %1',
            criticalErrorExtText: 'Press "OK" to to back to document list.',
            openTitleText: 'Opening Document',
            openTextText: 'Opening document...',
            saveTitleText: 'Saving Document',
            saveTextText: 'Saving document...',
            loadFontsTitleText: 'Loading Data',
            loadFontsTextText: 'Loading data...',
            loadImagesTitleText: 'Loading Images',
            loadImagesTextText: 'Loading images...',
            loadFontTitleText: 'Loading Data',
            loadFontTextText: 'Loading data...',
            loadImageTitleText: 'Loading Image',
            loadImageTextText: 'Loading image...',
            downloadTitleText: 'Downloading Document',
            downloadTextText: 'Downloading document...',
            printTitleText: 'Printing Document',
            printTextText: 'Printing document...',
            uploadImageTitleText: 'Uploading Image',
            uploadImageTextText: 'Uploading image...',
            savePreparingText: 'Preparing to save',
            savePreparingTitle: 'Preparing to save. Please wait...',
            loadingDocumentTitleText: 'Loading spreadsheet',
            uploadImageSizeMessage: 'Maximium image size limit exceeded.',
            uploadImageExtMessage: 'Unknown image format.',
            uploadImageFileCountMessage: 'No images uploaded.',
            reloadButtonText: 'Reload Page',
            unknownErrorText: 'Unknown error.',
            convertationTimeoutText: 'Convertation timeout exceeded.',
            downloadErrorText: 'Download failed.',
            unsupportedBrowserErrorText: 'Your browser is not supported.',
            requestEditFailedTitleText: 'Access denied',
            requestEditFailedMessageText: 'Someone is editing this document right now. Please try again later.',
            warnBrowserZoom: 'Your browser\'s current zoom setting is not fully supported. Please reset to the default zoom by pressing Ctrl+0.',
            warnBrowserIE9: 'The application has low capabilities on IE9. Use IE10 or higher',
            pastInMergeAreaError: 'Cannot change part of a merged cell',
            titleRecalcFormulas: 'Calculating formulas...',
            textRecalcFormulas: 'Calculating formulas...',
            textPleaseWait: 'It\'s working hard. Please wait...',
            errorWrongBracketsCount: 'Found an error in the formula entered.<br>Wrong cout of brackets.',
            errorWrongOperator: 'An error in the entered formula. Wrong operator is used.<br>Please correct the error or use the Esc button to cancel the formula editing.',
            errorCountArgExceed: 'Found an error in the formula entered.<br>Count of arguments exceeded.',
            errorCountArg: 'Found an error in the formula entered.<br>Invalid number of arguments.',
            errorFormulaName: 'Found an error in the formula entered.<br>Incorrect formula name.',
            errorFormulaParsing: 'Internal error while the formula parsing.',
            errorArgsRange: 'Found an error in the formula entered.<br>Incorrect arguments range.',
            errorUnexpectedGuid: 'External error.<br>Unexpected Guid. Please, contact support.',
            errorDatabaseConnection: 'External error.<br>Database connection error. Please, contact support.',
            errorFileRequest: 'External error.<br>File Request. Please, contact support.',
            errorFileVKey: 'External error.<br>Incorrect securety key. Please, contact support.',
            errorStockChart: 'Incorrect row order. To build a stock chart place the data on the sheet in the following order:<br> opening price, max price, min price, closing price.',
            errorDataRange: 'Incorrect data range.',
            errorOperandExpected: 'The entered function syntax is not correct. Please check if you are missing one of the parentheses - \'(\' or \')\'.',
            errorKeyEncrypt: 'Unknown key descriptor',
            errorKeyExpire: 'Key descriptor expired',
            errorUsersExceed: 'Count of users was exceed',
            errorMoveRange: 'Cann\'t change a part of merged cell',
            errorBadImageUrl: 'Image url is incorrect',
            errorCoAuthoringDisconnect: 'Server connection lost. You can\'t edit anymore.',
            errorFilePassProtect: 'The file is password protected and cannot be opened.',
            errorLockedAll: 'The operation could not be done as the sheet has been locked by another user.',
            txtEditingMode: 'Set editing mode...',
            textLoadingDocument: 'Loading spreadsheet',
            textConfirm: 'Confirmation',
            confirmMoveCellRange: 'The destination cell\'s range can contain data. Continue the operation?',
            textYes: 'Yes',
            textNo: 'No',
            textAnonymous: 'Anonymous',
            txtBasicShapes: 'Basic Shapes',
            txtFiguredArrows: 'Figured Arrows',
            txtMath: 'Math',
            txtCharts: 'Charts',
            txtStarsRibbons: 'Stars & Ribbons',
            txtCallouts: 'Callouts',
            txtButtons: 'Buttons',
            txtRectangles: 'Rectangles',
            txtLines: 'Lines',
            txtDiagramTitle: 'Chart Title',
            txtXAxis: 'X Axis',
            txtYAxis: 'Y Axis',
            txtSeries: 'Seria',
            warnProcessRightsChange: 'You have been denied the right to edit the file.',
            errorProcessSaveResult: 'Saving is failed.',
            errorAutoFilterDataRange: 'The operation could not be done for the selected range of cells.<br>Select a uniform data range inside or outside the table and try again.',
            errorAutoFilterChangeFormatTable: 'The operation could not be done for the selected cells as you cannot move a part of the table.<br>Select another data range so that the whole table was shifted and try again.',
            errorAutoFilterHiddenRange: 'The operation cannot be performed because the area contains filtered cells.<br>Please unhide the filtered elements and try again.',
            errorAutoFilterChange: 'The operation is not allowed, as it is attempting to shift cells in a table on your worksheet.',
            textCloseTip: 'Click to close the tip.',
            textShape: 'Shape',
            errorFillRange: 'Could not fill the selected range of cells.<br>All the merged cells need to be the same size.',
            errorUpdateVersion: 'The file version has been changed. The page will be reloaded.',
            errorUserDrop: 'The file cannot be accessed right now.',
            txtArt: 'Your text here',
            errorInvalidRef: 'Enter a correct name for the selection or a valid reference to go to.',
            errorCreateDefName: 'The existing named ranges cannot be edited and the new ones cannot be created<br>at the moment as some of them are being edited.',
            errorPasteMaxRange: 'The copy and paste area does not match. Please select an area with the same size or click the first cell in a row to paste the copied cells.',
            errorConnectToServer: ' The document could not be saved. Please check connection settings or contact your administrator.<br>When you click the \'OK\' button, you will be prompted to download the document.<br><br>' +
                                  'Find more information about connecting Document Server <a href=\"%1\" target=\"_blank\">here</a>',
            errorLockedWorksheetRename: 'The sheet cannot be renamed at the moment as it is being renamed by another user',
            textTryUndoRedo: 'The Undo/Redo functions are disabled for the Fast co-editing mode.<br>Click the \'Strict mode\' button to switch to the Strict co-editing mode to edit the file without other users interference and send your changes only after you save them. You can switch between the co-editing modes using the editor Advanced settings.',
            textStrict: 'Strict mode',
            errorOpenWarning: 'The length of one of the formulas in the file exceeded<br>the allowed number of characters and it was removed.',
            errorFrmlWrongReferences: 'The function refers to a sheet that does not exist.<br>Please check the data and try again.',
            textBuyNow: 'Visit website',
            textNoLicenseTitle: '%1 open source version',
            textContactUs: 'Contact sales',
            confirmPutMergeRange: 'The source data contains merged cells.<br>They will be unmerged before they are pasted into the table.',
            errorViewerDisconnect: 'Connection is lost. You can still view the document,<br>but will not be able to download or print until the connection is restored.',
            warnLicenseExp: 'Your license has expired.<br>Please update your license and refresh the page.',
            titleLicenseExp: 'License expired',
            openErrorText: 'An error has occurred while opening the file',
            saveErrorText: 'An error has occurred while saving the file',
            errorCopyMultiselectArea: 'This command cannot be used with multiple selections.<br>Select a single range and try again.',
            errorPrintMaxPagesCount: 'Unfortunately, it’s not possible to print more than 1500 pages at once in the current version of the program.<br>This restriction will be eliminated in upcoming releases.',
            errorToken: 'The document security token is not correctly formed.<br>Please contact your Document Server administrator.',
            errorTokenExpire: 'The document security token has expired.<br>Please contact your Document Server administrator.',
            errorSessionAbsolute: 'The document editing session has expired. Please reload the page.',
            errorSessionIdle: 'The document has not been edited for quite a long time. Please reload the page.',
            errorSessionToken: 'The connection to the server has been interrupted. Please reload the page.',
            errorAccessDeny: 'You are trying to perform an action you do not have rights for.<br>Please contact your Document Server administrator.',
            titleServerVersion: 'Editor updated',
            errorServerVersion: 'The editor version has been updated. The page will be reloaded to apply the changes.',
            errorLockedCellPivot: 'You cannot change data inside a pivot table.',
            txtAccent: 'Accent',
            txtStyle_Normal: 'Normal',
            txtStyle_Heading_1: 'Heading 1',
            txtStyle_Heading_2: 'Heading 2',
            txtStyle_Heading_3: 'Heading 3',
            txtStyle_Heading_4: 'Heading 4',
            txtStyle_Title: 'Title',
            txtStyle_Neutral: 'Neutral',
            txtStyle_Bad: 'Bad',
            txtStyle_Good: 'Good',
            txtStyle_Input: 'Input',
            txtStyle_Output: 'Output',
            txtStyle_Calculation: 'Calculation',
            txtStyle_Check_Cell: 'Check Cell',
            txtStyle_Explanatory_Text: 'Explanatory Text',
            txtStyle_Note: 'Note',
            txtStyle_Linked_Cell: 'Linked Cell',
            txtStyle_Warning_Text: 'Warning Text',
            txtStyle_Total: 'Total',
            txtStyle_Currency: 'Currency',
            txtStyle_Percent: 'Percent',
            txtStyle_Comma: 'Comma',
            errorForceSave: "An error occurred while saving the file. Please use the 'Download as' option to save the file to your computer hard drive or try again later.",
            errorMaxPoints: "The maximum number of points in series per chart is 4096.",
            warnNoLicense: 'This version of %1 editors has certain limitations for concurrent connections to the document server.<br>If you need more please consider purchasing a commercial license.',
            warnNoLicenseUsers: 'This version of %1 Editors has certain limitations for concurrent users.<br>If you need more please consider purchasing a commercial license.',
            warnLicenseExceeded: 'The number of concurrent connections to the document server has been exceeded and the document will be opened for viewing only.<br>Please contact your administrator for more information.',
            warnLicenseUsersExceeded: 'The number of concurrent users has been exceeded and the document will be opened for viewing only.<br>Please contact your administrator for more information.',
            errorDataEncrypted: 'Encrypted changes have been received, they cannot be deciphered.',
            textClose: 'Close',
            textPaidFeature: 'Paid feature',
            scriptLoadError: 'The connection is too slow, some of the components could not be loaded. Please reload the page.',
            errorEditingSaveas: 'An error occurred during the work with the document.<br>Use the \'Save as...\' option to save the file backup copy to your computer hard drive.',
            errorEditingDownloadas: 'An error occurred during the work with the document.<br>Use the \'Download as...\' option to save the file backup copy to your computer hard drive.',
            txtShape_textRect: 'Text Box',
            txtShape_rect: 'Rectangle',
            txtShape_ellipse: 'Ellipse',
            txtShape_triangle: 'Triangle',
            txtShape_rtTriangle: 'Right Triangle',
            txtShape_parallelogram: 'Parallelogram',
            txtShape_trapezoid: 'Trapezoid',
            txtShape_diamond: 'Diamond',
            txtShape_pentagon: 'Pentagon',
            txtShape_hexagon: 'Hexagon',
            txtShape_heptagon: 'Heptagon',
            txtShape_octagon: 'Octagon',
            txtShape_decagon: 'Decagon',
            txtShape_dodecagon: 'Dodecagon',
            txtShape_pie: 'Pie',
            txtShape_chord: 'Chord',
            txtShape_teardrop: 'Teardrop',
            txtShape_frame: 'Frame',
            txtShape_halfFrame: 'Half Frame',
            txtShape_corner: 'Corner',
            txtShape_diagStripe: 'Diagonal Stripe',
            txtShape_plus: 'Plus',
            txtShape_plaque: 'Sign',
            txtShape_can: 'Can',
            txtShape_cube: 'Cube',
            txtShape_bevel: 'Bevel',
            txtShape_donut: 'Donut',
            txtShape_noSmoking: '"No" Symbol',
            txtShape_blockArc: 'Block Arc',
            txtShape_foldedCorner: 'Folded Corner',
            txtShape_smileyFace: 'Smiley Face',
            txtShape_heart: 'Heart',
            txtShape_lightningBolt: 'Lightning Bolt',
            txtShape_sun: 'Sun',
            txtShape_moon: 'Moon',
            txtShape_cloud: 'Cloud',
            txtShape_arc: 'Arc',
            txtShape_bracePair: 'Double Brace',
            txtShape_leftBracket: 'Left Bracket',
            txtShape_rightBracket: 'Right Bracket',
            txtShape_leftBrace: 'Left Brace',
            txtShape_rightBrace: 'Right Brace',
            txtShape_rightArrow: 'Right Arrow',
            txtShape_leftArrow: 'Left Arrow',
            txtShape_upArrow: 'Up Arrow',
            txtShape_downArrow: 'Down Arrow',
            txtShape_leftRightArrow: 'Left Right Arrow',
            txtShape_upDownArrow: 'Up Down Arrow',
            txtShape_quadArrow: 'Quad Arrow',
            txtShape_leftRightUpArrow: 'Left Right Up Arrow',
            txtShape_bentArrow: 'Bent Arrow',
            txtShape_uturnArrow: 'U-Turn Arrow',
            txtShape_leftUpArrow: 'Left Up Arrow',
            txtShape_bentUpArrow: 'Bent Up Arrow',
            txtShape_curvedRightArrow: 'Curved Right Arrow',
            txtShape_curvedLeftArrow: 'Curved Left Arrow',
            txtShape_curvedUpArrow: 'Curved Up Arrow',
            txtShape_curvedDownArrow: 'Curved Down Arrow',
            txtShape_stripedRightArrow: 'Striped Right Arrow',
            txtShape_notchedRightArrow: 'Notched Right Arrow',
            txtShape_homePlate: 'Pentagon',
            txtShape_chevron: 'Chevron',
            txtShape_rightArrowCallout: 'Right Arrow Callout',
            txtShape_downArrowCallout: 'Down Arrow Callout',
            txtShape_leftArrowCallout: 'Left Arrow Callout',
            txtShape_upArrowCallout: 'Up Arrow Callout',
            txtShape_leftRightArrowCallout: 'Left Right Arrow Callout',
            txtShape_quadArrowCallout: 'Quad Arrow Callout',
            txtShape_circularArrow: 'Circular Arrow',
            txtShape_mathPlus: 'Plus',
            txtShape_mathMinus: 'Minus',
            txtShape_mathMultiply: 'Multiply',
            txtShape_mathDivide: 'Division',
            txtShape_mathEqual: 'Equal',
            txtShape_mathNotEqual: 'Not Equal',
            txtShape_flowChartProcess: 'Flowchart: Process',
            txtShape_flowChartAlternateProcess: 'Flowchart: Alternate Process',
            txtShape_flowChartDecision: 'Flowchart: Decision',
            txtShape_flowChartInputOutput: 'Flowchart: Data',
            txtShape_flowChartPredefinedProcess: 'Flowchart: Predefined Process',
            txtShape_flowChartInternalStorage: 'Flowchart: Internal Storage',
            txtShape_flowChartDocument: 'Flowchart: Document',
            txtShape_flowChartMultidocument: 'Flowchart: Multidocument ',
            txtShape_flowChartTerminator: 'Flowchart: Terminator',
            txtShape_flowChartPreparation: 'Flowchart: Preparation',
            txtShape_flowChartManualInput: 'Flowchart: Manual Input',
            txtShape_flowChartManualOperation: 'Flowchart: Manual Operation',
            txtShape_flowChartConnector: 'Flowchart: Connector',
            txtShape_flowChartOffpageConnector: 'Flowchart: Off-page Connector',
            txtShape_flowChartPunchedCard: 'Flowchart: Card',
            txtShape_flowChartPunchedTape: 'Flowchart: Punched Tape',
            txtShape_flowChartSummingJunction: 'Flowchart: Summing Junction',
            txtShape_flowChartOr: 'Flowchart: Or',
            txtShape_flowChartCollate: 'Flowchart: Collate',
            txtShape_flowChartSort: 'Flowchart: Sort',
            txtShape_flowChartExtract: 'Flowchart: Extract',
            txtShape_flowChartMerge: 'Flowchart: Merge',
            txtShape_flowChartOnlineStorage: 'Flowchart: Stored Data',
            txtShape_flowChartDelay: 'Flowchart: Delay',
            txtShape_flowChartMagneticTape: 'Flowchart: Sequential Access Storage',
            txtShape_flowChartMagneticDisk: 'Flowchart: Magnetic Disk',
            txtShape_flowChartMagneticDrum: 'Flowchart: Direct Access Storage',
            txtShape_flowChartDisplay: 'Flowchart: Display',
            txtShape_irregularSeal1: 'Explosion 1',
            txtShape_irregularSeal2: 'Explosion 2',
            txtShape_star4: '4-Point Star',
            txtShape_star5: '5-Point Star',
            txtShape_star6: '6-Point Star',
            txtShape_star7: '7-Point Star',
            txtShape_star8: '8-Point Star',
            txtShape_star10: '10-Point Star',
            txtShape_star12: '12-Point Star',
            txtShape_star16: '16-Point Star',
            txtShape_star24: '24-Point Star',
            txtShape_star32: '32-Point Star',
            txtShape_ribbon2: 'Up Ribbon',
            txtShape_ribbon: 'Down Ribbon',
            txtShape_ellipseRibbon2: 'Curved Up Ribbon',
            txtShape_ellipseRibbon: 'Curved Down Ribbon',
            txtShape_verticalScroll: 'Vertical Scroll',
            txtShape_horizontalScroll: 'Horizontal Scroll',
            txtShape_wave: 'Wave',
            txtShape_doubleWave: 'Double Wave',
            txtShape_wedgeRectCallout: 'Rectangular Callout',
            txtShape_wedgeRoundRectCallout: 'Rounded Rectangular Callout',
            txtShape_wedgeEllipseCallout: 'Oval Callout',
            txtShape_cloudCallout: 'Cloud Callout',
            txtShape_borderCallout1: 'Line Callout 1',
            txtShape_borderCallout2: 'Line Callout 2',
            txtShape_borderCallout3: 'Line Callout 3',
            txtShape_accentCallout1: 'Line Callout 1 (Accent Bar)',
            txtShape_accentCallout2: 'Line Callout 2 (Accent Bar)',
            txtShape_accentCallout3: 'Line Callout 3 (Accent Bar)',
            txtShape_callout1: 'Line Callout 1 (No Border)',
            txtShape_callout2: 'Line Callout 2 (No Border)',
            txtShape_callout3: 'Line Callout 3 (No Border)',
            txtShape_accentBorderCallout1: 'Line Callout 1 (Border and Accent Bar)',
            txtShape_accentBorderCallout2: 'Line Callout 2 (Border and Accent Bar)',
            txtShape_accentBorderCallout3: 'Line Callout 3 (Border and Accent Bar)',
            txtShape_actionButtonBackPrevious: 'Back or Previous Button',
            txtShape_actionButtonForwardNext: 'Forward or Next Button',
            txtShape_actionButtonBeginning: 'Beginning Button',
            txtShape_actionButtonEnd: 'End Button',
            txtShape_actionButtonHome: 'Home Button',
            txtShape_actionButtonInformation: 'Information Button',
            txtShape_actionButtonReturn: 'Return Button',
            txtShape_actionButtonMovie: 'Movie Button',
            txtShape_actionButtonDocument: 'Document Button',
            txtShape_actionButtonSound: 'Sound Button',
            txtShape_actionButtonHelp: 'Help Button',
            txtShape_actionButtonBlank: 'Blank Button',
            txtShape_roundRect: 'Round Corner Rectangle',
            txtShape_snip1Rect: 'Snip Single Corner Rectangle',
            txtShape_snip2SameRect: 'Snip Same Side Corner Rectangle',
            txtShape_snip2DiagRect: 'Snip Diagonal Corner Rectangle',
            txtShape_snipRoundRect: 'Snip and Round Single Corner Rectangle',
            txtShape_round1Rect: 'Round Single Corner Rectangle',
            txtShape_round2SameRect: 'Round Same Side Corner Rectangle',
            txtShape_round2DiagRect: 'Round Diagonal Corner Rectangle',
            txtShape_line: 'Line',
            txtShape_lineWithArrow: 'Arrow',
            txtShape_lineWithTwoArrows: 'Double Arrow',
            txtShape_bentConnector5: 'Elbow Connector',
            txtShape_bentConnector5WithArrow: 'Elbow Arrow Connector',
            txtShape_bentConnector5WithTwoArrows: 'Elbow Double-Arrow Connector',
            txtShape_curvedConnector3: 'Curved Connector',
            txtShape_curvedConnector3WithArrow: 'Curved Arrow Connector',
            txtShape_curvedConnector3WithTwoArrows: 'Curved Double-Arrow Connector',
            txtShape_spline: 'Curve',
            txtShape_polyline1: 'Scribble',
            txtShape_polyline2: 'Freeform',
            errorChangeArray: 'You cannot change part of an array.',
            errorMultiCellFormula: 'Multi-cell array formulas are not allowed in tables.',
            errorEmailClient: 'No email client could be found',
            txtPrintArea: 'Print_Area',
            txtTable: 'Table',
            textCustomLoader: 'Please note that according to the terms of the license you are not entitled to change the loader.<br>Please contact our Sales Department to get a quote.',
            errorNoDataToParse: 'No data was selected to parse.',
            errorCannotUngroup: 'Cannot ungroup. To start an outline, select the detail rows or columns and group them.',
            errorFrmlMaxTextLength: 'Text values in formulas are limited to 255 characters.<br>Use the CONCATENATE function or concatenation operator (&)',
            waitText: 'Please, wait...'
        }
    })(), SSE.Controllers.Main || {}))
});<|MERGE_RESOLUTION|>--- conflicted
+++ resolved
@@ -205,11 +205,7 @@
                 $(document.body).on('blur', 'input, textarea', function(e) {
                     if (me.isAppDisabled === true || me.isFrameClosed) return;
 
-<<<<<<< HEAD
-                    if ((!me.isModalShowed || $('.asc-window.enable-key-events:visible').length>0) && !(me.loadMask && me.loadMask.isVisible())) {
-=======
-                    if (!me.isModalShowed && !(me.loadMask && me.loadMask.isVisible()) && !me.getApplication().getController('LeftMenu').getView('LeftMenu').getMenu('file').isVisible()) {
->>>>>>> 59edd743
+                    if ((!me.isModalShowed || $('.asc-window.enable-key-events:visible').length>0) && !(me.loadMask && me.loadMask.isVisible()) && !me.getApplication().getController('LeftMenu').getView('LeftMenu').getMenu('file').isVisible()) {
                         if (/form-control/.test(e.target.className))
                             me.inFormControl = false;
                         if (!e.relatedTarget ||
