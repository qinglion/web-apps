/*
 *
 * (c) Copyright Ascensio System SIA 2010-2019
 *
 * This program is a free software product. You can redistribute it and/or
 * modify it under the terms of the GNU Affero General Public License (AGPL)
 * version 3 as published by the Free Software Foundation. In accordance with
 * Section 7(a) of the GNU AGPL its Section 15 shall be amended to the effect
 * that Ascensio System SIA expressly excludes the warranty of non-infringement
 * of any third-party rights.
 *
 * This program is distributed WITHOUT ANY WARRANTY; without even the implied
 * warranty of MERCHANTABILITY or FITNESS FOR A PARTICULAR  PURPOSE. For
 * details, see the GNU AGPL at: http://www.gnu.org/licenses/agpl-3.0.html
 *
 * You can contact Ascensio System SIA at 20A-12 Ernesta Birznieka-Upisha
 * street, Riga, Latvia, EU, LV-1050.
 *
 * The  interactive user interfaces in modified source and object code versions
 * of the Program must display Appropriate Legal Notices, as required under
 * Section 5 of the GNU AGPL version 3.
 *
 * Pursuant to Section 7(b) of the License you must retain the original Product
 * logo when distributing the program. Pursuant to Section 7(e) we decline to
 * grant you any rights under trademark law for use of our trademarks.
 *
 * All the Product's GUI elements, including illustrations and icon sets, as
 * well as technical writing content are licensed under the terms of the
 * Creative Commons Attribution-ShareAlike 4.0 International. See the License
 * terms at http://creativecommons.org/licenses/by-sa/4.0/legalcode
 *
*/
/**
 *    Main.js
 *
 *    Main controller
 *
 *    Created by Maxim Kadushkin on 24 March 2014
 *    Copyright (c) 2018 Ascensio System SIA. All rights reserved.
 *
 */

define([
    'core',
    'irregularstack',
    'common/main/lib/component/Window',
    'common/main/lib/component/LoadMask',
    'common/main/lib/component/Tooltip',
    'common/main/lib/controller/Fonts',
    'common/main/lib/collection/TextArt',
    'common/main/lib/view/OpenDialog',
    'common/main/lib/view/UserNameDialog',
    'common/main/lib/util/LanguageInfo',
    'common/main/lib/util/LocalStorage',
    'spreadsheeteditor/main/app/collection/ShapeGroups',
    'spreadsheeteditor/main/app/collection/TableTemplates',
    'spreadsheeteditor/main/app/collection/EquationGroups',
    'spreadsheeteditor/main/app/collection/ConditionalFormatIcons',
    'spreadsheeteditor/main/app/controller/FormulaDialog',
    'common/main/lib/component/HintManager'
], function () {
    'use strict';

    SSE.Controllers.Main = Backbone.Controller.extend(_.extend((function() {
        var InitApplication = -254;
        var ApplyEditRights = -255;
        var LoadingDocument = -256;

        var mapCustomizationElements = {
            about: 'button#left-btn-about',
            feedback: 'button#left-btn-support',
            goback: '#fm-btn-back > a, #header-back > div'
        };

        var mapCustomizationExtElements = {
            toolbar: '#viewport #toolbar',
            leftMenu: '#viewport #left-menu, #viewport #id-toolbar-full-placeholder-btn-settings, #viewport #id-toolbar-short-placeholder-btn-settings',
            rightMenu: '#viewport #right-menu',
            statusBar: '#statusbar'
        };

        Common.localStorage.setId('table');
        Common.localStorage.setKeysFilter('sse-,asc.table');
        Common.localStorage.sync();

        return {
            models: [],
            collections: [
                'ShapeGroups',
                'EquationGroups',
                'TableTemplates',
                'ConditionalFormatIcons',
                'ConditionalFormatIconsPresets',
                'Common.Collections.TextArt',
                'Common.Collections.HistoryUsers'
            ],
            views: [],

            initialize: function() {
                this.addListeners({
                    'FileMenu': {
                        'settings:apply': _.bind(this.applySettings, this)
                    },
                    'Common.Views.ReviewChanges': {
                        'settings:apply': _.bind(this.applySettings, this)
                    }
                });

                var me = this,
                    styleNames = ['Normal', 'Neutral', 'Bad', 'Good', 'Input', 'Output', 'Calculation', 'Check Cell', 'Explanatory Text', 'Note', 'Linked Cell', 'Warning Text',
                        'Heading 1', 'Heading 2', 'Heading 3', 'Heading 4', 'Title', 'Total', 'Currency', 'Percent', 'Comma'],
                    translate = {
                        'Series': this.txtSeries,
                        'Diagram Title': this.txtDiagramTitle,
                        'X Axis': this.txtXAxis,
                        'Y Axis': this.txtYAxis,
                        'Your text here': this.txtArt,
                        'Table': this.txtTable,
                        'Print_Area': this.txtPrintArea,
                        'Confidential': this.txtConfidential,
                        'Prepared by ': this.txtPreparedBy + ' ',
                        'Page': this.txtPage,
                        'Page %1 of %2': this.txtPageOf,
                        'Pages': this.txtPages,
                        'Date': this.txtDate,
                        'Time': this.txtTime,
                        'Tab': this.txtTab,
                        'File': this.txtFile,
                        'Column': this.txtColumn,
                        'Row': this.txtRow,
                        '%1 of %2': this.txtByField,
                        '(All)': this.txtAll,
                        'Values': this.txtValues,
                        'Grand Total': this.txtGrandTotal,
                        'Row Labels': this.txtRowLbls,
                        'Column Labels': this.txtColLbls,
                        'Multi-Select (Alt+S)': this.txtMultiSelect,
                        'Clear Filter (Alt+C)':  this.txtClearFilter,
                        '(blank)': this.txtBlank,
                        'Group': this.txtGroup,
                        'Seconds': this.txtSeconds,
                        'Minutes': this.txtMinutes,
                        'Hours': this.txtHours,
                        'Days': this.txtDays,
                        'Months': this.txtMonths,
                        'Quarters': this.txtQuarters,
                        'Years': this.txtYears,
                        '%1 or %2': this.txtOr,
                        'Qtr': this.txtQuarter
                    };

                styleNames.forEach(function(item){
                    translate[item] = me['txtStyle_' + item.replace(/ /g, '_')] || item;
                });
                translate['Currency [0]'] = me.txtStyle_Currency + ' [0]';
                translate['Comma [0]'] = me.txtStyle_Comma + ' [0]';

                for (var i=1; i<7; i++) {
                    translate['Accent'+i] = me.txtAccent + i;
                    translate['20% - Accent'+i] = '20% - ' + me.txtAccent + i;
                    translate['40% - Accent'+i] = '40% - ' + me.txtAccent + i;
                    translate['60% - Accent'+i] = '60% - ' + me.txtAccent + i;
                }
                me.translationTable = translate;
            },

            onLaunch: function() {
//                $(document.body).css('position', 'absolute');
                var me = this;

                this._state = {isDisconnected: false, usersCount: 1, fastCoauth: true, lostEditingRights: false, licenseType: false, isDocModified: false};

                if (!Common.Utils.isBrowserSupported()){
                    Common.Utils.showBrowserRestriction();
                    Common.Gateway.reportError(undefined, this.unsupportedBrowserErrorText);
                    return;
                } else {
//                    this.getViewport().getEl().on('keypress', this.lockEscapeKey, this);
//                    viewport.applicationUI.setVisible(true);
                }

                // Initialize api
                this.api = this.getApplication().getController('Viewport').getApi();

                Common.UI.FocusManager.init();
                Common.UI.HintManager.init(this.api);
                Common.UI.Themes.init(this.api);

                var value = Common.localStorage.getBool("sse-settings-cachemode", true);
                Common.Utils.InternalSettings.set("sse-settings-cachemode", value);
                this.api.asc_setDefaultBlitMode(!!value);

                value = Common.localStorage.getItem("sse-settings-fontrender");
                if (value===null) value = '3';
                Common.Utils.InternalSettings.set("sse-settings-fontrender", value);
                this.api.asc_setFontRenderingMode(parseInt(value));

                this.api.asc_registerCallback('asc_onOpenDocumentProgress',  _.bind(this.onOpenDocument, this));
                this.api.asc_registerCallback('asc_onEndAction',             _.bind(this.onLongActionEnd, this));
                this.api.asc_registerCallback('asc_onError',                 _.bind(this.onError, this));
                this.api.asc_registerCallback('asc_onCoAuthoringDisconnect', _.bind(this.onCoAuthoringDisconnect, this));
                this.api.asc_registerCallback('asc_onAdvancedOptions',       _.bind(this.onAdvancedOptions, this));
                this.api.asc_registerCallback('asc_onDocumentUpdateVersion', _.bind(this.onUpdateVersion, this));
                this.api.asc_registerCallback('asc_onServerVersion',         _.bind(this.onServerVersion, this));
                this.api.asc_registerCallback('asc_onDocumentName',          _.bind(this.onDocumentName, this));
                this.api.asc_registerCallback('asc_onPrintUrl',              _.bind(this.onPrintUrl, this));
                this.api.asc_registerCallback('asc_onMeta',                  _.bind(this.onMeta, this));
                this.api.asc_registerCallback('asc_onSpellCheckInit',        _.bind(this.loadLanguages, this));
                Common.NotificationCenter.on('api:disconnect',               _.bind(this.onCoAuthoringDisconnect, this));
                Common.NotificationCenter.on('goback',                       _.bind(this.goBack, this));
                Common.NotificationCenter.on('namedrange:locked',            _.bind(this.onNamedRangeLocked, this));
                Common.NotificationCenter.on('download:cancel',              _.bind(this.onDownloadCancel, this));
                Common.NotificationCenter.on('download:advanced',            _.bind(this.onAdvancedOptions, this));
                Common.NotificationCenter.on('showmessage',                  _.bind(this.onExternalMessage, this));
                Common.NotificationCenter.on('markfavorite',                 _.bind(this.markFavorite, this));
                Common.NotificationCenter.on('protect:check',                _.bind(this.checkProtectedRange, this));
                Common.NotificationCenter.on('editing:disable',              _.bind(this.onEditingDisable, this));
                Common.NotificationCenter.on('showerror',                    _.bind(this.onError, this));

                this.stackLongActions = new Common.IrregularStack({
                    strongCompare   : this._compareActionStrong,
                    weakCompare     : this._compareActionWeak
                });

                this.stackLongActions.push({id: InitApplication, type: Asc.c_oAscAsyncActionType.BlockInteraction});

                this.stackDisableActions = new Common.IrregularStack({
                    strongCompare   : this._compareActionWeak,
                    weakCompare     : this._compareActionWeak
                });

                this.isShowOpenDialog = false;

                // Initialize api gateway
                this.editorConfig = {};
                Common.Gateway.on('init', _.bind(this.loadConfig, this));
                Common.Gateway.on('showmessage', _.bind(this.onExternalMessage, this));
                Common.Gateway.on('opendocument', _.bind(this.loadDocument, this));
                Common.Gateway.on('internalcommand', _.bind(this.onInternalCommand, this));
                Common.Gateway.on('grabfocus',      _.bind(this.onGrabFocus, this));
                Common.Gateway.appReady();

                this.getApplication().getController('Viewport').setApi(this.api);

                // Syncronize focus with api
                $(document.body).on('focus', 'input, textarea:not(#ce-cell-content)', function(e) {
                    if (me.isAppDisabled === true) return;

                    if (e && e.target && !/area_id/.test(e.target.id)) {
                        if (/msg-reply/.test(e.target.className))
                            me.dontCloseDummyComment = true;
                        else if (/textarea-control/.test(e.target.className))
                            me.inTextareaControl = true;
                        else if (!Common.Utils.ModalWindow.isVisible() && /form-control/.test(e.target.className))
                            me.inFormControl = true;
                    }
                });

                $(document.body).on('blur', 'input, textarea', function(e) {
                    if (me.isAppDisabled === true || me.isFrameClosed) return;

                    if ((!Common.Utils.ModalWindow.isVisible() || $('.asc-window.enable-key-events:visible').length>0) && !(me.loadMask && me.loadMask.isVisible())) {
                        if (/form-control/.test(e.target.className))
                            me.inFormControl = false;
                        if (me.getApplication().getController('LeftMenu').getView('LeftMenu').getMenu('file').isVisible())
                            return;
                        if (!e.relatedTarget ||
                            !/area_id/.test(e.target.id)
                            && !(e.target.localName == 'input' && $(e.target).parent().find(e.relatedTarget).length>0) /* Check if focus in combobox goes from input to it's menu button or menu items, or from comment editing area to Ok/Cancel button */
                            && !(e.target.localName == 'textarea' && $(e.target).closest('.asc-window').find('.dropdown-menu').find(e.relatedTarget).length>0) /* Check if focus in comment goes from textarea to it's email menu */
                            && (e.relatedTarget.localName != 'input' || !/form-control/.test(e.relatedTarget.className)) /* Check if focus goes to text input with class "form-control" */
                            && (e.relatedTarget.localName != 'textarea' || /area_id/.test(e.relatedTarget.id))) /* Check if focus goes to textarea, but not to "area_id" */ {
                            if (Common.Utils.isIE && e.originalEvent && e.originalEvent.target && /area_id/.test(e.originalEvent.target.id) && (e.originalEvent.target === e.originalEvent.srcElement))
                                return;
                            me.api.asc_enableKeyEvents(true);
                            if (/msg-reply/.test(e.target.className))
                                me.dontCloseDummyComment = false;
                            else if (/textarea-control/.test(e.target.className))
                                me.inTextareaControl = false;
                        }
                    }
                }).on('dragover', function(e) {
                    var event = e.originalEvent;
                    if (event.target && $(event.target).closest('#editor_sdk').length<1 && !($(event.target).is('#statusbar_bottom') || $.contains($('#statusbar_bottom'), $(event.target))) ) {
                        event.preventDefault();
                        event.dataTransfer.dropEffect ="none";
                        return false;
                    }
                }).on('dragstart', function(e) {
                    var event = e.originalEvent;
                    if (event.target ) {
                        var target = $(event.target);
                        if (target.closest('.combobox').length>0 || target.closest('.dropdown-menu').length>0 ||
                            target.closest('.ribtab').length>0 || target.closest('.combo-dataview').length>0) {
                            event.preventDefault();
                        }
                    }
                });

                Common.NotificationCenter.on({
                    'modal:show': function(e){
                        Common.Utils.ModalWindow.show();
                        me.api.asc_enableKeyEvents(false);
                    },
                    'modal:close': function(dlg) {
                        Common.Utils.ModalWindow.close();
                        if (!Common.Utils.ModalWindow.isVisible())
                            me.api.asc_enableKeyEvents(true);
                    },
                    'modal:hide': function(dlg) {
                        Common.Utils.ModalWindow.close();
                        if (!Common.Utils.ModalWindow.isVisible())
                            me.api.asc_enableKeyEvents(true);
                    },
                    'dataview:focus': function(e){
                    },
                    'dataview:blur': function(e){
                        if (!Common.Utils.ModalWindow.isVisible()) {
                            me.api.asc_enableKeyEvents(true);
                        }
                    },
                    'menu:show': function(e){
                    },
                    'menu:hide': function(menu, isFromInputControl){
                        if (!Common.Utils.ModalWindow.isVisible() && (!menu || !menu.cmpEl.hasClass('from-cell-edit')) && !isFromInputControl) {
                            me.api.asc_InputClearKeyboardElement();
                            me.api.asc_enableKeyEvents(true);
                        }
                    },
                    'edit:complete': _.bind(this.onEditComplete, this),
                    'settings:unitschanged':_.bind(this.unitsChanged, this)
                });

                this.initNames();
//                this.recognizeBrowser();
                Common.util.Shortcuts.delegateShortcuts({
                    shortcuts: {
                        'command+s,ctrl+s,command+p,ctrl+p,command+k,ctrl+k,command+d,ctrl+d': _.bind(function (e) {
                            e.preventDefault();
                            e.stopPropagation();
                        }, this)
                    }
                });

                me.defaultTitleText = '{{APP_TITLE_TEXT}}';
                me.warnNoLicense  = me.warnNoLicense.replace(/%1/g, '{{COMPANY_NAME}}');
                me.warnNoLicenseUsers = me.warnNoLicenseUsers.replace(/%1/g, '{{COMPANY_NAME}}');
                me.textNoLicenseTitle = me.textNoLicenseTitle.replace(/%1/g, '{{COMPANY_NAME}}');
                me.warnLicenseExceeded = me.warnLicenseExceeded.replace(/%1/g, '{{COMPANY_NAME}}');
                me.warnLicenseUsersExceeded = me.warnLicenseUsersExceeded.replace(/%1/g, '{{COMPANY_NAME}}');
            },

            loadConfig: function(data) {
                this.editorConfig = $.extend(this.editorConfig, data.config);

                this.appOptions                 = {};

                this.appOptions.customization   = this.editorConfig.customization;
                this.appOptions.canRenameAnonymous = !((typeof (this.appOptions.customization) == 'object') && (typeof (this.appOptions.customization.anonymous) == 'object') && (this.appOptions.customization.anonymous.request===false));
                this.appOptions.guestName = (typeof (this.appOptions.customization) == 'object') && (typeof (this.appOptions.customization.anonymous) == 'object') &&
                                            (typeof (this.appOptions.customization.anonymous.label) == 'string') && this.appOptions.customization.anonymous.label.trim()!=='' ?
                                            Common.Utils.String.htmlEncode(this.appOptions.customization.anonymous.label) : this.textGuest;
                var value;
                if (this.appOptions.canRenameAnonymous) {
                    value = Common.localStorage.getItem("guest-username");
                    Common.Utils.InternalSettings.set("guest-username", value);
                    Common.Utils.InternalSettings.set("save-guest-username", !!value);
                }
                this.editorConfig.user          =
                this.appOptions.user            = Common.Utils.fillUserInfo(this.editorConfig.user, this.editorConfig.lang, value ? (value + ' (' + this.appOptions.guestName + ')' ) : this.textAnonymous,
                                                  Common.localStorage.getItem("guest-id") || ('uid-' + Date.now()));
                this.appOptions.user.anonymous && Common.localStorage.setItem("guest-id", this.appOptions.user.id);

                this.appOptions.isDesktopApp    = this.editorConfig.targetApp == 'desktop';
                this.appOptions.canCreateNew    = this.editorConfig.canRequestCreateNew || !_.isEmpty(this.editorConfig.createUrl) || this.editorConfig.templates && this.editorConfig.templates.length;
                this.appOptions.canOpenRecent   = this.editorConfig.recent !== undefined && !this.appOptions.isDesktopApp;
                this.appOptions.templates       = this.editorConfig.templates;
                this.appOptions.recent          = this.editorConfig.recent;
                this.appOptions.createUrl       = this.editorConfig.createUrl;
                this.appOptions.canRequestCreateNew = this.editorConfig.canRequestCreateNew;
                this.appOptions.lang            = this.editorConfig.lang;
                this.appOptions.location        = (typeof (this.editorConfig.location) == 'string') ? this.editorConfig.location.toLowerCase() : '';
                this.appOptions.region          = (typeof (this.editorConfig.region) == 'string') ? this.editorConfig.region.toLowerCase() : this.editorConfig.region;
                this.appOptions.canAutosave     = false;
                this.appOptions.canAnalytics    = false;
                this.appOptions.sharingSettingsUrl = this.editorConfig.sharingSettingsUrl;
                this.appOptions.saveAsUrl       = this.editorConfig.saveAsUrl;
                this.appOptions.fileChoiceUrl   = this.editorConfig.fileChoiceUrl;
                this.appOptions.isEditDiagram   = this.editorConfig.mode == 'editdiagram';
                this.appOptions.isEditMailMerge = this.editorConfig.mode == 'editmerge';
                this.appOptions.canRequestClose = this.editorConfig.canRequestClose;
                this.appOptions.canBackToFolder = (this.editorConfig.canBackToFolder!==false) && (typeof (this.editorConfig.customization) == 'object') && (typeof (this.editorConfig.customization.goback) == 'object')
                                                  && (!_.isEmpty(this.editorConfig.customization.goback.url) || this.editorConfig.customization.goback.requestClose && this.appOptions.canRequestClose);
                this.appOptions.canBack         = this.appOptions.canBackToFolder === true;
                this.appOptions.canPlugins      = false;
                this.appOptions.canRequestUsers = this.editorConfig.canRequestUsers;
                this.appOptions.canRequestSendNotify = this.editorConfig.canRequestSendNotify;
                this.appOptions.canRequestSaveAs = this.editorConfig.canRequestSaveAs;
                this.appOptions.canRequestInsertImage = this.editorConfig.canRequestInsertImage;
                this.appOptions.compatibleFeatures = (typeof (this.appOptions.customization) == 'object') && !!this.appOptions.customization.compatibleFeatures;
                this.appOptions.canRequestSharingSettings = this.editorConfig.canRequestSharingSettings;
                this.appOptions.mentionShare = !((typeof (this.appOptions.customization) == 'object') && (this.appOptions.customization.mentionShare==false));
                this.appOptions.canMakeActionLink = this.editorConfig.canMakeActionLink;
                this.appOptions.canFeaturePivot = true;
                this.appOptions.canFeatureViews = !!this.api.asc_isSupportFeature("sheet-views");

                if (this.appOptions.user.guest && this.appOptions.canRenameAnonymous && !this.appOptions.isEditDiagram && !this.appOptions.isEditMailMerge)
                    Common.NotificationCenter.on('user:rename', _.bind(this.showRenameUserDialog, this));

                this.headerView = this.getApplication().getController('Viewport').getView('Common.Views.Header');
                this.headerView.setCanBack(this.appOptions.canBackToFolder === true, (this.appOptions.canBackToFolder) ? this.editorConfig.customization.goback.text : '');

                var reg = Common.localStorage.getItem("sse-settings-reg-settings"),
                    isUseBaseSeparator = Common.localStorage.getBool("sse-settings-use-base-separator", true),
                    decimal = undefined,
                    group = undefined;
                Common.Utils.InternalSettings.set("sse-settings-use-base-separator", isUseBaseSeparator);
                if (!isUseBaseSeparator) {
                    decimal = Common.localStorage.getItem("sse-settings-decimal-separator");
                    group = Common.localStorage.getItem("sse-settings-group-separator");
                }
                if (reg!==null)
                    this.api.asc_setLocale(parseInt(reg), decimal, group);
                else {
                    reg = this.appOptions.region;
                    reg = Common.util.LanguageInfo.getLanguages().hasOwnProperty(reg) ? reg : Common.util.LanguageInfo.getLocalLanguageCode(reg);
                    if (reg!==null)
                        reg = parseInt(reg);
                    else
                        reg = (this.editorConfig.lang) ? parseInt(Common.util.LanguageInfo.getLocalLanguageCode(this.editorConfig.lang)) : 0x0409;
                    this.api.asc_setLocale(reg, decimal, group);
                }
                Common.Utils.InternalSettings.set("sse-config-lang", this.editorConfig.lang);

                value = Common.localStorage.getBool("sse-settings-r1c1");
                Common.Utils.InternalSettings.set("sse-settings-r1c1", value);
                this.api.asc_setR1C1Mode(value);

                if (this.appOptions.location == 'us' || this.appOptions.location == 'ca')
                    Common.Utils.Metric.setDefaultMetric(Common.Utils.Metric.c_MetricUnits.inch);

                if (!( this.editorConfig.customization && ( this.editorConfig.customization.toolbarNoTabs ||
                    (this.editorConfig.targetApp!=='desktop') && (this.editorConfig.customization.loaderName || this.editorConfig.customization.loaderLogo)))) {
                    $('#editor_sdk').append('<div class="doc-placeholder">' + '<div class="columns"></div>'.repeat(2) + '</div>');
                }

                var value = Common.localStorage.getItem("sse-macros-mode");
                if (value === null) {
                    value = this.editorConfig.customization ? this.editorConfig.customization.macrosMode : 'warn';
                    value = (value == 'enable') ? 1 : (value == 'disable' ? 2 : 0);
                } else
                    value = parseInt(value);
                Common.Utils.InternalSettings.set("sse-macros-mode", value);

                this.appOptions.wopi = this.editorConfig.wopi;
                
                this.isFrameClosed = (this.appOptions.isEditDiagram || this.appOptions.isEditMailMerge);
                Common.Controllers.Desktop.init(this.appOptions);
            },

            loadDocument: function(data) {
                this.appOptions.spreadsheet = data.doc;
                this.permissions = {};
                var docInfo = {};

                if (data.doc) {
                    this.permissions = _.extend(this.permissions, data.doc.permissions);

                    var _permissions = $.extend({}, data.doc.permissions),
                        _options = $.extend({}, data.doc.options, this.editorConfig.actionLink || {});

                    var _user = new Asc.asc_CUserInfo();
                    _user.put_Id(this.appOptions.user.id);
                    _user.put_FullName(this.appOptions.user.fullname);
                    _user.put_IsAnonymousUser(!!this.appOptions.user.anonymous);

                    docInfo = new Asc.asc_CDocInfo();
                    docInfo.put_Id(data.doc.key);
                    docInfo.put_Url(data.doc.url);
                    docInfo.put_Title(data.doc.title);
                    docInfo.put_Format(data.doc.fileType);
                    docInfo.put_VKey(data.doc.vkey);
                    docInfo.put_Options(_options);
                    docInfo.put_UserInfo(_user);
                    docInfo.put_CallbackUrl(this.editorConfig.callbackUrl);
                    docInfo.put_Token(data.doc.token);
                    docInfo.put_Permissions(_permissions);
                    docInfo.put_EncryptedInfo(this.editorConfig.encryptionKeys);

                    var enable = !this.editorConfig.customization || (this.editorConfig.customization.macros!==false);
                    docInfo.asc_putIsEnabledMacroses(!!enable);
                    enable = !this.editorConfig.customization || (this.editorConfig.customization.plugins!==false);
                    docInfo.asc_putIsEnabledPlugins(!!enable);

                    this.headerView && this.headerView.setDocumentCaption(data.doc.title);
                    Common.Utils.InternalSettings.set("sse-doc-info-key", data.doc.key);
                }

                this.api.asc_registerCallback('asc_onGetEditorPermissions', _.bind(this.onEditorPermissions, this));
                this.api.asc_registerCallback('asc_onLicenseChanged',       _.bind(this.onLicenseChanged, this));
                this.api.asc_registerCallback('asc_onRunAutostartMacroses', _.bind(this.onRunAutostartMacroses, this));
                this.api.asc_setDocInfo(docInfo);
                this.api.asc_getEditorPermissions(this.editorConfig.licenseUrl, this.editorConfig.customerId);
            },

            onProcessSaveResult: function(data) {
                this.api.asc_OnSaveEnd(data.result);
                if (data && data.result === false) {
                    Common.UI.error({
                        title: this.criticalErrorTitle,
                        msg  : _.isEmpty(data.message) ? this.errorProcessSaveResult : data.message
                    });
                }
            },

            onProcessRightsChange: function(data) {
                if (data && data.enabled === false) {
                    var me = this,
                        old_rights = this._state.lostEditingRights;
                    this._state.lostEditingRights = !this._state.lostEditingRights;
                    this.api.asc_coAuthoringDisconnect();
                    Common.NotificationCenter.trigger('collaboration:sharingdeny');
                    Common.NotificationCenter.trigger('api:disconnect');
                    if (!old_rights)
                        Common.UI.warning({
                            title: this.notcriticalErrorTitle,
                            maxwidth: 600,
                            msg  : _.isEmpty(data.message) ? this.warnProcessRightsChange : data.message,
                            callback: function(){
                                me._state.lostEditingRights = false;
                                me.onEditComplete();
                            }
                        });
                }
            },

            onDownloadAs: function(format) {
                if ( !this.appOptions.canDownload) {
                    Common.Gateway.reportError(Asc.c_oAscError.ID.AccessDeny, this.errorAccessDeny);
                    return;
                }

                this._state.isFromGatewayDownloadAs = true;
                var _format = (format && (typeof format == 'string')) ? Asc.c_oAscFileType[ format.toUpperCase() ] : null,
                    _supported = [
                        Asc.c_oAscFileType.XLSX,
                        Asc.c_oAscFileType.ODS,
                        Asc.c_oAscFileType.CSV,
                        Asc.c_oAscFileType.PDF,
                        Asc.c_oAscFileType.PDFA,
                        Asc.c_oAscFileType.XLTX,
                        Asc.c_oAscFileType.OTS,
                        Asc.c_oAscFileType.XLSM
                    ];

                if ( !_format || _supported.indexOf(_format) < 0 )
                    _format = Asc.c_oAscFileType.XLSX;
                if (_format == Asc.c_oAscFileType.PDF || _format == Asc.c_oAscFileType.PDFA)
                    Common.NotificationCenter.trigger('download:settings', this, _format, true);
                else
                    this.api.asc_DownloadAs(new Asc.asc_CDownloadOptions(_format, true));
            },

            onProcessMouse: function(data) {
                if (data.type == 'mouseup') {
                    var editor = document.getElementById('editor_sdk');
                    if (editor) {
                        var rect = editor.getBoundingClientRect();
                        var event = data.event || {};
                        this.api.asc_onMouseUp(event, data.x - rect.left, data.y - rect.top);
                    }
                }
            },

            onRequestClose: function() {
                var me = this;
                if (this.api.asc_isDocumentModified()) {
                    this.api.asc_stopSaving();
                    Common.UI.warning({
                        closable: false,
                        width: 500,
                        title: this.notcriticalErrorTitle,
                        msg: this.leavePageTextOnClose,
                        buttons: ['ok', 'cancel'],
                        primary: 'ok',
                        callback: function(btn) {
                            if (btn == 'ok') {
                                me.api.asc_undoAllChanges();
                                me.api.asc_continueSaving();
                                Common.Gateway.requestClose();
                                // Common.Controllers.Desktop.requestClose();
                            } else
                                me.api.asc_continueSaving();
                        }
                    });
                } else {
                    Common.Gateway.requestClose();
                    // Common.Controllers.Desktop.requestClose();
                }
            },

            goBack: function(current) {
                var me = this;
                if ( !Common.Controllers.Desktop.process('goback') ) {
                    if (me.appOptions.customization.goback.requestClose && me.appOptions.canRequestClose) {
                        me.onRequestClose();
                    } else {
                        var href = me.appOptions.customization.goback.url;
                        if (!current && me.appOptions.customization.goback.blank!==false) {
                            window.open(href, "_blank");
                        } else {
                            parent.location.href = href;
                        }
                    }
                }
            },

            markFavorite: function(favorite) {
                if ( !Common.Controllers.Desktop.process('markfavorite') ) {
                    Common.Gateway.metaChange({
                        favorite: favorite
                    });
                }
            },

            onSetFavorite: function(favorite) {
                this.appOptions.canFavorite && this.headerView && this.headerView.setFavorite(!!favorite);
            },

            onEditComplete: function(cmp, opts) {
                if (opts && opts.restorefocus && this.api.isCEditorFocused) {
                    this.formulaInput.blur();
                    this.formulaInput.focus();
                } else {
                    this.getApplication().getController('DocumentHolder').getView('DocumentHolder').focus();
                    this.api.isCEditorFocused = false;
                }

                Common.UI.HintManager.clearHints(true);
            },

            onSelectionChanged: function(info){
                if (!this._isChartDataReady && info.asc_getSelectionType() == Asc.c_oAscSelectionType.RangeChart) {
                    this._isChartDataReady = true;
                    Common.Gateway.internalMessage('chartDataReady');
                }
            },

            onLongActionBegin: function(type, id) {
                var action = {id: id, type: type};
                this.stackLongActions.push(action);
                this.setLongActionView(action);
            },

            onLongActionEnd: function(type, id) {
                var action = {id: id, type: type};
                this.stackLongActions.pop(action);

                this.headerView && this.headerView.setDocumentCaption(this.api.asc_getDocumentName());
                this.updateWindowTitle(this.api.asc_isDocumentModified(), true);

                if (type === Asc.c_oAscAsyncActionType.BlockInteraction && id == Asc.c_oAscAsyncAction.Open) {
                    Common.Gateway.internalMessage('documentReady', {});
                    this.onDocumentContentReady();
                }

                action = this.stackLongActions.get({type: Asc.c_oAscAsyncActionType.Information});
                if (action) {
                    this.setLongActionView(action);
                } else {
                    var me = this;
                    if ((id == Asc.c_oAscAsyncAction['Save'] || id == Asc.c_oAscAsyncAction['ForceSaveButton']) && !this.appOptions.isOffline) {
                        if (this._state.fastCoauth && this._state.usersCount > 1) {
                            me._state.timerSave = setTimeout(function () {
                                me.getApplication().getController('Statusbar').setStatusCaption(me.textChangesSaved, false, 3000);
                            }, 500);
                        } else
                            me.getApplication().getController('Statusbar').setStatusCaption(me.textChangesSaved, false, 3000);
                    } else
                        this.getApplication().getController('Statusbar').setStatusCaption('');
                }

                if (id == Asc.c_oAscAsyncAction.Save) {
                    this.synchronizeChanges();
                }

                action = this.stackLongActions.get({type: Asc.c_oAscAsyncActionType.BlockInteraction});
                if (action) {
                    this.setLongActionView(action);
                } else {
                    if (this.loadMask) {
                        if (this.loadMask.isVisible() && !this.dontCloseDummyComment && !this.inTextareaControl && !Common.Utils.ModalWindow.isVisible() && !this.inFormControl)
                            this.api.asc_enableKeyEvents(true);
                        this.loadMask.hide();
                    }

                    if (type == Asc.c_oAscAsyncActionType.BlockInteraction && !( (id == Asc.c_oAscAsyncAction['LoadDocumentFonts'] || id == Asc.c_oAscAsyncAction['ApplyChanges']) && (this.dontCloseDummyComment || this.inTextareaControl || Common.Utils.ModalWindow.isVisible() || this.inFormControl) ))
                        this.onEditComplete(this.loadMask, {restorefocus:true});
                }
                if ( id == Asc.c_oAscAsyncAction['Disconnect']) {
                    this.disableEditing(false, true);
                }
            },

            setLongActionView: function(action) {
                var title = '', text = '', force = false;

                switch (action.id) {
                    case Asc.c_oAscAsyncAction.Open:
                        title   = this.openTitleText;
                        text    = this.openTextText;
                        break;

                    case Asc.c_oAscAsyncAction['Save']:
                    case Asc.c_oAscAsyncAction['ForceSaveButton']:
                    case Asc.c_oAscAsyncAction.ForceSaveTimeout:
                        clearTimeout(this._state.timerSave);
                        force   = true;
                        text    = (!this.appOptions.isOffline) ? this.saveTextText : '';
                        break;

                    case Asc.c_oAscAsyncAction.LoadDocumentFonts:
                        title   = this.loadFontsTitleText;
                        text    = this.loadFontsTextText;
                        break;

                    case Asc.c_oAscAsyncAction.LoadDocumentImages:
                        title   = this.loadImagesTitleText;
                        text    = this.loadImagesTextText;
                        break;

                    case Asc.c_oAscAsyncAction.LoadFont:
                        title   = this.loadFontTitleText;
                        text    = this.loadFontTextText;
                        break;

                    case Asc.c_oAscAsyncAction.LoadImage:
                        title   = this.loadImageTitleText;
                        text    = this.loadImageTextText;
                        break;

                    case Asc.c_oAscAsyncAction.DownloadAs:
                        title   = this.downloadTitleText;
                        text    = this.downloadTextText;
                        break;

                    case Asc.c_oAscAsyncAction.Print:
                        title   = this.printTitleText;
                        text    = this.printTextText;
                        break;

                    case Asc.c_oAscAsyncAction.UploadImage:
                        title   = this.uploadImageTitleText;
                        text    = this.uploadImageTextText;
                        break;

                    case Asc.c_oAscAsyncAction.Recalc:
                        title   = this.titleRecalcFormulas;
                        text    = this.textRecalcFormulas;
                        break;

                    case Asc.c_oAscAsyncAction.SlowOperation:
                        title   = this.textPleaseWait;
                        text    = this.textPleaseWait;
                        break;

                    case Asc.c_oAscAsyncAction['PrepareToSave']:
                        title   = this.savePreparingText;
                        text    = this.savePreparingTitle;
                        break;

                    case Asc.c_oAscAsyncAction['Waiting']:
                        title   = this.waitText;
                        text    = this.waitText;
                        break;

                    case ApplyEditRights:
                        title   = this.txtEditingMode;
                        text    = this.waitText;
                        break;

                    case LoadingDocument:
                        title   = this.loadingDocumentTitleText + '           ';
                        text    = this.loadingDocumentTitleText;
                        break;

                    case Asc.c_oAscAsyncAction['Disconnect']:
                        title    = this.textDisconnect;
                        text     = this.textDisconnect;
                        this.disableEditing(true, true);
                        break;

                    default:
                        if (typeof action.id == 'string'){
                            title   = action.id;
                            text    = action.id;
                        }
                        break;
                }

                if (action.type == Asc.c_oAscAsyncActionType.BlockInteraction) {
                    !this.loadMask && (this.loadMask = new Common.UI.LoadMask({owner: $('#viewport')}));
                    this.loadMask.setTitle(title);

                    if (!this.isShowOpenDialog) {
                        this.api.asc_enableKeyEvents(false);
                        this.loadMask.show();
                    }
                } else {
                    this.getApplication().getController('Statusbar').setStatusCaption(text, force);
                }
            },

            onApplyEditRights: function(data) {
                this.getApplication().getController('Statusbar').setStatusCaption('');

                if (data && !data.allowed) {
                    Common.UI.info({
                        title: this.requestEditFailedTitleText,
                        msg: data.message || this.requestEditFailedMessageText
                    });
                }
            },

            onDocumentContentReady: function() {
                if (this._isDocReady)
                    return;

                if (this._state.openDlg)
                    this._state.openDlg.close();

                var me = this,
                    value;

                me._isDocReady = true;
                Common.NotificationCenter.trigger('app:ready', this.appOptions);

                me.hidePreloader();
                me.onLongActionEnd(Asc.c_oAscAsyncActionType['BlockInteraction'], LoadingDocument);

                value = (this.appOptions.isEditMailMerge || this.appOptions.isEditDiagram) ? 100 : Common.localStorage.getItem("sse-settings-zoom");
                Common.Utils.InternalSettings.set("sse-settings-zoom", value);
                var zf = (value!==null) ? parseInt(value)/100 : (this.appOptions.customization && this.appOptions.customization.zoom ? parseInt(this.appOptions.customization.zoom)/100 : 1);
                this.api.asc_setZoom(zf>0 ? zf : 1);

                /** coauthoring begin **/
                this.isLiveCommenting = Common.localStorage.getBool("sse-settings-livecomment", true);
                Common.Utils.InternalSettings.set("sse-settings-livecomment", this.isLiveCommenting);
                value = Common.localStorage.getBool("sse-settings-resolvedcomment");
                Common.Utils.InternalSettings.set("sse-settings-resolvedcomment", value);
                this.isLiveCommenting ? this.api.asc_showComments(value) : this.api.asc_hideComments();

                this._state.fastCoauth = Common.Utils.InternalSettings.get("sse-settings-coauthmode");
                this.api.asc_SetFastCollaborative(me._state.fastCoauth);
                this.api.asc_setAutoSaveGap(Common.Utils.InternalSettings.get("sse-settings-autosave"));
                /** coauthoring end **/

                /** spellcheck settings begin **/
                var ignoreUppercase = Common.localStorage.getBool("sse-spellcheck-ignore-uppercase-words", true);
                Common.Utils.InternalSettings.set("sse-spellcheck-ignore-uppercase-words", ignoreUppercase);
                this.api.asc_ignoreUppercase(ignoreUppercase);
                var ignoreNumbers = Common.localStorage.getBool("sse-spellcheck-ignore-numbers-words", true);
                Common.Utils.InternalSettings.set("sse-spellcheck-ignore-numbers-words", ignoreNumbers);
                this.api.asc_ignoreNumbers(ignoreNumbers);
                /** spellcheck settings end **/

                me.api.asc_registerCallback('asc_onStartAction',        _.bind(me.onLongActionBegin, me));
                me.api.asc_registerCallback('asc_onConfirmAction',      _.bind(me.onConfirmAction, me));
                me.api.asc_registerCallback('asc_onActiveSheetChanged', _.bind(me.onActiveSheetChanged, me));
                me.api.asc_registerCallback('asc_onPrint',              _.bind(me.onPrint, me));

                var application = me.getApplication();

                me.headerView.setDocumentCaption(me.api.asc_getDocumentName());
                me.updateWindowTitle(me.api.asc_isDocumentModified(), true);

                var toolbarController           = application.getController('Toolbar'),
                    statusbarController         = application.getController('Statusbar'),
                    documentHolderController    = application.getController('DocumentHolder'),
//                  fontsController             = application.getController('Common.Controllers.Fonts'),
                    rightmenuController         = application.getController('RightMenu'),
                    leftmenuController          = application.getController('LeftMenu'),
                    celleditorController        = application.getController('CellEditor'),
                    statusbarView               = statusbarController.getView('Statusbar'),
                    leftMenuView                = leftmenuController.getView('LeftMenu'),
                    documentHolderView          = documentHolderController.getView('DocumentHolder'),
                    chatController              = application.getController('Common.Controllers.Chat'),
                    pluginsController           = application.getController('Common.Controllers.Plugins'),
                    spellcheckController        = application.getController('Spellcheck');

                leftMenuView.getMenu('file').loadDocument({doc:me.appOptions.spreadsheet});
                leftmenuController.setMode(me.appOptions).createDelayedElements().setApi(me.api);

                 if (!me.appOptions.isEditMailMerge && !me.appOptions.isEditDiagram) {
                     pluginsController.setApi(me.api);
                     this.api && this.api.asc_setFrozenPaneBorderType(Common.localStorage.getBool('sse-freeze-shadow', true) ? Asc.c_oAscFrozenPaneBorderType.shadow : Asc.c_oAscFrozenPaneBorderType.line);
                 }

                leftMenuView.disableMenu('all',false);

                if (!me.appOptions.isEditMailMerge && !me.appOptions.isEditDiagram && me.appOptions.canBranding) {
                    me.getApplication().getController('LeftMenu').leftMenu.getMenu('about').setLicInfo(me.editorConfig.customization);
                }

                documentHolderController.setApi(me.api).loadConfig({config:me.editorConfig});
                chatController.setApi(this.api).setMode(this.appOptions);

                statusbarController.createDelayedElements();
                statusbarController.setApi(me.api);
                documentHolderView.setApi(me.api);

                statusbarView.update();

                this.formulaInput = celleditorController.getView('CellEditor').$el.find('textarea');

                if (me.appOptions.isEdit) {
                    spellcheckController.setApi(me.api).setMode(me.appOptions);

                    if (me.appOptions.canForcesave) {// use asc_setIsForceSaveOnUserSave only when customization->forcesave = true
                        me.appOptions.forcesave = Common.localStorage.getBool("sse-settings-forcesave", me.appOptions.canForcesave);
                        Common.Utils.InternalSettings.set("sse-settings-forcesave", me.appOptions.forcesave);
                        me.api.asc_setIsForceSaveOnUserSave(me.appOptions.forcesave);
                    }

                    value = Common.localStorage.getItem("sse-settings-paste-button");
                    if (value===null) value = '1';
                    Common.Utils.InternalSettings.set("sse-settings-paste-button", parseInt(value));
                    me.api.asc_setVisiblePasteButton(!!parseInt(value));

                    me.loadAutoCorrectSettings();

                    if (me.needToUpdateVersion) {
                        Common.NotificationCenter.trigger('api:disconnect');
                        toolbarController.onApiCoAuthoringDisconnect();
                    }

                    var timer_sl = setInterval(function(){
                        if (window.styles_loaded || me.appOptions.isEditDiagram || me.appOptions.isEditMailMerge) {
                            clearInterval(timer_sl);

                            Common.NotificationCenter.trigger('comments:updatefilter', ['doc', 'sheet' + me.api.asc_getActiveWorksheetId()]);

                            documentHolderView.createDelayedElements();
                            toolbarController.createDelayedElements();
                            me.setLanguages();

                            if (!me.appOptions.isEditMailMerge && !me.appOptions.isEditDiagram) {
                                var shapes = me.api.asc_getPropertyEditorShapes();
                                if (shapes)
                                    me.fillAutoShapes(shapes[0], shapes[1]);

                                me.updateThemeColors();
                                toolbarController.activateControls();
                            }

                            rightmenuController.createDelayedElements();

                            me.api.asc_registerCallback('asc_onDocumentCanSaveChanged',  _.bind(me.onDocumentCanSaveChanged, me));
                            me.api.asc_registerCallback('asc_OnTryUndoInFastCollaborative',_.bind(me.onTryUndoInFastCollaborative, me));
                            me.onDocumentModifiedChanged(me.api.asc_isDocumentModified());

                            var formulasDlgController = application.getController('FormulaDialog');
                            if (formulasDlgController) {
                                formulasDlgController.setMode(me.appOptions).setApi(me.api);
                            }
                            if (me.needToUpdateVersion)
                                toolbarController.onApiCoAuthoringDisconnect();

                            Common.NotificationCenter.trigger('document:ready', 'main');
                            me.applyLicense();
                        }
                    }, 50);
                } else {
                    documentHolderView.createDelayedElementsViewer();
                    Common.NotificationCenter.trigger('document:ready', 'main');
                    if (me.editorConfig.mode !== 'view') // if want to open editor, but viewer is loaded
                        me.applyLicense();
                }
                // TODO bug 43960
                if (!me.appOptions.isEditMailMerge && !me.appOptions.isEditDiagram) {
                    var dummyClass = ~~(1e6*Math.random());
                    $('.toolbar').prepend(Common.Utils.String.format('<div class="lazy-{0} x-huge"><div class="toolbar__icon" style="position: absolute; width: 1px; height: 1px;"></div>', dummyClass));
                    setTimeout(function() { $(Common.Utils.String.format('.toolbar .lazy-{0}', dummyClass)).remove(); }, 10);
                }

                if (me.appOptions.canAnalytics && false)
                    Common.component.Analytics.initialize('UA-12442749-13', 'Spreadsheet Editor');

                Common.Gateway.on('applyeditrights', _.bind(me.onApplyEditRights, me));
                Common.Gateway.on('processsaveresult', _.bind(me.onProcessSaveResult, me));
                Common.Gateway.on('processrightschange', _.bind(me.onProcessRightsChange, me));
                Common.Gateway.on('processmouse', _.bind(me.onProcessMouse, me));
                Common.Gateway.on('downloadas',   _.bind(me.onDownloadAs, me));
                Common.Gateway.on('setfavorite',  _.bind(me.onSetFavorite, me));
                Common.Gateway.on('requestclose', _.bind(me.onRequestClose, me));
                Common.Gateway.on('refreshhistory',_.bind(me.onRefreshHistory, me));
                Common.Gateway.sendInfo({mode:me.appOptions.isEdit?'edit':'view'});

                $(document).on('contextmenu', _.bind(me.onContextMenu, me));
//                    me.getViewport().getEl().un('keypress', me.lockEscapeKey, me);

                function checkWarns() {
                    if (!window['AscDesktopEditor']) {
                        var tips = [];
                        Common.Utils.isIE9m && tips.push(me.warnBrowserIE9);

                        if (tips.length) me.showTips(tips);
                    }
                    document.removeEventListener('visibilitychange', checkWarns);
                }

                if (typeof document.hidden !== 'undefined' && document.hidden) {
                    document.addEventListener('visibilitychange', checkWarns);
                } else checkWarns();

                Common.Gateway.documentReady();
                if (this.appOptions.user.guest && this.appOptions.canRenameAnonymous && !this.appOptions.isEditDiagram && !this.appOptions.isEditMailMerge && (Common.Utils.InternalSettings.get("guest-username")===null))
                    this.showRenameUserDialog();
            },

            onLicenseChanged: function(params) {
                if (this.appOptions.isEditDiagram || this.appOptions.isEditMailMerge) return;

                var licType = params.asc_getLicenseType();
                if (licType !== undefined && this.appOptions.canEdit && this.editorConfig.mode !== 'view' &&
                    (licType===Asc.c_oLicenseResult.Connections || licType===Asc.c_oLicenseResult.UsersCount || licType===Asc.c_oLicenseResult.ConnectionsOS || licType===Asc.c_oLicenseResult.UsersCountOS
                    || licType===Asc.c_oLicenseResult.SuccessLimit && (this.appOptions.trialMode & Asc.c_oLicenseMode.Limited) !== 0))
                    this._state.licenseType = licType;

                if (this._isDocReady)
                    this.applyLicense();
            },

            applyLicense: function() {
                if (this._state.licenseType) {
                    var license = this._state.licenseType,
                        buttons = ['ok'],
                        primary = 'ok';
                    if ((this.appOptions.trialMode & Asc.c_oLicenseMode.Limited) !== 0 &&
                        (license===Asc.c_oLicenseResult.SuccessLimit || license===Asc.c_oLicenseResult.ExpiredLimited || this.appOptions.permissionsLicense===Asc.c_oLicenseResult.SuccessLimit)) {
                        (license===Asc.c_oLicenseResult.ExpiredLimited) && this.getApplication().getController('LeftMenu').leftMenu.setLimitMode();// show limited hint
                        license = (license===Asc.c_oLicenseResult.ExpiredLimited) ? this.warnLicenseLimitedNoAccess : this.warnLicenseLimitedRenewed;
                    } else if (license===Asc.c_oLicenseResult.Connections || license===Asc.c_oLicenseResult.UsersCount) {
                        license = (license===Asc.c_oLicenseResult.Connections) ? this.warnLicenseExceeded : this.warnLicenseUsersExceeded;
                    } else {
                        license = (license===Asc.c_oLicenseResult.ConnectionsOS) ? this.warnNoLicense : this.warnNoLicenseUsers;
                        buttons = [{value: 'buynow', caption: this.textBuyNow}, {value: 'contact', caption: this.textContactUs}];
                        primary = 'buynow';
                    }

                    if (this._state.licenseType!==Asc.c_oLicenseResult.SuccessLimit && this.appOptions.isEdit) {
                        this.disableEditing(true);
                        Common.NotificationCenter.trigger('api:disconnect');
                    }

                    var value = Common.localStorage.getItem("sse-license-warning");
                    value = (value!==null) ? parseInt(value) : 0;
                    var now = (new Date).getTime();
                    if (now - value > 86400000) {
                        Common.UI.info({
                            maxwidth: 500,
                            title: this.textNoLicenseTitle,
                            msg  : license,
                            buttons: buttons,
                            primary: primary,
                            callback: function(btn) {
                                Common.localStorage.setItem("sse-license-warning", now);
                                if (btn == 'buynow')
                                    window.open('{{PUBLISHER_URL}}', "_blank");
                                else if (btn == 'contact')
                                    window.open('mailto:{{SALES_EMAIL}}', "_blank");
                            }
                        });
                    }
                } else if (!this.appOptions.isDesktopApp && !this.appOptions.canBrandingExt && !(this.appOptions.isEditDiagram || this.appOptions.isEditMailMerge) &&
                    this.editorConfig && this.editorConfig.customization && (this.editorConfig.customization.loaderName || this.editorConfig.customization.loaderLogo)) {
                    Common.UI.warning({
                        title: this.textPaidFeature,
                        msg  : this.textCustomLoader,
                        buttons: [{value: 'contact', caption: this.textContactUs}, {value: 'close', caption: this.textClose}],
                        primary: 'contact',
                        callback: function(btn) {
                            if (btn == 'contact')
                                window.open('mailto:{{SALES_EMAIL}}', "_blank");
                        }
                    });
                }
            },

            disableEditing: function(disable, temp) {
                Common.NotificationCenter.trigger('editing:disable', disable, {
                    viewMode: disable,
                    allowSignature: false,
                    allowProtect: false,
                    rightMenu: {clear: true, disable: true},
                    statusBar: true,
                    leftMenu: {disable: true, previewMode: true},
                    fileMenu: {protect: true, history: temp},
                    comments: {disable: !temp, previewMode: true},
                    chat: true,
                    review: true,
                    viewport: true,
                    documentHolder: true,
                    toolbar: true,
                    celleditor: {previewMode: true}
                }, temp ? 'reconnect' : 'disconnect');
            },

            onEditingDisable: function(disable, options, type) {
                var app = this.getApplication();

                var action = {type: type, disable: disable, options: options};
                if (disable && !this.stackDisableActions.get({type: type}))
                    this.stackDisableActions.push(action);
                !disable && this.stackDisableActions.pop({type: type});
                var prev_options = !disable && (this.stackDisableActions.length()>0) ? this.stackDisableActions.get(this.stackDisableActions.length()-1) : null;

                if (options.rightMenu && app.getController('RightMenu')) {
                    options.rightMenu.clear && app.getController('RightMenu').getView('RightMenu').clearSelection();
                    options.rightMenu.disable && app.getController('RightMenu').SetDisabled(disable, options.allowSignature);
                }
                if (options.statusBar) {
                    app.getController('Statusbar').SetDisabled(disable);
                }
                if (options.review) {
                    app.getController('Common.Controllers.ReviewChanges').SetDisabled(disable);
                }
                if (options.viewport) {
                    app.getController('Viewport').SetDisabled(disable);
                }
                if (options.toolbar) {
                    app.getController('Toolbar').DisableToolbar(disable, options.viewMode);
                }
                if (options.documentHolder) {
                    app.getController('DocumentHolder').SetDisabled(disable, options.allowProtect);
                }
                if (options.leftMenu) {
                    if (options.leftMenu.disable)
                        app.getController('LeftMenu').SetDisabled(disable, options);
                    if (options.leftMenu.previewMode)
                        app.getController('LeftMenu').setPreviewMode(disable);
                }
                if (options.fileMenu) {
                    app.getController('LeftMenu').leftMenu.getMenu('file').SetDisabled(disable, options.fileMenu);
                    if (options.leftMenu.disable)
                        app.getController('LeftMenu').leftMenu.getMenu('file').applyMode();
                }
                if (options.comments) {
                    var comments = this.getApplication().getController('Common.Controllers.Comments');
                    if (comments && options.comments.previewMode)
                        comments.setPreviewMode(disable);
                }
                if (options.celleditor && options.celleditor.previewMode) {
                    app.getController('CellEditor').setPreviewMode(disable);
                }

                if (prev_options) {
                    this.onEditingDisable(prev_options.disable, prev_options.options, prev_options.type);
                }
            },

            onOpenDocument: function(progress) {
                var elem = document.getElementById('loadmask-text');
                var proc = (progress.asc_getCurrentFont() + progress.asc_getCurrentImage())/(progress.asc_getFontsCount() + progress.asc_getImagesCount());
                proc = this.textLoadingDocument + ': ' + Common.Utils.String.fixedDigits(Math.min(Math.round(proc*100), 100), 3, "  ") + "%";
                elem ? elem.innerHTML = proc : this.loadMask && this.loadMask.setTitle(proc);
            },

            onEditorPermissions: function(params) {
                var licType = params ? params.asc_getLicenseType() : Asc.c_oLicenseResult.Error;
                if ( params && !(this.appOptions.isEditDiagram || this.appOptions.isEditMailMerge)) {
                    if (Asc.c_oLicenseResult.Expired === licType || Asc.c_oLicenseResult.Error === licType || Asc.c_oLicenseResult.ExpiredTrial === licType) {
                        Common.UI.warning({
                            title: this.titleLicenseExp,
                            msg: this.warnLicenseExp,
                            buttons: [],
                            closable: false
                        });
                        return;
                    }
                    if (Asc.c_oLicenseResult.ExpiredLimited === licType)
                        this._state.licenseType = licType;

                    if ( this.onServerVersion(params.asc_getBuildVersion()) || !this.onLanguageLoaded() ) return;

                    if (params.asc_getRights() !== Asc.c_oRights.Edit)
                        this.permissions.edit = false;

                    this.appOptions.permissionsLicense = licType;
                    this.appOptions.canAutosave = true;
                    this.appOptions.canAnalytics = params.asc_getIsAnalyticsEnable();

                    this.appOptions.isOffline      = this.api.asc_isOffline();
                    this.appOptions.isCrypted      = this.api.asc_isCrypto();
                    this.appOptions.canLicense     = (licType === Asc.c_oLicenseResult.Success || licType === Asc.c_oLicenseResult.SuccessLimit);
                    this.appOptions.isLightVersion = params.asc_getIsLight();
                    /** coauthoring begin **/
                    this.appOptions.canCoAuthoring = !this.appOptions.isLightVersion;
                    /** coauthoring end **/
                    this.appOptions.canComments    = this.appOptions.canLicense && (this.permissions.comment===undefined ? (this.permissions.edit !== false) : this.permissions.comment) && (this.editorConfig.mode !== 'view');
                    this.appOptions.canComments    = this.appOptions.canComments && !((typeof (this.editorConfig.customization) == 'object') && this.editorConfig.customization.comments===false);
                    this.appOptions.canViewComments = this.appOptions.canComments || !((typeof (this.editorConfig.customization) == 'object') && this.editorConfig.customization.comments===false);
                    this.appOptions.canChat        = this.appOptions.canLicense && !this.appOptions.isOffline && !((typeof (this.editorConfig.customization) == 'object') && this.editorConfig.customization.chat===false);
                    this.appOptions.canRename      = this.editorConfig.canRename;
                    this.appOptions.buildVersion   = params.asc_getBuildVersion();
                    this.appOptions.trialMode      = params.asc_getLicenseMode();
                    this.appOptions.isBeta         = params.asc_getIsBeta();
                    this.appOptions.canModifyFilter = (this.permissions.modifyFilter!==false);
                    this.appOptions.canBranding  = params.asc_getCustomization();
                    if (this.appOptions.canBranding)
                        this.headerView.setBranding(this.editorConfig.customization);

                    this.appOptions.canFavorite = this.appOptions.spreadsheet.info && (this.appOptions.spreadsheet.info.favorite!==undefined && this.appOptions.spreadsheet.info.favorite!==null);
                    this.appOptions.canFavorite && this.headerView && this.headerView.setFavorite(this.appOptions.spreadsheet.info.favorite);

                    this.appOptions.canRename && this.headerView.setCanRename(true);
                    this.appOptions.canUseReviewPermissions = this.appOptions.canLicense && (!!this.permissions.reviewGroups ||
                                                            this.appOptions.canLicense && this.editorConfig.customization && this.editorConfig.customization.reviewPermissions && (typeof (this.editorConfig.customization.reviewPermissions) == 'object'));
                    this.appOptions.canUseCommentPermissions = this.appOptions.canLicense && !!this.permissions.commentGroups;
                    AscCommon.UserInfoParser.setParser(true);
                    AscCommon.UserInfoParser.setCurrentName(this.appOptions.user.fullname);
                    this.appOptions.canUseReviewPermissions && AscCommon.UserInfoParser.setReviewPermissions(this.permissions.reviewGroups, this.editorConfig.customization.reviewPermissions);
                    this.appOptions.canUseCommentPermissions && AscCommon.UserInfoParser.setCommentPermissions(this.permissions.commentGroups);
                    this.headerView.setUserName(AscCommon.UserInfoParser.getParsedName(AscCommon.UserInfoParser.getCurrentName()));
                } else
                    this.appOptions.canModifyFilter = true;

                this.appOptions.canRequestEditRights = this.editorConfig.canRequestEditRights;
                this.appOptions.canEdit        = this.permissions.edit !== false && // can edit
                                                 (this.editorConfig.canRequestEditRights || this.editorConfig.mode !== 'view'); // if mode=="view" -> canRequestEditRights must be defined
                this.appOptions.isEdit         = (this.appOptions.canLicense || this.appOptions.isEditDiagram || this.appOptions.isEditMailMerge) && this.permissions.edit !== false && this.editorConfig.mode !== 'view';
                this.appOptions.canDownload    = (this.permissions.download !== false);
                this.appOptions.canPrint       = (this.permissions.print !== false);
                this.appOptions.canForcesave   = this.appOptions.isEdit && !this.appOptions.isOffline && !(this.appOptions.isEditDiagram || this.appOptions.isEditMailMerge) &&
                                                (typeof (this.editorConfig.customization) == 'object' && !!this.editorConfig.customization.forcesave);
                this.appOptions.forcesave      = this.appOptions.canForcesave;
                this.appOptions.canEditComments= this.appOptions.isOffline || !this.permissions.editCommentAuthorOnly;
                this.appOptions.canDeleteComments= this.appOptions.isOffline || !this.permissions.deleteCommentAuthorOnly;
                if ((typeof (this.editorConfig.customization) == 'object') && this.editorConfig.customization.commentAuthorOnly===true) {
                    console.log("Obsolete: The 'commentAuthorOnly' parameter of the 'customization' section is deprecated. Please use 'editCommentAuthorOnly' and 'deleteCommentAuthorOnly' parameters in the permissions instead.");
                    if (this.permissions.editCommentAuthorOnly===undefined && this.permissions.deleteCommentAuthorOnly===undefined)
                        this.appOptions.canEditComments = this.appOptions.canDeleteComments = this.appOptions.isOffline;
                }
                this.appOptions.isSignatureSupport= this.appOptions.isEdit && this.appOptions.isDesktopApp && this.appOptions.isOffline && this.api.asc_isSignaturesSupport() && !(this.appOptions.isEditDiagram || this.appOptions.isEditMailMerge);
                this.appOptions.isPasswordSupport = this.appOptions.isEdit && this.api.asc_isProtectionSupport() && !(this.appOptions.isEditDiagram || this.appOptions.isEditMailMerge);
                this.appOptions.canProtect     = (this.appOptions.isSignatureSupport || this.appOptions.isPasswordSupport);
                this.appOptions.canHelp        = !((typeof (this.editorConfig.customization) == 'object') && this.editorConfig.customization.help===false);
                this.appOptions.isRestrictedEdit = !this.appOptions.isEdit && this.appOptions.canComments;

                this.appOptions.canChangeCoAuthoring = this.appOptions.isEdit && !(this.appOptions.isEditDiagram || this.appOptions.isEditMailMerge) && this.appOptions.canCoAuthoring &&
                                                        !(typeof this.editorConfig.coEditing == 'object' && this.editorConfig.coEditing.change===false);

                if (!this.appOptions.isEditDiagram && !this.appOptions.isEditMailMerge) {
                    this.appOptions.canBrandingExt = params.asc_getCanBranding() && (typeof this.editorConfig.customization == 'object' || this.editorConfig.plugins);
                    this.getApplication().getController('Common.Controllers.Plugins').setMode(this.appOptions);
                }

                this.appOptions.canUseHistory  = this.appOptions.canLicense && this.editorConfig.canUseHistory && this.appOptions.canCoAuthoring && !this.appOptions.isOffline;
                this.appOptions.canHistoryClose  = this.editorConfig.canHistoryClose;
                this.appOptions.canHistoryRestore= this.editorConfig.canHistoryRestore;

                if ( this.appOptions.isLightVersion ) {
                    this.appOptions.canUseHistory = false;
                }

                this.loadCoAuthSettings();
                this.applyModeCommonElements();
                this.applyModeEditorElements();

                if ( !this.appOptions.isEdit ) {
                    Common.NotificationCenter.trigger('app:face', this.appOptions);

                    this.hidePreloader();
                    this.onLongActionBegin(Asc.c_oAscAsyncActionType.BlockInteraction, LoadingDocument);
                }

                this.api.asc_setViewMode(!this.appOptions.isEdit && !this.appOptions.isRestrictedEdit);
                (this.appOptions.isRestrictedEdit && this.appOptions.canComments) && this.api.asc_setRestriction(Asc.c_oAscRestrictionType.OnlyComments);
                this.api.asc_LoadDocument();
            },

            loadCoAuthSettings: function() {
                var fastCoauth = true,
                    autosave = 1,
                    value;

                if (this.appOptions.isEdit && !this.appOptions.isOffline && this.appOptions.canCoAuthoring) {
                    if (!this.appOptions.canChangeCoAuthoring) { //can't change co-auth. mode. Use coEditing.mode or 'fast' by default
                        value = (this.editorConfig.coEditing && this.editorConfig.coEditing.mode!==undefined) ? (this.editorConfig.coEditing.mode==='strict' ? 0 : 1) : null;
                        if (value===null && this.appOptions.customization && this.appOptions.customization.autosave===false) {
                            value = 0; // use customization.autosave only when coEditing.mode is null
                        }
                    } else {
                        value = Common.localStorage.getItem("sse-settings-coauthmode");
                        if (value===null) {
                            value = (this.editorConfig.coEditing && this.editorConfig.coEditing.mode!==undefined) ? (this.editorConfig.coEditing.mode==='strict' ? 0 : 1) : null;
                            if (value===null && !Common.localStorage.itemExists("sse-settings-autosave") &&
                                this.appOptions.customization && this.appOptions.customization.autosave===false) {
                                value = 0; // use customization.autosave only when de-settings-coauthmode and de-settings-autosave are null
                            }
                        }
                    }
                    fastCoauth = (value===null || parseInt(value) == 1);
                } else if (!this.appOptions.isEdit && this.appOptions.isRestrictedEdit) {
                    fastCoauth = true;
                } else {
                    fastCoauth = false;
                    autosave = 0;
                }

                if (this.appOptions.isEdit && this.appOptions.canAutosave) {
                    value = Common.localStorage.getItem("sse-settings-autosave");
                    if (value === null && this.appOptions.customization && this.appOptions.customization.autosave === false)
                        value = 0;
                    autosave = (!fastCoauth && value !== null) ? parseInt(value) : (this.appOptions.canCoAuthoring ? 1 : 0);
                }

                Common.Utils.InternalSettings.set("sse-settings-coauthmode", fastCoauth);
                Common.Utils.InternalSettings.set("sse-settings-autosave", autosave);
            },

            applyModeCommonElements: function() {
                window.editor_elements_prepared = true;

                var app             = this.getApplication(),
                    viewport        = app.getController('Viewport').getView('Viewport'),
                    statusbarView   = app.getController('Statusbar').getView('Statusbar');

                if (this.headerView) {
                    this.headerView.setVisible(!this.appOptions.isEditMailMerge && !this.appOptions.isDesktopApp && !this.appOptions.isEditDiagram);
                }

                viewport && viewport.setMode(this.appOptions, true);
                statusbarView && statusbarView.setMode(this.appOptions);
//                this.getStatusInfo().setDisabled(false);
//                this.getCellInfo().setMode(this.appOptions);
                app.getController('Toolbar').setMode(this.appOptions);
                app.getController('DocumentHolder').setMode(this.appOptions);

                if (this.appOptions.isEditMailMerge || this.appOptions.isEditDiagram) {
                    statusbarView.hide();
                    app.getController('LeftMenu').getView('LeftMenu').hide();

                    $(window)
                        .mouseup(function(e){
                            Common.Gateway.internalMessage('processMouse', {event: 'mouse:up'});
                        })
                        .mousemove($.proxy(function(e){
                            if (this.isDiagramDrag) {
                                Common.Gateway.internalMessage('processMouse', {event: 'mouse:move', pagex: e.pageX*Common.Utils.zoom(), pagey: e.pageY*Common.Utils.zoom()});
                            }
                        },this));
                }

                if (!this.appOptions.isEditMailMerge && !this.appOptions.isEditDiagram) {
                    this.api.asc_registerCallback('asc_onSendThemeColors', _.bind(this.onSendThemeColors, this));
                    this.api.asc_registerCallback('asc_onDownloadUrl',     _.bind(this.onDownloadUrl, this));
                    this.api.asc_registerCallback('asc_onDocumentModifiedChanged', _.bind(this.onDocumentModifiedChanged, this));

                    var printController = app.getController('Print');
                    printController && this.api && printController.setApi(this.api);

                }

                var celleditorController = this.getApplication().getController('CellEditor');
                celleditorController && celleditorController.setApi(this.api).setMode(this.appOptions);
            },

            applyModeEditorElements: function(prevmode) {
                /** coauthoring begin **/
                var commentsController  = this.getApplication().getController('Common.Controllers.Comments');
                if (commentsController) {
                    commentsController.setMode(this.appOptions);
                    commentsController.setConfig({
                            config      : this.editorConfig,
                            sdkviewname : '#ws-canvas-outer',
                            hintmode    : true},
                        this.api);
                }
                /** coauthoring end **/
                var me = this,
                    application         = this.getApplication(),
                    reviewController    = application.getController('Common.Controllers.ReviewChanges');
                reviewController.setMode(me.appOptions).setConfig({config: me.editorConfig}, me.api).loadDocument({doc:me.appOptions.spreadsheet});

                var value = Common.localStorage.getItem('sse-settings-unit');
                value = (value!==null) ? parseInt(value) : (me.appOptions.customization && me.appOptions.customization.unit ? Common.Utils.Metric.c_MetricUnits[me.appOptions.customization.unit.toLocaleLowerCase()] : Common.Utils.Metric.getDefaultMetric());
                (value===undefined) && (value = Common.Utils.Metric.getDefaultMetric());
                Common.Utils.Metric.setCurrentMetric(value);
                Common.Utils.InternalSettings.set("sse-settings-unit", value);

                if (this.appOptions.isEdit || this.appOptions.isRestrictedEdit) { // set api events for toolbar in the Restricted Editing mode
                    var toolbarController   = application.getController('Toolbar');
                    toolbarController   && toolbarController.setApi(me.api);

                    if (!this.appOptions.isEdit) return;

                    var statusbarController = application.getController('Statusbar'),
                        rightmenuController = application.getController('RightMenu'),
                        fontsControllers    = application.getController('Common.Controllers.Fonts');

                    fontsControllers    && fontsControllers.setApi(me.api);
//                    statusbarController && statusbarController.setApi(me.api);
                    rightmenuController && rightmenuController.setApi(me.api);

                    application.getController('Common.Controllers.Protection').setMode(me.appOptions).setConfig({config: me.editorConfig}, me.api);
                    application.getController('WBProtection').setMode(me.appOptions).setConfig({config: me.editorConfig}, me.api);

                    if (statusbarController) {
                        statusbarController.getView('Statusbar').changeViewMode(true);
                    }

                    if (!me.appOptions.isEditMailMerge && !me.appOptions.isEditDiagram && me.appOptions.canFeaturePivot)
                        application.getController('PivotTable').setMode(me.appOptions);

                    var viewport = this.getApplication().getController('Viewport').getView('Viewport');
                    viewport.applyEditorMode();
                    rightmenuController.getView('RightMenu').setMode(me.appOptions).setApi(me.api);

                    this.toolbarView = toolbarController.getView('Toolbar');

                    if (!me.appOptions.isEditMailMerge && !me.appOptions.isEditDiagram) {
                        var options = {};
                        JSON.parse(Common.localStorage.getItem('sse-hidden-formula')) && (options.formula = true);
                        application.getController('Toolbar').hideElements(options);
                    } else
                        rightmenuController.getView('RightMenu').hide();

                    /** coauthoring begin **/
                    me.api.asc_registerCallback('asc_onCollaborativeChanges',    _.bind(me.onCollaborativeChanges, me));
                    me.api.asc_registerCallback('asc_onAuthParticipantsChanged', _.bind(me.onAuthParticipantsChanged, me));
                    me.api.asc_registerCallback('asc_onParticipantsChanged',     _.bind(me.onAuthParticipantsChanged, me));
                    me.api.asc_registerCallback('asc_onConnectionStateChanged',  _.bind(me.onUserConnection, me));
                    me.api.asc_registerCallback('asc_onConvertEquationToMath',   _.bind(me.onConvertEquationToMath, me));
                    /** coauthoring end **/
                    if (me.appOptions.isEditDiagram)
                        me.api.asc_registerCallback('asc_onSelectionChanged',        _.bind(me.onSelectionChanged, me));

                    me.api.asc_setFilteringMode && me.api.asc_setFilteringMode(me.appOptions.canModifyFilter);

                    if (me.stackLongActions.exist({id: ApplyEditRights, type: Asc.c_oAscAsyncActionType['BlockInteraction']})) {
                        me.onLongActionEnd(Asc.c_oAscAsyncActionType['BlockInteraction'], ApplyEditRights);
                    } else if (!this._isDocReady) {
                        Common.NotificationCenter.trigger('app:face', this.appOptions);

                        me.hidePreloader();
                        me.onLongActionBegin(Asc.c_oAscAsyncActionType['BlockInteraction'], LoadingDocument);
                    }

                    // Message on window close
                    window.onbeforeunload = _.bind(me.onBeforeUnload, me);
                    window.onunload = _.bind(me.onUnload, me);
                }
            },

            onExternalMessage: function(msg) {
                if (msg && msg.msg) {
                    msg.msg = (msg.msg).toString();
                    this.showTips([msg.msg.charAt(0).toUpperCase() + msg.msg.substring(1)]);

                    Common.component.Analytics.trackEvent('External Error');
                }
            },

            onError: function(id, level, errData) {
                if (id == Asc.c_oAscError.ID.LoadingScriptError) {
                    this.showTips([this.scriptLoadError]);
                    this.tooltip && this.tooltip.getBSTip().$tip.css('z-index', 10000);
                    return;
                }

                this.hidePreloader();
                this.onLongActionEnd(Asc.c_oAscAsyncActionType.BlockInteraction, LoadingDocument);

                var config = {closable: true};

                switch (id) {
                    case Asc.c_oAscError.ID.Unknown:
                        config.msg = this.unknownErrorText;
                        break;

                    case Asc.c_oAscError.ID.ConvertationTimeout:
                        config.msg = this.convertationTimeoutText;
                        break;

                    case Asc.c_oAscError.ID.ConvertationOpenError:
                        config.msg = this.openErrorText;
                        break;

                    case Asc.c_oAscError.ID.ConvertationSaveError:
                        config.msg = (this.appOptions.isDesktopApp && this.appOptions.isOffline) ? this.saveErrorTextDesktop : this.saveErrorText;
                        break;

                    case Asc.c_oAscError.ID.DownloadError:
                        config.msg = this.downloadErrorText;
                        break;

                    case Asc.c_oAscError.ID.UplImageSize:
                        config.msg = this.uploadImageSizeMessage;
                        break;

                    case Asc.c_oAscError.ID.UplImageExt:
                        config.msg = this.uploadImageExtMessage;
                        break;

                    case Asc.c_oAscError.ID.UplImageFileCount:
                        config.msg = this.uploadImageFileCountMessage;
                        break;

                    case Asc.c_oAscError.ID.PastInMergeAreaError:
                        config.msg = this.pastInMergeAreaError;
                        break;

                    case Asc.c_oAscError.ID.FrmlWrongCountParentheses:
                        config.msg = this.errorWrongBracketsCount;
                        break;

                    case Asc.c_oAscError.ID.FrmlWrongOperator:
                        config.msg = this.errorWrongOperator;
                        break;

                    case Asc.c_oAscError.ID.FrmlWrongMaxArgument:
                        config.msg = this.errorCountArgExceed;
                        break;

                    case Asc.c_oAscError.ID.FrmlWrongCountArgument:
                        config.msg = this.errorCountArg;
                        break;

                    case Asc.c_oAscError.ID.FrmlWrongFunctionName:
                        config.msg = this.errorFormulaName;
                        break;

                    case Asc.c_oAscError.ID.FrmlAnotherParsingError:
                        config.msg = this.errorFormulaParsing;
                        break;

                    case Asc.c_oAscError.ID.FrmlWrongArgumentRange:
                        config.msg = this.errorArgsRange;
                        break;

                    case Asc.c_oAscError.ID.FrmlOperandExpected:
                        config.msg = this.errorOperandExpected;
                        break;

                    case Asc.c_oAscError.ID.FrmlWrongReferences:
                        config.msg = this.errorFrmlWrongReferences;
                        break;

                    case Asc.c_oAscError.ID.UnexpectedGuid:
                        config.msg = this.errorUnexpectedGuid;
                        break;

                    case Asc.c_oAscError.ID.Database:
                        config.msg = this.errorDatabaseConnection;
                        break;

                    case Asc.c_oAscError.ID.FileRequest:
                        config.msg = this.errorFileRequest;
                        break;

                    case Asc.c_oAscError.ID.FileVKey:
                        config.msg = this.errorFileVKey;
                        break;

                    case Asc.c_oAscError.ID.StockChartError:
                        config.msg = this.errorStockChart;
                        break;

                    case Asc.c_oAscError.ID.MaxDataSeriesError:
                        config.msg = this.getApplication().getController('Toolbar').errorMaxRows;
                        break;

                    case Asc.c_oAscError.ID.ComboSeriesError:
                        config.msg = this.getApplication().getController('Toolbar').errorComboSeries;
                        break;

                    case Asc.c_oAscError.ID.DataRangeError:
                        config.msg = this.errorDataRange;
                        break;

                    case Asc.c_oAscError.ID.MaxDataPointsError:
                        config.msg = this.errorMaxPoints;
                        break;

                    case Asc.c_oAscError.ID.VKeyEncrypt:
                        config.msg = this.errorToken;
                        break;

                    case Asc.c_oAscError.ID.KeyExpire:
                        config.msg = this.errorTokenExpire;
                        break;

                    case Asc.c_oAscError.ID.UserCountExceed:
                        config.msg = this.errorUsersExceed;
                        break;

                    case Asc.c_oAscError.ID.CannotMoveRange:
                        config.msg = this.errorMoveRange;
                        break;

                    case Asc.c_oAscError.ID.UplImageUrl:
                        config.msg = this.errorBadImageUrl;
                        break;

                    case Asc.c_oAscError.ID.CoAuthoringDisconnect:
                        config.msg = this.errorViewerDisconnect;
                        break;

                    case Asc.c_oAscError.ID.ConvertationPassword:
                        config.msg = this.errorFilePassProtect;
                        break;

                    case Asc.c_oAscError.ID.AutoFilterDataRangeError:
                        config.msg = this.errorAutoFilterDataRange;
                        break;

                    case Asc.c_oAscError.ID.AutoFilterChangeFormatTableError:
                        config.msg = this.errorAutoFilterChangeFormatTable;
                        break;

                    case Asc.c_oAscError.ID.AutoFilterChangeError:
                        config.msg = this.errorAutoFilterChange;
                        break;

                    case Asc.c_oAscError.ID.AutoFilterMoveToHiddenRangeError:
                        config.msg = this.errorAutoFilterHiddenRange;
                        break;

                    case Asc.c_oAscError.ID.CannotFillRange:
                        config.msg = this.errorFillRange;
                        break;

                    case Asc.c_oAscError.ID.UserDrop:
                        if (this._state.lostEditingRights) {
                            this._state.lostEditingRights = false;
                            return;
                        }
                        this._state.lostEditingRights = true;
                        config.msg = this.errorUserDrop;
                        Common.NotificationCenter.trigger('collaboration:sharingdeny');
                        break;

                    case Asc.c_oAscError.ID.InvalidReferenceOrName:
                        config.msg = this.errorInvalidRef;
                        break;

                    case Asc.c_oAscError.ID.LockCreateDefName:
                        config.msg = this.errorCreateDefName;
                        break;

                    case Asc.c_oAscError.ID.PasteMaxRangeError:
                        config.msg = this.errorPasteMaxRange;
                        break;

                    case Asc.c_oAscError.ID.LockedAllError:
                        config.msg = this.errorLockedAll;
                        break;

                    case Asc.c_oAscError.ID.Warning:
                        config.msg = this.errorConnectToServer;
                        config.closable = false;
                        break;

                    case Asc.c_oAscError.ID.LockedWorksheetRename:
                        config.msg = this.errorLockedWorksheetRename;
                        break;
                    
                    case Asc.c_oAscError.ID.OpenWarning:
                        config.msg = this.errorOpenWarning;
                        break;

                    case Asc.c_oAscError.ID.CopyMultiselectAreaError:
                        config.msg = this.errorCopyMultiselectArea;
                        break;

                    case Asc.c_oAscError.ID.PrintMaxPagesCount:
                        config.msg = this.errorPrintMaxPagesCount;
                        break;

                    case Asc.c_oAscError.ID.SessionAbsolute:
                        config.msg = this.errorSessionAbsolute;
                        break;

                    case Asc.c_oAscError.ID.SessionIdle:
                        config.msg = this.errorSessionIdle;
                        break;

                    case Asc.c_oAscError.ID.SessionToken:
                        config.msg = this.errorSessionToken;
                        break;

                    case Asc.c_oAscError.ID.AccessDeny:
                        config.msg = this.errorAccessDeny;
                        break;

                    case Asc.c_oAscError.ID.LockedCellPivot:
                        config.msg = this.errorLockedCellPivot;
                        break;

                    case Asc.c_oAscError.ID.PivotLabledColumns:
                        config.msg = this.errorLabledColumnsPivot;
                        break;

                    case Asc.c_oAscError.ID.PivotOverlap:
                        config.msg = this.errorPivotOverlap;
                        break;

                    case Asc.c_oAscError.ID.ForceSaveButton:
                    case Asc.c_oAscError.ID.ForceSaveTimeout:
                        config.msg = this.errorForceSave;
                        config.maxwidth = 600;
                        break;

                    case Asc.c_oAscError.ID.DataEncrypted:
                        config.msg = this.errorDataEncrypted;
                        break;

                    case Asc.c_oAscError.ID.EditingError:
                        config.msg = (this.appOptions.isDesktopApp && this.appOptions.isOffline) ? this.errorEditingSaveas : this.errorEditingDownloadas;
                        break;

                    case Asc.c_oAscError.ID.CannotChangeFormulaArray:
                        config.msg = this.errorChangeArray;
                        break;

                    case Asc.c_oAscError.ID.MultiCellsInTablesFormulaArray:
                        config.msg = this.errorMultiCellFormula;
                        break;

                    case Asc.c_oAscError.ID.MailToClientMissing:
                        config.msg = this.errorEmailClient;
                        break;

                    case Asc.c_oAscError.ID.NoDataToParse:
                        config.msg = this.errorNoDataToParse;
                        break;

                    case Asc.c_oAscError.ID.CannotUngroupError:
                        config.msg = this.errorCannotUngroup;
                        break;

                    case Asc.c_oAscError.ID.FrmlMaxTextLength:
                        config.msg = this.errorFrmlMaxTextLength;
                        break;

                    case Asc.c_oAscError.ID.FrmlMaxReference:
                        config.msg = this.errorFrmlMaxReference;
                        break;

                    case Asc.c_oAscError.ID.DataValidate:
                        var icon = errData ? errData.asc_getErrorStyle() : undefined;
                        if (icon!==undefined) {
                            config.iconCls = (icon==Asc.c_oAscEDataValidationErrorStyle.Stop) ? 'error' : ((icon==Asc.c_oAscEDataValidationErrorStyle.Information) ? 'info' : 'warn');
                        }
                        errData && errData.asc_getErrorTitle() && (config.title = Common.Utils.String.htmlEncode(errData.asc_getErrorTitle()));
                        config.buttons  = ['ok', 'cancel'];
                        config.msg = errData && errData.asc_getError() ? Common.Utils.String.htmlEncode(errData.asc_getError()) : this.errorDataValidate;
                        config.maxwidth = 600;
                        break;

                    case Asc.c_oAscError.ID.ConvertationOpenLimitError:
                        config.msg = this.errorFileSizeExceed;
                        break;

                    case Asc.c_oAscError.ID.UpdateVersion:
                        config.msg = this.errorUpdateVersionOnDisconnect;
                        config.maxwidth = 600;
                        break;

                    case Asc.c_oAscError.ID.FTChangeTableRangeError:
                        config.msg = this.errorFTChangeTableRangeError;
                        break;

                    case Asc.c_oAscError.ID.FTRangeIncludedOtherTables:
                        config.msg = this.errorFTRangeIncludedOtherTables;
                        break;

                    case  Asc.c_oAscError.ID.PasteSlicerError:
                        config.msg = this.errorPasteSlicerError;
                        break;

                    case Asc.c_oAscError.ID.RemoveDuplicates:
                        config.iconCls = 'info';
                        config.title = Common.UI.Window.prototype.textInformation;
                        config.buttons  = ['ok'];
                        config.msg = (errData.asc_getDuplicateValues()!==null && errData.asc_getUniqueValues()!==null) ? Common.Utils.String.format(this.errRemDuplicates, errData.asc_getDuplicateValues(), errData.asc_getUniqueValues()) : this.errNoDuplicates;
                        config.maxwidth = 600;
                        break;

                    case  Asc.c_oAscError.ID.FrmlMaxLength:
                        config.msg = this.errorFrmlMaxLength;
                        config.maxwidth = 600;
                        break;

                    case  Asc.c_oAscError.ID.MoveSlicerError:
                        config.msg = this.errorMoveSlicerError;
                        break;

                    case  Asc.c_oAscError.ID.LockedEditView:
                        config.msg = this.errorEditView;
                        break;

                    case  Asc.c_oAscError.ID.ChangeFilteredRangeError:
                        config.msg = this.errorChangeFilteredRange;
                        break;

                    case Asc.c_oAscError.ID.Password:
                        config.msg = this.errorSetPassword;
                        break;

                    case Asc.c_oAscError.ID.PivotGroup:
                        config.msg = this.errorPivotGroup;
                        break;

                    case Asc.c_oAscError.ID.PasteMultiSelectError:
                        config.msg = this.errorPasteMultiSelect;
                        break;

                    case Asc.c_oAscError.ID.PivotWithoutUnderlyingData:
                        config.msg = this.errorPivotWithoutUnderlying;
                        break;

                    case Asc.c_oAscError.ID.ChangeOnProtectedSheet:
                        config.msg = this.errorChangeOnProtectedSheet;
                        break;

                    case Asc.c_oAscError.ID.SingleColumnOrRowError:
                        config.msg = this.errorSingleColumnOrRowError;
                        break;

                    case Asc.c_oAscError.ID.LocationOrDataRangeError:
                        config.msg = this.errorLocationOrDataRangeError;
                        break;

<<<<<<< HEAD
                    case Asc.c_oAscError.ID.PasswordIsNotCorrect:
                        config.msg = this.errorPasswordIsNotCorrect;
                        break;

                    case Asc.c_oAscError.ID.DeleteColumnContainsLockedCell:
                        config.msg = this.errorDeleteColumnContainsLockedCell;
                        break;

                    case Asc.c_oAscError.ID.DeleteRowContainsLockedCell:
                        config.msg = this.errorDeleteRowContainsLockedCell;
=======
                    case Asc.c_oAscError.ID.UplDocumentSize:
                        config.msg = this.uploadDocSizeMessage;
                        break;

                    case Asc.c_oAscError.ID.UplDocumentExt:
                        config.msg = this.uploadDocExtMessage;
                        break;

                    case Asc.c_oAscError.ID.UplDocumentFileCount:
                        config.msg = this.uploadDocFileCountMessage;
                        break;

                    case Asc.c_oAscError.ID.LoadingFontError:
                        config.msg = this.errorLoadingFont;
>>>>>>> 3e30b661
                        break;

                    default:
                        config.msg = (typeof id == 'string') ? id : this.errorDefaultMessage.replace('%1', id);
                        break;
                }

                if (level == Asc.c_oAscError.Level.Critical) {
                    Common.Gateway.reportError(id, config.msg);

                    config.title = this.criticalErrorTitle;
                    config.iconCls = 'error';
                    config.closable = false;

                    if (this.appOptions.canBackToFolder && !this.appOptions.isDesktopApp && typeof id !== 'string') {
                        config.msg += '<br><br>' + this.criticalErrorExtText;
                        config.callback = function(btn) {
                            if (btn == 'ok') {
                                Common.NotificationCenter.trigger('goback', true);
                            }
                        }
                    }
                    if (id == Asc.c_oAscError.ID.DataEncrypted) {
                        this.api.asc_coAuthoringDisconnect();
                        Common.NotificationCenter.trigger('api:disconnect');
                    }
                } else {
                    Common.Gateway.reportWarning(id, config.msg);

                    config.title    = config.title || this.notcriticalErrorTitle;
                    config.iconCls  = config.iconCls || 'warn';
                    config.buttons  = config.buttons || ['ok'];
                    config.callback = _.bind(function(btn){
                        if (id == Asc.c_oAscError.ID.Warning && btn == 'ok' && this.appOptions.canDownload) {
                            Common.UI.Menu.Manager.hideAll();
                            (this.appOptions.isDesktopApp && this.appOptions.isOffline) ? this.api.asc_DownloadAs() : this.getApplication().getController('LeftMenu').leftMenu.showMenu('file:saveas');
                        } else if (id == Asc.c_oAscError.ID.EditingError) {
                            this.disableEditing(true);
                            Common.NotificationCenter.trigger('api:disconnect', true); // enable download and print
                        } else if (id == Asc.c_oAscError.ID.DataValidate && btn !== 'ok') {
                            this.api.asc_closeCellEditor(true);
                        }
                        this._state.lostEditingRights = false;
                        this.onEditComplete();
                    }, this);
                }

                if (!Common.Utils.ModalWindow.isVisible() || $('.asc-window.modal.alert[data-value=' + id + ']').length<1)
                    setTimeout(function() {Common.UI.alert(config).$window.attr('data-value', id);}, 1);

                (id!==undefined) && Common.component.Analytics.trackEvent('Internal Error', id.toString());
            },

            onCoAuthoringDisconnect: function() {
                this.getApplication().getController('Viewport').getView('Viewport').setMode({isDisconnected:true});
                this.getApplication().getController('Viewport').getView('Common.Views.Header').setCanRename(false);
                this.appOptions.canRename = false;
                this._state.isDisconnected = true;
            },

            showTips: function(strings) {
                var me = this;
                if (!strings.length) return;
                if (typeof(strings)!='object') strings = [strings];

                function showNextTip() {
                    var str_tip = strings.shift();
                    if (str_tip) {
                        str_tip += '\n' + me.textCloseTip;
                        tooltip.setTitle(str_tip);
                        tooltip.show();
                    }
                }

                if (!this.tooltip) {
                    this.tooltip = new Common.UI.Tooltip({
                        owner: this.getApplication().getController('Toolbar').getView('Toolbar'),
                        hideonclick: true,
                        placement: 'bottom',
                        cls: 'main-info',
                        offset: 30
                    });
                }

                var tooltip = this.tooltip;
                tooltip.on('tooltip:hide', function(){
                    setTimeout(showNextTip, 300);
                });

                showNextTip();
            },

            updateWindowTitle: function(change, force) {
                if (this._state.isDocModified !== change || force) {
                    if (this.headerView) {
                        var title = this.defaultTitleText;

                        if (!_.isEmpty(this.headerView.getDocumentCaption()))
                            title = this.headerView.getDocumentCaption() + ' - ' + title;

                        if (change) {
                            clearTimeout(this._state.timerCaption);
                            if (!_.isUndefined(title)) {
                                title = '* ' + title;
                                this.headerView.setDocumentCaption(this.headerView.getDocumentCaption(), true);
                            }
                        } else {
                            if (this._state.fastCoauth && this._state.usersCount>1) {
                                var me = this;
                                this._state.timerCaption = setTimeout(function () {
                                    me.headerView.setDocumentCaption(me.headerView.getDocumentCaption(), false);
                                }, 500);
                            } else
                                this.headerView.setDocumentCaption(this.headerView.getDocumentCaption(), false);
                        }
                        if (window.document.title != title)
                            window.document.title = title;
                    }

                    this._isDocReady && (this._state.isDocModified !== change) && Common.Gateway.setDocumentModified(change);
                    if (change && (!this._state.fastCoauth || this._state.usersCount<2))
                        this.getApplication().getController('Statusbar').setStatusCaption('', true);

                    this._state.isDocModified = change;
                }
            },

            onDocumentChanged: function() {
            },

            onDocumentModifiedChanged: function(change) {
                this.updateWindowTitle(change);
                if (this._state.isDocModified !== change) {
                    this._isDocReady && Common.Gateway.setDocumentModified(change);
                }
                
                if (this.toolbarView && this.toolbarView.btnCollabChanges && this.api) {
                    var isSyncButton = this.toolbarView.btnCollabChanges.cmpEl.hasClass('notify'),
                        forcesave = this.appOptions.forcesave,
                        cansave = this.api.asc_isDocumentCanSave(),
                        isDisabled = !cansave && !isSyncButton && !forcesave || this._state.isDisconnected || this._state.fastCoauth && this._state.usersCount>1 && !forcesave;
                        this.toolbarView.btnSave.setDisabled(isDisabled);
                }
            },

            onDocumentCanSaveChanged: function (isCanSave) {
                if (this.toolbarView && this.toolbarView.btnCollabChanges) {
                    var isSyncButton = this.toolbarView.btnCollabChanges.cmpEl.hasClass('notify'),
                        forcesave = this.appOptions.forcesave,
                        isDisabled = !isCanSave && !isSyncButton && !forcesave || this._state.isDisconnected || this._state.fastCoauth && this._state.usersCount>1 && !forcesave;
                    this.toolbarView.btnSave.setDisabled(isDisabled);
                }
            },

            onBeforeUnload: function() {
                Common.localStorage.save();

                var isEdit = this.permissions.edit !== false && this.editorConfig.mode !== 'view' && this.editorConfig.mode !== 'editdiagram' && this.editorConfig.mode !== 'editmerge';
                if (isEdit && this.api.asc_isDocumentModified()) {
                    var me = this;
                    this.api.asc_stopSaving();
                    this.continueSavingTimer = window.setTimeout(function() {
                        me.api.asc_continueSaving();
                    }, 500);

                    return this.leavePageText;
                }
            },

            onUnload: function() {
                if (this.continueSavingTimer) clearTimeout(this.continueSavingTimer);
            },

            hidePreloader: function() {
                var promise;
                if (!this._state.customizationDone) {
                    this._state.customizationDone = true;
                    if (this.appOptions.customization) {
                        if (this.appOptions.isDesktopApp)
                            this.appOptions.customization.about = false;
                        else if (!this.appOptions.canBrandingExt)
                            this.appOptions.customization.about = true;
                    }
                    Common.Utils.applyCustomization(this.appOptions.customization, mapCustomizationElements);
                    if (this.appOptions.canBrandingExt) {
                        Common.Utils.applyCustomization(this.appOptions.customization, mapCustomizationExtElements);
                        promise = this.getApplication().getController('Common.Controllers.Plugins').applyUICustomization();
                    }
                }
                
                this.stackLongActions.pop({id: InitApplication, type: Asc.c_oAscAsyncActionType.BlockInteraction});
                Common.NotificationCenter.trigger('layout:changed', 'main');

                (promise || (new Promise(function(resolve, reject) {
                    resolve();
                }))).then(function() {
                    $('#loading-mask').hide().remove();
                    Common.Controllers.Desktop.process('preloader:hide');
                });
            },

            onDownloadUrl: function(url, fileType) {
                if (this._state.isFromGatewayDownloadAs) {
                    Common.Gateway.downloadAs(url, fileType);
                }
                this._state.isFromGatewayDownloadAs = false;
            },

            onDownloadCancel: function() {
                this._state.isFromGatewayDownloadAs = false;
            },

            onUpdateVersion: function(callback) {
                var me = this;
                me.needToUpdateVersion = true;
                me.onLongActionEnd(Asc.c_oAscAsyncActionType['BlockInteraction'], LoadingDocument);
                Common.UI.error({
                    msg: this.errorUpdateVersion,
                    callback: function() {
                        _.defer(function() {
                            Common.Gateway.updateVersion();
                            if (callback) callback.call(me);
                            me.onLongActionBegin(Asc.c_oAscAsyncActionType['BlockInteraction'], LoadingDocument);
                        })
                    }
                });
            },

            onServerVersion: function(buildVersion) {
                if (this.changeServerVersion) return true;

                if (DocsAPI.DocEditor.version() !== buildVersion && !window.compareVersions) {
                    this.changeServerVersion = true;
                    Common.UI.warning({
                        title: this.titleServerVersion,
                        msg: this.errorServerVersion,
                        callback: function() {
                            _.defer(function() {
                                Common.Gateway.updateVersion();
                            })
                        }
                    });
                    return true;
                }
                return false;
            },

            onAdvancedOptions: function(type, advOptions, mode, formatOptions) {
                if (this._state.openDlg) return;

                var me = this;
                if (type == Asc.c_oAscAdvancedOptionsID.CSV) {
                    me._state.openDlg = new Common.Views.OpenDialog({
                        title: Common.Views.OpenDialog.prototype.txtTitle.replace('%1', 'CSV'),
                        closable: (mode==2), // if save settings
                        type: Common.Utils.importTextType.CSV,
                        preview: advOptions.asc_getData(),
                        codepages: advOptions.asc_getCodePages(),
                        settings: advOptions.asc_getRecommendedSettings(),
                        api: me.api,
                        handler: function (result, settings) {
                            me.isShowOpenDialog = false;
                            if (result == 'ok') {
                                if (me && me.api) {
                                    if (mode==2) {
                                        formatOptions && formatOptions.asc_setAdvancedOptions(settings.textOptions);
                                        me.api.asc_DownloadAs(formatOptions);
                                    } else
                                        me.api.asc_setAdvancedOptions(type, settings.textOptions);
                                    me.loadMask && me.loadMask.show();
                                }
                            }
                            me._state.openDlg = null;
                        }
                    });
                } else if (type == Asc.c_oAscAdvancedOptionsID.DRM) {
                    me._state.openDlg = new Common.Views.OpenDialog({
                        title: Common.Views.OpenDialog.prototype.txtTitleProtected,
                        closeFile: me.appOptions.canRequestClose,
                        type: Common.Utils.importTextType.DRM,
                        warning: !(me.appOptions.isDesktopApp && me.appOptions.isOffline) && (typeof advOptions == 'string'),
                        warningMsg: advOptions,
                        validatePwd: !!me._state.isDRM,
                        handler: function (result, value) {
                            me.isShowOpenDialog = false;
                            if (result == 'ok') {
                                if (me && me.api) {
                                    me.api.asc_setAdvancedOptions(type, value.drmOptions);
                                    me.loadMask && me.loadMask.show();
                                }
                            } else {
                                Common.Gateway.requestClose();
                                Common.Controllers.Desktop.requestClose();
                            }
                            me._state.openDlg = null;
                        }
                    });
                    me._state.isDRM = true;
                }
                if (me._state.openDlg) {
                    this.isShowOpenDialog = true;
                    this.loadMask && this.loadMask.hide();
                    this.onLongActionEnd(Asc.c_oAscAsyncActionType.BlockInteraction, LoadingDocument);
                    me._state.openDlg.show();
                }
            },

            onActiveSheetChanged: function(index) {
                if (!this.appOptions.isEditMailMerge && !this.appOptions.isEditDiagram && window.editor_elements_prepared) {
                    this.application.getController('Statusbar').selectTab(index);

                    if (this.appOptions.canViewComments && !this.dontCloseDummyComment) {
                        Common.NotificationCenter.trigger('comments:updatefilter', ['doc', 'sheet' + this.api.asc_getWorksheetId(index)], false ); //  hide popover
                    }
                }
            },

            onConfirmAction: function(id, apiCallback, data) {
                var me = this;
                if (id == Asc.c_oAscConfirm.ConfirmReplaceRange || id == Asc.c_oAscConfirm.ConfirmReplaceFormulaInTable) {
                    Common.UI.warning({
                        title: this.notcriticalErrorTitle,
                        msg: id == Asc.c_oAscConfirm.ConfirmReplaceRange ? this.confirmMoveCellRange : this.confirmReplaceFormulaInTable,
                        buttons: ['yes', 'no'],
                        primary: 'yes',
                        callback: _.bind(function(btn) {
                            if (apiCallback)  {
                                apiCallback(btn === 'yes');
                            }
                            if (btn == 'yes') {
                                me.onEditComplete(me.application.getController('DocumentHolder').getView('DocumentHolder'));
                            }
                        }, this)
                    });
                } else if (id == Asc.c_oAscConfirm.ConfirmPutMergeRange) {
                    Common.UI.warning({
                        closable: false,
                        title: this.notcriticalErrorTitle,
                        msg: this.confirmPutMergeRange,
                        buttons: ['ok'],
                        primary: 'ok',
                        callback: _.bind(function(btn) {
                            if (apiCallback)  {
                                apiCallback();
                            }
                            me.onEditComplete(me.application.getController('DocumentHolder').getView('DocumentHolder'));
                        }, this)
                    });
                } else if (id == Asc.c_oAscConfirm.ConfirmChangeProtectRange) {
                    var win = new Common.Views.OpenDialog({
                        title: this.txtUnlockRange,
                        closable: true,
                        type: Common.Utils.importTextType.DRM,
                        warning: true,
                        warningMsg: this.txtUnlockRangeWarning,
                        txtOpenFile: this.txtUnlockRangeDescription,
                        validatePwd: false,
                        handler: function (result, value) {
                            if (me.api && apiCallback)  {
                                apiCallback((result == 'ok') ? me.api.asc_checkProtectedRangesPassword(value.drmOptions.asc_getPassword(), data) : false, result !== 'ok');
                            }
                            me.onEditComplete(me.application.getController('DocumentHolder').getView('DocumentHolder'));
                        }
                    });
                    win.show();
                }
            },

            checkProtectedRange: function(callback, scope, args) {
                var result = this.api.asc_isProtectedSheet() ? this.api.asc_checkProtectedRange() : false;
                if (result===null) {
                    this.onError(Asc.c_oAscError.ID.ChangeOnProtectedSheet, Asc.c_oAscError.Level.NoCritical);
                    return;
                }

                if (result) {
                    var me = this;
                    var win = new Common.Views.OpenDialog({
                        title: this.txtUnlockRange,
                        closable: true,
                        type: Common.Utils.importTextType.DRM,
                        warning: true,
                        warningMsg: this.txtUnlockRangeWarning,
                        txtOpenFile: this.txtUnlockRangeDescription,
                        validatePwd: false,
                        handler: function (result, value) {
                            if (result == 'ok') {
                                if (me.api) {
                                    if (me.api.asc_checkActiveCellPassword(value.drmOptions.asc_getPassword())) {
                                        callback && setTimeout(function() {
                                            callback.apply(scope, args);
                                        }, 1);
                                    } else {
                                        Common.UI.warning({
                                            msg: me.errorWrongPassword,
                                            callback: function() {
                                                Common.NotificationCenter.trigger('edit:complete', me.toolbar);
                                            }
                                        });
                                    }
                                }
                            }
                            Common.NotificationCenter.trigger('edit:complete', me.toolbar);
                        }
                    });
                    win.show();
                } else {
                    callback && setTimeout(function() {
                        callback.apply(scope, args);
                    }, 1);
                }
            },

            initNames: function() {
                this.shapeGroupNames = [
                    this.txtBasicShapes,
                    this.txtFiguredArrows,
                    this.txtMath,
                    this.txtCharts,
                    this.txtStarsRibbons,
                    this.txtCallouts,
                    this.txtButtons,
                    this.txtRectangles,
                    this.txtLines
                ];
            },

            fillAutoShapes: function(groupNames, shapes){
                if (_.isEmpty(shapes) || _.isEmpty(groupNames) || shapes.length != groupNames.length)
                    return;

                var me = this,
                    shapegrouparray = [],
                    shapeStore = this.getCollection('ShapeGroups');

                shapeStore.reset();

                _.each(groupNames, function(groupName, index){
                    var store = new Backbone.Collection([], {
                        model: SSE.Models.ShapeModel
                    }),
                        arr = [];

                    var cols = (shapes[index].length) > 18 ? 7 : 6,
                        height = Math.ceil(shapes[index].length/cols) * 35 + 3,
                        width = 30 * cols;

                    _.each(shapes[index], function(shape, idx){
                        arr.push({
                            data     : {shapeType: shape.Type},
                            tip      : me['txtShape_' + shape.Type] || (me.textShape + ' ' + (idx+1)),
                            allowSelected : true,
                            selected: false
                        });
                    });
                    store.add(arr);
                    shapegrouparray.push({
                        groupName   : me.shapeGroupNames[index],
                        groupStore  : store,
                        groupWidth  : width,
                        groupHeight : height
                    });
                });

                shapeStore.add(shapegrouparray);

                setTimeout(function(){
                    me.getApplication().getController('Toolbar').onApiAutoShapes();
                }, 50);
            },

            fillTextArt: function(shapes){
                var arr = [],
                    artStore = this.getCollection('Common.Collections.TextArt');

                if (!shapes && artStore.length>0) {// shapes == undefined when update textart collection (from asc_onSendThemeColors)
                    shapes = this.api.asc_getTextArtPreviews();
                }
                if (_.isEmpty(shapes)) return;

                _.each(shapes, function(shape, index){
                    arr.push({
                        imageUrl : shape,
                        data     : index,
                        allowSelected : true,
                        selected: false
                    });
                });
                artStore.reset(arr);
            },

            fillCondFormatIcons: function(icons){
                if (_.isEmpty(icons)) return;

                var arr = [],
                    store = this.getCollection('ConditionalFormatIcons');
                _.each(icons, function(icon, index){
                    arr.push({
                        icon : icon,
                        index  : index
                    });
                });
                store.reset(arr);
            },

            fillCondFormatIconsPresets: function(iconSets){
                if (_.isEmpty(iconSets)) return;

                var arr = [],
                    store = this.getCollection('ConditionalFormatIconsPresets');
                _.each(iconSets, function(iconSet, index){
                    arr.push({
                        icons : iconSet,
                        data  : index
                    });
                });
                store.reset(arr);
            },

            updateThemeColors: function() {
                var me = this;
                setTimeout(function(){
                    me.getApplication().getController('RightMenu').UpdateThemeColors();
                }, 50);

                setTimeout(function(){
                    me.getApplication().getController('Toolbar').updateThemeColors();
                }, 50);

                setTimeout(function(){
                    me.getApplication().getController('Statusbar').updateThemeColors();
                }, 50);
            },

            onSendThemeColors: function(colors, standart_colors) {
                Common.Utils.ThemeColor.setColors(colors, standart_colors);
                if (window.styles_loaded && !this.appOptions.isEditMailMerge && !this.appOptions.isEditDiagram) {
                    this.updateThemeColors();
                    var me = this;
                    setTimeout(function(){
                        me.fillTextArt();
                    }, 1);
                }
            },

            loadLanguages: function(apiLangs) {
                this.languages = apiLangs;
                window.styles_loaded && this.setLanguages();
            },

            setLanguages: function() {
                this.getApplication().getController('Spellcheck').setLanguages(this.languages);
            },

            onInternalCommand: function(data) {
                if (data) {
                    switch (data.command) {
                    case 'setChartData':    this.setChartData(data.data); break;
                    case 'getChartData':    this.getChartData(); break;
                    case 'clearChartData':  this.clearChartData(); break;
                    case 'setMergeData':    this.setMergeData(data.data); break;
                    case 'getMergeData':    this.getMergeData(); break;
                    case 'setAppDisabled':
                        if (this.isAppDisabled===undefined && !data.data) { // first editor opening
                            Common.NotificationCenter.trigger('layout:changed', 'main');
                            this.loadMask && this.loadMask.isVisible() && this.loadMask.updatePosition();
                        }
                        this.isAppDisabled = data.data;
                        break;
                    case 'queryClose':
                        if (!Common.Utils.ModalWindow.isVisible()) {
                            this.isFrameClosed = true;
                            this.api.asc_closeCellEditor();
                            Common.UI.Menu.Manager.hideAll();
                            Common.Gateway.internalMessage('canClose', {mr:data.data.mr, answer: true});
                        } else
                            Common.Gateway.internalMessage('canClose', {answer: false});
                        break;
                    case 'window:drag':
                        this.isDiagramDrag = data.data;
                        break;
                    case 'processmouse':
                        this.onProcessMouse(data.data);
                        break;
                    case 'theme:change':
                        document.documentElement.className =
                            document.documentElement.className.replace(/theme-\w+\s?/, data.data);
                        this.api.asc_setSkin(data.data == "theme-dark" ? 'flatDark' : "flat");
                        break;
                    }
                }
            },

            setChartData: function(chart) {
                if (typeof chart === 'object' && this.api) {
                    this.api.asc_addChartDrawingObject(chart);
                    this.isFrameClosed = false;
                }
            },

            getChartData: function() {
                if (this.api) {
                    var chartData = this.api.asc_getWordChartObject();

                    if (typeof chartData === 'object') {
                        Common.Gateway.internalMessage('chartData', {
                            data: chartData
                        });
                    }
                }
            },

            clearChartData: function() {
                this.api && this.api.asc_closeCellEditor();
            },

            setMergeData: function(merge) {
                if (typeof merge === 'object' && this.api) {
                    this.api.asc_setData(merge);
                    this.isFrameClosed = false;
                }
            },

            getMergeData: function() {
                if (this.api) {
                    var mergeData = this.api.asc_getData();

                    if (typeof mergeData === 'object') {
                        Common.Gateway.internalMessage('mergeData', {
                            data: mergeData
                        });
                    }
                }
            },

            unitsChanged: function(m) {
                var value = Common.localStorage.getItem("sse-settings-unit");
                value = (value!==null) ? parseInt(value) : Common.Utils.Metric.getDefaultMetric();
                Common.Utils.Metric.setCurrentMetric(value);
                Common.Utils.InternalSettings.set("sse-settings-unit", value);
                if (this.appOptions.isEdit) {
                    this.getApplication().getController('RightMenu').updateMetricUnit();
                    this.getApplication().getController('Toolbar').getView('Toolbar').updateMetricUnit();
                }
                this.getApplication().getController('Print').getView('MainSettingsPrint').updateMetricUnit();
            },

            _compareActionStrong: function(obj1, obj2){
                return obj1.id === obj2.id && obj1.type === obj2.type;
            },

            _compareActionWeak: function(obj1, obj2){
                return obj1.type === obj2.type;
            },

            onContextMenu: function(event){
                var canCopyAttr = event.target.getAttribute('data-can-copy'),
                    isInputEl   = (event.target instanceof HTMLInputElement) || (event.target instanceof HTMLTextAreaElement);

                if ((isInputEl && canCopyAttr === 'false') ||
                   (!isInputEl && canCopyAttr !== 'true')) {
                    event.stopPropagation();
                    event.preventDefault();
                    return false;
                }
            },

            onNamedRangeLocked: function() {
                if ($('.asc-window.modal.alert:visible').length < 1) {
                    Common.UI.alert({
                        msg: this.errorCreateDefName,
                        title: this.notcriticalErrorTitle,
                        iconCls: 'warn',
                        buttons: ['ok'],
                        callback: _.bind(function(btn){
                            this.onEditComplete();
                        }, this)
                    });
                }
            },

            onTryUndoInFastCollaborative: function() {
                var val = window.localStorage.getItem("sse-hide-try-undoredo");
                if (!(val && parseInt(val) == 1))
                    Common.UI.info({
                        width: 500,
                        msg: this.appOptions.canChangeCoAuthoring ? this.textTryUndoRedo : this.textTryUndoRedoWarn,
                        iconCls: 'info',
                        buttons: this.appOptions.canChangeCoAuthoring ? ['custom', 'cancel'] : ['ok'],
                        primary: this.appOptions.canChangeCoAuthoring ? 'custom' : 'ok',
                        customButtonText: this.textStrict,
                        dontshow: true,
                        callback: _.bind(function(btn, dontshow){
                            if (dontshow) window.localStorage.setItem("sse-hide-try-undoredo", 1);
                            if (btn == 'custom') {
                                Common.localStorage.setItem("sse-settings-coauthmode", 0);
                                this.api.asc_SetFastCollaborative(false);
                                Common.Utils.InternalSettings.set("sse-settings-coauthmode", false);
                                this.getApplication().getController('Common.Controllers.ReviewChanges').applySettings();
                                this._state.fastCoauth = false;
                            }
                            this.onEditComplete();
                        }, this)
                    });
            },

            onAuthParticipantsChanged: function(users) {
                var length = 0;
                _.each(users, function(item){
                    if (!item.asc_getView())
                        length++;
                });
                this._state.usersCount = length;
            },

            onUserConnection: function(change){
                if (change && this.appOptions.user.guest && this.appOptions.canRenameAnonymous && (change.asc_getIdOriginal() == this.appOptions.user.id)) { // change name of the current user
                    var name = change.asc_getUserName();
                    if (name && name !== AscCommon.UserInfoParser.getCurrentName() ) {
                        this._renameDialog && this._renameDialog.close();
                        AscCommon.UserInfoParser.setCurrentName(name);
                        this.headerView.setUserName(AscCommon.UserInfoParser.getParsedName(name));

                        var idx1 = name.lastIndexOf('('),
                            idx2 = name.lastIndexOf(')'),
                            str = (idx1>0) && (idx1<idx2) ? name.substring(0, idx1-1) : '';
                        if (Common.localStorage.getItem("guest-username")!==null) {
                            Common.localStorage.setItem("guest-username", str);
                        }
                        Common.Utils.InternalSettings.set("guest-username", str);
                    }
                }
            },

            applySettings: function() {
                if (this.appOptions.isEdit && !this.appOptions.isOffline && this.appOptions.canCoAuthoring) {
                    var value = Common.localStorage.getItem("sse-settings-coauthmode"),
                        oldval = this._state.fastCoauth;
                    this._state.fastCoauth = (value===null || parseInt(value) == 1);
                    if (this._state.fastCoauth && !oldval)
                        this.synchronizeChanges();
                }
                if (this.appOptions.canForcesave) {
                    this.appOptions.forcesave = Common.localStorage.getBool("sse-settings-forcesave", this.appOptions.canForcesave);
                    Common.Utils.InternalSettings.set("sse-settings-forcesave", this.appOptions.forcesave);
                    this.api.asc_setIsForceSaveOnUserSave(this.appOptions.forcesave);
                }
            },

            onDocumentName: function(name) {
                this.headerView.setDocumentCaption(name);
                this.updateWindowTitle(this.api.asc_isDocumentModified(), true);
            },

            onMeta: function(meta) {
                var app = this.getApplication(),
                    filemenu = app.getController('LeftMenu').getView('LeftMenu').getMenu('file');
                app.getController('Viewport').getView('Common.Views.Header').setDocumentCaption(meta.title);
                this.updateWindowTitle(this.api.asc_isDocumentModified(), true);
                this.appOptions.spreadsheet.title = meta.title;
                filemenu.loadDocument({doc:this.appOptions.spreadsheet});
                filemenu.panels && filemenu.panels['info'] && filemenu.panels['info'].updateInfo(this.appOptions.spreadsheet);
                app.getController('Common.Controllers.ReviewChanges').loadDocument({doc:this.appOptions.spreadsheet});
                Common.Gateway.metaChange(meta);

                if (this.appOptions.wopi) {
                    var idx = meta.title.lastIndexOf('.');
                    Common.Gateway.requestRename(idx>0 ? meta.title.substring(0, idx) : meta.title);
                }
            },

            onPrint: function() {
                if (!this.appOptions.canPrint || Common.Utils.ModalWindow.isVisible()) return;
                Common.NotificationCenter.trigger('print', this);
            },

            onPrintUrl: function(url) {
                if (this.iframePrint) {
                    this.iframePrint.parentNode.removeChild(this.iframePrint);
                    this.iframePrint = null;
                }
                if (!this.iframePrint) {
                    var me = this;
                    this.iframePrint = document.createElement("iframe");
                    this.iframePrint.id = "id-print-frame";
                    this.iframePrint.style.display = 'none';
                    this.iframePrint.style.visibility = "hidden";
                    this.iframePrint.style.position = "fixed";
                    this.iframePrint.style.right = "0";
                    this.iframePrint.style.bottom = "0";
                    document.body.appendChild(this.iframePrint);
                    this.iframePrint.onload = function() {
                        try {
                        me.iframePrint.contentWindow.focus();
                        me.iframePrint.contentWindow.print();
                        me.iframePrint.contentWindow.blur();
                        window.focus();
                        } catch (e) {
                            var opts = new Asc.asc_CDownloadOptions(Asc.c_oAscFileType.PDF);
                            opts.asc_setAdvancedOptions(me.getApplication().getController('Print').getPrintParams());
                            me.api.asc_DownloadAs(opts);
                        }
                    };
                }
                if (url) this.iframePrint.src = url;
            },

            warningDocumentIsLocked: function() {
                var me = this;
                Common.Utils.warningDocumentIsLocked({
                    disablefunc: function (disable) {
                        me.disableEditing(disable, true);
                }});
            },

            onRunAutostartMacroses: function() {
                var me = this,
                    enable = !this.editorConfig.customization || (this.editorConfig.customization.macros!==false);
                if (enable) {
                    var value = Common.Utils.InternalSettings.get("sse-macros-mode");
                    if (value==1)
                        this.api.asc_runAutostartMacroses();
                    else if (value === 0) {
                        Common.UI.warning({
                            msg: this.textHasMacros + '<br>',
                            buttons: ['yes', 'no'],
                            primary: 'yes',
                            dontshow: true,
                            textDontShow: this.textRemember,
                            callback: function(btn, dontshow){
                                if (dontshow) {
                                    Common.Utils.InternalSettings.set("sse-macros-mode", (btn == 'yes') ? 1 : 2);
                                    Common.localStorage.setItem("sse-macros-mode", (btn == 'yes') ? 1 : 2);
                                }
                                if (btn == 'yes') {
                                    setTimeout(function() {
                                        me.api.asc_runAutostartMacroses();
                                    }, 1);
                                }
                            }
                        });
                    }
                }
            },

            loadAutoCorrectSettings: function() {
                // autocorrection
                var me = this;
                var value = Common.localStorage.getItem("sse-settings-math-correct-add");
                Common.Utils.InternalSettings.set("sse-settings-math-correct-add", value);
                var arrAdd = value ? JSON.parse(value) : [];
                value = Common.localStorage.getItem("sse-settings-math-correct-rem");
                Common.Utils.InternalSettings.set("sse-settings-math-correct-rem", value);
                var arrRem = value ? JSON.parse(value) : [];
                value = Common.localStorage.getBool("sse-settings-math-correct-replace-type", true); // replace on type
                Common.Utils.InternalSettings.set("sse-settings-math-correct-replace-type", value);
                me.api.asc_refreshOnStartAutoCorrectMathSymbols(arrRem, arrAdd, value);

                value = Common.localStorage.getItem("sse-settings-rec-functions-add");
                Common.Utils.InternalSettings.set("sse-settings-rec-functions-add", value);
                arrAdd = value ? JSON.parse(value) : [];
                value = Common.localStorage.getItem("sse-settings-rec-functions-rem");
                Common.Utils.InternalSettings.set("sse-settings-rec-functions-rem", value);
                arrRem = value ? JSON.parse(value) : [];
                me.api.asc_refreshOnStartAutoCorrectMathFunctions(arrRem, arrAdd);

                value = Common.localStorage.getBool("sse-settings-autoformat-new-rows", true);
                Common.Utils.InternalSettings.set("sse-settings-autoformat-new-rows", value);
                me.api.asc_setIncludeNewRowColTable(value);

                value = Common.localStorage.getBool("sse-settings-autoformat-hyperlink", true);
                Common.Utils.InternalSettings.set("sse-settings-autoformat-hyperlink", value);
                me.api.asc_setAutoCorrectHyperlinks(value);
            },

            showRenameUserDialog: function() {
                if (this._renameDialog) return;

                var me = this;
                this._renameDialog = new Common.Views.UserNameDialog({
                    label: this.textRenameLabel,
                    error: this.textRenameError,
                    value: Common.Utils.InternalSettings.get("guest-username") || '',
                    check: Common.Utils.InternalSettings.get("save-guest-username") || false,
                    validation: function(value) {
                        return value.length<128 ? true : me.textLongName;
                    },
                    handler: function(result, settings) {
                        if (result == 'ok') {
                            var name = settings.input ? settings.input + ' (' + me.textGuest + ')' : me.textAnonymous;
                            var _user = new Asc.asc_CUserInfo();
                            _user.put_FullName(name);

                            var docInfo = new Asc.asc_CDocInfo();
                            docInfo.put_UserInfo(_user);
                            me.api.asc_changeDocInfo(docInfo);

                            settings.checkbox ? Common.localStorage.setItem("guest-username", settings.input) : Common.localStorage.removeItem("guest-username");
                            Common.Utils.InternalSettings.set("guest-username", settings.input);
                            Common.Utils.InternalSettings.set("save-guest-username", settings.checkbox);
                        }
                    }
                });
                this._renameDialog.on('close', function() {
                    me._renameDialog = undefined;
                });
                this._renameDialog.show(Common.Utils.innerWidth() - this._renameDialog.options.width - 15, 30);
            },

            onRefreshHistory: function(opts) {
                if (!this.appOptions.canUseHistory) return;

                this.loadMask && this.loadMask.hide();
                if (opts.data.error || !opts.data.history) {
                    var historyStore = this.getApplication().getCollection('Common.Collections.HistoryVersions');
                    if (historyStore && historyStore.size()>0) {
                        historyStore.each(function(item){
                            item.set('canRestore', false);
                        });
                    }
                    Common.UI.alert({
                        title: this.notcriticalErrorTitle,
                        msg: (opts.data.error) ? opts.data.error : this.txtErrorLoadHistory,
                        iconCls: 'warn',
                        buttons: ['ok'],
                        callback: _.bind(function(btn){
                            this.onEditComplete();
                        }, this)
                    });
                } else {
                    this.api.asc_coAuthoringDisconnect();
                    this.headerView.setCanRename(false);
                    this.headerView.getButton('users') && this.headerView.getButton('users').hide();
                    this.getApplication().getController('LeftMenu').getView('LeftMenu').showHistory();
                    this.disableEditing(true);
                    this._renameDialog && this._renameDialog.close();
                    var versions = opts.data.history,
                        historyStore = this.getApplication().getCollection('Common.Collections.HistoryVersions'),
                        currentVersion = null;
                    if (historyStore) {
                        var arrVersions = [], ver, version, group = -1, prev_ver = -1, arrColors = [], docIdPrev = '',
                            usersStore = this.getApplication().getCollection('Common.Collections.HistoryUsers'), user = null, usersCnt = 0;

                        for (ver=versions.length-1; ver>=0; ver--) {
                            version = versions[ver];
                            if (version.versionGroup===undefined || version.versionGroup===null)
                                version.versionGroup = version.version;
                            if (version) {
                                if (!version.user) version.user = {};
                                docIdPrev = (ver>0 && versions[ver-1]) ? versions[ver-1].key : version.key + '0';
                                user = usersStore.findUser(version.user.id);
                                if (!user) {
                                    user = new Common.Models.User({
                                        id          : version.user.id,
                                        username    : version.user.name,
                                        colorval    : Asc.c_oAscArrUserColors[usersCnt],
                                        color       : this.generateUserColor(Asc.c_oAscArrUserColors[usersCnt++])
                                    });
                                    usersStore.add(user);
                                }

                                arrVersions.push(new Common.Models.HistoryVersion({
                                    version: version.versionGroup,
                                    revision: version.version,
                                    userid : version.user.id,
                                    username : version.user.name,
                                    usercolor: user.get('color'),
                                    created: version.created,
                                    docId: version.key,
                                    markedAsVersion: (group!==version.versionGroup),
                                    selected: (opts.data.currentVersion == version.version),
                                    canRestore: this.appOptions.canHistoryRestore && (ver < versions.length-1),
                                    isExpanded: true,
                                    serverVersion: version.serverVersion,
                                    fileType: 'xslx'
                                }));
                                if (opts.data.currentVersion == version.version) {
                                    currentVersion = arrVersions[arrVersions.length-1];
                                }
                                group = version.versionGroup;
                                if (prev_ver!==version.version) {
                                    prev_ver = version.version;
                                    arrColors.reverse();
                                    for (i=0; i<arrColors.length; i++) {
                                        arrVersions[arrVersions.length-i-2].set('arrColors',arrColors);
                                    }
                                    arrColors = [];
                                }
                                arrColors.push(user.get('colorval'));

                                var changes = version.changes, change, i;
                                if (changes && changes.length>0) {
                                    arrVersions[arrVersions.length-1].set('docIdPrev', docIdPrev);
                                    if (!_.isEmpty(version.serverVersion) && version.serverVersion == this.appOptions.buildVersion) {
                                        arrVersions[arrVersions.length-1].set('changeid', changes.length-1);
                                        arrVersions[arrVersions.length-1].set('hasChanges', changes.length>1);
                                        for (i=changes.length-2; i>=0; i--) {
                                            change = changes[i];

                                            user = usersStore.findUser(change.user.id);
                                            if (!user) {
                                                user = new Common.Models.User({
                                                    id          : change.user.id,
                                                    username    : change.user.name,
                                                    colorval    : Asc.c_oAscArrUserColors[usersCnt],
                                                    color       : this.generateUserColor(Asc.c_oAscArrUserColors[usersCnt++])
                                                });
                                                usersStore.add(user);
                                            }

                                            arrVersions.push(new Common.Models.HistoryVersion({
                                                version: version.versionGroup,
                                                revision: version.version,
                                                changeid: i,
                                                userid : change.user.id,
                                                username : change.user.name,
                                                usercolor: user.get('color'),
                                                created: change.created,
                                                docId: version.key,
                                                docIdPrev: docIdPrev,
                                                selected: false,
                                                canRestore: this.appOptions.canHistoryRestore && this.appOptions.canDownload,
                                                isRevision: false,
                                                isVisible: true,
                                                serverVersion: version.serverVersion,
                                                fileType: 'xslx'
                                            }));
                                            arrColors.push(user.get('colorval'));
                                        }
                                    }
                                } else if (ver==0 && versions.length==1) {
                                    arrVersions[arrVersions.length-1].set('docId', version.key + '1');
                                }
                            }
                        }
                        if (arrColors.length>0) {
                            arrColors.reverse();
                            for (i=0; i<arrColors.length; i++) {
                                arrVersions[arrVersions.length-i-1].set('arrColors',arrColors);
                            }
                            arrColors = [];
                        }
                        historyStore.reset(arrVersions);
                        if (currentVersion===null && historyStore.size()>0) {
                            currentVersion = historyStore.at(0);
                            currentVersion.set('selected', true);
                        }
                        // if (currentVersion)
                        //     this.getApplication().getController('Common.Controllers.History').onSelectRevision(null, null, currentVersion);
                    }
                }
            },

            DisableVersionHistory: function() {
                this.editorConfig.canUseHistory = false;
                this.appOptions.canUseHistory = false;
            },

            generateUserColor: function(color) {
                return"#"+("000000"+color.toString(16)).substr(-6);
            },

            onGrabFocus: function() {
                this.getApplication().getController('DocumentHolder').getView().focus();
            },

            onLanguageLoaded: function() {
                if (!Common.Locale.getCurrentLanguage()) {
                    Common.UI.warning({
                        msg: this.errorLang,
                        buttons: [],
                        closable: false
                    });
                    return false;
                }
                return true;
            },

            onCollaborativeChanges: function() {
                if (this._state.hasCollaborativeChanges) return;
                this._state.hasCollaborativeChanges = true;
                if (this.appOptions.isEdit)
                    this.getApplication().getController('Statusbar').setStatusCaption(this.textNeedSynchronize, true);
            },

            synchronizeChanges: function() {
                this.toolbarView && this.toolbarView.synchronizeChanges();
                this._state.hasCollaborativeChanges = false;
            },   
          
            onConvertEquationToMath: function(equation) {
                var me = this,
                    win;
                var msg = this.textConvertEquation + '<br><br><a id="id-equation-convert-help" style="cursor: pointer;">' + this.textLearnMore + '</a>';
                win = Common.UI.warning({
                    width: 500,
                    msg: msg,
                    buttons: ['yes', 'cancel'],
                    primary: 'yes',
                    dontshow: true,
                    textDontShow: this.textApplyAll,
                    callback: _.bind(function(btn, dontshow){
                        if (btn == 'yes') {
                            this.api.asc_ConvertEquationToMath(equation, dontshow);
                        }
                        this.onEditComplete();
                    }, this)
                });
                win.$window.find('#id-equation-convert-help').on('click', function (e) {
                    win && win.close();
                    me.getApplication().getController('LeftMenu').getView('LeftMenu').showMenu('file:help', 'UsageInstructions\/InsertEquation.htm#convertequation');
                })
            },

            leavePageText: 'You have unsaved changes in this document. Click \'Stay on this Page\' then \'Save\' to save them. Click \'Leave this Page\' to discard all the unsaved changes.',
            criticalErrorTitle: 'Error',
            notcriticalErrorTitle: 'Warning',
            errorDefaultMessage: 'Error code: %1',
            criticalErrorExtText: 'Press "OK" to to back to document list.',
            openTitleText: 'Opening Document',
            openTextText: 'Opening document...',
            saveTitleText: 'Saving Document',
            saveTextText: 'Saving document...',
            loadFontsTitleText: 'Loading Data',
            loadFontsTextText: 'Loading data...',
            loadImagesTitleText: 'Loading Images',
            loadImagesTextText: 'Loading images...',
            loadFontTitleText: 'Loading Data',
            loadFontTextText: 'Loading data...',
            loadImageTitleText: 'Loading Image',
            loadImageTextText: 'Loading image...',
            downloadTitleText: 'Downloading Document',
            downloadTextText: 'Downloading document...',
            printTitleText: 'Printing Document',
            printTextText: 'Printing document...',
            uploadImageTitleText: 'Uploading Image',
            uploadImageTextText: 'Uploading image...',
            savePreparingText: 'Preparing to save',
            savePreparingTitle: 'Preparing to save. Please wait...',
            loadingDocumentTitleText: 'Loading spreadsheet',
            uploadImageSizeMessage: 'Maximium image size limit exceeded.',
            uploadImageExtMessage: 'Unknown image format.',
            uploadImageFileCountMessage: 'No images uploaded.',
            reloadButtonText: 'Reload Page',
            unknownErrorText: 'Unknown error.',
            convertationTimeoutText: 'Convertation timeout exceeded.',
            downloadErrorText: 'Download failed.',
            unsupportedBrowserErrorText: 'Your browser is not supported.',
            requestEditFailedTitleText: 'Access denied',
            requestEditFailedMessageText: 'Someone is editing this document right now. Please try again later.',
            warnBrowserZoom: 'Your browser\'s current zoom setting is not fully supported. Please reset to the default zoom by pressing Ctrl+0.',
            warnBrowserIE9: 'The application has low capabilities on IE9. Use IE10 or higher',
            pastInMergeAreaError: 'Cannot change part of a merged cell',
            titleRecalcFormulas: 'Calculating formulas...',
            textRecalcFormulas: 'Calculating formulas...',
            textPleaseWait: 'It\'s working hard. Please wait...',
            errorWrongBracketsCount: 'Found an error in the formula entered.<br>Wrong cout of brackets.',
            errorWrongOperator: 'An error in the entered formula. Wrong operator is used.<br>Please correct the error or use the Esc button to cancel the formula editing.',
            errorCountArgExceed: 'Found an error in the formula entered.<br>Count of arguments exceeded.',
            errorCountArg: 'Found an error in the formula entered.<br>Invalid number of arguments.',
            errorFormulaName: 'Found an error in the formula entered.<br>Incorrect formula name.',
            errorFormulaParsing: 'Internal error while the formula parsing.',
            errorArgsRange: 'Found an error in the formula entered.<br>Incorrect arguments range.',
            errorUnexpectedGuid: 'External error.<br>Unexpected Guid. Please, contact support.',
            errorDatabaseConnection: 'External error.<br>Database connection error. Please, contact support.',
            errorFileRequest: 'External error.<br>File Request. Please, contact support.',
            errorFileVKey: 'External error.<br>Incorrect securety key. Please, contact support.',
            errorStockChart: 'Incorrect row order. To build a stock chart place the data on the sheet in the following order:<br> opening price, max price, min price, closing price.',
            errorDataRange: 'Incorrect data range.',
            errorOperandExpected: 'The entered function syntax is not correct. Please check if you are missing one of the parentheses - \'(\' or \')\'.',
            errorKeyEncrypt: 'Unknown key descriptor',
            errorKeyExpire: 'Key descriptor expired',
            errorUsersExceed: 'Count of users was exceed',
            errorMoveRange: 'Cann\'t change a part of merged cell',
            errorBadImageUrl: 'Image url is incorrect',
            errorCoAuthoringDisconnect: 'Server connection lost. You can\'t edit anymore.',
            errorFilePassProtect: 'The file is password protected and cannot be opened.',
            errorLockedAll: 'The operation could not be done as the sheet has been locked by another user.',
            txtEditingMode: 'Set editing mode...',
            textLoadingDocument: 'Loading spreadsheet',
            textConfirm: 'Confirmation',
            confirmMoveCellRange: 'The destination cell\'s range can contain data. Continue the operation?',
            textYes: 'Yes',
            textNo: 'No',
            textAnonymous: 'Anonymous',
            txtBasicShapes: 'Basic Shapes',
            txtFiguredArrows: 'Figured Arrows',
            txtMath: 'Math',
            txtCharts: 'Charts',
            txtStarsRibbons: 'Stars & Ribbons',
            txtCallouts: 'Callouts',
            txtButtons: 'Buttons',
            txtRectangles: 'Rectangles',
            txtLines: 'Lines',
            txtDiagramTitle: 'Chart Title',
            txtXAxis: 'X Axis',
            txtYAxis: 'Y Axis',
            txtSeries: 'Seria',
            warnProcessRightsChange: 'You have been denied the right to edit the file.',
            errorProcessSaveResult: 'Saving is failed.',
            errorAutoFilterDataRange: 'The operation could not be done for the selected range of cells.<br>Select a uniform data range inside or outside the table and try again.',
            errorAutoFilterChangeFormatTable: 'The operation could not be done for the selected cells as you cannot move a part of the table.<br>Select another data range so that the whole table was shifted and try again.',
            errorAutoFilterHiddenRange: 'The operation cannot be performed because the area contains filtered cells.<br>Please unhide the filtered elements and try again.',
            errorAutoFilterChange: 'The operation is not allowed, as it is attempting to shift cells in a table on your worksheet.',
            textCloseTip: 'Click to close the tip.',
            textShape: 'Shape',
            errorFillRange: 'Could not fill the selected range of cells.<br>All the merged cells need to be the same size.',
            errorUpdateVersion: 'The file version has been changed. The page will be reloaded.',
            errorUserDrop: 'The file cannot be accessed right now.',
            txtArt: 'Your text here',
            errorInvalidRef: 'Enter a correct name for the selection or a valid reference to go to.',
            errorCreateDefName: 'The existing named ranges cannot be edited and the new ones cannot be created<br>at the moment as some of them are being edited.',
            errorPasteMaxRange: 'The copy and paste area does not match. Please select an area with the same size or click the first cell in a row to paste the copied cells.',
            errorConnectToServer: ' The document could not be saved. Please check connection settings or contact your administrator.<br>When you click the \'OK\' button, you will be prompted to download the document.',
            errorLockedWorksheetRename: 'The sheet cannot be renamed at the moment as it is being renamed by another user',
            textTryUndoRedo: 'The Undo/Redo functions are disabled for the Fast co-editing mode.<br>Click the \'Strict mode\' button to switch to the Strict co-editing mode to edit the file without other users interference and send your changes only after you save them. You can switch between the co-editing modes using the editor Advanced settings.',
            textStrict: 'Strict mode',
            errorOpenWarning: 'The length of one of the formulas in the file exceeded<br>the allowed number of characters and it was removed.',
            errorFrmlWrongReferences: 'The function refers to a sheet that does not exist.<br>Please check the data and try again.',
            textBuyNow: 'Visit website',
            textNoLicenseTitle: 'License limit reached',
            textContactUs: 'Contact sales',
            confirmPutMergeRange: 'The source data contains merged cells.<br>They will be unmerged before they are pasted into the table.',
            errorViewerDisconnect: 'Connection is lost. You can still view the document,<br>but will not be able to download or print until the connection is restored and page is reloaded.',
            warnLicenseExp: 'Your license has expired.<br>Please update your license and refresh the page.',
            titleLicenseExp: 'License expired',
            openErrorText: 'An error has occurred while opening the file',
            saveErrorText: 'An error has occurred while saving the file',
            errorCopyMultiselectArea: 'This command cannot be used with multiple selections.<br>Select a single range and try again.',
            errorPrintMaxPagesCount: 'Unfortunately, it’s not possible to print more than 1500 pages at once in the current version of the program.<br>This restriction will be eliminated in upcoming releases.',
            errorToken: 'The document security token is not correctly formed.<br>Please contact your Document Server administrator.',
            errorTokenExpire: 'The document security token has expired.<br>Please contact your Document Server administrator.',
            errorSessionAbsolute: 'The document editing session has expired. Please reload the page.',
            errorSessionIdle: 'The document has not been edited for quite a long time. Please reload the page.',
            errorSessionToken: 'The connection to the server has been interrupted. Please reload the page.',
            errorAccessDeny: 'You are trying to perform an action you do not have rights for.<br>Please contact your Document Server administrator.',
            titleServerVersion: 'Editor updated',
            errorServerVersion: 'The editor version has been updated. The page will be reloaded to apply the changes.',
            errorLockedCellPivot: 'You cannot change data inside a pivot table.',
            txtAccent: 'Accent',
            txtStyle_Normal: 'Normal',
            txtStyle_Heading_1: 'Heading 1',
            txtStyle_Heading_2: 'Heading 2',
            txtStyle_Heading_3: 'Heading 3',
            txtStyle_Heading_4: 'Heading 4',
            txtStyle_Title: 'Title',
            txtStyle_Neutral: 'Neutral',
            txtStyle_Bad: 'Bad',
            txtStyle_Good: 'Good',
            txtStyle_Input: 'Input',
            txtStyle_Output: 'Output',
            txtStyle_Calculation: 'Calculation',
            txtStyle_Check_Cell: 'Check Cell',
            txtStyle_Explanatory_Text: 'Explanatory Text',
            txtStyle_Note: 'Note',
            txtStyle_Linked_Cell: 'Linked Cell',
            txtStyle_Warning_Text: 'Warning Text',
            txtStyle_Total: 'Total',
            txtStyle_Currency: 'Currency',
            txtStyle_Percent: 'Percent',
            txtStyle_Comma: 'Comma',
            errorForceSave: "An error occurred while saving the file. Please use the 'Download as' option to save the file to your computer hard drive or try again later.",
            errorMaxPoints: "The maximum number of points in series per chart is 4096.",
            warnNoLicense: "You've reached the limit for simultaneous connections to %1 editors. This document will be opened for viewing only.<br>Contact %1 sales team for personal upgrade terms.",
            warnNoLicenseUsers: "You've reached the user limit for %1 editors. Contact %1 sales team for personal upgrade terms.",
            warnLicenseExceeded: "You've reached the limit for simultaneous connections to %1 editors. This document will be opened for viewing only.<br>Contact your administrator to learn more.",
            warnLicenseUsersExceeded: "You've reached the user limit for %1 editors. Contact your administrator to learn more.",
            errorDataEncrypted: 'Encrypted changes have been received, they cannot be deciphered.',
            textClose: 'Close',
            textPaidFeature: 'Paid feature',
            scriptLoadError: 'The connection is too slow, some of the components could not be loaded. Please reload the page.',
            errorEditingSaveas: 'An error occurred during the work with the document.<br>Use the \'Save as...\' option to save the file backup copy to your computer hard drive.',
            errorEditingDownloadas: 'An error occurred during the work with the document.<br>Use the \'Download as...\' option to save the file backup copy to your computer hard drive.',
            txtShape_textRect: 'Text Box',
            txtShape_rect: 'Rectangle',
            txtShape_ellipse: 'Ellipse',
            txtShape_triangle: 'Triangle',
            txtShape_rtTriangle: 'Right Triangle',
            txtShape_parallelogram: 'Parallelogram',
            txtShape_trapezoid: 'Trapezoid',
            txtShape_diamond: 'Diamond',
            txtShape_pentagon: 'Pentagon',
            txtShape_hexagon: 'Hexagon',
            txtShape_heptagon: 'Heptagon',
            txtShape_octagon: 'Octagon',
            txtShape_decagon: 'Decagon',
            txtShape_dodecagon: 'Dodecagon',
            txtShape_pie: 'Pie',
            txtShape_chord: 'Chord',
            txtShape_teardrop: 'Teardrop',
            txtShape_frame: 'Frame',
            txtShape_halfFrame: 'Half Frame',
            txtShape_corner: 'Corner',
            txtShape_diagStripe: 'Diagonal Stripe',
            txtShape_plus: 'Plus',
            txtShape_plaque: 'Sign',
            txtShape_can: 'Can',
            txtShape_cube: 'Cube',
            txtShape_bevel: 'Bevel',
            txtShape_donut: 'Donut',
            txtShape_noSmoking: '"No" Symbol',
            txtShape_blockArc: 'Block Arc',
            txtShape_foldedCorner: 'Folded Corner',
            txtShape_smileyFace: 'Smiley Face',
            txtShape_heart: 'Heart',
            txtShape_lightningBolt: 'Lightning Bolt',
            txtShape_sun: 'Sun',
            txtShape_moon: 'Moon',
            txtShape_cloud: 'Cloud',
            txtShape_arc: 'Arc',
            txtShape_bracePair: 'Double Brace',
            txtShape_leftBracket: 'Left Bracket',
            txtShape_rightBracket: 'Right Bracket',
            txtShape_leftBrace: 'Left Brace',
            txtShape_rightBrace: 'Right Brace',
            txtShape_rightArrow: 'Right Arrow',
            txtShape_leftArrow: 'Left Arrow',
            txtShape_upArrow: 'Up Arrow',
            txtShape_downArrow: 'Down Arrow',
            txtShape_leftRightArrow: 'Left Right Arrow',
            txtShape_upDownArrow: 'Up Down Arrow',
            txtShape_quadArrow: 'Quad Arrow',
            txtShape_leftRightUpArrow: 'Left Right Up Arrow',
            txtShape_bentArrow: 'Bent Arrow',
            txtShape_uturnArrow: 'U-Turn Arrow',
            txtShape_leftUpArrow: 'Left Up Arrow',
            txtShape_bentUpArrow: 'Bent Up Arrow',
            txtShape_curvedRightArrow: 'Curved Right Arrow',
            txtShape_curvedLeftArrow: 'Curved Left Arrow',
            txtShape_curvedUpArrow: 'Curved Up Arrow',
            txtShape_curvedDownArrow: 'Curved Down Arrow',
            txtShape_stripedRightArrow: 'Striped Right Arrow',
            txtShape_notchedRightArrow: 'Notched Right Arrow',
            txtShape_homePlate: 'Pentagon',
            txtShape_chevron: 'Chevron',
            txtShape_rightArrowCallout: 'Right Arrow Callout',
            txtShape_downArrowCallout: 'Down Arrow Callout',
            txtShape_leftArrowCallout: 'Left Arrow Callout',
            txtShape_upArrowCallout: 'Up Arrow Callout',
            txtShape_leftRightArrowCallout: 'Left Right Arrow Callout',
            txtShape_quadArrowCallout: 'Quad Arrow Callout',
            txtShape_circularArrow: 'Circular Arrow',
            txtShape_mathPlus: 'Plus',
            txtShape_mathMinus: 'Minus',
            txtShape_mathMultiply: 'Multiply',
            txtShape_mathDivide: 'Division',
            txtShape_mathEqual: 'Equal',
            txtShape_mathNotEqual: 'Not Equal',
            txtShape_flowChartProcess: 'Flowchart: Process',
            txtShape_flowChartAlternateProcess: 'Flowchart: Alternate Process',
            txtShape_flowChartDecision: 'Flowchart: Decision',
            txtShape_flowChartInputOutput: 'Flowchart: Data',
            txtShape_flowChartPredefinedProcess: 'Flowchart: Predefined Process',
            txtShape_flowChartInternalStorage: 'Flowchart: Internal Storage',
            txtShape_flowChartDocument: 'Flowchart: Document',
            txtShape_flowChartMultidocument: 'Flowchart: Multidocument ',
            txtShape_flowChartTerminator: 'Flowchart: Terminator',
            txtShape_flowChartPreparation: 'Flowchart: Preparation',
            txtShape_flowChartManualInput: 'Flowchart: Manual Input',
            txtShape_flowChartManualOperation: 'Flowchart: Manual Operation',
            txtShape_flowChartConnector: 'Flowchart: Connector',
            txtShape_flowChartOffpageConnector: 'Flowchart: Off-page Connector',
            txtShape_flowChartPunchedCard: 'Flowchart: Card',
            txtShape_flowChartPunchedTape: 'Flowchart: Punched Tape',
            txtShape_flowChartSummingJunction: 'Flowchart: Summing Junction',
            txtShape_flowChartOr: 'Flowchart: Or',
            txtShape_flowChartCollate: 'Flowchart: Collate',
            txtShape_flowChartSort: 'Flowchart: Sort',
            txtShape_flowChartExtract: 'Flowchart: Extract',
            txtShape_flowChartMerge: 'Flowchart: Merge',
            txtShape_flowChartOnlineStorage: 'Flowchart: Stored Data',
            txtShape_flowChartDelay: 'Flowchart: Delay',
            txtShape_flowChartMagneticTape: 'Flowchart: Sequential Access Storage',
            txtShape_flowChartMagneticDisk: 'Flowchart: Magnetic Disk',
            txtShape_flowChartMagneticDrum: 'Flowchart: Direct Access Storage',
            txtShape_flowChartDisplay: 'Flowchart: Display',
            txtShape_irregularSeal1: 'Explosion 1',
            txtShape_irregularSeal2: 'Explosion 2',
            txtShape_star4: '4-Point Star',
            txtShape_star5: '5-Point Star',
            txtShape_star6: '6-Point Star',
            txtShape_star7: '7-Point Star',
            txtShape_star8: '8-Point Star',
            txtShape_star10: '10-Point Star',
            txtShape_star12: '12-Point Star',
            txtShape_star16: '16-Point Star',
            txtShape_star24: '24-Point Star',
            txtShape_star32: '32-Point Star',
            txtShape_ribbon2: 'Up Ribbon',
            txtShape_ribbon: 'Down Ribbon',
            txtShape_ellipseRibbon2: 'Curved Up Ribbon',
            txtShape_ellipseRibbon: 'Curved Down Ribbon',
            txtShape_verticalScroll: 'Vertical Scroll',
            txtShape_horizontalScroll: 'Horizontal Scroll',
            txtShape_wave: 'Wave',
            txtShape_doubleWave: 'Double Wave',
            txtShape_wedgeRectCallout: 'Rectangular Callout',
            txtShape_wedgeRoundRectCallout: 'Rounded Rectangular Callout',
            txtShape_wedgeEllipseCallout: 'Oval Callout',
            txtShape_cloudCallout: 'Cloud Callout',
            txtShape_borderCallout1: 'Line Callout 1',
            txtShape_borderCallout2: 'Line Callout 2',
            txtShape_borderCallout3: 'Line Callout 3',
            txtShape_accentCallout1: 'Line Callout 1 (Accent Bar)',
            txtShape_accentCallout2: 'Line Callout 2 (Accent Bar)',
            txtShape_accentCallout3: 'Line Callout 3 (Accent Bar)',
            txtShape_callout1: 'Line Callout 1 (No Border)',
            txtShape_callout2: 'Line Callout 2 (No Border)',
            txtShape_callout3: 'Line Callout 3 (No Border)',
            txtShape_accentBorderCallout1: 'Line Callout 1 (Border and Accent Bar)',
            txtShape_accentBorderCallout2: 'Line Callout 2 (Border and Accent Bar)',
            txtShape_accentBorderCallout3: 'Line Callout 3 (Border and Accent Bar)',
            txtShape_actionButtonBackPrevious: 'Back or Previous Button',
            txtShape_actionButtonForwardNext: 'Forward or Next Button',
            txtShape_actionButtonBeginning: 'Beginning Button',
            txtShape_actionButtonEnd: 'End Button',
            txtShape_actionButtonHome: 'Home Button',
            txtShape_actionButtonInformation: 'Information Button',
            txtShape_actionButtonReturn: 'Return Button',
            txtShape_actionButtonMovie: 'Movie Button',
            txtShape_actionButtonDocument: 'Document Button',
            txtShape_actionButtonSound: 'Sound Button',
            txtShape_actionButtonHelp: 'Help Button',
            txtShape_actionButtonBlank: 'Blank Button',
            txtShape_roundRect: 'Round Corner Rectangle',
            txtShape_snip1Rect: 'Snip Single Corner Rectangle',
            txtShape_snip2SameRect: 'Snip Same Side Corner Rectangle',
            txtShape_snip2DiagRect: 'Snip Diagonal Corner Rectangle',
            txtShape_snipRoundRect: 'Snip and Round Single Corner Rectangle',
            txtShape_round1Rect: 'Round Single Corner Rectangle',
            txtShape_round2SameRect: 'Round Same Side Corner Rectangle',
            txtShape_round2DiagRect: 'Round Diagonal Corner Rectangle',
            txtShape_line: 'Line',
            txtShape_lineWithArrow: 'Arrow',
            txtShape_lineWithTwoArrows: 'Double Arrow',
            txtShape_bentConnector5: 'Elbow Connector',
            txtShape_bentConnector5WithArrow: 'Elbow Arrow Connector',
            txtShape_bentConnector5WithTwoArrows: 'Elbow Double-Arrow Connector',
            txtShape_curvedConnector3: 'Curved Connector',
            txtShape_curvedConnector3WithArrow: 'Curved Arrow Connector',
            txtShape_curvedConnector3WithTwoArrows: 'Curved Double-Arrow Connector',
            txtShape_spline: 'Curve',
            txtShape_polyline1: 'Scribble',
            txtShape_polyline2: 'Freeform',
            errorChangeArray: 'You cannot change part of an array.',
            errorMultiCellFormula: 'Multi-cell array formulas are not allowed in tables.',
            errorEmailClient: 'No email client could be found',
            txtPrintArea: 'Print_Area',
            txtTable: 'Table',
            textCustomLoader: 'Please note that according to the terms of the license you are not entitled to change the loader.<br>Please contact our Sales Department to get a quote.',
            errorNoDataToParse: 'No data was selected to parse.',
            errorCannotUngroup: 'Cannot ungroup. To start an outline, select the detail rows or columns and group them.',
            errorFrmlMaxTextLength: 'Text values in formulas are limited to 255 characters.<br>Use the CONCATENATE function or concatenation operator (&)',
            waitText: 'Please, wait...',
            errorDataValidate: 'The value you entered is not valid.<br>A user has restricted values that can be entered into this cell.',
            txtConfidential: 'Confidential',
            txtPreparedBy: 'Prepared by',
            txtPage: 'Page',
            txtPageOf: 'Page %1 of %2',
            txtPages: 'Pages',
            txtDate: 'Date',
            txtTime: 'Time',
            txtTab: 'Tab',
            txtFile: 'File',
            errorFileSizeExceed: 'The file size exceeds the limitation set for your server.<br>Please contact your Document Server administrator for details.',
            errorLabledColumnsPivot: 'To create a pivot table report, you must use data that is organized as a list with labeled columns.',
            errorPivotOverlap: 'A pivot table report cannot overlap a table.',
            txtColumn: 'Column',
            txtRow: 'Row',
            errorUpdateVersionOnDisconnect: 'Internet connection has been restored, and the file version has been changed.<br>Before you can continue working, you need to download the file or copy its content to make sure nothing is lost, and then reload this page.',
            errorFTChangeTableRangeError: 'Operation could not be completed for the selected cell range.<br>Select a range so that the first table row was on the same row<br>and the resulting table overlapped the current one.',
            errorFTRangeIncludedOtherTables: 'Operation could not be completed for the selected cell range.<br>Select a range which does not include other tables.',
            txtByField: '%1 of %2',
            txtAll: '(All)',
            txtValues: 'Values',
            txtGrandTotal: 'Grand Total',
            txtRowLbls: 'Row Labels',
            txtColLbls: 'Column Labels',
            errNoDuplicates: 'No duplicate values found.',
            errRemDuplicates: 'Duplicate values found and deleted: {0}, unique values left: {1}.',
            txtMultiSelect: 'Multi-Select (Alt+S)',
            txtClearFilter: 'Clear Filter (Alt+C)',
            txtBlank: '(blank)',
            textHasMacros: 'The file contains automatic macros.<br>Do you want to run macros?',
            textRemember: 'Remember my choice',
            errorPasteSlicerError: 'Table slicers cannot be copied from one workbook to another.',
            errorFrmlMaxLength: 'You cannot add this formula as its length exceeded the allowed number of characters.<br>Please edit it and try again.',
            errorFrmlMaxReference: 'You cannot enter this formula because it has too many values,<br>cell references, and/or names.',
            errorMoveSlicerError: 'Table slicers cannot be copied from one workbook to another.<br>Try again by selecting the entire table and the slicers.',
            errorEditView: 'The existing sheet view cannot be edited and the new ones cannot be created at the moment as some of them are being edited.',
            errorChangeFilteredRange: 'This will change a filtered range on your worksheet.<br>To complete this task, please remove AutoFilters.',
            warnLicenseLimitedRenewed: 'License needs to be renewed.<br>You have a limited access to document editing functionality.<br>Please contact your administrator to get full access',
            warnLicenseLimitedNoAccess: 'License expired.<br>You have no access to document editing functionality.<br>Please contact your administrator.',
            saveErrorTextDesktop: 'This file cannot be saved or created.<br>Possible reasons are: <br>1. The file is read-only. <br>2. The file is being edited by other users. <br>3. The disk is full or corrupted.',
            errorSetPassword: 'Password could not be set.',
            textRenameLabel: 'Enter a name to be used for collaboration',
            textRenameError: 'User name must not be empty.',
            textLongName: 'Enter a name that is less than 128 characters.',
            textGuest: 'Guest',
            txtGroup: 'Group',
            txtSeconds: 'Seconds',
            txtMinutes: 'Minutes',
            txtHours: 'Hours',
            txtDays: 'Days',
            txtMonths: 'Months',
            txtQuarters: 'Quarters',
            txtYears: 'Years',
            errorPivotGroup: 'Cannot group that selection.',
            leavePageTextOnClose: 'All unsaved changes in this document will be lost.<br> Click \'Cancel\' then \'Save\' to save them. Click \'OK\' to discard all the unsaved changes.',
            errorPasteMultiSelect: 'This action cannot be done on a multiple range selection.<br>Select a single range and try again.',
            textTryUndoRedoWarn: 'The Undo/Redo functions are disabled for the Fast co-editing mode.',
            errorPivotWithoutUnderlying: 'The Pivot Table report was saved without the underlying data.<br>Use the \'Refresh\' button to update the report.',
            txtQuarter: 'Qtr',
            txtOr: '%1 or %2',
            confirmReplaceFormulaInTable: 'Formulas in the header row will be removed and converted to static text.<br>Do you want to continue?',
            errorChangeOnProtectedSheet: 'The cell or chart you are trying to change is on a protected sheet.<br>To make a change, unprotect the sheet. You might be requested to enter a password.',
            txtUnlockRange: 'Unlock Range',
            txtUnlockRangeWarning: 'A range you are trying to change is password protected.',
            txtUnlockRangeDescription: 'Enter the password to change this range:',
            txtUnlock: 'Unlock',
            errorWrongPassword: 'The password you supplied is not correct.',
            errorLang: 'The interface language is not loaded.<br>Please contact your Document Server administrator.',
            textDisconnect: 'Connection is lost',
            textConvertEquation: 'This equation was created with an old version of equation editor which is no longer supported. Converting this equation to Office Math ML format will make it editable.<br>Do you want to convert this equation?',
            textApplyAll: 'Apply to all equations',
            textLearnMore: 'Learn More',
            errorSingleColumnOrRowError: 'Location reference is not valid because the cells are not all in the same column or row.<br>Select cells that are all in a single column or row.',
            errorLocationOrDataRangeError: 'The reference for the location or data range is not valid.',
<<<<<<< HEAD
            txtErrorLoadHistory: 'Loading history failed',
            errorPasswordIsNotCorrect: 'The password you supplied is not correct.<br>Verify that the CAPS LOCK key is off and be sure to use the correct capitalization.',
            errorDeleteColumnContainsLockedCell: 'You are trying to delete a column that contains a locked cell. Locked cells cannot be deleted while the worksheet is protected.<br>To delete a locked cell, unprotect the sheet. You might be requested to enter a password.',
            errorDeleteRowContainsLockedCell: 'You are trying to delete a row that contains a locked cell. Locked cells cannot be deleted while the worksheet is protected.<br>To delete a locked cell, unprotect the sheet. You might be requested to enter a password.',
            textNeedSynchronize: 'You have an updates',
            textChangesSaved: 'All changes saved'
=======
            uploadDocSizeMessage: 'Maximum document size limit exceeded.',
            uploadDocExtMessage: 'Unknown document format.',
            uploadDocFileCountMessage: 'No documents uploaded.',
            errorLoadingFont: 'Fonts are not loaded.<br>Please contact your Document Server administrator.'
>>>>>>> 3e30b661
        }
    })(), SSE.Controllers.Main || {}))
});<|MERGE_RESOLUTION|>--- conflicted
+++ resolved
@@ -1833,24 +1833,24 @@
                         config.msg = this.errorLocationOrDataRangeError;
                         break;
 
-<<<<<<< HEAD
                     case Asc.c_oAscError.ID.PasswordIsNotCorrect:
                         config.msg = this.errorPasswordIsNotCorrect;
                         break;
 
+                    case Asc.c_oAscError.ID.UplDocumentSize:
+                        config.msg = this.uploadDocSizeMessage;
+                        break;
+
                     case Asc.c_oAscError.ID.DeleteColumnContainsLockedCell:
                         config.msg = this.errorDeleteColumnContainsLockedCell;
                         break;
 
+                    case Asc.c_oAscError.ID.UplDocumentExt:
+                        config.msg = this.uploadDocExtMessage;
+                        break;
+
                     case Asc.c_oAscError.ID.DeleteRowContainsLockedCell:
                         config.msg = this.errorDeleteRowContainsLockedCell;
-=======
-                    case Asc.c_oAscError.ID.UplDocumentSize:
-                        config.msg = this.uploadDocSizeMessage;
-                        break;
-
-                    case Asc.c_oAscError.ID.UplDocumentExt:
-                        config.msg = this.uploadDocExtMessage;
                         break;
 
                     case Asc.c_oAscError.ID.UplDocumentFileCount:
@@ -1859,7 +1859,6 @@
 
                     case Asc.c_oAscError.ID.LoadingFontError:
                         config.msg = this.errorLoadingFont;
->>>>>>> 3e30b661
                         break;
 
                     default:
@@ -3388,19 +3387,16 @@
             textLearnMore: 'Learn More',
             errorSingleColumnOrRowError: 'Location reference is not valid because the cells are not all in the same column or row.<br>Select cells that are all in a single column or row.',
             errorLocationOrDataRangeError: 'The reference for the location or data range is not valid.',
-<<<<<<< HEAD
             txtErrorLoadHistory: 'Loading history failed',
             errorPasswordIsNotCorrect: 'The password you supplied is not correct.<br>Verify that the CAPS LOCK key is off and be sure to use the correct capitalization.',
             errorDeleteColumnContainsLockedCell: 'You are trying to delete a column that contains a locked cell. Locked cells cannot be deleted while the worksheet is protected.<br>To delete a locked cell, unprotect the sheet. You might be requested to enter a password.',
             errorDeleteRowContainsLockedCell: 'You are trying to delete a row that contains a locked cell. Locked cells cannot be deleted while the worksheet is protected.<br>To delete a locked cell, unprotect the sheet. You might be requested to enter a password.',
-            textNeedSynchronize: 'You have an updates',
-            textChangesSaved: 'All changes saved'
-=======
             uploadDocSizeMessage: 'Maximum document size limit exceeded.',
             uploadDocExtMessage: 'Unknown document format.',
             uploadDocFileCountMessage: 'No documents uploaded.',
-            errorLoadingFont: 'Fonts are not loaded.<br>Please contact your Document Server administrator.'
->>>>>>> 3e30b661
+            errorLoadingFont: 'Fonts are not loaded.<br>Please contact your Document Server administrator.',
+            textNeedSynchronize: 'You have an updates',
+            textChangesSaved: 'All changes saved'
         }
     })(), SSE.Controllers.Main || {}))
 });