--- conflicted
+++ resolved
@@ -935,16 +935,13 @@
                 } else checkWarns();
 
                 Common.Gateway.documentReady();
-<<<<<<< HEAD
+                if (this.appOptions.user.guest && this.appOptions.canRenameAnonymous && !this.appOptions.isEditDiagram && !this.appOptions.isEditMailMerge && (Common.Utils.InternalSettings.get("guest-username")===null))
+                    this.showRenameUserDialog();
 
                 $('#header-logo').children(0).click(e => {
                     e.stopImmediatePropagation();
                     Common.UI.Themes.toggleTheme();
                 })
-=======
-                if (this.appOptions.user.guest && this.appOptions.canRenameAnonymous && !this.appOptions.isEditDiagram && !this.appOptions.isEditMailMerge && (Common.Utils.InternalSettings.get("guest-username")===null))
-                    this.showRenameUserDialog();
->>>>>>> c5052012
             },
 
             onLicenseChanged: function(params) {
