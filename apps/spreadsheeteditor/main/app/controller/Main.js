--- conflicted
+++ resolved
@@ -2921,7 +2921,6 @@
                 return true;
             },
 
-<<<<<<< HEAD
             onCollaborativeChanges: function() {
                 if (this._state.hasCollaborativeChanges) return;
                 this._state.hasCollaborativeChanges = true;
@@ -2932,7 +2931,8 @@
             synchronizeChanges: function() {
                 this.toolbarView && this.toolbarView.synchronizeChanges();
                 this._state.hasCollaborativeChanges = false;
-=======
+            },   
+          
             onConvertEquationToMath: function(equation) {
                 var me = this,
                     win;
@@ -2955,7 +2955,6 @@
                     win && win.close();
                     me.getApplication().getController('LeftMenu').getView('LeftMenu').showMenu('file:help', 'UsageInstructions\/InsertEquation.htm#convertequation');
                 })
->>>>>>> 7af78ef0
             },
 
             leavePageText: 'You have unsaved changes in this document. Click \'Stay on this Page\' then \'Save\' to save them. Click \'Leave this Page\' to discard all the unsaved changes.',
@@ -3359,11 +3358,6 @@
             txtQuarter: 'Qtr',
             txtOr: '%1 or %2',
             confirmReplaceFormulaInTable: 'Formulas in the header row will be removed and converted to static text.<br>Do you want to continue?',
-<<<<<<< HEAD
-            textDisconnect: 'Connection is lost',
-            textNeedSynchronize: 'You have an updates',
-            textChangesSaved: 'All changes saved'
-=======
             errorChangeOnProtectedSheet: 'The cell or chart you are trying to change is on a protected sheet.<br>To make a change, unprotect the sheet. You might be requested to enter a password.',
             txtUnlockRange: 'Unlock Range',
             txtUnlockRangeWarning: 'A range you are trying to change is password protected.',
@@ -3380,8 +3374,9 @@
             txtErrorLoadHistory: 'Loading history failed',
             errorPasswordIsNotCorrect: 'The password you supplied is not correct.<br>Verify that the CAPS LOCK key is off and be sure to use the correct capitalization.',
             errorDeleteColumnContainsLockedCell: 'You are trying to delete a column that contains a locked cell. Locked cells cannot be deleted while the worksheet is protected.<br>To delete a locked cell, unprotect the sheet. You might be requested to enter a password.',
-            errorDeleteRowContainsLockedCell: 'You are trying to delete a row that contains a locked cell. Locked cells cannot be deleted while the worksheet is protected.<br>To delete a locked cell, unprotect the sheet. You might be requested to enter a password.'
->>>>>>> 7af78ef0
+            errorDeleteRowContainsLockedCell: 'You are trying to delete a row that contains a locked cell. Locked cells cannot be deleted while the worksheet is protected.<br>To delete a locked cell, unprotect the sheet. You might be requested to enter a password.',
+            textNeedSynchronize: 'You have an updates',
+            textChangesSaved: 'All changes saved'
         }
     })(), SSE.Controllers.Main || {}))
 });