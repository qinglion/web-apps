/*
 *
 * (c) Copyright Ascensio System Limited 2010-2017
 *
 * This program is a free software product. You can redistribute it and/or
 * modify it under the terms of the GNU Affero General Public License (AGPL)
 * version 3 as published by the Free Software Foundation. In accordance with
 * Section 7(a) of the GNU AGPL its Section 15 shall be amended to the effect
 * that Ascensio System SIA expressly excludes the warranty of non-infringement
 * of any third-party rights.
 *
 * This program is distributed WITHOUT ANY WARRANTY; without even the implied
 * warranty of MERCHANTABILITY or FITNESS FOR A PARTICULAR  PURPOSE. For
 * details, see the GNU AGPL at: http://www.gnu.org/licenses/agpl-3.0.html
 *
 * You can contact Ascensio System SIA at Lubanas st. 125a-25, Riga, Latvia,
 * EU, LV-1021.
 *
 * The  interactive user interfaces in modified source and object code versions
 * of the Program must display Appropriate Legal Notices, as required under
 * Section 5 of the GNU AGPL version 3.
 *
 * Pursuant to Section 7(b) of the License you must retain the original Product
 * logo when distributing the program. Pursuant to Section 7(e) we decline to
 * grant you any rights under trademark law for use of our trademarks.
 *
 * All the Product's GUI elements, including illustrations and icon sets, as
 * well as technical writing content are licensed under the terms of the
 * Creative Commons Attribution-ShareAlike 4.0 International. See the License
 * terms at http://creativecommons.org/licenses/by-sa/4.0/legalcode
 *
*/
/**
 *    Main.js
 *
 *    Main controller
 *
 *    Created by Maxim Kadushkin on 24 March 2014
 *    Copyright (c) 2014 Ascensio System SIA. All rights reserved.
 *
 */

define([
    'core',
    'irregularstack',
    'common/main/lib/component/Window',
    'common/main/lib/component/LoadMask',
    'common/main/lib/component/Tooltip',
    'common/main/lib/controller/Fonts',
    'common/main/lib/collection/TextArt',
    'common/main/lib/view/OpenDialog',
    'common/main/lib/util/LanguageInfo',
    'common/main/lib/util/LocalStorage',
    'spreadsheeteditor/main/app/collection/ShapeGroups',
    'spreadsheeteditor/main/app/collection/TableTemplates',
    'spreadsheeteditor/main/app/collection/EquationGroups',
    'spreadsheeteditor/main/app/controller/FormulaDialog',
    'spreadsheeteditor/main/app/view/FormulaLang'
], function () {
    'use strict';

    SSE.Controllers.Main = Backbone.Controller.extend(_.extend((function() {
        var InitApplication = -254;
        var ApplyEditRights = -255;
        var LoadingDocument = -256;

        var mapCustomizationElements = {
            about: 'button#left-btn-about',
            feedback: 'button#left-btn-support',
            goback: '#fm-btn-back > a, #header-back > div'
        };

        var mapCustomizationExtElements = {
            toolbar: '#viewport #toolbar',
            leftMenu: '#viewport #left-menu, #viewport #id-toolbar-full-placeholder-btn-settings, #viewport #id-toolbar-short-placeholder-btn-settings',
            rightMenu: '#viewport #right-menu',
            header: '#viewport #header',
            statusBar: '#statusbar'
        };

        Common.localStorage.setId('table');
        Common.localStorage.setKeysFilter('sse-,asc.table');
        Common.localStorage.sync();

        return {
            models: [],
            collections: [
                'ShapeGroups',
                'EquationGroups',
                'TableTemplates',
                'Common.Collections.TextArt'
            ],
            views: [],

            initialize: function() {
                this.addListeners({
                    'FileMenu': {
                        'settings:apply': _.bind(this.applySettings, this)
                    }
                });
            },

            onLaunch: function() {
//                $(document.body).css('position', 'absolute');
                var me = this;

                this._state = {isDisconnected: false, usersCount: 1, fastCoauth: true, lostEditingRights: false, licenseWarning: false};
                this.translationTable = [];

                if (!Common.Utils.isBrowserSupported()){
                    Common.Utils.showBrowserRestriction();
                    Common.Gateway.reportError(undefined, this.unsupportedBrowserErrorText);
                    return;
                } else {
//                    this.getViewport().getEl().on('keypress', this.lockEscapeKey, this);
//                    viewport.applicationUI.setVisible(true);
                }

                var value = Common.localStorage.getItem("sse-settings-fontrender");
                if (value===null) value = window.devicePixelRatio > 1 ? '1' : '3';

                // Initialize api
                var styleNames = ['Normal', 'Neutral', 'Bad', 'Good', 'Input', 'Output', 'Calculation', 'Check Cell', 'Explanatory Text', 'Note', 'Linked Cell', 'Warning Text',
                                'Heading 1', 'Heading 2', 'Heading 3', 'Heading 4', 'Title', 'Total', 'Currency', 'Percent', 'Comma'],
                    translate = {
                        'Series': this.txtSeries,
                        'Diagram Title': this.txtDiagramTitle,
                        'X Axis': this.txtXAxis,
                        'Y Axis': this.txtYAxis,
                        'Your text here': this.txtArt
                    };
                styleNames.forEach(function(item){
                    translate[item] = me.translationTable[item] = me['txtStyle_' + item.replace(/ /g, '_')] || item;
                });
                translate['Currency [0]'] = me.translationTable['Currency [0]'] = me.txtStyle_Currency + ' [0]';
                translate['Comma [0]'] = me.translationTable['Comma [0]'] = me.txtStyle_Comma + ' [0]';

                for (var i=1; i<7; i++) {
                    translate['Accent'+i] = me.translationTable['Accent'+i] = me.txtAccent + i;
                    translate['20% - Accent'+i] = me.translationTable['20% - Accent'+i] = '20% - ' + me.txtAccent + i;
                    translate['40% - Accent'+i] = me.translationTable['40% - Accent'+i] = '40% - ' + me.txtAccent + i;
                    translate['60% - Accent'+i] = me.translationTable['60% - Accent'+i] = '60% - ' + me.txtAccent + i;
                }

                this.api = new Asc.spreadsheet_api({
                    'id-view'  : 'editor_sdk',
                    'id-input' : 'ce-cell-content',
                    'translate': translate
                });
                this.api.asc_setFontRenderingMode(parseInt(value));

                if (Common.Utils.isChrome) {
                    value = Common.localStorage.getBool("sse-settings-inputsogou");
                    this.api.setInputParams({"SogouPinyin" : value});
                }

                this.api.asc_registerCallback('asc_onOpenDocumentProgress',  _.bind(this.onOpenDocument, this));
                this.api.asc_registerCallback('asc_onEndAction',             _.bind(this.onLongActionEnd, this));
                this.api.asc_registerCallback('asc_onError',                 _.bind(this.onError, this));
                this.api.asc_registerCallback('asc_onCoAuthoringDisconnect', _.bind(this.onCoAuthoringDisconnect, this));
                this.api.asc_registerCallback('asc_onAdvancedOptions',       _.bind(this.onAdvancedOptions, this));
                this.api.asc_registerCallback('asc_onDocumentUpdateVersion', _.bind(this.onUpdateVersion, this));
                this.api.asc_registerCallback('asc_onServerVersion',         _.bind(this.onServerVersion, this));
                this.api.asc_registerCallback('asc_onDocumentName',          _.bind(this.onDocumentName, this));
                this.api.asc_registerCallback('asc_onPrintUrl',              _.bind(this.onPrintUrl, this));
                this.api.asc_registerCallback('asc_onMeta',                  _.bind(this.onMeta, this));
                Common.NotificationCenter.on('api:disconnect',               _.bind(this.onCoAuthoringDisconnect, this));
                Common.NotificationCenter.on('goback',                       _.bind(this.goBack, this));
                Common.NotificationCenter.on('namedrange:locked',            _.bind(this.onNamedRangeLocked, this));

                this.stackLongActions = new Common.IrregularStack({
                    strongCompare   : this._compareActionStrong,
                    weakCompare     : this._compareActionWeak
                });

                this.stackLongActions.push({id: InitApplication, type: Asc.c_oAscAsyncActionType.BlockInteraction});

                this.isShowOpenDialog = false;

                // Initialize api gateway
                this.editorConfig = {};
                this.plugins = undefined;
                this.UICustomizePlugins = [];
                Common.Gateway.on('init', _.bind(this.loadConfig, this));
                Common.Gateway.on('showmessage', _.bind(this.onExternalMessage, this));
                Common.Gateway.on('opendocument', _.bind(this.loadDocument, this));
                Common.Gateway.on('internalcommand', _.bind(this.onInternalCommand, this));
                Common.Gateway.appReady();

                this.getApplication().getController('Viewport').setApi(this.api);

                // Syncronize focus with api
                $(document.body).on('focus', 'input, textarea:not(#ce-cell-content)', function(e) {
                    if (me.isAppDisabled === true) return;

                    if (e && e.target && !/area_id/.test(e.target.id)) {
                        if (/msg-reply/.test(e.target.className))
                            me.dontCloseDummyComment = true;
                        else if (/chat-msg-text/.test(e.target.id))
                            me.dontCloseChat = true;
                    }
                });

                $(document.body).on('blur', 'input, textarea', function(e) {
                    if (me.isAppDisabled === true || me.isFrameClosed) return;

                    if (!me.isModalShowed && !(me.loadMask && me.loadMask.isVisible())) {
                        if (!e.relatedTarget ||
                            !/area_id/.test(e.target.id) && ($(e.target).parent().find(e.relatedTarget).length<1 || e.target.localName == 'textarea') /* Check if focus in combobox goes from input to it's menu button or menu items, or from comment editing area to Ok/Cancel button */
                            && (e.relatedTarget.localName != 'input' || !/form-control/.test(e.relatedTarget.className)) /* Check if focus goes to text input with class "form-control" */
                            && (e.relatedTarget.localName != 'textarea' || /area_id/.test(e.relatedTarget.id))) /* Check if focus goes to textarea, but not to "area_id" */ {
                            me.api.asc_enableKeyEvents(true);
                            if (/msg-reply/.test(e.target.className))
                                me.dontCloseDummyComment = false;
                            else if (/chat-msg-text/.test(e.target.id))
                                me.dontCloseChat = false;
                        }
                    }
                }).on('dragover', function(e) {
                    var event = e.originalEvent;
                    if (event.target && $(event.target).closest('#editor_sdk').length<1 ) {
                        event.preventDefault();
                        event.dataTransfer.dropEffect ="none";
                        return false;
                    }
                });

                Common.NotificationCenter.on({
                    'modal:show': function(e){
                        me.isModalShowed = true;
                        me.api.asc_enableKeyEvents(false);
                    },
                    'modal:close': function(dlg) {
                        if (dlg && dlg.$lastmodal && dlg.$lastmodal.length < 1) {
                            me.isModalShowed = false;
                            me.api.asc_enableKeyEvents(true);
                        }
                    },
                    'modal:hide': function(dlg) {
                        if (dlg && dlg.$lastmodal && dlg.$lastmodal.length < 1) {
                            me.isModalShowed = false;
                            me.api.asc_enableKeyEvents(true);
                        }
                    },
                    'dataview:focus': function(e){
                    },
                    'dataview:blur': function(e){
                        if (!me.isModalShowed) {
                            me.api.asc_enableKeyEvents(true);
                        }
                    },
                    'menu:show': function(e){
                    },
                    'menu:hide': function(menu, isFromInputControl){
                        if (!me.isModalShowed && (!menu || !menu.cmpEl.hasClass('from-cell-edit')) && !isFromInputControl) {
                            me.api.asc_InputClearKeyboardElement();
                            me.api.asc_enableKeyEvents(true);
                        }
                    },
                    'edit:complete': _.bind(this.onEditComplete, this),
                    'settings:unitschanged':_.bind(this.unitsChanged, this)
                });

                this.initNames();
//                this.recognizeBrowser();
                Common.util.Shortcuts.delegateShortcuts({
                    shortcuts: {
                        'command+s,ctrl+s': _.bind(function (e) {
                            e.preventDefault();
                            e.stopPropagation();
                        }, this)
                    }
                });
            },

            loadConfig: function(data) {
                this.editorConfig = $.extend(this.editorConfig, data.config);

                this.appOptions                 = {};

                this.editorConfig.user          =
                this.appOptions.user            = Common.Utils.fillUserInfo(this.editorConfig.user, this.editorConfig.lang, this.textAnonymous);
                this.appOptions.nativeApp       = this.editorConfig.nativeApp === true;
                this.appOptions.isDesktopApp    = this.editorConfig.targetApp == 'desktop';
                this.appOptions.canCreateNew    = !_.isEmpty(this.editorConfig.createUrl) && !this.appOptions.isDesktopApp;
                this.appOptions.canOpenRecent   = this.editorConfig.nativeApp !== true && this.editorConfig.recent !== undefined && !this.appOptions.isDesktopApp;
                this.appOptions.templates       = this.editorConfig.templates;
                this.appOptions.recent          = this.editorConfig.recent;
                this.appOptions.createUrl       = this.editorConfig.createUrl;
                this.appOptions.lang            = this.editorConfig.lang;
                this.appOptions.location        = (typeof (this.editorConfig.location) == 'string') ? this.editorConfig.location.toLowerCase() : '';
                this.appOptions.canAutosave     = false;
                this.appOptions.canAnalytics    = false;
                this.appOptions.sharingSettingsUrl = this.editorConfig.sharingSettingsUrl;
                this.appOptions.isEditDiagram   = this.editorConfig.mode == 'editdiagram';
                this.appOptions.isEditMailMerge = this.editorConfig.mode == 'editmerge';
                this.appOptions.customization   = this.editorConfig.customization;
                this.appOptions.canBackToFolder = (this.editorConfig.canBackToFolder!==false) && (typeof (this.editorConfig.customization) == 'object')
                                                  && (typeof (this.editorConfig.customization.goback) == 'object') && !_.isEmpty(this.editorConfig.customization.goback.url);
                this.appOptions.canBack         = this.editorConfig.nativeApp !== true && this.appOptions.canBackToFolder === true;
                this.appOptions.canPlugins      = false;
                this.plugins                    = this.editorConfig.plugins;

                this.headerView = this.getApplication().getController('Viewport').getView('Common.Views.Header');
                this.headerView.setCanBack(this.appOptions.canBackToFolder === true);

                var value = Common.localStorage.getItem("sse-settings-reg-settings");
                if (value!==null)
                    this.api.asc_setLocale(parseInt(value));
                else {
                    this.api.asc_setLocale((this.editorConfig.lang) ? parseInt(Common.util.LanguageInfo.getLocalLanguageCode(this.editorConfig.lang)) : 0x0409);
                }

                value = Common.localStorage.getItem("sse-settings-func-locale");
                if (value===null) {
                    var lang = ((this.editorConfig.lang) ? this.editorConfig.lang : 'en').split("-")[0].toLowerCase();
                    if (lang !== 'en')
                        value = SSE.Views.FormulaLang.get(lang);
                } else
                    value = SSE.Views.FormulaLang.get(value);
                if (value) this.api.asc_setLocalization(value);

                if (this.appOptions.location == 'us' || this.appOptions.location == 'ca')
                    Common.Utils.Metric.setDefaultMetric(Common.Utils.Metric.c_MetricUnits.inch);

                this.isFrameClosed = (this.appOptions.isEditDiagram || this.appOptions.isEditMailMerge);
            },

            loadDocument: function(data) {
                this.appOptions.spreadsheet = data.doc;
                this.permissions = {};
                var docInfo = {};

                if (data.doc) {
                    this.permissions = _.extend(this.permissions, data.doc.permissions);

                    var _permissions = $.extend({}, data.doc.permissions),
                        _user = new Asc.asc_CUserInfo();
                    _user.put_Id(this.appOptions.user.id);
                    _user.put_FullName(this.appOptions.user.fullname);

                    docInfo = new Asc.asc_CDocInfo();
                    docInfo.put_Id(data.doc.key);
                    docInfo.put_Url(data.doc.url);
                    docInfo.put_Title(data.doc.title);
                    docInfo.put_Format(data.doc.fileType);
                    docInfo.put_VKey(data.doc.vkey);
                    docInfo.put_Options(data.doc.options);
                    docInfo.put_UserInfo(_user);
                    docInfo.put_CallbackUrl(this.editorConfig.callbackUrl);
                    docInfo.put_Token(data.doc.token);
                    docInfo.put_Permissions(_permissions);

                    this.headerView.setDocumentCaption(data.doc.title);
                }

                this.api.asc_registerCallback('asc_onGetEditorPermissions', _.bind(this.onEditorPermissions, this));
                this.api.asc_registerCallback('asc_onLicenseChanged',       _.bind(this.onLicenseChanged, this));
                this.api.asc_setDocInfo(docInfo);
                this.api.asc_getEditorPermissions(this.editorConfig.licenseUrl, this.editorConfig.customerId);
            },

            onProcessSaveResult: function(data) {
                this.api.asc_OnSaveEnd(data.result);
                if (data && data.result === false) {
                    Common.UI.error({
                        title: this.criticalErrorTitle,
                        msg  : _.isEmpty(data.message) ? this.errorProcessSaveResult : data.message
                    });
                }
            },

            onProcessRightsChange: function(data) {
                if (data && data.enabled === false) {
                    var me = this,
                        old_rights = this._state.lostEditingRights;
                    this._state.lostEditingRights = !this._state.lostEditingRights;
                    this.api.asc_coAuthoringDisconnect();
                    this.getApplication().getController('LeftMenu').leftMenu.getMenu('file').panels['rights'].onLostEditRights();
                    Common.NotificationCenter.trigger('api:disconnect');
                    if (!old_rights)
                        Common.UI.warning({
                            title: this.notcriticalErrorTitle,
                            maxwidth: 600,
                            msg  : _.isEmpty(data.message) ? this.warnProcessRightsChange : data.message,
                            callback: function(){
                                me._state.lostEditingRights = false;
                                me.onEditComplete();
                            }
                        });
                }
            },

            onDownloadAs: function() {
               this.api.asc_DownloadAs(Asc.c_oAscFileType.XLSX, true);
            },

            onProcessMouse: function(data) {
                if (data.type == 'mouseup') {
                    var editor = document.getElementById('editor_sdk');
                    if (editor) {
                        var rect = editor.getBoundingClientRect();
                        var event = data.event || {};
                        this.api.asc_onMouseUp(event, data.x - rect.left, data.y - rect.top);
                    }
                }
            },

            goBack: function(blank) {
                var href = this.appOptions.customization.goback.url;
                if (blank) {
                    window.open(href, "_blank");
                } else {
                    parent.location.href = href;
                }
            },

            onEditComplete: function(cmp, opts) {
                if (opts && opts.restorefocus && this.api.isCEditorFocused) {
                    this.formulaInput.blur();
                    this.formulaInput.focus();
                } else {
                    this.getApplication().getController('DocumentHolder').getView('DocumentHolder').focus();
                    this.api.isCEditorFocused = false;
                }
            },

            onSelectionChanged: function(info){
                if (!this._isChartDataReady){
                    this._isChartDataReady = true;
                    Common.Gateway.internalMessage('chartDataReady');
                }
            },

            onLongActionBegin: function(type, id) {
                var action = {id: id, type: type};
                this.stackLongActions.push(action);
                this.setLongActionView(action);
            },

            onLongActionEnd: function(type, id) {
                var action = {id: id, type: type};
                this.stackLongActions.pop(action);

                this.headerView.setDocumentCaption(this.api.asc_getDocumentName());
                this.updateWindowTitle(this.api.asc_isDocumentModified(), true);

                if (type === Asc.c_oAscAsyncActionType.BlockInteraction && id == Asc.c_oAscAsyncAction.Open) {
                    Common.Gateway.internalMessage('documentReady', {});
                    this.onDocumentReady();
                }

                action = this.stackLongActions.get({type: Asc.c_oAscAsyncActionType.Information});
                action && this.setLongActionView(action);

                if (id == Asc.c_oAscAsyncAction.Save) {
                    this.toolbarView && this.toolbarView.synchronizeChanges();
                }

                action = this.stackLongActions.get({type: Asc.c_oAscAsyncActionType.BlockInteraction});
                if (action) {
                    this.setLongActionView(action);
                } else {
                    if (this.loadMask) {
                        if (this.loadMask.isVisible() && !this.dontCloseDummyComment && !this.dontCloseChat && !this.isModalShowed )
                            this.api.asc_enableKeyEvents(true);
                        this.loadMask.hide();
                    }

                    if (type == Asc.c_oAscAsyncActionType.BlockInteraction && !( (id == Asc.c_oAscAsyncAction['LoadDocumentFonts'] || id == Asc.c_oAscAsyncAction['ApplyChanges']) && (this.dontCloseDummyComment || this.dontCloseChat || this.isModalShowed ) ))
                        this.onEditComplete(this.loadMask, {restorefocus:true});
                }
            },

            setLongActionView: function(action) {
                var title = '';

                switch (action.id) {
                    case Asc.c_oAscAsyncAction.Open:
                        title   = this.openTitleText;
                        break;

                    case Asc.c_oAscAsyncAction.Save:
                        title   = this.saveTitleText;
                        break;

                    case Asc.c_oAscAsyncAction.ForceSaveTimeout:
                        break;

                    case Asc.c_oAscAsyncAction.ForceSaveButton:
                        break;

                    case Asc.c_oAscAsyncAction.LoadDocumentFonts:
                        title   = this.loadFontsTitleText;
                        break;

                    case Asc.c_oAscAsyncAction.LoadDocumentImages:
                        title   = this.loadImagesTitleText;
                        break;

                    case Asc.c_oAscAsyncAction.LoadFont:
                        title   = this.loadFontTitleText;
                        break;

                    case Asc.c_oAscAsyncAction.LoadImage:
                        title   = this.loadImageTitleText;
                        break;

                    case Asc.c_oAscAsyncAction.DownloadAs:
                        title   = this.downloadTitleText;
                        break;

                    case Asc.c_oAscAsyncAction.Print:
                        title   = this.printTitleText;
                        break;

                    case Asc.c_oAscAsyncAction.UploadImage:
                        title   = this.uploadImageTitleText;
                        break;

                    case Asc.c_oAscAsyncAction.Recalc:
                        title   = this.titleRecalcFormulas;
                        break;

                    case Asc.c_oAscAsyncAction.SlowOperation:
                        title   = this.textPleaseWait;
                        break;

                    case Asc.c_oAscAsyncAction['PrepareToSave']:
                        title   = this.savePreparingText;
                        break;

                    case ApplyEditRights:
                        title   = this.txtEditingMode;
                        break;

                    case LoadingDocument:
                        title   = this.loadingDocumentTitleText;
                        break;
                }

                if (action.type == Asc.c_oAscAsyncActionType.BlockInteraction) {
                    !this.loadMask && (this.loadMask = new Common.UI.LoadMask({owner: $('#viewport')}));
                    this.loadMask.setTitle(title);

                    if (!this.isShowOpenDialog) {
                        this.api.asc_enableKeyEvents(false);
                        this.loadMask.show();
                    }
                }
            },

            onApplyEditRights: function(data) {
                if (data && !data.allowed) {
                    Common.UI.info({
                        title: this.requestEditFailedTitleText,
                        msg: data.message || this.requestEditFailedMessageText
                    });
                }
            },

            onDocumentReady: function() {
                if (this._isDocReady)
                    return;

                Common.Gateway.documentReady();

                if (this._state.openDlg)
                    this._state.openDlg.close();

                var me = this,
                    value;

                me._isDocReady = true;
                Common.NotificationCenter.trigger('app:ready', this.appOptions);

                me.hidePreloader();
                me.onLongActionEnd(Asc.c_oAscAsyncActionType['BlockInteraction'], LoadingDocument);

                value = (this.appOptions.isEditMailMerge || this.appOptions.isEditDiagram) ? 100 : Common.localStorage.getItem("sse-settings-zoom");
                var zf = (value!==null) ? parseInt(value)/100 : (this.appOptions.customization && this.appOptions.customization.zoom ? parseInt(this.appOptions.customization.zoom)/100 : 1);
                this.api.asc_setZoom(zf>0 ? zf : 1);

                /** coauthoring begin **/
                value = Common.localStorage.getItem("sse-settings-livecomment");
                this.isLiveCommenting = !(value!==null && parseInt(value) == 0);
                var resolved = Common.localStorage.getItem("sse-settings-resolvedcomment");
                this.isLiveCommenting ? this.api.asc_showComments(!(resolved!==null && parseInt(resolved) == 0)) : this.api.asc_hideComments();

                if (this.appOptions.isEdit && !this.appOptions.isOffline && this.appOptions.canCoAuthoring) {
                    value = Common.localStorage.getItem("sse-settings-coauthmode");
                    if (value===null && Common.localStorage.getItem("sse-settings-autosave")===null &&
                        this.appOptions.customization && this.appOptions.customization.autosave===false) {
                        value = 0; // use customization.autosave only when sse-settings-coauthmode and sse-settings-autosave are null
                    }
                    this._state.fastCoauth = (value===null || parseInt(value) == 1);
                } else {
                    this._state.fastCoauth = (!this.appOptions.isEdit && this.appOptions.canComments);
                    this._state.fastCoauth && this.api.asc_setAutoSaveGap(1);
                }
                this.api.asc_SetFastCollaborative(this._state.fastCoauth);
                /** coauthoring end **/

                me.api.asc_registerCallback('asc_onStartAction',        _.bind(me.onLongActionBegin, me));
                me.api.asc_registerCallback('asc_onConfirmAction',      _.bind(me.onConfirmAction, me));
                me.api.asc_registerCallback('asc_onActiveSheetChanged', _.bind(me.onActiveSheetChanged, me));
                me.api.asc_registerCallback('asc_onPrint',              _.bind(me.onPrint, me));

                var application = me.getApplication();

                me.headerView.setDocumentCaption(me.api.asc_getDocumentName());
                me.updateWindowTitle(me.api.asc_isDocumentModified(), true);

                var toolbarController           = application.getController('Toolbar'),
                    statusbarController         = application.getController('Statusbar'),
                    documentHolderController    = application.getController('DocumentHolder'),
//                  fontsController             = application.getController('Common.Controllers.Fonts'),
                    rightmenuController         = application.getController('RightMenu'),
                    leftmenuController          = application.getController('LeftMenu'),
                    celleditorController        = application.getController('CellEditor'),
                    statusbarView               = statusbarController.getView('Statusbar'),
                    leftMenuView                = leftmenuController.getView('LeftMenu'),
                    documentHolderView          = documentHolderController.getView('DocumentHolder'),
                    chatController              = application.getController('Common.Controllers.Chat'),
                    pluginsController           = application.getController('Common.Controllers.Plugins');

                leftMenuView.getMenu('file').loadDocument({doc:me.appOptions.spreadsheet});
                leftmenuController.setMode(me.appOptions).createDelayedElements().setApi(me.api);

                 if (!me.appOptions.isEditMailMerge && !me.appOptions.isEditDiagram) {
                    pluginsController.setApi(me.api);
                    me.requestPlugins('../../../../plugins.json');
                    me.api.asc_registerCallback('asc_onPluginsInit', _.bind(me.updatePluginsList, me));
                }

                leftMenuView.disableMenu('all',false);

                if (!me.appOptions.isEditMailMerge && !me.appOptions.isEditDiagram && me.appOptions.canBranding) {
                    me.getApplication().getController('LeftMenu').leftMenu.getMenu('about').setLicInfo(me.editorConfig.customization);
                }

                documentHolderController.setApi(me.api).loadConfig({config:me.editorConfig});
                chatController.setApi(this.api).setMode(this.appOptions);

                statusbarController.createDelayedElements();
                statusbarController.setApi(me.api);
                documentHolderView.setApi(me.api);

                statusbarView.update();

                this.formulaInput = celleditorController.getView('CellEditor').$el.find('textarea');

                if (me.appOptions.isEdit) {
                    if (me.appOptions.canAutosave) {
                        value = Common.localStorage.getItem("sse-settings-autosave");
                        if (value===null && me.appOptions.customization && me.appOptions.customization.autosave===false)
                            value = 0;
                        value = (!me._state.fastCoauth && value!==null) ? parseInt(value) : (me.appOptions.canCoAuthoring ? 1 : 0);
                    } else {
                        value = 0;
                    }
                    me.api.asc_setAutoSaveGap(value);

                    if (me.appOptions.canForcesave) {// use asc_setIsForceSaveOnUserSave only when customization->forcesave = true
                        value = Common.localStorage.getItem("sse-settings-forcesave");
                        me.appOptions.forcesave = (value === null) ? me.appOptions.canForcesave : (parseInt(value) == 1);
                        me.api.asc_setIsForceSaveOnUserSave(me.appOptions.forcesave);
                    }

                    if (me.needToUpdateVersion) {
                        Common.NotificationCenter.trigger('api:disconnect');
                        toolbarController.onApiCoAuthoringDisconnect();
                    }

                    var timer_sl = setInterval(function(){
                        if (window.styles_loaded || me.appOptions.isEditDiagram || me.appOptions.isEditMailMerge) {
                            clearInterval(timer_sl);

                            Common.NotificationCenter.trigger('comments:updatefilter',
                                {property: 'uid',
                                    value: new RegExp('^(doc_|sheet' + me.api.asc_getActiveWorksheetId() + '_)')});

                            documentHolderView.createDelayedElements();
                            toolbarController.createDelayedElements();

                            if (!me.appOptions.isEditMailMerge && !me.appOptions.isEditDiagram) {
                                var shapes = me.api.asc_getPropertyEditorShapes();
                                if (shapes)
                                    me.fillAutoShapes(shapes[0], shapes[1]);

                                me.fillTextArt(me.api.asc_getTextArtPreviews());
                                me.updateThemeColors();
                            }

                            rightmenuController.createDelayedElements();

                            me.api.asc_registerCallback('asc_onDocumentModifiedChanged', _.bind(me.onDocumentModifiedChanged, me));
                            me.api.asc_registerCallback('asc_onDocumentCanSaveChanged',  _.bind(me.onDocumentCanSaveChanged, me));
                            me.api.asc_registerCallback('asc_OnTryUndoInFastCollaborative',_.bind(me.onTryUndoInFastCollaborative, me));
                            me.onDocumentModifiedChanged(me.api.asc_isDocumentModified());

                            var formulasDlgController = application.getController('FormulaDialog');
                            if (formulasDlgController) {
                                formulasDlgController.setMode(me.appOptions).setApi(me.api);
                            }
                            if (me.needToUpdateVersion)
                                toolbarController.onApiCoAuthoringDisconnect();

<<<<<<< HEAD
                            Common.NotificationCenter.trigger('document:ready', 'main');
=======
                            if (me.appOptions.canBrandingExt)
                                Common.NotificationCenter.trigger('document:ready', 'main');

                            me.applyLicense();
>>>>>>> 62e722ca
                        }
                    }, 50);
                } else {
                    documentHolderView.createDelayedElementsViewer();
                    Common.NotificationCenter.trigger('document:ready', 'main');
                }

                if (me.appOptions.canAnalytics && false)
                    Common.component.Analytics.initialize('UA-12442749-13', 'Spreadsheet Editor');

                Common.Gateway.on('applyeditrights', _.bind(me.onApplyEditRights, me));
                Common.Gateway.on('processsaveresult', _.bind(me.onProcessSaveResult, me));
                Common.Gateway.on('processrightschange', _.bind(me.onProcessRightsChange, me));
                Common.Gateway.on('processmouse', _.bind(me.onProcessMouse, me));
                Common.Gateway.on('downloadas',   _.bind(me.onDownloadAs, me));
                Common.Gateway.sendInfo({mode:me.appOptions.isEdit?'edit':'view'});

                $(document).on('contextmenu', _.bind(me.onContextMenu, me));
//                    me.getViewport().getEl().un('keypress', me.lockEscapeKey, me);

                function checkWarns() {
                    if (!window['AscDesktopEditor']) {
                        var tips = [];
                        Common.Utils.isIE9m && tips.push(me.warnBrowserIE9);

                        if (tips.length) me.showTips(tips);
                    }
                    document.removeEventListener('visibilitychange', checkWarns);
                }

                if (typeof document.hidden !== 'undefined' && document.hidden) {
                    document.addEventListener('visibilitychange', checkWarns);
                } else checkWarns();
            },

            onLicenseChanged: function(params) {
                if (this.appOptions.isEditDiagram || this.appOptions.isEditMailMerge) return;

                var licType = params.asc_getLicenseType();
                if (licType !== undefined && (licType===Asc.c_oLicenseResult.Connections || licType===Asc.c_oLicenseResult.Users) && this.appOptions.canEdit && this.editorConfig.mode !== 'view') {
                    this._state.licenseWarning = (licType===Asc.c_oLicenseResult.Connections) ? this.warnNoLicense : this.warnNoLicenseUsers;
                }

                if (this._isDocReady)
                    this.applyLicense();
            },

            applyLicense: function() {
                if (this._state.licenseWarning) {
                    this.disableEditing(true);
                    Common.NotificationCenter.trigger('api:disconnect');

                    var value = Common.localStorage.getItem("sse-license-warning");
                    value = (value!==null) ? parseInt(value) : 0;
                    var now = (new Date).getTime();
                    if (now - value > 86400000) {
                        Common.localStorage.setItem("sse-license-warning", now);
                        Common.UI.info({
                            width: 500,
                            title: this.textNoLicenseTitle,
                            msg  : this._state.licenseWarning,
                            buttons: [
                                {value: 'buynow', caption: this.textBuyNow},
                                {value: 'contact', caption: this.textContactUs}
                            ],
                            primary: 'buynow',
                            callback: function(btn) {
                                if (btn == 'buynow')
                                    window.open('https://www.onlyoffice.com', "_blank");
                                else if (btn == 'contact')
                                    window.open('mailto:sales@onlyoffice.com', "_blank");
                            }
                        });
                    }
                }
            },

            disableEditing: function(disable) {
                var app = this.getApplication();
                if (this.appOptions.canEdit && this.editorConfig.mode !== 'view') {
                    app.getController('RightMenu').getView('RightMenu').clearSelection();
                    app.getController('Toolbar').DisableToolbar(disable);
                }
            },

            onOpenDocument: function(progress) {
                var elem = document.getElementById('loadmask-text');
                var proc = (progress.asc_getCurrentFont() + progress.asc_getCurrentImage())/(progress.asc_getFontsCount() + progress.asc_getImagesCount());
                proc = this.textLoadingDocument + ': ' + Math.min(Math.round(proc*100), 100) + '%';
                elem ? elem.innerHTML = proc : this.loadMask.setTitle(proc);
            },

            onEditorPermissions: function(params) {
                var licType = params ? params.asc_getLicenseType() : Asc.c_oLicenseResult.Error;

                if ( params && !(this.appOptions.isEditDiagram || this.appOptions.isEditMailMerge)) {
                    if (Asc.c_oLicenseResult.Expired === licType || Asc.c_oLicenseResult.Error === licType || Asc.c_oLicenseResult.ExpiredTrial === licType) {
                        Common.UI.warning({
                            title: this.titleLicenseExp,
                            msg: this.warnLicenseExp,
                            buttons: [],
                            closable: false
                        });
                        return;
                    }

                    if ( this.onServerVersion(params.asc_getBuildVersion()) ) return;

                    if (params.asc_getRights() !== Asc.c_oRights.Edit)
                        this.permissions.edit = false;

                    this.appOptions.canAutosave = true;
                    this.appOptions.canAnalytics = params.asc_getIsAnalyticsEnable();

                    this.appOptions.isOffline      = this.api.asc_isOffline();
                    this.appOptions.canLicense     = (licType === Asc.c_oLicenseResult.Success || licType === Asc.c_oLicenseResult.SuccessLimit);
                    this.appOptions.isLightVersion = params.asc_getIsLight();
                    /** coauthoring begin **/
                    this.appOptions.canCoAuthoring = !this.appOptions.isLightVersion;
                    /** coauthoring end **/
                    this.appOptions.canComments    = this.appOptions.canLicense && (this.permissions.comment===undefined ? (this.permissions.edit !== false && this.editorConfig.mode !== 'view') : this.permissions.comment);
                    this.appOptions.canComments    = this.appOptions.canComments && !((typeof (this.editorConfig.customization) == 'object') && this.editorConfig.customization.comments===false);
                    this.appOptions.canChat        = this.appOptions.canLicense && !this.appOptions.isOffline && !((typeof (this.editorConfig.customization) == 'object') && this.editorConfig.customization.chat===false);
                    this.appOptions.canRename      = !!this.permissions.rename;
                    this.appOptions.trialMode      = params.asc_getLicenseMode();
                    this.appOptions.canProtect     = this.appOptions.isEdit && this.appOptions.isDesktopApp && this.api.asc_isSignaturesSupport();

                    this.appOptions.canBranding  = (licType === Asc.c_oLicenseResult.Success) && (typeof this.editorConfig.customization == 'object');
                    if (this.appOptions.canBranding)
                        this.headerView.setBranding(this.editorConfig.customization);

                    this.appOptions.canBrandingExt = params.asc_getCanBranding() && (typeof this.editorConfig.customization == 'object' || this.editorConfig.plugins);
                    if (this.appOptions.canBrandingExt)
                        this.updatePlugins(this.plugins, true);

                    this.appOptions.canRename && this.headerView.setCanRename(true);
                }

                this.appOptions.canRequestEditRights = this.editorConfig.canRequestEditRights;
                this.appOptions.canEdit        = this.permissions.edit !== false && // can edit
                                                 (this.editorConfig.canRequestEditRights || this.editorConfig.mode !== 'view'); // if mode=="view" -> canRequestEditRights must be defined
                this.appOptions.isEdit         = (this.appOptions.canLicense || this.appOptions.isEditDiagram || this.appOptions.isEditMailMerge) && this.permissions.edit !== false && this.editorConfig.mode !== 'view';
                this.appOptions.canDownload    = !this.appOptions.nativeApp && (this.permissions.download !== false);
                this.appOptions.canPrint       = (this.permissions.print !== false);
                this.appOptions.canForcesave   = this.appOptions.isEdit && !this.appOptions.isOffline && !(this.appOptions.isEditDiagram || this.appOptions.isEditMailMerge) &&
                                                (typeof (this.editorConfig.customization) == 'object' && !!this.editorConfig.customization.forcesave);
                this.appOptions.forcesave      = this.appOptions.canForcesave;
                this.appOptions.canEditComments= this.appOptions.isOffline || !(typeof (this.editorConfig.customization) == 'object' && this.editorConfig.customization.commentAuthorOnly);

                this.applyModeCommonElements();
                this.applyModeEditorElements();

                if ( !this.appOptions.isEdit ) {
                    Common.NotificationCenter.trigger('app:face', this.appOptions);

                    this.hidePreloader();
                    this.onLongActionBegin(Asc.c_oAscAsyncActionType.BlockInteraction, LoadingDocument);
                }

                this.api.asc_setViewMode(!this.appOptions.isEdit && !this.appOptions.canComments);
                (!this.appOptions.isEdit && this.appOptions.canComments) && this.api.asc_setRestriction(Asc.c_oAscRestrictionType.OnlyComments);
                this.api.asc_LoadDocument();
            },

            applyModeCommonElements: function() {
                window.editor_elements_prepared = true;

                var value = Common.localStorage.getItem("sse-hidden-title");
                value = this.appOptions.isEdit && (value!==null && parseInt(value) == 1);

                var app             = this.getApplication(),
                    viewport        = app.getController('Viewport').getView('Viewport'),
                    statusbarView   = app.getController('Statusbar').getView('Statusbar');

                if (this.headerView) {
                    this.headerView.setHeaderCaption(this.appOptions.isEdit ? 'Spreadsheet Editor' : 'Spreadsheet Viewer');
                    this.headerView.setVisible(!this.appOptions.nativeApp && !value && !this.appOptions.isEditMailMerge && 
                            !this.appOptions.isDesktopApp && !this.appOptions.isEditDiagram);
                }

                viewport && viewport.setMode(this.appOptions, true);
                statusbarView && statusbarView.setMode(this.appOptions);
//                this.getStatusInfo().setDisabled(false);
//                this.getCellInfo().setMode(this.appOptions);

                app.getController('DocumentHolder').setMode(this.appOptions);

                if (this.appOptions.isEditMailMerge || this.appOptions.isEditDiagram) {
                    statusbarView.hide();
                    app.getController('LeftMenu').getView('LeftMenu').hide();

                    $(window)
                        .mouseup(function(e){
                            Common.Gateway.internalMessage('processMouse', {event: 'mouse:up'});
                        })
                        .mousemove($.proxy(function(e){
                            if (this.isDiagramDrag) {
                                Common.Gateway.internalMessage('processMouse', {event: 'mouse:move', pagex: e.pageX*Common.Utils.zoom(), pagey: e.pageY*Common.Utils.zoom()});
                            }
                        },this));
                }

                if (!this.appOptions.isEditMailMerge && !this.appOptions.isEditDiagram) {
                    this.api.asc_registerCallback('asc_onSendThemeColors', _.bind(this.onSendThemeColors, this));
                    this.api.asc_registerCallback('asc_onDownloadUrl',     _.bind(this.onDownloadUrl, this));

                    var printController = app.getController('Print');
                    printController && this.api && printController.setApi(this.api);

                }

                var celleditorController = this.getApplication().getController('CellEditor');
                celleditorController && celleditorController.setApi(this.api).setMode(this.appOptions);
            },

            applyModeEditorElements: function(prevmode) {
                if (this.appOptions.canComments || this.appOptions.isEdit) {
                    /** coauthoring begin **/
                    var commentsController  = this.getApplication().getController('Common.Controllers.Comments');
                    if (commentsController) {
                        commentsController.setMode(this.appOptions);
                        commentsController.setConfig({
                                config      : this.editorConfig,
                                sdkviewname : '#ws-canvas-outer',
                                hintmode    : true},
                            this.api);
                    }
                    /** coauthoring end **/
                }

                if (this.appOptions.isEdit) {
                    var me = this,
                        application         = this.getApplication(),
                        toolbarController   = application.getController('Toolbar'),
                        statusbarController = application.getController('Statusbar'),
                        rightmenuController = application.getController('RightMenu'),
                        fontsControllers    = application.getController('Common.Controllers.Fonts');

                    fontsControllers    && fontsControllers.setApi(me.api);
                    toolbarController   && toolbarController.setApi(me.api);
//                    statusbarController && statusbarController.setApi(me.api);

                    rightmenuController && rightmenuController.setApi(me.api);

                    if (me.appOptions.isDesktopApp && me.appOptions.isOffline)
                        application.getController('Common.Controllers.Protection').setMode(me.appOptions).setConfig({config: me.editorConfig}, me.api);

                    if (statusbarController) {
                        statusbarController.getView('Statusbar').changeViewMode(true);
                    }

                    var viewport = this.getApplication().getController('Viewport').getView('Viewport');
                    viewport.applyEditorMode();
                    rightmenuController.getView('RightMenu').setMode(me.appOptions).setApi(me.api);

                    this.toolbarView = toolbarController.getView('Toolbar');

                    var value = Common.localStorage.getItem('sse-settings-unit');
                    Common.Utils.Metric.setCurrentMetric((value!==null) ? parseInt(value) : Common.Utils.Metric.getDefaultMetric());

                    if (!me.appOptions.isEditMailMerge && !me.appOptions.isEditDiagram) {
                        var options = {};
                        JSON.parse(Common.localStorage.getItem('sse-hidden-title')) && (options.title = true);
                        JSON.parse(Common.localStorage.getItem('sse-hidden-formula')) && (options.formula = true);
                        application.getController('Toolbar').hideElements(options);
                    } else
                        rightmenuController.getView('RightMenu').hide();

                    /** coauthoring begin **/
                    me.api.asc_registerCallback('asc_onAuthParticipantsChanged', _.bind(me.onAuthParticipantsChanged, me));
                    me.api.asc_registerCallback('asc_onParticipantsChanged',     _.bind(me.onAuthParticipantsChanged, me));
                    /** coauthoring end **/
                    if (me.appOptions.isEditDiagram)
                        me.api.asc_registerCallback('asc_onSelectionChanged',        _.bind(me.onSelectionChanged, me));

                    if (me.stackLongActions.exist({id: ApplyEditRights, type: Asc.c_oAscAsyncActionType['BlockInteraction']})) {
                        me.onLongActionEnd(Asc.c_oAscAsyncActionType['BlockInteraction'], ApplyEditRights);
                    } else if (!this._isDocReady) {
                        Common.NotificationCenter.trigger('app:face', this.appOptions);

                        me.hidePreloader();
                        me.onLongActionBegin(Asc.c_oAscAsyncActionType['BlockInteraction'], LoadingDocument);
                    }

                    // Message on window close
                    window.onbeforeunload = _.bind(me.onBeforeUnload, me);
                    window.onunload = _.bind(me.onUnload, me);
                }
            },

            onExternalMessage: function(msg) {
                if (msg && msg.msg) {
                    msg.msg = (msg.msg).toString();
                    this.showTips([msg.msg.charAt(0).toUpperCase() + msg.msg.substring(1)]);

                    Common.component.Analytics.trackEvent('External Error');
                }
            },

            onError: function(id, level, errData) {
                this.hidePreloader();
                this.onLongActionEnd(Asc.c_oAscAsyncActionType.BlockInteraction, LoadingDocument);

                var config = {closable: false};

                switch (id) {
                    case Asc.c_oAscError.ID.Unknown:
                        config.msg = this.unknownErrorText;
                        break;

                    case Asc.c_oAscError.ID.ConvertationTimeout:
                        config.msg = this.convertationTimeoutText;
                        break;

                    case Asc.c_oAscError.ID.ConvertationOpenError:
                        config.msg = this.openErrorText;
                        break;

                    case Asc.c_oAscError.ID.ConvertationSaveError:
                        config.msg = this.saveErrorText;
                        break;

                    case Asc.c_oAscError.ID.DownloadError:
                        config.msg = this.downloadErrorText;
                        break;

                    case Asc.c_oAscError.ID.UplImageSize:
                        config.msg = this.uploadImageSizeMessage;
                        break;

                    case Asc.c_oAscError.ID.UplImageExt:
                        config.msg = this.uploadImageExtMessage;
                        break;

                    case Asc.c_oAscError.ID.UplImageFileCount:
                        config.msg = this.uploadImageFileCountMessage;
                        break;

                    case Asc.c_oAscError.ID.PastInMergeAreaError:
                        config.msg = this.pastInMergeAreaError;
                        break;

                    case Asc.c_oAscError.ID.FrmlWrongCountParentheses:
                        config.msg = this.errorWrongBracketsCount;
                        config.closable = true;
                        break;

                    case Asc.c_oAscError.ID.FrmlWrongOperator:
                        config.msg = this.errorWrongOperator;
                        config.closable = true;
                        break;

                    case Asc.c_oAscError.ID.FrmlWrongMaxArgument:
                        config.msg = this.errorCountArgExceed;
                        config.closable = true;
                        break;

                    case Asc.c_oAscError.ID.FrmlWrongCountArgument:
                        config.msg = this.errorCountArg;
                        config.closable = true;
                        break;

                    case Asc.c_oAscError.ID.FrmlWrongFunctionName:
                        config.msg = this.errorFormulaName;
                        config.closable = true;
                        break;

                    case Asc.c_oAscError.ID.FrmlAnotherParsingError:
                        config.msg = this.errorFormulaParsing;
                        config.closable = true;
                        break;

                    case Asc.c_oAscError.ID.FrmlWrongArgumentRange:
                        config.msg = this.errorArgsRange;
                        config.closable = true;
                        break;

                    case Asc.c_oAscError.ID.FrmlOperandExpected:
                        config.msg = this.errorOperandExpected;
                        config.closable = true;
                        break;

                    case Asc.c_oAscError.ID.FrmlWrongReferences:
                        config.msg = this.errorFrmlWrongReferences;
                        config.closable = true;
                        break;

                    case Asc.c_oAscError.ID.UnexpectedGuid:
                        config.msg = this.errorUnexpectedGuid;
                        break;

                    case Asc.c_oAscError.ID.Database:
                        config.msg = this.errorDatabaseConnection;
                        break;

                    case Asc.c_oAscError.ID.FileRequest:
                        config.msg = this.errorFileRequest;
                        break;

                    case Asc.c_oAscError.ID.FileVKey:
                        config.msg = this.errorFileVKey;
                        break;

                    case Asc.c_oAscError.ID.StockChartError:
                        config.msg = this.errorStockChart;
                        break;

                    case Asc.c_oAscError.ID.DataRangeError:
                        config.msg = this.errorDataRange;
                        break;

                    case Asc.c_oAscError.ID.VKeyEncrypt:
                        config.msg = this.errorToken;
                        break;

                    case Asc.c_oAscError.ID.KeyExpire:
                        config.msg = this.errorTokenExpire;
                        break;

                    case Asc.c_oAscError.ID.UserCountExceed:
                        config.msg = this.errorUsersExceed;
                        break;

                    case Asc.c_oAscError.ID.CannotMoveRange:
                        config.msg = this.errorMoveRange;
                        break;

                    case Asc.c_oAscError.ID.UplImageUrl:
                        config.msg = this.errorBadImageUrl;
                        break;

                    case Asc.c_oAscError.ID.CoAuthoringDisconnect:
                        config.msg = this.errorViewerDisconnect;
                        break;

                    case Asc.c_oAscError.ID.ConvertationPassword:
                        config.msg = this.errorFilePassProtect;
                        break;

                    case Asc.c_oAscError.ID.AutoFilterDataRangeError:
                        config.msg = this.errorAutoFilterDataRange;
                        break;

                    case Asc.c_oAscError.ID.AutoFilterChangeFormatTableError:
                        config.msg = this.errorAutoFilterChangeFormatTable;
                        break;

                    case Asc.c_oAscError.ID.AutoFilterChangeError:
                        config.msg = this.errorAutoFilterChange;
                        break;

                    case Asc.c_oAscError.ID.AutoFilterMoveToHiddenRangeError:
                        config.msg = this.errorAutoFilterHiddenRange;
                        break;

                    case Asc.c_oAscError.ID.CannotFillRange:
                        config.msg = this.errorFillRange;
                        break;

                    case Asc.c_oAscError.ID.UserDrop:
                        if (this._state.lostEditingRights) {
                            this._state.lostEditingRights = false;
                            return;
                        }
                        this._state.lostEditingRights = true;
                        config.msg = this.errorUserDrop;
                        break;

                    case Asc.c_oAscError.ID.InvalidReferenceOrName:
                        config.msg = this.errorInvalidRef;
                        break;

                    case Asc.c_oAscError.ID.LockCreateDefName:
                        config.msg = this.errorCreateDefName;
                        break;

                    case Asc.c_oAscError.ID.PasteMaxRangeError:
                        config.msg = this.errorPasteMaxRange;
                        break;

                    case Asc.c_oAscError.ID.LockedAllError:
                        config.msg = this.errorLockedAll;
                        break;

                    case Asc.c_oAscError.ID.Warning:
                        config.msg = this.errorConnectToServer;
                        break;

                    case Asc.c_oAscError.ID.LockedWorksheetRename:
                        config.msg = this.errorLockedWorksheetRename;
                        break;
                    
                    case Asc.c_oAscError.ID.OpenWarning:
                        config.msg = this.errorOpenWarning;
                        break;

                    case Asc.c_oAscError.ID.CopyMultiselectAreaError:
                        config.msg = this.errorCopyMultiselectArea;
                        break;

                    case Asc.c_oAscError.ID.PrintMaxPagesCount:
                        config.msg = this.errorPrintMaxPagesCount;
                        break;

                    case Asc.c_oAscError.ID.SessionAbsolute:
                        config.msg = this.errorSessionAbsolute;
                        break;

                    case Asc.c_oAscError.ID.SessionIdle:
                        config.msg = this.errorSessionIdle;
                        break;

                    case Asc.c_oAscError.ID.SessionToken:
                        config.msg = this.errorSessionToken;
                        break;

                    case Asc.c_oAscError.ID.AccessDeny:
                        config.msg = this.errorAccessDeny;
                        break;

                    case Asc.c_oAscError.ID.LockedCellPivot:
                        config.msg = this.errorLockedCellPivot;
                        break;

                    default:
                        config.msg = this.errorDefaultMessage.replace('%1', id);
                        break;
                }


                if (level == Asc.c_oAscError.Level.Critical) {
                    Common.Gateway.reportError(id, config.msg);

                    config.title = this.criticalErrorTitle;
                    config.iconCls = 'error';

                    if (this.appOptions.canBackToFolder) {
                        config.msg += '<br/><br/>' + this.criticalErrorExtText;
                        config.callback = function(btn) {
                            if (btn == 'ok') {
                                Common.NotificationCenter.trigger('goback');
                            }
                        }
                    }
                } else {
                    config.title    = this.notcriticalErrorTitle;
                    config.iconCls  = 'warn';
                    config.buttons  = ['ok'];
                    config.callback = _.bind(function(btn){
                        if (id == Asc.c_oAscError.ID.Warning && btn == 'ok' && this.appOptions.canDownload) {
                            Common.UI.Menu.Manager.hideAll();
                            (this.appOptions.isDesktopApp && this.appOptions.isOffline) ? this.api.asc_DownloadAs() : this.getApplication().getController('LeftMenu').leftMenu.showMenu('file:saveas');
                        }
                        this._state.lostEditingRights = false;
                        this.onEditComplete();
                    }, this);
                }

                if ($('.asc-window.modal.alert:visible').length < 1) {
                    Common.UI.alert(config);
                    Common.component.Analytics.trackEvent('Internal Error', id.toString());
                }
            },

            onCoAuthoringDisconnect: function() {
                this.getApplication().getController('Viewport').getView('Viewport').setMode({isDisconnected:true});
                this.getApplication().getController('Viewport').getView('Common.Views.Header').setCanRename(false);
                this.appOptions.canRename = false;
                this._state.isDisconnected = true;
            },

            showTips: function(strings) {
                var me = this;
                if (!strings.length) return;
                if (typeof(strings)!='object') strings = [strings];

                function showNextTip() {
                    var str_tip = strings.shift();
                    if (str_tip) {
                        str_tip += '\n' + me.textCloseTip;
                        tooltip.setTitle(str_tip);
                        tooltip.show();
                    }
                }

                if (!this.tooltip) {
                    this.tooltip = new Common.UI.Tooltip({
                        owner: this.getApplication().getController('Toolbar').getView('Toolbar'),
                        hideonclick: true,
                        placement: 'bottom',
                        cls: 'main-info',
                        offset: 30
                    });
                }

                var tooltip = this.tooltip;
                tooltip.on('tooltip:hide', function(){
                    setTimeout(showNextTip, 300);
                });

                showNextTip();
            },

            updateWindowTitle: function(change, force) {
                if (this._state.isDocModified !== change || force) {
                    var title = this.defaultTitleText;

                    if (!_.isEmpty(this.headerView.getDocumentCaption()))
                        title = this.headerView.getDocumentCaption() + ' - ' + title;

                    if (change) {
                        clearTimeout(this._state.timerCaption);
                        if (!_.isUndefined(title)) {
                            title = '* ' + title;
                            this.headerView.setDocumentCaption(this.headerView.getDocumentCaption(), true);
                        }
                    } else {
                        if (this._state.fastCoauth && this._state.usersCount>1) {
                            var me = this;
                            this._state.timerCaption = setTimeout(function () {
                                me.headerView.setDocumentCaption(me.headerView.getDocumentCaption(), false);
                            }, 500);
                        } else
                            this.headerView.setDocumentCaption(this.headerView.getDocumentCaption(), false);
                    }

                    if (window.document.title != title)
                        window.document.title = title;

                    Common.Gateway.setDocumentModified(change);

                    this._state.isDocModified = change;
                }
            },

            onDocumentChanged: function() {
            },

            onDocumentModifiedChanged: function(change) {
                this.updateWindowTitle(change);
                Common.Gateway.setDocumentModified(change);

                if (this.toolbarView && this.toolbarView.btnSave && this.api) {
                    var isSyncButton = $('.icon', this.toolbarView.btnSave.cmpEl).hasClass('btn-synch'),
                        forcesave = this.appOptions.forcesave,
                        cansave = this.api.asc_isDocumentCanSave(),
                        isDisabled = !cansave && !isSyncButton && !forcesave || this._state.isDisconnected || this._state.fastCoauth && this._state.usersCount>1 && !forcesave;
                    if (this.toolbarView.btnSave.isDisabled() !== isDisabled)
                        this.toolbarView.btnsSave.forEach(function(button) {
                            if ( button ) {
                                button.setDisabled(isDisabled);
                            }
                        });
                }
            },

            onDocumentCanSaveChanged: function (isCanSave) {
                if (this.toolbarView && this.toolbarView.btnSave) {
                    var isSyncButton = $('.icon', this.toolbarView.btnSave.cmpEl).hasClass('btn-synch'),
                        forcesave = this.appOptions.forcesave,
                        isDisabled = !isCanSave && !isSyncButton && !forcesave || this._state.isDisconnected || this._state.fastCoauth && this._state.usersCount>1 && !forcesave;
                    if (this.toolbarView.btnSave.isDisabled() !== isDisabled)
                        this.toolbarView.btnsSave.forEach(function(button) {
                            if ( button ) {
                                button.setDisabled(isDisabled);
                            }
                        });
                }
            },

            onBeforeUnload: function() {
                Common.localStorage.save();

                var isEdit = this.permissions.edit !== false && this.editorConfig.mode !== 'view' && this.editorConfig.mode !== 'editdiagram';
                if (isEdit && this.api.asc_isDocumentModified()) {
                    var me = this;
                    this.api.asc_stopSaving();
                    this.continueSavingTimer = window.setTimeout(function() {
                        me.api.asc_continueSaving();
                    }, 500);

                    return this.leavePageText;
                }
            },

            onUnload: function() {
                if (this.continueSavingTimer) clearTimeout(this.continueSavingTimer);
            },

            hidePreloader: function() {
                if (!this._state.customizationDone) {
                    this._state.customizationDone = true;
                    if (this.appOptions.customization) {
                        if (this.appOptions.isDesktopApp)
                            this.appOptions.customization.about = false;
                        else if (!this.appOptions.canBrandingExt)
                            this.appOptions.customization.about = true;
                    }
                    Common.Utils.applyCustomization(this.appOptions.customization, mapCustomizationElements);
                    if (this.appOptions.canBrandingExt) {
                        Common.Utils.applyCustomization(this.appOptions.customization, mapCustomizationExtElements);
                        Common.Utils.applyCustomizationPlugins(this.UICustomizePlugins);
                    }
                }
                
                this.stackLongActions.pop({id: InitApplication, type: Asc.c_oAscAsyncActionType.BlockInteraction});
                Common.NotificationCenter.trigger('layout:changed', 'main');
                $('#loading-mask').hide().remove();
            },

            onDownloadUrl: function(url) {
                Common.Gateway.downloadAs(url);
            },

            onUpdateVersion: function(callback) {
                var me = this;
                me.needToUpdateVersion = true;
                me.onLongActionEnd(Asc.c_oAscAsyncActionType['BlockInteraction'], LoadingDocument);
                Common.UI.error({
                    msg: this.errorUpdateVersion,
                    callback: function() {
                        _.defer(function() {
                            Common.Gateway.updateVersion();
                            if (callback) callback.call(me);
                            me.onLongActionBegin(Asc.c_oAscAsyncActionType['BlockInteraction'], LoadingDocument);
                        })
                    }
                });
            },

            onServerVersion: function(buildVersion) {
                if (this.changeServerVersion) return true;

                if (DocsAPI.DocEditor.version() !== buildVersion && !window.compareVersions) {
                    this.changeServerVersion = true;
                    Common.UI.warning({
                        title: this.titleServerVersion,
                        msg: this.errorServerVersion,
                        callback: function() {
                            _.defer(function() {
                                Common.Gateway.updateVersion();
                            })
                        }
                    });
                    return true;
                }
                return false;
            },

            onAdvancedOptions: function(advOptions) {
                if (this._state.openDlg) return;

                var type = advOptions.asc_getOptionId(),
                    me = this;
                if (type == Asc.c_oAscAdvancedOptionsID.CSV) {
                    me._state.openDlg = new Common.Views.OpenDialog({
                        type: type,
                        codepages: advOptions.asc_getOptions().asc_getCodePages(),
                        settings: advOptions.asc_getOptions().asc_getRecommendedSettings(),
                        handler: function (encoding, delimiter, delimiterChar) {
                            me.isShowOpenDialog = false;
                            if (me && me.api) {
                                me.api.asc_setAdvancedOptions(type, new Asc.asc_CCSVAdvancedOptions(encoding, delimiter, delimiterChar));
                                me.loadMask && me.loadMask.show();
                            }
                            me._state.openDlg = null;
                        }
                    });
                } else if (type == Asc.c_oAscAdvancedOptionsID.DRM) {
                    me._state.openDlg = new Common.Views.OpenDialog({
                        type: type,
                        validatePwd: !!me._state.isDRM,
                        handler: function (value) {
                            me.isShowOpenDialog = false;
                            if (me && me.api) {
                                me.api.asc_setAdvancedOptions(type, new Asc.asc_CDRMAdvancedOptions(value));
                                me.loadMask && me.loadMask.show();
                            }
                            me._state.openDlg = null;
                        }
                    });
                    me._state.isDRM = true;
                }
                if (me._state.openDlg) {
                    this.isShowOpenDialog = true;
                    this.loadMask && this.loadMask.hide();
                    this.onLongActionEnd(Asc.c_oAscAsyncActionType.BlockInteraction, LoadingDocument);
                    me._state.openDlg.show();
                }
            },

            onActiveSheetChanged: function(index) {
                if (!this.appOptions.isEditMailMerge && !this.appOptions.isEditDiagram && window.editor_elements_prepared) {
                    this.application.getController('Statusbar').selectTab(index);

                    if (this.appOptions.isEdit && !this.dontCloseDummyComment) {
                        Common.NotificationCenter.trigger('comments:updatefilter',
                            {
                                property: 'uid',
                                value: new RegExp('^(doc_|sheet' + this.api.asc_getWorksheetId(index) + '_)')
                            },
                            false //  hide popover
                        );
                    }
                }
            },

            onConfirmAction: function(id, apiCallback) {
                var me = this;
                if (id == Asc.c_oAscConfirm.ConfirmReplaceRange) {
                    Common.UI.warning({
                        title: this.notcriticalErrorTitle,
                        msg: this.confirmMoveCellRange,
                        buttons: ['yes', 'no'],
                        primary: 'yes',
                        callback: _.bind(function(btn) {
                            if (apiCallback)  {
                                apiCallback(btn === 'yes');
                            }
                            if (btn == 'yes') {
                                me.onEditComplete(me.application.getController('DocumentHolder').getView('DocumentHolder'));
                            }
                        }, this)
                    });
                } else if (id == Asc.c_oAscConfirm.ConfirmPutMergeRange) {
                    Common.UI.warning({
                        closable: false,
                        title: this.notcriticalErrorTitle,
                        msg: this.confirmPutMergeRange,
                        buttons: ['ok'],
                        primary: 'ok',
                        callback: _.bind(function(btn) {
                            if (apiCallback)  {
                                apiCallback();
                            }
                            me.onEditComplete(me.application.getController('DocumentHolder').getView('DocumentHolder'));
                        }, this)
                    });
                }
            },

            initNames: function() {
                this.shapeGroupNames = [
                    this.txtBasicShapes,
                    this.txtFiguredArrows,
                    this.txtMath,
                    this.txtCharts,
                    this.txtStarsRibbons,
                    this.txtCallouts,
                    this.txtButtons,
                    this.txtRectangles,
                    this.txtLines
                ];
            },

            fillAutoShapes: function(groupNames, shapes){
                if (_.isEmpty(shapes) || _.isEmpty(groupNames) || shapes.length != groupNames.length)
                    return;

                var me = this,
                    shapegrouparray = [],
                    shapeStore = this.getCollection('ShapeGroups');

                shapeStore.reset();

                var groupscount = groupNames.length;
                _.each(groupNames, function(groupName, index){
                    var store = new Backbone.Collection([], {
                        model: SSE.Models.ShapeModel
                    });

                    var cols = (shapes[index].length) > 18 ? 7 : 6,
                        height = Math.ceil(shapes[index].length/cols) * 35 + 3,
                        width = 30 * cols;

                    _.each(shapes[index], function(shape, idx){
                        store.add({
                            imageUrl : shape.Image,
                            data     : {shapeType: shape.Type},
                            tip      : me.textShape + ' ' + (idx+1),
                            allowSelected : true,
                            selected: false
                        });
                    });

                    shapegrouparray.push({
                        groupName   : me.shapeGroupNames[index],
                        groupStore  : store,
                        groupWidth  : width,
                        groupHeight : height
                    });
                });

                shapeStore.add(shapegrouparray);

                setTimeout(function(){
                    me.getApplication().getController('Toolbar').fillAutoShapes();
                }, 50);
            },

            fillTextArt: function(shapes){
                if (_.isEmpty(shapes)) return;

                var me = this, arr = [],
                    artStore = this.getCollection('Common.Collections.TextArt');

                _.each(shapes, function(shape, index){
                    arr.push({
                        imageUrl : shape,
                        data     : index,
                        allowSelected : true,
                        selected: false
                    });
                });
                artStore.reset(arr);

                setTimeout(function(){
                    me.getApplication().getController('Toolbar').fillTextArt();
                }, 50);

                setTimeout(function(){
                    me.getApplication().getController('RightMenu').fillTextArt();
                }, 50);

            },
            
            updateThemeColors: function() {
                var me = this;
                setTimeout(function(){
                    me.getApplication().getController('RightMenu').UpdateThemeColors();
                }, 50);

                setTimeout(function(){
                    me.getApplication().getController('Toolbar').updateThemeColors();
                }, 50);

                setTimeout(function(){
                    me.getApplication().getController('Statusbar').updateThemeColors();
                }, 50);
            },

            onSendThemeColors: function(colors, standart_colors) {
                Common.Utils.ThemeColor.setColors(colors, standart_colors);
                if (window.styles_loaded && !this.appOptions.isEditMailMerge && !this.appOptions.isEditDiagram) {
                    this.updateThemeColors();
                    this.fillTextArt(this.api.asc_getTextArtPreviews());
                }
            },

            onInternalCommand: function(data) {
                if (data) {
                    switch (data.command) {
                    case 'setChartData':    this.setChartData(data.data); break;
                    case 'getChartData':    this.getChartData(); break;
                    case 'clearChartData':  this.clearChartData(); break;
                    case 'setMergeData':    this.setMergeData(data.data); break;
                    case 'getMergeData':    this.getMergeData(); break;
                    case 'setAppDisabled':
                        this.isAppDisabled = data.data;
                        break;
                    case 'queryClose':
                        if ($('body .asc-window:visible').length === 0) {
                            this.isFrameClosed = true;
                            this.api.asc_closeCellEditor();
                            Common.Gateway.internalMessage('canClose', {mr:data.data.mr, answer: true});
                        }
                        break;
                    case 'window:drag':
                        this.isDiagramDrag = data.data;
                        break;
                    case 'processmouse':
                        this.onProcessMouse(data.data);
                        break;
                    }
                }
            },

            setChartData: function(chart) {
                if (typeof chart === 'object' && this.api) {
                    this.api.asc_addChartDrawingObject(chart);
                    this.isFrameClosed = false;
                }
            },

            getChartData: function() {
                if (this.api) {
                    var chartData = this.api.asc_getWordChartObject();

                    if (typeof chartData === 'object') {
                        Common.Gateway.internalMessage('chartData', {
                            data: chartData
                        });
                    }
                }
            },

            clearChartData: function() {
                this.api && this.api.asc_closeCellEditor();
            },

            setMergeData: function(merge) {
                if (typeof merge === 'object' && this.api) {
                    this.api.asc_setData(merge);
                    this.isFrameClosed = false;
                }
            },

            getMergeData: function() {
                if (this.api) {
                    var mergeData = this.api.asc_getData();

                    if (typeof mergeData === 'object') {
                        Common.Gateway.internalMessage('mergeData', {
                            data: mergeData
                        });
                    }
                }
            },

            unitsChanged: function(m) {
                var value = Common.localStorage.getItem("sse-settings-unit");
                Common.Utils.Metric.setCurrentMetric((value!==null) ? parseInt(value) : Common.Utils.Metric.getDefaultMetric());
                this.getApplication().getController('RightMenu').updateMetricUnit();
                this.getApplication().getController('Print').getView('MainSettingsPrint').updateMetricUnit();
            },

            _compareActionStrong: function(obj1, obj2){
                return obj1.id === obj2.id && obj1.type === obj2.type;
            },

            _compareActionWeak: function(obj1, obj2){
                return obj1.type === obj2.type;
            },

            onContextMenu: function(event){
                var canCopyAttr = event.target.getAttribute('data-can-copy'),
                    isInputEl   = (event.target instanceof HTMLInputElement) || (event.target instanceof HTMLTextAreaElement);

                if ((isInputEl && canCopyAttr === 'false') ||
                   (!isInputEl && canCopyAttr !== 'true')) {
                    event.stopPropagation();
                    event.preventDefault();
                    return false;
                }
            },

            onNamedRangeLocked: function() {
                if ($('.asc-window.modal.alert:visible').length < 1) {
                    Common.UI.alert({
                        closable: false,
                        msg: this.errorCreateDefName,
                        title: this.notcriticalErrorTitle,
                        iconCls: 'warn',
                        buttons: ['ok'],
                        callback: _.bind(function(btn){
                            this.onEditComplete();
                        }, this)
                    });
                }
            },

            onTryUndoInFastCollaborative: function() {
                var val = window.localStorage.getItem("sse-hide-try-undoredo");
                if (!(val && parseInt(val) == 1))
                    Common.UI.info({
                        width: 500,
                        msg: this.textTryUndoRedo,
                        iconCls: 'info',
                        buttons: ['custom', 'cancel'],
                        primary: 'custom',
                        customButtonText: this.textStrict,
                        dontshow: true,
                        callback: _.bind(function(btn, dontshow){
                            if (dontshow) window.localStorage.setItem("sse-hide-try-undoredo", 1);
                            if (btn == 'custom') {
                                Common.localStorage.setItem("sse-settings-coauthmode", 0);
                                this.api.asc_SetFastCollaborative(false);
                                this._state.fastCoauth = false;
                            }
                            this.onEditComplete();
                        }, this)
                    });
            },

            onAuthParticipantsChanged: function(users) {
                var length = 0;
                _.each(users, function(item){
                    if (!item.asc_getView())
                        length++;
                });
                this._state.usersCount = length;
            },

            applySettings: function() {
                if (this.appOptions.isEdit && !this.appOptions.isOffline && this.appOptions.canCoAuthoring) {
                    var value = Common.localStorage.getItem("sse-settings-coauthmode"),
                        oldval = this._state.fastCoauth;
                    this._state.fastCoauth = (value===null || parseInt(value) == 1);
                    if (this._state.fastCoauth && !oldval)
                        this.toolbarView.synchronizeChanges();
                }
                if (this.appOptions.canForcesave) {
                    value = Common.localStorage.getItem("sse-settings-forcesave");
                    this.appOptions.forcesave = (value===null) ? this.appOptions.canForcesave : (parseInt(value)==1);
                    this.api.asc_setIsForceSaveOnUserSave(this.appOptions.forcesave);
                }
            },

            onDocumentName: function(name) {
                this.headerView.setDocumentCaption(name);
                this.updateWindowTitle(this.api.asc_isDocumentModified(), true);
            },

            onMeta: function(meta) {
                var app = this.getApplication(),
                    filemenu = app.getController('LeftMenu').getView('LeftMenu').getMenu('file');
                app.getController('Viewport').getView('Common.Views.Header').setDocumentCaption(meta.title);
                this.updateWindowTitle(this.api.asc_isDocumentModified(), true);
                this.appOptions.spreadsheet.title = meta.title;
                filemenu.loadDocument({doc:this.appOptions.spreadsheet});
                filemenu.panels['info'].updateInfo(this.appOptions.spreadsheet);
                Common.Gateway.metaChange(meta);
            },

            onPrint: function() {
                if (!this.appOptions.canPrint) return;
                Common.NotificationCenter.trigger('print', this);
            },

            onPrintUrl: function(url) {
                if (this.iframePrint) {
                    this.iframePrint.parentNode.removeChild(this.iframePrint);
                    this.iframePrint = null;
                }
                if (!this.iframePrint) {
                    var me = this;
                    this.iframePrint = document.createElement("iframe");
                    this.iframePrint.id = "id-print-frame";
                    this.iframePrint.style.display = 'none';
                    this.iframePrint.style.visibility = "hidden";
                    this.iframePrint.style.position = "fixed";
                    this.iframePrint.style.right = "0";
                    this.iframePrint.style.bottom = "0";
                    document.body.appendChild(this.iframePrint);
                    this.iframePrint.onload = function() {
                        me.iframePrint.contentWindow.focus();
                        me.iframePrint.contentWindow.print();
                        me.iframePrint.contentWindow.blur();
                        window.focus();
                    };
                }
                if (url) this.iframePrint.src = url;
            },

            requestPlugins: function(pluginsPath) { // request plugins
                if (!pluginsPath) return;

                var config_plugins = (this.plugins && this.plugins.pluginsData && this.plugins.pluginsData.length>0) ? this.updatePlugins(this.plugins, false) : null, // return plugins object
                    request_plugins = this.updatePlugins( Common.Utils.getConfigJson(pluginsPath), false );

                this.updatePluginsList({
                    autostart: (config_plugins&&config_plugins.autostart ? config_plugins.autostart : []).concat(request_plugins&&request_plugins.autostart ? request_plugins.autostart : []),
                    pluginsData: (config_plugins ? config_plugins.pluginsData : []).concat(request_plugins ? request_plugins.pluginsData : [])
                }, false);
            },

            updatePlugins: function(plugins, uiCustomize) { // plugins from config
                if (!plugins) return;

                var pluginsData = (uiCustomize) ? plugins.UIpluginsData : plugins.pluginsData;
                if (!pluginsData || pluginsData.length<1) return;

                var arr = [],
                    baseUrl = _.isEmpty(plugins.url) ? "" : plugins.url;

                if (baseUrl !== "")
                    console.warn("Obsolete: The url parameter is deprecated. Please check the documentation for new plugin connection configuration.");

                pluginsData.forEach(function(item){
                    item = baseUrl + item; // for compatibility with previouse version of server, where plugins.url is used.
                    var value = Common.Utils.getConfigJson(item);
                    if (value) {
                        value.baseUrl = item.substring(0, item.lastIndexOf("config.json"));
                        value.oldVersion = (baseUrl !== "");
                        arr.push(value);
                    }
                });

                if (arr.length>0) {
                    var autostart = plugins.autostart || plugins.autoStartGuid;
                    if (typeof (autostart) == 'string')
                        autostart = [autostart];
                    plugins.autoStartGuid && console.warn("Obsolete: The autoStartGuid parameter is deprecated. Please check the documentation for new plugin connection configuration.");

                    if (uiCustomize)
                        this.updatePluginsList({
                            autostart: autostart,
                            pluginsData: arr
                        }, !!uiCustomize);
                    else return {
                        autostart: autostart,
                        pluginsData: arr
                    };
                }
            },

            updatePluginsList: function(plugins, uiCustomize) {
                var pluginStore = this.getApplication().getCollection('Common.Collections.Plugins'),
                    isEdit = this.appOptions.isEdit;
                if (plugins) {
                    var arr = [], arrUI = [];
                    plugins.pluginsData.forEach(function(item){
                        if (_.find(arr, function(arritem) {
                                return (arritem.get('baseUrl') == item.baseUrl || arritem.get('guid') == item.guid);
                            }) || pluginStore.findWhere({baseUrl: item.baseUrl}) || pluginStore.findWhere({guid: item.guid}))
                            return;

                        var variationsArr = [],
                            pluginVisible = false;
                        item.variations.forEach(function(itemVar){
                            var visible = (isEdit || itemVar.isViewer) && _.contains(itemVar.EditorsSupport, 'cell');
                            if ( visible ) pluginVisible = true;

                            var icons = itemVar.icons;
                            if (item.oldVersion) { // for compatibility with previouse version of server, where plugins.url is used.
                                icons = [];
                                itemVar.icons.forEach(function(icon){
                                    icons.push(icon.substring(icon.lastIndexOf("\/")+1));
                                });
                            }

                            if ( item.isUICustomizer ) {
                                visible && arrUI.push(item.baseUrl + itemVar.url);
                            } else {
                                var model = new Common.Models.PluginVariation(itemVar);

                                model.set({
                                    index: variationsArr.length,
                                    url: (item.oldVersion) ? (itemVar.url.substring(itemVar.url.lastIndexOf("\/") + 1)) : itemVar.url,
                                    icons: icons,
                                    visible: visible
                                });

                                variationsArr.push(model);
                            }
                        });
                        if (variationsArr.length>0 && !item.isUICustomizer)
                            arr.push(new Common.Models.Plugin({
                                name : item.name,
                                guid: item.guid,
                                baseUrl : item.baseUrl,
                                variations: variationsArr,
                                currentVariation: 0,
                                visible: pluginVisible
                            }));
                    });

                    if (uiCustomize!==false)  // from ui customizer in editor config or desktop event
                        this.UICustomizePlugins = arrUI;

                    if (!uiCustomize) {
                        if (pluginStore) pluginStore.add(arr);
                        this.appOptions.canPlugins = !pluginStore.isEmpty();
                    }
                } else if (!uiCustomize){
                    this.appOptions.canPlugins = false;
                }
                if (this.appOptions.canPlugins) {
                    this.getApplication().getController('Common.Controllers.Plugins').setMode(this.appOptions).runAutoStartPlugins(plugins.autostart);
                }
                if (!uiCustomize) this.getApplication().getController('LeftMenu').enablePlugins();
            },
            
            leavePageText: 'You have unsaved changes in this document. Click \'Stay on this Page\' then \'Save\' to save them. Click \'Leave this Page\' to discard all the unsaved changes.',
            criticalErrorTitle: 'Error',
            notcriticalErrorTitle: 'Warning',
            errorDefaultMessage: 'Error code: %1',
            criticalErrorExtText: 'Press "Ok" to to back to document list.',
            openTitleText: 'Opening Document',
            openTextText: 'Opening document...',
            saveTitleText: 'Saving Document',
            saveTextText: 'Saving document...',
            loadFontsTitleText: 'Loading Data',
            loadFontsTextText: 'Loading data...',
            loadImagesTitleText: 'Loading Images',
            loadImagesTextText: 'Loading images...',
            loadFontTitleText: 'Loading Data',
            loadFontTextText: 'Loading data...',
            loadImageTitleText: 'Loading Image',
            loadImageTextText: 'Loading image...',
            downloadTitleText: 'Downloading Document',
            downloadTextText: 'Downloading document...',
            printTitleText: 'Printing Document',
            printTextText: 'Printing document...',
            uploadImageTitleText: 'Uploading Image',
            uploadImageTextText: 'Uploading image...',
            savePreparingText: 'Preparing to save',
            savePreparingTitle: 'Preparing to save. Please wait...',
            loadingDocumentTitleText: 'Loading spreadsheet',
            uploadImageSizeMessage: 'Maximium image size limit exceeded.',
            uploadImageExtMessage: 'Unknown image format.',
            uploadImageFileCountMessage: 'No images uploaded.',
            reloadButtonText: 'Reload Page',
            unknownErrorText: 'Unknown error.',
            convertationTimeoutText: 'Convertation timeout exceeded.',
            downloadErrorText: 'Download failed.',
            unsupportedBrowserErrorText : 'Your browser is not supported.',
            requestEditFailedTitleText: 'Access denied',
            requestEditFailedMessageText: 'Someone is editing this document right now. Please try again later.',
            warnBrowserZoom: 'Your browser\'s current zoom setting is not fully supported. Please reset to the default zoom by pressing Ctrl+0.',
            warnBrowserIE9: 'The application has low capabilities on IE9. Use IE10 or higher',
            pastInMergeAreaError: 'Cannot change part of a merged cell',
            titleRecalcFormulas: 'Calculating formulas...',
            textRecalcFormulas: 'Calculating formulas...',
            textPleaseWait: 'It\'s working hard. Please wait...',
            errorWrongBracketsCount: 'Found an error in the formula entered.<br>Wrong cout of brackets.',
            errorWrongOperator: 'An error in the entered formula. Wrong operator is used.<br>Please correct the error or use the Esc button to cancel the formula editing.',
            errorCountArgExceed: 'Found an error in the formula entered.<br>Count of arguments exceeded.',
            errorCountArg: 'Found an error in the formula entered.<br>Invalid number of arguments.',
            errorFormulaName: 'Found an error in the formula entered.<br>Incorrect formula name.',
            errorFormulaParsing: 'Internal error while the formula parsing.',
            errorArgsRange: 'Found an error in the formula entered.<br>Incorrect arguments range.',
            errorUnexpectedGuid: 'External error.<br>Unexpected Guid. Please, contact support.',
            errorDatabaseConnection: 'External error.<br>Database connection error. Please, contact support.',
            errorFileRequest: 'External error.<br>File Request. Please, contact support.',
            errorFileVKey: 'External error.<br>Incorrect securety key. Please, contact support.',
            errorStockChart: 'Incorrect row order. To build a stock chart place the data on the sheet in the following order:<br> opening price, max price, min price, closing price.',
            errorDataRange: 'Incorrect data range.',
            errorOperandExpected: 'The entered function syntax is not correct. Please check if you are missing one of the parentheses - \'(\' or \')\'.',
            errorKeyEncrypt: 'Unknown key descriptor',
            errorKeyExpire: 'Key descriptor expired',
            errorUsersExceed: 'Count of users was exceed',
            errorMoveRange: 'Cann\'t change a part of merged cell',
            errorBadImageUrl: 'Image url is incorrect',
            errorCoAuthoringDisconnect: 'Server connection lost. You can\'t edit anymore.',
            errorFilePassProtect: 'The document is password protected.',
            errorLockedAll: 'The operation could not be done as the sheet has been locked by another user.',
            txtEditingMode: 'Set editing mode...',
            textLoadingDocument: 'Loading spreadsheet',
            textConfirm: 'Confirmation',
            confirmMoveCellRange: 'The destination cell\'s range can contain data. Continue the operation?',
            textYes: 'Yes',
            textNo: 'No',
            textAnonymous: 'Anonymous',
            txtBasicShapes: 'Basic Shapes',
            txtFiguredArrows: 'Figured Arrows',
            txtMath: 'Math',
            txtCharts: 'Charts',
            txtStarsRibbons: 'Stars & Ribbons',
            txtCallouts: 'Callouts',
            txtButtons: 'Buttons',
            txtRectangles: 'Rectangles',
            txtLines: 'Lines',
            txtDiagramTitle: 'Chart Title',
            txtXAxis: 'X Axis',
            txtYAxis: 'Y Axis',
            txtSeries: 'Seria',
            warnProcessRightsChange: 'You have been denied the right to edit the file.',
            errorProcessSaveResult: 'Saving is failed.',
            errorAutoFilterDataRange: 'The operation could not be done for the selected range of cells.<br>Select a uniform data range inside or outside the table and try again.',
            errorAutoFilterChangeFormatTable: 'The operation could not be done for the selected cells as you cannot move a part of the table.<br>Select another data range so that the whole table was shifted and try again.',
            errorAutoFilterHiddenRange: 'The operation cannot be performed because the area contains filtered cells.<br>Please unhide the filtered elements and try again.',
            errorAutoFilterChange: 'The operation is not allowed, as it is attempting to shift cells in a table on your worksheet.',
            textCloseTip: 'Click to close the tip.',
            textShape: 'Shape',
            errorFillRange: 'Could not fill the selected range of cells.<br>All the merged cells need to be the same size.',
            errorUpdateVersion: 'The file version has been changed. The page will be reloaded.',
            defaultTitleText: 'ONLYOFFICE Spreadsheet Editor',
            errorUserDrop: 'The file cannot be accessed right now.',
            txtArt: 'Your text here',
            errorInvalidRef: 'Enter a correct name for the selection or a valid reference to go to.',
            errorCreateDefName: 'The existing named ranges cannot be edited and the new ones cannot be created<br>at the moment as some of them are being edited.',
            errorPasteMaxRange: 'The copy and paste area does not match. Please select an area with the same size or click the first cell in a row to paste the copied cells.',
            errorConnectToServer: ' The document could not be saved. Please check connection settings or contact your administrator.<br>When you click the \'OK\' button, you will be prompted to download the document.<br><br>' +
                                  'Find more information about connecting Document Server <a href=\"https://api.onlyoffice.com/editors/callback\" target=\"_blank\">here</a>',
            errorLockedWorksheetRename: 'The sheet cannot be renamed at the moment as it is being renamed by another user',
            textTryUndoRedo: 'The Undo/Redo functions are disabled for the Fast co-editing mode.<br>Click the \'Strict mode\' button to switch to the Strict co-editing mode to edit the file without other users interference and send your changes only after you save them. You can switch between the co-editing modes using the editor Advanced settings.',
            textStrict: 'Strict mode',
            errorOpenWarning: 'The length of one of the formulas in the file exceeded<br>the allowed number of characters and it was removed.',
            errorFrmlWrongReferences: 'The function refers to a sheet that does not exist.<br>Please check the data and try again.',
            textBuyNow: 'Visit website',
            textNoLicenseTitle: 'ONLYOFFICE open source version',
            warnNoLicense: 'This version of ONLYOFFICE Editors has certain limitations for concurrent connections to the document server.<br>If you need more please consider upgrading your current license or purchasing a commercial one.',
            textContactUs: 'Contact sales',
            confirmPutMergeRange: 'The source data contains merged cells.<br>They will be unmerged before they are pasted into the table.',
            errorViewerDisconnect: 'Connection is lost. You can still view the document,<br>but will not be able to download or print until the connection is restored.',
            warnLicenseExp: 'Your license has expired.<br>Please update your license and refresh the page.',
            titleLicenseExp: 'License expired',
            openErrorText: 'An error has occurred while opening the file',
            saveErrorText: 'An error has occurred while saving the file',
            errorCopyMultiselectArea: 'This command cannot be used with multiple selections.<br>Select a single range and try again.',
            errorPrintMaxPagesCount: 'Unfortunately, it’s not possible to print more than 1500 pages at once in the current version of the program.<br>This restriction will be eliminated in upcoming releases.',
            errorToken: 'The document security token is not correctly formed.<br>Please contact your Document Server administrator.',
            errorTokenExpire: 'The document security token has expired.<br>Please contact your Document Server administrator.',
            errorSessionAbsolute: 'The document editing session has expired. Please reload the page.',
            errorSessionIdle: 'The document has not been edited for quite a long time. Please reload the page.',
            errorSessionToken: 'The connection to the server has been interrupted. Please reload the page.',
            errorAccessDeny: 'You are trying to perform an action you do not have rights for.<br>Please contact your Document Server administrator.',
            titleServerVersion: 'Editor updated',
            errorServerVersion: 'The editor version has been updated. The page will be reloaded to apply the changes.',
            errorLockedCellPivot: 'You cannot change data inside a pivot table.',
            txtAccent: 'Accent',
            txtStyle_Normal: 'Normal',
            txtStyle_Heading_1: 'Heading 1',
            txtStyle_Heading_2: 'Heading 2',
            txtStyle_Heading_3: 'Heading 3',
            txtStyle_Heading_4: 'Heading 4',
            txtStyle_Title: 'Title',
            txtStyle_Neutral: 'Neutral',
            txtStyle_Bad: 'Bad',
            txtStyle_Good: 'Good',
            txtStyle_Input: 'Input',
            txtStyle_Output: 'Output',
            txtStyle_Calculation: 'Calculation',
            txtStyle_Check_Cell: 'Check Cell',
            txtStyle_Explanatory_Text: 'Explanatory Text',
            txtStyle_Note: 'Note',
            txtStyle_Linked_Cell: 'Linked Cell',
            txtStyle_Warning_Text: 'Warning Text',
            txtStyle_Total: 'Total',
            txtStyle_Currency: 'Currency',
            txtStyle_Percent: 'Percent',
            txtStyle_Comma: 'Comma',
            warnNoLicenseUsers: 'This version of ONLYOFFICE Editors has certain limitations for concurrent users.<br>If you need more please consider upgrading your current license or purchasing a commercial one.'
        }
    })(), SSE.Controllers.Main || {}))
});<|MERGE_RESOLUTION|>--- conflicted
+++ resolved
@@ -706,14 +706,8 @@
                             if (me.needToUpdateVersion)
                                 toolbarController.onApiCoAuthoringDisconnect();
 
-<<<<<<< HEAD
                             Common.NotificationCenter.trigger('document:ready', 'main');
-=======
-                            if (me.appOptions.canBrandingExt)
-                                Common.NotificationCenter.trigger('document:ready', 'main');
-
                             me.applyLicense();
->>>>>>> 62e722ca
                         }
                     }, 50);
                 } else {
