--- conflicted
+++ resolved
@@ -152,12 +152,8 @@
 
                 if (Common.Utils.isChrome) {
                     value = Common.localStorage.getBool("sse-settings-inputsogou");
-<<<<<<< HEAD
                     this.api.setInputParams({"SogouPinyin" : value});
-=======
                     Common.Utils.InternalSettings.set("sse-settings-inputsogou", value);
-                    // window["AscInputMethod"]["SogouPinyin"] = value;
->>>>>>> 1a8e5913
                 }
 
                 this.api.asc_registerCallback('asc_onOpenDocumentProgress',  _.bind(this.onOpenDocument, this));
@@ -832,13 +828,9 @@
                     this.appOptions.canComments    = this.appOptions.canComments && !((typeof (this.editorConfig.customization) == 'object') && this.editorConfig.customization.comments===false);
                     this.appOptions.canChat        = this.appOptions.canLicense && !this.appOptions.isOffline && !((typeof (this.editorConfig.customization) == 'object') && this.editorConfig.customization.chat===false);
                     this.appOptions.canRename      = !!this.permissions.rename;
-<<<<<<< HEAD
                     this.appOptions.trialMode      = params.asc_getLicenseMode();
-=======
-                    this.appOptions.isTrial        = params.asc_getTrial();
                     this.appOptions.canProtect      = this.appOptions.isDesktopApp && this.api.asc_isSignaturesSupport();
                     this.appOptions.canModifyFilter = (this.permissions.modifyFilter!==false);
->>>>>>> 1a8e5913
 
                     this.appOptions.canBranding  = (licType === Asc.c_oLicenseResult.Success) && (typeof this.editorConfig.customization == 'object');
                     if (this.appOptions.canBranding)
