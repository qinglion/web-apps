--- conflicted
+++ resolved
@@ -2251,18 +2251,17 @@
                         config.maxwidth = 600;
                         break;
 
-<<<<<<< HEAD
-                    case Asc.c_oAscError.ID.CalculatedItemInPageField:
-                        config.msg = this.errorCalculatedItemInPageField;
-                        break;
-
-                    case Asc.c_oAscError.ID.NotUniqueFieldWithCalculated:
-                        config.msg = this.errorNotUniqueFieldWithCalculated;
-=======
                     case Asc.c_oAscError.ID.CannotSaveWatermark:
                         config.maxwidth = 600;
                         config.msg = this.errorSaveWatermark;
->>>>>>> a9323436
+                        break;
+
+                    case Asc.c_oAscError.ID.CalculatedItemInPageField:
+                        config.msg = this.errorCalculatedItemInPageField;
+                        break;
+
+                    case Asc.c_oAscError.ID.NotUniqueFieldWithCalculated:
+                        config.msg = this.errorNotUniqueFieldWithCalculated;
                         break;
 
                     default:
