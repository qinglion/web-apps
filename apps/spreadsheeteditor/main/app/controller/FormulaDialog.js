/*
 *
 * (c) Copyright Ascensio System SIA 2010-2019
 *
 * This program is a free software product. You can redistribute it and/or
 * modify it under the terms of the GNU Affero General Public License (AGPL)
 * version 3 as published by the Free Software Foundation. In accordance with
 * Section 7(a) of the GNU AGPL its Section 15 shall be amended to the effect
 * that Ascensio System SIA expressly excludes the warranty of non-infringement
 * of any third-party rights.
 *
 * This program is distributed WITHOUT ANY WARRANTY; without even the implied
 * warranty of MERCHANTABILITY or FITNESS FOR A PARTICULAR  PURPOSE. For
 * details, see the GNU AGPL at: http://www.gnu.org/licenses/agpl-3.0.html
 *
 * You can contact Ascensio System SIA at 20A-12 Ernesta Birznieka-Upisha
 * street, Riga, Latvia, EU, LV-1050.
 *
 * The  interactive user interfaces in modified source and object code versions
 * of the Program must display Appropriate Legal Notices, as required under
 * Section 5 of the GNU AGPL version 3.
 *
 * Pursuant to Section 7(b) of the License you must retain the original Product
 * logo when distributing the program. Pursuant to Section 7(e) we decline to
 * grant you any rights under trademark law for use of our trademarks.
 *
 * All the Product's GUI elements, including illustrations and icon sets, as
 * well as technical writing content are licensed under the terms of the
 * Creative Commons Attribution-ShareAlike 4.0 International. See the License
 * terms at http://creativecommons.org/licenses/by-sa/4.0/legalcode
 *
*/
/**
 *    FormulaDialog.js
 *
 *    Formula Dialog Controller
 *
 *    Created by Alexey.Musinov on  14/04/2014
 *    Copyright (c) 2018 Ascensio System SIA. All rights reserved.
 *
 */

define([
    'core',
    'spreadsheeteditor/main/app/collection/FormulaGroups',
    'spreadsheeteditor/main/app/view/FormulaDialog'
], function () {
    'use strict';

    SSE.Controllers = SSE.Controllers || {};

    SSE.Controllers.FormulaDialog = Backbone.Controller.extend({
        models: [],
        views: [
            'FormulaDialog'
        ],
        collections: [
            'FormulaGroups'
        ],

        initialize: function () {
            var me = this;
            me.langJson = {};
            me.langDescJson = {};

            this.addListeners({
                'FileMenu': {
                    'settings:apply': function() {
                        me.needUpdateFormula = true;

                        var lang = Common.localStorage.getItem("sse-settings-func-locale");
                        Common.Utils.InternalSettings.set("sse-settings-func-locale", lang);

                        me.formulasGroups.reset();
                        me.reloadTranslations(lang);
                    }
                }
            });
        },

        setApi: function (api) {
            this.api = api;

            if (this.formulasGroups && this.api) {
                this.reloadTranslations(
                    Common.localStorage.getItem("sse-settings-func-locale") || this.appOptions.lang );

                var me = this;

                this.formulas = new SSE.Views.FormulaDialog({
                    api             : this.api,
                    toolclose       : 'hide',
                    formulasGroups  : this.formulasGroups,
                    handler         : function (func) {
                        if (func) {
                            me.api.asc_insertFormula(func, Asc.c_oAscPopUpSelectorType.Func);
                        }
                    }
                });

                this.formulas.on({
                    'hide': function () {
                        me.api.asc_enableKeyEvents(true);
                    }
                });
            }

            return this;
        },

        setMode: function(mode) {
            return this;
        },

        onLaunch: function () {
            this.formulasGroups = this.getApplication().getCollection('FormulaGroups');

            Common.Gateway.on('init', this.loadConfig.bind(this));
        },

        loadConfig: function(data) {
            this.appOptions = {};
            this.appOptions.lang = data.config.lang;
        },

        reloadTranslations: function (lang) {
            var me = this;
            lang = (lang || 'en').split(/[\-_]/)[0].toLowerCase();

            Common.Utils.InternalSettings.set("sse-settings-func-locale", lang);
            if (me.langJson[lang]) {
                me.api.asc_setLocalization(me.langJson[lang]);
                Common.NotificationCenter.trigger('formula:settings', this);
            } else if (lang == 'en') {
                me.api.asc_setLocalization(undefined);
                Common.NotificationCenter.trigger('formula:settings', this);
            } else {
                Common.Utils.loadConfig('resources/formula-lang/' + lang + '.json',
                    function (config) {
                        if ( config != 'error' ) {
                            me.langJson[lang] = config;
                            me.api.asc_setLocalization(config);
                            Common.NotificationCenter.trigger('formula:settings', this);
                        }
                    });
            }

            if (me.langDescJson[lang])
                me.loadingFormulas(me.langDescJson[lang]);
            else  {
                Common.Utils.loadConfig('resources/formula-lang/' + lang + '_desc.json',
                    function (config) {
                        if ( config != 'error' ) {
                            me.langDescJson[lang] = config;
                            me.loadingFormulas(config);
                        } else {
                            Common.Utils.loadConfig('resources/formula-lang/en_desc.json',
                                function (config) {
                                    me.langDescJson[lang] = (config != 'error') ? config : null;
                                    me.loadingFormulas(me.langDescJson[lang]);
                                });
                        }
                    });
            }
        },

        getDescription: function(lang) {
            if (!lang) return '';
            lang = lang.toLowerCase() ;

            if (this.langDescJson[lang])
                return this.langDescJson[lang];
            return null;
        },

        showDialog: function () {
            if (this.formulas) {
                if ( this.needUpdateFormula ) {
                    this.needUpdateFormula = false;

                    if (this.formulas.$window) {
                        this.formulas.fillFormulasGroups();
                        this.formulas.fillFunctions('All');
                    }
                }
                this.formulas.show();
            }
        },
        hideDialog: function () {
            if (this.formulas && this.formulas.isVisible()) {
                this.formulas.hide();
            }
        },

        loadingFormulas: function (descrarr) {
            var i = 0, j = 0,
                ascGroupName,
                ascFunctions,
                functions,
                store = this.formulasGroups,
                formulaGroup = null,
                index = 0,
                funcInd = 0,
                info = null,
                allFunctions = [],
                allFunctionsGroup = null,
                separator = this.api.asc_getFunctionArgumentSeparator();

            if (store) {
                allFunctionsGroup = new SSE.Models.FormulaGroup ({
                    name    : 'All',
                    index   : index,
                    store   : store
                });

                if (allFunctionsGroup) {
                    index += 1;

                    store.push(allFunctionsGroup);

                    info = this.api.asc_getFormulasInfo();

                    for (i = 0; i < info.length; i += 1) {
                        ascGroupName = info[i].asc_getGroupName();
                        ascFunctions = info[i].asc_getFormulasArray();

                        formulaGroup = new SSE.Models.FormulaGroup({
                            name  : ascGroupName,
                            index : index,
                            store : store
                        });

                        index += 1;

                        functions = [];

                        for (j = 0; j < ascFunctions.length; j += 1) {
                            var funcname = ascFunctions[j].asc_getName();
                            var func = new SSE.Models.FormulaModel({
                                index : funcInd,
                                group : ascGroupName,
                                name  : ascFunctions[j].asc_getLocaleName(),
<<<<<<< HEAD
                                args  : ((value && value[funcname]) ? value[funcname].a : '').replace(/[,;]/g, separator),
                                desc  : (value && value[funcname]) ? value[funcname].d : ''
=======
                                args  : (descrarr && descrarr[funcname]) ? descrarr[funcname].a : '',
                                desc  : (descrarr && descrarr[funcname]) ? descrarr[funcname].d : ''
>>>>>>> 1e5a6e6c
                            });

                            funcInd += 1;

                            functions.push(func);
                            allFunctions.push(func);
                        }

                        formulaGroup.set('functions', functions);
                        store.push(formulaGroup);
                    }

                    allFunctionsGroup.set('functions',
                       _.sortBy(allFunctions, function (model) {return model.get('name'); }));
                }
            }
        }
    });
});<|MERGE_RESOLUTION|>--- conflicted
+++ resolved
@@ -240,13 +240,8 @@
                                 index : funcInd,
                                 group : ascGroupName,
                                 name  : ascFunctions[j].asc_getLocaleName(),
-<<<<<<< HEAD
-                                args  : ((value && value[funcname]) ? value[funcname].a : '').replace(/[,;]/g, separator),
-                                desc  : (value && value[funcname]) ? value[funcname].d : ''
-=======
-                                args  : (descrarr && descrarr[funcname]) ? descrarr[funcname].a : '',
+                                args  : ((descrarr && descrarr[funcname]) ? descrarr[funcname].a : '').replace(/[,;]/g, separator),
                                 desc  : (descrarr && descrarr[funcname]) ? descrarr[funcname].d : ''
->>>>>>> 1e5a6e6c
                             });
 
                             funcInd += 1;
