/*
 * (c) Copyright Ascensio System SIA 2010-2023
 *
 * This program is a free software product. You can redistribute it and/or
 * modify it under the terms of the GNU Affero General Public License (AGPL)
 * version 3 as published by the Free Software Foundation. In accordance with
 * Section 7(a) of the GNU AGPL its Section 15 shall be amended to the effect
 * that Ascensio System SIA expressly excludes the warranty of non-infringement
 * of any third-party rights.
 *
 * This program is distributed WITHOUT ANY WARRANTY; without even the implied
 * warranty of MERCHANTABILITY or FITNESS FOR A PARTICULAR  PURPOSE. For
 * details, see the GNU AGPL at: http://www.gnu.org/licenses/agpl-3.0.html
 *
 * You can contact Ascensio System SIA at 20A-6 Ernesta Birznieka-Upish
 * street, Riga, Latvia, EU, LV-1050.
 *
 * The  interactive user interfaces in modified source and object code versions
 * of the Program must display Appropriate Legal Notices, as required under
 * Section 5 of the GNU AGPL version 3.
 *
 * Pursuant to Section 7(b) of the License you must retain the original Product
 * logo when distributing the program. Pursuant to Section 7(e) we decline to
 * grant you any rights under trademark law for use of our trademarks.
 *
 * All the Product's GUI elements, including illustrations and icon sets, as
 * well as technical writing content are licensed under the terms of the
 * Creative Commons Attribution-ShareAlike 4.0 International. See the License
 * terms at http://creativecommons.org/licenses/by-sa/4.0/legalcode
 *
 */
/**
 *    FormulaDialog.js
 *
 *    Formula Dialog Controller
 *
 *    Created by Alexey.Musinov on  14/04/2014
 *    Copyright (c) 2018 Ascensio System SIA. All rights reserved.
 *
 */

define([
    'core',
    'spreadsheeteditor/main/app/collection/FormulaGroups',
    'spreadsheeteditor/main/app/view/FormulaDialog',
    'spreadsheeteditor/main/app/view/FormulaTab',
    'spreadsheeteditor/main/app/view/FormulaWizard',
    'spreadsheeteditor/main/app/view/WatchDialog'
], function () {
    'use strict';

    SSE.Controllers = SSE.Controllers || {};

    SSE.Controllers.FormulaDialog = Backbone.Controller.extend(_.extend({
        models: [],
        views: [
            'FormulaDialog',
            'FormulaTab'
        ],
        collections: [
            'FormulaGroups'
        ],

        initialize: function () {
            var me = this;
            me.langJson = {};
            me.langDescJson = {};

            this.addListeners({
                'FileMenu': {
                    'settings:apply': function() {
                        me.needUpdateFormula = true;

                        var lang = Common.localStorage.getItem("sse-settings-func-locale");
                        Common.Utils.InternalSettings.set("sse-settings-func-locale", lang);

                        me.formulasGroups.reset();
                        me.reloadTranslations(lang);
                    }
                },
                'FormulaTab': {
                    'function:apply': this.applyFunction,
                    'function:calculate': this.onCalculate,
                    'function:watch': this.onWatch,
<<<<<<< HEAD
                    'function:precedents': this.onPrecedents,
                    'function:dependents': this.onDependents,
                    'function:remove-arrows': this.onRemArrows
=======
                    'function:showformula': this.onShowFormula
>>>>>>> a4086708
                },
                'Toolbar': {
                    'function:apply': this.applyFunction,
                    'tab:active': this.onTabActive
                },
                'Statusbar': {
                    'sheet:changed': this.onApiSheetChanged.bind(this)
                }
            });
        },

        applyFunction: function(func, autocomplete, group) {
            if (func) {
                if (func.origin === 'more') {
                    this.showDialog(group);
                } else {
                    if (autocomplete)
                        this.api.asc_insertInCell(func.name, Asc.c_oAscPopUpSelectorType.Func, !!autocomplete);
                    else
                        this.api.asc_startWizard(func.name, this._cleanCell);
                    !autocomplete && this.updateLast10Formulas(func.origin);
                }
            }
        },

        setConfig: function(config) {
            this.toolbar = config.toolbar;
            this.formulaTab = this.createView('FormulaTab', {
                toolbar: this.toolbar.toolbar,
                formulasGroups: this.formulasGroups
            });
            return this;
        },

        setApi: function (api) {
            this.api = api;

            if (this.formulasGroups) {
                Common.Utils.InternalSettings.set("sse-settings-func-last", Common.localStorage.getItem("sse-settings-func-last"));
                this.reloadTranslations(Common.localStorage.getItem("sse-settings-func-locale") || this.appOptions.lang, true);

                if (!this.mode.isEdit) return;

                var me = this;

                this.formulas = new SSE.Views.FormulaDialog({
                    api             : this.api,
                    toolclose       : 'hide',
                    formulasGroups  : this.formulasGroups,
                    handler         : _.bind(this.applyFunction, this)
                });
                this.formulas.on({
                    'hide': function () {
                        me._cleanCell = undefined; // _cleanCell - clean cell when change formula in formatted table total row
                        me.api.asc_enableKeyEvents(true);
                    }
                });
            }

            if (this.formulaTab) {
                this.formulaTab.setApi(this.api);
                this.api.asc_registerCallback('asc_onWorksheetLocked',        this.onWorksheetLocked.bind(this));
                this.api.asc_registerCallback('asc_onSheetsChanged',          this.onApiSheetChanged.bind(this));
                this.onApiSheetChanged();
            }
            this.api.asc_registerCallback('asc_onSendFunctionWizardInfo', _.bind(this.onSendFunctionWizardInfo, this));

            return this;
        },

        setMode: function(mode) {
            this.mode = mode;
            return this;
        },

        onLaunch: function () {
            this.formulasGroups = this.getApplication().getCollection('FormulaGroups');
            SSE.Collections.formulasLangs = ['en', 'be', 'bg', 'ca', 'zh', 'cs', 'da', 'nl', 'fi', 'fr', 'de', 'el', 'hu', 'hy', 'id', 'it', 'ja',
                                            'ko', 'lv', 'lo', 'nb', 'pl', 'pt-br', 'pt', 'ro', 'ru', 'sk', 'sl', 'sv', 'es', 'tr', 'uk', 'vi'];

            var descriptions = ['Financial', 'Logical', 'TextAndData', 'DateAndTime', 'LookupAndReference', 'Mathematic', 'Cube', 'Database', 'Engineering',  'Information',
                 'Statistical', 'Last10'];

            Common.Gateway.on('init', this.loadConfig.bind(this));
        },

        loadConfig: function(data) {
            this.appOptions = {};
            this.appOptions.lang = data.config.lang;
        },

        reloadTranslations: function (lang, suppressEvent) {
            lang = (lang || 'en').toLowerCase();
            var index = _.indexOf(SSE.Collections.formulasLangs, lang);
            if (index<0) {
                lang = lang.split(/[\-_]/)[0];
                index = _.indexOf(SSE.Collections.formulasLangs, lang);
            }
            lang = (index>=0) ? SSE.Collections.formulasLangs[index] : 'en';

            var me = this;
            Common.Utils.InternalSettings.set("sse-settings-func-locale", lang);
            if (me.langJson[lang]) {
                me.api.asc_setLocalization(me.langJson[lang]);
                Common.NotificationCenter.trigger('formula:settings', this);
            } else if (lang == 'en') {
                me.api.asc_setLocalization(undefined);
                Common.NotificationCenter.trigger('formula:settings', this);
            } else {
                Common.Utils.loadConfig('resources/formula-lang/' + lang + '.json',
                    function (config) {
                        if ( config != 'error' ) {
                            me.langJson[lang] = config;
                            me.api.asc_setLocalization(config);
                            Common.NotificationCenter.trigger('formula:settings', this);
                        }
                    });
            }

            if (!this.mode.isEdit) return;

            if (me.langDescJson[lang])
                me.loadingFormulas(me.langDescJson[lang], suppressEvent);
            else  {
                Common.Utils.loadConfig('resources/formula-lang/' + lang + '_desc.json',
                    function (config) {
                        if ( config != 'error' ) {
                            me.langDescJson[lang] = config;
                            me.loadingFormulas(config, suppressEvent);
                        } else {
                            Common.Utils.loadConfig('resources/formula-lang/en_desc.json',
                                function (config) {
                                    me.langDescJson[lang] = (config != 'error') ? config : null;
                                    me.loadingFormulas(me.langDescJson[lang], suppressEvent);
                                });
                        }
                    });
            }
        },

        getDescription: function(lang) {
            if (!lang) return '';
            lang = lang.toLowerCase() ;

            if (this.langDescJson[lang])
                return this.langDescJson[lang];
            return null;
        },

        showDialog: function (group, clean) {
            if (this.formulas) {
                if ( this.needUpdateFormula ) {
                    this.needUpdateFormula = false;

                    if (this.formulas.$window) {
                        this.formulas.fillFormulasGroups();
                    }
                }
                this._formulagroup = group;
                this._cleanCell = clean;
                this.api.asc_startWizard();
            }
        },

        onSendFunctionWizardInfo: function(props) {
            if (props) {
                // show formula settings
                var me = this;
                var name = props.asc_getName(),
                    origin = this.api.asc_getFormulaNameByLocale(name),
                    descrarr = this.getDescription(Common.Utils.InternalSettings.get("sse-settings-func-locale")),
                    funcprops = {
                        name: name,
                        origin: origin,
                        args: ((descrarr && descrarr[origin]) ? descrarr[origin].a : '').replace(/[,;]/g, this.api.asc_getFunctionArgumentSeparator()),
                        desc: (descrarr && descrarr[origin]) ? descrarr[origin].d : ''
                    };

                (new SSE.Views.FormulaWizard({
                    api     : this.api,
                    lang    : this.appOptions.lang,
                    funcprops: funcprops,
                    props   : props,
                    handler : function(dlg, result, settings) {
                        if (result == 'ok') {
                        }
                    }
                })).show();
                this._cleanCell = undefined;
            } else
                this.formulas.show(this._formulagroup);
            this._formulagroup = undefined;
        },

        hideDialog: function () {
            if (this.formulas && this.formulas.isVisible()) {
                this.formulas.hide();
            }
        },

        updateLast10Formulas: function(formula) {
            var arr = Common.Utils.InternalSettings.get("sse-settings-func-last") || 'SUM;AVERAGE;IF;HYPERLINK;COUNT;MAX;SIN;SUMIF;PMT;STDEV';
            arr = arr.split(';');
            var idx = _.indexOf(arr, formula);
            arr.splice((idx<0) ? arr.length-1 : idx, 1);
            arr.unshift(formula);
            var val = arr.join(';');
            Common.localStorage.setItem("sse-settings-func-last", val);
            Common.Utils.InternalSettings.set("sse-settings-func-last", val);

            if (this.formulasGroups) {
                var group = this.formulasGroups.findWhere({name : 'Last10'});
                group && group.set('functions', this.loadingLast10Formulas(this.getDescription(Common.Utils.InternalSettings.get("sse-settings-func-locale"))));
                this.formulaTab && this.formulaTab.updateRecent();
            }
        },

        loadingLast10Formulas: function(descrarr) {
            var arr = (Common.Utils.InternalSettings.get("sse-settings-func-last") || 'SUM;AVERAGE;IF;HYPERLINK;COUNT;MAX;SIN;SUMIF;PMT;STDEV').split(';'),
                separator = this.api.asc_getFunctionArgumentSeparator(),
                functions = [];
            for (var j = 0; j < arr.length; j++) {
                var funcname = arr[j];
                functions.push(new SSE.Models.FormulaModel({
                    index : j,
                    group : 'Last10',
                    name  : this.api.asc_getFormulaLocaleName(funcname),
                    origin: funcname,
                    args  : ((descrarr && descrarr[funcname]) ? descrarr[funcname].a : '').replace(/[,;]/g, separator),
                    desc  : (descrarr && descrarr[funcname]) ? descrarr[funcname].d : ''
                }));
            }
            return functions;
        },

        loadingFormulas: function (descrarr, suppressEvent) {
            var i = 0, j = 0,
                ascGroupName,
                ascFunctions,
                functions,
                store = this.formulasGroups,
                formulaGroup = null,
                index = 0,
                funcInd = 0,
                info = null,
                allFunctions = [],
                allFunctionsGroup = null,
                last10FunctionsGroup = null,
                separator = this.api.asc_getFunctionArgumentSeparator();

            if (store) {
                ascGroupName = 'Last10';
                last10FunctionsGroup = new SSE.Models.FormulaGroup ({
                    name    : ascGroupName,
                    index   : index,
                    store   : store,
                    caption : this['sCategory' + ascGroupName] || ascGroupName
                });
                if (last10FunctionsGroup) {
                    last10FunctionsGroup.set('functions', this.loadingLast10Formulas(descrarr));
                    store.push(last10FunctionsGroup);
                    index += 1;
                }

                ascGroupName = 'All';
                allFunctionsGroup = new SSE.Models.FormulaGroup ({
                    name    : ascGroupName,
                    index   : index,
                    store   : store,
                    caption : this['sCategory' + ascGroupName] || ascGroupName
                });
                if (allFunctionsGroup) {
                    store.push(allFunctionsGroup);
                    index += 1;
                }

                if (allFunctionsGroup) {
                    info = this.api.asc_getFormulasInfo();

                    for (i = 0; i < info.length; i += 1) {
                        ascGroupName = info[i].asc_getGroupName();
                        ascFunctions = info[i].asc_getFormulasArray();

                        formulaGroup = new SSE.Models.FormulaGroup({
                            name  : ascGroupName,
                            index : index,
                            store : store,
                            caption : this['sCategory' + ascGroupName] || ascGroupName
                        });

                        index += 1;

                        functions = [];

                        for (j = 0; j < ascFunctions.length; j += 1) {
                            var funcname = ascFunctions[j].asc_getName();
                            var func = new SSE.Models.FormulaModel({
                                index : funcInd,
                                group : ascGroupName,
                                name  : ascFunctions[j].asc_getLocaleName(),
                                origin: funcname,
                                args  : ((descrarr && descrarr[funcname]) ? descrarr[funcname].a : '').replace(/[,;]/g, separator),
                                desc  : (descrarr && descrarr[funcname]) ? descrarr[funcname].d : ''
                            });

                            funcInd += 1;

                            functions.push(func);
                            allFunctions.push(func);
                        }

                        formulaGroup.set('functions', _.sortBy(functions, function (model) {return model.get('name'); }));
                        store.push(formulaGroup);
                    }

                    allFunctionsGroup.set('functions',
                       _.sortBy(allFunctions, function (model) {return model.get('name'); }));
                }
            }
            (!suppressEvent || this._formulasInited) && this.formulaTab && this.formulaTab.fillFunctions();
        },

        onTabActive: function (tab) {
            if ( tab == 'formula' && !this._formulasInited && this.formulaTab) {
                this.formulaTab.fillFunctions();
                this._formulasInited = true;
            }
        },

        onCalculate: function(calc) {
            var type = calc.type;
            if (type === Asc.c_oAscCalculateType.All || type === Asc.c_oAscCalculateType.ActiveSheet) {
                this.api && this.api.asc_calculate(type);
            }
        },

        onWatch: function(state) {
            if (state) {
                var me = this;
                this._watchDlg = new SSE.Views.WatchDialog({
                    api: this.api,
                    handler: function(result) {
                        Common.NotificationCenter.trigger('edit:complete');
                    }
                });
                this._watchDlg.on('close', function(win){
                    me.formulaTab.btnWatch.toggle(false, true);
                    me._watchDlg = null;
                    Common.NotificationCenter.trigger('edit:complete');
                }).show();
            } else if (this._watchDlg)
                this._watchDlg.close();

        },

<<<<<<< HEAD
        onPrecedents: function(type){
            this.api && this.api.asc_TracePrecedents();
            Common.NotificationCenter.trigger('edit:complete', this.toolbar);
        },

        onDependents: function(type){
            this.api && this.api.asc_TraceDependents();
            Common.NotificationCenter.trigger('edit:complete', this.toolbar);
        },

        onRemArrows: function(type){
            this.api && this.api.asc_RemoveTraceArrows(type);
            Common.NotificationCenter.trigger('edit:complete', this.toolbar);
=======
        onShowFormula: function(state) {
            this.api && this.api.asc_setShowFormulas(!!state);
            Common.NotificationCenter.trigger('edit:complete');
        },

        onWorksheetLocked: function(index,locked) {
            if (index == this.api.asc_getActiveWorksheetIndex() && this.formulaTab) {
                Common.Utils.lockControls(Common.enumLock.sheetLock, locked, {array: [this.formulaTab.btnShowFormulas]});
            }
        },

        onApiSheetChanged: function() {
            if (!this.mode || !this.mode.isEdit || this.mode.isEditDiagram || this.mode.isEditMailMerge || this.mode.isEditOle) return;

            this.formulaTab && this.formulaTab.btnShowFormulas.toggle(this.api.asc_getShowFormulas(), true);
            var currentSheet = this.api.asc_getActiveWorksheetIndex();
            this.onWorksheetLocked(currentSheet, this.api.asc_isWorksheetLockedOrDeleted(currentSheet));
>>>>>>> a4086708
        },

        sCategoryAll:                   'All',
        sCategoryLast10:                '10 last used',
        sCategoryLogical:               'Logical',
        sCategoryCube:                  'Cube',
        sCategoryDatabase:              'Database',
        sCategoryDateAndTime:           'Date and time',
        sCategoryEngineering:           'Engineering',
        sCategoryFinancial:             'Financial',
        sCategoryInformation:           'Information',
        sCategoryLookupAndReference:    'Lookup and reference',
        sCategoryMathematic:            'Math and trigonometry',
        sCategoryStatistical:           'Statistical',
        sCategoryTextAndData:           'Text and data'

    }, SSE.Controllers.FormulaDialog || {}));
});<|MERGE_RESOLUTION|>--- conflicted
+++ resolved
@@ -82,13 +82,10 @@
                     'function:apply': this.applyFunction,
                     'function:calculate': this.onCalculate,
                     'function:watch': this.onWatch,
-<<<<<<< HEAD
                     'function:precedents': this.onPrecedents,
                     'function:dependents': this.onDependents,
-                    'function:remove-arrows': this.onRemArrows
-=======
+                    'function:remove-arrows': this.onRemArrows,
                     'function:showformula': this.onShowFormula
->>>>>>> a4086708
                 },
                 'Toolbar': {
                     'function:apply': this.applyFunction,
@@ -444,7 +441,6 @@
 
         },
 
-<<<<<<< HEAD
         onPrecedents: function(type){
             this.api && this.api.asc_TracePrecedents();
             Common.NotificationCenter.trigger('edit:complete', this.toolbar);
@@ -458,7 +454,8 @@
         onRemArrows: function(type){
             this.api && this.api.asc_RemoveTraceArrows(type);
             Common.NotificationCenter.trigger('edit:complete', this.toolbar);
-=======
+        },
+
         onShowFormula: function(state) {
             this.api && this.api.asc_setShowFormulas(!!state);
             Common.NotificationCenter.trigger('edit:complete');
@@ -476,7 +473,6 @@
             this.formulaTab && this.formulaTab.btnShowFormulas.toggle(this.api.asc_getShowFormulas(), true);
             var currentSheet = this.api.asc_getActiveWorksheetIndex();
             this.onWorksheetLocked(currentSheet, this.api.asc_isWorksheetLockedOrDeleted(currentSheet));
->>>>>>> a4086708
         },
 
         sCategoryAll:                   'All',
