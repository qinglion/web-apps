--- conflicted
+++ resolved
@@ -54,13 +54,7 @@
             this.addListeners({
                 'Spellcheck': {
                     'show': function() {
-<<<<<<< HEAD
-=======
                         me.loadLanguages();
-                        if (me.api) {
-                            me.api.asc_startSpellCheck();
-                        }
->>>>>>> 57d7a0c7
                     },
                     'hide': function() {
                     }
@@ -80,11 +74,7 @@
 
         setApi: function(api) {
             this.api = api;
-<<<<<<< HEAD
-            this.api.asc_registerCallback('asc_onSpellCheckInit',_.bind(this.loadLanguages, this));
             this.api.asc_registerCallback('asc_onSpellCheckVariantsFound', _.bind(this.onSpellCheckVariantsFound, this));
-=======
->>>>>>> 57d7a0c7
             return this;
         },
 
