/*
 *
 * (c) Copyright Ascensio System SIA 2010-2019
 *
 * This program is a free software product. You can redistribute it and/or
 * modify it under the terms of the GNU Affero General Public License (AGPL)
 * version 3 as published by the Free Software Foundation. In accordance with
 * Section 7(a) of the GNU AGPL its Section 15 shall be amended to the effect
 * that Ascensio System SIA expressly excludes the warranty of non-infringement
 * of any third-party rights.
 *
 * This program is distributed WITHOUT ANY WARRANTY; without even the implied
 * warranty of MERCHANTABILITY or FITNESS FOR A PARTICULAR  PURPOSE. For
 * details, see the GNU AGPL at: http://www.gnu.org/licenses/agpl-3.0.html
 *
 * You can contact Ascensio System SIA at 20A-12 Ernesta Birznieka-Upisha
 * street, Riga, Latvia, EU, LV-1050.
 *
 * The  interactive user interfaces in modified source and object code versions
 * of the Program must display Appropriate Legal Notices, as required under
 * Section 5 of the GNU AGPL version 3.
 *
 * Pursuant to Section 7(b) of the License you must retain the original Product
 * logo when distributing the program. Pursuant to Section 7(e) we decline to
 * grant you any rights under trademark law for use of our trademarks.
 *
 * All the Product's GUI elements, including illustrations and icon sets, as
 * well as technical writing content are licensed under the terms of the
 * Creative Commons Attribution-ShareAlike 4.0 International. See the License
 * terms at http://creativecommons.org/licenses/by-sa/4.0/legalcode
 *
*/
define([
    'core',
    'spreadsheeteditor/main/app/view/FileMenuPanels',
    'spreadsheeteditor/main/app/view/PrintSettings'
], function () {
    'use strict';

    SSE.Controllers.Print = Backbone.Controller.extend(_.extend({
        views: [
            'MainSettingsPrint',
            'PrintWithPreview'
        ],

        initialize: function() {
            var value = Common.localStorage.getItem("sse-print-settings-range");
            value = (value!==null) ? parseInt(value) : Asc.c_oAscPrintType.ActiveSheets;
            this._currentPrintType = value;

            this.adjPrintParams = new Asc.asc_CAdjustPrint();
            this.adjPrintParams.asc_setPrintType(value);

            this._changedProps = null;
            this._originalPageSettings = null;

            this._navigationPreview = {
                pageCount: false,
                currentPage: 0
            };

            this._isPreviewVisible = false;

            this.addListeners({
                'PrintWithPreview': {
                    'show': _.bind(this.onShowMainSettingsPrint, this),
                    'render:after': _.bind(this.onAfterRender, this),
                    'changerange': _.bind(this.onChangeRange, this, false),
                    'openheader': _.bind(this.onOpenHeaderSettings, this),
                },
                'PrintSettings': {
                    'changerange': _.bind(this.onChangeRange, this, true)
                }
            });
            Common.NotificationCenter.on('print', _.bind(this.openPrintSettings, this, 'print'));
            Common.NotificationCenter.on('download:settings', _.bind(this.openPrintSettings, this, 'download'));
        },

        onLaunch: function() {
            this.printSettings = this.createView('PrintWithPreview');
        },

        onAfterRender: function(view) {
            var me = this;
            this.printSettings.menu.on('menu:hide', _.bind(this.onHidePrintMenu, this));
            this.printSettings.cmbSheet.on('selected', _.bind(function (combo, record) {
                this.comboSheetsChange(this.printSettings, combo, record);
                if (this._isPreviewVisible) {
                    this.notUpdateSheetSettings = true;
                    this.api.asc_drawPrintPreview(undefined, record.value);
                }
            }, this));
            this.printSettings.btnsSave.forEach(function (btn) {
                btn.on('click', _.bind(me.querySavePrintSettings, me, 'save'));
            });
            this.printSettings.btnsPrint.forEach(function (btn) {
                btn.on('click', _.bind(me.querySavePrintSettings, me, 'print'));
            });
            if (this.mode.isDesktopApp) {
                this.printSettings.btnsPrintPDF.forEach(function (btn) {
                    btn.on('click', _.bind(me.querySavePrintSettings, me, 'print-pdf'));
                });
            }
            this.printSettings.btnPrevPage.on('click', _.bind(this.onChangePreviewPage, this, false));
            this.printSettings.btnNextPage.on('click', _.bind(this.onChangePreviewPage, this, true));
            this.printSettings.txtNumberPage.on({
                'keypress:after':  _.bind(this.onKeypressPageNumber, this),
                'keyup:after': _.bind(this.onKeyupPageNumber, this)
            });
            this.printSettings.txtNumberPage.cmpEl.find('input').on('blur', _.bind(this.onBlurPageNumber, this));
            this.printSettings.chIgnorePrintArea.on('change', _.bind(this.updatePreview, this, true));

            this.fillComponents(this.printSettings);
            this.registerControlEvents(this.printSettings);

            Common.NotificationCenter.on('window:resize', _.bind(function () {
                if (this._isPreviewVisible) {
                    this.notUpdateSheetSettings = true;
                    this.api.asc_drawPrintPreview(this._navigationPreview.currentPage);
                }
            }, this));

            var eventname = (/Firefox/i.test(navigator.userAgent))? 'DOMMouseScroll' : 'mousewheel';
            this.printSettings.$previewBox.on(eventname, _.bind(this.onPreviewWheel, this));
        },

        setMode: function (mode) {
            this.mode = mode;
            this.printSettings && this.printSettings.setMode(mode);
        },

        setApi: function(o) {
            this.api = o;
            this.api.asc_registerCallback('asc_onSheetsChanged', _.bind(this.updateSheetsInfo, this));
            this.api.asc_registerCallback('asc_onPrintPreviewSheetChanged', _.bind(this.onApiChangePreviewSheet, this));
            this.api.asc_registerCallback('asc_onPrintPreviewPageChanged', _.bind(this.onApiChangePreviewPage, this));
            this.api.asc_registerCallback('asc_onPrintPreviewSheetDataChanged', _.bind(this.onApiPreviewSheetDataChanged, this));

            return this;
        },

        updateSheetsInfo: function() {
            if (this.printSettings.isVisible()) {
                this.updateSettings(this.printSettings);
                this.printSettings.cmbSheet.store.each(function (item) {
                    var sheetIndex = item.get('value');
                    if (!this._changedProps[sheetIndex]) {
                        this._changedProps[sheetIndex] = this.api.asc_getPageOptions(sheetIndex, true, true);
                    }
                }, this);
            } else {
                this.isFillSheets = false;
            }
        },

        resetSheets: function (panel) {
            var wc = this.api.asc_getWorksheetsCount(), i = -1;
            var items = [];

            var rangeRecord = panel.cmbRange.getSelectedRecord(),
                rangeValue = rangeRecord && rangeRecord.value,
                selectedTabs = SSE.getController('Statusbar').getSelectTabs();
            while (++i < wc) {
                if (!this.api.asc_isWorksheetHidden(i)) {
                    if ((rangeRecord && rangeValue !== Asc.c_oAscPrintType.ActiveSheets) || selectedTabs.indexOf(i) !== -1) {
                        items.push({
                            displayValue: this.api.asc_getWorksheetName(i),
                            value: i
                        });
                    }
                }
            }

            panel.cmbSheet.store.reset(items);
        },
        
        updateSettings: function(panel) {
            this.resetSheets(panel);
            var item = panel.cmbSheet.store.findWhere({value: panel.cmbSheet.getValue()}) ||
                       panel.cmbSheet.store.findWhere({value: this.api.asc_getActiveWorksheetIndex()});
            if (item) {
                panel.cmbSheet.setValue(item.get('value'));
                panel.updateActiveSheet && panel.updateActiveSheet(item.get('displayValue'));
            }
        },

        comboSheetsChange: function(panel, combo, record) {
            var currentSheet = record.value;
            this.fillPageOptions(panel, this._changedProps[currentSheet] ? this._changedProps[currentSheet] : this.api.asc_getPageOptions(currentSheet, true), currentSheet);
        },

        fillPageOptions: function(panel, props, sheet) {
            var opt = props.asc_getPageSetup();
            this._originalPageSettings = opt;

            var item = panel.cmbPaperOrientation.store.findWhere({value: opt.asc_getOrientation()});
            if (item) panel.cmbPaperOrientation.setValue(item.get('value'));

            var w = opt.asc_getWidth();
            var h = opt.asc_getHeight();

            var store = panel.cmbPaperSize.store;
            item = null;
            for (var i=0; i<store.length; i++) {
                var rec = store.at(i),
                    value = rec.get('value'),
                    pagewidth = parseFloat(/^\d{3}\.?\d*/.exec(value)),
                    pageheight = parseFloat(/\d{3}\.?\d*$/.exec(value));
                if (Math.abs(pagewidth - w) < 0.1 && Math.abs(pageheight - h) < 0.1) {
                    item = rec;
                    break;
                }
            }
            if (item)
                panel.cmbPaperSize.setValue(item.get('value'));
            else
                panel.cmbPaperSize.setValue(this.txtCustom + ' (' + parseFloat(Common.Utils.Metric.fnRecalcFromMM(w).toFixed(2)) + Common.Utils.Metric.getCurrentMetricName() + ' x ' +
                                                         parseFloat(Common.Utils.Metric.fnRecalcFromMM(h).toFixed(2)) + Common.Utils.Metric.getCurrentMetricName() + ')');

            this.fitWidth = opt.asc_getFitToWidth();
            this.fitHeight = opt.asc_getFitToHeight();
            this.fitScale = opt.asc_getScale();
            this.setScaling(panel, this.fitWidth, this.fitHeight, this.fitScale);

            item = panel.cmbPaperOrientation.store.findWhere({value: opt.asc_getOrientation()});
            if (item) panel.cmbPaperOrientation.setValue(item.get('value'));

            opt = props.asc_getPageMargins();
            panel.spnMarginLeft.setValue(Common.Utils.Metric.fnRecalcFromMM(opt.asc_getLeft()), true);
            panel.spnMarginTop.setValue(Common.Utils.Metric.fnRecalcFromMM(opt.asc_getTop()), true);
            panel.spnMarginRight.setValue(Common.Utils.Metric.fnRecalcFromMM(opt.asc_getRight()), true);
            panel.spnMarginBottom.setValue(Common.Utils.Metric.fnRecalcFromMM(opt.asc_getBottom()), true);

            panel.chPrintGrid.setValue(props.asc_getGridLines(), true);
            panel.chPrintRows.setValue(props.asc_getHeadings(), true);

            var value = props.asc_getPrintTitlesHeight();
            panel.txtRangeTop.setValue((value) ? value : '');
            this._noApply = true;
            panel.txtRangeTop.checkValidate();
            this._noApply = false;
            panel.dataRangeTop = value;

            value = props.asc_getPrintTitlesWidth();
            panel.txtRangeLeft.setValue((value) ? value : '');
            this._noApply = true;
            panel.txtRangeLeft.checkValidate();
            this._noApply = false;
            panel.dataRangeLeft = value;

            value = (this.api.asc_getActiveWorksheetIndex()==sheet);
            if (panel.btnPresetsTop.menu.items[0].value == 'select') {
                panel.btnPresetsTop.menu.items[0].setVisible(value);
                panel.txtRangeTop.setBtnDisabled && panel.txtRangeTop.setBtnDisabled(!value);
            }
            if (panel.btnPresetsLeft.menu.items[0].value == 'select') {
                panel.btnPresetsLeft.menu.items[0].setVisible(value);
                panel.txtRangeLeft.setBtnDisabled && panel.txtRangeLeft.setBtnDisabled(!value);
            }

            panel.btnPresetsTop.menu.items[panel.btnPresetsTop.menu.items[0].value == 'frozen' ? 0 : 1].setDisabled(!this.api.asc_getPrintTitlesRange(Asc.c_oAscPrintTitlesRangeType.frozen, false, sheet));
            panel.btnPresetsLeft.menu.items[panel.btnPresetsLeft.menu.items[0].value == 'frozen' ? 0 : 1].setDisabled(!this.api.asc_getPrintTitlesRange(Asc.c_oAscPrintTitlesRangeType.frozen, true, sheet));
        },

        fillPrintOptions: function(props, isDlg) {
            var menu = isDlg ? this.printSettingsDlg : this.printSettings;
            menu.setRange(props.asc_getPrintType());
            menu.setIgnorePrintArea(!!props.asc_getIgnorePrintArea());
            this.onChangeRange(isDlg);
        },

        onChangeRange: function(isDlg) {
            var menu = isDlg ? this.printSettingsDlg : this.printSettings,
                printtype = menu.getRange();
            this.resetSheets(menu);
            var store = menu.cmbSheet.store,
                item = (printtype !== Asc.c_oAscPrintType.EntireWorkbook) ? store.findWhere({value: this.api.asc_getActiveWorksheetIndex()}) : store.at(0);
            if (item) {
                menu.cmbSheet.setValue(item.get('value'));
                this.comboSheetsChange(menu, menu.cmbSheet, item.toJSON());
            }
            menu.cmbSheet.setDisabled(printtype === Asc.c_oAscPrintType.Selection || printtype === Asc.c_oAscPrintType.ActiveSheets && menu.cmbSheet.store.length < 2);
            menu.chIgnorePrintArea.setDisabled(printtype == Asc.c_oAscPrintType.Selection);

            if (!isDlg) {
                this.updatePreview(true);
            }
        },

        getPageOptions: function(panel, sheet) {
            var props = this._changedProps[sheet] ? this._changedProps[sheet] : new Asc.asc_CPageOptions();
            props.asc_setGridLines(panel.chPrintGrid.getValue()==='checked');
            props.asc_setHeadings(panel.chPrintRows.getValue()==='checked');

            var opt = this._changedProps[sheet] ? this._changedProps[sheet].asc_getPageSetup() : new Asc.asc_CPageSetup();
            opt.asc_setOrientation(panel.cmbPaperOrientation.getValue() == '-' ? undefined : panel.cmbPaperOrientation.getValue());

            var pagew = /^\d{3}\.?\d*/.exec(panel.cmbPaperSize.getValue());
            var pageh = /\d{3}\.?\d*$/.exec(panel.cmbPaperSize.getValue());

            opt.asc_setWidth(pagew ? parseFloat(pagew[0]) : (this._originalPageSettings ? this._originalPageSettings.asc_getWidth() : undefined));
            opt.asc_setHeight(pageh? parseFloat(pageh[0]) : (this._originalPageSettings ? this._originalPageSettings.asc_getHeight() : undefined));

            var value = panel.cmbLayout.getValue();
            if (value !== 4) {
                var fitToWidth = (value==1 || value==2) ? 1 : 0,
                    fitToHeight = (value==1 || value==3) ? 1 : 0;
                opt.asc_setFitToWidth(fitToWidth);
                opt.asc_setFitToHeight(fitToHeight);
                !fitToWidth && !fitToHeight && opt.asc_setScale(100);
                this.setScaling(panel, fitToWidth, fitToHeight, 100);
            } else {
                opt.asc_setFitToWidth(this.fitWidth);
                opt.asc_setFitToHeight(this.fitHeight);
                opt.asc_setScale(this.fitScale);
            }
            if (!this._changedProps[sheet]) {
                props.asc_setPageSetup(opt);
            }

            opt = this._changedProps[sheet] ? this._changedProps[sheet].asc_getPageMargins() : new Asc.asc_CPageMargins();
            opt.asc_setLeft(panel.spnMarginLeft.getValue() == '-' ? undefined : Common.Utils.Metric.fnRecalcToMM(panel.spnMarginLeft.getNumberValue()));    // because 1.91*10=19.0999999...
            opt.asc_setTop(panel.spnMarginTop.getValue() == '-' ? undefined : Common.Utils.Metric.fnRecalcToMM(panel.spnMarginTop.getNumberValue()));
            opt.asc_setRight(panel.spnMarginRight.getValue() == '-' ? undefined : Common.Utils.Metric.fnRecalcToMM(panel.spnMarginRight.getNumberValue()));
            opt.asc_setBottom(panel.spnMarginBottom.getValue() == '-' ? undefined : Common.Utils.Metric.fnRecalcToMM(panel.spnMarginBottom.getNumberValue()));

            if (!this._changedProps[sheet]) {
                props.asc_setPageMargins(opt);
            }

            var check = this.api.asc_checkDataRange(Asc.c_oAscSelectionDialogType.PrintTitles, panel.txtRangeTop.getValue(), false) !== Asc.c_oAscError.ID.DataRangeError;
            props.asc_setPrintTitlesHeight(check ? panel.txtRangeTop.getValue() : panel.dataRangeTop);

            check = this.api.asc_checkDataRange(Asc.c_oAscSelectionDialogType.PrintTitles, panel.txtRangeLeft.getValue(), false) !== Asc.c_oAscError.ID.DataRangeError;
            props.asc_setPrintTitlesWidth(check ? panel.txtRangeLeft.getValue() : panel.dataRangeLeft);

            return props;
        },

        savePageOptions: function(panel) {
            this.api.asc_savePagePrintOptions(this._changedProps);
            Common.NotificationCenter.trigger('page:settings');
        },

        onShowMainSettingsPrint: function() {
            var me = this;
            this._changedProps = [];
            this.printSettings.$previewBox.removeClass('hidden');

            if (!this.isFillSheets) {
                this.isFillSheets = true;
                this.updateSettings(this.printSettings);
            } else {
                this.resetSheets(this.printSettings);
            }
            this.printSettings.cmbSheet.store.each(function (item) {
                var sheetIndex = item.get('value');
                me._changedProps[sheetIndex] = me.api.asc_getPageOptions(sheetIndex, true, true);
            }, this);
            this.adjPrintParams.asc_setPageOptionsMap(this._changedProps);

            this.fillPrintOptions(this.adjPrintParams, false);

            var opts = new Asc.asc_CDownloadOptions(null, Common.Utils.isChrome || Common.Utils.isOpera || Common.Utils.isGecko && Common.Utils.firefoxVersion>86);
            opts.asc_setAdvancedOptions(this.adjPrintParams);
            var pageCount = this.api.asc_initPrintPreview('print-preview', opts);

            this.printSettings.$previewBox.toggleClass('hidden', !pageCount);
            this.printSettings.$previewEmpty.toggleClass('hidden', !!pageCount);
            if (!!pageCount) {
                this.updateNavigationButtons(0, pageCount);
                this.printSettings.txtNumberPage.checkValidate();
            }
            this._isPreviewVisible = true;
            !!pageCount && this.updatePreview();
        },

        openPrintSettings: function(type, cmp, format, asUrl) {
            if (this.printSettingsDlg && this.printSettingsDlg.isVisible()) {
                asUrl && Common.NotificationCenter.trigger('download:cancel');
                return;
            }

            if (this.api) {
                Common.UI.Menu.Manager.hideAll();
                this.asUrl = asUrl;
                this.downloadFormat = format;
                this.printSettingsDlg = (new SSE.Views.PrintSettings({
                    type: type,
                    handler: _.bind(this.resultPrintSettings,this),
                    afterrender: _.bind(function() {
                        this._changedProps = [];
                        this.updateSettings(this.printSettingsDlg);
                        this.printSettingsDlg.cmbSheet.on('selected', _.bind(this.comboSheetsChange, this, this.printSettingsDlg));
                        this.fillComponents(this.printSettingsDlg, true);
                        this.fillPrintOptions(this.adjPrintParams, true);
                        this.registerControlEvents(this.printSettingsDlg);
                    },this)
                }));
                this.printSettingsDlg.show();
            }
        },

        resultPrintSettings: function(result, value) {
            var view = SSE.getController('Toolbar').getView('Toolbar');
            if (result == 'ok') {
                if ( this.checkMargins(this.printSettingsDlg) ) {
                    this.savePageOptions(this.printSettingsDlg);

                    var printtype = this.printSettingsDlg.getRange();
                    this.adjPrintParams.asc_setPrintType(printtype);
                    this.adjPrintParams.asc_setPageOptionsMap(this._changedProps);
                    this.adjPrintParams.asc_setIgnorePrintArea(this.printSettingsDlg.getIgnorePrintArea());
                    this.adjPrintParams.asc_setActiveSheetsArray(printtype === Asc.c_oAscPrintType.ActiveSheets ? SSE.getController('Statusbar').getSelectTabs() : null);
                    var pageFrom = this.printSettingsDlg.getPagesFrom(),
                        pageTo = this.printSettingsDlg.getPagesTo();
                    if (pageFrom > pageTo) {
                        var t = pageFrom;
                        pageFrom = pageTo;
                        pageTo = t;
                    }
                    this.adjPrintParams.asc_setStartPageIndex(pageFrom > 0 ? pageFrom - 1 : null);
                    this.adjPrintParams.asc_setEndPageIndex(pageTo > 0 ? pageTo - 1 : null);
                    Common.localStorage.setItem("sse-print-settings-range", printtype);

                    if ( this.printSettingsDlg.type=='print' ) {
                        var opts = new Asc.asc_CDownloadOptions(null, Common.Utils.isChrome || Common.Utils.isOpera || Common.Utils.isGecko && Common.Utils.firefoxVersion>86);
                        opts.asc_setAdvancedOptions(this.adjPrintParams);
                        this.api.asc_Print(opts);
                    } else {
                        var opts = new Asc.asc_CDownloadOptions(this.downloadFormat, this.asUrl);
                        opts.asc_setAdvancedOptions(this.adjPrintParams);
                        this.api.asc_DownloadAs(opts);
                    }
                    Common.component.Analytics.trackEvent((this.printSettingsDlg.type=='print') ? 'Print' : 'DownloadAs');
                    Common.component.Analytics.trackEvent('ToolBar', (this.printSettingsDlg.type=='print') ? 'Print' : 'DownloadAs');
                    Common.NotificationCenter.trigger('edit:complete', view);
                } else
                    return true;
            } else {
                this.asUrl && Common.NotificationCenter.trigger('download:cancel');
                Common.NotificationCenter.trigger('edit:complete', view);
            }
            this.printSettingsDlg = null;
        },

        querySavePrintSettings: function(print) {
            if ( this.checkMargins(this.printSettings) ) {
                var view = SSE.getController('Toolbar').getView('Toolbar');
                this.savePageOptions(this.printSettings);
                this._isPrint = print === 'print';
                this.printSettings.applySettings();

<<<<<<< HEAD
                var view = SSE.getController('Toolbar').getView('Toolbar');
=======
>>>>>>> c203e8aa
                var printType = this.printSettings.getRange();
                this.adjPrintParams.asc_setPrintType(printType);
                this.adjPrintParams.asc_setPageOptionsMap(this._changedProps);
                this.adjPrintParams.asc_setIgnorePrintArea(this.printSettings.getIgnorePrintArea());
<<<<<<< HEAD
                this.adjPrintParams.asc_setActiveSheetsArray(printType === Asc.c_oAscPrintType.ActiveSheets ? SSE.getController('Statusbar').getSelectTabs() : null);
                var pageFrom = this.printSettings.getPagesFrom(),
                    pageTo = this.printSettings.getPagesTo();
                if (pageFrom > pageTo) {
                    var t = pageFrom;
                    pageFrom = pageTo;
                    pageTo = t;
                }
                this.adjPrintParams.asc_setStartPageIndex(pageFrom > 0 ? pageFrom - 1 : null);
                this.adjPrintParams.asc_setEndPageIndex(pageTo > 0 ? pageTo - 1 : null);
                Common.localStorage.setItem("sse-print-settings-range", printType);

                if (print === 'print') {
                    var opts = new Asc.asc_CDownloadOptions(null, Common.Utils.isChrome || Common.Utils.isOpera || Common.Utils.isGecko && Common.Utils.firefoxVersion>86);
                    opts.asc_setAdvancedOptions(this.adjPrintParams);
                    this.api.asc_Print(opts);
=======
                Common.localStorage.setItem("sse-print-settings-range", printType);

                if (print) {
                    var opts = new Asc.asc_CDownloadOptions(null, Common.Utils.isChrome || Common.Utils.isOpera || Common.Utils.isGecko && Common.Utils.firefoxVersion>86);
                    opts.asc_setAdvancedOptions(this.adjPrintParams);
                    this.api.asc_Print(opts);

>>>>>>> c203e8aa
                    this._isPrint = false;
                } else if (print === 'print-pdf') {
                    var opts = new Asc.asc_CDownloadOptions(Asc.c_oAscFileType.PDF);
                    opts.asc_setAdvancedOptions(this.adjPrintParams);
                    this.api.asc_DownloadAs(opts);
                }
                Common.NotificationCenter.trigger('edit:complete', view);
            }
        },

        checkMargins: function(panel) {
            if (panel.cmbPaperOrientation.getValue() == Asc.c_oAscPageOrientation.PagePortrait) {
                var pagewidth = /^\d{3}\.?\d*/.exec(panel.cmbPaperSize.getValue());
                var pageheight = /\d{3}\.?\d*$/.exec(panel.cmbPaperSize.getValue());
            } else {
                pageheight = /^\d{3}\.?\d*/.exec(panel.cmbPaperSize.getValue());
                pagewidth = /\d{3}\.?\d*$/.exec(panel.cmbPaperSize.getValue());
            }
            pagewidth = pagewidth ? parseFloat(pagewidth[0]) : (this._originalPageSettings ? this._originalPageSettings.asc_getWidth() : 0);
            pageheight = pageheight ? parseFloat(pageheight[0]) : (this._originalPageSettings ? this._originalPageSettings.asc_getHeight() : 0);

            var ml = Common.Utils.Metric.fnRecalcToMM(panel.spnMarginLeft.getNumberValue());
            var mr = Common.Utils.Metric.fnRecalcToMM(panel.spnMarginRight.getNumberValue());
            var mt = Common.Utils.Metric.fnRecalcToMM(panel.spnMarginTop.getNumberValue());
            var mb = Common.Utils.Metric.fnRecalcToMM(panel.spnMarginBottom.getNumberValue());

            var result = false;
            if (ml > pagewidth) result = 'left'; else
            if (mr > pagewidth-ml) result = 'right'; else
            if (mt > pageheight) result = 'top'; else
            if (mb > pageheight-mt) result = 'bottom';

            if (result) {
                Common.UI.warning({
                    title: this.textWarning,
                    msg: this.warnCheckMargings,
                    callback: function(btn,text) {
                        switch(result) {
                            case 'left':    panel.spnMarginLeft.$el.focus(); return;
                            case 'right':   panel.spnMarginRight.$el.focus(); return;
                            case 'top':     panel.spnMarginTop.$el.focus(); return;
                            case 'bottom':  panel.spnMarginBottom.$el.focus(); return;
                        }
                    }
                });

                return false;
            }

            return true;
        },

        registerControlEvents: function(panel) {
            panel.cmbPaperSize.on('selected', _.bind(this.propertyChange, this, panel));
            panel.cmbPaperOrientation.on('selected', _.bind(this.propertyChange, this, panel));
            panel.cmbLayout.on('selected', _.bind(this.propertyChange, this, panel, 'scale'));
            panel.spnMarginTop.on('change', _.bind(this.propertyChange, this, panel));
            panel.spnMarginBottom.on('change', _.bind(this.propertyChange, this, panel));
            panel.spnMarginLeft.on('change', _.bind(this.propertyChange, this, panel));
            panel.spnMarginRight.on('change', _.bind(this.propertyChange, this, panel));
            panel.chPrintGrid.on('change', _.bind(this.propertyChange, this, panel));
            panel.chPrintRows.on('change', _.bind(this.propertyChange, this, panel));
            panel.txtRangeTop.on('changed:after', _.bind(this.propertyChange, this, panel));
            panel.txtRangeLeft.on('changed:after', _.bind(this.propertyChange, this, panel));
            panel.txtRangeTop.on('button:click', _.bind(this.onPresetSelect, this, panel, 'top', panel.btnPresetsTop.menu, {value: 'select'}));
            panel.txtRangeLeft.on('button:click', _.bind(this.onPresetSelect, this, panel, 'left', panel.btnPresetsLeft.menu, {value: 'select'}));
            panel.btnPresetsTop.menu.on('item:click', _.bind(this.onPresetSelect, this, panel, 'top'));
            panel.btnPresetsLeft.menu.on('item:click', _.bind(this.onPresetSelect, this, panel, 'left'));
        },

        propertyChange: function(panel, scale, combo, record) {
            if (scale === 'scale' && record.value === 'customoptions') {
                var me = this,
                    props = (me._changedProps.length > 0 && me._changedProps[panel.cmbSheet.getValue()]) ? me._changedProps[panel.cmbSheet.getValue()] : me.api.asc_getPageOptions(panel.cmbSheet.getValue(), true);
                var win = new SSE.Views.ScaleDialog({
                    api: me.api,
                    props: props,
                    handler: function(dlg, result) {
                        if (dlg == 'ok') {
                            if (me.api && result) {
                                me.fitWidth = result.width;
                                me.fitHeight = result.height;
                                me.fitScale = result.scale;
                                me.setScaling(panel, me.fitWidth, me.fitHeight, me.fitScale);
                                if (me._changedProps) {
                                    var currentSheet = panel.cmbSheet.getValue();
                                    me._changedProps[currentSheet] = me.getPageOptions(panel, currentSheet);
                                    me.updatePreview();
                                }
                            }
                        } else {
                            var opt = props.asc_getPageSetup(),
                                fitwidth = opt.asc_getFitToWidth(),
                                fitheight = opt.asc_getFitToHeight(),
                                fitscale = opt.asc_getScale();
                            me.setScaling(panel, fitwidth, fitheight, fitscale);
                        }
                        Common.NotificationCenter.trigger('edit:complete');
                    }
                });
                win.show();
                Common.NotificationCenter.trigger('edit:complete', this.toolbar);
            } else {
                if (this._changedProps) {
                    var currentSheet = panel.cmbSheet.getValue();
                    this._changedProps[currentSheet] = this.getPageOptions(panel, currentSheet);
                    this.updatePreview();
                }
            }
        },

        getPrintParams: function() {
            return this.adjPrintParams;
        },

        setScaling: function (panel, width, height, scale) {
            var value;
            if (!width && !height && scale === 100) value = 0;
            else if (width === 1 && height === 1) value = 1;
            else if (width === 1 && !height) value = 2;
            else if (!width && height === 1) value = 3;
            else value = 4;
            panel.addCustomScale(value === 4);
            panel.cmbLayout.setValue(value, true);
        },

        fillComponents: function(panel, selectdata) {
            var me = this;
            panel.txtRangeTop.validation = function(value) {
                if (_.isEmpty(value)) {
                    return true;
                }
                var isvalid = me.api.asc_checkDataRange(Asc.c_oAscSelectionDialogType.PrintTitles, value, false);
                return (isvalid==Asc.c_oAscError.ID.DataRangeError) ? me.textInvalidRange : true;
            };
            selectdata && panel.txtRangeTop.updateBtnHint(this.textSelectRange);

            panel.txtRangeLeft.validation = function(value) {
                if (_.isEmpty(value)) {
                    return true;
                }
                var isvalid = me.api.asc_checkDataRange(Asc.c_oAscSelectionDialogType.PrintTitles, value, false);
                return (isvalid==Asc.c_oAscError.ID.DataRangeError) ? me.textInvalidRange : true;
            };
            selectdata && panel.txtRangeLeft.updateBtnHint(this.textSelectRange);

            var data = ((selectdata) ? [{caption: this.textSelectRange + '...', value: 'select'}] : []).concat([
                {caption: this.textFrozenRows, value: 'frozen'},
                {caption: this.textFirstRow, value: 'first'},
                {caption: '--'},
                {caption: this.textNoRepeat, value: 'empty'}
            ]);
            panel.btnPresetsTop.setMenu(new Common.UI.Menu({
                style: 'min-width: 100px;',
                maxHeight: 200,
                additionalAlign: panel.menuAddAlign,
                items: data
            }));
            data = ((selectdata) ? [{caption: this.textSelectRange + '...', value: 'select'}] : []).concat([
                {caption: this.textFrozenCols, value: 'frozen'},
                {caption: this.textFirstCol, value: 'first'},
                {caption: '--'},
                {caption: this.textNoRepeat, value: 'empty'}
            ]);
            panel.btnPresetsLeft.setMenu(new Common.UI.Menu({
                style: 'min-width: 100px;',
                maxHeight: 200,
                additionalAlign: panel.menuAddAlign,
                items: data
            }));
        },

        onPresetSelect: function(panel, type, menu, item) {
            var txtRange = (type=='top') ? panel.txtRangeTop : panel.txtRangeLeft;
            if (item.value == 'select') {
                var me = this;
                if (me.api) {
                    panel.btnPresetsTop.menu.options.additionalAlign = panel.menuAddAlign;
                    panel.btnPresetsLeft.menu.options.additionalAlign = panel.menuAddAlign;

                    var handlerDlg = function(dlg, result) {
                        if (result == 'ok') {
                            var valid = dlg.getSettings();
                            if (type=='top')
                                panel.dataRangeTop = valid;
                            else
                                panel.dataRangeLeft = valid;
                            txtRange.setValue(valid);
                            txtRange.checkValidate();
                        }
                    };

                    var win = new SSE.Views.CellRangeDialog({
                        handler: handlerDlg
                    }).on('close', function() {
                        panel.show();
                        _.delay(function(){
                            txtRange.focus();
                        },1);
                    });

                    var xy = panel.$window.offset();
                    panel.hide();
                    win.show(xy.left + 160, xy.top + 125);
                    win.setSettings({
                        api     : me.api,
                        range   : (!_.isEmpty(txtRange.getValue()) && (txtRange.checkValidate()==true)) ? txtRange.getValue() : ((type=='top') ? panel.dataRangeTop : panel.dataRangeLeft),
                        type    : Asc.c_oAscSelectionDialogType.PrintTitles
                    });
                }
            } else {
                var value = '';
                if (item.value == 'frozen')
                    value = this.api.asc_getPrintTitlesRange(Asc.c_oAscPrintTitlesRangeType.frozen, type=='left', panel.cmbSheet.getValue());
                else if (item.value == 'first')
                    value = this.api.asc_getPrintTitlesRange(Asc.c_oAscPrintTitlesRangeType.first, type=='left', panel.cmbSheet.getValue());
                txtRange.setValue(value);
                txtRange.checkValidate();
                if (type=='top')
                    panel.dataRangeTop = value;
                else
                    panel.dataRangeLeft = value;
                _.delay(function(){
                    txtRange.focus();
                },1);
            }
        },

        onHidePrintMenu: function () {
            if (this._isPreviewVisible) {
                this.api.asc_closePrintPreview(this._isPrint);
                this._isPreviewVisible = false;
            }
        },

        onChangePreviewPage: function (next) {
            var index = this._navigationPreview.currentPage;
            if (next) {
                index++;
                index = Math.min(index, this._navigationPreview.pageCount - 1);
            } else {
                index--;
                index = Math.max(index, 0);
            }
            this.api.asc_drawPrintPreview(index);

            this.updateNavigationButtons(index, this._navigationPreview.pageCount);
        },

        onPreviewWheel: function (e) {
            if (e.ctrlKey) {
                e.preventDefault();
                e.stopImmediatePropagation();
            }
            this.printSettings.txtRangeTop.cmpEl.find('input:focus').blur();
            this.printSettings.txtRangeLeft.cmpEl.find('input:focus').blur();
            var forward = (e.deltaY || (e.detail && -e.detail) || e.wheelDelta) < 0;
            this.onChangePreviewPage(forward);
        },

        onKeypressPageNumber: function (input, e) {
            if (e.keyCode === Common.UI.Keys.RETURN) {
                var box = this.printSettings.$el.find('#print-number-page'),
                    edit = box.find('input[type=text]'), page = parseInt(edit.val());
                if (!page || page > this._navigationPreview.pageCount || page < 0) {
                    edit.select();
                    this.printSettings.txtNumberPage.setValue(this._navigationPreview.currentPage + 1);
                    this.printSettings.txtNumberPage.checkValidate();
                    return false;
                }

                box.focus(); // for IE

                this.api.asc_drawPrintPreview(page-1);
                this.api.asc_enableKeyEvents(true);
                this.updateNavigationButtons(page-1, this._navigationPreview.pageCount);

                return false;
            }
        },

        onKeyupPageNumber: function (input, e) {
            if (e.keyCode === Common.UI.Keys.ESC) {
                var box = this.printSettings.$el.find('#print-number-page');
                box.focus(); // for IE
                this.api.asc_enableKeyEvents(true);
                return false;
            }
        },

        onBlurPageNumber: function () {
            if (this.printSettings.txtNumberPage.getValue() != this._navigationPreview.currentPage + 1) {
                this.printSettings.txtNumberPage.setValue(this._navigationPreview.currentPage + 1);
                this.printSettings.txtNumberPage.checkValidate();
            }
        },

        updatePreview: function (needUpdate) {
            if (this._isPreviewVisible) {
                this.printSettings.$previewBox.removeClass('hidden');

                var adjPrintParams = new Asc.asc_CAdjustPrint(),
                    printType = this.printSettings.getRange();
                adjPrintParams.asc_setPrintType(printType);
                adjPrintParams.asc_setPageOptionsMap(this._changedProps);
                adjPrintParams.asc_setIgnorePrintArea(this.printSettings.getIgnorePrintArea());
                adjPrintParams.asc_setActiveSheetsArray(printType === Asc.c_oAscPrintType.ActiveSheets ? SSE.getController('Statusbar').getSelectTabs() : null);
                var pageFrom = this.printSettings.getPagesFrom(),
                    pageTo = this.printSettings.getPagesTo();
                if (pageFrom > pageTo) {
                    var t = pageFrom;
                    pageFrom = pageTo;
                    pageTo = t;
                }
                adjPrintParams.asc_setStartPageIndex(pageFrom > 0 ? pageFrom - 1 : null);
                adjPrintParams.asc_setEndPageIndex(pageTo > 0 ? pageTo - 1 : null);

                var opts = new Asc.asc_CDownloadOptions(null, Common.Utils.isChrome || Common.Utils.isOpera || Common.Utils.isGecko && Common.Utils.firefoxVersion>86);
                opts.asc_setAdvancedOptions(adjPrintParams);

                var pageCount = this.api.asc_updatePrintPreview(opts);
                this.printSettings.$previewBox.toggleClass('hidden', !pageCount);
                this.printSettings.$previewEmpty.toggleClass('hidden', !!pageCount);

                var newPage;
                if (this._currentPrintType !== printType) {
                    newPage = 0;
                    this._currentPrintType = printType;
                } else if (this._navigationPreview.currentPage > pageCount - 1) {
                    newPage = Math.max(0, pageCount - 1);
                } else {
                    newPage = this._navigationPreview.currentPage;
                }

                this.notUpdateSheetSettings = !needUpdate;
                this.api.asc_drawPrintPreview(newPage);

                this.updateNavigationButtons(newPage, pageCount);
            }
        },

        onApiChangePreviewSheet: function (index) {
            var item = this.printSettings.cmbSheet.store.findWhere({value: index});
            this.printSettings.updateActiveSheet(item.get('displayValue'));

            if (this.notUpdateSheetSettings) {
                this.notUpdateSheetSettings = false;
            } else if (item) {
                this.printSettings.cmbSheet.setValue(item.get('value'));
                this.comboSheetsChange(this.printSettings, this.printSettings.cmbSheet, item.toJSON());
            }
        },

        updateNavigationButtons: function (page, count) {
            this._navigationPreview.currentPage = page;
            this.printSettings.updateCurrentPage(page);
            this._navigationPreview.pageCount = count;
            this.printSettings.updateCountOfPages(count);
            this.disableNavButtons();
        },

        disableNavButtons: function (force) {
            if (force) {
                this.printSettings.btnPrevPage.setDisabled(true);
                this.printSettings.btnNextPage.setDisabled(true);
                return;
            }
            var curPage = this._navigationPreview.currentPage,
                pageCount = this._navigationPreview.pageCount;
            this.printSettings.btnPrevPage.setDisabled(curPage < 1);
            this.printSettings.btnNextPage.setDisabled(curPage > pageCount - 2);
        },

        onOpenHeaderSettings: function () {
            var pageSetup = this._changedProps[this.printSettings.cmbSheet.getValue()].asc_getPageSetup();
            SSE.getController('Toolbar').onEditHeaderClick(pageSetup);
        },

        onApiChangePreviewPage: function (page) {
            if (this._navigationPreview.currentPage !== page) {
                this._navigationPreview.currentPage = page;
                this.updateNavigationButtons(page, this._navigationPreview.pageCount);
                this.disableNavButtons();
            }
        },

        onApiPreviewSheetDataChanged: function (needUpdate) {
            if (needUpdate) {
                this.updatePreview();
            } else {
                this.notUpdateSheetSettings = true;
                this.api.asc_drawPrintPreview(this._navigationPreview.currentPage);
                this.updateNavigationButtons(this._navigationPreview.currentPage, this._navigationPreview.pageCount);
            }
        },

        warnCheckMargings:      'Margins are incorrect',
        strAllSheets:           'All Sheets',
        textWarning: 'Warning',
        txtCustom: 'Custom',
        textInvalidRange:   'ERROR! Invalid cells range',
        textRepeat: 'Repeat...',
        textNoRepeat: 'Not repeat',
        textSelectRange: 'Select range',
        textFrozenRows: 'Frozen rows',
        textFrozenCols: 'Frozen columns',
        textFirstRow: 'First row',
        textFirstCol: 'First column'
    }, SSE.Controllers.Print || {}));
});<|MERGE_RESOLUTION|>--- conflicted
+++ resolved
@@ -451,15 +451,10 @@
                 this._isPrint = print === 'print';
                 this.printSettings.applySettings();
 
-<<<<<<< HEAD
-                var view = SSE.getController('Toolbar').getView('Toolbar');
-=======
->>>>>>> c203e8aa
                 var printType = this.printSettings.getRange();
                 this.adjPrintParams.asc_setPrintType(printType);
                 this.adjPrintParams.asc_setPageOptionsMap(this._changedProps);
                 this.adjPrintParams.asc_setIgnorePrintArea(this.printSettings.getIgnorePrintArea());
-<<<<<<< HEAD
                 this.adjPrintParams.asc_setActiveSheetsArray(printType === Asc.c_oAscPrintType.ActiveSheets ? SSE.getController('Statusbar').getSelectTabs() : null);
                 var pageFrom = this.printSettings.getPagesFrom(),
                     pageTo = this.printSettings.getPagesTo();
@@ -476,15 +471,6 @@
                     var opts = new Asc.asc_CDownloadOptions(null, Common.Utils.isChrome || Common.Utils.isOpera || Common.Utils.isGecko && Common.Utils.firefoxVersion>86);
                     opts.asc_setAdvancedOptions(this.adjPrintParams);
                     this.api.asc_Print(opts);
-=======
-                Common.localStorage.setItem("sse-print-settings-range", printType);
-
-                if (print) {
-                    var opts = new Asc.asc_CDownloadOptions(null, Common.Utils.isChrome || Common.Utils.isOpera || Common.Utils.isGecko && Common.Utils.firefoxVersion>86);
-                    opts.asc_setAdvancedOptions(this.adjPrintParams);
-                    this.api.asc_Print(opts);
-
->>>>>>> c203e8aa
                     this._isPrint = false;
                 } else if (print === 'print-pdf') {
                     var opts = new Asc.asc_CDownloadOptions(Asc.c_oAscFileType.PDF);
