--- conflicted
+++ resolved
@@ -265,12 +265,8 @@
         onRangeDialogMode: function (mode) {
             var islocked = this.statusbar.tabbar.hasClass('coauth-locked'),
                 currentIdx = this.api.asc_getActiveWorksheetIndex();
-<<<<<<< HEAD
             this.statusbar.btnAddWorksheet.setDisabled(islocked || this.api.isCellEdited || this.api.asc_isProtectedWorkbook() || mode!=Asc.c_oAscSelectionDialogType.None);
-=======
-            this.statusbar.btnAddWorksheet.setDisabled(islocked || this.api.isCellEdited || mode!=Asc.c_oAscSelectionDialogType.None);
             this.statusbar.btnSheetList[mode==Asc.c_oAscSelectionDialogType.FormatTable || mode==Asc.c_oAscSelectionDialogType.PrintTitles ? 'addClass' : 'removeClass']('disabled');
->>>>>>> cbf8194d
 
             var item, i = this.statusbar.tabbar.getCount();
             var wbprotected = this.api.asc_isProtectedWorkbook();
