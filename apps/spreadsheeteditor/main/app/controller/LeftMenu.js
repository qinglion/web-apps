/*
 *
 * (c) Copyright Ascensio System SIA 2010-2019
 *
 * This program is a free software product. You can redistribute it and/or
 * modify it under the terms of the GNU Affero General Public License (AGPL)
 * version 3 as published by the Free Software Foundation. In accordance with
 * Section 7(a) of the GNU AGPL its Section 15 shall be amended to the effect
 * that Ascensio System SIA expressly excludes the warranty of non-infringement
 * of any third-party rights.
 *
 * This program is distributed WITHOUT ANY WARRANTY; without even the implied
 * warranty of MERCHANTABILITY or FITNESS FOR A PARTICULAR  PURPOSE. For
 * details, see the GNU AGPL at: http://www.gnu.org/licenses/agpl-3.0.html
 *
 * You can contact Ascensio System SIA at 20A-12 Ernesta Birznieka-Upisha
 * street, Riga, Latvia, EU, LV-1050.
 *
 * The  interactive user interfaces in modified source and object code versions
 * of the Program must display Appropriate Legal Notices, as required under
 * Section 5 of the GNU AGPL version 3.
 *
 * Pursuant to Section 7(b) of the License you must retain the original Product
 * logo when distributing the program. Pursuant to Section 7(e) we decline to
 * grant you any rights under trademark law for use of our trademarks.
 *
 * All the Product's GUI elements, including illustrations and icon sets, as
 * well as technical writing content are licensed under the terms of the
 * Creative Commons Attribution-ShareAlike 4.0 International. See the License
 * terms at http://creativecommons.org/licenses/by-sa/4.0/legalcode
 *
*/
define([
    'core',
    'common/main/lib/util/Shortcuts',
    'common/main/lib/view/SaveAsDlg',
    'spreadsheeteditor/main/app/view/LeftMenu',
    'spreadsheeteditor/main/app/view/FileMenu'
], function () {
    'use strict';

    SSE.Controllers.LeftMenu = Backbone.Controller.extend(_.extend({
        views: [
            'LeftMenu',
            'FileMenu'
        ],

        initialize: function() {

            this.addListeners({
                'Common.Views.Chat': {
                    'hide': _.bind(this.onHideChat, this)
                },
                'Common.Views.Plugins': {
                    'plugin:open': _.bind(this.onPluginOpen, this),
                    'hide':        _.bind(this.onHidePlugins, this)
                },
                'Common.Views.Header': {
                    'file:settings': _.bind(this.clickToolbarSettings,this),
                    'history:show': function () {
                        if ( !this.leftMenu.panelHistory.isVisible() )
                            this.clickMenuFileItem('header', 'history');
                        }.bind(this)
                },
                'LeftMenu': {
                    'file:show': _.bind(this.fileShowHide, this, true),
                    'file:hide': _.bind(this.fileShowHide, this, false),
                    'comments:show': _.bind(this.commentsShowHide, this, true),
                    'comments:hide': _.bind(this.commentsShowHide, this, false)
                },
                'Common.Views.About': {
                    'show':    _.bind(this.aboutShowHide, this, true),
                    'hide':    _.bind(this.aboutShowHide, this, false)
                },
                'FileMenu': {
                    'menu:hide': _.bind(this.menuFilesShowHide, this, 'hide'),
                    'menu:show': _.bind(this.menuFilesShowHide, this, 'show'),
                    'item:click': _.bind(this.clickMenuFileItem, this),
                    'saveas:format': _.bind(this.clickSaveAsFormat, this),
                    'savecopy:format': _.bind(this.clickSaveCopyAsFormat, this),
                    'settings:apply': _.bind(this.applySettings, this),
                    'spellcheck:apply': _.bind(this.applySpellcheckSettings, this),
                    'create:new': _.bind(this.onCreateNew, this),
                    'recent:open': _.bind(this.onOpenRecent, this)
                },
                'Toolbar': {
                    'file:settings': _.bind(this.clickToolbarSettings,this),
                    'file:open': this.clickToolbarTab.bind(this, 'file'),
                    'file:close': this.clickToolbarTab.bind(this, 'other'),
                    'save:disabled' : this.changeToolbarSaveState.bind(this)
                },
                'SearchDialog': {
                    'hide': _.bind(this.onSearchDlgHide, this),
                    'search:back': _.bind(this.onQuerySearch, this, 'back'),
                    'search:next': _.bind(this.onQuerySearch, this, 'next'),
                    'search:replace': _.bind(this.onQueryReplace, this),
                    'search:replaceall': _.bind(this.onQueryReplaceAll, this),
                    'search:highlight': _.bind(this.onSearchHighlight, this)
                },
                'Common.Views.ReviewChanges': {
                    'collaboration:chat': _.bind(this.onShowHideChat, this)
                }
            });
            Common.NotificationCenter.on('app:comment:add', _.bind(this.onAppAddComment, this));
<<<<<<< HEAD
            Common.NotificationCenter.on('leftmenu:change', _.bind(this.onMenuChange, this));
=======
            Common.NotificationCenter.on('collaboration:history', _.bind(function () {
                if ( !this.leftMenu.panelHistory.isVisible() )
                    this.clickMenuFileItem(null, 'history');
            }, this));
>>>>>>> 3f429b0b
        },

        onLaunch: function() {
            this.leftMenu = this.createView('LeftMenu').render();
            this.leftMenu.btnSearch.on('toggle', _.bind(this.onMenuSearch, this));

            Common.util.Shortcuts.delegateShortcuts({
                shortcuts: {
                    'command+shift+s,ctrl+shift+s': _.bind(this.onShortcut, this, 'save'),
                    'command+f,ctrl+f': _.bind(this.onShortcut, this, 'search'),
                    'ctrl+h': _.bind(this.onShortcut, this, 'replace'),
                    'alt+f': _.bind(this.onShortcut, this, 'file'),
                    'esc': _.bind(this.onShortcut, this, 'escape'),
                    /** coauthoring begin **/
                    'alt+q': _.bind(this.onShortcut, this, 'chat'),
                    'command+shift+h,ctrl+shift+h': _.bind(this.onShortcut, this, 'comments'),
                    /** coauthoring end **/
                    'f1': _.bind(this.onShortcut, this, 'help')
                }
            });

            Common.util.Shortcuts.suspendEvents();

            var me = this;

            this.leftMenu.$el.find('button').each(function() {
                $(this).on('keydown', function (e) {
                    if (Common.UI.Keys.RETURN === e.keyCode || Common.UI.Keys.SPACE === e.keyCode) {
                        me.leftMenu.btnAbout.toggle(false);

                        this.blur();

                        e.preventDefault();

                        me.api.asc_enableKeyEvents(true);
                    }
                });
            });
        },

        setApi: function(api) {
            this.api = api;
            this.api.asc_registerCallback('asc_onRenameCellTextEnd',    _.bind(this.onRenameText, this));
            this.api.asc_registerCallback('asc_onCoAuthoringDisconnect', _.bind(this.onApiServerDisconnect, this));
            Common.NotificationCenter.on('api:disconnect',              _.bind(this.onApiServerDisconnect, this));
            this.api.asc_registerCallback('asc_onDownloadUrl',          _.bind(this.onDownloadUrl, this));
            Common.NotificationCenter.on('download:cancel',             _.bind(this.onDownloadCancel, this));
            /** coauthoring begin **/
            if (this.mode.canCoAuthoring) {
                if (this.mode.canChat)
                    this.api.asc_registerCallback('asc_onCoAuthoringChatReceiveMessage', _.bind(this.onApiChatMessage, this));
                if (this.mode.canComments) {
                    this.api.asc_registerCallback('asc_onAddComment', _.bind(this.onApiAddComment, this));
                    this.api.asc_registerCallback('asc_onAddComments', _.bind(this.onApiAddComments, this));
                    var comments = this.getApplication().getController('Common.Controllers.Comments').groupCollection;
                    for (var name in comments) {
                        var collection = comments[name],
                            resolved = Common.Utils.InternalSettings.get("sse-settings-resolvedcomment");
                        for (var i = 0; i < collection.length; ++i) {
                            if (collection.at(i).get('userid') !== this.mode.user.id && (resolved || !collection.at(i).get('resolved'))) {
                                this.leftMenu.markCoauthOptions('comments', true);
                                break;
                            }
                        }
                    }
                }
            }
            /** coauthoring end **/
            if (!this.mode.isEditMailMerge && !this.mode.isEditDiagram)
                this.api.asc_registerCallback('asc_onEditCell', _.bind(this.onApiEditCell, this));
            this.leftMenu.getMenu('file').setApi(api);
            if (this.mode.canUseHistory)
                this.getApplication().getController('Common.Controllers.History').setApi(this.api).setMode(this.mode);
            return this;
        },

        setMode: function(mode) {
            this.mode = mode;
            this.leftMenu.setMode(mode);
            this.leftMenu.getMenu('file').setMode(mode);

            if (!mode.isEdit)  // TODO: unlock 'save as', 'open file menu' for 'view' mode
                Common.util.Shortcuts.removeShortcuts({
                    shortcuts: {
                        'command+shift+s,ctrl+shift+s': _.bind(this.onShortcut, this, 'save'),
                        'alt+f': _.bind(this.onShortcut, this, 'file')
                    }
                });

            return this;
        },

<<<<<<< HEAD
        SetDisabled: function(disable, options) {
            if (this.leftMenu._state.disabled !== disable) {
                this.leftMenu._state.disabled = disable;
                if (disable) {
                    this.previsEdit = this.mode.isEdit;
                    this.prevcanEdit = this.mode.canEdit;
                    this.mode.isEdit = this.mode.canEdit = !disable;
                } else {
                    this.mode.isEdit = this.previsEdit;
                    this.mode.canEdit = this.prevcanEdit;
                }
            }

            if (disable) this.leftMenu.close();

            if (!options || options.comments && options.comments.disable)
                this.leftMenu.btnComments.setDisabled(disable);
            if (!options || options.chat)
                this.leftMenu.btnChat.setDisabled(disable);

            this.leftMenu.btnPlugins.setDisabled(disable);
            this.leftMenu.btnSpellcheck.setDisabled(disable);
=======
        SetDisabled: function(disable, disableFileMenu) {
            this.mode.isEdit = !disable;
            if (disable) this.leftMenu.close();

            /** coauthoring begin **/
            this.leftMenu.btnComments.setDisabled(disable);
            var comments = this.getApplication().getController('Common.Controllers.Comments');
            if (comments)
                comments.setPreviewMode(disable);
            this.setPreviewMode(disable);
            this.leftMenu.btnChat.setDisabled(disable);
            /** coauthoring end **/
            this.leftMenu.btnPlugins.setDisabled(disable);
            this.leftMenu.btnSpellcheck.setDisabled(disable);
            if (disableFileMenu) this.leftMenu.getMenu('file').SetDisabled(disable);
>>>>>>> 3f429b0b
        },

        createDelayedElements: function() {
            /** coauthoring begin **/
            if ( this.mode.canCoAuthoring ) {
                this.leftMenu.btnComments[(this.mode.canViewComments && !this.mode.isLightVersion) ? 'show' : 'hide']();
                if (this.mode.canViewComments)
                    this.leftMenu.setOptionsPanel('comment', this.getApplication().getController('Common.Controllers.Comments').getView('Common.Views.Comments'));

                this.leftMenu.btnChat[(this.mode.canChat && !this.mode.isLightVersion) ? 'show' : 'hide']();
                if (this.mode.canChat)
                    this.leftMenu.setOptionsPanel('chat', this.getApplication().getController('Common.Controllers.Chat').getView('Common.Views.Chat'));
            } else {
                this.leftMenu.btnChat.hide();
                this.leftMenu.btnComments.hide();
            }

            if (this.mode.isEdit) {
                this.leftMenu.btnSpellcheck.show();
                this.leftMenu.setOptionsPanel('spellcheck', this.getApplication().getController('Spellcheck').getView('Spellcheck'));
            }
            if (this.mode.canUseHistory)
                this.leftMenu.setOptionsPanel('history', this.getApplication().getController('Common.Controllers.History').getView('Common.Views.History'));

            (this.mode.trialMode || this.mode.isBeta) && this.leftMenu.setDeveloperMode(this.mode.trialMode, this.mode.isBeta, this.mode.buildVersion);
            /** coauthoring end **/
            Common.util.Shortcuts.resumeEvents();
            if (!this.mode.isEditMailMerge && !this.mode.isEditDiagram)
                Common.NotificationCenter.on('cells:range',   _.bind(this.onCellsRange, this));
            return this;
        },

        enablePlugins: function() {
            if (this.mode.canPlugins) {
                // this.leftMenu.btnPlugins.show();
                this.leftMenu.setOptionsPanel('plugins', this.getApplication().getController('Common.Controllers.Plugins').getView('Common.Views.Plugins'));
            } else
                this.leftMenu.btnPlugins.hide();
            (this.mode.trialMode || this.mode.isBeta) && this.leftMenu.setDeveloperMode(this.mode.trialMode, this.mode.isBeta, this.mode.buildVersion);
        },

        clickMenuFileItem: function(menu, action, isopts) {
            var close_menu = true;
            switch (action) {
            case 'back': break;
            case 'save': this.api.asc_Save(); break;
            case 'save-desktop': this.api.asc_DownloadAs(); break;
            case 'print': Common.NotificationCenter.trigger('print', this.leftMenu); break;
            case 'exit': Common.NotificationCenter.trigger('goback'); break;
            case 'edit':
//                this.getApplication().getController('Statusbar').setStatusCaption(this.requestEditRightsText);
                Common.Gateway.requestEditRights();
                break;
            case 'new':
                if ( isopts ) close_menu = false;
                else this.onCreateNew(undefined, 'blank');
                break;
            case 'rename':
                var me = this,
                    documentCaption = me.api.asc_getDocumentName();
                (new Common.Views.RenameDialog({
                    filename: documentCaption,
                    maxLength: this.mode.wopi ? this.mode.wopi.FileNameMaxLength : undefined,
                    handler: function(result, value) {
                        if (result == 'ok' && !_.isEmpty(value.trim()) && documentCaption !== value.trim()) {
                            me.mode.wopi ? me.api.asc_wopi_renameFile(value) : Common.Gateway.requestRename(value);
                        }
                        Common.NotificationCenter.trigger('edit:complete', me);
                    }
                })).show();
                break;
            case 'history':
                if (!this.leftMenu.panelHistory.isVisible()) {
                    if (this.api.asc_isDocumentModified()) {
                        var me = this;
                        this.api.asc_stopSaving();
                        Common.UI.warning({
                            closable: false,
                            width: 500,
                            title: this.notcriticalErrorTitle,
                            msg: this.leavePageText,
                            buttons: ['ok', 'cancel'],
                            primary: 'ok',
                            callback: function(btn) {
                                if (btn == 'ok') {
                                    me.api.asc_undoAllChanges();
                                    me.api.asc_continueSaving();
                                    me.showHistory();
                                } else
                                    me.api.asc_continueSaving();
                            }
                        });
                    } else
                        this.showHistory();
                }
                break;
            default: close_menu = false;
            }

            if (close_menu && menu) {
                menu.hide();
            }
        },

        clickSaveAsFormat: function(menu, format) {
            if (format == Asc.c_oAscFileType.CSV) {
                Common.UI.warning({
                    title: this.textWarning,
                    msg: this.warnDownloadAs,
                    buttons: ['ok', 'cancel'],
                    callback: _.bind(function(btn){
                        if (btn == 'ok') {
                            Common.NotificationCenter.trigger('download:advanced', Asc.c_oAscAdvancedOptionsID.CSV, this.api.asc_getAdvancedOptions(), 2, new Asc.asc_CDownloadOptions(format));
                            menu.hide();
                        }
                    }, this)
                });
            } else if (format == Asc.c_oAscFileType.PDF || format == Asc.c_oAscFileType.PDFA) {
                menu.hide();
                Common.NotificationCenter.trigger('download:settings', this.leftMenu, format);
            } else {
                this.api.asc_DownloadAs(new Asc.asc_CDownloadOptions(format));
                menu.hide();
            }
        },

        clickSaveCopyAsFormat: function(menu, format, ext) {
            if (format == Asc.c_oAscFileType.CSV) {
                Common.UI.warning({
                    title: this.textWarning,
                    msg: this.warnDownloadAs,
                    buttons: ['ok', 'cancel'],
                    callback: _.bind(function(btn){
                        if (btn == 'ok') {
                            this.isFromFileDownloadAs = ext;
                            Common.NotificationCenter.trigger('download:advanced', Asc.c_oAscAdvancedOptionsID.CSV, this.api.asc_getAdvancedOptions(), 2, new Asc.asc_CDownloadOptions(format, true));
                            menu.hide();
                        }
                    }, this)
                });
            } else if (format == Asc.c_oAscFileType.PDF || format == Asc.c_oAscFileType.PDFA) {
                this.isFromFileDownloadAs = ext;
                menu.hide();
                Common.NotificationCenter.trigger('download:settings', this.leftMenu, format, true);
            } else {
                this.isFromFileDownloadAs = ext;
                this.api.asc_DownloadAs(new Asc.asc_CDownloadOptions(format, true));
                menu.hide();
            }
        },

        onDownloadUrl: function(url) {
            if (this.isFromFileDownloadAs) {
                var me = this,
                    defFileName = this.getApplication().getController('Viewport').getView('Common.Views.Header').getDocumentCaption();
                !defFileName && (defFileName = me.txtUntitled);

                if (typeof this.isFromFileDownloadAs == 'string') {
                    var idx = defFileName.lastIndexOf('.');
                    if (idx>0)
                        defFileName = defFileName.substring(0, idx) + this.isFromFileDownloadAs;
                }

                if (me.mode.canRequestSaveAs) {
                    Common.Gateway.requestSaveAs(url, defFileName);
                } else {
                    me._saveCopyDlg = new Common.Views.SaveAsDlg({
                        saveFolderUrl: me.mode.saveAsUrl,
                        saveFileUrl: url,
                        defFileName: defFileName
                    });
                    me._saveCopyDlg.on('saveaserror', function(obj, err){
                        var config = {
                            closable: false,
                            title: me.textWarning,
                            msg: err,
                            iconCls: 'warn',
                            buttons: ['ok'],
                            callback: function(btn){
                                Common.NotificationCenter.trigger('edit:complete', me);
                            }
                        };
                        Common.UI.alert(config);
                    }).on('close', function(obj){
                        me._saveCopyDlg = undefined;
                    });
                    me._saveCopyDlg.show();
                }
            }
            this.isFromFileDownloadAs = false;
        },

        onDownloadCancel: function() {
            this.isFromFileDownloadAs = false;
        },

        applySettings: function(menu) {
            var value = Common.localStorage.getBool("sse-settings-cachemode", true);
            Common.Utils.InternalSettings.set("sse-settings-cachemode", value);
            this.api.asc_setDefaultBlitMode(value);

            value = Common.localStorage.getItem("sse-settings-fontrender");
            Common.Utils.InternalSettings.set("sse-settings-fontrender", value);
            this.api.asc_setFontRenderingMode(parseInt(value));

            /** coauthoring begin **/
            value = Common.localStorage.getBool("sse-settings-livecomment", true);
            Common.Utils.InternalSettings.set("sse-settings-livecomment", value);
            var resolved = Common.localStorage.getBool("sse-settings-resolvedcomment");
            Common.Utils.InternalSettings.set("sse-settings-resolvedcomment", resolved);

            if (this.mode.canViewComments && this.leftMenu.panelComments.isVisible())
                value = resolved = true;
            (value) ? this.api.asc_showComments(resolved) : this.api.asc_hideComments();
            this.getApplication().getController('Common.Controllers.ReviewChanges').commentsShowHide(value ? 'show' : 'hide');

            value = Common.localStorage.getBool("sse-settings-r1c1");
            Common.Utils.InternalSettings.set("sse-settings-r1c1", value);
            this.api.asc_setR1C1Mode(value);

            var fast_coauth = Common.Utils.InternalSettings.get("sse-settings-coauthmode");
            if (this.mode.isEdit && !this.mode.isOffline && this.mode.canCoAuthoring) {
                if (this.mode.canChangeCoAuthoring) {
                    fast_coauth = Common.localStorage.getBool("sse-settings-coauthmode", true);
                    Common.Utils.InternalSettings.set("sse-settings-coauthmode", fast_coauth);
                    this.api.asc_SetFastCollaborative(fast_coauth);
                }
            }
            /** coauthoring end **/

            if (this.mode.isEdit) {
                if (this.mode.canChangeCoAuthoring || !fast_coauth) {// can change co-auth. mode or for strict mode
                    value = parseInt(Common.localStorage.getItem("sse-settings-autosave"));
                    Common.Utils.InternalSettings.set("sse-settings-autosave", value);
                    this.api.asc_setAutoSaveGap(value);
                }

                value = parseInt(Common.localStorage.getItem("sse-settings-paste-button"));
                Common.Utils.InternalSettings.set("sse-settings-paste-button", value);
                this.api.asc_setVisiblePasteButton(!!value);
            }

            var reg = Common.localStorage.getItem("sse-settings-reg-settings"),
                baseRegSettings = Common.Utils.InternalSettings.get("sse-settings-use-base-separator");
            if (reg === null) {
                reg = this.api.asc_getLocale();
            }
            if (baseRegSettings) {
                this.api.asc_setLocale(parseInt(reg), undefined, undefined);
            }
            else {
                this.api.asc_setLocale(parseInt(reg), Common.localStorage.getItem("sse-settings-decimal-separator"), Common.localStorage.getItem("sse-settings-group-separator"));
            }

            menu.hide();

            this.leftMenu.fireEvent('settings:apply');
        },

        applySpellcheckSettings: function(menu) {
            if (this.mode.isEdit && this.api) {
                var value = Common.localStorage.getBool("sse-spellcheck-ignore-uppercase-words");
                this.api.asc_ignoreUppercase(value);
                value = Common.localStorage.getBool("sse-spellcheck-ignore-numbers-words");
                this.api.asc_ignoreNumbers(value);
                value = Common.localStorage.getItem("sse-spellcheck-locale");
                if (value) {
                    this.api.asc_setDefaultLanguage(parseInt(value));
                }
            }

            menu.hide();

            this.leftMenu.fireEvent('spellcheck:update');
        },

        onCreateNew: function(menu, type) {
            if ( !Common.Controllers.Desktop.process('create:new') ) {
                if (this.mode.canRequestCreateNew)
                    Common.Gateway.requestCreateNew();
                else {
                    var newDocumentPage = window.open(type == 'blank' ? this.mode.createUrl : type, "_blank");
                    if (newDocumentPage) newDocumentPage.focus();
                }
            }
            if (menu) {
                menu.hide();
            }
        },

        onOpenRecent:  function(menu, url) {
            if (menu) {
                menu.hide();
            }

            var recentDocPage = window.open(url);
            if (recentDocPage)
                recentDocPage.focus();

            Common.component.Analytics.trackEvent('Open Recent');
        },

        clickToolbarSettings: function(obj) {
            this.leftMenu.showMenu('file:opts');
        },

        clickToolbarTab: function (tab, e) {
            if (tab == 'file')
                this.leftMenu.showMenu('file'); else
                this.leftMenu.menuFile.hide();
        },

        changeToolbarSaveState: function (state) {
            var btnSave = this.leftMenu.menuFile.getButton('save');
            btnSave && btnSave.setDisabled(state);
        },

        /** coauthoring begin **/
        onHideChat: function() {
            $(this.leftMenu.btnChat.el).blur();
            Common.NotificationCenter.trigger('layout:changed', 'leftmenu');
        },

        onHidePlugins: function() {
            Common.NotificationCenter.trigger('layout:changed', 'leftmenu');
        },
        /** coauthoring end **/

        onQuerySearch: function(d, w, opts) {
            if (opts.textsearch && opts.textsearch.length) {
                var options = this.dlgSearch.findOptions;
                options.asc_setFindWhat(opts.textsearch);
                options.asc_setScanForward(d != 'back');
                options.asc_setIsMatchCase(opts.matchcase);
                options.asc_setIsWholeCell(opts.matchword);
                options.asc_setScanOnOnlySheet(this.dlgSearch.menuWithin.menu.items[0].checked);
                options.asc_setScanByRows(this.dlgSearch.menuSearch.menu.items[0].checked);
                options.asc_setLookIn(this.dlgSearch.menuLookin.menu.items[0].checked?Asc.c_oAscFindLookIn.Formulas:Asc.c_oAscFindLookIn.Value);

                if (!this.api.asc_findText(options)) {
                    var me = this;
                    Common.UI.info({
                        msg: this.textNoTextFound,
                        callback: function() {
                            me.dlgSearch.focus();
                        }
                    });
                }
            }
        },

        onQueryReplace: function(w, opts) {
            if (!_.isEmpty(opts.textsearch)) {
                this.api.isReplaceAll = false;

                var options = this.dlgSearch.findOptions;
                options.asc_setFindWhat(opts.textsearch);
                options.asc_setReplaceWith(opts.textreplace);
                options.asc_setIsMatchCase(opts.matchcase);
                options.asc_setIsWholeCell(opts.matchword);
                options.asc_setScanOnOnlySheet(this.dlgSearch.menuWithin.menu.items[0].checked);
                options.asc_setScanByRows(this.dlgSearch.menuSearch.menu.items[0].checked);
                options.asc_setLookIn(this.dlgSearch.menuLookin.menu.items[0].checked?Asc.c_oAscFindLookIn.Formulas:Asc.c_oAscFindLookIn.Value);
                options.asc_setIsReplaceAll(false);

                this.api.asc_replaceText(options);
            }
        },

        onQueryReplaceAll: function(w, opts) {
            if (!_.isEmpty(opts.textsearch)) {
                this.api.isReplaceAll = true;

                var options = this.dlgSearch.findOptions;
                options.asc_setFindWhat(opts.textsearch);
                options.asc_setReplaceWith(opts.textreplace);
                options.asc_setIsMatchCase(opts.matchcase);
                options.asc_setIsWholeCell(opts.matchword);
                options.asc_setScanOnOnlySheet(this.dlgSearch.menuWithin.menu.items[0].checked);
                options.asc_setScanByRows(this.dlgSearch.menuSearch.menu.items[0].checked);
                options.asc_setLookIn(this.dlgSearch.menuLookin.menu.items[0].checked?Asc.c_oAscFindLookIn.Formulas:Asc.c_oAscFindLookIn.Value);
                options.asc_setIsReplaceAll(true);

                this.api.asc_replaceText(options);
            }
        },

        onSearchHighlight: function(w, highlight) {
            this.api.asc_selectSearchingResults(highlight);
        },

        showSearchDlg: function(show,action) {
            if ( !this.dlgSearch ) {
                var menuWithin = new Common.UI.MenuItem({
                    caption     : this.textWithin,
                    menu        : new Common.UI.Menu({
                        menuAlign   : 'tl-tr',
                        items       : [{
                                caption     : this.textSheet,
                                toggleGroup : 'searchWithih',
                                checkable   : true,
                                checked     : true
                            },{
                                caption     : this.textWorkbook,
                                toggleGroup : 'searchWithih',
                                checkable   : true,
                                checked     : false
                        }]
                    })
                });

                var menuSearch = new Common.UI.MenuItem({
                    caption     : this.textSearch,
                    menu        : new Common.UI.Menu({
                        menuAlign   : 'tl-tr',
                        items       : [{
                                caption     : this.textByRows,
                                toggleGroup : 'searchByrows',
                                checkable   : true,
                                checked     : true
                            },{
                                caption     : this.textByColumns,
                                toggleGroup : 'searchByrows',
                                checkable   : true,
                                checked     : false
                        }]
                    })
                });

                var menuLookin = new Common.UI.MenuItem({
                    caption     : this.textLookin,
                    menu        : new Common.UI.Menu({
                        menuAlign   : 'tl-tr',
                        items       : [{
                                caption     : this.textFormulas,
                                toggleGroup : 'searchLookin',
                                checkable   : true,
                                checked     : true
                            },{
                                caption     : this.textValues,
                                toggleGroup : 'searchLookin',
                                checkable   : true,
                                checked     : false
                        }]
                    })
                });

                this.dlgSearch = (new Common.UI.SearchDialog({
                    matchcase: true,
                    matchword: true,
                    matchwordstr: this.textItemEntireCell,
                    markresult: {applied: true},
                    extraoptions : [menuWithin,menuSearch,menuLookin]
                }));

                this.dlgSearch.menuWithin = menuWithin;
                this.dlgSearch.menuSearch = menuSearch;
                this.dlgSearch.menuLookin = menuLookin;
                this.dlgSearch.findOptions = new Asc.asc_CFindOptions();
            }

            if (show) {
                var mode = this.mode.isEdit && !this.viewmode ? (action || undefined) : 'no-replace';

                if (this.dlgSearch.isVisible()) {
                    this.dlgSearch.setMode(mode);
                    this.dlgSearch.focus();
                } else {
                    this.dlgSearch.show(mode);
                }

                this.api.asc_closeCellEditor();
            } else this.dlgSearch['hide']();
        },

        onMenuSearch: function(obj, show) {
            this.showSearchDlg(show);
        },

        onSearchDlgHide: function() {
            this.leftMenu.btnSearch.toggle(false, true);
            this.api.asc_selectSearchingResults(false);
            $(this.leftMenu.btnSearch.el).blur();
            this.api.asc_enableKeyEvents(true);
        },

        onRenameText: function(found, replaced) {
            var me = this;
            if (this.api.isReplaceAll) {
                Common.UI.info({
                    msg: (found) ? ((!found-replaced) ? Common.Utils.String.format(this.textReplaceSuccess,replaced) : Common.Utils.String.format(this.textReplaceSkipped,found-replaced)) : this.textNoTextFound,
                    callback: function() {
                        me.dlgSearch.focus();
                    }
                });
            } else {
                var sett = this.dlgSearch.getSettings();
                var options = this.dlgSearch.findOptions;
                options.asc_setFindWhat(sett.textsearch);
                options.asc_setScanForward(true);
                options.asc_setIsMatchCase(sett.matchcase);
                options.asc_setIsWholeCell(sett.matchword);
                options.asc_setScanOnOnlySheet(this.dlgSearch.menuWithin.menu.items[0].checked);
                options.asc_setScanByRows(this.dlgSearch.menuSearch.menu.items[0].checked);
                options.asc_setLookIn(this.dlgSearch.menuLookin.menu.items[0].checked?Asc.c_oAscFindLookIn.Formulas:Asc.c_oAscFindLookIn.Value);


                if (!me.api.asc_findText(options)) {
                    Common.UI.info({
                        msg: this.textNoTextFound,
                        callback: function() {
                            me.dlgSearch.focus();
                        }
                    });
                }
            }
        },

        setPreviewMode: function(mode) {
            if (this.viewmode === mode) return;
            this.viewmode = mode;

            this.dlgSearch && this.dlgSearch.setMode(this.viewmode ? 'no-replace' : 'search');
        },

        onApiServerDisconnect: function(enableDownload) {
            this.mode.isEdit = false;
            this.leftMenu.close();

            /** coauthoring begin **/
            this.leftMenu.btnComments.setDisabled(true);
            this.leftMenu.btnChat.setDisabled(true);
            /** coauthoring end **/
            this.leftMenu.btnPlugins.setDisabled(true);
            this.leftMenu.btnSpellcheck.setDisabled(true);

            this.leftMenu.getMenu('file').setMode({isDisconnected: true, enableDownload: !!enableDownload});
            if ( this.dlgSearch ) {
                this.leftMenu.btnSearch.toggle(false, true);
                this.dlgSearch['hide']();
            }
        },

        /** coauthoring begin **/
        onApiChatMessage: function() {
            this.leftMenu.markCoauthOptions('chat');
        },

        onApiAddComment: function(id, data) {
            var resolved = Common.Utils.InternalSettings.get("sse-settings-resolvedcomment");
            if (data && data.asc_getUserId() !== this.mode.user.id && (resolved || !data.asc_getSolved()))
                this.leftMenu.markCoauthOptions('comments');
        },

        onApiAddComments: function(data) {
            var resolved = Common.Utils.InternalSettings.get("sse-settings-resolvedcomment");
            for (var i = 0; i < data.length; ++i) {
                if (data[i].asc_getUserId() !== this.mode.user.id && (resolved || !data[i].asc_getSolved())) {
                    this.leftMenu.markCoauthOptions('comments');
                    break;
                }
            }
        },

        onAppAddComment: function(sender, to_doc) {
            if ( to_doc ) {
                var me = this;
                (new Promise(function(resolve, reject) {
                    resolve();
                })).then(function () {
                    Common.UI.Menu.Manager.hideAll();
                    me.leftMenu.showMenu('comments');

                    var ctrl = SSE.getController('Common.Controllers.Comments');
                    ctrl.getView().showEditContainer(true);
                    ctrl.onAfterShow();
                });
            }
        },

        commentsShowHide: function(state) {
            if (this.api) {
                var value = Common.Utils.InternalSettings.get("sse-settings-livecomment"),
                    resolved = Common.Utils.InternalSettings.get("sse-settings-resolvedcomment");

                if (!value || !resolved) {
                    (state) ? this.api.asc_showComments(true) : ((value) ? this.api.asc_showComments(resolved) : this.api.asc_hideComments());
                }

                if (state) {
                    this.getApplication().getController('Common.Controllers.Comments').onAfterShow();
                }

                if (!state) $(this.leftMenu.btnComments.el).blur();
            }
        },

        fileShowHide: function(state) {
            if (this.api) {
                this.api.asc_closeCellEditor();
                this.api.asc_enableKeyEvents(!state);
            }
        },

        aboutShowHide: function(state) {
            if (this.api) {
                this.api.asc_closeCellEditor();
                this.api.asc_enableKeyEvents(!state);

                if (!state) $(this.leftMenu.btnAbout.el).blur();
                if (!state && this.leftMenu._state.pluginIsRunning) {
                    this.leftMenu.panelPlugins.show();
                    if (this.mode.canCoAuthoring) {
                        this.mode.canViewComments && this.leftMenu.panelComments['hide']();
                        this.mode.canChat && this.leftMenu.panelChat['hide']();
                    }
                }
            }
        },

        menuFilesShowHide: function(state) {
            if (this.api) {
                this.api.asc_closeCellEditor();
                this.api.asc_enableKeyEvents(!(state == 'show'));
            }

            if ( this.dlgSearch ) {
                if ( state == 'show' )
                    this.dlgSearch.suspendKeyEvents();
                else
                    Common.Utils.asyncCall(this.dlgSearch.resumeKeyEvents, this.dlgSearch);
            }
        },

        /** coauthoring end **/

        onShortcut: function(s, e) {
            if (!this.mode) return;

            if (this.mode.isEditDiagram && s!='escape') return false;
            if (this.mode.isEditMailMerge && s!='escape' && s!='search') return false;

            switch (s) {
                case 'replace':
                case 'search':
                    if (!this.leftMenu.btnSearch.isDisabled()) {
                        Common.UI.Menu.Manager.hideAll();
                        this.showSearchDlg(true,s);
                        this.leftMenu.btnSearch.toggle(true,true);
                        this.leftMenu.btnAbout.toggle(false);

                        this.leftMenu.menuFile.hide();
                    }
                    return false;
                case 'save':
                    if ( this.mode.canDownload ) {
                        if (this.mode.isDesktopApp && this.mode.isOffline) {
                            this.api.asc_DownloadAs();
                        } else {
                            Common.UI.Menu.Manager.hideAll();
                            this.leftMenu.showMenu('file:saveas');
                        }
                    }
                    return false;
                case 'help':
                    if ( this.mode.isEdit && this.mode.canHelp ) {                   // TODO: unlock 'help' panel for 'view' mode
                        Common.UI.Menu.Manager.hideAll();
                        this.api.asc_closeCellEditor();
                        this.leftMenu.showMenu('file:help');
                    }

                    return false;
                case 'file':
                    Common.UI.Menu.Manager.hideAll();
                    this.leftMenu.showMenu('file');

                    return false;
                case 'escape':
                    if ( this.leftMenu.menuFile.isVisible() ) {
                        if (Common.UI.HintManager.needCloseFileMenu())
                            this.leftMenu.menuFile.hide();
                        return false;
                    }

                    var statusbar = SSE.getController('Statusbar');
                    var menu_opened = statusbar.statusbar.$el.find('.open > [data-toggle="dropdown"]');
                    if (menu_opened.length) {
                        $.fn.dropdown.Constructor.prototype.keydown.call(menu_opened[0], e);
                        return false;
                    }
                    if (this.mode.canPlugins && this.leftMenu.panelPlugins && this.api.isCellEdited!==true) {
                        menu_opened = this.leftMenu.panelPlugins.$el.find('#menu-plugin-container.open > [data-toggle="dropdown"]');
                        if (menu_opened.length) {
                            $.fn.dropdown.Constructor.prototype.keydown.call(menu_opened[0], e);
                            return false;
                        }
                    }
                    if ( this.leftMenu.btnAbout.pressed ||
                        ($(e.target).parents('#left-menu').length || this.leftMenu.btnPlugins.pressed || this.leftMenu.btnComments.pressed) && this.api.isCellEdited!==true) {
                        if (!Common.UI.HintManager.isHintVisible()) {
                            this.leftMenu.close();
                            Common.NotificationCenter.trigger('layout:changed', 'leftmenu');
                        }
                        return false;
                    }
                    if (this.mode.isEditDiagram || this.mode.isEditMailMerge) {
                        menu_opened = $(document.body).find('.open > .dropdown-menu');
                        if (!this.api.isCellEdited && !menu_opened.length) {
                            Common.Gateway.internalMessage('shortcut', {key:'escape'});
                            return false;
                        }
                    }
                    break;
                /** coauthoring begin **/
                case 'chat':
                    if (this.mode.canCoAuthoring && this.mode.canChat && !this.mode.isLightVersion) {
                        Common.UI.Menu.Manager.hideAll();
                        this.leftMenu.showMenu('chat');
                    }
                    return false;
                case 'comments':
                    if (this.mode.canCoAuthoring && this.mode.canViewComments && !this.mode.isLightVersion) {
                        Common.UI.Menu.Manager.hideAll();
                        this.leftMenu.showMenu('comments');
                        this.getApplication().getController('Common.Controllers.Comments').onAfterShow();
                    }
                    return false;
                /** coauthoring end **/
            }
        },

        onCellsRange: function(status) {
            var isRangeSelection = (status != Asc.c_oAscSelectionDialogType.None);

            this.leftMenu.btnAbout.setDisabled(isRangeSelection);
            this.leftMenu.btnSearch.setDisabled(isRangeSelection);
            this.leftMenu.btnSpellcheck.setDisabled(isRangeSelection);
            if (this.mode.canPlugins && this.leftMenu.panelPlugins) {
                this.leftMenu.panelPlugins.setLocked(isRangeSelection);
                this.leftMenu.panelPlugins.disableControls(isRangeSelection);
            }
        },

        onApiEditCell: function(state) {
            var isEditFormula = (state == Asc.c_oAscCellEditorState.editFormula);

            this.leftMenu.btnAbout.setDisabled(isEditFormula);
            this.leftMenu.btnSearch.setDisabled(isEditFormula);
            this.leftMenu.btnSpellcheck.setDisabled(isEditFormula);
            if (this.mode.canPlugins && this.leftMenu.panelPlugins) {
                this.leftMenu.panelPlugins.setLocked(isEditFormula);
                this.leftMenu.panelPlugins.disableControls(isEditFormula);
            }
        },

        onPluginOpen: function(panel, type, action) {
            if (type == 'onboard') {
                if (action == 'open') {
                    this.leftMenu.close();
                    this.leftMenu.panelPlugins.show();
                    this.leftMenu.onBtnMenuClick({pressed: true, options: {action: 'plugins'}});
                    this.leftMenu._state.pluginIsRunning = true;
                } else {
                    this.leftMenu._state.pluginIsRunning = false;
                    this.leftMenu.close();
                }
            }
        },

        onShowHideChat: function(state) {
            if (this.mode.canCoAuthoring && this.mode.canChat && !this.mode.isLightVersion) {
                if (state) {
                    Common.UI.Menu.Manager.hideAll();
                    this.leftMenu.showMenu('chat');
                } else {
                    this.leftMenu.btnChat.toggle(false, true);
                    this.leftMenu.onBtnMenuClick(this.leftMenu.btnChat);
                }
            }
        },

<<<<<<< HEAD
        onMenuChange: function (value) {
            if ('hide' === value) {
                if (this.leftMenu.btnComments.isActive() && this.api) {
                    this.leftMenu.btnComments.toggle(false);
                    this.leftMenu.onBtnMenuClick(this.leftMenu.btnComments);

                    // focus to sdk
                    this.api.asc_enableKeyEvents(true);
                }
            }
=======
        showHistory: function() {
            if (!this.mode.wopi) {
                var maincontroller = this.getApplication().getController('Main');
                if (!maincontroller.loadMask)
                    maincontroller.loadMask = new Common.UI.LoadMask({owner: $('#viewport')});
                maincontroller.loadMask.setTitle(this.textLoadHistory);
                maincontroller.loadMask.show();
            }
            Common.Gateway.requestHistory();
>>>>>>> 3f429b0b
        },

        textNoTextFound        : 'Text not found',
        newDocumentTitle        : 'Unnamed document',
        textItemEntireCell      : 'Entire cell contents',
        requestEditRightsText   : 'Requesting editing rights...',
        textReplaceSuccess      : 'Search has been done. {0} occurrences have been replaced',
        textReplaceSkipped      : 'The replacement has been made. {0} occurrences were skipped.',
        warnDownloadAs          : 'If you continue saving in this format all features except the text will be lost.<br>Are you sure you want to continue?' ,
        textWarning: 'Warning',
        textSheet: 'Sheet',
        textWorkbook: 'Workbook',
        textByColumns: 'By columns',
        textByRows: 'By rows',
        textFormulas: 'Formulas',
        textValues: 'Values',
        textWithin: 'Within',
        textSearch: 'Search',
        textLookin: 'Look in',
        txtUntitled: 'Untitled',
        textLoadHistory         : 'Loading version history...',
        leavePageText: 'All unsaved changes in this document will be lost.<br> Click \'Cancel\' then \'Save\' to save them. Click \'OK\' to discard all the unsaved changes.'
    }, SSE.Controllers.LeftMenu || {}));
});<|MERGE_RESOLUTION|>--- conflicted
+++ resolved
@@ -102,14 +102,11 @@
                 }
             });
             Common.NotificationCenter.on('app:comment:add', _.bind(this.onAppAddComment, this));
-<<<<<<< HEAD
             Common.NotificationCenter.on('leftmenu:change', _.bind(this.onMenuChange, this));
-=======
             Common.NotificationCenter.on('collaboration:history', _.bind(function () {
                 if ( !this.leftMenu.panelHistory.isVisible() )
                     this.clickMenuFileItem(null, 'history');
             }, this));
->>>>>>> 3f429b0b
         },
 
         onLaunch: function() {
@@ -202,7 +199,6 @@
             return this;
         },
 
-<<<<<<< HEAD
         SetDisabled: function(disable, options) {
             if (this.leftMenu._state.disabled !== disable) {
                 this.leftMenu._state.disabled = disable;
@@ -225,23 +221,6 @@
 
             this.leftMenu.btnPlugins.setDisabled(disable);
             this.leftMenu.btnSpellcheck.setDisabled(disable);
-=======
-        SetDisabled: function(disable, disableFileMenu) {
-            this.mode.isEdit = !disable;
-            if (disable) this.leftMenu.close();
-
-            /** coauthoring begin **/
-            this.leftMenu.btnComments.setDisabled(disable);
-            var comments = this.getApplication().getController('Common.Controllers.Comments');
-            if (comments)
-                comments.setPreviewMode(disable);
-            this.setPreviewMode(disable);
-            this.leftMenu.btnChat.setDisabled(disable);
-            /** coauthoring end **/
-            this.leftMenu.btnPlugins.setDisabled(disable);
-            this.leftMenu.btnSpellcheck.setDisabled(disable);
-            if (disableFileMenu) this.leftMenu.getMenu('file').SetDisabled(disable);
->>>>>>> 3f429b0b
         },
 
         createDelayedElements: function() {
@@ -1023,7 +1002,6 @@
             }
         },
 
-<<<<<<< HEAD
         onMenuChange: function (value) {
             if ('hide' === value) {
                 if (this.leftMenu.btnComments.isActive() && this.api) {
@@ -1034,7 +1012,8 @@
                     this.api.asc_enableKeyEvents(true);
                 }
             }
-=======
+        },
+
         showHistory: function() {
             if (!this.mode.wopi) {
                 var maincontroller = this.getApplication().getController('Main');
@@ -1044,7 +1023,6 @@
                 maincontroller.loadMask.show();
             }
             Common.Gateway.requestHistory();
->>>>>>> 3f429b0b
         },
 
         textNoTextFound        : 'Text not found',
