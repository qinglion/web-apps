/*
 * (c) Copyright Ascensio System SIA 2010-2024
 *
 * This program is a free software product. You can redistribute it and/or
 * modify it under the terms of the GNU Affero General Public License (AGPL)
 * version 3 as published by the Free Software Foundation. In accordance with
 * Section 7(a) of the GNU AGPL its Section 15 shall be amended to the effect
 * that Ascensio System SIA expressly excludes the warranty of non-infringement
 * of any third-party rights.
 *
 * This program is distributed WITHOUT ANY WARRANTY; without even the implied
 * warranty of MERCHANTABILITY or FITNESS FOR A PARTICULAR  PURPOSE. For
 * details, see the GNU AGPL at: http://www.gnu.org/licenses/agpl-3.0.html
 *
 * You can contact Ascensio System SIA at 20A-6 Ernesta Birznieka-Upish
 * street, Riga, Latvia, EU, LV-1050.
 *
 * The  interactive user interfaces in modified source and object code versions
 * of the Program must display Appropriate Legal Notices, as required under
 * Section 5 of the GNU AGPL version 3.
 *
 * Pursuant to Section 7(b) of the License you must retain the original Product
 * logo when distributing the program. Pursuant to Section 7(e) we decline to
 * grant you any rights under trademark law for use of our trademarks.
 *
 * All the Product's GUI elements, including illustrations and icon sets, as
 * well as technical writing content are licensed under the terms of the
 * Creative Commons Attribution-ShareAlike 4.0 International. See the License
 * terms at http://creativecommons.org/licenses/by-sa/4.0/legalcode
 *
 */
define([
    'core',
    'common/main/lib/util/Shortcuts',
    'spreadsheeteditor/main/app/view/LeftMenu',
    'spreadsheeteditor/main/app/view/FileMenu'
], function () {
    'use strict';

    SSE.Controllers.LeftMenu = Backbone.Controller.extend(_.extend({
        views: [
            'LeftMenu',
            'FileMenu'
        ],

        initialize: function() {

            this.addListeners({
                'Common.Views.Chat': {
                    'hide': _.bind(this.onHideChat, this)
                },
                'Common.Views.Plugins': {
                    'plugins:addtoleft': _.bind(this.addNewPlugin, this),
                    'pluginsleft:open': _.bind(this.openPlugin, this),
                    'pluginsleft:close': _.bind(this.closePlugin, this),
                    'pluginsleft:hide': _.bind(this.onHidePlugins, this),
                    'pluginsleft:updateicons': _.bind(this.updatePluginButtonsIcons, this)
                },
                'Common.Views.Header': {
                    'history:show': function () {
                        if ( !this.leftMenu.panelHistory.isVisible() )
                            this.clickMenuFileItem('header', 'history');
                        }.bind(this),
                    'rename': _.bind(function (value) {
                        this.mode && this.mode.wopi && this.api ? this.api.asc_wopi_renameFile(value) : Common.Gateway.requestRename(value);
                    }, this)
                },
                'LeftMenu': {
                    'file:show': _.bind(this.fileShowHide, this, true),
                    'file:hide': _.bind(this.fileShowHide, this, false),
                    'comments:show': _.bind(this.commentsShowHide, this, true),
                    'comments:hide': _.bind(this.commentsShowHide, this, false),
                    'button:click':  _.bind(this.onBtnCategoryClick, this)
                },
                'Common.Views.About': {
                    'show':    _.bind(this.aboutShowHide, this, true),
                    'hide':    _.bind(this.aboutShowHide, this, false)
                },
                'FileMenu': {
                    'menu:hide': _.bind(this.menuFilesShowHide, this, 'hide'),
                    'menu:show': _.bind(this.menuFilesShowHide, this, 'show'),
                    'item:click': _.bind(this.clickMenuFileItem, this),
                    'saveas:format': _.bind(this.clickSaveAsFormat, this),
                    'savecopy:format': _.bind(function(menu, format, ext) {
                        if (this.mode && this.mode.wopi && ext!==undefined) { // save copy as in wopi
                            this.saveAsInWopi(menu, format, ext);
                        } else
                            this.clickSaveCopyAsFormat(menu, format, ext);
                    }, this),
                    'settings:apply': _.bind(this.applySettings, this),
                    'spellcheck:apply': _.bind(this.applySpellcheckSettings, this),
                    'create:new': _.bind(this.onCreateNew, this),
                    'recent:open': _.bind(this.onOpenRecent, this)
                },
                'Toolbar': {
                    'file:settings': _.bind(this.clickToolbarSettings,this),
                    'file:open': this.clickToolbarTab.bind(this, 'file'),
                    'file:close': this.clickToolbarTab.bind(this, 'other'),
                    'save:disabled' : this.changeToolbarSaveState.bind(this)
                },
                'Common.Views.ReviewChanges': {
                    'collaboration:chat': _.bind(this.onShowHideChat, this)
                },
                'SearchBar': {
                    'search:show': _.bind(this.onShowHideSearch, this)
                },
                'ViewTab': {
                    'leftmenu:hide': _.bind(this.onLeftMenuHide, this)
                }
            });
            Common.NotificationCenter.on('app:comment:add', _.bind(this.onAppAddComment, this));
            Common.NotificationCenter.on('leftmenu:change', _.bind(this.onMenuChange, this));
            Common.NotificationCenter.on('collaboration:history', _.bind(function () {
                if ( !this.leftMenu.panelHistory.isVisible() )
                    this.clickMenuFileItem(null, 'history');
            }, this));
            Common.NotificationCenter.on('file:print', _.bind(this.clickToolbarPrint, this));
            Common.NotificationCenter.on('script:loaded', _.bind(this.createPostLoadElements, this));
            Common.NotificationCenter.on('script:loaded:spellcheck', _.bind(this.initializeSpellcheck, this));
        },

        onLaunch: function() {
            this.leftMenu = this.createView('LeftMenu').render();
            this.leftMenu.btnSearchBar.on('toggle', _.bind(this.onMenuSearchBar, this));

            var keymap = {
                'command+shift+s,ctrl+shift+s': _.bind(this.onShortcut, this, 'save'),
                'command+f,ctrl+f': _.bind(this.onShortcut, this, 'search'),
                'ctrl+h': _.bind(this.onShortcut, this, 'replace'),
                'esc': _.bind(this.onShortcut, this, 'escape'),
                /** coauthoring begin **/
                'command+shift+h,ctrl+shift+h': _.bind(this.onShortcut, this, 'comments'),
                /** coauthoring end **/
                'f1': _.bind(this.onShortcut, this, 'help')
            };
            keymap[Common.Utils.isMac ? 'ctrl+alt+f' : 'alt+f'] = _.bind(this.onShortcut, this, 'file');
            keymap[Common.Utils.isMac ? 'ctrl+alt+q' : 'alt+q'] = _.bind(this.onShortcut, this, 'chat');
            Common.util.Shortcuts.delegateShortcuts({shortcuts:keymap});
            Common.util.Shortcuts.suspendEvents();

            var me = this;

            this.leftMenu.$el.find('button').each(function() {
                $(this).on('keydown', function (e) {
                    if (Common.UI.Keys.RETURN === e.keyCode || Common.UI.Keys.SPACE === e.keyCode) {
                        me.leftMenu.btnAbout.toggle(false);

                        this.blur();

                        e.preventDefault();

                        me.api.asc_enableKeyEvents(true);
                    }
                });
            });
        },

        setApi: function(api) {
            this.api = api;
            this.api.asc_registerCallback('asc_onCoAuthoringDisconnect', _.bind(this.onApiServerDisconnect, this));
            Common.NotificationCenter.on('api:disconnect',              _.bind(this.onApiServerDisconnect, this));
            this.api.asc_registerCallback('asc_onDownloadUrl',          _.bind(this.onDownloadUrl, this));
            Common.NotificationCenter.on('download:cancel',             _.bind(this.onDownloadCancel, this));
            /** coauthoring begin **/
            if (this.mode.canCoAuthoring) {
                if (this.mode.canChat)
                    this.api.asc_registerCallback('asc_onCoAuthoringChatReceiveMessage', _.bind(this.onApiChatMessage, this));
                if (this.mode.canComments) {
                    this.api.asc_registerCallback('asc_onAddComment', _.bind(this.onApiAddComment, this));
                    this.api.asc_registerCallback('asc_onAddComments', _.bind(this.onApiAddComments, this));
                    var comments = this.getApplication().getController('Common.Controllers.Comments').groupCollection;
                    for (var name in comments) {
                        var collection = comments[name],
                            resolved = Common.Utils.InternalSettings.get("sse-settings-resolvedcomment");
                        for (var i = 0; i < collection.length; ++i) {
                            var comment = collection.at(i);
                            if (!comment.get('hide') && comment.get('userid') !== this.mode.user.id && comment.get('userid') !== '' && (resolved || !comment.get('resolved'))) {
                                this.leftMenu.markCoauthOptions('comments', true);
                                break;
                            }
                        }
                    }
                }
            }
            /** coauthoring end **/
            if (!this.mode.isEditMailMerge && !this.mode.isEditDiagram && !this.mode.isEditOle)
                this.api.asc_registerCallback('asc_onEditCell', _.bind(this.onApiEditCell, this));
            this.leftMenu.getMenu('file').setApi(api);
            if (this.mode.canUseHistory)
                this.getApplication().getController('Common.Controllers.History').setApi(this.api).setMode(this.mode);
            this.getApplication().getController('Search').setApi(this.api).setMode(this.mode);
            this.leftMenu.setOptionsPanel('advancedsearch', this.getApplication().getController('Search').getView('Common.Views.SearchPanel'));
            return this;
        },

        setMode: function(mode) {
            this.mode = mode;
            this.leftMenu.setMode(mode);
            this.leftMenu.getMenu('file').setMode(mode);
            return this;
        },

        SetDisabled: function(disable, options) {
            if (this.leftMenu._state.disabled !== disable) {
                this.leftMenu._state.disabled = disable;
                if (disable) {
                    this.previsEdit = this.mode.isEdit;
                    this.prevcanEdit = this.mode.canEdit;
                    this.mode.isEdit = this.mode.canEdit = !disable;
                } else {
                    this.mode.isEdit = this.previsEdit;
                    this.mode.canEdit = this.prevcanEdit;
                }
            }

            if (disable) this.leftMenu.close();

            if (!options || options.comments && options.comments.disable)
                this.leftMenu.btnComments.setDisabled(disable);
            if (!options || options.chat)
                this.leftMenu.btnChat.setDisabled(disable);

            this.leftMenu.btnSpellcheck.setDisabled(disable);
            this.leftMenu.setDisabledPluginButtons(disable);
        },

        createDelayedElements: function() {
            /** coauthoring begin **/
            if ( this.mode.canCoAuthoring ) {
                this.leftMenu.btnComments[(this.mode.canViewComments && !this.mode.isLightVersion) ? 'show' : 'hide']();
                if (this.mode.canViewComments)
                    this.leftMenu.setOptionsPanel('comment', this.getApplication().getController('Common.Controllers.Comments').getView('Common.Views.Comments'));

                this.leftMenu.btnChat[(this.mode.canChat && !this.mode.isLightVersion) ? 'show' : 'hide']();
                if (this.mode.canChat)
                    this.leftMenu.setOptionsPanel('chat', this.getApplication().getController('Common.Controllers.Chat').getView('Common.Views.Chat'));
            } else {
                this.leftMenu.btnChat.hide();
                this.leftMenu.btnComments.hide();
            }

            if (this.mode.canUseHistory)
                this.leftMenu.setOptionsPanel('history', this.getApplication().getController('Common.Controllers.History').getView('Common.Views.History'));

            (this.mode.trialMode || this.mode.isBeta) && this.leftMenu.setDeveloperMode(this.mode.trialMode, this.mode.isBeta, this.mode.buildVersion);
            /** coauthoring end **/
            Common.util.Shortcuts.resumeEvents();
            if (!this.mode.isEditMailMerge && !this.mode.isEditDiagram && !this.mode.isEditOle)
                Common.NotificationCenter.on('cells:range',   _.bind(this.onCellsRange, this));
            this.leftMenu.setButtons();
            this.leftMenu.setMoreButton();
            return this;
        },

        createPostLoadElements: function() {

        },

        initializeSpellcheck: function () {
            if (this.mode.isEdit && Common.UI.FeaturesManager.canChange('spellcheck')) {
                Common.UI.LayoutManager.isElementVisible('leftMenu-spellcheck') && this.leftMenu.btnSpellcheck.show();
                this.leftMenu.setOptionsPanel('spellcheck', this.getApplication().getController('Spellcheck').getView('Spellcheck'));
            }
        },

        enablePlugins: function() {
            (this.mode.trialMode || this.mode.isBeta) && this.leftMenu.setDeveloperMode(this.mode.trialMode, this.mode.isBeta, this.mode.buildVersion);
        },

        clickMenuFileItem: function(menu, action, isopts) {
            var close_menu = true;
            switch (action) {
            case 'back': break;
            case 'save': this.api.asc_Save(); break;
            case 'save-desktop': this.api.asc_DownloadAs(); break;
            case 'export-pdf':
                Common.NotificationCenter.trigger('export:to', this.leftMenu, Asc.c_oAscFileType.PDF);
                break;
            case 'print': Common.NotificationCenter.trigger('print', this.leftMenu); break;
            case 'exit': Common.NotificationCenter.trigger('goback'); break;
            case 'edit':
                this.getApplication().getController('Statusbar').setStatusCaption(this.requestEditRightsText);
                Common.Gateway.requestEditRights();
                break;
            case 'new':
                if ( isopts ) close_menu = false;
                else this.onCreateNew(undefined, 'blank');
                break;
            case 'rename':
                var me = this,
                    documentCaption = me.api.asc_getDocumentName();
                (new Common.Views.RenameDialog({
                    filename: documentCaption,
                    maxLength: this.mode.wopi ? this.mode.wopi.FileNameMaxLength : undefined,
                    handler: function(result, value) {
                        if (result == 'ok' && !_.isEmpty(value.trim()) && documentCaption !== value.trim()) {
                            me.mode.wopi ? me.api.asc_wopi_renameFile(value) : Common.Gateway.requestRename(value);
                        }
                        Common.NotificationCenter.trigger('edit:complete', me);
                    }
                })).show();
                break;
            case 'history':
                if (!this.leftMenu.panelHistory.isVisible()) {
                    if (this.api.asc_isDocumentModified()) {
                        var me = this;
                        this.api.asc_stopSaving();
                        Common.UI.warning({
                            closable: false,
                            width: 500,
                            title: this.notcriticalErrorTitle,
                            msg: this.leavePageText,
                            buttons: ['ok', 'cancel'],
                            primary: 'ok',
                            callback: function(btn) {
                                if (btn == 'ok') {
                                    me.api.asc_undoAllChanges();
                                    me.api.asc_continueSaving();
                                    me.showHistory();
                                } else
                                    me.api.asc_continueSaving();
                            }
                        });
                    } else
                        this.showHistory();
                }
                break;
            case 'external-help': close_menu = true; break;
            case 'close-editor': Common.NotificationCenter.trigger('close'); break;
            default: close_menu = false;
            }

            if (close_menu && menu) {
                menu.hide();
            }
        },

        showLostDataWarning: function(callback) {
            Common.UI.warning({
                title: this.textWarning,
                msg: this.warnDownloadAs,
                buttons: ['ok', 'cancel'],
                callback: _.bind(function (btn) {
                    if (btn == 'ok') {
                        callback.call();
                    }
                }, this)
            });
        },

        clickSaveAsFormat: function(menu, format) {
            if (format == Asc.c_oAscFileType.CSV) {
                var me = this;
                if (this.api.asc_getWorksheetsCount()>1) {
                    Common.UI.warning({
                        title: this.textWarning,
                        msg: this.warnDownloadCsvSheets,
                        buttons: [{value: 'ok', caption: this.textSave}, 'cancel'],
                        callback: _.bind(function (btn) {
                            if (btn == 'ok') {
                                me.showLostDataWarning(function () {
                                    Common.NotificationCenter.trigger('download:advanced', Asc.c_oAscAdvancedOptionsID.CSV, me.api.asc_getAdvancedOptions(), 2, new Asc.asc_CDownloadOptions(format));
                                    menu.hide();
                                });
                            }
                        }, this)
                    });
                } else
                    this.showLostDataWarning(function () {
                        Common.NotificationCenter.trigger('download:advanced', Asc.c_oAscAdvancedOptionsID.CSV, me.api.asc_getAdvancedOptions(), 2, new Asc.asc_CDownloadOptions(format));
                        menu.hide();
                    });
            } else if (format == Asc.c_oAscFileType.PDF || format == Asc.c_oAscFileType.PDFA) {
                menu.hide();
                Common.NotificationCenter.trigger('download:settings', this.leftMenu, format);
            } else {
                this.api.asc_DownloadAs(new Asc.asc_CDownloadOptions(format));
                menu.hide();
            }
        },

        clickSaveCopyAsFormat: function(menu, format, ext, wopiPath) {
            if (format == Asc.c_oAscFileType.CSV) {
                var me = this;
                if (this.api.asc_getWorksheetsCount()>1) {
                    Common.UI.warning({
                        title: this.textWarning,
                        msg: this.warnDownloadCsvSheets,
                        buttons: [{value: 'ok', caption: this.textSave}, 'cancel'],
                        callback: _.bind(function (btn) {
                            if (btn == 'ok') {
                                me.showLostDataWarning(function () {
                                    me.isFromFileDownloadAs = ext;
                                    var options = new Asc.asc_CDownloadOptions(format, true);
                                    options.asc_setIsSaveAs(true);
                                    wopiPath && options.asc_setWopiSaveAsPath(wopiPath);
                                    Common.NotificationCenter.trigger('download:advanced', Asc.c_oAscAdvancedOptionsID.CSV, me.api.asc_getAdvancedOptions(), 2, options);
                                    menu.hide();
                                });
                            }
                        }, this)
                    });
                } else
                    me.showLostDataWarning(function () {
                        me.isFromFileDownloadAs = ext;
                        var options = new Asc.asc_CDownloadOptions(format, true);
                        options.asc_setIsSaveAs(true);
                        wopiPath && options.asc_setWopiSaveAsPath(wopiPath);
                        Common.NotificationCenter.trigger('download:advanced', Asc.c_oAscAdvancedOptionsID.CSV, me.api.asc_getAdvancedOptions(), 2, options);
                        menu.hide();
                    });
            } else if (format == Asc.c_oAscFileType.PDF || format == Asc.c_oAscFileType.PDFA) {
                this.isFromFileDownloadAs = ext;
                menu.hide();
                Common.NotificationCenter.trigger('download:settings', this.leftMenu, format, true, wopiPath);
            } else {
                this.isFromFileDownloadAs = ext;
                var options = new Asc.asc_CDownloadOptions(format, true);
                options.asc_setIsSaveAs(true);
                wopiPath && options.asc_setWopiSaveAsPath(wopiPath);
                this.api.asc_DownloadAs(options);
                menu.hide();
            }
        },

        saveAsInWopi: function(menu, format, ext) {
            var me = this,
<<<<<<< HEAD
                defFileName = this.getApplication().getController('Viewport').getView('Common.Views.Header').getDocumentCaption(),
                fileInfo = this.mode.spreadsheet.info,
                folder = fileInfo ? fileInfo.folder || '' : '';
            !defFileName && (defFileName = me.txtUntitled);
            folder && (folder.charAt(folder.length-1) !== '/') && (folder = folder + '/');

            if (typeof ext === 'string') {
                var idx = defFileName.lastIndexOf('.');
                if (idx>0)
                    defFileName = defFileName.substring(0, idx) + ext;
            }
            (new Common.Views.TextInputDialog({
                label: me.textSelectPath,
                value: folder + (defFileName || ''),
                handler: function(result, value) {
                    if (result == 'ok') {
=======
                defFileName = this.getApplication().getController('Viewport').getView('Common.Views.Header').getDocumentCaption();
            !defFileName && (defFileName = me.txtUntitled);
            var idx = defFileName.lastIndexOf('.');
            if (idx>0)
                defFileName = defFileName.substring(0, idx);
            (new Common.Views.TextInputDialog({
                label: me.textSelectPath,
                value: defFileName || '',
                inputFixedConfig: {fixedValue: ext, fixedWidth: 40},
                inputConfig: {
                    maxLength: me.mode.wopi.FileNameMaxLength
                },
                handler: function(result, value) {
                    if (result == 'ok') {
                        if (typeof ext === 'string')
                            value = value + ext;
>>>>>>> fae71475
                        me.clickSaveCopyAsFormat(menu, format, ext, value);
                    }
                }
            })).show();
        },

        onDownloadUrl: function(url, fileType) {
            if (this.isFromFileDownloadAs) {
                var me = this,
                    defFileName = this.getApplication().getController('Viewport').getView('Common.Views.Header').getDocumentCaption();
                !defFileName && (defFileName = me.txtUntitled);

                if (typeof this.isFromFileDownloadAs == 'string') {
                    var idx = defFileName.lastIndexOf('.');
                    if (idx>0)
                        defFileName = defFileName.substring(0, idx) + this.isFromFileDownloadAs;
                }

                if (me.mode.canRequestSaveAs) {
                    Common.Gateway.requestSaveAs(url, defFileName, fileType);
                } else {
                    me._saveCopyDlg = new Common.Views.SaveAsDlg({
                        saveFolderUrl: me.mode.saveAsUrl,
                        saveFileUrl: url,
                        defFileName: defFileName
                    });
                    me._saveCopyDlg.on('saveaserror', function(obj, err){
                        var config = {
                            closable: false,
                            title: me.textWarning,
                            msg: err,
                            iconCls: 'warn',
                            buttons: ['ok'],
                            callback: function(btn){
                                Common.NotificationCenter.trigger('edit:complete', me);
                            }
                        };
                        Common.UI.alert(config);
                    }).on('close', function(obj){
                        me._saveCopyDlg = undefined;
                    });
                    me._saveCopyDlg.show();
                }
            }
            this.isFromFileDownloadAs = false;
        },

        onDownloadCancel: function() {
            this.isFromFileDownloadAs = false;
        },

        applySettings: function(menu) {
            var value = Common.localStorage.getBool("sse-settings-cachemode", true);
            Common.Utils.InternalSettings.set("sse-settings-cachemode", value);
            this.api.asc_setDefaultBlitMode(value);

            value = Common.localStorage.getItem("sse-settings-fontrender");
            Common.Utils.InternalSettings.set("sse-settings-fontrender", value);
            this.api.asc_setFontRenderingMode(parseInt(value));

            /** coauthoring begin **/
            value = Common.localStorage.getBool("sse-settings-livecomment", true);
            Common.Utils.InternalSettings.set("sse-settings-livecomment", value);
            var resolved = Common.localStorage.getBool("sse-settings-resolvedcomment");
            Common.Utils.InternalSettings.set("sse-settings-resolvedcomment", resolved);

            if (this.mode.canViewComments && this.leftMenu.panelComments && this.leftMenu.panelComments.isVisible())
                value = resolved = true;
            (value) ? this.api.asc_showComments(resolved) : this.api.asc_hideComments();
            this.getApplication().getController('Common.Controllers.ReviewChanges').commentsShowHide(value ? 'show' : 'hide');

            value = Common.localStorage.getBool("sse-settings-r1c1");
            Common.Utils.InternalSettings.set("sse-settings-r1c1", value);
            this.api.asc_setR1C1Mode(value);

            var fast_coauth = Common.Utils.InternalSettings.get("sse-settings-coauthmode");
            if (this.mode.isEdit && !this.mode.isOffline && this.mode.canCoAuthoring) {
                if (this.mode.canChangeCoAuthoring) {
                    fast_coauth = Common.localStorage.getBool("sse-settings-coauthmode", true);
                    Common.Utils.InternalSettings.set("sse-settings-coauthmode", fast_coauth);
                    this.api.asc_SetFastCollaborative(fast_coauth);
                }
            } else if (this.mode.canLiveView && !this.mode.isOffline && this.mode.canChangeCoAuthoring) { // viewer
                fast_coauth = Common.localStorage.getBool("sse-settings-view-coauthmode", false);
                Common.Utils.InternalSettings.set("sse-settings-coauthmode", fast_coauth);
                this.api.asc_SetFastCollaborative(fast_coauth);
            }
            /** coauthoring end **/

            if (this.mode.isEdit) {
                if (this.mode.canChangeCoAuthoring || !fast_coauth) {// can change co-auth. mode or for strict mode
                    value = parseInt(Common.localStorage.getItem("sse-settings-autosave"));
                    Common.Utils.InternalSettings.set("sse-settings-autosave", value);
                    this.api.asc_setAutoSaveGap(value);
                }

                value = parseInt(Common.localStorage.getItem("sse-settings-paste-button"));
                Common.Utils.InternalSettings.set("sse-settings-paste-button", value);
                this.api.asc_setVisiblePasteButton(!!value);
            }

            var reg = Common.localStorage.getItem("sse-settings-reg-settings"),
                baseRegSettings = Common.Utils.InternalSettings.get("sse-settings-use-base-separator");
            if (reg === null) {
                reg = this.api.asc_getLocale();
            }
            if (baseRegSettings) {
                this.api.asc_setLocale(parseInt(reg), undefined, undefined);
            }
            else {
                this.api.asc_setLocale(parseInt(reg), Common.localStorage.getItem("sse-settings-decimal-separator"), Common.localStorage.getItem("sse-settings-group-separator"));
            }

            value = Common.localStorage.getBool("app-settings-screen-reader");
            Common.Utils.InternalSettings.set("app-settings-screen-reader", value);
            this.api.setSpeechEnabled(value);

            /* update zoom */
            var newZoomValue = Common.localStorage.getItem("sse-settings-zoom");
            if (newZoomValue > 0) {
                var oldZoomValue = Common.Utils.InternalSettings.get("sse-settings-zoom");
                if (oldZoomValue === null || (oldZoomValue == -3) || (oldZoomValue / 100 == this.api.asc_getZoom())) {
                    this.api.asc_setZoom(newZoomValue / 100);
                }
            }

            Common.Utils.InternalSettings.set("sse-settings-zoom", newZoomValue);

            menu.hide();

            this.leftMenu.fireEvent('settings:apply');
        },

        applySpellcheckSettings: function(menu) {
            if (this.mode.isEdit && this.api && Common.UI.FeaturesManager.canChange('spellcheck')) {
                var value = Common.localStorage.getBool("sse-spellcheck-ignore-uppercase-words");
                this.api.asc_ignoreUppercase(value);
                value = Common.localStorage.getBool("sse-spellcheck-ignore-numbers-words");
                this.api.asc_ignoreNumbers(value);
                value = Common.localStorage.getItem("sse-spellcheck-locale");
                if (value) {
                    this.api.asc_setDefaultLanguage(parseInt(value));
                }
            }

            menu.hide();

            this.leftMenu.fireEvent('spellcheck:update');
        },

        onCreateNew: function(menu, type) {
            if ( !Common.Controllers.Desktop.process('create:new') ) {
                if (type == 'blank' && this.mode.canRequestCreateNew)
                    Common.Gateway.requestCreateNew();
                else {
                    var newDocumentPage = window.open(type == 'blank' ? this.mode.createUrl : type, "_blank");
                    if (newDocumentPage) newDocumentPage.focus();
                }
            }
            if (menu) {
                menu.hide();
            }
        },

        onOpenRecent:  function(menu, url) {
            if (menu) {
                menu.hide();
            }

            var recentDocPage = window.open(url);
            if (recentDocPage)
                recentDocPage.focus();

            Common.component.Analytics.trackEvent('Open Recent');
        },

        clickToolbarSettings: function(obj) {
            this.leftMenu.showMenu('file:opts');
        },

        clickToolbarTab: function (tab, e) {
            if (tab == 'file')
                this.leftMenu.showMenu('file'); else
                this.leftMenu.menuFile.hide();
        },

        clickToolbarPrint: function () {
            this.leftMenu.showMenu('file:printpreview');
        },

        changeToolbarSaveState: function (state) {
            var btnSave = this.leftMenu.menuFile.getButton('save');
            btnSave && btnSave.setDisabled(state);
        },

        /** coauthoring begin **/
        onHideChat: function() {
            $(this.leftMenu.btnChat.el).blur();
            Common.NotificationCenter.trigger('layout:changed', 'leftmenu');
        },
        /** coauthoring end **/

        onHidePlugins: function() {
            Common.NotificationCenter.trigger('layout:changed', 'leftmenu');
        },

        addNewPlugin: function (button, $button, $panel) {
            this.leftMenu.insertButton(button, $button);
            this.leftMenu.insertPanel($panel);
        },

        onBtnCategoryClick: function (btn) {
            if (btn.options.type === 'plugin' && !btn.isDisabled()) {
                if (btn.pressed) {
                    this.tryToShowLeftMenu();
                    this.leftMenu.fireEvent('plugins:showpanel', [btn.options.value]); // show plugin panel
                } else {
                    this.leftMenu.fireEvent('plugins:hidepanel', [btn.options.value]);
                }
                this.leftMenu.onBtnMenuClick(btn);
            }
        },

        openPlugin: function (guid) {
            this.leftMenu.openPlugin(guid);
        },

        closePlugin: function (guid) {
            this.leftMenu.closePlugin(guid);
            Common.NotificationCenter.trigger('layout:changed', 'leftmenu');
        },

        updatePluginButtonsIcons: function (icons) {
            this.leftMenu.updatePluginButtonsIcons(icons);
        },

        setPreviewMode: function(mode) {
            if (this.viewmode === mode) return;
            this.viewmode = mode;

            this.leftMenu.panelSearch && this.leftMenu.panelSearch.setSearchMode(this.viewmode ? 'no-replace' : 'search');
            this.leftMenu.setDisabledPluginButtons(this.viewmode);
        },

        onApiServerDisconnect: function(enableDownload) {
            this.mode.isEdit = false;
            this.leftMenu.close();

            /** coauthoring begin **/
            this.leftMenu.btnComments.setDisabled(true);
            this.leftMenu.btnChat.setDisabled(true);
            /** coauthoring end **/
            this.leftMenu.btnSpellcheck.setDisabled(true);
            this.leftMenu.setDisabledPluginButtons(true);

            this.leftMenu.getMenu('file').setMode({isDisconnected: true, enableDownload: !!enableDownload});
        },

        /** coauthoring begin **/
        onApiChatMessage: function() {
            this.leftMenu.markCoauthOptions('chat');
        },

        onApiAddComment: function(id, data) {
            var resolved = Common.Utils.InternalSettings.get("sse-settings-resolvedcomment");
            if (data && data.asc_getUserId() !== this.mode.user.id && (resolved || !data.asc_getSolved()) && AscCommon.UserInfoParser.canViewComment(data.asc_getUserName()))
                this.leftMenu.markCoauthOptions('comments');
        },

        onApiAddComments: function(data) {
            var resolved = Common.Utils.InternalSettings.get("sse-settings-resolvedcomment");
            for (var i = 0; i < data.length; ++i) {
                if (data[i].asc_getUserId() !== this.mode.user.id && (resolved || !data[i].asc_getSolved()) && AscCommon.UserInfoParser.canViewComment(data[i].asc_getUserName())) {
                    this.leftMenu.markCoauthOptions('comments');
                    break;
                }
            }
        },

        onAppAddComment: function(sender, to_doc) {
            if ( to_doc ) {
                var me = this;
                (new Promise(function(resolve, reject) {
                    resolve();
                })).then(function () {
                    Common.UI.Menu.Manager.hideAll();
                    me.leftMenu.showMenu('comments');

                    var ctrl = SSE.getController('Common.Controllers.Comments');
                    ctrl.getView().showEditContainer(true);
                    ctrl.onAfterShow();
                });
            }
        },

        commentsShowHide: function(state) {
            if (this.api) {
                var value = Common.Utils.InternalSettings.get("sse-settings-livecomment"),
                    resolved = Common.Utils.InternalSettings.get("sse-settings-resolvedcomment");

                if (!value || !resolved) {
                    (state) ? this.api.asc_showComments(true) : ((value) ? this.api.asc_showComments(resolved) : this.api.asc_hideComments());
                }

                if (state) {
                    this.getApplication().getController('Common.Controllers.Comments').onAfterShow();
                }

                if (!state) $(this.leftMenu.btnComments.el).blur();
            }
        },

        fileShowHide: function(state) {
            if (this.api) {
                this.api.asc_closeCellEditor();
                this.api.asc_enableKeyEvents(!state);
            }
        },

        aboutShowHide: function(state) {
            if (this.api) {
                this.api.asc_closeCellEditor();
                this.api.asc_enableKeyEvents(!state);

                if (!state) $(this.leftMenu.btnAbout.el).blur();
                if (!state && this.leftMenu._state.pluginIsRunning) {
                    this.leftMenu.panelPlugins.show();
                    if (this.mode.canCoAuthoring) {
                        this.mode.canViewComments && this.leftMenu.panelComments['hide']();
                        this.mode.canChat && this.leftMenu.panelChat['hide']();
                    }
                }
            }
        },

        menuFilesShowHide: function(state) {
            if (this.api) {
                this.api.asc_closeCellEditor();
                (state == 'show') ? this.api.asc_enableKeyEvents(false) : Common.NotificationCenter.trigger('menu:hide');
            }

            if ( this.dlgSearch ) {
                if ( state == 'show' )
                    this.dlgSearch.suspendKeyEvents();
                else
                    Common.Utils.asyncCall(this.dlgSearch.resumeKeyEvents, this.dlgSearch);
            }
        },

        /** coauthoring end **/

        onShortcut: function(s, e) {
            if (!this.mode) return;

            if (this.mode.isEditDiagram && s!='escape') return false;
            if (this.mode.isEditMailMerge && s!='escape' && s!='search') return false;
            if (this.mode.isEditOle && s!='escape' && s!='search') return false;

            switch (s) {
                case 'replace':
                case 'search':
                    if (this.mode.isEditMailMerge || this.mode.isEditOle) {
                        this.leftMenu.fireEvent('search:show');
                        return false;
                    }
                    if (!this.leftMenu.btnSearchBar.isDisabled()) {
                        Common.UI.Menu.Manager.hideAll();
                        this.leftMenu.btnAbout.toggle(false);
                        if ( this.leftMenu.menuFile.isVisible() )
                            this.leftMenu.menuFile.hide();

                        var selectedText = this.api.asc_GetSelectedText();
                        if (this.isSearchPanelVisible()) {
                            selectedText && this.leftMenu.panelSearch.setFindText(selectedText);
                            this.leftMenu.panelSearch.focus(selectedText !== '' ? s : 'search');
                            this.leftMenu.fireEvent('search:aftershow', [selectedText ? selectedText : undefined]);
                            return false;
                        } else if (this.getApplication().getController('Viewport').isSearchBarVisible()) {
                            var viewport = this.getApplication().getController('Viewport');
                            if (s === 'replace') {
                                viewport.header.btnSearch.toggle(false);
                                this.onShowHideSearch(true, viewport.searchBar.inputSearch.val());
                            } else {
                                selectedText && viewport.searchBar.setText(selectedText);
                                viewport.searchBar.focus();
                                return false;
                            }
                        } else if (s === 'search') {
                            Common.NotificationCenter.trigger('search:show');
                            return false;
                        } else {
                            this.onShowHideSearch(true, selectedText ? selectedText : undefined);
                        }
                        this.leftMenu.btnSearchBar.toggle(true,true);
                        this.leftMenu.panelSearch.focus(selectedText ? s : 'search');
                    }
                    return false;
                case 'save':
                    if ( this.mode.canDownload ) {
                        if (this.mode.isDesktopApp && this.mode.isOffline) {
                            this.api.asc_DownloadAs();
                        } else {
                            Common.UI.Menu.Manager.hideAll();
                            this.leftMenu.showMenu('file:saveas');
                        }
                    }
                    return false;
                case 'help':
                    if ( this.mode.canHelp ) {                   // TODO: unlock 'help' panel for 'view' mode
                        Common.UI.Menu.Manager.hideAll();
                        this.api.asc_closeCellEditor();
                        this.leftMenu.showMenu('file:help');
                    }

                    return false;
                case 'file':
                    Common.UI.Menu.Manager.hideAll();
                    this.leftMenu.showMenu('file');

                    return false;
                case 'escape':
                    var btnSearch = this.getApplication().getController('Viewport').header.btnSearch;
                    btnSearch.pressed && btnSearch.toggle(false);

                    if ( this.leftMenu.menuFile.isVisible() ) {
                        if (Common.UI.HintManager.needCloseFileMenu())
                            this.leftMenu.menuFile.hide();
                        return false;
                    }

                    var statusbar = SSE.getController('Statusbar');
                    var menu_opened = statusbar.statusbar.$el.find('.open > [data-toggle="dropdown"]');
                    if (menu_opened.length) {
                        $.fn.dropdown.Constructor.prototype.keydown.call(menu_opened[0], e);
                        return false;
                    }
                    if (this.mode.canPlugins && this.leftMenu.panelPlugins && this.api.isCellEdited!==true) {
                        menu_opened = this.leftMenu.panelPlugins.$el.find('#menu-plugin-container.open > [data-toggle="dropdown"]');
                        if (menu_opened.length) {
                            $.fn.dropdown.Constructor.prototype.keydown.call(menu_opened[0], e);
                            return false;
                        }
                    }
                    if ( this.leftMenu.btnAbout.pressed) {
                        if (!Common.UI.HintManager.isHintVisible()) {
                            this.leftMenu.close();
                            Common.NotificationCenter.trigger('layout:changed', 'leftmenu');
                        }
                        return false;
                    }
                    if (this.mode.isEditDiagram || this.mode.isEditMailMerge || this.mode.isEditOle) {
                        var searchBarBtn = (this.mode.isEditMailMerge || this.mode.isEditOle) && this.getApplication().getController('Toolbar').toolbar.btnSearch,
                            isSearchOpen = searchBarBtn && searchBarBtn.pressed;
                        menu_opened = $(document.body).find('.open > .dropdown-menu');
                        if (!this.api.isCellEdited && !menu_opened.length && !isSearchOpen) {
                            this.mode.isEditOle && Common.NotificationCenter.trigger('oleedit:close');
                            Common.Gateway.internalMessage('shortcut', {key:'escape'});
                            return false;
                        }
                        isSearchOpen && searchBarBtn.toggle(false);
                    }
                    break;
                /** coauthoring begin **/
                case 'chat':
                    if (this.mode.canCoAuthoring && this.mode.canChat && !this.mode.isLightVersion) {
                        Common.UI.Menu.Manager.hideAll();
                        this.leftMenu.showMenu('chat');
                    }
                    return false;
                case 'comments':
                    if (this.mode.canCoAuthoring && this.mode.canViewComments && !this.mode.isLightVersion) {
                        Common.UI.Menu.Manager.hideAll();
                        this.leftMenu.showMenu('comments');
                        this.getApplication().getController('Common.Controllers.Comments').onAfterShow();
                    }
                    return false;
                /** coauthoring end **/
            }
        },

        onCellsRange: function(status) {
            var isRangeSelection = (status != Asc.c_oAscSelectionDialogType.None);

            this.leftMenu.btnAbout.setDisabled(isRangeSelection);
            this.leftMenu.btnSearchBar.setDisabled(isRangeSelection);
            this.leftMenu.btnSpellcheck.setDisabled(isRangeSelection);
            if (this.mode.canPlugins && this.leftMenu.panelPlugins) {
                Common.Utils.lockControls(Common.enumLock.selRangeEdit, isRangeSelection, {array: this.leftMenu.panelPlugins.lockedControls});
                this.leftMenu.panelPlugins.setLocked(isRangeSelection);
            }
        },

        onApiEditCell: function(state) {
            var isEditFormula = (state == Asc.c_oAscCellEditorState.editFormula);

            this.leftMenu.btnAbout.setDisabled(isEditFormula);
            this.leftMenu.btnSearchBar.setDisabled(isEditFormula);
            this.leftMenu.btnSpellcheck.setDisabled(isEditFormula);
            if (this.mode.canPlugins && this.leftMenu.panelPlugins) {
                Common.Utils.lockControls(Common.enumLock.editFormula, isEditFormula, {array: this.leftMenu.panelPlugins.lockedControls});
                this.leftMenu.panelPlugins.setLocked(isEditFormula);
            }
        },

        onShowHideChat: function(state) {
            if (this.mode.canCoAuthoring && this.mode.canChat && !this.mode.isLightVersion) {
                if (state) {
                    Common.UI.Menu.Manager.hideAll();
                    this.tryToShowLeftMenu();
                    this.leftMenu.showMenu('chat');
                } else {
                    this.leftMenu.btnChat.toggle(false, true);
                    this.leftMenu.onBtnMenuClick(this.leftMenu.btnChat);
                }
            }
        },

        onShowHideSearch: function (state, findText) {
            if (state) {
                Common.UI.Menu.Manager.hideAll();
                this.tryToShowLeftMenu();
                this.leftMenu.showMenu('advancedsearch');
                this.leftMenu.fireEvent('search:aftershow', [findText]);
            } else {
                this.leftMenu.btnSearchBar.toggle(false, true);
                this.leftMenu.onBtnMenuClick(this.leftMenu.btnSearchBar);
            }
        },

        onMenuSearchBar: function(obj, show) {
            if (show) {
                var mode = this.mode.isEdit && !this.viewmode ? undefined : 'no-replace';
                this.leftMenu.panelSearch.setSearchMode(mode);
            }
        },

        isSearchPanelVisible: function () {
            return this.leftMenu && this.leftMenu.panelSearch && this.leftMenu.panelSearch.isVisible();
        },

        onMenuChange: function (value) {
            if ('hide' === value) {
                if (this.leftMenu.btnComments.isActive() && this.api) {
                    this.leftMenu.btnComments.toggle(false);
                    this.leftMenu.onBtnMenuClick(this.leftMenu.btnComments);

                    // focus to sdk
                    this.api.asc_enableKeyEvents(true);
                } else if (this.leftMenu.btnSearchBar.isActive() && this.api) {
                    this.leftMenu.btnSearchBar.toggle(false);
                    this.leftMenu.onBtnMenuClick(this.leftMenu.btnSearchBar);
                } else if (this.leftMenu.btnSpellcheck.isActive() && this.api) {
                    this.leftMenu.btnSpellcheck.toggle(false);
                    this.leftMenu.onBtnMenuClick(this.leftMenu.btnSpellcheck);
                }
                else if (this.leftMenu.btnChat.isActive()) {
                    this.leftMenu.btnChat.toggle(false);
                    this.leftMenu.onBtnMenuClick(this.leftMenu.btnChat);
                }
            }
        },

        showHistory: function() {
            if (!this.mode.wopi) {
                var maincontroller = this.getApplication().getController('Main');
                if (!maincontroller.loadMask)
                    maincontroller.loadMask = new Common.UI.LoadMask({owner: $('#viewport')});
                maincontroller.loadMask.setTitle(this.textLoadHistory);
                maincontroller.loadMask.show();
            }
            Common.Gateway.requestHistory();
        },

        isCommentsVisible: function() {
            return this.leftMenu && this.leftMenu.panelComments && this.leftMenu.panelComments.isVisible();
        },

        onLeftMenuHide: function (view, status) {
            if (this.leftMenu) {
                !status && this.leftMenu.close();
                status ? this.leftMenu.show() : this.leftMenu.hide();
                Common.localStorage.setBool('sse-hidden-leftmenu', !status);

                !view && this.leftMenu.fireEvent('view:hide', [this, !status]);
            }

            Common.NotificationCenter.trigger('layout:changed', 'main');
            Common.NotificationCenter.trigger('edit:complete', this.leftMenu);
        },

        tryToShowLeftMenu: function() {
            if ((!this.mode.canBrandingExt || !this.mode.customization || this.mode.customization.leftMenu !== false) && Common.UI.LayoutManager.isElementVisible('leftMenu'))
                this.onLeftMenuHide(null, true);
        },

        textNoTextFound        : 'Text not found',
        newDocumentTitle        : 'Unnamed document',
        textItemEntireCell      : 'Entire cell contents',
        requestEditRightsText   : 'Requesting editing rights...',
        warnDownloadAs          : 'If you continue saving in this format all features except the text will be lost.<br>Are you sure you want to continue?' ,
        textWarning: 'Warning',
        textSheet: 'Sheet',
        textWorkbook: 'Workbook',
        textByColumns: 'By columns',
        textByRows: 'By rows',
        textFormulas: 'Formulas',
        textValues: 'Values',
        textWithin: 'Within',
        textSearch: 'Search',
        textLookin: 'Look in',
        txtUntitled: 'Untitled',
        textLoadHistory         : 'Loading version history...',
        leavePageText: 'All unsaved changes in this document will be lost.<br> Click \'Cancel\' then \'Save\' to save them. Click \'OK\' to discard all the unsaved changes.',
        warnDownloadCsvSheets: 'The CSV format does not support saving a multi-sheet file.<br>To keep the selected format and save only the current sheet, press Save.<br>To save the current spreadsheet, click Cancel and save it in a different format.',
        textSave: 'Save',
<<<<<<< HEAD
        textSelectPath: 'Enter a path for saving file copy'
=======
        textSelectPath: 'Enter a new name for saving the file copy'
>>>>>>> fae71475
    }, SSE.Controllers.LeftMenu || {}));
});<|MERGE_RESOLUTION|>--- conflicted
+++ resolved
@@ -425,24 +425,6 @@
 
         saveAsInWopi: function(menu, format, ext) {
             var me = this,
-<<<<<<< HEAD
-                defFileName = this.getApplication().getController('Viewport').getView('Common.Views.Header').getDocumentCaption(),
-                fileInfo = this.mode.spreadsheet.info,
-                folder = fileInfo ? fileInfo.folder || '' : '';
-            !defFileName && (defFileName = me.txtUntitled);
-            folder && (folder.charAt(folder.length-1) !== '/') && (folder = folder + '/');
-
-            if (typeof ext === 'string') {
-                var idx = defFileName.lastIndexOf('.');
-                if (idx>0)
-                    defFileName = defFileName.substring(0, idx) + ext;
-            }
-            (new Common.Views.TextInputDialog({
-                label: me.textSelectPath,
-                value: folder + (defFileName || ''),
-                handler: function(result, value) {
-                    if (result == 'ok') {
-=======
                 defFileName = this.getApplication().getController('Viewport').getView('Common.Views.Header').getDocumentCaption();
             !defFileName && (defFileName = me.txtUntitled);
             var idx = defFileName.lastIndexOf('.');
@@ -459,7 +441,6 @@
                     if (result == 'ok') {
                         if (typeof ext === 'string')
                             value = value + ext;
->>>>>>> fae71475
                         me.clickSaveCopyAsFormat(menu, format, ext, value);
                     }
                 }
@@ -1075,10 +1056,6 @@
         leavePageText: 'All unsaved changes in this document will be lost.<br> Click \'Cancel\' then \'Save\' to save them. Click \'OK\' to discard all the unsaved changes.',
         warnDownloadCsvSheets: 'The CSV format does not support saving a multi-sheet file.<br>To keep the selected format and save only the current sheet, press Save.<br>To save the current spreadsheet, click Cancel and save it in a different format.',
         textSave: 'Save',
-<<<<<<< HEAD
-        textSelectPath: 'Enter a path for saving file copy'
-=======
         textSelectPath: 'Enter a new name for saving the file copy'
->>>>>>> fae71475
     }, SSE.Controllers.LeftMenu || {}));
 });