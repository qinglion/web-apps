/*
 *
 * (c) Copyright Ascensio System SIA 2010-2019
 *
 * This program is a free software product. You can redistribute it and/or
 * modify it under the terms of the GNU Affero General Public License (AGPL)
 * version 3 as published by the Free Software Foundation. In accordance with
 * Section 7(a) of the GNU AGPL its Section 15 shall be amended to the effect
 * that Ascensio System SIA expressly excludes the warranty of non-infringement
 * of any third-party rights.
 *
 * This program is distributed WITHOUT ANY WARRANTY; without even the implied
 * warranty of MERCHANTABILITY or FITNESS FOR A PARTICULAR  PURPOSE. For
 * details, see the GNU AGPL at: http://www.gnu.org/licenses/agpl-3.0.html
 *
 * You can contact Ascensio System SIA at 20A-12 Ernesta Birznieka-Upisha
 * street, Riga, Latvia, EU, LV-1050.
 *
 * The  interactive user interfaces in modified source and object code versions
 * of the Program must display Appropriate Legal Notices, as required under
 * Section 5 of the GNU AGPL version 3.
 *
 * Pursuant to Section 7(b) of the License you must retain the original Product
 * logo when distributing the program. Pursuant to Section 7(e) we decline to
 * grant you any rights under trademark law for use of our trademarks.
 *
 * All the Product's GUI elements, including illustrations and icon sets, as
 * well as technical writing content are licensed under the terms of the
 * Creative Commons Attribution-ShareAlike 4.0 International. See the License
 * terms at http://creativecommons.org/licenses/by-sa/4.0/legalcode
 *
*/
define([
    'core',
    'common/main/lib/util/Shortcuts',
    'common/main/lib/view/SaveAsDlg',
    'spreadsheeteditor/main/app/view/LeftMenu',
    'spreadsheeteditor/main/app/view/FileMenu'
], function () {
    'use strict';

    SSE.Controllers.LeftMenu = Backbone.Controller.extend(_.extend({
        views: [
            'LeftMenu',
            'FileMenu'
        ],

        initialize: function() {

            this.addListeners({
                'Common.Views.Chat': {
                    'hide': _.bind(this.onHideChat, this)
                },
                'Common.Views.Plugins': {
                    'plugin:open': _.bind(this.onPluginOpen, this),
                    'hide':        _.bind(this.onHidePlugins, this)
                },
                'Common.Views.Header': {
                    'history:show': function () {
                        if ( !this.leftMenu.panelHistory.isVisible() )
                            this.clickMenuFileItem('header', 'history');
                        }.bind(this)
                },
                'LeftMenu': {
                    'file:show': _.bind(this.fileShowHide, this, true),
                    'file:hide': _.bind(this.fileShowHide, this, false),
                    'comments:show': _.bind(this.commentsShowHide, this, true),
                    'comments:hide': _.bind(this.commentsShowHide, this, false)
                },
                'Common.Views.About': {
                    'show':    _.bind(this.aboutShowHide, this, true),
                    'hide':    _.bind(this.aboutShowHide, this, false)
                },
                'FileMenu': {
                    'menu:hide': _.bind(this.menuFilesShowHide, this, 'hide'),
                    'menu:show': _.bind(this.menuFilesShowHide, this, 'show'),
                    'item:click': _.bind(this.clickMenuFileItem, this),
                    'saveas:format': _.bind(this.clickSaveAsFormat, this),
                    'savecopy:format': _.bind(this.clickSaveCopyAsFormat, this),
                    'settings:apply': _.bind(this.applySettings, this),
                    'spellcheck:apply': _.bind(this.applySpellcheckSettings, this),
                    'create:new': _.bind(this.onCreateNew, this),
                    'recent:open': _.bind(this.onOpenRecent, this)
                },
                'Toolbar': {
                    'file:settings': _.bind(this.clickToolbarSettings,this),
                    'file:open': this.clickToolbarTab.bind(this, 'file'),
                    'file:close': this.clickToolbarTab.bind(this, 'other'),
                    'save:disabled' : this.changeToolbarSaveState.bind(this)
                },
                'Common.Views.ReviewChanges': {
                    'collaboration:chat': _.bind(this.onShowHideChat, this)
                },
                'SearchBar': {
                    'search:show': _.bind(this.onShowHideSearch, this)
                }
            });
            Common.NotificationCenter.on('app:comment:add', _.bind(this.onAppAddComment, this));
            Common.NotificationCenter.on('leftmenu:change', _.bind(this.onMenuChange, this));
            Common.NotificationCenter.on('collaboration:history', _.bind(function () {
                if ( !this.leftMenu.panelHistory.isVisible() )
                    this.clickMenuFileItem(null, 'history');
            }, this));
            Common.NotificationCenter.on('file:print', _.bind(this.clickToolbarPrint, this));
        },

        onLaunch: function() {
            this.leftMenu = this.createView('LeftMenu').render();
            this.leftMenu.btnSearchBar.on('toggle', _.bind(this.onMenuSearchBar, this));

            Common.util.Shortcuts.delegateShortcuts({
                shortcuts: {
                    'command+shift+s,ctrl+shift+s': _.bind(this.onShortcut, this, 'save'),
                    'command+f,ctrl+f': _.bind(this.onShortcut, this, 'search'),
                    'ctrl+h': _.bind(this.onShortcut, this, 'replace'),
                    'alt+f': _.bind(this.onShortcut, this, 'file'),
                    'esc': _.bind(this.onShortcut, this, 'escape'),
                    /** coauthoring begin **/
                    'alt+q': _.bind(this.onShortcut, this, 'chat'),
                    'command+shift+h,ctrl+shift+h': _.bind(this.onShortcut, this, 'comments'),
                    /** coauthoring end **/
                    'f1': _.bind(this.onShortcut, this, 'help')
                }
            });

            Common.util.Shortcuts.suspendEvents();

            var me = this;

            this.leftMenu.$el.find('button').each(function() {
                $(this).on('keydown', function (e) {
                    if (Common.UI.Keys.RETURN === e.keyCode || Common.UI.Keys.SPACE === e.keyCode) {
                        me.leftMenu.btnAbout.toggle(false);

                        this.blur();

                        e.preventDefault();

                        me.api.asc_enableKeyEvents(true);
                    }
                });
            });
        },

        setApi: function(api) {
            this.api = api;
            this.api.asc_registerCallback('asc_onCoAuthoringDisconnect', _.bind(this.onApiServerDisconnect, this));
            Common.NotificationCenter.on('api:disconnect',              _.bind(this.onApiServerDisconnect, this));
            this.api.asc_registerCallback('asc_onDownloadUrl',          _.bind(this.onDownloadUrl, this));
            Common.NotificationCenter.on('download:cancel',             _.bind(this.onDownloadCancel, this));
            /** coauthoring begin **/
            if (this.mode.canCoAuthoring) {
                if (this.mode.canChat)
                    this.api.asc_registerCallback('asc_onCoAuthoringChatReceiveMessage', _.bind(this.onApiChatMessage, this));
                if (this.mode.canComments) {
                    this.api.asc_registerCallback('asc_onAddComment', _.bind(this.onApiAddComment, this));
                    this.api.asc_registerCallback('asc_onAddComments', _.bind(this.onApiAddComments, this));
                    var comments = this.getApplication().getController('Common.Controllers.Comments').groupCollection;
                    for (var name in comments) {
                        var collection = comments[name],
                            resolved = Common.Utils.InternalSettings.get("sse-settings-resolvedcomment");
                        for (var i = 0; i < collection.length; ++i) {
                            var comment = collection.at(i);
                            if (!comment.get('hide') && comment.get('userid') !== this.mode.user.id && (resolved || !comment.get('resolved'))) {
                                this.leftMenu.markCoauthOptions('comments', true);
                                break;
                            }
                        }
                    }
                }
            }
            /** coauthoring end **/
            if (!this.mode.isEditMailMerge && !this.mode.isEditDiagram && !this.mode.isEditOle)
                this.api.asc_registerCallback('asc_onEditCell', _.bind(this.onApiEditCell, this));
            this.leftMenu.getMenu('file').setApi(api);
            if (this.mode.canUseHistory)
                this.getApplication().getController('Common.Controllers.History').setApi(this.api).setMode(this.mode);
            this.getApplication().getController('Search').setApi(this.api).setMode(this.mode);
            this.leftMenu.setOptionsPanel('advancedsearch', this.getApplication().getController('Search').getView('Common.Views.SearchPanel'));
            return this;
        },

        setMode: function(mode) {
            this.mode = mode;
            this.leftMenu.setMode(mode);
            this.leftMenu.getMenu('file').setMode(mode);

            if (!mode.isEdit)  // TODO: unlock 'save as', 'open file menu' for 'view' mode
                Common.util.Shortcuts.removeShortcuts({
                    shortcuts: {
                        'command+shift+s,ctrl+shift+s': _.bind(this.onShortcut, this, 'save'),
                        'alt+f': _.bind(this.onShortcut, this, 'file')
                    }
                });

            return this;
        },

        SetDisabled: function(disable, options) {
            if (this.leftMenu._state.disabled !== disable) {
                this.leftMenu._state.disabled = disable;
                if (disable) {
                    this.previsEdit = this.mode.isEdit;
                    this.prevcanEdit = this.mode.canEdit;
                    this.mode.isEdit = this.mode.canEdit = !disable;
                } else {
                    this.mode.isEdit = this.previsEdit;
                    this.mode.canEdit = this.prevcanEdit;
                }
            }

            if (disable) this.leftMenu.close();

            if (!options || options.comments && options.comments.disable)
                this.leftMenu.btnComments.setDisabled(disable);
            if (!options || options.chat)
                this.leftMenu.btnChat.setDisabled(disable);

            this.leftMenu.btnPlugins.setDisabled(disable);
            this.leftMenu.btnSpellcheck.setDisabled(disable);
        },

        createDelayedElements: function() {
            /** coauthoring begin **/
            if ( this.mode.canCoAuthoring ) {
                this.leftMenu.btnComments[(this.mode.canViewComments && !this.mode.isLightVersion) ? 'show' : 'hide']();
                if (this.mode.canViewComments)
                    this.leftMenu.setOptionsPanel('comment', this.getApplication().getController('Common.Controllers.Comments').getView('Common.Views.Comments'));

                this.leftMenu.btnChat[(this.mode.canChat && !this.mode.isLightVersion) ? 'show' : 'hide']();
                if (this.mode.canChat)
                    this.leftMenu.setOptionsPanel('chat', this.getApplication().getController('Common.Controllers.Chat').getView('Common.Views.Chat'));
            } else {
                this.leftMenu.btnChat.hide();
                this.leftMenu.btnComments.hide();
            }

            if (this.mode.isEdit && Common.UI.FeaturesManager.canChange('spellcheck')) {
                Common.UI.LayoutManager.isElementVisible('leftMenu-spellcheck') && this.leftMenu.btnSpellcheck.show();
                this.leftMenu.setOptionsPanel('spellcheck', this.getApplication().getController('Spellcheck').getView('Spellcheck'));
            }
            if (this.mode.canUseHistory)
                this.leftMenu.setOptionsPanel('history', this.getApplication().getController('Common.Controllers.History').getView('Common.Views.History'));

            (this.mode.trialMode || this.mode.isBeta) && this.leftMenu.setDeveloperMode(this.mode.trialMode, this.mode.isBeta, this.mode.buildVersion);
            /** coauthoring end **/
            Common.util.Shortcuts.resumeEvents();
            if (!this.mode.isEditMailMerge && !this.mode.isEditDiagram && !this.mode.isEditOle)
                Common.NotificationCenter.on('cells:range',   _.bind(this.onCellsRange, this));
            return this;
        },

        enablePlugins: function() {
            if (this.mode.canPlugins) {
                // this.leftMenu.btnPlugins.show();
                this.leftMenu.setOptionsPanel('plugins', this.getApplication().getController('Common.Controllers.Plugins').getView('Common.Views.Plugins'));
            } else
                this.leftMenu.btnPlugins.hide();
            (this.mode.trialMode || this.mode.isBeta) && this.leftMenu.setDeveloperMode(this.mode.trialMode, this.mode.isBeta, this.mode.buildVersion);
        },

        clickMenuFileItem: function(menu, action, isopts) {
            var close_menu = true;
            switch (action) {
            case 'back': break;
            case 'save': this.api.asc_Save(); break;
            case 'save-desktop': this.api.asc_DownloadAs(); break;
            case 'print': Common.NotificationCenter.trigger('print', this.leftMenu); break;
            case 'exit': Common.NotificationCenter.trigger('goback'); break;
            case 'edit':
                this.getApplication().getController('Statusbar').setStatusCaption(this.requestEditRightsText);
                Common.Gateway.requestEditRights();
                break;
            case 'new':
                if ( isopts ) close_menu = false;
                else this.onCreateNew(undefined, 'blank');
                break;
            case 'rename':
                var me = this,
                    documentCaption = me.api.asc_getDocumentName();
                (new Common.Views.RenameDialog({
                    filename: documentCaption,
                    maxLength: this.mode.wopi ? this.mode.wopi.FileNameMaxLength : undefined,
                    handler: function(result, value) {
                        if (result == 'ok' && !_.isEmpty(value.trim()) && documentCaption !== value.trim()) {
                            me.mode.wopi ? me.api.asc_wopi_renameFile(value) : Common.Gateway.requestRename(value);
                        }
                        Common.NotificationCenter.trigger('edit:complete', me);
                    }
                })).show();
                break;
            case 'history':
                if (!this.leftMenu.panelHistory.isVisible()) {
                    if (this.api.asc_isDocumentModified()) {
                        var me = this;
                        this.api.asc_stopSaving();
                        Common.UI.warning({
                            closable: false,
                            width: 500,
                            title: this.notcriticalErrorTitle,
                            msg: this.leavePageText,
                            buttons: ['ok', 'cancel'],
                            primary: 'ok',
                            callback: function(btn) {
                                if (btn == 'ok') {
                                    me.api.asc_undoAllChanges();
                                    me.api.asc_continueSaving();
                                    me.showHistory();
                                } else
                                    me.api.asc_continueSaving();
                            }
                        });
                    } else
                        this.showHistory();
                }
                break;
            default: close_menu = false;
            }

            if (close_menu && menu) {
                menu.hide();
            }
        },

        clickSaveAsFormat: function(menu, format) {
            if (format == Asc.c_oAscFileType.CSV) {
                Common.UI.warning({
                    title: this.textWarning,
                    msg: this.warnDownloadAs,
                    buttons: ['ok', 'cancel'],
                    callback: _.bind(function(btn){
                        if (btn == 'ok') {
                            Common.NotificationCenter.trigger('download:advanced', Asc.c_oAscAdvancedOptionsID.CSV, this.api.asc_getAdvancedOptions(), 2, new Asc.asc_CDownloadOptions(format));
                            menu.hide();
                        }
                    }, this)
                });
            } else if (format == Asc.c_oAscFileType.PDF || format == Asc.c_oAscFileType.PDFA) {
                menu.hide();
                Common.NotificationCenter.trigger('download:settings', this.leftMenu, format);
            } else {
                this.api.asc_DownloadAs(new Asc.asc_CDownloadOptions(format));
                menu.hide();
            }
        },

        clickSaveCopyAsFormat: function(menu, format, ext) {
            if (format == Asc.c_oAscFileType.CSV) {
                Common.UI.warning({
                    title: this.textWarning,
                    msg: this.warnDownloadAs,
                    buttons: ['ok', 'cancel'],
                    callback: _.bind(function(btn){
                        if (btn == 'ok') {
                            this.isFromFileDownloadAs = ext;
                            Common.NotificationCenter.trigger('download:advanced', Asc.c_oAscAdvancedOptionsID.CSV, this.api.asc_getAdvancedOptions(), 2, new Asc.asc_CDownloadOptions(format, true));
                            menu.hide();
                        }
                    }, this)
                });
            } else if (format == Asc.c_oAscFileType.PDF || format == Asc.c_oAscFileType.PDFA) {
                this.isFromFileDownloadAs = ext;
                menu.hide();
                Common.NotificationCenter.trigger('download:settings', this.leftMenu, format, true);
            } else {
                this.isFromFileDownloadAs = ext;
                this.api.asc_DownloadAs(new Asc.asc_CDownloadOptions(format, true));
                menu.hide();
            }
        },

        onDownloadUrl: function(url, fileType) {
            if (this.isFromFileDownloadAs) {
                var me = this,
                    defFileName = this.getApplication().getController('Viewport').getView('Common.Views.Header').getDocumentCaption();
                !defFileName && (defFileName = me.txtUntitled);

                if (typeof this.isFromFileDownloadAs == 'string') {
                    var idx = defFileName.lastIndexOf('.');
                    if (idx>0)
                        defFileName = defFileName.substring(0, idx) + this.isFromFileDownloadAs;
                }

                if (me.mode.canRequestSaveAs) {
                    Common.Gateway.requestSaveAs(url, defFileName, fileType);
                } else {
                    me._saveCopyDlg = new Common.Views.SaveAsDlg({
                        saveFolderUrl: me.mode.saveAsUrl,
                        saveFileUrl: url,
                        defFileName: defFileName
                    });
                    me._saveCopyDlg.on('saveaserror', function(obj, err){
                        var config = {
                            closable: false,
                            title: me.textWarning,
                            msg: err,
                            iconCls: 'warn',
                            buttons: ['ok'],
                            callback: function(btn){
                                Common.NotificationCenter.trigger('edit:complete', me);
                            }
                        };
                        Common.UI.alert(config);
                    }).on('close', function(obj){
                        me._saveCopyDlg = undefined;
                    });
                    me._saveCopyDlg.show();
                }
            }
            this.isFromFileDownloadAs = false;
        },

        onDownloadCancel: function() {
            this.isFromFileDownloadAs = false;
        },

        applySettings: function(menu) {
            var value = Common.localStorage.getBool("sse-settings-cachemode", true);
            Common.Utils.InternalSettings.set("sse-settings-cachemode", value);
            this.api.asc_setDefaultBlitMode(value);

            value = Common.localStorage.getItem("sse-settings-fontrender");
            Common.Utils.InternalSettings.set("sse-settings-fontrender", value);
            this.api.asc_setFontRenderingMode(parseInt(value));

            /** coauthoring begin **/
            value = Common.localStorage.getBool("sse-settings-livecomment", true);
            Common.Utils.InternalSettings.set("sse-settings-livecomment", value);
            var resolved = Common.localStorage.getBool("sse-settings-resolvedcomment");
            Common.Utils.InternalSettings.set("sse-settings-resolvedcomment", resolved);

            if (this.mode.canViewComments && this.leftMenu.panelComments.isVisible())
                value = resolved = true;
            (value) ? this.api.asc_showComments(resolved) : this.api.asc_hideComments();
            this.getApplication().getController('Common.Controllers.ReviewChanges').commentsShowHide(value ? 'show' : 'hide');

            value = Common.localStorage.getBool("sse-settings-r1c1");
            Common.Utils.InternalSettings.set("sse-settings-r1c1", value);
            this.api.asc_setR1C1Mode(value);

            var fast_coauth = Common.Utils.InternalSettings.get("sse-settings-coauthmode");
            if (this.mode.isEdit && !this.mode.isOffline && this.mode.canCoAuthoring) {
                if (this.mode.canChangeCoAuthoring) {
                    fast_coauth = Common.localStorage.getBool("sse-settings-coauthmode", true);
                    Common.Utils.InternalSettings.set("sse-settings-coauthmode", fast_coauth);
                    this.api.asc_SetFastCollaborative(fast_coauth);
                }
            } else if (this.mode.canLiveView && !this.mode.isOffline && this.mode.canChangeCoAuthoring) { // viewer
                fast_coauth = Common.localStorage.getBool("sse-settings-view-coauthmode", false);
                Common.Utils.InternalSettings.set("sse-settings-coauthmode", fast_coauth);
                this.api.asc_SetFastCollaborative(fast_coauth);
            }
            /** coauthoring end **/

            if (this.mode.isEdit) {
                if (this.mode.canChangeCoAuthoring || !fast_coauth) {// can change co-auth. mode or for strict mode
                    value = parseInt(Common.localStorage.getItem("sse-settings-autosave"));
                    Common.Utils.InternalSettings.set("sse-settings-autosave", value);
                    this.api.asc_setAutoSaveGap(value);
                }

                value = parseInt(Common.localStorage.getItem("sse-settings-paste-button"));
                Common.Utils.InternalSettings.set("sse-settings-paste-button", value);
                this.api.asc_setVisiblePasteButton(!!value);
            }

            var reg = Common.localStorage.getItem("sse-settings-reg-settings"),
                baseRegSettings = Common.Utils.InternalSettings.get("sse-settings-use-base-separator");
            if (reg === null) {
                reg = this.api.asc_getLocale();
            }
            if (baseRegSettings) {
                this.api.asc_setLocale(parseInt(reg), undefined, undefined);
            }
            else {
                this.api.asc_setLocale(parseInt(reg), Common.localStorage.getItem("sse-settings-decimal-separator"), Common.localStorage.getItem("sse-settings-group-separator"));
            }

            menu.hide();

            this.leftMenu.fireEvent('settings:apply');
        },

        applySpellcheckSettings: function(menu) {
            if (this.mode.isEdit && this.api && Common.UI.FeaturesManager.canChange('spellcheck')) {
                var value = Common.localStorage.getBool("sse-spellcheck-ignore-uppercase-words");
                this.api.asc_ignoreUppercase(value);
                value = Common.localStorage.getBool("sse-spellcheck-ignore-numbers-words");
                this.api.asc_ignoreNumbers(value);
                value = Common.localStorage.getItem("sse-spellcheck-locale");
                if (value) {
                    this.api.asc_setDefaultLanguage(parseInt(value));
                }
            }

            menu.hide();

            this.leftMenu.fireEvent('spellcheck:update');
        },

        onCreateNew: function(menu, type) {
            if ( !Common.Controllers.Desktop.process('create:new') ) {
                if (type == 'blank' && this.mode.canRequestCreateNew)
                    Common.Gateway.requestCreateNew();
                else {
                    var newDocumentPage = window.open(type == 'blank' ? this.mode.createUrl : type, "_blank");
                    if (newDocumentPage) newDocumentPage.focus();
                }
            }
            if (menu) {
                menu.hide();
            }
        },

        onOpenRecent:  function(menu, url) {
            if (menu) {
                menu.hide();
            }

            var recentDocPage = window.open(url);
            if (recentDocPage)
                recentDocPage.focus();

            Common.component.Analytics.trackEvent('Open Recent');
        },

        clickToolbarSettings: function(obj) {
            this.leftMenu.showMenu('file:opts');
        },

        clickToolbarTab: function (tab, e) {
            if (tab == 'file')
                this.leftMenu.showMenu('file'); else
                this.leftMenu.menuFile.hide();
        },

        clickToolbarPrint: function () {
            this.leftMenu.showMenu('file:printpreview');
        },

        changeToolbarSaveState: function (state) {
            var btnSave = this.leftMenu.menuFile.getButton('save');
            btnSave && btnSave.setDisabled(state);
        },

        /** coauthoring begin **/
        onHideChat: function() {
            $(this.leftMenu.btnChat.el).blur();
            Common.NotificationCenter.trigger('layout:changed', 'leftmenu');
        },

        onHidePlugins: function() {
            Common.NotificationCenter.trigger('layout:changed', 'leftmenu');
        },
        /** coauthoring end **/

<<<<<<< HEAD
=======
        onQuerySearch: function(d, w, opts) {
            // if (opts.textsearch && opts.textsearch.length) {
                var options = this.dlgSearch.findOptions;
                options.asc_setFindWhat(opts.textsearch);
                options.asc_setScanForward(d != 'back');
                options.asc_setIsMatchCase(opts.matchcase);
                options.asc_setIsWholeCell(opts.matchword);
                options.asc_setScanOnOnlySheet(this.dlgSearch.menuWithin.menu.items[0].checked);
                options.asc_setScanByRows(this.dlgSearch.menuSearch.menu.items[0].checked);
                options.asc_setLookIn(this.dlgSearch.menuLookin.menu.items[0].checked?Asc.c_oAscFindLookIn.Formulas:Asc.c_oAscFindLookIn.Value);

                var me = this;
                this.api.asc_findText(options, function(resultCount) {
                    !resultCount && Common.UI.info({
                        msg: me.textNoTextFound,
                        callback: function() {
                            me.dlgSearch.focus();
                        }
                    });
                });
            // }
        },

        onQueryReplace: function(w, opts) {
            // if (!_.isEmpty(opts.textsearch)) {
                this.api.isReplaceAll = false;

                var options = this.dlgSearch.findOptions;
                options.asc_setFindWhat(opts.textsearch);
                options.asc_setReplaceWith(opts.textreplace);
                options.asc_setIsMatchCase(opts.matchcase);
                options.asc_setIsWholeCell(opts.matchword);
                options.asc_setScanOnOnlySheet(this.dlgSearch.menuWithin.menu.items[0].checked);
                options.asc_setScanByRows(this.dlgSearch.menuSearch.menu.items[0].checked);
                options.asc_setLookIn(this.dlgSearch.menuLookin.menu.items[0].checked?Asc.c_oAscFindLookIn.Formulas:Asc.c_oAscFindLookIn.Value);
                options.asc_setIsReplaceAll(false);

                this.api.asc_replaceText(options);
            // }
        },

        onQueryReplaceAll: function(w, opts) {
            // if (!_.isEmpty(opts.textsearch)) {
                this.api.isReplaceAll = true;

                var options = this.dlgSearch.findOptions;
                options.asc_setFindWhat(opts.textsearch);
                options.asc_setReplaceWith(opts.textreplace);
                options.asc_setIsMatchCase(opts.matchcase);
                options.asc_setIsWholeCell(opts.matchword);
                options.asc_setScanOnOnlySheet(this.dlgSearch.menuWithin.menu.items[0].checked);
                options.asc_setScanByRows(this.dlgSearch.menuSearch.menu.items[0].checked);
                options.asc_setLookIn(this.dlgSearch.menuLookin.menu.items[0].checked?Asc.c_oAscFindLookIn.Formulas:Asc.c_oAscFindLookIn.Value);
                options.asc_setIsReplaceAll(true);

                this.api.asc_replaceText(options);
            // }
        },

        onSearchHighlight: function(w, highlight) {
            this.api.asc_selectSearchingResults(highlight);
        },

        showSearchDlg: function(show,action) {
            if ( !this.dlgSearch ) {
                var menuWithin = new Common.UI.MenuItem({
                    caption     : this.textWithin,
                    menu        : new Common.UI.Menu({
                        menuAlign   : 'tl-tr',
                        items       : [{
                                caption     : this.textSheet,
                                toggleGroup : 'searchWithih',
                                checkable   : true,
                                checked     : true
                            },{
                                caption     : this.textWorkbook,
                                toggleGroup : 'searchWithih',
                                checkable   : true,
                                checked     : false
                        }]
                    })
                });

                var menuSearch = new Common.UI.MenuItem({
                    caption     : this.textSearch,
                    menu        : new Common.UI.Menu({
                        menuAlign   : 'tl-tr',
                        items       : [{
                                caption     : this.textByRows,
                                toggleGroup : 'searchByrows',
                                checkable   : true,
                                checked     : true
                            },{
                                caption     : this.textByColumns,
                                toggleGroup : 'searchByrows',
                                checkable   : true,
                                checked     : false
                        }]
                    })
                });

                var menuLookin = new Common.UI.MenuItem({
                    caption     : this.textLookin,
                    menu        : new Common.UI.Menu({
                        menuAlign   : 'tl-tr',
                        items       : [{
                                caption     : this.textFormulas,
                                toggleGroup : 'searchLookin',
                                checkable   : true,
                                checked     : true
                            },{
                                caption     : this.textValues,
                                toggleGroup : 'searchLookin',
                                checkable   : true,
                                checked     : false
                        }]
                    })
                });

                this.dlgSearch = (new Common.UI.SearchDialog({
                    matchcase: true,
                    matchword: true,
                    matchwordstr: this.textItemEntireCell,
                    markresult: {applied: true},
                    extraoptions : [menuWithin,menuSearch,menuLookin]
                }));

                this.dlgSearch.menuWithin = menuWithin;
                this.dlgSearch.menuSearch = menuSearch;
                this.dlgSearch.menuLookin = menuLookin;
                this.dlgSearch.findOptions = new Asc.asc_CFindOptions();
            }

            if (show) {
                var mode = this.mode.isEdit && !this.viewmode ? (action || undefined) : 'no-replace';

                if (this.dlgSearch.isVisible()) {
                    this.dlgSearch.setMode(mode);
                    this.dlgSearch.focus();
                } else {
                    this.dlgSearch.show(mode);
                }

                this.api.asc_closeCellEditor();
            } else this.dlgSearch['hide']();
        },

        onMenuSearch: function(obj, show) {
            this.showSearchDlg(show);
        },

        onSearchDlgHide: function() {
            this.leftMenu.btnSearch.toggle(false, true);
            this.api.asc_selectSearchingResults(false);
            $(this.leftMenu.btnSearch.el).blur();
            this.api.asc_enableKeyEvents(true);
        },

        onRenameText: function(found, replaced) {
            var me = this;
            if (this.api.isReplaceAll) {
                Common.UI.info({
                    msg: (found) ? ((!found-replaced) ? Common.Utils.String.format(this.textReplaceSuccess,replaced) : Common.Utils.String.format(this.textReplaceSkipped,found-replaced)) : this.textNoTextFound,
                    callback: function() {
                        me.dlgSearch.focus();
                    }
                });
            } else {
                var sett = this.dlgSearch.getSettings();
                var options = this.dlgSearch.findOptions;
                options.asc_setFindWhat(sett.textsearch);
                options.asc_setScanForward(true);
                options.asc_setIsMatchCase(sett.matchcase);
                options.asc_setIsWholeCell(sett.matchword);
                options.asc_setScanOnOnlySheet(this.dlgSearch.menuWithin.menu.items[0].checked);
                options.asc_setScanByRows(this.dlgSearch.menuSearch.menu.items[0].checked);
                options.asc_setLookIn(this.dlgSearch.menuLookin.menu.items[0].checked?Asc.c_oAscFindLookIn.Formulas:Asc.c_oAscFindLookIn.Value);


                if (!me.api.asc_findText(options)) {
                    Common.UI.info({
                        msg: this.textNoTextFound,
                        callback: function() {
                            me.dlgSearch.focus();
                        }
                    });
                }
            }
        },

>>>>>>> 4602929b
        setPreviewMode: function(mode) {
            if (this.viewmode === mode) return;
            this.viewmode = mode;

            this.leftMenu.panelSearch && this.leftMenu.panelSearch.setSearchMode(this.viewmode ? 'no-replace' : 'search');
        },

        onApiServerDisconnect: function(enableDownload) {
            this.mode.isEdit = false;
            this.leftMenu.close();

            /** coauthoring begin **/
            this.leftMenu.btnComments.setDisabled(true);
            this.leftMenu.btnChat.setDisabled(true);
            /** coauthoring end **/
            this.leftMenu.btnPlugins.setDisabled(true);
            this.leftMenu.btnSpellcheck.setDisabled(true);

            this.leftMenu.getMenu('file').setMode({isDisconnected: true, enableDownload: !!enableDownload});
        },

        /** coauthoring begin **/
        onApiChatMessage: function() {
            this.leftMenu.markCoauthOptions('chat');
        },

        onApiAddComment: function(id, data) {
            var resolved = Common.Utils.InternalSettings.get("sse-settings-resolvedcomment");
            if (data && data.asc_getUserId() !== this.mode.user.id && (resolved || !data.asc_getSolved()) && AscCommon.UserInfoParser.canViewComment(data.asc_getUserName()))
                this.leftMenu.markCoauthOptions('comments');
        },

        onApiAddComments: function(data) {
            var resolved = Common.Utils.InternalSettings.get("sse-settings-resolvedcomment");
            for (var i = 0; i < data.length; ++i) {
                if (data[i].asc_getUserId() !== this.mode.user.id && (resolved || !data[i].asc_getSolved()) && AscCommon.UserInfoParser.canViewComment(data[i].asc_getUserName())) {
                    this.leftMenu.markCoauthOptions('comments');
                    break;
                }
            }
        },

        onAppAddComment: function(sender, to_doc) {
            if ( to_doc ) {
                var me = this;
                (new Promise(function(resolve, reject) {
                    resolve();
                })).then(function () {
                    Common.UI.Menu.Manager.hideAll();
                    me.leftMenu.showMenu('comments');

                    var ctrl = SSE.getController('Common.Controllers.Comments');
                    ctrl.getView().showEditContainer(true);
                    ctrl.onAfterShow();
                });
            }
        },

        commentsShowHide: function(state) {
            if (this.api) {
                var value = Common.Utils.InternalSettings.get("sse-settings-livecomment"),
                    resolved = Common.Utils.InternalSettings.get("sse-settings-resolvedcomment");

                if (!value || !resolved) {
                    (state) ? this.api.asc_showComments(true) : ((value) ? this.api.asc_showComments(resolved) : this.api.asc_hideComments());
                }

                if (state) {
                    this.getApplication().getController('Common.Controllers.Comments').onAfterShow();
                }

                if (!state) $(this.leftMenu.btnComments.el).blur();
            }
        },

        fileShowHide: function(state) {
            if (this.api) {
                this.api.asc_closeCellEditor();
                this.api.asc_enableKeyEvents(!state);
            }
        },

        aboutShowHide: function(state) {
            if (this.api) {
                this.api.asc_closeCellEditor();
                this.api.asc_enableKeyEvents(!state);

                if (!state) $(this.leftMenu.btnAbout.el).blur();
                if (!state && this.leftMenu._state.pluginIsRunning) {
                    this.leftMenu.panelPlugins.show();
                    if (this.mode.canCoAuthoring) {
                        this.mode.canViewComments && this.leftMenu.panelComments['hide']();
                        this.mode.canChat && this.leftMenu.panelChat['hide']();
                    }
                }
            }
        },

        menuFilesShowHide: function(state) {
            if (this.api) {
                this.api.asc_closeCellEditor();
                this.api.asc_enableKeyEvents(!(state == 'show'));
            }

            if ( this.dlgSearch ) {
                if ( state == 'show' )
                    this.dlgSearch.suspendKeyEvents();
                else
                    Common.Utils.asyncCall(this.dlgSearch.resumeKeyEvents, this.dlgSearch);
            }
        },

        /** coauthoring end **/

        onShortcut: function(s, e) {
            if (!this.mode) return;

            if (this.mode.isEditDiagram && s!='escape') return false;
            if (this.mode.isEditMailMerge && s!='escape' && s!='search') return false;
            if (this.mode.isEditOle && s!='escape' && s!='search') return false;

            switch (s) {
                case 'replace':
                case 'search':
                    if (!this.leftMenu.btnSearchBar.isDisabled()) {
                        Common.UI.Menu.Manager.hideAll();
                        this.leftMenu.btnAbout.toggle(false);
<<<<<<< HEAD
                        this.leftMenu.menuFile.hide();

                        var selectedText = this.api.asc_GetSelectedText();
                        if (this.isSearchPanelVisible()) {
                            selectedText && this.leftMenu.panelSearch.setFindText(selectedText);
                            this.leftMenu.panelSearch.focus(selectedText !== '' ? s : 'search');
                            this.leftMenu.fireEvent('search:aftershow', [selectedText]);
                            return false;
                        } else if (this.getApplication().getController('Viewport').isSearchBarVisible()) {
                            var viewport = this.getApplication().getController('Viewport');
                            if (s === 'replace') {
                                viewport.header.btnSearch.toggle(false);
                                this.onShowHideSearch(true, viewport.searchBar.inputSearch.val());
                            } else {
                                selectedText && viewport.searchBar.setText(selectedText);
                                viewport.searchBar.focus();
                                return false;
                            }
                        } else if (s === 'search') {
                            Common.NotificationCenter.trigger('search:show');
                            return false;
                        } else {
                            this.onShowHideSearch(true, selectedText);
                        }
                        this.leftMenu.btnSearchBar.toggle(true,true);
                        this.leftMenu.panelSearch.focus(selectedText !== '' ? s : 'search');
=======

                        if ( this.leftMenu.menuFile.isVisible() )
                            this.leftMenu.menuFile.hide();
>>>>>>> 4602929b
                    }
                    return false;
                case 'save':
                    if ( this.mode.canDownload ) {
                        if (this.mode.isDesktopApp && this.mode.isOffline) {
                            this.api.asc_DownloadAs();
                        } else {
                            Common.UI.Menu.Manager.hideAll();
                            this.leftMenu.showMenu('file:saveas');
                        }
                    }
                    return false;
                case 'help':
                    if ( this.mode.isEdit && this.mode.canHelp ) {                   // TODO: unlock 'help' panel for 'view' mode
                        Common.UI.Menu.Manager.hideAll();
                        this.api.asc_closeCellEditor();
                        this.leftMenu.showMenu('file:help');
                    }

                    return false;
                case 'file':
                    Common.UI.Menu.Manager.hideAll();
                    this.leftMenu.showMenu('file');

                    return false;
                case 'escape':
                    var btnSearch = this.getApplication().getController('Viewport').header.btnSearch;
                    btnSearch.pressed && btnSearch.toggle(false);
                    this.leftMenu._state.isSearchOpen && (this.leftMenu._state.isSearchOpen = false);

                    if ( this.leftMenu.menuFile.isVisible() ) {
                        if (Common.UI.HintManager.needCloseFileMenu())
                            this.leftMenu.menuFile.hide();
                        return false;
                    }

                    var statusbar = SSE.getController('Statusbar');
                    var menu_opened = statusbar.statusbar.$el.find('.open > [data-toggle="dropdown"]');
                    if (menu_opened.length) {
                        $.fn.dropdown.Constructor.prototype.keydown.call(menu_opened[0], e);
                        return false;
                    }
                    if (this.mode.canPlugins && this.leftMenu.panelPlugins && this.api.isCellEdited!==true) {
                        menu_opened = this.leftMenu.panelPlugins.$el.find('#menu-plugin-container.open > [data-toggle="dropdown"]');
                        if (menu_opened.length) {
                            $.fn.dropdown.Constructor.prototype.keydown.call(menu_opened[0], e);
                            return false;
                        }
                    }
                    if ( this.leftMenu.btnAbout.pressed ||
                        ($(e.target).parents('#left-menu').length || this.leftMenu.btnPlugins.pressed || this.leftMenu.btnComments.pressed) && this.api.isCellEdited!==true) {
                        if (!Common.UI.HintManager.isHintVisible()) {
                            this.leftMenu.close();
                            Common.NotificationCenter.trigger('layout:changed', 'leftmenu');
                        }
                        return false;
                    }
                    if (this.mode.isEditDiagram || this.mode.isEditMailMerge || this.mode.isEditOle) {
                        menu_opened = $(document.body).find('.open > .dropdown-menu');
                        if (!this.api.isCellEdited && !menu_opened.length) {
                            Common.Gateway.internalMessage('shortcut', {key:'escape'});
                            return false;
                        }
                    }
                    break;
                /** coauthoring begin **/
                case 'chat':
                    if (this.mode.canCoAuthoring && this.mode.canChat && !this.mode.isLightVersion) {
                        Common.UI.Menu.Manager.hideAll();
                        this.leftMenu.showMenu('chat');
                    }
                    return false;
                case 'comments':
                    if (this.mode.canCoAuthoring && this.mode.canViewComments && !this.mode.isLightVersion) {
                        Common.UI.Menu.Manager.hideAll();
                        this.leftMenu.showMenu('comments');
                        this.getApplication().getController('Common.Controllers.Comments').onAfterShow();
                    }
                    return false;
                /** coauthoring end **/
            }
        },

        onCellsRange: function(status) {
            var isRangeSelection = (status != Asc.c_oAscSelectionDialogType.None);

            this.leftMenu.btnAbout.setDisabled(isRangeSelection);
            this.leftMenu.btnSearchBar.setDisabled(isRangeSelection);
            this.leftMenu.btnSpellcheck.setDisabled(isRangeSelection);
            if (this.mode.canPlugins && this.leftMenu.panelPlugins) {
                this.leftMenu.panelPlugins.setLocked(isRangeSelection);
                this.leftMenu.panelPlugins.disableControls(isRangeSelection);
            }
        },

        onApiEditCell: function(state) {
            var isEditFormula = (state == Asc.c_oAscCellEditorState.editFormula);

            this.leftMenu.btnAbout.setDisabled(isEditFormula);
            this.leftMenu.btnSearchBar.setDisabled(isEditFormula);
            this.leftMenu.btnSpellcheck.setDisabled(isEditFormula);
            if (this.mode.canPlugins && this.leftMenu.panelPlugins) {
                this.leftMenu.panelPlugins.setLocked(isEditFormula);
                this.leftMenu.panelPlugins.disableControls(isEditFormula);
            }
        },

        onPluginOpen: function(panel, type, action) {
            if (type == 'onboard') {
                if (action == 'open') {
                    this.leftMenu.close();
                    this.leftMenu.panelPlugins.show();
                    this.leftMenu.onBtnMenuClick({pressed: true, options: {action: 'plugins'}});
                    this.leftMenu._state.pluginIsRunning = true;
                } else {
                    this.leftMenu._state.pluginIsRunning = false;
                    this.leftMenu.close();
                }
            }
        },

        onShowHideChat: function(state) {
            if (this.mode.canCoAuthoring && this.mode.canChat && !this.mode.isLightVersion) {
                if (state) {
                    Common.UI.Menu.Manager.hideAll();
                    this.leftMenu.showMenu('chat');
                } else {
                    this.leftMenu.btnChat.toggle(false, true);
                    this.leftMenu.onBtnMenuClick(this.leftMenu.btnChat);
                }
            }
        },

        onShowHideSearch: function (state, findText) {
            if (state) {
                Common.UI.Menu.Manager.hideAll();
                this.leftMenu.showMenu('advancedsearch');
                this.leftMenu.fireEvent('search:aftershow', [findText]);
            } else {
                this.leftMenu.btnSearchBar.toggle(false, true);
                this.leftMenu.onBtnMenuClick(this.leftMenu.btnSearchBar);
            }
        },

        onMenuSearchBar: function(obj, show) {
            if (show) {
                var mode = this.mode.isEdit && !this.viewmode ? undefined : 'no-replace';
                this.leftMenu.panelSearch.setSearchMode(mode);
            }
            this.leftMenu._state.isSearchOpen = show;
        },

        isSearchPanelVisible: function () {
            return this.leftMenu._state.isSearchOpen;
        },

        onMenuChange: function (value) {
            if ('hide' === value) {
                if (this.leftMenu.btnComments.isActive() && this.api) {
                    this.leftMenu.btnComments.toggle(false);
                    this.leftMenu.onBtnMenuClick(this.leftMenu.btnComments);

                    // focus to sdk
                    this.api.asc_enableKeyEvents(true);
                } else if (this.leftMenu.btnSearchBar.isActive() && this.api) {
                    this.leftMenu.btnSearchBar.toggle(false);
                    this.leftMenu.onBtnMenuClick(this.leftMenu.btnSearchBar);
                }
            }
        },

        showHistory: function() {
            if (!this.mode.wopi) {
                var maincontroller = this.getApplication().getController('Main');
                if (!maincontroller.loadMask)
                    maincontroller.loadMask = new Common.UI.LoadMask({owner: $('#viewport')});
                maincontroller.loadMask.setTitle(this.textLoadHistory);
                maincontroller.loadMask.show();
            }
            Common.Gateway.requestHistory();
        },

        isCommentsVisible: function() {
            return this.leftMenu && this.leftMenu.panelComments && this.leftMenu.panelComments.isVisible();
        },

        textNoTextFound        : 'Text not found',
        newDocumentTitle        : 'Unnamed document',
        textItemEntireCell      : 'Entire cell contents',
        requestEditRightsText   : 'Requesting editing rights...',
        warnDownloadAs          : 'If you continue saving in this format all features except the text will be lost.<br>Are you sure you want to continue?' ,
        textWarning: 'Warning',
        textSheet: 'Sheet',
        textWorkbook: 'Workbook',
        textByColumns: 'By columns',
        textByRows: 'By rows',
        textFormulas: 'Formulas',
        textValues: 'Values',
        textWithin: 'Within',
        textSearch: 'Search',
        textLookin: 'Look in',
        txtUntitled: 'Untitled',
        textLoadHistory         : 'Loading version history...',
        leavePageText: 'All unsaved changes in this document will be lost.<br> Click \'Cancel\' then \'Save\' to save them. Click \'OK\' to discard all the unsaved changes.'
    }, SSE.Controllers.LeftMenu || {}));
});<|MERGE_RESOLUTION|>--- conflicted
+++ resolved
@@ -554,199 +554,6 @@
         },
         /** coauthoring end **/
 
-<<<<<<< HEAD
-=======
-        onQuerySearch: function(d, w, opts) {
-            // if (opts.textsearch && opts.textsearch.length) {
-                var options = this.dlgSearch.findOptions;
-                options.asc_setFindWhat(opts.textsearch);
-                options.asc_setScanForward(d != 'back');
-                options.asc_setIsMatchCase(opts.matchcase);
-                options.asc_setIsWholeCell(opts.matchword);
-                options.asc_setScanOnOnlySheet(this.dlgSearch.menuWithin.menu.items[0].checked);
-                options.asc_setScanByRows(this.dlgSearch.menuSearch.menu.items[0].checked);
-                options.asc_setLookIn(this.dlgSearch.menuLookin.menu.items[0].checked?Asc.c_oAscFindLookIn.Formulas:Asc.c_oAscFindLookIn.Value);
-
-                var me = this;
-                this.api.asc_findText(options, function(resultCount) {
-                    !resultCount && Common.UI.info({
-                        msg: me.textNoTextFound,
-                        callback: function() {
-                            me.dlgSearch.focus();
-                        }
-                    });
-                });
-            // }
-        },
-
-        onQueryReplace: function(w, opts) {
-            // if (!_.isEmpty(opts.textsearch)) {
-                this.api.isReplaceAll = false;
-
-                var options = this.dlgSearch.findOptions;
-                options.asc_setFindWhat(opts.textsearch);
-                options.asc_setReplaceWith(opts.textreplace);
-                options.asc_setIsMatchCase(opts.matchcase);
-                options.asc_setIsWholeCell(opts.matchword);
-                options.asc_setScanOnOnlySheet(this.dlgSearch.menuWithin.menu.items[0].checked);
-                options.asc_setScanByRows(this.dlgSearch.menuSearch.menu.items[0].checked);
-                options.asc_setLookIn(this.dlgSearch.menuLookin.menu.items[0].checked?Asc.c_oAscFindLookIn.Formulas:Asc.c_oAscFindLookIn.Value);
-                options.asc_setIsReplaceAll(false);
-
-                this.api.asc_replaceText(options);
-            // }
-        },
-
-        onQueryReplaceAll: function(w, opts) {
-            // if (!_.isEmpty(opts.textsearch)) {
-                this.api.isReplaceAll = true;
-
-                var options = this.dlgSearch.findOptions;
-                options.asc_setFindWhat(opts.textsearch);
-                options.asc_setReplaceWith(opts.textreplace);
-                options.asc_setIsMatchCase(opts.matchcase);
-                options.asc_setIsWholeCell(opts.matchword);
-                options.asc_setScanOnOnlySheet(this.dlgSearch.menuWithin.menu.items[0].checked);
-                options.asc_setScanByRows(this.dlgSearch.menuSearch.menu.items[0].checked);
-                options.asc_setLookIn(this.dlgSearch.menuLookin.menu.items[0].checked?Asc.c_oAscFindLookIn.Formulas:Asc.c_oAscFindLookIn.Value);
-                options.asc_setIsReplaceAll(true);
-
-                this.api.asc_replaceText(options);
-            // }
-        },
-
-        onSearchHighlight: function(w, highlight) {
-            this.api.asc_selectSearchingResults(highlight);
-        },
-
-        showSearchDlg: function(show,action) {
-            if ( !this.dlgSearch ) {
-                var menuWithin = new Common.UI.MenuItem({
-                    caption     : this.textWithin,
-                    menu        : new Common.UI.Menu({
-                        menuAlign   : 'tl-tr',
-                        items       : [{
-                                caption     : this.textSheet,
-                                toggleGroup : 'searchWithih',
-                                checkable   : true,
-                                checked     : true
-                            },{
-                                caption     : this.textWorkbook,
-                                toggleGroup : 'searchWithih',
-                                checkable   : true,
-                                checked     : false
-                        }]
-                    })
-                });
-
-                var menuSearch = new Common.UI.MenuItem({
-                    caption     : this.textSearch,
-                    menu        : new Common.UI.Menu({
-                        menuAlign   : 'tl-tr',
-                        items       : [{
-                                caption     : this.textByRows,
-                                toggleGroup : 'searchByrows',
-                                checkable   : true,
-                                checked     : true
-                            },{
-                                caption     : this.textByColumns,
-                                toggleGroup : 'searchByrows',
-                                checkable   : true,
-                                checked     : false
-                        }]
-                    })
-                });
-
-                var menuLookin = new Common.UI.MenuItem({
-                    caption     : this.textLookin,
-                    menu        : new Common.UI.Menu({
-                        menuAlign   : 'tl-tr',
-                        items       : [{
-                                caption     : this.textFormulas,
-                                toggleGroup : 'searchLookin',
-                                checkable   : true,
-                                checked     : true
-                            },{
-                                caption     : this.textValues,
-                                toggleGroup : 'searchLookin',
-                                checkable   : true,
-                                checked     : false
-                        }]
-                    })
-                });
-
-                this.dlgSearch = (new Common.UI.SearchDialog({
-                    matchcase: true,
-                    matchword: true,
-                    matchwordstr: this.textItemEntireCell,
-                    markresult: {applied: true},
-                    extraoptions : [menuWithin,menuSearch,menuLookin]
-                }));
-
-                this.dlgSearch.menuWithin = menuWithin;
-                this.dlgSearch.menuSearch = menuSearch;
-                this.dlgSearch.menuLookin = menuLookin;
-                this.dlgSearch.findOptions = new Asc.asc_CFindOptions();
-            }
-
-            if (show) {
-                var mode = this.mode.isEdit && !this.viewmode ? (action || undefined) : 'no-replace';
-
-                if (this.dlgSearch.isVisible()) {
-                    this.dlgSearch.setMode(mode);
-                    this.dlgSearch.focus();
-                } else {
-                    this.dlgSearch.show(mode);
-                }
-
-                this.api.asc_closeCellEditor();
-            } else this.dlgSearch['hide']();
-        },
-
-        onMenuSearch: function(obj, show) {
-            this.showSearchDlg(show);
-        },
-
-        onSearchDlgHide: function() {
-            this.leftMenu.btnSearch.toggle(false, true);
-            this.api.asc_selectSearchingResults(false);
-            $(this.leftMenu.btnSearch.el).blur();
-            this.api.asc_enableKeyEvents(true);
-        },
-
-        onRenameText: function(found, replaced) {
-            var me = this;
-            if (this.api.isReplaceAll) {
-                Common.UI.info({
-                    msg: (found) ? ((!found-replaced) ? Common.Utils.String.format(this.textReplaceSuccess,replaced) : Common.Utils.String.format(this.textReplaceSkipped,found-replaced)) : this.textNoTextFound,
-                    callback: function() {
-                        me.dlgSearch.focus();
-                    }
-                });
-            } else {
-                var sett = this.dlgSearch.getSettings();
-                var options = this.dlgSearch.findOptions;
-                options.asc_setFindWhat(sett.textsearch);
-                options.asc_setScanForward(true);
-                options.asc_setIsMatchCase(sett.matchcase);
-                options.asc_setIsWholeCell(sett.matchword);
-                options.asc_setScanOnOnlySheet(this.dlgSearch.menuWithin.menu.items[0].checked);
-                options.asc_setScanByRows(this.dlgSearch.menuSearch.menu.items[0].checked);
-                options.asc_setLookIn(this.dlgSearch.menuLookin.menu.items[0].checked?Asc.c_oAscFindLookIn.Formulas:Asc.c_oAscFindLookIn.Value);
-
-
-                if (!me.api.asc_findText(options)) {
-                    Common.UI.info({
-                        msg: this.textNoTextFound,
-                        callback: function() {
-                            me.dlgSearch.focus();
-                        }
-                    });
-                }
-            }
-        },
-
->>>>>>> 4602929b
         setPreviewMode: function(mode) {
             if (this.viewmode === mode) return;
             this.viewmode = mode;
@@ -874,8 +681,8 @@
                     if (!this.leftMenu.btnSearchBar.isDisabled()) {
                         Common.UI.Menu.Manager.hideAll();
                         this.leftMenu.btnAbout.toggle(false);
-<<<<<<< HEAD
-                        this.leftMenu.menuFile.hide();
+                        if ( this.leftMenu.menuFile.isVisible() )
+                            this.leftMenu.menuFile.hide();
 
                         var selectedText = this.api.asc_GetSelectedText();
                         if (this.isSearchPanelVisible()) {
@@ -901,11 +708,6 @@
                         }
                         this.leftMenu.btnSearchBar.toggle(true,true);
                         this.leftMenu.panelSearch.focus(selectedText !== '' ? s : 'search');
-=======
-
-                        if ( this.leftMenu.menuFile.isVisible() )
-                            this.leftMenu.menuFile.hide();
->>>>>>> 4602929b
                     }
                     return false;
                 case 'save':
