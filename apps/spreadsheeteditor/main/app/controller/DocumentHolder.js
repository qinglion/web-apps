/*
 *
 * (c) Copyright Ascensio System SIA 2010-2019
 *
 * This program is a free software product. You can redistribute it and/or
 * modify it under the terms of the GNU Affero General Public License (AGPL)
 * version 3 as published by the Free Software Foundation. In accordance with
 * Section 7(a) of the GNU AGPL its Section 15 shall be amended to the effect
 * that Ascensio System SIA expressly excludes the warranty of non-infringement
 * of any third-party rights.
 *
 * This program is distributed WITHOUT ANY WARRANTY; without even the implied
 * warranty of MERCHANTABILITY or FITNESS FOR A PARTICULAR  PURPOSE. For
 * details, see the GNU AGPL at: http://www.gnu.org/licenses/agpl-3.0.html
 *
 * You can contact Ascensio System SIA at 20A-12 Ernesta Birznieka-Upisha
 * street, Riga, Latvia, EU, LV-1050.
 *
 * The  interactive user interfaces in modified source and object code versions
 * of the Program must display Appropriate Legal Notices, as required under
 * Section 5 of the GNU AGPL version 3.
 *
 * Pursuant to Section 7(b) of the License you must retain the original Product
 * logo when distributing the program. Pursuant to Section 7(e) we decline to
 * grant you any rights under trademark law for use of our trademarks.
 *
 * All the Product's GUI elements, including illustrations and icon sets, as
 * well as technical writing content are licensed under the terms of the
 * Creative Commons Attribution-ShareAlike 4.0 International. See the License
 * terms at http://creativecommons.org/licenses/by-sa/4.0/legalcode
 *
*/
/**
 *  DocumentHolder.js
 *
 *  DocumentHolder controller
 *
 *  Created by Julia Radzhabova on 3/28/14
 *  Copyright (c) 2018 Ascensio System SIA. All rights reserved.
 *
 */

var c_paragraphLinerule = {
    LINERULE_AUTO: 1,
    LINERULE_EXACT: 2
};

var c_paragraphTextAlignment = {
    RIGHT: 0,
    LEFT: 1,
    CENTERED: 2,
    JUSTIFIED: 3
};

var c_paragraphSpecial = {
    NONE_SPECIAL: 0,
    FIRST_LINE: 1,
    HANGING: 2
};

define([
    'core',
    'common/main/lib/util/utils',
    'common/main/lib/util/Shortcuts',
    'common/main/lib/view/CopyWarningDialog',
    'common/main/lib/view/OpenDialog',
    'common/main/lib/view/ListSettingsDialog',
    'spreadsheeteditor/main/app/view/DocumentHolder',
    'spreadsheeteditor/main/app/view/HyperlinkSettingsDialog',
    'spreadsheeteditor/main/app/view/ParagraphSettingsAdvanced',
    'spreadsheeteditor/main/app/view/ImageSettingsAdvanced',
    'spreadsheeteditor/main/app/view/SetValueDialog',
    'spreadsheeteditor/main/app/view/AutoFilterDialog',
    'spreadsheeteditor/main/app/view/SpecialPasteDialog',
    'spreadsheeteditor/main/app/view/SlicerSettingsAdvanced',
    'spreadsheeteditor/main/app/view/PivotGroupDialog',
    'spreadsheeteditor/main/app/view/MacroDialog'
], function () {
    'use strict';

    SSE.Controllers.DocumentHolder = Backbone.Controller.extend(_.extend({
        models: [],
        collections: [],
        views: [
            'DocumentHolder'
        ],

        initialize: function() {
            var me = this;

            me.tooltips = {
                hyperlink: {},
                /** coauthoring begin **/
                comment:{},
                /** coauthoring end **/
                coauth: {
                    ttHeight: 20
                },
                row_column: {
                    ttHeight: 20
                },
                slicer: {
                    ttHeight: 20
                },
                filter: {ttHeight: 40},
                func_arg: {},
                input_msg: {},
                foreignSelect: {
                    ttHeight: 20
                }
            };
            me.mouse = {};
            me.popupmenu = false;
            me.rangeSelectionMode = false;
            me.namedrange_locked = false;
            me._currentMathObj = undefined;
            me._currentParaObjDisabled = false;
            me._isDisabled = false;
            me._state = {wsLock: false, wsProps: []};
            me.fastcoauthtips = [];
            me._TtHeight = 20;
            /** coauthoring begin **/
            this.wrapEvents = {
                apiHideComment: _.bind(this.onApiHideComment, this)
            };
            /** coauthoring end **/

            this.addListeners({
                'DocumentHolder': {
                    'createdelayedelements': this.onCreateDelayedElements
                }
            });

            var keymap = {};
            this.hkComments = 'alt+h';
            keymap[this.hkComments] = function() {
                me.onAddComment();
                return false;
            };
            Common.util.Shortcuts.delegateShortcuts({shortcuts:keymap});
        },

        onLaunch: function() {
            var me = this;

            me.documentHolder = this.createView('DocumentHolder');

//            me.documentHolder.on('render:after', _.bind(me.onAfterRender, me));

            me.documentHolder.render();
            me.documentHolder.el.tabIndex = -1;

            $(document).on('mousedown',     _.bind(me.onDocumentRightDown, me));
            $(document).on('mouseup',       _.bind(me.onDocumentRightUp, me));
            $(document).on('keydown',       _.bind(me.onDocumentKeyDown, me));
            $(document).on('mousemove',     _.bind(me.onDocumentMouseMove, me));
            $(window).on('resize',          _.bind(me.onDocumentResize, me));
            var viewport = SSE.getController('Viewport').getView('Viewport');
            viewport.hlayout.on('layout:resizedrag', _.bind(me.onDocumentResize, me));

            Common.NotificationCenter.on({
                'window:show': function(e){
                    me.hideHyperlinkTip();
                    me.permissions && me.permissions.isDesktopApp && me.api && me.api.asc_onShowPopupWindow();
                },
                'modal:show': function(e){
                    me.hideCoAuthTips();
                    me.hideForeignSelectTips();
                },
                'layout:changed': function(e){
                    me.hideHyperlinkTip();
                    me.hideCoAuthTips();
                    me.hideForeignSelectTips();
                    me.onDocumentResize();
                },
                'cells:range': function(status){
                    me.onCellsRange(status);
                },
                'tabs:dragend': _.bind(me.onDragEndMouseUp, me),
                'protect:wslock': _.bind(me.onChangeProtectSheet, me)
            });
            Common.Gateway.on('processmouse', _.bind(me.onProcessMouse, me));
        },

        onCreateDelayedElements: function(view) {
            var me = this;
            if (me.permissions.isEdit && !me._isDisabled) {
                view.pmiCut.on('click',                             _.bind(me.onCopyPaste, me));
                view.pmiCopy.on('click',                            _.bind(me.onCopyPaste, me));
                view.pmiPaste.on('click',                           _.bind(me.onCopyPaste, me));
                view.pmiImgCut.on('click',                          _.bind(me.onCopyPaste, me));
                view.pmiImgCopy.on('click',                         _.bind(me.onCopyPaste, me));
                view.pmiImgPaste.on('click',                        _.bind(me.onCopyPaste, me));
                view.pmiTextCut.on('click',                         _.bind(me.onCopyPaste, me));
                view.pmiTextCopy.on('click',                        _.bind(me.onCopyPaste, me));
                view.pmiTextPaste.on('click',                       _.bind(me.onCopyPaste, me));
                view.pmiCommonCut.on('click',                       _.bind(me.onCopyPaste, me));
                view.pmiCommonCopy.on('click',                      _.bind(me.onCopyPaste, me));
                view.pmiCommonPaste.on('click',                     _.bind(me.onCopyPaste, me));
                view.pmiInsertEntire.on('click',                    _.bind(me.onInsertEntire, me));
                view.pmiDeleteEntire.on('click',                    _.bind(me.onDeleteEntire, me));
                view.pmiInsertCells.menu.on('item:click',           _.bind(me.onInsertCells, me));
                view.pmiDeleteCells.menu.on('item:click',           _.bind(me.onDeleteCells, me));
                view.pmiSparklines.menu.on('item:click',            _.bind(me.onClear, me));
                view.pmiSortCells.menu.on('item:click',             _.bind(me.onSortCells, me));
                view.pmiFilterCells.menu.on('item:click',           _.bind(me.onFilterCells, me));
                view.pmiReapply.on('click',                         _.bind(me.onReapply, me));
                view.pmiCondFormat.on('click',                      _.bind(me.onCondFormat, me));
                view.mnuGroupPivot.on('click',                      _.bind(me.onGroupPivot, me));
                view.mnuUnGroupPivot.on('click',                    _.bind(me.onGroupPivot, me));
                view.pmiClear.menu.on('item:click',                 _.bind(me.onClear, me));
                view.pmiSelectTable.menu.on('item:click',           _.bind(me.onSelectTable, me));
                view.pmiInsertTable.menu.on('item:click',           _.bind(me.onInsertTable, me));
                view.pmiDeleteTable.menu.on('item:click',           _.bind(me.onDeleteTable, me));
                view.pmiInsFunction.on('click',                     _.bind(me.onInsFunction, me));
                view.menuAddHyperlink.on('click',                   _.bind(me.onInsHyperlink, me));
                view.menuEditHyperlink.on('click',                  _.bind(me.onInsHyperlink, me));
                view.menuRemoveHyperlink.on('click',                _.bind(me.onDelHyperlink, me));
                view.pmiRowHeight.menu.on('item:click',             _.bind(me.onSetSize, me));
                view.pmiColumnWidth.menu.on('item:click',           _.bind(me.onSetSize, me));
                view.pmiEntireHide.on('click',                      _.bind(me.onEntireHide, me));
                view.pmiEntireShow.on('click',                      _.bind(me.onEntireShow, me));
                view.pmiFreezePanes.on('click',                     _.bind(me.onFreezePanes, me));
                view.pmiEntriesList.on('click',                     _.bind(me.onEntriesList, me));
                /** coauthoring begin **/
                view.pmiAddComment.on('click',                      _.bind(me.onAddComment, me));
                /** coauthoring end **/
                view.pmiAddNamedRange.on('click',                   _.bind(me.onAddNamedRange, me));
                view.menuImageArrange.menu.on('item:click',         _.bind(me.onImgMenu, me));
                view.menuImgRotate.menu.on('item:click',            _.bind(me.onImgMenu, me));
                view.menuImgCrop.menu.on('item:click',              _.bind(me.onImgCrop, me));
                view.menuImageAlign.menu.on('item:click',           _.bind(me.onImgMenuAlign, me));
                view.menuParagraphVAlign.menu.on('item:click',      _.bind(me.onParagraphVAlign, me));
                view.menuParagraphDirection.menu.on('item:click',   _.bind(me.onParagraphDirection, me));
                view.menuParagraphBullets.menu.on('item:click',     _.bind(me.onSelectBulletMenu, me));
                view.menuParagraphBullets.menu.on('render:after',   _.bind(me.onBulletMenuShowAfter, me));
                view.menuParagraphBullets.menu.on('show:after',     _.bind(me.onBulletMenuShowAfter, me));
                view.menuAddHyperlinkShape.on('click',              _.bind(me.onInsHyperlink, me));
                view.menuEditHyperlinkShape.on('click',             _.bind(me.onInsHyperlink, me));
                view.menuRemoveHyperlinkShape.on('click',           _.bind(me.onDelHyperlink, me));
                view.pmiTextAdvanced.on('click',                    _.bind(me.onTextAdvanced, me));
                view.mnuShapeAdvanced.on('click',                   _.bind(me.onShapeAdvanced, me));
                view.mnuChartEdit.on('click',                       _.bind(me.onChartEdit, me));
                view.mnuImgAdvanced.on('click',                     _.bind(me.onImgAdvanced, me));
                view.mnuSlicerAdvanced.on('click',                  _.bind(me.onSlicerAdvanced, me));
                view.textInShapeMenu.on('render:after',             _.bind(me.onTextInShapeAfterRender, me));
                view.menuSignatureEditSign.on('click',              _.bind(me.onSignatureClick, me));
                view.menuSignatureEditSetup.on('click',             _.bind(me.onSignatureClick, me));
                view.menuImgOriginalSize.on('click',                _.bind(me.onOriginalSizeClick, me));
                view.menuImgReplace.menu.on('item:click',           _.bind(me.onImgReplace, me));
                view.pmiNumFormat.menu.on('item:click',             _.bind(me.onNumberFormatSelect, me));
                view.pmiNumFormat.menu.on('show:after',             _.bind(me.onNumberFormatOpenAfter, me));
                view.pmiAdvancedNumFormat.on('click',               _.bind(me.onCustomNumberFormat, me));
                view.tableTotalMenu.on('item:click',                _.bind(me.onTotalMenuClick, me));
                view.menuImgMacro.on('click',                       _.bind(me.onImgMacro, me));
                view.menuImgEditPoints.on('click',                  _.bind(me.onImgEditPoints, me));
            } else {
                view.menuViewCopy.on('click',                       _.bind(me.onCopyPaste, me));
                view.menuViewUndo.on('click',                       _.bind(me.onUndo, me));
                view.menuViewAddComment.on('click',                 _.bind(me.onAddComment, me));
                view.menuSignatureViewSign.on('click',              _.bind(me.onSignatureClick, me));
                view.menuSignatureDetails.on('click',               _.bind(me.onSignatureClick, me));
                view.menuSignatureViewSetup.on('click',             _.bind(me.onSignatureClick, me));
                view.menuSignatureRemove.on('click',                _.bind(me.onSignatureClick, me));
            }

            var addEvent = function( elem, type, fn, options ) {
                elem.addEventListener ? elem.addEventListener( type, fn, options) : elem.attachEvent( "on" + type, fn );
            };

            var documentHolderEl = view.cmpEl;
            if (documentHolderEl) {
                documentHolderEl.on({
                    mousedown: function(e) {
                        if (e.target.localName == 'canvas' && e.button != 2) {
                            Common.UI.Menu.Manager.hideAll();
                        }
                    },
                    click: function(e) {
                        if (me.api) {
                            me.api.isTextAreaBlur = false;
                            if (e.target.localName == 'canvas' && (!me.isEditFormula || me.rangeSelectionMode)) {
                                if (me._preventClick)
                                    me._preventClick = false;
                                else
                                    documentHolderEl.focus();
                            }
                        }
                    }
                });

                //NOTE: set mouse wheel handler
                var eventname=(/Firefox/i.test(navigator.userAgent))? 'DOMMouseScroll' : 'mousewheel';
                addEvent(view.el, eventname, _.bind(this.onDocumentWheel,this), false);

                me.cellEditor = $('#ce-cell-content');
            }
            Common.Utils.isChrome ? addEvent(document, 'mousewheel', _.bind(this.onDocumentWheel,this), { passive: false } ) :
                                    $(document).on('mousewheel',    _.bind(this.onDocumentWheel, this));
            this.onChangeProtectSheet();
        },

        loadConfig: function(data) {
            this.editorConfig = data.config;
        },

        setMode: function(permissions) {
            this.permissions = permissions;
            /** coauthoring begin **/
            !(this.permissions.canCoAuthoring && this.permissions.canComments)
                ? Common.util.Shortcuts.suspendEvents(this.hkComments)
                : Common.util.Shortcuts.resumeEvents(this.hkComments);
            /** coauthoring end **/
        },

        setApi: function(api) {
            this.api = api;
            this.api.asc_registerCallback('asc_onContextMenu',          _.bind(this.onApiContextMenu, this));
            this.api.asc_registerCallback('asc_onMouseMove',            _.bind(this.onApiMouseMove, this));
            /** coauthoring begin **/
            this.api.asc_registerCallback('asc_onHideComment',          this.wrapEvents.apiHideComment);
//            this.api.asc_registerCallback('asc_onShowComment',          this.wrapEvents.apiShowComment);
            /** coauthoring end **/
            this.api.asc_registerCallback('asc_onHyperlinkClick',       _.bind(this.onApiHyperlinkClick, this));
            this.api.asc_registerCallback('asc_onCoAuthoringDisconnect',_.bind(this.onApiCoAuthoringDisconnect, this));
            Common.NotificationCenter.on('api:disconnect',              _.bind(this.onApiCoAuthoringDisconnect, this));
            this.api.asc_registerCallback('asc_onSelectionChanged', _.bind(this.onSelectionChanged, this));
            if (this.permissions.isEdit===true) {
                this.api.asc_registerCallback('asc_onSetAFDialog',          _.bind(this.onApiAutofilter, this));
                this.api.asc_registerCallback('asc_onEditCell', _.bind(this.onApiEditCell, this));
                this.api.asc_registerCallback('asc_onLockDefNameManager', _.bind(this.onLockDefNameManager, this));
                this.api.asc_registerCallback('asc_onEntriesListMenu', _.bind(this.onEntriesListMenu, this, false)); // Alt + Down
                this.api.asc_registerCallback('asc_onValidationListMenu', _.bind(this.onEntriesListMenu, this, true));
                this.api.asc_registerCallback('asc_onFormulaCompleteMenu', _.bind(this.onFormulaCompleteMenu, this));
                this.api.asc_registerCallback('asc_onShowSpecialPasteOptions', _.bind(this.onShowSpecialPasteOptions, this));
                this.api.asc_registerCallback('asc_onHideSpecialPasteOptions', _.bind(this.onHideSpecialPasteOptions, this));
                this.api.asc_registerCallback('asc_onToggleAutoCorrectOptions', _.bind(this.onToggleAutoCorrectOptions, this));
                this.api.asc_registerCallback('asc_onFormulaInfo', _.bind(this.onFormulaInfo, this));
                this.api.asc_registerCallback('asc_ChangeCropState', _.bind(this.onChangeCropState, this));
                this.api.asc_registerCallback('asc_onInputMessage', _.bind(this.onInputMessage, this));
                this.api.asc_registerCallback('asc_onTableTotalMenu', _.bind(this.onTableTotalMenu, this));
                this.api.asc_registerCallback('asc_onShowPivotGroupDialog', _.bind(this.onShowPivotGroupDialog, this));
            }
            this.api.asc_registerCallback('asc_onShowForeignCursorLabel',       _.bind(this.onShowForeignCursorLabel, this));
            this.api.asc_registerCallback('asc_onHideForeignCursorLabel',       _.bind(this.onHideForeignCursorLabel, this));

            return this;
        },

        resetApi: function(api) {
            /** coauthoring begin **/
            this.api.asc_unregisterCallback('asc_onHideComment',    this.wrapEvents.apiHideComment);
//            this.api.asc_unregisterCallback('asc_onShowComment',    this.wrapEvents.apiShowComment);
            this.api.asc_registerCallback('asc_onHideComment',      this.wrapEvents.apiHideComment);
//            this.api.asc_registerCallback('asc_onShowComment',      this.wrapEvents.apiShowComment);
            /** coauthoring end **/
        },

        onCopyPaste: function(item) {
            var me = this;
            if (me.api) {
                var res =  (item.value == 'cut') ? me.api.asc_Cut() : ((item.value == 'copy') ? me.api.asc_Copy() : me.api.asc_Paste());
                if (!res) {
                    var value = Common.localStorage.getItem("sse-hide-copywarning");
                    if (!(value && parseInt(value) == 1)) {
                        (new Common.Views.CopyWarningDialog({
                            handler: function(dontshow) {
                                if (dontshow) Common.localStorage.setItem("sse-hide-copywarning", 1);
                                Common.NotificationCenter.trigger('edit:complete', me.documentHolder);
                            }
                        })).show();
                    }
                } else
                    Common.component.Analytics.trackEvent('ToolBar', 'Copy Warning');
            }
            Common.NotificationCenter.trigger('edit:complete', me.documentHolder);
        },

        onInsertEntire: function(item) {
            if (this.api) {
                switch (this.api.asc_getCellInfo().asc_getSelectionType()) {
                    case Asc.c_oAscSelectionType.RangeRow:
                        this.api.asc_insertCells(Asc.c_oAscInsertOptions.InsertRows);
                        break;
                    case Asc.c_oAscSelectionType.RangeCol:
                        this.api.asc_insertCells(Asc.c_oAscInsertOptions.InsertColumns);
                        break;
                }

                Common.NotificationCenter.trigger('edit:complete', this.documentHolder);
                Common.component.Analytics.trackEvent('DocumentHolder', 'Insert Entire');
            }
        },

        onInsertCells: function(menu, item) {
            if (this.api) {
                this.api.asc_insertCells(item.value);

                Common.NotificationCenter.trigger('edit:complete', this.documentHolder);
                Common.component.Analytics.trackEvent('DocumentHolder', 'Insert Cells');
            }
        },

        onDeleteEntire: function(item) {
            if (this.api) {
                switch (this.api.asc_getCellInfo().asc_getSelectionType()) {
                    case Asc.c_oAscSelectionType.RangeRow:
                        this.api.asc_deleteCells(Asc.c_oAscDeleteOptions.DeleteRows);
                        break;
                    case Asc.c_oAscSelectionType.RangeCol:
                        this.api.asc_deleteCells(Asc.c_oAscDeleteOptions.DeleteColumns);
                        break;
                }

                Common.NotificationCenter.trigger('edit:complete', this.documentHolder);
                Common.component.Analytics.trackEvent('DocumentHolder', 'Delete Entire');
            }
        },

        onDeleteCells: function(menu, item) {
            if (this.api) {
                this.api.asc_deleteCells(item.value);

                Common.NotificationCenter.trigger('edit:complete', this.documentHolder);
                Common.component.Analytics.trackEvent('DocumentHolder', 'Delete Cells');
            }
        },

        onSortCells: function(menu, item) {
            Common.NotificationCenter.trigger('protect:check', this.onSortCellsCallback, this, [menu, item]);
        },

        onSortCellsCallback: function(menu, item) {
            if (item.value=='advanced') {
                Common.NotificationCenter.trigger('data:sortcustom', this);
                return;
            }
            if (this.api) {
                var res = this.api.asc_sortCellsRangeExpand();
                switch (res) {
                    case Asc.c_oAscSelectionSortExpand.showExpandMessage:
                        var config = {
                            width: 500,
                            title: this.txtSorting,
                            msg: this.txtExpandSort,
                            buttons: [  {caption: this.txtExpand, primary: true, value: 'expand'},
                                {caption: this.txtSortSelected, primary: true, value: 'sort'},
                                'cancel'],
                            callback: _.bind(function(btn){
                                if (btn == 'expand' || btn == 'sort') {
                                    this.api.asc_sortColFilter(item.value, '', undefined, (item.value==Asc.c_oAscSortOptions.ByColorFill) ? this.documentHolder.ssMenu.cellColor : this.documentHolder.ssMenu.fontColor, btn == 'expand');
                                }
                                Common.NotificationCenter.trigger('edit:complete', this.documentHolder);
                                Common.component.Analytics.trackEvent('DocumentHolder', 'Sort Cells');
                            }, this)
                        };
                        Common.UI.alert(config);
                        break;
                    case Asc.c_oAscSelectionSortExpand.showLockMessage:
                        var config = {
                            width: 500,
                            title: this.txtSorting,
                            msg: this.txtLockSort,
                            buttons: ['yes', 'no'],
                            primary: 'yes',
                            callback: _.bind(function(btn){
                                (btn == 'yes') && this.api.asc_sortColFilter(item.value, '', undefined, (item.value==Asc.c_oAscSortOptions.ByColorFill) ? this.documentHolder.ssMenu.cellColor : this.documentHolder.ssMenu.fontColor, false);
                                Common.NotificationCenter.trigger('edit:complete', this.documentHolder);
                                Common.component.Analytics.trackEvent('DocumentHolder', 'Sort Cells');
                            }, this)
                        };
                        Common.UI.alert(config);
                        break;
                    case Asc.c_oAscSelectionSortExpand.expandAndNotShowMessage:
                    case Asc.c_oAscSelectionSortExpand.notExpandAndNotShowMessage:
                        this.api.asc_sortColFilter(item.value, '', undefined, (item.value==Asc.c_oAscSortOptions.ByColorFill) ? this.documentHolder.ssMenu.cellColor : this.documentHolder.ssMenu.fontColor, res === Asc.c_oAscSelectionSortExpand.expandAndNotShowMessage);
                        Common.NotificationCenter.trigger('edit:complete', this.documentHolder);
                        Common.component.Analytics.trackEvent('DocumentHolder', 'Sort Cells');
                        break;
                }
            }
        },

        onFilterCells: function(menu, item) {
            if (this.api) {
                var autoFilterObject = new Asc.AutoFiltersOptions(),
                    filterObj = new Asc.AutoFilterObj();
                if (item.value>0) {
                    filterObj.asc_setFilter(new Asc.ColorFilter());
                    filterObj.asc_setType(Asc.c_oAscAutoFilterTypes.ColorFilter);

                    var colorFilter = filterObj.asc_getFilter();
                    colorFilter.asc_setCellColor((item.value==1) ? null : false);
                    colorFilter.asc_setCColor((item.value==1) ? this.documentHolder.ssMenu.cellColor : this.documentHolder.ssMenu.fontColor);
                } else {
                    filterObj.asc_setFilter(new Asc.CustomFilters());
                    filterObj.asc_setType(Asc.c_oAscAutoFilterTypes.CustomFilters);

                    var customFilter = filterObj.asc_getFilter();
                    customFilter.asc_setCustomFilters([new Asc.CustomFilter()]);
                    customFilter.asc_setAnd(true);
                    var customFilters = customFilter.asc_getCustomFilters();
                    customFilters[0].asc_setOperator(Asc.c_oAscCustomAutoFilter.equals);
//                    customFilters[0].asc_setVal('');
                }

                autoFilterObject.asc_setFilterObj(filterObj);
                this.api.asc_applyAutoFilterByType(autoFilterObject);

                Common.NotificationCenter.trigger('edit:complete', this.documentHolder);
                Common.component.Analytics.trackEvent('DocumentHolder', 'Filter Cells');
            }
        },

        onReapply: function() {
            this.api.asc_reapplyAutoFilter(this.documentHolder.ssMenu.formatTableName);
        },

        onCondFormat: function() {
            var me = this,
                value = me.api.asc_getLocale();
            (!value) && (value = ((me.permissions.lang) ? parseInt(Common.util.LanguageInfo.getLocalLanguageCode(me.permissions.lang)) : 0x0409));

            (new SSE.Views.FormatRulesEditDlg({
                api: me.api,
                props   : null,
                isEdit  : false,
                langId  : value,
                handler : function(result, settings) {
                    if (result == 'ok' && settings) {
                        me.api.asc_setCF([settings], []);
                    }
                }
            })).show();
        },

        onGroupPivot: function(item) {
            item.value=='grouping' ? this.api.asc_groupPivot() : this.api.asc_ungroupPivot();
        },

        onShowPivotGroupDialog: function(rangePr, dateTypes, defRangePr) {
            var win, props,
                me = this;
            win = new SSE.Views.PivotGroupDialog({
                date: !!dateTypes,
                handler: function(dlg, result) {
                    if (result == 'ok') {
                        props = dlg.getSettings();
                        me.api.asc_groupPivot(props[0], props[1]);
                        Common.NotificationCenter.trigger('edit:complete', me.documentHolder);
                    }
                }
            });
            win.show();
            win.setSettings(rangePr, dateTypes, defRangePr);
        },

        onClear: function(menu, item, e) {
            if (item.value == Asc.c_oAscCleanOptions.Format && !this._state.wsProps['FormatCells'] || item.value == Asc.c_oAscCleanOptions.All && !this.api.asc_checkLockedCells())
                this.onClearCallback(menu, item);
            else if (item.value == Asc.c_oAscCleanOptions.Comments) {
                this._state.wsProps['Objects'] ? Common.NotificationCenter.trigger('showerror', Asc.c_oAscError.ID.ChangeOnProtectedSheet, Asc.c_oAscError.Level.NoCritical) : this.onClearCallback(menu, item);
            } else
                Common.NotificationCenter.trigger('protect:check', this.onClearCallback, this, [menu, item]);
        },

        onClearCallback: function(menu, item) {
            if (this.api) {
                if (item.value == Asc.c_oAscCleanOptions.Comments) {
                    this.api.asc_RemoveAllComments(!this.permissions.canDeleteComments, true);// 1 param = true if remove only my comments, 2 param - remove current comments
                } else
                    this.api.asc_emptyCells(item.value, item.value == Asc.c_oAscCleanOptions.All && !this.permissions.canDeleteComments);

                Common.NotificationCenter.trigger('edit:complete', this.documentHolder);
                Common.component.Analytics.trackEvent('DocumentHolder', 'Clear');
            }
        },

        onSelectTable: function(menu, item) {
            if (this.api && this.documentHolder.ssMenu.formatTableName) {
                this.api.asc_changeSelectionFormatTable(this.documentHolder.ssMenu.formatTableName, item.value);

                Common.NotificationCenter.trigger('edit:complete', this.documentHolder);
                Common.component.Analytics.trackEvent('DocumentHolder', 'Select Table');
            }
        },

        onInsertTable: function(menu, item) {
            if (this.api && this.documentHolder.ssMenu.formatTableName) {
                this.api.asc_insertCellsInTable(this.documentHolder.ssMenu.formatTableName, item.value);

                Common.NotificationCenter.trigger('edit:complete', this.documentHolder);
                Common.component.Analytics.trackEvent('DocumentHolder', 'Insert to Table');
            }
        },

        onDeleteTable: function(menu, item) {
            if (this.api && this.documentHolder.ssMenu.formatTableName) {
                this.api.asc_deleteCellsInTable(this.documentHolder.ssMenu.formatTableName, item.value);

                Common.NotificationCenter.trigger('edit:complete', this.documentHolder);
                Common.component.Analytics.trackEvent('DocumentHolder', 'Delete from Table');
            }
        },

        onInsFunction: function(item) {
            var controller = this.getApplication().getController('FormulaDialog');
            if (controller && this.api) {
                controller.showDialog(undefined, item.value==Asc.ETotalsRowFunction.totalrowfunctionCustom);
            }
        },

        onInsHyperlink: function(item) {
            Common.NotificationCenter.trigger('protect:check', this.onInsHyperlinkCallback, this, [item]);
        },

        onInsHyperlinkCallback: function(item) {
            var me = this;
            var win,
                props;

            if (me.api) {
                var wc = me.api.asc_getWorksheetsCount(),
                    i = -1,
                    items = [];

                while (++i < wc) {
                    items.push({name: me.api.asc_getWorksheetName(i), hidden: me.api.asc_isWorksheetHidden(i)});
                }

                var handlerDlg = function(dlg, result) {
                    if (result == 'ok') {
                        props = dlg.getSettings();
                        me.api.asc_insertHyperlink(props);
                    }

                    Common.NotificationCenter.trigger('edit:complete', me.documentHolder);
                };

                var cell = me.api.asc_getCellInfo();
                props = cell.asc_getHyperlink();

                win = new SSE.Views.HyperlinkSettingsDialog({
                    api: me.api,
                    appOptions: me.permissions,
                    handler: handlerDlg
                });

                win.show();
                win.setSettings({
                    sheets  : items,
                    ranges  : me.api.asc_getDefinedNames(Asc.c_oAscGetDefinedNamesList.All, true),
                    currentSheet: me.api.asc_getWorksheetName(me.api.asc_getActiveWorksheetIndex()),
                    props   : props,
                    text    : cell.asc_getText(),
                    isLock  : cell.asc_getLockText(),
                    allowInternal: item.options.inCell
                });
            }

            Common.component.Analytics.trackEvent('DocumentHolder', 'Add Hyperlink');
        },

        onDelHyperlink: function(item) {
            Common.NotificationCenter.trigger('protect:check', this.onDelHyperlinkCallback, this);
        },

        onDelHyperlinkCallback: function(item) {
            if (this.api) {
                this.api.asc_removeHyperlink();

                Common.NotificationCenter.trigger('edit:complete', this.documentHolder);
                Common.component.Analytics.trackEvent('DocumentHolder', 'Remove Hyperlink');
            }
        },

        onSetSize: function(menu, item) {
            if (item.value == 'row-height' || item.value == 'column-width') {
                var me = this;
                (new SSE.Views.SetValueDialog({
                    title: item.caption,
                    startvalue: item.value == 'row-height' ? me.api.asc_getRowHeight() : me.api.asc_getColumnWidth(),
                    maxvalue: item.value == 'row-height' ? Asc.c_oAscMaxRowHeight : Asc.c_oAscMaxColumnWidth,
                    step: item.value == 'row-height' ? 0.75 : 1,
                    rounding: (item.value == 'row-height'),
                    defaultUnit: item.value == 'row-height' ? Common.Utils.Metric.getMetricName(Common.Utils.Metric.c_MetricUnits.pt) : me.textSym,
                    handler: function(dlg, result) {
                        if (result == 'ok') {
                            var val = dlg.getSettings();
                            if (!isNaN(val))
                                (item.value == 'row-height') ? me.api.asc_setRowHeight(val) : me.api.asc_setColumnWidth(val);
                        }

                        Common.NotificationCenter.trigger('edit:complete', me.documentHolder);
                    }
                })).show();
            } else {
                (item.value == 'auto-row-height') ? this.api.asc_autoFitRowHeight() : this.api.asc_autoFitColumnWidth();
                Common.NotificationCenter.trigger('edit:complete', this.documentHolder);
            }
        },

        onEntireHide: function(item) {
            if (this.api)
                this.api[item.isrowmenu ? 'asc_hideRows' : 'asc_hideColumns']();
        },

        onEntireShow: function(item) {
            if (this.api)
                this.api[item.isrowmenu ? 'asc_showRows' : 'asc_showColumns']();
        },

        onFreezePanes: function(item) {
            if (this.api)
                this.api.asc_freezePane();
        },

        onEntriesList: function(item) {
            if (this.api) {
                var me = this;
                setTimeout(function() {
                    me.api.asc_showAutoComplete();
                }, 10);
            }
        },

        onAddComment: function(item) {
            if (this._state.wsProps['Objects']) return;
            
            if (this.api && this.permissions.canCoAuthoring && this.permissions.canComments) {

                var controller = SSE.getController('Common.Controllers.Comments'),
                    cellinfo = this.api.asc_getCellInfo();
                if (controller) {
                    var comments = cellinfo.asc_getComments();
                    if (comments) {
                        if (comments.length) {
                            controller.onEditComments(comments);
                        } else if (this.permissions.canCoAuthoring) {
                            controller.addDummyComment();
                        }
                    }
                }
            }
        },

        onAddNamedRange: function(item) {
            if (this.namedrange_locked) {
                Common.NotificationCenter.trigger('namedrange:locked');
                return;
            }

            var me = this,
                wc = me.api.asc_getWorksheetsCount(),
                i = -1,
                items = [];

            while (++i < wc) {
                if (!this.api.asc_isWorksheetHidden(i)) {
                    items.push({displayValue: me.api.asc_getWorksheetName(i), value: i});
                }
            }

            var handlerDlg = function(result, settings) {
                if (result == 'ok' && settings) {
                    me.api.asc_setDefinedNames(settings);
                    Common.component.Analytics.trackEvent('DocumentHolder', 'New Named Range');
                }
                Common.NotificationCenter.trigger('edit:complete', me.documentHolder);
            };

            (new SSE.Views.NamedRangeEditDlg({
                api: me.api,
                handler: handlerDlg,
                sheets  : items,
                currentSheet: me.api.asc_getActiveWorksheetIndex(),
                props   : me.api.asc_getDefaultDefinedName(),
                isEdit  : false
            })).show();
        },

        onImgMenu: function(menu, item) {
            if (this.api) {
                if (item.options.type == 'arrange') {
                    this.api.asc_setSelectedDrawingObjectLayer(item.value);

                    Common.NotificationCenter.trigger('edit:complete', this.documentHolder);
                    Common.component.Analytics.trackEvent('DocumentHolder', 'Arrange');
                } else if (item.options.type == 'group') {
                    this.api[(item.value == 'grouping') ? 'asc_groupGraphicsObjects' : 'asc_unGroupGraphicsObjects']();

                    Common.NotificationCenter.trigger('edit:complete', this.documentHolder);
                    Common.component.Analytics.trackEvent('DocumentHolder', (item.value == 'grouping') ? 'Grouping' : 'Ungrouping');
                } else if (item.options.type == 'rotate') {
                    var properties = new Asc.asc_CImgProperty();
                    properties.asc_putRotAdd((item.value==1 ? 90 : 270) * 3.14159265358979 / 180);
                    this.api.asc_setGraphicObjectProps(properties);

                    Common.NotificationCenter.trigger('edit:complete', this.documentHolder);
                    Common.component.Analytics.trackEvent('DocumentHolder', 'Rotate');
                } else if (item.options.type == 'flip') {
                    var properties = new Asc.asc_CImgProperty();
                    if (item.value==1)
                        properties.asc_putFlipHInvert(true);
                    else
                        properties.asc_putFlipVInvert(true);
                    this.api.asc_setGraphicObjectProps(properties);

                    Common.NotificationCenter.trigger('edit:complete', this.documentHolder);
                    Common.component.Analytics.trackEvent('DocumentHolder', 'Flip');
                }
            }
        },

        onImgCrop: function(menu, item) {
            if (this.api) {
                if (item.value == 1) {
                    this.api.asc_cropFill();
                } else if (item.value == 2) {
                    this.api.asc_cropFit();
                } else {
                    item.checked ? this.api.asc_startEditCrop() : this.api.asc_endEditCrop();
                }
            }
            Common.NotificationCenter.trigger('edit:complete', this.documentHolder);
        },

        onImgMenuAlign: function(menu, item) {
            if (this.api) {
                if (item.value>-1 && item.value < 6) {
                    this.api.asc_setSelectedDrawingObjectAlign(item.value);
                    Common.NotificationCenter.trigger('edit:complete', this.documentHolder);
                    Common.component.Analytics.trackEvent('DocumentHolder', 'Objects Align');
                } else if (item.value == 6) {
                    this.api.asc_DistributeSelectedDrawingObjectHor();
                    Common.NotificationCenter.trigger('edit:complete', this.documentHolder);
                    Common.component.Analytics.trackEvent('DocumentHolder', 'Distribute');
                } else if (item.value == 7){
                    this.api.asc_DistributeSelectedDrawingObjectVer();
                    Common.NotificationCenter.trigger('edit:complete', this.documentHolder);
                    Common.component.Analytics.trackEvent('DocumentHolder', 'Distribute');
                }
            }
        },

        onParagraphVAlign: function(menu, item) {
            if (this.api) {
                var properties = new Asc.asc_CImgProperty();
                properties.asc_putVerticalTextAlign(item.value);

                this.api.asc_setGraphicObjectProps(properties);

                Common.NotificationCenter.trigger('edit:complete', this.documentHolder);
                Common.component.Analytics.trackEvent('DocumentHolder', 'Paragraph Vertical Align');
            }
        },

        onParagraphDirection: function(menu, item) {
            if (this.api) {
                var properties = new Asc.asc_CImgProperty();
                properties.asc_putVert(item.options.direction);

                this.api.asc_setGraphicObjectProps(properties);

                Common.NotificationCenter.trigger('edit:complete', this.documentHolder);
                Common.component.Analytics.trackEvent('DocumentHolder', 'Text Direction');
            }
        },

        onSelectBulletMenu: function(menu, item) {
            if (this.api) {
                if (item.options.value == -1) {
                    this.api.asc_setListType(0, item.options.value);
                    Common.NotificationCenter.trigger('edit:complete', this.documentHolder);
                    Common.component.Analytics.trackEvent('DocumentHolder', 'List Type');
                } else if (item.options.value == 'settings') {
                    var me      = this,
                        props;
                    var selectedObjects = me.api.asc_getGraphicObjectProps();
                    for (var i = 0; i < selectedObjects.length; i++) {
                        if (selectedObjects[i].asc_getObjectType() == Asc.c_oAscTypeSelectElement.Paragraph) {
                            props = selectedObjects[i].asc_getObjectValue();
                            break;
                        }
                    }
                    if (props) {
                        var listtype = me.api.asc_getCurrentListType();
                        (new Common.Views.ListSettingsDialog({
                            api: me.api,
                            props: props,
                            type: 0,
                            interfaceLang: me.permissions.lang,
                            handler: function(result, value) {
                                if (result == 'ok') {
                                    if (me.api) {
                                        props.asc_putBullet(value);
                                        me.api.asc_setGraphicObjectProps(props);
                                    }
                                }
                                Common.NotificationCenter.trigger('edit:complete', me.documentHolder);
                            }
                        })).show();
                    }
                }
            }
        },

        onSelectBullets: function(picker, itemView, record, e) {
            var rawData = {},
                isPickerSelect = _.isFunction(record.toJSON);

            if (isPickerSelect){
                if (record.get('selected')) {
                    rawData = record.toJSON();
                } else {
                    // record deselected
                    return;
                }
            } else {
                rawData = record;
            }

            if (this.api)
                this.api.asc_setListType(rawData.type, rawData.subtype);

            if (e.type !== 'click')
                this.documentHolder.textInShapeMenu.hide();

            Common.NotificationCenter.trigger('edit:complete', this.documentHolder);
            Common.component.Analytics.trackEvent('DocumentHolder', 'List Type');
        },

        onTextAdvanced: function(item) {
            var me = this;

            (new SSE.Views.ParagraphSettingsAdvanced({
                paragraphProps  : item.textInfo,
                api             : me.api,
                handler         : function(result, value) {
                    if (result == 'ok') {
                        if (me.api) {
                            me.api.asc_setGraphicObjectProps(value.paragraphProps);

                            Common.component.Analytics.trackEvent('DocumentHolder', 'Apply advanced paragraph settings');
                        }
                    }
                    Common.NotificationCenter.trigger('edit:complete', me);
                }
            })).show();
        },

        onShapeAdvanced: function(item) {
            var me = this;

            (new SSE.Views.ShapeSettingsAdvanced({
                shapeProps  : item.shapeInfo,
                api             : me.api,
                handler         : function(result, value) {
                    if (result == 'ok') {
                        if (me.api) {
                            me.api.asc_setGraphicObjectProps(value.shapeProps);

                            Common.component.Analytics.trackEvent('DocumentHolder', 'Apply advanced shape settings');
                        }
                    }
                    Common.NotificationCenter.trigger('edit:complete', me);
                }
            })).show();
        },

        onImgAdvanced: function(item) {
            var me = this;

            (new SSE.Views.ImageSettingsAdvanced({
                imageProps  : item.imageInfo,
                api             : me.api,
                handler         : function(result, value) {
                    if (result == 'ok') {
                        if (me.api) {
                            me.api.asc_setGraphicObjectProps(value.imageProps);

                            Common.component.Analytics.trackEvent('DocumentHolder', 'Apply advanced image settings');
                        }
                    }
                    Common.NotificationCenter.trigger('edit:complete', me);
                }
            })).show();
        },

        onSlicerAdvanced: function(item) {
            var me = this;

            (new SSE.Views.SlicerSettingsAdvanced({
                imageProps: item.imageInfo,
                api       : me.api,
                styles    : item.imageInfo.asc_getSlicerProperties().asc_getStylesPictures(),
                handler   : function(result, value) {
                    if (result == 'ok') {
                        if (me.api) {
                            me.api.asc_setGraphicObjectProps(value.imageProps);

                            Common.component.Analytics.trackEvent('DocumentHolder', 'Apply slicer settings');
                        }
                    }
                    Common.NotificationCenter.trigger('edit:complete', me);
                }
            })).show();
        },

        onChartEdit: function(item) {
            var me = this;
            var win, props;
            if (me.api){
                props = me.api.asc_getChartObject();
                if (props) {
                    (new SSE.Views.ChartSettingsDlg(
                        {
                            chartSettings: props,
                            imageSettings: item.chartInfo,
                            isChart: true,
                            api: me.api,
                            handler: function(result, value) {
                                if (result == 'ok') {
                                    if (me.api) {
                                        me.api.asc_editChartDrawingObject(value.chartSettings);
                                        if (value.imageSettings)
                                            me.api.asc_setGraphicObjectProps(value.imageSettings);
                                    }
                                }
                                Common.NotificationCenter.trigger('edit:complete', me);
                            }
                        })).show();
                }
            }
        },

        onImgMacro: function(item) {
            var me = this;

            (new SSE.Views.MacroDialog({
                props: {macroList: me.api.asc_getAllMacrosNames(), current: me.api.asc_getCurrentDrawingMacrosName()},
                handler: function(result, value) {
                    if (result == 'ok') {
                        if (me.api) {
                            me.api.asc_assignMacrosToCurrentDrawing(value);
                        }
                    }
                    Common.NotificationCenter.trigger('edit:complete', me);
                }
            })).show();
        },

        onImgEditPoints: function(item) {
            this.api && this.api.asc_editPointsGeometry();
        },

        onApiCoAuthoringDisconnect: function() {
            this.permissions.isEdit = false;
        },

        hideCoAuthTips: function() {
            if (this.tooltips.coauth.ref) {
                $(this.tooltips.coauth.ref).remove();
                this.tooltips.coauth.ref = undefined;
                this.tooltips.coauth.x_point = undefined;
                this.tooltips.coauth.y_point = undefined;
            }
        },

        hideForeignSelectTips: function() {
            if (this.tooltips.foreignSelect.ref) {
                $(this.tooltips.foreignSelect.ref).remove();
                this.tooltips.foreignSelect.ref = undefined;
                this.tooltips.foreignSelect.userId = undefined;
                this.tooltips.foreignSelect.x_point = undefined;
                this.tooltips.foreignSelect.y_point = undefined;
            }
        },

        hideHyperlinkTip: function() {
            if (!this.tooltips.hyperlink.isHidden && this.tooltips.hyperlink.ref) {
                this.tooltips.hyperlink.ref.hide();
                this.tooltips.hyperlink.ref = undefined;
                this.tooltips.hyperlink.text = '';
                this.tooltips.hyperlink.isHidden = true;
            }
        },

        onApiMouseMove: function(dataarray) {
            if (!this._isFullscreenMenu && dataarray.length) {
                var index_hyperlink,
                    /** coauthoring begin **/
                        index_comments,
                    /** coauthoring end **/
                        index_locked,
                        index_column, index_row,
                        index_filter,
                        index_slicer,
                        index_foreign;
                for (var i = dataarray.length; i > 0; i--) {
                    switch (dataarray[i-1].asc_getType()) {
                        case Asc.c_oAscMouseMoveType.Hyperlink:
                            index_hyperlink = i;
                            break;
                    /** coauthoring begin **/
                        case Asc.c_oAscMouseMoveType.Comment:
                            index_comments = i;
                            break;
                    /** coauthoring end **/
                        case Asc.c_oAscMouseMoveType.LockedObject:
                            index_locked = i;
                            break;
                        case Asc.c_oAscMouseMoveType.ResizeColumn:
                            index_column = i;
                            break;
                        case Asc.c_oAscMouseMoveType.ResizeRow:
                            index_row = i;
                            break;
                        case Asc.c_oAscMouseMoveType.Filter:
                            index_filter = i;
                            break;
                        case Asc.c_oAscMouseMoveType.Tooltip:
                            index_slicer = i;
                            break;
                        case Asc.c_oAscMouseMoveType.ForeignSelect:
                            index_foreign = i;
                            break;
                    }
                }

                var me              = this,
                    showPoint       = [0, 0],
                    /** coauthoring begin **/
                    coAuthTip       = me.tooltips.coauth,
                    commentTip      = me.tooltips.comment,
                    /** coauthoring end **/
                    hyperlinkTip    = me.tooltips.hyperlink,
                    row_columnTip   = me.tooltips.row_column,
                    filterTip       = me.tooltips.filter,
                    slicerTip       = me.tooltips.slicer,
                    foreignSelect   = me.tooltips.foreignSelect,
                    pos             = [
                        me.documentHolder.cmpEl.offset().left - $(window).scrollLeft(),
                        me.documentHolder.cmpEl.offset().top  - $(window).scrollTop()
                    ];

                //close all tooltips
                if (!index_hyperlink) {
                    me.hideHyperlinkTip();
                }
                if (index_column===undefined && index_row===undefined) {
                    if (!row_columnTip.isHidden && row_columnTip.ref) {
                        row_columnTip.ref.hide();
                        row_columnTip.ref = undefined;
                        row_columnTip.text = '';
                        row_columnTip.isHidden = true;
                    }
                }
                if (me.permissions.isEdit || me.permissions.canViewComments) {
                    if (!index_comments || this.popupmenu) {
                        commentTip.moveCommentId = undefined;
                        if (commentTip.viewCommentId != undefined) {
                            commentTip = {};

                            var commentsController = this.getApplication().getController('Common.Controllers.Comments');
                            if (commentsController) {
                                if (this.permissions.canCoAuthoring && this.permissions.canViewComments)
                                    setTimeout(function() {commentsController.onApiHideComment(true);}, 200);
                                else
                                    commentsController.onApiHideComment(true);
                            }
                        }
                    }
                }
                if (me.permissions.isEdit) {
                    if (!index_locked) {
                        me.hideCoAuthTips();
                    }
                    if (!index_foreign) {
                        me.hideForeignSelectTips();
                    }
                    if (index_slicer===undefined) {
                        if (!slicerTip.isHidden && slicerTip.ref) {
                            slicerTip.ref.hide();
                            slicerTip.ref = undefined;
                            slicerTip.text = '';
                            slicerTip.isHidden = true;
                        }
                    }
                }
                if (index_filter===undefined || (me.dlgFilter && me.dlgFilter.isVisible()) || (me.currentMenu && me.currentMenu.isVisible())) {
                    if (!filterTip.isHidden && filterTip.ref) {
                        filterTip.ref.hide();
                        filterTip.ref = undefined;
                        filterTip.text = '';
                        filterTip.isHidden = true;
                    }
                }
                // show tooltips

                if (index_hyperlink) {
                    if (!hyperlinkTip.parentEl) {
                        hyperlinkTip.parentEl = $('<div id="tip-container-hyperlinktip" style="position: absolute; z-index: 10000;"></div>');
                        me.documentHolder.cmpEl.append(hyperlinkTip.parentEl);
                    }

                    var data  = dataarray[index_hyperlink-1],
                        props = data.asc_getHyperlink();

                    if (props.asc_getType() == Asc.c_oAscHyperlinkType.WebLink) {
                        var linkstr = props.asc_getTooltip();
                        linkstr = (linkstr) ? linkstr : props.asc_getHyperlinkUrl();
                        if (linkstr.length>256)
                            linkstr = linkstr.substr(0, 256) + '...';
                        linkstr = Common.Utils.String.htmlEncode(linkstr) + '<br><b>' + me.textCtrlClick + '</b>';
                    } else {
                        linkstr = Common.Utils.String.htmlEncode(props.asc_getTooltip() || (props.asc_getLocation()));
                        linkstr += '<br><b>' + me.textCtrlClick + '</b>';
                    }

                    if (hyperlinkTip.ref && hyperlinkTip.ref.isVisible()) {
                        if (hyperlinkTip.text != linkstr) {
                            hyperlinkTip.ref.hide();
                            hyperlinkTip.ref = undefined;
                            hyperlinkTip.text = '';
                            hyperlinkTip.isHidden = true;
                        }
                    }

                    if (!hyperlinkTip.ref || !hyperlinkTip.ref.isVisible()) {
                        hyperlinkTip.text = linkstr;
                        hyperlinkTip.ref = new Common.UI.Tooltip({
                            owner   : hyperlinkTip.parentEl,
                            html    : true,
                            title   : linkstr
                        });

                        hyperlinkTip.ref.show([-10000, -10000]);
                        hyperlinkTip.isHidden = false;

                        showPoint = [data.asc_getX(), data.asc_getY()];
                        showPoint[0] += (pos[0] + 6);
                        showPoint[1] += (pos[1] - 20);
                        showPoint[1] -= hyperlinkTip.ref.getBSTip().$tip.height();
                        var tipwidth = hyperlinkTip.ref.getBSTip().$tip.width();
                        if (showPoint[0] + tipwidth > me.tooltips.coauth.bodyWidth )
                            showPoint[0] = me.tooltips.coauth.bodyWidth - tipwidth;

                        hyperlinkTip.ref.getBSTip().$tip.css({
                            top : showPoint[1] + 'px',
                            left: showPoint[0] + 'px'
                        });
                    }

                }

                if (index_column!==undefined || index_row!==undefined) {
                    if (!row_columnTip.parentEl) {
                        row_columnTip.parentEl = $('<div id="tip-container-rowcolumntip" style="position: absolute; z-index: 10000;"></div>');
                        me.documentHolder.cmpEl.append(row_columnTip.parentEl);
                    }

                    var data  = dataarray[(index_column!==undefined) ? (index_column-1) : (index_row-1)];
                    var str = Common.Utils.String.format((index_column!==undefined) ? this.textChangeColumnWidth : this.textChangeRowHeight, data.asc_getSizeCCOrPt().toFixed(2), data.asc_getSizePx().toFixed());
                    if (row_columnTip.ref && row_columnTip.ref.isVisible()) {
                        if (row_columnTip.text != str) {
                            row_columnTip.text = str;
                            row_columnTip.ref.setTitle(str);
                            row_columnTip.ref.updateTitle();
                        }
                    }

                    if (!row_columnTip.ref || !row_columnTip.ref.isVisible()) {
                        row_columnTip.text = str;
                        row_columnTip.ref = new Common.UI.Tooltip({
                            owner   : row_columnTip.parentEl,
                            html    : true,
                            title   : str
                        });

                        row_columnTip.ref.show([-10000, -10000]);
                        row_columnTip.isHidden = false;

                        showPoint = [data.asc_getX(), data.asc_getY()];
                        showPoint[0] += (pos[0] + 6);
                        showPoint[1] += (pos[1] - 20 - row_columnTip.ttHeight);

                        var tipwidth = row_columnTip.ref.getBSTip().$tip.width();
                        if (showPoint[0] + tipwidth > me.tooltips.coauth.bodyWidth )
                            showPoint[0] = me.tooltips.coauth.bodyWidth - tipwidth - 20;

                        row_columnTip.ref.getBSTip().$tip.css({
                            top : showPoint[1] + 'px',
                            left: showPoint[0] + 'px'
                        });
                    }
                }

                if (me.permissions.isEdit || me.permissions.canViewComments) {
                    if (index_comments && !this.popupmenu) {
                        data = dataarray[index_comments - 1];
                        if (!commentTip.editCommentId && commentTip.moveCommentId != data.asc_getCommentIndexes()[0]) {
                            commentTip.moveCommentId = data.asc_getCommentIndexes()[0];

                            if (commentTip.moveCommentTimer) {
                                clearTimeout(commentTip.moveCommentTimer);
                            }

                            var idxs    = data.asc_getCommentIndexes(),
                                x       = data.asc_getX(),
                                y       = data.asc_getY(),
                                leftx   = data.asc_getReverseX();

                            commentTip.moveCommentTimer = setTimeout(function(){
                                if (commentTip.moveCommentId && !commentTip.editCommentId) {
                                    commentTip.viewCommentId = commentTip.moveCommentId;

                                    var commentsController = me.getApplication().getController('Common.Controllers.Comments');
                                    if (commentsController) {
                                        if (!commentsController.isSelectedComment) {
                                            commentsController.onApiShowComment(idxs, x, y, leftx, false, true);
                                        }
                                    }
                                }
                            }, 400);
                        }
                    }
                }

                if (me.permissions.isEdit) {
                    if (index_locked && me.isUserVisible(dataarray[index_locked-1].asc_getUserId())) {
                        data = dataarray[index_locked-1];

                        if (!coAuthTip.XY)
                            me.onDocumentResize();

                        if (coAuthTip.x_point != data.asc_getX() || coAuthTip.y_point != data.asc_getY()) {
                            me.hideCoAuthTips();

                            coAuthTip.x_point = data.asc_getX();
                            coAuthTip.y_point = data.asc_getY();

                            var src = $(document.createElement("div")),
                                is_sheet_lock = data.asc_getLockedObjectType() == Asc.c_oAscMouseMoveLockedObjectType.Sheet ||
                                    data.asc_getLockedObjectType() == Asc.c_oAscMouseMoveLockedObjectType.TableProperties;

                            coAuthTip.ref = src;

                            src.addClass('username-tip');
                            src.css({
                                height      : coAuthTip.ttHeight + 'px',
                                position    : 'absolute',
                                zIndex      : '900',
                                visibility  : 'visible'
                            });
                            $(document.body).append(src);

                            showPoint = [
                                (is_sheet_lock) ? (coAuthTip.x_point + coAuthTip.rightMenuWidth) : (coAuthTip.bodyWidth - (coAuthTip.x_point + coAuthTip.XY[0])),
                                coAuthTip.y_point + coAuthTip.XY[1]
                            ];

                            if (showPoint[1] >= coAuthTip.XY[1] &&
                                showPoint[1] + coAuthTip.ttHeight < coAuthTip.XY[1] + coAuthTip.apiHeight) {
                                src.text(me.getUserName(data.asc_getUserId()));
                                if (coAuthTip.bodyWidth - showPoint[0] < coAuthTip.ref.outerWidth() ) {
                                    src.css({
                                        visibility  : 'visible',
                                        left        : '0px',
                                        top         : (showPoint[1]-coAuthTip.ttHeight) + 'px'
                                    });
                                } else
                                    src.css({
                                        visibility  : 'visible',
                                        right       : showPoint[0] + 'px',
                                        top         : showPoint[1] + 'px'
                                    });
                            }
                        }
                    }
                    if (index_foreign && me.isUserVisible(dataarray[index_foreign-1].asc_getUserId())) {
                        data = dataarray[index_foreign-1];

                        if (!coAuthTip.XY)
                            me.onDocumentResize();

                        if (foreignSelect.x_point != data.asc_getX() || foreignSelect.y_point != data.asc_getY()) {
                            me.hideForeignSelectTips();

                            foreignSelect.x_point = data.asc_getX();
                            foreignSelect.y_point = data.asc_getY();

                            var src = $(document.createElement("div")),
                                color = data.asc_getColor();
                            foreignSelect.ref = src;
                            foreignSelect.userId = data.asc_getUserId();

                            src.addClass('username-tip');
                            src.css({
                                height      : foreignSelect.ttHeight + 'px',
                                position    : 'absolute',
                                zIndex      : '900',
                                visibility  : 'visible',
                                'background-color': '#'+Common.Utils.ThemeColor.getHexColor(color.get_r(), color.get_g(), color.get_b())
                            });
                            $(document.body).append(src);

                            showPoint = [
                                foreignSelect.x_point + coAuthTip.XY[0],
                                foreignSelect.y_point + coAuthTip.XY[1] - foreignSelect.ttHeight
                            ];

                            src.text(me.getUserName(data.asc_getUserId()));
                            src.css({
                                visibility  : 'visible',
                                left       : ((showPoint[0]+foreignSelect.ref.outerWidth()>coAuthTip.bodyWidth-coAuthTip.rightMenuWidth) ? coAuthTip.bodyWidth-coAuthTip.rightMenuWidth-foreignSelect.ref.outerWidth() : showPoint[0]) + 'px',
                                top         : showPoint[1] + 'px'
                            });
                        }
                    }
                }

                if (index_filter!==undefined && !(me.dlgFilter && me.dlgFilter.isVisible()) && !(me.currentMenu && me.currentMenu.isVisible()) && !dataarray[index_filter-1].asc_getFilter().asc_getPivotObj()) {
                    if (!filterTip.parentEl) {
                        filterTip.parentEl = $('<div id="tip-container-filtertip" style="position: absolute; z-index: 10000;"></div>');
                        me.documentHolder.cmpEl.append(filterTip.parentEl);
                    }

                    var data  = dataarray[index_filter-1],
                        str = me.makeFilterTip(data.asc_getFilter());
                    if (filterTip.ref && filterTip.ref.isVisible()) {
                        if (filterTip.text != str) {
                            filterTip.text = str;
                            filterTip.ref.setTitle(str);
                            filterTip.ref.updateTitle();
                        }
                    }

                    if (!filterTip.ref || !filterTip.ref.isVisible()) {
                        filterTip.text = str;
                        filterTip.ref = new Common.UI.Tooltip({
                            owner   : filterTip.parentEl,
                            html    : true,
                            title   : str,
                            cls: 'auto-tooltip'
                        });

                        filterTip.ref.show([-10000, -10000]);
                        filterTip.isHidden = false;

                        showPoint = [data.asc_getX() + pos[0] - 10, data.asc_getY() + pos[1] + 20];

                        var tipheight = filterTip.ref.getBSTip().$tip.width();
                        if (showPoint[1] + filterTip.ttHeight > me.tooltips.coauth.bodyHeight ) {
                            showPoint[1] = me.tooltips.coauth.bodyHeight - filterTip.ttHeight - 5;
                            showPoint[0] += 20;
                        }

                        var tipwidth = filterTip.ref.getBSTip().$tip.width();
                        if (showPoint[0] + tipwidth > me.tooltips.coauth.bodyWidth )
                            showPoint[0] = me.tooltips.coauth.bodyWidth - tipwidth - 20;

                        filterTip.ref.getBSTip().$tip.css({
                            top : showPoint[1] + 'px',
                            left: showPoint[0] + 'px'
                        });
                    }
                }

                if (index_slicer!==undefined && me.permissions.isEdit) {
                    if (!slicerTip.parentEl) {
                        slicerTip.parentEl = $('<div id="tip-container-slicertip" style="position: absolute; z-index: 10000;"></div>');
                        me.documentHolder.cmpEl.append(slicerTip.parentEl);
                    }

                    var data  = dataarray[index_slicer-1],
                        str = data.asc_getTooltip();
                    if (slicerTip.ref && slicerTip.ref.isVisible()) {
                        if (slicerTip.text != str) {
                            slicerTip.text = str;
                            slicerTip.ref.setTitle(str);
                            slicerTip.ref.updateTitle();
                        }
                    }

                    if (!slicerTip.ref || !slicerTip.ref.isVisible()) {
                        slicerTip.text = str;
                        slicerTip.ref = new Common.UI.Tooltip({
                            owner   : slicerTip.parentEl,
                            html    : true,
                            title   : str
                        });

                        slicerTip.ref.show([-10000, -10000]);
                        slicerTip.isHidden = false;

                        showPoint = [data.asc_getX(), data.asc_getY()];
                        showPoint[0] += (pos[0] + 6);
                        showPoint[1] += (pos[1] - 20 - slicerTip.ttHeight);

                        var tipwidth = slicerTip.ref.getBSTip().$tip.width();
                        if (showPoint[0] + tipwidth > me.tooltips.coauth.bodyWidth )
                            showPoint[0] = me.tooltips.coauth.bodyWidth - tipwidth - 20;

                        slicerTip.ref.getBSTip().$tip.css({
                            top : showPoint[1] + 'px',
                            left: showPoint[0] + 'px'
                        });
                    }
                }
            }
        },

        onApiHideComment: function() {
            this.tooltips.comment.viewCommentId =
                this.tooltips.comment.editCommentId =
                    this.tooltips.comment.moveCommentId = undefined;
        },

        onApiHyperlinkClick: function(url) {
            if (!url) {
                Common.UI.alert({
                    msg: this.errorInvalidLink,
                    title: this.notcriticalErrorTitle,
                    iconCls: 'warn',
                    buttons: ['ok'],
                    callback: _.bind(function(btn){
                        Common.NotificationCenter.trigger('edit:complete', this.documentHolder);
                    }, this)
                });
                return;
            }
            if (this.api.asc_getUrlType(url)>0)
                window.open(url, '_blank');
            else
                Common.UI.warning({
                    msg: this.txtWarnUrl,
                    buttons: ['yes', 'no'],
                    primary: 'yes',
                    callback: function(btn) {
                        (btn == 'yes') && window.open(url, '_blank');
                    }
                });
        },

        onApiAutofilter: function(config) {
            var me = this;
            if (!me.tooltips.filter.isHidden && me.tooltips.filter.ref) {
                me.tooltips.filter.ref.hide();
                me.tooltips.filter.ref = undefined;
                me.tooltips.filter.text = '';
                me.tooltips.filter.isHidden = true;
            }
            if (me.permissions.isEdit) {
                if (!me.dlgFilter) {
                    if (me._state.wsProps['PivotTables'] && config.asc_getPivotObj() || me._state.wsProps['AutoFilter'] && !config.asc_getPivotObj()) return;

                    me.dlgFilter = new SSE.Views.AutoFilterDialog({api: this.api}).on({
                        'close': function () {
                            if (me.api) {
                                me.api.asc_enableKeyEvents(true);
                            }
                            me.dlgFilter = undefined;
                        }
                    });

                    if (me.api) {
                        me.api.asc_enableKeyEvents(false);
                    }

                    Common.UI.Menu.Manager.hideAll();
                    me.dlgFilter.setSettings(config);
                    var offset = me.documentHolder.cmpEl.offset(),
                        rect = config.asc_getCellCoord(),
                        x = rect.asc_getX() + rect.asc_getWidth() +offset.left,
                        y = rect.asc_getY() + rect.asc_getHeight() + offset.top;
                    var docwidth = Common.Utils.innerWidth(),
                        docheight = Common.Utils.innerHeight();
                    if (x+me.dlgFilter.options.width > docwidth)
                        x = docwidth - me.dlgFilter.options.width - 5;
                    if (y+me.dlgFilter.options.height > docheight)
                        y = docheight - me.dlgFilter.options.height - 5;
                    me.dlgFilter.show(x, y);
                } else
                    me.dlgFilter.close();
            }
        },

        makeFilterTip: function(props) {
            var filterObj = props.asc_getFilterObj(),
                filterType = filterObj.asc_getType(),
                isTextFilter = props.asc_getIsTextFilter(),
                colorsFill = props.asc_getColorsFill(),
                colorsFont = props.asc_getColorsFont(),
                str = "";

            if (filterType === Asc.c_oAscAutoFilterTypes.CustomFilters) {
                var customFilter = filterObj.asc_getFilter(),
                    customFilters = customFilter.asc_getCustomFilters();

                str = this.getFilterName(Asc.c_oAscAutoFilterTypes.CustomFilters, customFilters[0].asc_getOperator()) + " \"" + customFilters[0].asc_getVal() + "\"";
                if (customFilters.length>1) {
                    str = str + " " + (customFilter.asc_getAnd() ? this.txtAnd : this.txtOr);
                    str = str + " " + this.getFilterName(Asc.c_oAscAutoFilterTypes.CustomFilters, customFilters[1].asc_getOperator()) + " \"" + customFilters[1].asc_getVal() + "\"";
                }
            } else if (filterType === Asc.c_oAscAutoFilterTypes.ColorFilter) {
                var colorFilter = filterObj.asc_getFilter();
                if ( colorFilter.asc_getCellColor()===null ) { // cell color
                    str = this.txtEqualsToCellColor;
                } else if (colorFilter.asc_getCellColor()===false) { // font color
                    str = this.txtEqualsToFontColor;
                }
            } else if (filterType === Asc.c_oAscAutoFilterTypes.DynamicFilter) {
                str = this.getFilterName(Asc.c_oAscAutoFilterTypes.DynamicFilter, filterObj.asc_getFilter().asc_getType());
            } else if (filterType === Asc.c_oAscAutoFilterTypes.Top10) {
                var top10Filter = filterObj.asc_getFilter(),
                    percent = top10Filter.asc_getPercent();

                str = this.getFilterName(Asc.c_oAscAutoFilterTypes.Top10, top10Filter.asc_getTop());
                str += " " + top10Filter.asc_getVal() + " " + ((percent || percent===null) ? this.txtPercent : this.txtItems);
            } else if (filterType === Asc.c_oAscAutoFilterTypes.Filters) {
                var strlen = 0, visibleItems = 0, isBlankVisible = undefined,
                    values = props.asc_getValues();
                values.forEach(function (item) {
                    if (item.asc_getVisible()) {
                        visibleItems++;
                        if (strlen<100 && item.asc_getText()) {
                            str += item.asc_getText() + "; ";
                            strlen = str.length;
                        }
                    }
                    if (!item.asc_getText())
                        isBlankVisible = item.asc_getVisible();
                });
                if (visibleItems == values.length)
                    str = this.txtAll;
                else if (visibleItems==1 && isBlankVisible)
                    str = this.txtEquals + " \"" + this.txtBlanks + "\"";
                else if (visibleItems == values.length-1 && (isBlankVisible==false))
                    str = this.txtNotEquals + " \"" + this.txtBlanks + "\"";
                else {
                    isBlankVisible && (str += this.txtBlanks + "; ");
                    str = this.txtEquals + " \"" + str.substring(0, str.length-2) + "\"";
                }
            } else if (filterType === Asc.c_oAscAutoFilterTypes.None) {
                str = this.txtAll;
            }
            if (str.length>100)
                str = str.substring(0, 100) + '...';
            str = "<b>" + (props.asc_getColumnName() || '(' + this.txtColumn + ' ' + props.asc_getSheetColumnName() + ')') + ":</b><br>" + str;
            return str;
        },

        getFilterName: function(type, subtype) {
            var str = '';
            if (type == Asc.c_oAscAutoFilterTypes.CustomFilters) {
                switch (subtype) {
                    case Asc.c_oAscCustomAutoFilter.equals: str = this.txtEquals; break;
                    case Asc.c_oAscCustomAutoFilter.isGreaterThan: str = this.txtGreater; break;
                    case Asc.c_oAscCustomAutoFilter.isGreaterThanOrEqualTo: str = this.txtGreaterEquals; break;
                    case Asc.c_oAscCustomAutoFilter.isLessThan: str = this.txtLess; break;
                    case Asc.c_oAscCustomAutoFilter.isLessThanOrEqualTo: str = this.txtLessEquals; break;
                    case Asc.c_oAscCustomAutoFilter.doesNotEqual: str = this.txtNotEquals; break;
                    case Asc.c_oAscCustomAutoFilter.beginsWith: str = this.txtBegins; break;
                    case Asc.c_oAscCustomAutoFilter.doesNotBeginWith: str = this.txtNotBegins; break;
                    case Asc.c_oAscCustomAutoFilter.endsWith: str = this.txtEnds; break;
                    case Asc.c_oAscCustomAutoFilter.doesNotEndWith: str = this.txtNotEnds; break;
                    case Asc.c_oAscCustomAutoFilter.contains: str = this.txtContains; break;
                    case Asc.c_oAscCustomAutoFilter.doesNotContain: str = this.txtNotContains; break;
                }
            } else if (type == Asc.c_oAscAutoFilterTypes.DynamicFilter) {
                switch (subtype) {
                    case Asc.c_oAscDynamicAutoFilter.aboveAverage: str = this.txtAboveAve; break;
                    case Asc.c_oAscDynamicAutoFilter.belowAverage: str = this.txtBelowAve; break;
                }
            } else if (type == Asc.c_oAscAutoFilterTypes.Top10) {
                str = (subtype || subtype===null) ? this.txtFilterTop : this.txtFilterBottom;
            }
            return str;
        },

        onUndo: function() {
            if (this.api) {
                this.api.asc_Undo();
                Common.NotificationCenter.trigger('edit:complete', this.documentHolder);
            }
        },

        onApiContextMenu: function(event) {
            if (Common.UI.HintManager.isHintVisible())
                Common.UI.HintManager.clearHints();
            var me = this;
            _.delay(function(){
                me.showObjectMenu.call(me, event);
            },10);
        },

        onAfterRender: function(view){
        },

        onDocumentResize: function(e){
            var me = this;
            if (me.documentHolder) {
                me.tooltips.coauth.XY = [
                    me.documentHolder.cmpEl.offset().left - $(window).scrollLeft(),
                    me.documentHolder.cmpEl.offset().top  - $(window).scrollTop()
                ];
                me.tooltips.coauth.apiHeight = me.documentHolder.cmpEl.height();
                me.tooltips.coauth.rightMenuWidth = $('#right-menu').width();
                me.tooltips.coauth.bodyWidth = $(window).width();
                me.tooltips.coauth.bodyHeight = $(window).height();
            }
        },

        onDocumentWheel: function(e) {
            if (this.api && !this.isEditCell) {
                var delta = (_.isUndefined(e.originalEvent)) ?  e.wheelDelta : e.originalEvent.wheelDelta;
                if (_.isUndefined(delta)) {
                    delta = e.deltaY;
                }

                if ((e.ctrlKey || e.metaKey) && !e.altKey) {
                    var factor = this.api.asc_getZoom();
                    if (delta < 0) {
                        factor = Math.ceil(factor * 10)/10;
                        factor -= 0.1;
                        if (!(factor < .5)) {
                            this.api.asc_setZoom(factor);
                        }
                    } else if (delta > 0) {
                        factor = Math.floor(factor * 10)/10;
                        factor += 0.1;
                        if (factor > 0 && !(factor > 5.)) {
                            this.api.asc_setZoom(factor);
                        }
                    }

                    e.preventDefault();
                    e.stopPropagation();
                }
            }
        },

        onDocumentKeyDown: function(event){
            if (this.api){
                var key = event.keyCode;
                if ((event.ctrlKey || event.metaKey) && !event.shiftKey && !event.altKey){
                    if (key === Common.UI.Keys.NUM_PLUS || key === Common.UI.Keys.EQUALITY || (Common.Utils.isGecko && key === Common.UI.Keys.EQUALITY_FF) || (Common.Utils.isOpera && key == 43)){
                        if (!this.api.isCellEdited) {
                            var factor = Math.floor(this.api.asc_getZoom() * 10)/10;
                            factor += .1;
                            if (factor > 0 && !(factor > 5.)) {
                                this.api.asc_setZoom(factor);
                            }

                            event.preventDefault();
                            event.stopPropagation();
                            return false;
                        }
                    } else if (key === Common.UI.Keys.NUM_MINUS || key === Common.UI.Keys.MINUS || (Common.Utils.isGecko && key === Common.UI.Keys.MINUS_FF) || (Common.Utils.isOpera && key == 45)){
                        if (!this.api.isCellEdited) {
                            factor = Math.ceil(this.api.asc_getZoom() * 10)/10;
                            factor -= .1;
                            if (!(factor < .5)) {
                                this.api.asc_setZoom(factor);
                            }

                            event.preventDefault();
                            event.stopPropagation();
                            return false;
                        }
                    } else if (key === 48 || key === 96) {// 0
                        if (!this.api.isCellEdited) {
                            this.api.asc_setZoom(1);
                            event.preventDefault();
                            event.stopPropagation();
                            return false;
                        }
                    }
                } else
                if (key == Common.UI.Keys.F10 && event.shiftKey) {
                    this.showObjectMenu(event);
                    event.preventDefault();
                    event.stopPropagation();
                    return false;
                }
            }
        },

        onDocumentRightDown: function(event) {
            event.button == 0 && (this.mouse.isLeftButtonDown = true);
//            event.button == 2 && (this.mouse.isRightButtonDown = true);
        },

        onDocumentRightUp: function(event) {
            event.button == 0 && (this.mouse.isLeftButtonDown = false);
        },

        onProcessMouse: function(data) {
            (data.type == 'mouseup') && (this.mouse.isLeftButtonDown = false);
        },

        onDragEndMouseUp: function() {
            this.mouse.isLeftButtonDown = false;
        },

        onDocumentMouseMove: function(e) {
            if (e && e.target.localName !== 'canvas') {
                this.hideHyperlinkTip();
            }
        },

        showObjectMenu: function(event){
            if (this.api && !this.mouse.isLeftButtonDown && !this.rangeSelectionMode){
                (this.permissions.isEdit && !this._isDisabled) ? this.fillMenuProps(this.api.asc_getCellInfo(), true, event) : this.fillViewMenuProps(this.api.asc_getCellInfo(), true, event);
            }
        },

        onSelectionChanged: function(info){
            if (!this.mouse.isLeftButtonDown && !this.rangeSelectionMode &&
                this.currentMenu && this.currentMenu.isVisible()){
                (this.permissions.isEdit && !this._isDisabled) ? this.fillMenuProps(info, true) : this.fillViewMenuProps(info, true);
            }
        },

        fillMenuProps: function(cellinfo, showMenu, event){
            var iscellmenu, isrowmenu, iscolmenu, isallmenu, ischartmenu, isimagemenu, istextshapemenu, isshapemenu, istextchartmenu, isimageonly, isslicermenu,
                documentHolder      = this.documentHolder,
                seltype             = cellinfo.asc_getSelectionType(),
                isCellLocked        = cellinfo.asc_getLocked(),
                isTableLocked       = cellinfo.asc_getLockedTable()===true,
                isPivotLocked       = cellinfo.asc_getLockedPivotTable()===true,
                isObjLocked         = false,
                commentsController  = this.getApplication().getController('Common.Controllers.Comments'),
                internaleditor      = this.permissions.isEditMailMerge || this.permissions.isEditDiagram,
                xfs = cellinfo.asc_getXfs(),
                isSmartArt = false,
                isSmartArtInternal = false;

            switch (seltype) {
                case Asc.c_oAscSelectionType.RangeCells:    iscellmenu = true; break;
                case Asc.c_oAscSelectionType.RangeRow:      isrowmenu = true; break;
                case Asc.c_oAscSelectionType.RangeCol:      iscolmenu = true; break;
                case Asc.c_oAscSelectionType.RangeMax:      isallmenu   = true; break;
                case Asc.c_oAscSelectionType.RangeSlicer:
                case Asc.c_oAscSelectionType.RangeImage:    isimagemenu = !internaleditor; break;
                case Asc.c_oAscSelectionType.RangeShape:    isshapemenu = !internaleditor; break;
                case Asc.c_oAscSelectionType.RangeChart:    ischartmenu = !internaleditor; break;
                case Asc.c_oAscSelectionType.RangeChartText:istextchartmenu = !internaleditor; break;
                case Asc.c_oAscSelectionType.RangeShapeText: istextshapemenu = !internaleditor; break;
            }

            if (this.api.asc_getHeaderFooterMode()) {
                if (!documentHolder.copyPasteMenu || !showMenu && !documentHolder.copyPasteMenu.isVisible()) return;
                if (showMenu) this.showPopupMenu(documentHolder.copyPasteMenu, {}, event);
            } else if (isimagemenu || isshapemenu || ischartmenu) {
                if (!documentHolder.imgMenu || !showMenu && !documentHolder.imgMenu.isVisible()) return;

                isimagemenu = isshapemenu = ischartmenu = isslicermenu = false;
                documentHolder.mnuImgAdvanced.imageInfo = undefined;

                var has_chartprops = false,
                    signGuid;
                var selectedObjects = this.api.asc_getGraphicObjectProps();
                for (var i = 0; i < selectedObjects.length; i++) {
                    if (selectedObjects[i].asc_getObjectType() == Asc.c_oAscTypeSelectElement.Image) {
                        var elValue = selectedObjects[i].asc_getObjectValue();
                        isObjLocked = isObjLocked || elValue.asc_getLocked();

                        if (this._state.wsProps['Objects'] && elValue.asc_getProtectionLocked()) // don't show menu for locked shape
                            return;

                        var shapeprops = elValue.asc_getShapeProperties();
                        if (shapeprops) {
                            if (shapeprops.asc_getFromChart())
                                ischartmenu = true;
                            else if (shapeprops.asc_getFromImage())
                                isimageonly = true;
                            else {
                                documentHolder.mnuShapeAdvanced.shapeInfo = elValue;
                                isshapemenu = true;
                                if (shapeprops.asc_getFromSmartArt())
                                    isSmartArt = true;
                                if (shapeprops.asc_getFromSmartArtInternal())
                                    isSmartArtInternal = true;
                            }
                        } else if ( elValue.asc_getChartProperties() ) {
                            documentHolder.mnuChartEdit.chartInfo = elValue;
                            ischartmenu = true;
                            has_chartprops = true;
                        }  else if ( elValue.asc_getSlicerProperties() ) {
                            documentHolder.mnuSlicerAdvanced.imageInfo = elValue;
                            isslicermenu = true;
                        } else {
                            documentHolder.mnuImgAdvanced.imageInfo = elValue;
                            isimagemenu = true;
                        }
                        if (this.permissions.isSignatureSupport)
                            signGuid = elValue.asc_getSignatureId();
                    }
                }

                documentHolder.mnuBringToFront.setDisabled(isSmartArtInternal);
                documentHolder.mnuSendToBack.setDisabled(isSmartArtInternal);
                documentHolder.mnuBringForward.setDisabled(isSmartArtInternal);
                documentHolder.mnuSendBackward.setDisabled(isSmartArtInternal);

                var cangroup = this.api.asc_canGroupGraphicsObjects();
                documentHolder.mnuUnGroupImg.setDisabled(isObjLocked || !this.api.asc_canUnGroupGraphicsObjects());
                documentHolder.mnuGroupImg.setDisabled(isObjLocked || !cangroup);
                documentHolder.menuImageAlign.setDisabled(isObjLocked || !cangroup);

                var objcount = this.api.asc_getSelectedDrawingObjectsCount();
                documentHolder.menuImageAlign.menu.items[7].setDisabled(objcount<3);
                documentHolder.menuImageAlign.menu.items[8].setDisabled(objcount<3);

                documentHolder.mnuShapeAdvanced.setVisible(isshapemenu && !isimagemenu && !ischartmenu);
                documentHolder.mnuShapeAdvanced.setDisabled(isObjLocked);
                documentHolder.mnuChartEdit.setVisible(ischartmenu && !isimagemenu && !isshapemenu && has_chartprops);
                documentHolder.mnuChartEdit.setDisabled(isObjLocked);
                documentHolder.pmiImgCut.setDisabled(isObjLocked);
                documentHolder.pmiImgPaste.setDisabled(isObjLocked);
                documentHolder.mnuImgAdvanced.setVisible(isimagemenu && (!isshapemenu || isimageonly) && !ischartmenu);
                documentHolder.mnuImgAdvanced.setDisabled(isObjLocked);
                documentHolder.menuImgOriginalSize.setVisible(isimagemenu && (!isshapemenu || isimageonly) && !ischartmenu);
                if (documentHolder.mnuImgAdvanced.imageInfo)
                    documentHolder.menuImgOriginalSize.setDisabled(isObjLocked || documentHolder.mnuImgAdvanced.imageInfo.get_ImageUrl()===null || documentHolder.mnuImgAdvanced.imageInfo.get_ImageUrl()===undefined);

                documentHolder.mnuSlicerAdvanced.setVisible(isslicermenu);
                documentHolder.mnuSlicerAdvanced.setDisabled(isObjLocked);

                var pluginGuid = (documentHolder.mnuImgAdvanced.imageInfo) ? documentHolder.mnuImgAdvanced.imageInfo.asc_getPluginGuid() : null;
                documentHolder.menuImgReplace.setVisible(isimageonly && (pluginGuid===null || pluginGuid===undefined));
                documentHolder.menuImgReplace.setDisabled(isObjLocked || pluginGuid===null);
                documentHolder.menuImgReplace.menu.items[2].setVisible(this.permissions.canRequestInsertImage || this.permissions.fileChoiceUrl && this.permissions.fileChoiceUrl.indexOf("{documentType}")>-1);
                documentHolder.menuImageArrange.setDisabled(isObjLocked);

                documentHolder.menuImgRotate.setVisible(!ischartmenu && (pluginGuid===null || pluginGuid===undefined) && !isslicermenu);
                documentHolder.menuImgRotate.setDisabled(isObjLocked || isSmartArt);

                documentHolder.menuImgCrop.setVisible(this.api.asc_canEditCrop());
                documentHolder.menuImgCrop.setDisabled(isObjLocked);

                var isInSign = !!signGuid;
                documentHolder.menuSignatureEditSign.setVisible(isInSign);
                documentHolder.menuSignatureEditSetup.setVisible(isInSign);
                documentHolder.menuEditSignSeparator.setVisible(isInSign);

                documentHolder.menuImgMacro.setDisabled(isObjLocked);

                var canEditPoints = this.api && this.api.asc_canEditGeometry();
                documentHolder.menuImgEditPoints.setVisible(canEditPoints);
                documentHolder.menuImgEditPointsSeparator.setVisible(canEditPoints);
                canEditPoints && documentHolder.menuImgEditPoints.setDisabled(isObjLocked);

                if (showMenu) this.showPopupMenu(documentHolder.imgMenu, {}, event);
                documentHolder.mnuShapeSeparator.setVisible(documentHolder.mnuShapeAdvanced.isVisible() || documentHolder.mnuChartEdit.isVisible() || documentHolder.mnuImgAdvanced.isVisible());
                documentHolder.mnuSlicerSeparator.setVisible(documentHolder.mnuSlicerAdvanced.isVisible());
                if (isInSign) {
                    documentHolder.menuSignatureEditSign.cmpEl.attr('data-value', signGuid); // sign
                    documentHolder.menuSignatureEditSetup.cmpEl.attr('data-value', signGuid); // edit signature settings
                }
            } else if (istextshapemenu || istextchartmenu) {
                if (!documentHolder.textInShapeMenu || !showMenu && !documentHolder.textInShapeMenu.isVisible()) return;
                
                documentHolder.pmiTextAdvanced.textInfo = undefined;

                var selectedObjects = this.api.asc_getGraphicObjectProps(),
                    isEquation = false;

                for (var i = 0; i < selectedObjects.length; i++) {
                    var elType = selectedObjects[i].asc_getObjectType();
                    if (elType == Asc.c_oAscTypeSelectElement.Image) {
                        var value = selectedObjects[i].asc_getObjectValue(),
                            align = value.asc_getVerticalTextAlign(),
                            direct = value.asc_getVert(),
<<<<<<< HEAD
                            listtype = this.api.asc_getCurrentListType(),
                            shapeProps = value ? value.asc_getShapeProperties() : null;
=======
                            listtype = this.api.asc_getCurrentListType();

                        if (this._state.wsProps['Objects'] && value.asc_getProtectionLockText()) // don't show menu for locked text
                            return;

>>>>>>> 2d945cc0
                        isObjLocked = isObjLocked || value.asc_getLocked();
                        isSmartArt = shapeProps ? shapeProps.asc_getFromSmartArt() : false;
                        isSmartArtInternal = shapeProps ? shapeProps.asc_getFromSmartArtInternal() : false;
                        var cls = '';
                        switch (align) {
                            case Asc.c_oAscVAlign.Top:
                                cls = 'menu__icon btn-align-top';
                                break;
                            case Asc.c_oAscVAlign.Center:
                                cls = 'menu__icon btn-align-middle';
                                break;
                            case Asc.c_oAscVAlign.Bottom:
                                cls = 'menu__icon btn-align-bottom';
                                break;
                        }
                        documentHolder.menuParagraphVAlign.setIconCls(cls);
                        documentHolder.menuParagraphTop.setChecked(align == Asc.c_oAscVAlign.Top);
                        documentHolder.menuParagraphCenter.setChecked(align == Asc.c_oAscVAlign.Center);
                        documentHolder.menuParagraphBottom.setChecked(align == Asc.c_oAscVAlign.Bottom);

                        cls = '';
                        switch (direct) {
                            case Asc.c_oAscVertDrawingText.normal:
                                cls = 'menu__icon text-orient-hor';
                                break;
                            case Asc.c_oAscVertDrawingText.vert:
                                cls = 'menu__icon text-orient-rdown';
                                break;
                            case Asc.c_oAscVertDrawingText.vert270:
                                cls = 'menu__icon text-orient-rup';
                                break;
                        }
                        documentHolder.menuParagraphDirection.setIconCls(cls);
                        documentHolder.menuParagraphDirectH.setChecked(direct == Asc.c_oAscVertDrawingText.normal);
                        documentHolder.menuParagraphDirect90.setChecked(direct == Asc.c_oAscVertDrawingText.vert);
                        documentHolder.menuParagraphDirect270.setChecked(direct == Asc.c_oAscVertDrawingText.vert270);

                        documentHolder.menuParagraphBulletNone.setChecked(listtype.get_ListType() == -1);
                        // documentHolder.mnuListSettings.setDisabled(listtype.get_ListType() == -1);
                        var rec = documentHolder.paraBulletsPicker.store.findWhere({ type: listtype.get_ListType(), subtype: listtype.get_ListSubType() });
                        documentHolder.paraBulletsPicker.selectRecord(rec, true);
                    } else if (elType == Asc.c_oAscTypeSelectElement.Paragraph) {
                        documentHolder.pmiTextAdvanced.textInfo = selectedObjects[i].asc_getObjectValue();
                        isObjLocked = isObjLocked || documentHolder.pmiTextAdvanced.textInfo.asc_getLocked();
                    } else if (elType == Asc.c_oAscTypeSelectElement.Math) {
                        this._currentMathObj = selectedObjects[i].asc_getObjectValue();
                        isEquation = true;
                    }
                }

                var hyperinfo = cellinfo.asc_getHyperlink(),
                    can_add_hyperlink = this.api.asc_canAddShapeHyperlink();

                documentHolder.menuParagraphBullets.setVisible(istextchartmenu!==true);
                documentHolder.menuHyperlinkShape.setVisible(istextshapemenu && can_add_hyperlink!==false && hyperinfo);
                documentHolder.menuAddHyperlinkShape.setVisible(istextshapemenu && can_add_hyperlink!==false && !hyperinfo);
                documentHolder.menuParagraphVAlign.setVisible(istextchartmenu!==true && !isEquation); // убрать после того, как заголовок можно будет растягивать по вертикали!!
                documentHolder.menuParagraphDirection.setVisible(istextchartmenu!==true && !isEquation); // убрать после того, как заголовок можно будет растягивать по вертикали!!
                documentHolder.textInShapeMenu.items[3].setVisible(istextchartmenu!==true || istextshapemenu && can_add_hyperlink!==false);
                documentHolder.pmiTextAdvanced.setVisible(documentHolder.pmiTextAdvanced.textInfo!==undefined);

                _.each(documentHolder.textInShapeMenu.items, function(item) {
                    item.setDisabled(isObjLocked);
                });
                documentHolder.pmiTextCopy.setDisabled(false);
                documentHolder.menuHyperlinkShape.setDisabled(isObjLocked || this._state.wsProps['InsertHyperlinks']);
                documentHolder.menuAddHyperlinkShape.setDisabled(isObjLocked || this._state.wsProps['InsertHyperlinks']);

                //equation menu
                var eqlen = 0;
                this._currentParaObjDisabled = isObjLocked;
                if (isEquation) {
                    eqlen = this.addEquationMenu(4);
                } else
                    this.clearEquationMenu(4);

                if (showMenu) this.showPopupMenu(documentHolder.textInShapeMenu, {}, event);

                documentHolder.menuParagraphBullets.setDisabled(isSmartArt || isSmartArtInternal);
            } else if (!this.permissions.isEditMailMerge && !this.permissions.isEditDiagram || (seltype !== Asc.c_oAscSelectionType.RangeImage && seltype !== Asc.c_oAscSelectionType.RangeShape &&
            seltype !== Asc.c_oAscSelectionType.RangeChart && seltype !== Asc.c_oAscSelectionType.RangeChartText && seltype !== Asc.c_oAscSelectionType.RangeShapeText && seltype !== Asc.c_oAscSelectionType.RangeSlicer)) {
                if (!documentHolder.ssMenu || !showMenu && !documentHolder.ssMenu.isVisible()) return;
                
                var iscelledit = this.api.isCellEdited,
                    formatTableInfo = cellinfo.asc_getFormatTableInfo(),
                    isinsparkline = (cellinfo.asc_getSparklineInfo()!==null),
                    isintable = (formatTableInfo !== null),
                    ismultiselect = cellinfo.asc_getMultiselect(),
                    inPivot = !!cellinfo.asc_getPivotTableInfo();
                documentHolder.ssMenu.formatTableName = (isintable) ? formatTableInfo.asc_getTableName() : null;
                documentHolder.ssMenu.cellColor = xfs.asc_getFillColor();
                documentHolder.ssMenu.fontColor = xfs.asc_getFontColor();

                documentHolder.pmiInsertEntire.setVisible(isrowmenu||iscolmenu);
                documentHolder.pmiInsertEntire.setCaption((isrowmenu) ? this.textInsertTop : this.textInsertLeft);
                documentHolder.pmiDeleteEntire.setVisible(isrowmenu||iscolmenu);
                documentHolder.pmiInsertCells.setVisible(iscellmenu && !iscelledit && !isintable && !inPivot);
                documentHolder.pmiDeleteCells.setVisible(iscellmenu && !iscelledit && !isintable && !inPivot);
                documentHolder.pmiSelectTable.setVisible(iscellmenu && !iscelledit && isintable);
                documentHolder.pmiInsertTable.setVisible(iscellmenu && !iscelledit && isintable);
                documentHolder.pmiDeleteTable.setVisible(iscellmenu && !iscelledit && isintable);
                documentHolder.pmiSparklines.setVisible(isinsparkline);
                documentHolder.pmiSortCells.setVisible((iscellmenu||isallmenu) && !iscelledit && !inPivot);
                documentHolder.pmiSortCells.menu.items[2].setVisible(!internaleditor);
                documentHolder.pmiSortCells.menu.items[3].setVisible(!internaleditor);
                documentHolder.pmiSortCells.menu.items[4].setVisible(!internaleditor);
                documentHolder.pmiFilterCells.setVisible(iscellmenu && !iscelledit && !internaleditor && !inPivot);
                documentHolder.pmiReapply.setVisible((iscellmenu||isallmenu) && !iscelledit && !internaleditor && !inPivot);
                documentHolder.pmiCondFormat.setVisible(!iscelledit && !internaleditor);
                documentHolder.mnuGroupPivot.setVisible(iscellmenu && !iscelledit && !internaleditor && inPivot);
                documentHolder.mnuUnGroupPivot.setVisible(iscellmenu && !iscelledit && !internaleditor && inPivot);
                documentHolder.ssMenu.items[12].setVisible((iscellmenu||isallmenu||isinsparkline) && !iscelledit);
                documentHolder.pmiInsFunction.setVisible(iscellmenu && !iscelledit && !inPivot);
                documentHolder.pmiAddNamedRange.setVisible(iscellmenu && !iscelledit && !internaleditor);

                if (isintable) {
                    documentHolder.pmiInsertTable.menu.items[0].setDisabled(!formatTableInfo.asc_getIsInsertRowAbove());
                    documentHolder.pmiInsertTable.menu.items[1].setDisabled(!formatTableInfo.asc_getIsInsertRowBelow());
                    documentHolder.pmiInsertTable.menu.items[2].setDisabled(!formatTableInfo.asc_getIsInsertColumnLeft());
                    documentHolder.pmiInsertTable.menu.items[3].setDisabled(!formatTableInfo.asc_getIsInsertColumnRight());

                    documentHolder.pmiDeleteTable.menu.items[0].setDisabled(!formatTableInfo.asc_getIsDeleteRow());
                    documentHolder.pmiDeleteTable.menu.items[1].setDisabled(!formatTableInfo.asc_getIsDeleteColumn());
                    documentHolder.pmiDeleteTable.menu.items[2].setDisabled(!formatTableInfo.asc_getIsDeleteTable());

                }

                var hyperinfo = cellinfo.asc_getHyperlink();
                documentHolder.menuHyperlink.setVisible(iscellmenu && hyperinfo && !iscelledit && !ismultiselect && !internaleditor && !inPivot);
                documentHolder.menuAddHyperlink.setVisible(iscellmenu && !hyperinfo && !iscelledit && !ismultiselect && !internaleditor && !inPivot);

                documentHolder.pmiRowHeight.setVisible(isrowmenu||isallmenu);
                documentHolder.pmiColumnWidth.setVisible(iscolmenu||isallmenu);
                documentHolder.pmiEntireHide.setVisible(iscolmenu||isrowmenu);
                documentHolder.pmiEntireShow.setVisible(iscolmenu||isrowmenu);
                documentHolder.pmiFreezePanes.setVisible(!iscelledit);
                documentHolder.pmiFreezePanes.setCaption(this.api.asc_getSheetViewSettings().asc_getIsFreezePane() ? documentHolder.textUnFreezePanes : documentHolder.textFreezePanes);

                /** coauthoring begin **/
                var celcomments = cellinfo.asc_getComments(); // celcomments===null - has comment, but no permissions to view it
                documentHolder.ssMenu.items[19].setVisible(iscellmenu && !iscelledit && this.permissions.canCoAuthoring && this.permissions.canComments && celcomments && (celcomments.length < 1));
                documentHolder.pmiAddComment.setVisible(iscellmenu && !iscelledit && this.permissions.canCoAuthoring && this.permissions.canComments && celcomments && (celcomments.length < 1));
                /** coauthoring end **/
                documentHolder.pmiCellMenuSeparator.setVisible(iscellmenu && !iscelledit || isrowmenu || iscolmenu || isallmenu);
                documentHolder.pmiEntireHide.isrowmenu = isrowmenu;
                documentHolder.pmiEntireShow.isrowmenu = isrowmenu;

                commentsController && commentsController.blockPopover(true);

                documentHolder.pmiClear.menu.items[0].setDisabled(!this.permissions.canModifyFilter);
                documentHolder.pmiClear.menu.items[1].setDisabled(iscelledit);
                documentHolder.pmiClear.menu.items[2].setDisabled(iscelledit || !this.permissions.canModifyFilter);
                documentHolder.pmiClear.menu.items[3].setDisabled(iscelledit);
                documentHolder.pmiClear.menu.items[4].setDisabled(iscelledit);

                documentHolder.pmiClear.menu.items[3].setVisible(!this.permissions.isEditDiagram);
                documentHolder.pmiClear.menu.items[4].setVisible(!this.permissions.isEditDiagram);

                var filterInfo = cellinfo.asc_getAutoFilterInfo(),
                    isApplyAutoFilter = (filterInfo) ? filterInfo.asc_getIsApplyAutoFilter() : false;
                filterInfo = (filterInfo) ? filterInfo.asc_getIsAutoFilter() : null;
                documentHolder.pmiInsertCells.menu.items[0].setDisabled(isApplyAutoFilter);
                documentHolder.pmiDeleteCells.menu.items[0].setDisabled(isApplyAutoFilter);
                documentHolder.pmiInsertCells.menu.items[1].setDisabled(isApplyAutoFilter);
                documentHolder.pmiDeleteCells.menu.items[1].setDisabled(isApplyAutoFilter);

                documentHolder.pmiEntriesList.setVisible(!iscelledit && !inPivot);

                documentHolder.pmiNumFormat.setVisible(!iscelledit);
                documentHolder.pmiAdvancedNumFormat.options.numformatinfo = documentHolder.pmiNumFormat.menu.options.numformatinfo = xfs.asc_getNumFormatInfo();
                documentHolder.pmiAdvancedNumFormat.options.numformat = xfs.asc_getNumFormat();

                _.each(documentHolder.ssMenu.items, function(item) {
                    item.setDisabled(isCellLocked);
                });
                documentHolder.pmiCopy.setDisabled(false);
                documentHolder.pmiSelectTable.setDisabled(this._state.wsLock);
                documentHolder.pmiInsertEntire.setDisabled(isCellLocked || isTableLocked || isrowmenu && this._state.wsProps['InsertRows'] || iscolmenu && this._state.wsProps['InsertColumns']);
                documentHolder.pmiInsertCells.setDisabled(isCellLocked || isTableLocked || inPivot || this._state.wsLock);
                documentHolder.pmiInsertTable.setDisabled(isCellLocked || isTableLocked || this._state.wsLock);
                documentHolder.pmiDeleteEntire.setDisabled(isCellLocked || isTableLocked || isrowmenu && this._state.wsProps['DeleteRows'] || iscolmenu && this._state.wsProps['DeleteColumns']);
                documentHolder.pmiDeleteCells.setDisabled(isCellLocked || isTableLocked || inPivot || this._state.wsLock);
                documentHolder.pmiDeleteTable.setDisabled(isCellLocked || isTableLocked || this._state.wsLock);
                documentHolder.pmiClear.setDisabled(isCellLocked || inPivot);
                documentHolder.pmiFilterCells.setDisabled(isCellLocked || isTableLocked|| (filterInfo==null) || inPivot || !filterInfo && !this.permissions.canModifyFilter || this._state.wsLock);
                documentHolder.pmiSortCells.setDisabled(isCellLocked || isTableLocked|| (filterInfo==null) || inPivot || !this.permissions.canModifyFilter || this._state.wsProps['Sort']);
                documentHolder.pmiReapply.setDisabled(isCellLocked || isTableLocked|| (isApplyAutoFilter!==true));
                documentHolder.pmiCondFormat.setDisabled(isCellLocked || isTableLocked || this._state.wsProps['FormatCells']);
                documentHolder.menuHyperlink.setDisabled(isCellLocked || inPivot || this._state.wsProps['InsertHyperlinks']);
                documentHolder.menuAddHyperlink.setDisabled(isCellLocked || inPivot || this._state.wsProps['InsertHyperlinks']);
                documentHolder.pmiInsFunction.setDisabled(isCellLocked || inPivot);
                documentHolder.pmiFreezePanes.setDisabled(this.api.asc_isWorksheetLockedOrDeleted(this.api.asc_getActiveWorksheetIndex()));
                documentHolder.pmiRowHeight.setDisabled(isCellLocked || this._state.wsProps['FormatRows']);
                documentHolder.pmiColumnWidth.setDisabled(isCellLocked || this._state.wsProps['FormatColumns']);
                documentHolder.pmiEntireHide.setDisabled(isCellLocked || iscolmenu && this._state.wsProps['FormatColumns'] || isrowmenu && this._state.wsProps['FormatRows']);
                documentHolder.pmiEntireShow.setDisabled(isCellLocked || iscolmenu && this._state.wsProps['FormatColumns'] ||isrowmenu && this._state.wsProps['FormatRows']);
                documentHolder.pmiNumFormat.setDisabled(isCellLocked || this._state.wsProps['FormatCells']);
                documentHolder.pmiSparklines.setDisabled(isCellLocked || this._state.wsLock);
                documentHolder.pmiEntriesList.setDisabled(isCellLocked || this._state.wsLock);
                documentHolder.pmiAddNamedRange.setDisabled(isCellLocked || this._state.wsLock);
                documentHolder.pmiAddComment.setDisabled(isCellLocked || this._state.wsProps['Objects']);

                if (inPivot) {
                    var canGroup = this.api.asc_canGroupPivot();
                    documentHolder.mnuGroupPivot.setDisabled(isPivotLocked || !canGroup || this._state.wsLock);
                    documentHolder.mnuUnGroupPivot.setDisabled(isPivotLocked || !canGroup || this._state.wsLock);
                }

                if (showMenu) this.showPopupMenu(documentHolder.ssMenu, {}, event);
            } else if (this.permissions.isEditDiagram && seltype == Asc.c_oAscSelectionType.RangeChartText) {
                if (!showMenu && !documentHolder.textInShapeMenu.isVisible()) return;

                documentHolder.pmiTextAdvanced.textInfo = undefined;

                documentHolder.menuHyperlinkShape.setVisible(false);
                documentHolder.menuAddHyperlinkShape.setVisible(false);
                documentHolder.menuParagraphVAlign.setVisible(false); // убрать после того, как заголовок можно будет растягивать по вертикали!!
                documentHolder.menuParagraphDirection.setVisible(false); // убрать после того, как заголовок можно будет растягивать по вертикали!!
                documentHolder.pmiTextAdvanced.setVisible(false);
                documentHolder.textInShapeMenu.items[9].setVisible(false);
                documentHolder.menuParagraphBullets.setVisible(false);
                documentHolder.textInShapeMenu.items[3].setVisible(false);
                documentHolder.pmiTextCopy.setDisabled(false);
                if (showMenu) this.showPopupMenu(documentHolder.textInShapeMenu, {}, event);
            }
        },

        fillViewMenuProps: function(cellinfo, showMenu, event){
            var documentHolder      = this.documentHolder,
                seltype             = cellinfo.asc_getSelectionType(),
                isCellLocked        = cellinfo.asc_getLocked(),
                isTableLocked       = cellinfo.asc_getLockedTable()===true,
                commentsController  = this.getApplication().getController('Common.Controllers.Comments'),
                iscellmenu = (seltype==Asc.c_oAscSelectionType.RangeCells) && !this.permissions.isEditMailMerge && !this.permissions.isEditDiagram,
                iscelledit = this.api.isCellEdited,
                isimagemenu = (seltype==Asc.c_oAscSelectionType.RangeShape || seltype==Asc.c_oAscSelectionType.RangeImage) && !this.permissions.isEditMailMerge && !this.permissions.isEditDiagram,
                signGuid;

            if (!documentHolder.viewModeMenu)
                documentHolder.createDelayedElementsViewer();

            if (!showMenu && !documentHolder.viewModeMenu.isVisible()) return;

            if (isimagemenu && this.permissions.isSignatureSupport) {
                var selectedObjects = this.api.asc_getGraphicObjectProps();
                for (var i = 0; i < selectedObjects.length; i++) {
                    if (selectedObjects[i].asc_getObjectType() == Asc.c_oAscTypeSelectElement.Image) {
                        signGuid = selectedObjects[i].asc_getObjectValue().asc_getSignatureId();
                    }
                }
            }

            var signProps = (signGuid) ? this.api.asc_getSignatureSetup(signGuid) : null,
                isInSign = !!signProps && this._canProtect,
                canComment = iscellmenu && !iscelledit && this.permissions.canCoAuthoring && this.permissions.canComments && !this._isDisabled && cellinfo.asc_getComments() && cellinfo.asc_getComments().length < 1;

            documentHolder.menuViewUndo.setVisible(this.permissions.canCoAuthoring && this.permissions.canComments && !this._isDisabled);
            documentHolder.menuViewUndo.setDisabled(!this.api.asc_getCanUndo() && !this._isDisabled);
            documentHolder.menuViewCopySeparator.setVisible(isInSign);

            var isRequested = (signProps) ? signProps.asc_getRequested() : false;
            documentHolder.menuSignatureViewSign.setVisible(isInSign && isRequested);
            documentHolder.menuSignatureDetails.setVisible(isInSign && !isRequested);
            documentHolder.menuSignatureViewSetup.setVisible(isInSign);
            documentHolder.menuSignatureRemove.setVisible(isInSign && !isRequested);
            documentHolder.menuViewSignSeparator.setVisible(canComment);

            documentHolder.menuViewAddComment.setVisible(canComment);
            commentsController && commentsController.blockPopover(true);
            documentHolder.menuViewAddComment.setDisabled(isCellLocked || isTableLocked || this._state.wsProps['Objects']);
            if (showMenu) this.showPopupMenu(documentHolder.viewModeMenu, {}, event);

            if (isInSign) {
                documentHolder.menuSignatureViewSign.cmpEl.attr('data-value', signGuid); // sign
                documentHolder.menuSignatureDetails.cmpEl.attr('data-value', signProps.asc_getId()); // view certificate
                documentHolder.menuSignatureViewSetup.cmpEl.attr('data-value', signGuid); // view signature settings
                documentHolder.menuSignatureRemove.cmpEl.attr('data-value', signGuid);
            }
        },

        showPopupMenu: function(menu, value, event){
            if (!_.isUndefined(menu) && menu !== null && event){
                Common.UI.Menu.Manager.hideAll();

                var me                  = this,
                    documentHolderView  = me.documentHolder,
                    showPoint           = [event.pageX*Common.Utils.zoom() - documentHolderView.cmpEl.offset().left, event.pageY*Common.Utils.zoom() - documentHolderView.cmpEl.offset().top],
                    menuContainer       = documentHolderView.cmpEl.find(Common.Utils.String.format('#menu-container-{0}', menu.id));

                if (!menu.rendered) {
                    // Prepare menu container
                    if (menuContainer.length < 1) {
                        menuContainer = $(Common.Utils.String.format('<div id="menu-container-{0}" style="position: absolute; z-index: 10000;"><div class="dropdown-toggle" data-toggle="dropdown"></div></div>', menu.id));
                        documentHolderView.cmpEl.append(menuContainer);
                    }

                    menu.render(menuContainer);
                    menu.cmpEl.attr({tabindex: "-1"});
                }

                if (/*!this.mouse.isRightButtonDown &&*/ event.button !== 2) {
                    var coord  = me.api.asc_getActiveCellCoord(),
                        offset = {left:0,top:0}/*documentHolderView.cmpEl.offset()*/;

                    showPoint[0] = coord.asc_getX() + coord.asc_getWidth() + offset.left;
                    showPoint[1] = (coord.asc_getY() < 0 ? 0 : coord.asc_getY()) + coord.asc_getHeight() + offset.top;
                }

                menuContainer.css({
                    left: showPoint[0],
                    top : showPoint[1]
                });

                if (_.isFunction(menu.options.initMenu)) {
                    menu.options.initMenu(value);
                    menu.alignPosition();
                }
                _.delay(function() {
                    menu.cmpEl.focus();
                }, 10);

                menu.show();
                me.currentMenu = menu;
            }
        },

        onEntriesListMenu: function(validation, textarr, addarr) {
            if (textarr && textarr.length>0) {
                var me                  = this,
                    documentHolderView  = me.documentHolder,
                    menu                = documentHolderView.entriesMenu,
                    menuContainer       = documentHolderView.cmpEl.find(Common.Utils.String.format('#menu-container-{0}', menu.id));

                if (validation && menu.isVisible()) {
                    menu.hide();
                    return;
                }

                for (var i = 0; i < menu.items.length; i++) {
                    menu.removeItem(menu.items[i]);
                    i--;
                }

                _.each(textarr, function(menuItem, index) {
                    var mnu = new Common.UI.MenuItem({
                        caption     : menuItem,
                        value       : addarr ? addarr[index] : menuItem,
                        style: (typeof menuItem == 'string' && _.isEmpty(menuItem.trim())) ? 'min-height: 25px;' : ''
                    }).on('click', function(item, e) {
                        me.api.asc_insertInCell(item.value, Asc.c_oAscPopUpSelectorType.None, false );
                    });
                    menu.addItem(mnu);
                });

                Common.UI.Menu.Manager.hideAll();

                if (!menu.rendered) {
                    // Prepare menu container
                    if (menuContainer.length < 1) {
                        menuContainer = $(Common.Utils.String.format('<div id="menu-container-{0}" style="position: absolute; z-index: 10000;"><div class="dropdown-toggle" data-toggle="dropdown"></div></div>', menu.id));
                        documentHolderView.cmpEl.append(menuContainer);
                    }

                    menu.render(menuContainer);
                    menu.cmpEl.attr({tabindex: "-1"});
                }

                var coord  = me.api.asc_getActiveCellCoord(),
                    offset = {left:0,top:0},
                    showPoint = [coord.asc_getX() + offset.left, (coord.asc_getY() < 0 ? 0 : coord.asc_getY()) + coord.asc_getHeight() + offset.top];
                menuContainer.css({left: showPoint[0], top : showPoint[1]});

                me._preventClick = validation;
                validation && menuContainer.attr('data-value', 'prevent-canvas-click');
                menu.show();

                menu.alignPosition();
                _.delay(function() {
                    menu.cmpEl.focus();
                }, 10);
            } else {
                this.documentHolder.entriesMenu.hide();
                !validation && Common.UI.warning({
                    title: this.notcriticalErrorTitle,
                    maxwidth: 600,
                    msg  : this.txtNoChoices,
                    callback: _.bind(function(btn){
                        Common.NotificationCenter.trigger('edit:complete', this.documentHolder);
                    }, this)
                });
            }
        },

        onTableTotalMenu: function(current) {
            if (current !== undefined) {
                var me                  = this,
                    documentHolderView  = me.documentHolder,
                    menu                = documentHolderView.tableTotalMenu,
                    menuContainer       = documentHolderView.cmpEl.find(Common.Utils.String.format('#menu-container-{0}', menu.id));

                if (menu.isVisible()) {
                    menu.hide();
                    return;
                }

                Common.UI.Menu.Manager.hideAll();

                if (!menu.rendered) {
                    // Prepare menu container
                    if (menuContainer.length < 1) {
                        menuContainer = $(Common.Utils.String.format('<div id="menu-container-{0}" style="position: absolute; z-index: 10000;"><div class="dropdown-toggle" data-toggle="dropdown"></div></div>', menu.id));
                        documentHolderView.cmpEl.append(menuContainer);
                    }

                    menu.render(menuContainer);
                    menu.cmpEl.attr({tabindex: "-1"});
                }

                menu.clearAll();
                var func = _.find(menu.items, function(item) { return item.value == current; });
                if (func)
                    func.setChecked(true, true);

                var coord  = me.api.asc_getActiveCellCoord(),
                    offset = {left:0,top:0},
                    showPoint = [coord.asc_getX() + offset.left, (coord.asc_getY() < 0 ? 0 : coord.asc_getY()) + coord.asc_getHeight() + offset.top];
                menuContainer.css({left: showPoint[0], top : showPoint[1]});

                me._preventClick = true;
                menuContainer.attr('data-value', 'prevent-canvas-click');
                menu.show();

                menu.alignPosition();
                _.delay(function() {
                    menu.cmpEl.focus();
                }, 10);
            } else {
                this.documentHolder.tableTotalMenu.hide();
            }
        },

        onTotalMenuClick: function(menu, item) {
            if (item.value==Asc.ETotalsRowFunction.totalrowfunctionCustom) {
                this.onInsFunction(item);
            } else {
                this.api.asc_insertInCell(item.value, Asc.c_oAscPopUpSelectorType.TotalRowFunc);
            }
            Common.NotificationCenter.trigger('edit:complete', this.documentHolder);
        },

        onFormulaCompleteMenu: function(funcarr, offset) {
            if (!this.documentHolder.funcMenu || Common.Utils.ModalWindow.isVisible() || this.rangeSelectionMode) return;

            if (funcarr) {
                var me                  = this,
                    documentHolderView  = me.documentHolder,
                    menu                = documentHolderView.funcMenu,
                    menuContainer       = documentHolderView.cmpEl.find('#menu-formula-selection'),
                    funcdesc = me.getApplication().getController('FormulaDialog').getDescription(Common.Utils.InternalSettings.get("sse-settings-func-locale"));

                for (var i = 0; i < menu.items.length; i++) {
                    var tip = menu.items[i].cmpEl.data('bs.tooltip');
                    if (tip)
                        tip.hide();
                    menu.removeItem(menu.items[i]);
                    i--;
                }
                funcarr.sort(function (a,b) {
                    var atype = a.asc_getType(),
                        btype = b.asc_getType(),
                        aname = a.asc_getName(true).toLocaleUpperCase(),
                        bname = b.asc_getName(true).toLocaleUpperCase();
                    if (atype === Asc.c_oAscPopUpSelectorType.TableThisRow) return -1;
                    if (btype === Asc.c_oAscPopUpSelectorType.TableThisRow) return 1;
                    if ((atype === Asc.c_oAscPopUpSelectorType.TableColumnName || btype === Asc.c_oAscPopUpSelectorType.TableColumnName) && atype !== btype)
                        return atype === Asc.c_oAscPopUpSelectorType.TableColumnName ? -1 : 1;
                    if (aname < bname) return -1;
                    if (aname > bname) return 1;
                    return 0;
                });
                _.each(funcarr, function(menuItem, index) {
                    var type = menuItem.asc_getType(),
                        name = menuItem.asc_getName(true),
                        origname = me.api.asc_getFormulaNameByLocale(name),
                        iconCls = '',
                        caption = name,
                        hint = '';
                    switch (type) {
                        case Asc.c_oAscPopUpSelectorType.Func:
                            iconCls = 'menu__icon btn-function';
                            hint = (funcdesc && funcdesc[origname]) ? funcdesc[origname].d : '';
                            break;
                        case Asc.c_oAscPopUpSelectorType.Table:
                            iconCls = 'menu__icon btn-menu-table';
                            break;
                        case Asc.c_oAscPopUpSelectorType.Slicer:
                            iconCls = 'menu__icon btn-slicer';
                            break;
                        case Asc.c_oAscPopUpSelectorType.Range:
                            iconCls = 'menu__icon btn-named-range';
                            break;
                        case Asc.c_oAscPopUpSelectorType.TableColumnName:
                            caption = '(...) ' + name;
                            break;
                        case Asc.c_oAscPopUpSelectorType.TableThisRow:
                            hint = me.txtThisRowHint;
                            break;
                        case Asc.c_oAscPopUpSelectorType.TableAll:
                            hint = me.txtAllTableHint;
                            break;
                        case Asc.c_oAscPopUpSelectorType.TableData:
                            hint = me.txtDataTableHint;
                            break;
                        case Asc.c_oAscPopUpSelectorType.TableHeaders:
                            hint = me.txtHeadersTableHint;
                            break;
                        case Asc.c_oAscPopUpSelectorType.TableTotals:
                            hint = me.txtTotalsTableHint;
                            break;
                    }
                    var mnu = new Common.UI.MenuItem({
                        iconCls: iconCls,
                        caption: caption,
                        name: name,
                        hint: hint
                    }).on('click', function(item, e) {
                        setTimeout(function(){ me.api.asc_insertInCell(item.options.name, type, false ); }, 10);
                    });
                    menu.addItem(mnu);
                });

                if (!menu.rendered) {
                    // Prepare menu container
                    if (menuContainer.length < 1) {
                        menuContainer = $(Common.Utils.String.format('<div id="menu-formula-selection" style="position: absolute; z-index: 10000;" class="no-stop-propagate"><div class="dropdown-toggle" data-toggle="dropdown"></div></div>'));
                        documentHolderView.cmpEl.append(menuContainer);
                    }

                    menu.onAfterKeydownMenu = function(e) {
                        if (e.keyCode == Common.UI.Keys.RETURN && (e.ctrlKey || e.altKey)) return;
//                        Common.UI.Menu.prototype.onAfterKeydownMenu.call(menu, e);

                        var li;
                        if (arguments.length>1 && arguments[1] instanceof KeyboardEvent) // when typing in cell editor
                            e = arguments[1];
                        if (menuContainer.hasClass('open')) {
                            if (e.keyCode == Common.UI.Keys.TAB || e.keyCode == Common.UI.Keys.RETURN && !e.ctrlKey && !e.altKey)
                                li = menuContainer.find('a.focus').closest('li');
                            else if (e.keyCode == Common.UI.Keys.UP || e.keyCode == Common.UI.Keys.DOWN) {
                                var innerEl = menu.cmpEl,
                                    li_focused = menuContainer.find('a.focus').closest('li'),
                                    innerHeight = innerEl.innerHeight(),
                                    padding = (innerHeight - innerEl.height())/2,
                                    pos = li_focused.position().top,
                                    itemHeight = li_focused.outerHeight(),
                                    newpos;
                                if (pos<0)
                                    newpos = innerEl.scrollTop() + pos - padding;
                                else if (pos+itemHeight>innerHeight)
                                    newpos = innerEl.scrollTop() + pos + itemHeight - innerHeight + padding;
                                if (newpos!==undefined) {
                                    menu.scroller ? menu.scroller.scrollTop(newpos, 0) : innerEl.scrollTop(newpos);
                                }
                            }
                        }
//                        } else if (e.keyCode == Common.UI.Keys.TAB)
//                            li = $(e.target).closest('li');

                        if (li) {
                            if (li.length>0) li.click();
                            Common.UI.Menu.Manager.hideAll();
                        }
                    };
                    menu.on('hide:after', function(){
                        for (var i = 0; i < menu.items.length; i++) {
                            var tip = menu.items[i].cmpEl.data('bs.tooltip');
                            if (tip)
                                tip.hide();
                        }
                    });

                    menu.render(menuContainer);
                    menu.cmpEl.attr({tabindex: "-1"});
                }

                var infocus = me.cellEditor.is(":focus");

                if (infocus) {
                    menu.menuAlignEl = me.cellEditor;
                    me.focusInCellEditor = true;
                } else {
                    menu.menuAlignEl = undefined;
                    me.focusInCellEditor = false;
                    var coord  = me.api.asc_getActiveCellCoord(),
                        showPoint = [coord.asc_getX() + (offset ? offset[0] : 0), (coord.asc_getY() < 0 ? 0 : coord.asc_getY()) + coord.asc_getHeight() + (offset ? offset[1] : 0)];
                    menuContainer.css({left: showPoint[0], top : showPoint[1]});
                }
                menu.alignPosition();

                if (!menu.isVisible())
                    Common.UI.Menu.Manager.hideAll();
                _.delay(function() {
                    if (!menu.isVisible()) menu.show();
                    if (menu.scroller) {
                        menu.scroller.update({alwaysVisibleY: true});
                        menu.scroller.scrollTop(0);
                    }
                    if (infocus)
                        me.cellEditor.focus();
                    menu.cmpEl.toggleClass('from-cell-edit', infocus);
                    _.delay(function() {
                        var a = menu.cmpEl.find('li:first a');
                        a.addClass('focus');
                        var tip = a.parent().data('bs.tooltip');
                        if (tip)
                            tip.show();
                    }, 10);
                    if (!infocus)
                        _.delay(function() {
                            menu.cmpEl.focus();
                        }, 10);
                }, 1);
            } else {
                this.documentHolder.funcMenu.hide();
            }
        },

        onFormulaInfo: function(name) {
            var functip = this.tooltips.func_arg;

            if (name) {
                if (!functip.parentEl) {
                    functip.parentEl = $('<div id="tip-container-functip" style="position: absolute; z-index: 10000;"></div>');
                    this.documentHolder.cmpEl.append(functip.parentEl);
                }

                var funcdesc = this.getApplication().getController('FormulaDialog').getDescription(Common.Utils.InternalSettings.get("sse-settings-func-locale")),
                    hint = ((funcdesc && funcdesc[name]) ? (this.api.asc_getFormulaLocaleName(name) + funcdesc[name].a) : '').replace(/[,;]/g, this.api.asc_getFunctionArgumentSeparator());

                if (functip.ref && functip.ref.isVisible()) {
                    if (functip.text != hint) {
                        functip.ref.hide();
                        functip.ref = undefined;
                        functip.text = '';
                        functip.isHidden = true;
                    }
                }

                if (!hint) return;

                if (!functip.ref || !functip.ref.isVisible()) {
                    functip.text = hint;
                    functip.ref = new Common.UI.Tooltip({
                        owner   : functip.parentEl,
                        html    : true,
                        title   : hint,
                        cls: 'auto-tooltip'
                    });

                    functip.ref.show([-10000, -10000]);
                    functip.isHidden = false;
                }

                var infocus = this.cellEditor.is(":focus"),
                    showPoint;
                if (infocus || this.focusInCellEditor) {
                    var offset = this.cellEditor.offset();
                    showPoint = [offset.left, offset.top + this.cellEditor.height() + 3];
                } else {
                    var pos = [
                            this.documentHolder.cmpEl.offset().left - $(window).scrollLeft(),
                            this.documentHolder.cmpEl.offset().top  - $(window).scrollTop()
                        ],
                        coord  = this.api.asc_getActiveCellCoord();
                    showPoint = [coord.asc_getX() + pos[0] - 3, coord.asc_getY() + pos[1] - functip.ref.getBSTip().$tip.height() - 5];
                }
                var tipwidth = functip.ref.getBSTip().$tip.width();
                if (showPoint[0] + tipwidth > this.tooltips.coauth.bodyWidth )
                    showPoint[0] = this.tooltips.coauth.bodyWidth - tipwidth;

                functip.ref.getBSTip().$tip.css({
                    top : showPoint[1] + 'px',
                    left: showPoint[0] + 'px'
                });
            } else {
                if (!functip.isHidden && functip.ref) {
                    functip.ref.hide();
                    functip.ref = undefined;
                    functip.text = '';
                    functip.isHidden = true;
                }
            }
        },

        onInputMessage: function(title, message) {
            var inputtip = this.tooltips.input_msg;

            if (message) {
                if (!inputtip.parentEl) {
                    inputtip.parentEl = $('<div id="tip-container-inputtip" style="position: absolute; z-index: 10000;"></div>');
                    this.documentHolder.cmpEl.append(inputtip.parentEl);
                }

                var hint = title ? ('<b>' + (Common.Utils.String.htmlEncode(title || '')) + '</b><br>') : '';
                hint += (Common.Utils.String.htmlEncode(message || ''));

                if (inputtip.ref && inputtip.ref.isVisible()) {
                    if (inputtip.text != hint) {
                        inputtip.ref.hide();
                        inputtip.ref = undefined;
                        inputtip.text = '';
                        inputtip.isHidden = true;
                    }
                }

                if (!inputtip.ref || !inputtip.ref.isVisible()) {
                    inputtip.text = hint;
                    inputtip.ref = new Common.UI.Tooltip({
                        owner   : inputtip.parentEl,
                        html    : true,
                        title   : hint
                    });

                    inputtip.ref.show([-10000, -10000]);
                    inputtip.isHidden = false;
                }

                var pos = [
                        this.documentHolder.cmpEl.offset().left - $(window).scrollLeft(),
                        this.documentHolder.cmpEl.offset().top  - $(window).scrollTop()
                    ],
                    coord  = this.api.asc_getActiveCellCoord(),
                    showPoint = [coord.asc_getX() + pos[0] - 3, coord.asc_getY() + pos[1] - inputtip.ref.getBSTip().$tip.height() - 5];
                var tipwidth = inputtip.ref.getBSTip().$tip.width();
                if (showPoint[0] + tipwidth > this.tooltips.coauth.bodyWidth )
                    showPoint[0] = this.tooltips.coauth.bodyWidth - tipwidth;

                inputtip.ref.getBSTip().$tip.css({
                    top : showPoint[1] + 'px',
                    left: showPoint[0] + 'px',
                    'z-index': 900
                });
            } else {
                if (!inputtip.isHidden && inputtip.ref) {
                    inputtip.ref.hide();
                    inputtip.ref = undefined;
                    inputtip.text = '';
                    inputtip.isHidden = true;
                }
            }
        },

        onShowSpecialPasteOptions: function(specialPasteShowOptions) {
            var me                  = this,
                documentHolderView  = me.documentHolder,
                coord  = specialPasteShowOptions.asc_getCellCoord(),
                pasteContainer = documentHolderView.cmpEl.find('#special-paste-container'),
                pasteItems = specialPasteShowOptions.asc_getOptions(),
                isTable = !!specialPasteShowOptions.asc_getContainTables();
            if (!pasteItems) return;

            // Prepare menu container
            if (pasteContainer.length < 1) {
                me._arrSpecialPaste = [];
                me._arrSpecialPaste[Asc.c_oSpecialPasteProps.paste] = [me.txtPaste, 0];
                me._arrSpecialPaste[Asc.c_oSpecialPasteProps.pasteOnlyFormula] = [me.txtPasteFormulas, 0];
                me._arrSpecialPaste[Asc.c_oSpecialPasteProps.formulaNumberFormat] = [me.txtPasteFormulaNumFormat, 0];
                me._arrSpecialPaste[Asc.c_oSpecialPasteProps.formulaAllFormatting] = [me.txtPasteKeepSourceFormat, 0];
                me._arrSpecialPaste[Asc.c_oSpecialPasteProps.formulaWithoutBorders] = [me.txtPasteBorders, 0];
                me._arrSpecialPaste[Asc.c_oSpecialPasteProps.formulaColumnWidth] = [me.txtPasteColWidths, 0];
                me._arrSpecialPaste[Asc.c_oSpecialPasteProps.mergeConditionalFormating] = [me.txtPasteMerge, 0];
                me._arrSpecialPaste[Asc.c_oSpecialPasteProps.transpose] = [me.txtPasteTranspose, 0];
                me._arrSpecialPaste[Asc.c_oSpecialPasteProps.pasteOnlyValues] = [me.txtPasteValues, 1];
                me._arrSpecialPaste[Asc.c_oSpecialPasteProps.valueNumberFormat] = [me.txtPasteValNumFormat, 1];
                me._arrSpecialPaste[Asc.c_oSpecialPasteProps.valueAllFormating] = [me.txtPasteValFormat, 1];
                me._arrSpecialPaste[Asc.c_oSpecialPasteProps.pasteOnlyFormating] = [me.txtPasteFormat, 2];
                me._arrSpecialPaste[Asc.c_oSpecialPasteProps.link] = [me.txtPasteLink, 2];
                me._arrSpecialPaste[Asc.c_oSpecialPasteProps.picture] = [me.txtPastePicture, 2];
                me._arrSpecialPaste[Asc.c_oSpecialPasteProps.linkedPicture] = [me.txtPasteLinkPicture, 2];
                me._arrSpecialPaste[Asc.c_oSpecialPasteProps.sourceformatting] = [me.txtPasteSourceFormat, 2];
                me._arrSpecialPaste[Asc.c_oSpecialPasteProps.destinationFormatting] = [me.txtPasteDestFormat, 2];
                me._arrSpecialPaste[Asc.c_oSpecialPasteProps.keepTextOnly] = [me.txtKeepTextOnly, 2];
                me._arrSpecialPaste[Asc.c_oSpecialPasteProps.useTextImport] = [me.txtUseTextImport, 3];

                pasteContainer = $('<div id="special-paste-container" style="position: absolute;"><div id="id-document-holder-btn-special-paste"></div></div>');
                documentHolderView.cmpEl.append(pasteContainer);

                me.btnSpecialPaste = new Common.UI.Button({
                    parentEl: $('#id-document-holder-btn-special-paste'),
                    cls         : 'btn-toolbar',
                    iconCls     : 'toolbar__icon btn-paste',
                    menu        : new Common.UI.Menu({items: []})
                });
            }

            if (pasteItems.length>0) {
                var menu = me.btnSpecialPaste.menu;
                for (var i = 0; i < menu.items.length; i++) {
                    menu.removeItem(menu.items[i]);
                    i--;
                }
                var groups = [];
                for (var i = 0; i < 3; i++) {
                    groups[i] = [];
                }

                var importText;
                _.each(pasteItems, function(menuItem, index) {
                    if (menuItem == Asc.c_oSpecialPasteProps.useTextImport) {
                        importText = new Common.UI.MenuItem({
                            caption: me._arrSpecialPaste[menuItem][0],
                            value: menuItem,
                            checkable: true,
                            toggleGroup : 'specialPasteGroup'
                        }).on('click', function(item, e) {
                            (new Common.Views.OpenDialog({
                                title: me.txtImportWizard,
                                closable: true,
                                type: Common.Utils.importTextType.Paste,
                                preview: true,
                                api: me.api,
                                handler: function (result, settings) {
                                    if (result == 'ok') {
                                        if (me && me.api) {
                                            var props = new Asc.SpecialPasteProps();
                                            props.asc_setProps(Asc.c_oSpecialPasteProps.useTextImport);
                                            props.asc_setAdvancedOptions(settings.textOptions);
                                            me.api.asc_SpecialPaste(props);
                                        }
                                        me._state.lastSpecPasteChecked = item;
                                    } else {
                                        item.setChecked(false, true);
                                        me._state.lastSpecPasteChecked && me._state.lastSpecPasteChecked.setChecked(true, true);
                                    }
                                }
                            })).show();
                            setTimeout(function(){menu.hide();}, 100);
                        });
                        me._arrSpecialPaste[menuItem][2] = importText;
                    } else if (me._arrSpecialPaste[menuItem]) {
                        var mnu = new Common.UI.MenuItem({
                            caption: me._arrSpecialPaste[menuItem][0],
                            value: menuItem,
                            checkable: true,
                            toggleGroup : 'specialPasteGroup'
                        }).on('click', function(item, e) {
                            me._state.lastSpecPasteChecked = item;

                            var props = new Asc.SpecialPasteProps();
                            props.asc_setProps(item.value);
                            me.api.asc_SpecialPaste(props);
                            setTimeout(function(){menu.hide();}, 100);
                        });
                        groups[me._arrSpecialPaste[menuItem][1]].push(mnu);
                        me._arrSpecialPaste[menuItem][2] = mnu;
                    }
                });
                var newgroup = false;
                for (var i = 0; i < 3; i++) {
                    if (newgroup && groups[i].length>0) {
                        menu.addItem(new Common.UI.MenuItem({ caption: '--' }));
                        newgroup = false;
                    }
                    _.each(groups[i], function(menuItem, index) {
                        menu.addItem(menuItem);
                        newgroup = true;
                    });
                }
                (menu.items.length>0) && menu.items[0].setChecked(true, true);
                me._state.lastSpecPasteChecked = (menu.items.length>0) ? menu.items[0] : null;

                if (importText) {
                    menu.addItem(new Common.UI.MenuItem({ caption: '--' }));
                    menu.addItem(importText);
                }
                if (menu.items.length>0 && specialPasteShowOptions.asc_getShowPasteSpecial()) {
                    menu.addItem(new Common.UI.MenuItem({ caption: '--' }));
                    var mnu = new Common.UI.MenuItem({
                        caption: me.textPasteSpecial,
                        value: 'special'
                    }).on('click', function(item, e) {
                        (new SSE.Views.SpecialPasteDialog({
                            props: pasteItems,
                            isTable: isTable,
                            handler: function (result, settings) {
                                if (result == 'ok') {
                                    me._state.lastSpecPasteChecked && me._state.lastSpecPasteChecked.setChecked(false, true);
                                    me._state.lastSpecPasteChecked = settings && me._arrSpecialPaste[settings.asc_getProps()] ? me._arrSpecialPaste[settings.asc_getProps()][2] : null;
                                    me._state.lastSpecPasteChecked && me._state.lastSpecPasteChecked.setChecked(true, true);
                                    if (me && me.api) {
                                        me.api.asc_SpecialPaste(settings);
                                    }
                                }
                            }
                        })).show();
                        setTimeout(function(){menu.hide();}, 100);
                    });
                    menu.addItem(mnu);
                }
            }

            if ( coord[0].asc_getX()<0 || coord[0].asc_getY()<0) {
                if (pasteContainer.is(':visible')) pasteContainer.hide();
                return;
            }

            var rightBottom = coord[0],
                leftTop = coord[1],
                width = me.tooltips.coauth.bodyWidth - me.tooltips.coauth.XY[0] - me.tooltips.coauth.rightMenuWidth - 15,
                height = me.tooltips.coauth.apiHeight - 15, // height - scrollbar height
                showPoint = [],
                btnSize = [31, 20],
                right = rightBottom.asc_getX() + rightBottom.asc_getWidth() + 3 + btnSize[0],
                bottom = rightBottom.asc_getY() + rightBottom.asc_getHeight() + 3 + btnSize[1];


            if (right > width) {
                showPoint[0] = (leftTop!==undefined) ? leftTop.asc_getX() : (width-btnSize[0]-3); // leftTop is undefined when paste to text box
                if (bottom > height)
                    showPoint[0] -= (btnSize[0]+3);
                if (showPoint[0]<0) showPoint[0] = width - 3 - btnSize[0];
            } else
                showPoint[0] = right - btnSize[0];

            showPoint[1] = (bottom > height) ? height - 3 - btnSize[1] : bottom - btnSize[1];

            pasteContainer.css({left: showPoint[0], top : showPoint[1]});
            pasteContainer.show();
        },

        onHideSpecialPasteOptions: function() {
            var pasteContainer = this.documentHolder.cmpEl.find('#special-paste-container');
            if (pasteContainer.is(':visible'))
                pasteContainer.hide();
        },

        onToggleAutoCorrectOptions: function(autoCorrectOptions) {
            if (!autoCorrectOptions) {
                var pasteContainer = this.documentHolder.cmpEl.find('#autocorrect-paste-container');
                if (pasteContainer.is(':visible'))
                    pasteContainer.hide();
                return;
            }

            var me                  = this,
                documentHolderView  = me.documentHolder,
                coord  = autoCorrectOptions.asc_getCellCoord(),
                pasteContainer = documentHolderView.cmpEl.find('#autocorrect-paste-container'),
                pasteItems = autoCorrectOptions.asc_getOptions();

            // Prepare menu container
            if (pasteContainer.length < 1) {
                me._arrAutoCorrectPaste = [];
                me._arrAutoCorrectPaste[Asc.c_oAscAutoCorrectOptions.UndoTableAutoExpansion] = {caption: me.txtUndoExpansion, icon: 'menu__icon btn-undo'};
                me._arrAutoCorrectPaste[Asc.c_oAscAutoCorrectOptions.RedoTableAutoExpansion] = {caption: me.txtRedoExpansion, icon: 'menu__icon btn-redo'};

                pasteContainer = $('<div id="autocorrect-paste-container" style="position: absolute;"><div id="id-document-holder-btn-autocorrect-paste"></div></div>');
                documentHolderView.cmpEl.append(pasteContainer);

                me.btnAutoCorrectPaste = new Common.UI.Button({
                    parentEl: $('#id-document-holder-btn-autocorrect-paste'),
                    cls         : 'btn-toolbar',
                    iconCls     : 'toolbar__icon btn-autocorrect',
                    menu        : new Common.UI.Menu({cls: 'shifted-right', items: []})
                });
                me.btnAutoCorrectPaste.menu.on('show:after', _.bind(me.onAutoCorrectOpenAfter, me));
            }

            if (pasteItems.length>0) {
                var menu = me.btnAutoCorrectPaste.menu;
                for (var i = 0; i < menu.items.length; i++) {
                    menu.removeItem(menu.items[i]);
                    i--;
                }

                var group_prev = -1;
                _.each(pasteItems, function(menuItem, index) {
                    var mnu = new Common.UI.MenuItem({
                        caption: me._arrAutoCorrectPaste[menuItem].caption,
                        value: menuItem,
                        iconCls: me._arrAutoCorrectPaste[menuItem].icon
                    }).on('click', function(item, e) {
                        me.api.asc_applyAutoCorrectOptions(item.value);
                        setTimeout(function(){menu.hide();}, 100);
                    });
                    menu.addItem(mnu);
                });
                me.mnuAutoCorrectStop = new Common.UI.MenuItem({
                    caption: me.textStopExpand,
                    checkable: true,
                    allowDepress: true,
                    checked: !Common.Utils.InternalSettings.get("sse-settings-autoformat-new-rows")
                }).on('click', function(item){
                    Common.localStorage.setBool("sse-settings-autoformat-new-rows", !item.checked);
                    Common.Utils.InternalSettings.set("sse-settings-autoformat-new-rows", !item.checked);
                    me.api.asc_setIncludeNewRowColTable(!item.checked);
                    setTimeout(function(){menu.hide();}, 100);
                });
                menu.addItem(me.mnuAutoCorrectStop);
                menu.addItem({caption: '--'});
                var mnu = new Common.UI.MenuItem({
                    caption: me.textAutoCorrectSettings
                }).on('click', _.bind(me.onAutoCorrectOptions, me));
                menu.addItem(mnu);
            }

            var width = me.tooltips.coauth.bodyWidth - me.tooltips.coauth.XY[0] - me.tooltips.coauth.rightMenuWidth - 15,
                height = me.tooltips.coauth.apiHeight - 15, // height - scrollbar height
                btnSize = [31, 20],
                right = coord.asc_getX() + coord.asc_getWidth() + 2 + btnSize[0],
                bottom = coord.asc_getY() + coord.asc_getHeight() + 1 + btnSize[1];
            if (right > width || bottom > height || coord.asc_getX()<0 || coord.asc_getY()<0) {
                if (pasteContainer.is(':visible')) pasteContainer.hide();
            } else {
                pasteContainer.css({left: right - btnSize[0], top : bottom - btnSize[1]});
                pasteContainer.show();
            }
        },

        onCellsRange: function(status) {
            this.rangeSelectionMode = (status != Asc.c_oAscSelectionDialogType.None);
        },

        onApiEditCell: function(state) {
            this.isEditFormula = (state == Asc.c_oAscCellEditorState.editFormula);
            this.isEditCell = (state != Asc.c_oAscCellEditorState.editEnd);
        },

        onLockDefNameManager: function(state) {
            this.namedrange_locked = (state == Asc.c_oAscDefinedNameReason.LockDefNameManager);
        },

        onChangeCropState: function(state) {
            this.documentHolder.menuImgCrop.menu.items[0].setChecked(state, true);
        },

        initEquationMenu: function() {
            if (!this._currentMathObj) return;
            var me = this,
                type = me._currentMathObj.get_Type(),
                value = me._currentMathObj,
                mnu, arr = [];

            switch (type) {
                case Asc.c_oAscMathInterfaceType.Accent:
                    mnu = new Common.UI.MenuItem({
                        caption     : me.txtRemoveAccentChar,
                        equation    : true,
                        disabled    : me._currentParaObjDisabled,
                        equationProps: {type: type, callback: 'remove_AccentCharacter'}
                    });
                    arr.push(mnu);
                    break;
                case Asc.c_oAscMathInterfaceType.BorderBox:
                    mnu = new Common.UI.MenuItem({
                        caption     : me.txtBorderProps,
                        equation    : true,
                        disabled    : me._currentParaObjDisabled,
                        menu        : new Common.UI.Menu({
                            cls: 'shifted-right',
                            menuAlign: 'tl-tr',
                            items   : [
                                {
                                    caption: value.get_HideTop() ? me.txtAddTop : me.txtHideTop,
                                    equationProps: {type: type, callback: 'put_HideTop', value: !value.get_HideTop()}
                                },
                                {
                                    caption: value.get_HideBottom() ? me.txtAddBottom : me.txtHideBottom,
                                    equationProps: {type: type, callback: 'put_HideBottom', value: !value.get_HideBottom()}
                                },
                                {
                                    caption: value.get_HideLeft() ? me.txtAddLeft : me.txtHideLeft,
                                    equationProps: {type: type, callback: 'put_HideLeft', value: !value.get_HideLeft()}
                                },
                                {
                                    caption: value.get_HideRight() ? me.txtAddRight : me.txtHideRight,
                                    equationProps: {type: type, callback: 'put_HideRight', value: !value.get_HideRight()}
                                },
                                {
                                    caption: value.get_HideHor() ? me.txtAddHor : me.txtHideHor,
                                    equationProps: {type: type, callback: 'put_HideHor', value: !value.get_HideHor()}
                                },
                                {
                                    caption: value.get_HideVer() ? me.txtAddVer : me.txtHideVer,
                                    equationProps: {type: type, callback: 'put_HideVer', value: !value.get_HideVer()}
                                },
                                {
                                    caption: value.get_HideTopLTR() ? me.txtAddLT : me.txtHideLT,
                                    equationProps: {type: type, callback: 'put_HideTopLTR', value: !value.get_HideTopLTR()}
                                },
                                {
                                    caption: value.get_HideTopRTL() ? me.txtAddLB : me.txtHideLB,
                                    equationProps: {type: type, callback: 'put_HideTopRTL', value: !value.get_HideTopRTL()}
                                }
                            ]
                        })
                    });
                    arr.push(mnu);
                    break;
                case Asc.c_oAscMathInterfaceType.Bar:
                    mnu = new Common.UI.MenuItem({
                        caption     : me.txtRemoveBar,
                        equation    : true,
                        disabled    : me._currentParaObjDisabled,
                        equationProps: {type: type, callback: 'remove_Bar'}
                    });
                    arr.push(mnu);
                    mnu = new Common.UI.MenuItem({
                        caption     : (value.get_Pos()==Asc.c_oAscMathInterfaceBarPos.Top) ? me.txtUnderbar : me.txtOverbar,
                        equation    : true,
                        disabled    : me._currentParaObjDisabled,
                        equationProps: {type: type, callback: 'put_Pos', value: (value.get_Pos()==Asc.c_oAscMathInterfaceBarPos.Top) ? Asc.c_oAscMathInterfaceBarPos.Bottom : Asc.c_oAscMathInterfaceBarPos.Top}
                    });
                    arr.push(mnu);
                    break;
                case Asc.c_oAscMathInterfaceType.Script:
                    var scripttype = value.get_ScriptType();
                    if (scripttype == Asc.c_oAscMathInterfaceScript.PreSubSup) {
                        mnu = new Common.UI.MenuItem({
                            caption     : me.txtScriptsAfter,
                            equation    : true,
                            disabled    : me._currentParaObjDisabled,
                            equationProps: {type: type, callback: 'put_ScriptType', value: Asc.c_oAscMathInterfaceScript.SubSup}
                        });
                        arr.push(mnu);
                        mnu = new Common.UI.MenuItem({
                            caption     : me.txtRemScripts,
                            equation    : true,
                            disabled    : me._currentParaObjDisabled,
                            equationProps: {type: type, callback: 'put_ScriptType', value: Asc.c_oAscMathInterfaceScript.None}
                        });
                        arr.push(mnu);
                    } else {
                        if (scripttype == Asc.c_oAscMathInterfaceScript.SubSup) {
                            mnu = new Common.UI.MenuItem({
                                caption     : me.txtScriptsBefore,
                                equation    : true,
                                disabled    : me._currentParaObjDisabled,
                                equationProps: {type: type, callback: 'put_ScriptType', value: Asc.c_oAscMathInterfaceScript.PreSubSup}
                            });
                            arr.push(mnu);
                        }
                        if (scripttype == Asc.c_oAscMathInterfaceScript.SubSup || scripttype == Asc.c_oAscMathInterfaceScript.Sub ) {
                            mnu = new Common.UI.MenuItem({
                                caption     : me.txtRemSubscript,
                                equation    : true,
                                disabled    : me._currentParaObjDisabled,
                                equationProps: {type: type, callback: 'put_ScriptType', value: (scripttype == Asc.c_oAscMathInterfaceScript.SubSup) ? Asc.c_oAscMathInterfaceScript.Sup : Asc.c_oAscMathInterfaceScript.None }
                            });
                            arr.push(mnu);
                        }
                        if (scripttype == Asc.c_oAscMathInterfaceScript.SubSup || scripttype == Asc.c_oAscMathInterfaceScript.Sup ) {
                            mnu = new Common.UI.MenuItem({
                                caption     : me.txtRemSuperscript,
                                equation    : true,
                                disabled    : me._currentParaObjDisabled,
                                equationProps: {type: type, callback: 'put_ScriptType', value: (scripttype == Asc.c_oAscMathInterfaceScript.SubSup) ? Asc.c_oAscMathInterfaceScript.Sub : Asc.c_oAscMathInterfaceScript.None }
                            });
                            arr.push(mnu);
                        }
                    }
                    break;
                case Asc.c_oAscMathInterfaceType.Fraction:
                    var fraction = value.get_FractionType();
                    if (fraction==Asc.c_oAscMathInterfaceFraction.Skewed || fraction==Asc.c_oAscMathInterfaceFraction.Linear) {
                        mnu = new Common.UI.MenuItem({
                            caption     : me.txtFractionStacked,
                            equation    : true,
                            disabled    : me._currentParaObjDisabled,
                            equationProps: {type: type, callback: 'put_FractionType', value: Asc.c_oAscMathInterfaceFraction.Bar}
                        });
                        arr.push(mnu);
                    }
                    if (fraction==Asc.c_oAscMathInterfaceFraction.Bar || fraction==Asc.c_oAscMathInterfaceFraction.Linear) {
                        mnu = new Common.UI.MenuItem({
                            caption     : me.txtFractionSkewed,
                            equation    : true,
                            disabled    : me._currentParaObjDisabled,
                            equationProps: {type: type, callback: 'put_FractionType', value: Asc.c_oAscMathInterfaceFraction.Skewed}
                        });
                        arr.push(mnu);
                    }
                    if (fraction==Asc.c_oAscMathInterfaceFraction.Bar || fraction==Asc.c_oAscMathInterfaceFraction.Skewed) {
                        mnu = new Common.UI.MenuItem({
                            caption     : me.txtFractionLinear,
                            equation    : true,
                            disabled    : me._currentParaObjDisabled,
                            equationProps: {type: type, callback: 'put_FractionType', value: Asc.c_oAscMathInterfaceFraction.Linear}
                        });
                        arr.push(mnu);
                    }
                    if (fraction==Asc.c_oAscMathInterfaceFraction.Bar || fraction==Asc.c_oAscMathInterfaceFraction.NoBar) {
                        mnu = new Common.UI.MenuItem({
                            caption     : (fraction==Asc.c_oAscMathInterfaceFraction.Bar) ? me.txtRemFractionBar : me.txtAddFractionBar,
                            equation    : true,
                            disabled    : me._currentParaObjDisabled,
                            equationProps: {type: type, callback: 'put_FractionType', value: (fraction==Asc.c_oAscMathInterfaceFraction.Bar) ? Asc.c_oAscMathInterfaceFraction.NoBar : Asc.c_oAscMathInterfaceFraction.Bar}
                        });
                        arr.push(mnu);
                    }
                    break;
                case Asc.c_oAscMathInterfaceType.Limit:
                    mnu = new Common.UI.MenuItem({
                        caption     : (value.get_Pos()==Asc.c_oAscMathInterfaceLimitPos.Top) ? me.txtLimitUnder : me.txtLimitOver,
                        equation    : true,
                        disabled    : me._currentParaObjDisabled,
                        equationProps: {type: type, callback: 'put_Pos', value: (value.get_Pos()==Asc.c_oAscMathInterfaceLimitPos.Top) ? Asc.c_oAscMathInterfaceLimitPos.Bottom : Asc.c_oAscMathInterfaceLimitPos.Top}
                    });
                    arr.push(mnu);
                    mnu = new Common.UI.MenuItem({
                        caption     : me.txtRemLimit,
                        equation    : true,
                        disabled    : me._currentParaObjDisabled,
                        equationProps: {type: type, callback: 'put_Pos', value: Asc.c_oAscMathInterfaceLimitPos.None}
                    });
                    arr.push(mnu);
                    break;
                case Asc.c_oAscMathInterfaceType.Matrix:
                    mnu = new Common.UI.MenuItem({
                        caption     : value.get_HidePlaceholder() ? me.txtShowPlaceholder : me.txtHidePlaceholder,
                        equation    : true,
                        disabled    : me._currentParaObjDisabled,
                        equationProps: {type: type, callback: 'put_HidePlaceholder', value: !value.get_HidePlaceholder()}
                    });
                    arr.push(mnu);
                    mnu = new Common.UI.MenuItem({
                        caption     : me.insertText,
                        equation    : true,
                        disabled    : me._currentParaObjDisabled,
                        menu        : new Common.UI.Menu({
                            cls: 'shifted-right',
                            menuAlign: 'tl-tr',
                            items   : [
                                {
                                    caption: me.insertRowAboveText,
                                    equationProps: {type: type, callback: 'insert_MatrixRow', value: true}
                                },
                                {
                                    caption: me.insertRowBelowText,
                                    equationProps: {type: type, callback: 'insert_MatrixRow', value: false}
                                },
                                {
                                    caption: me.insertColumnLeftText,
                                    equationProps: {type: type, callback: 'insert_MatrixColumn', value: true}
                                },
                                {
                                    caption: me.insertColumnRightText,
                                    equationProps: {type: type, callback: 'insert_MatrixColumn', value: false}
                                }
                            ]
                        })
                    });
                    arr.push(mnu);
                    mnu = new Common.UI.MenuItem({
                        caption     : me.deleteText,
                        equation    : true,
                        disabled    : me._currentParaObjDisabled,
                        menu        : new Common.UI.Menu({
                            cls: 'shifted-right',
                            menuAlign: 'tl-tr',
                            items   : [
                                {
                                    caption: me.deleteRowText,
                                    equationProps: {type: type, callback: 'delete_MatrixRow'}
                                },
                                {
                                    caption: me.deleteColumnText,
                                    equationProps: {type: type, callback: 'delete_MatrixColumn'}
                                }
                            ]
                        })
                    });
                    arr.push(mnu);
                    mnu = new Common.UI.MenuItem({
                        caption     : me.txtMatrixAlign,
                        equation    : true,
                        disabled    : me._currentParaObjDisabled,
                        menu        : new Common.UI.Menu({
                            cls: 'shifted-right',
                            menuAlign: 'tl-tr',
                            items   : [
                                {
                                    caption: me.txtTop,
                                    checkable   : true,
                                    checked     : (value.get_MatrixAlign()==Asc.c_oAscMathInterfaceMatrixMatrixAlign.Top),
                                    equationProps: {type: type, callback: 'put_MatrixAlign', value: Asc.c_oAscMathInterfaceMatrixMatrixAlign.Top}
                                },
                                {
                                    caption: me.centerText,
                                    checkable   : true,
                                    checked     : (value.get_MatrixAlign()==Asc.c_oAscMathInterfaceMatrixMatrixAlign.Center),
                                    equationProps: {type: type, callback: 'put_MatrixAlign', value: Asc.c_oAscMathInterfaceMatrixMatrixAlign.Center}
                                },
                                {
                                    caption: me.txtBottom,
                                    checkable   : true,
                                    checked     : (value.get_MatrixAlign()==Asc.c_oAscMathInterfaceMatrixMatrixAlign.Bottom),
                                    equationProps: {type: type, callback: 'put_MatrixAlign', value: Asc.c_oAscMathInterfaceMatrixMatrixAlign.Bottom}
                                }
                            ]
                        })
                    });
                    arr.push(mnu);
                    mnu = new Common.UI.MenuItem({
                        caption     : me.txtColumnAlign,
                        equation    : true,
                        disabled    : me._currentParaObjDisabled,
                        menu        : new Common.UI.Menu({
                            cls: 'shifted-right',
                            menuAlign: 'tl-tr',
                            items   : [
                                {
                                    caption: me.leftText,
                                    checkable   : true,
                                    checked     : (value.get_ColumnAlign()==Asc.c_oAscMathInterfaceMatrixColumnAlign.Left),
                                    equationProps: {type: type, callback: 'put_ColumnAlign', value: Asc.c_oAscMathInterfaceMatrixColumnAlign.Left}
                                },
                                {
                                    caption: me.centerText,
                                    checkable   : true,
                                    checked     : (value.get_ColumnAlign()==Asc.c_oAscMathInterfaceMatrixColumnAlign.Center),
                                    equationProps: {type: type, callback: 'put_ColumnAlign', value: Asc.c_oAscMathInterfaceMatrixColumnAlign.Center}
                                },
                                {
                                    caption: me.rightText,
                                    checkable   : true,
                                    checked     : (value.get_ColumnAlign()==Asc.c_oAscMathInterfaceMatrixColumnAlign.Right),
                                    equationProps: {type: type, callback: 'put_ColumnAlign', value: Asc.c_oAscMathInterfaceMatrixColumnAlign.Right}
                                }
                            ]
                        })
                    });
                    arr.push(mnu);
                    break;
                case Asc.c_oAscMathInterfaceType.EqArray:
                    mnu = new Common.UI.MenuItem({
                        caption     : me.txtInsertEqBefore,
                        equation    : true,
                        disabled    : me._currentParaObjDisabled,
                        equationProps: {type: type, callback: 'insert_Equation', value: true}
                    });
                    arr.push(mnu);
                    mnu = new Common.UI.MenuItem({
                        caption     : me.txtInsertEqAfter,
                        equation    : true,
                        disabled    : me._currentParaObjDisabled,
                        equationProps: {type: type, callback: 'insert_Equation', value: false}
                    });
                    arr.push(mnu);
                    mnu = new Common.UI.MenuItem({
                        caption     : me.txtDeleteEq,
                        equation    : true,
                        disabled    : me._currentParaObjDisabled,
                        equationProps: {type: type, callback: 'delete_Equation'}
                    });
                    arr.push(mnu);
                    mnu = new Common.UI.MenuItem({
                        caption     : me.alignmentText,
                        equation    : true,
                        disabled    : me._currentParaObjDisabled,
                        menu        : new Common.UI.Menu({
                            cls: 'shifted-right',
                            menuAlign: 'tl-tr',
                            items   : [
                                {
                                    caption: me.txtTop,
                                    checkable   : true,
                                    checked     : (value.get_Align()==Asc.c_oAscMathInterfaceEqArrayAlign.Top),
                                    equationProps: {type: type, callback: 'put_Align', value: Asc.c_oAscMathInterfaceEqArrayAlign.Top}
                                },
                                {
                                    caption: me.centerText,
                                    checkable   : true,
                                    checked     : (value.get_Align()==Asc.c_oAscMathInterfaceEqArrayAlign.Center),
                                    equationProps: {type: type, callback: 'put_Align', value: Asc.c_oAscMathInterfaceEqArrayAlign.Center}
                                },
                                {
                                    caption: me.txtBottom,
                                    checkable   : true,
                                    checked     : (value.get_Align()==Asc.c_oAscMathInterfaceEqArrayAlign.Bottom),
                                    equationProps: {type: type, callback: 'put_Align', value: Asc.c_oAscMathInterfaceEqArrayAlign.Bottom}
                                }
                            ]
                        })
                    });
                    arr.push(mnu);
                    break;
                case Asc.c_oAscMathInterfaceType.LargeOperator:
                    mnu = new Common.UI.MenuItem({
                        caption     : me.txtLimitChange,
                        equation    : true,
                        disabled    : me._currentParaObjDisabled,
                        equationProps: {type: type, callback: 'put_LimitLocation', value: (value.get_LimitLocation() == Asc.c_oAscMathInterfaceNaryLimitLocation.UndOvr) ? Asc.c_oAscMathInterfaceNaryLimitLocation.SubSup : Asc.c_oAscMathInterfaceNaryLimitLocation.UndOvr}
                    });
                    arr.push(mnu);
                    if (value.get_HideUpper() !== undefined) {
                        mnu = new Common.UI.MenuItem({
                            caption     : value.get_HideUpper() ? me.txtShowTopLimit : me.txtHideTopLimit,
                            equation    : true,
                            disabled    : me._currentParaObjDisabled,
                            equationProps: {type: type, callback: 'put_HideUpper', value: !value.get_HideUpper()}
                        });
                        arr.push(mnu);
                    }
                    if (value.get_HideLower() !== undefined) {
                        mnu = new Common.UI.MenuItem({
                            caption     : value.get_HideLower() ? me.txtShowBottomLimit : me.txtHideBottomLimit,
                            equation    : true,
                            disabled    : me._currentParaObjDisabled,
                            equationProps: {type: type, callback: 'put_HideLower', value: !value.get_HideLower()}
                        });
                        arr.push(mnu);
                    }
                    break;
                case Asc.c_oAscMathInterfaceType.Delimiter:
                    mnu = new Common.UI.MenuItem({
                        caption     : me.txtInsertArgBefore,
                        equation    : true,
                        disabled    : me._currentParaObjDisabled,
                        equationProps: {type: type, callback: 'insert_DelimiterArgument', value: true}
                    });
                    arr.push(mnu);
                    mnu = new Common.UI.MenuItem({
                        caption     : me.txtInsertArgAfter,
                        equation    : true,
                        disabled    : me._currentParaObjDisabled,
                        equationProps: {type: type, callback: 'insert_DelimiterArgument', value: false}
                    });
                    arr.push(mnu);
                    if (value.can_DeleteArgument()) {
                        mnu = new Common.UI.MenuItem({
                            caption     : me.txtDeleteArg,
                            equation    : true,
                            disabled    : me._currentParaObjDisabled,
                            equationProps: {type: type, callback: 'delete_DelimiterArgument'}
                        });
                        arr.push(mnu);
                    }
                    mnu = new Common.UI.MenuItem({
                        caption     : value.has_Separators() ? me.txtDeleteCharsAndSeparators : me.txtDeleteChars,
                        equation    : true,
                        disabled    : me._currentParaObjDisabled,
                        equationProps: {type: type, callback: 'remove_DelimiterCharacters'}
                    });
                    arr.push(mnu);
                    mnu = new Common.UI.MenuItem({
                        caption     : value.get_HideOpeningBracket() ? me.txtShowOpenBracket : me.txtHideOpenBracket,
                        equation    : true,
                        disabled    : me._currentParaObjDisabled,
                        equationProps: {type: type, callback: 'put_HideOpeningBracket', value: !value.get_HideOpeningBracket()}
                    });
                    arr.push(mnu);
                    mnu = new Common.UI.MenuItem({
                        caption     : value.get_HideClosingBracket() ? me.txtShowCloseBracket : me.txtHideCloseBracket,
                        equation    : true,
                        disabled    : me._currentParaObjDisabled,
                        equationProps: {type: type, callback: 'put_HideClosingBracket', value: !value.get_HideClosingBracket()}
                    });
                    arr.push(mnu);
                    mnu = new Common.UI.MenuItem({
                        caption     : me.txtStretchBrackets,
                        equation    : true,
                        disabled    : me._currentParaObjDisabled,
                        checkable   : true,
                        checked     : value.get_StretchBrackets(),
                        equationProps: {type: type, callback: 'put_StretchBrackets', value: !value.get_StretchBrackets()}
                    });
                    arr.push(mnu);
                    mnu = new Common.UI.MenuItem({
                        caption     : me.txtMatchBrackets,
                        equation    : true,
                        disabled    : (!value.get_StretchBrackets() || me._currentParaObjDisabled),
                        checkable   : true,
                        checked     : value.get_StretchBrackets() && value.get_MatchBrackets(),
                        equationProps: {type: type, callback: 'put_MatchBrackets', value: !value.get_MatchBrackets()}
                    });
                    arr.push(mnu);
                    break;
                case Asc.c_oAscMathInterfaceType.GroupChar:
                    if (value.can_ChangePos()) {
                        mnu = new Common.UI.MenuItem({
                            caption     : (value.get_Pos()==Asc.c_oAscMathInterfaceGroupCharPos.Top) ? me.txtGroupCharUnder : me.txtGroupCharOver,
                            equation    : true,
                            disabled    : me._currentParaObjDisabled,
                            equationProps: {type: type, callback: 'put_Pos', value: (value.get_Pos()==Asc.c_oAscMathInterfaceGroupCharPos.Top) ? Asc.c_oAscMathInterfaceGroupCharPos.Bottom : Asc.c_oAscMathInterfaceGroupCharPos.Top}
                        });
                        arr.push(mnu);
                        mnu = new Common.UI.MenuItem({
                            caption     : me.txtDeleteGroupChar,
                            equation    : true,
                            disabled    : me._currentParaObjDisabled,
                            equationProps: {type: type, callback: 'put_Pos', value: Asc.c_oAscMathInterfaceGroupCharPos.None}
                        });
                        arr.push(mnu);
                    }
                    break;
                case Asc.c_oAscMathInterfaceType.Radical:
                    if (value.get_HideDegree() !== undefined) {
                        mnu = new Common.UI.MenuItem({
                            caption     : value.get_HideDegree() ? me.txtShowDegree : me.txtHideDegree,
                            equation    : true,
                            disabled    : me._currentParaObjDisabled,
                            equationProps: {type: type, callback: 'put_HideDegree', value: !value.get_HideDegree()}
                        });
                        arr.push(mnu);
                    }
                    mnu = new Common.UI.MenuItem({
                        caption     : me.txtDeleteRadical,
                        equation    : true,
                        disabled    : me._currentParaObjDisabled,
                        equationProps: {type: type, callback: 'remove_Radical'}
                    });
                    arr.push(mnu);
                    break;
            }
            if (value.can_IncreaseArgumentSize()) {
                mnu = new Common.UI.MenuItem({
                    caption     : me.txtIncreaseArg,
                    equation    : true,
                    disabled    : me._currentParaObjDisabled,
                    equationProps: {type: type, callback: 'increase_ArgumentSize'}
                });
                arr.push(mnu);
            }
            if (value.can_DecreaseArgumentSize()) {
                mnu = new Common.UI.MenuItem({
                    caption     : me.txtDecreaseArg,
                    equation    : true,
                    disabled    : me._currentParaObjDisabled,
                    equationProps: {type: type, callback: 'decrease_ArgumentSize'}
                });
                arr.push(mnu);
            }
            if (value.can_InsertManualBreak()) {
                mnu = new Common.UI.MenuItem({
                    caption     : me.txtInsertBreak,
                    equation    : true,
                    disabled    : me._currentParaObjDisabled,
                    equationProps: {type: type, callback: 'insert_ManualBreak'}
                });
                arr.push(mnu);
            }
            if (value.can_DeleteManualBreak()) {
                mnu = new Common.UI.MenuItem({
                    caption     : me.txtDeleteBreak,
                    equation    : true,
                    disabled    : me._currentParaObjDisabled,
                    equationProps: {type: type, callback: 'delete_ManualBreak'}
                });
                arr.push(mnu);
            }
            if (value.can_AlignToCharacter()) {
                mnu = new Common.UI.MenuItem({
                    caption     : me.txtAlignToChar,
                    equation    : true,
                    disabled    : me._currentParaObjDisabled,
                    equationProps: {type: type, callback: 'align_ToCharacter'}
                });
                arr.push(mnu);
            }
            return arr;
        },

        addEquationMenu: function(insertIdx) {
            var me = this;
            
            me.clearEquationMenu(insertIdx);

            var equationMenu = me.documentHolder.textInShapeMenu,
                menuItems = me.initEquationMenu();

            if (menuItems.length > 0) {
                _.each(menuItems, function(menuItem, index) {
                    if (menuItem.menu) {
                        _.each(menuItem.menu.items, function(item) {
                            item.on('click', _.bind(me.equationCallback, me, item.options.equationProps));
                        });
                    } else
                        menuItem.on('click', _.bind(me.equationCallback, me, menuItem.options.equationProps));
                    equationMenu.insertItem(insertIdx, menuItem);
                    insertIdx++;
                });
            }
            return menuItems.length;
        },

        clearEquationMenu: function(insertIdx) {
            var me = this;
            var equationMenu = me.documentHolder.textInShapeMenu;
            for (var i = insertIdx; i < equationMenu.items.length; i++) {
                if (equationMenu.items[i].options.equation) {
                    if (equationMenu.items[i].menu) {
                        _.each(equationMenu.items[i].menu.items, function(item) {
                            item.off('click');
                        });
                    } else
                        equationMenu.items[i].off('click');
                    equationMenu.removeItem(equationMenu.items[i]);
                    i--;
                } else
                    break;
            }
        },

        equationCallback: function(eqProps) {
            var me = this;
            if (eqProps) {
                var eqObj;
                switch (eqProps.type) {
                    case Asc.c_oAscMathInterfaceType.Accent:
                        eqObj = new CMathMenuAccent();
                        break;
                    case Asc.c_oAscMathInterfaceType.BorderBox:
                        eqObj = new CMathMenuBorderBox();
                        break;
                    case Asc.c_oAscMathInterfaceType.Box:
                        eqObj = new CMathMenuBox();
                        break;
                    case Asc.c_oAscMathInterfaceType.Bar:
                        eqObj = new CMathMenuBar();
                        break;
                    case Asc.c_oAscMathInterfaceType.Script:
                        eqObj = new CMathMenuScript();
                        break;
                    case Asc.c_oAscMathInterfaceType.Fraction:
                        eqObj = new CMathMenuFraction();
                        break;
                    case Asc.c_oAscMathInterfaceType.Limit:
                        eqObj = new CMathMenuLimit();
                        break;
                    case Asc.c_oAscMathInterfaceType.Matrix:
                        eqObj = new CMathMenuMatrix();
                        break;
                    case Asc.c_oAscMathInterfaceType.EqArray:
                        eqObj = new CMathMenuEqArray();
                        break;
                    case Asc.c_oAscMathInterfaceType.LargeOperator:
                        eqObj = new CMathMenuNary();
                        break;
                    case Asc.c_oAscMathInterfaceType.Delimiter:
                        eqObj = new CMathMenuDelimiter();
                        break;
                    case Asc.c_oAscMathInterfaceType.GroupChar:
                        eqObj = new CMathMenuGroupCharacter();
                        break;
                    case Asc.c_oAscMathInterfaceType.Radical:
                        eqObj = new CMathMenuRadical();
                        break;
                    case Asc.c_oAscMathInterfaceType.Common:
                        eqObj = new CMathMenuBase();
                        break;
                }
                if (eqObj) {
                    eqObj[eqProps.callback](eqProps.value);
                    me.api.asc_SetMathProps(eqObj);
                }
            }
            Common.NotificationCenter.trigger('edit:complete', me.documentHolder);
        },

        onTextInShapeAfterRender:function(cmp) {
            var view = this.documentHolder,
                _conf = view.paraBulletsPicker.conf;
            view.paraBulletsPicker = new Common.UI.DataView({
                el          : $('#id-docholder-menu-bullets'),
                parentMenu  : view.menuParagraphBullets.menu,
                outerMenu:  {menu: view.menuParagraphBullets.menu, index: 0},
                groups      : view.paraBulletsPicker.groups,
                store       : view.paraBulletsPicker.store,
                itemTemplate: _.template('<% if (type==0) { %>' +
                                            '<div id="<%= id %>" class="item-markerlist"></div>' +
                                        '<% } else if (type==1) { %>' +
                                            '<div id="<%= id %>" class="item-multilevellist"></div>' +
                                        '<% } %>')
            });
            view.paraBulletsPicker.on('item:click', _.bind(this.onSelectBullets, this));
            view.menuParagraphBullets.menu.setInnerMenu([{menu: view.paraBulletsPicker, index: 0}]);
            _conf && view.paraBulletsPicker.selectRecord(_conf.rec, true);
        },

        onBulletMenuShowAfter: function() {
            var store = this.documentHolder.paraBulletsPicker.store;
            var arrNum = [], arrMarker = [];
            store.each(function(item){
                if (item.get('group')=='menu-list-bullet-group')
                    arrMarker.push(item.get('id'));
                else
                    arrNum.push(item.get('id'));
            });
            if (this.api && this.api.SetDrawImagePreviewBulletForMenu) {
                this.api.SetDrawImagePreviewBulletForMenu(arrMarker, 0);
                this.api.SetDrawImagePreviewBulletForMenu(arrNum, 1);
            }
        },

        onSignatureClick: function(item) {
            var datavalue = item.cmpEl.attr('data-value');
            switch (item.value) {
                case 0:
                    Common.NotificationCenter.trigger('protect:sign', datavalue); //guid
                    break;
                case 1:
                    this.api.asc_ViewCertificate(datavalue); //certificate id
                    break;
                case 2:
                    Common.NotificationCenter.trigger('protect:signature', 'visible', this._isDisabled, datavalue);//guid, can edit settings for requested signature
                    break;
                case 3:
                    var me = this;
                    Common.UI.warning({
                        title: this.notcriticalErrorTitle,
                        msg: this.txtRemoveWarning,
                        buttons: ['ok', 'cancel'],
                        primary: 'ok',
                        callback: function(btn) {
                            if (btn == 'ok') {
                                me.api.asc_RemoveSignature(datavalue);
                            }
                        }
                    });
                    break;
            }
        },

        onOriginalSizeClick: function(item) {
            if (this.api){
                var imgsize = this.api.asc_getOriginalImageSize();
                var w = imgsize.asc_getImageWidth();
                var h = imgsize.asc_getImageHeight();

                var properties = new Asc.asc_CImgProperty();
                properties.asc_putWidth(w);
                properties.asc_putHeight(h);
                properties.put_ResetCrop(true);
                properties.put_Rot(0);
                this.api.asc_setGraphicObjectProps(properties);

                Common.NotificationCenter.trigger('edit:complete', this.documentHolder);
                Common.component.Analytics.trackEvent('DocumentHolder', 'Set Image Original Size');
            }
        },

        onImgReplace: function(menu, item) {
            var me = this;
            if (this.api) {
                if (item.value == 'file') {
                    setTimeout(function(){
                        if (me.api) me.api.asc_changeImageFromFile();
                        Common.NotificationCenter.trigger('edit:complete', me.documentHolder);
                    }, 10);
                } else if (item.value == 'storage') {
                    Common.NotificationCenter.trigger('storage:image-load', 'change');
                } else {
                    (new Common.Views.ImageFromUrlDialog({
                        handler: function(result, value) {
                            if (result == 'ok') {
                                if (me.api) {
                                    var checkUrl = value.replace(/ /g, '');
                                    if (!_.isEmpty(checkUrl)) {
                                        var props = new Asc.asc_CImgProperty();
                                        props.asc_putImageUrl(checkUrl);
                                        me.api.asc_setGraphicObjectProps(props);
                                    }
                                }
                            }
                            Common.NotificationCenter.trigger('edit:complete', me.documentHolder);
                        }
                    })).show();
                }
            }
        },

        onNumberFormatSelect: function(menu, item) {
            if (item.value !== undefined && item.value !== 'advanced') {
                if (this.api)
                    this.api.asc_setCellFormat(item.options.format);
            }
            Common.NotificationCenter.trigger('edit:complete', this.documentHolder);
        },

        onCustomNumberFormat: function(item) {
            var me = this,
                value = me.api.asc_getLocale();
            (!value) && (value = ((me.permissions.lang) ? parseInt(Common.util.LanguageInfo.getLocalLanguageCode(me.permissions.lang)) : 0x0409));

            (new SSE.Views.FormatSettingsDialog({
                api: me.api,
                handler: function(result, settings) {
                    if (settings) {
                        me.api.asc_setCellFormat(settings.format);
                    }
                    Common.NotificationCenter.trigger('edit:complete', me.documentHolder);
                },
                props   : {format: item.options.numformat, formatInfo: item.options.numformatinfo, langId: value}
            })).show();
            Common.NotificationCenter.trigger('edit:complete', this.documentHolder);
        },

        onNumberFormatOpenAfter: function(menu) {
            if (this.api) {
                var me = this,
                    value = me.api.asc_getLocale();
                (!value) && (value = ((me.permissions.lang) ? parseInt(Common.util.LanguageInfo.getLocalLanguageCode(me.permissions.lang)) : 0x0409));

                if (this._state.langId !== value) {
                    this._state.langId = value;

                    var info = new Asc.asc_CFormatCellsInfo();
                    info.asc_setType(Asc.c_oAscNumFormatType.None);
                    info.asc_setSymbol(this._state.langId);
                    var arr = this.api.asc_getFormatCells(info); // all formats
                    for (var i=0; i<menu.items.length-2; i++) {
                        menu.items[i].options.format = arr[i];
                    }
                }

                var val = menu.options.numformatinfo;
                val = (val) ? val.asc_getType() : -1;
                for (var i=0; i<menu.items.length-2; i++) {
                    var mnu = menu.items[i];
                    mnu.options.exampleval = me.api.asc_getLocaleExample(mnu.options.format);
                    $(mnu.el).find('label').text(mnu.options.exampleval);
                    mnu.setChecked(val == mnu.value);
                }
            }
        },

        onAutoCorrectOpenAfter: function(menu) {
            this.mnuAutoCorrectStop && this.mnuAutoCorrectStop.setChecked(!Common.Utils.InternalSettings.get("sse-settings-autoformat-new-rows"));
        },

        onAutoCorrectOptions: function() {
            var win = (new Common.Views.AutoCorrectDialog({
                api: this.api
            }));
            if (win) {
                win.show();
                win.setActiveCategory(2);
            }
        },

        onChangeProtectSheet: function(props) {
            if (!props) {
                var wbprotect = this.getApplication().getController('WBProtection');
                props = wbprotect ? wbprotect.getWSProps() : null;
            }
            if (props) {
                this._state.wsProps = props.wsProps;
                this._state.wsLock = props.wsLock;
            }
        },

        onShowForeignCursorLabel: function(UserId, X, Y, color) {
            if (!this.isUserVisible(UserId)) return;

            /** coauthoring begin **/
            var src;
            var me = this;
            if (me.tooltips && me.tooltips.foreignSelect && (me.tooltips.foreignSelect.userId == UserId)) {
                me.hideForeignSelectTips();
            }
            for (var i=0; i<me.fastcoauthtips.length; i++) {
                if (me.fastcoauthtips[i].attr('userid') == UserId) {
                    src = me.fastcoauthtips[i];
                    break;
                }
            }
            var coAuthTip = this.tooltips.coauth;
            if (X<0 || X+coAuthTip.XY[0]>coAuthTip.bodyWidth-coAuthTip.rightMenuWidth || Y<0 || Y>coAuthTip.apiHeight) {
                src && this.onHideForeignCursorLabel(UserId);
                return;
            }

            if (!src) {
                src = $(document.createElement("div"));
                src.addClass('username-tip');
                src.attr('userid', UserId);
                src.css({height: me._TtHeight + 'px', position: 'absolute', zIndex: '900', display: 'none', 'pointer-events': 'none',
                    'background-color': '#'+Common.Utils.ThemeColor.getHexColor(color.get_r(), color.get_g(), color.get_b())});
                src.text(me.getUserName(UserId));

                $('#editor_sdk').append(src);
                me.fastcoauthtips.push(src);
                src.fadeIn(150);
            }
            src.css({
                left       : ((X+coAuthTip.XY[0]+src.outerWidth()>coAuthTip.bodyWidth-coAuthTip.rightMenuWidth) ? coAuthTip.bodyWidth-coAuthTip.rightMenuWidth-src.outerWidth()-coAuthTip.XY[0] : X) + 'px',
                top         : (Y-me._TtHeight) + 'px'
            });
            /** coauthoring end **/
        },

        onHideForeignCursorLabel: function(UserId) {
            var me = this;
            for (var i=0; i<me.fastcoauthtips.length; i++) {
                if (me.fastcoauthtips[i].attr('userid') == UserId) {
                    var src = me.fastcoauthtips[i];
                    me.fastcoauthtips[i].fadeOut(150, function(){src.remove()});
                    me.fastcoauthtips.splice(i, 1);
                    break;
                }
            }
        },

        getUserName: function(id){
            var usersStore = SSE.getCollection('Common.Collections.Users');
            if (usersStore){
                var rec = usersStore.findUser(id);
                if (rec)
                    return AscCommon.UserInfoParser.getParsedName(rec.get('username'));
            }
            return this.guestText;
        },

        isUserVisible: function(id){
            var usersStore = SSE.getCollection('Common.Collections.Users');
            if (usersStore){
                var rec = usersStore.findUser(id);
                if (rec)
                    return !rec.get('hidden');
            }
            return true;
        },

        SetDisabled: function(state, canProtect) {
            this._isDisabled = state;
            this._canProtect = canProtect;
        },

        guestText               : 'Guest',
        textCtrlClick           : 'Click the link to open it or click and hold the mouse button to select the cell.',
        txtHeight               : 'Height',
        txtWidth                : 'Width',
        tipIsLocked             : 'This element is being edited by another user.',
        textChangeColumnWidth   : 'Column Width {0} symbols ({1} pixels)',
        textChangeRowHeight     : 'Row Height {0} points ({1} pixels)',
        textInsertLeft          : 'Insert Left',
        textInsertTop           : 'Insert Top',
        textSym                 : 'sym',
        notcriticalErrorTitle: 'Warning',
        errorInvalidLink: 'The link reference does not exist. Please correct the link or delete it.',
        txtRemoveAccentChar: 'Remove accent character',
        txtBorderProps: 'Borders property',
        txtHideTop: 'Hide top border',
        txtHideBottom: 'Hide bottom border',
        txtHideLeft: 'Hide left border',
        txtHideRight: 'Hide right border',
        txtHideHor: 'Hide horizontal line',
        txtHideVer: 'Hide vertical line',
        txtHideLT: 'Hide left top line',
        txtHideLB: 'Hide left bottom line',
        txtAddTop: 'Add top border',
        txtAddBottom: 'Add bottom border',
        txtAddLeft: 'Add left border',
        txtAddRight: 'Add right border',
        txtAddHor: 'Add horizontal line',
        txtAddVer: 'Add vertical line',
        txtAddLT: 'Add left top line',
        txtAddLB: 'Add left bottom line',
        txtRemoveBar: 'Remove bar',
        txtOverbar: 'Bar over text',
        txtUnderbar: 'Bar under text',
        txtRemScripts: 'Remove scripts',
        txtRemSubscript: 'Remove subscript',
        txtRemSuperscript: 'Remove superscript',
        txtScriptsAfter: 'Scripts after text',
        txtScriptsBefore: 'Scripts before text',
        txtFractionStacked: 'Change to stacked fraction',
        txtFractionSkewed: 'Change to skewed fraction',
        txtFractionLinear: 'Change to linear fraction',
        txtRemFractionBar: 'Remove fraction bar',
        txtAddFractionBar: 'Add fraction bar',
        txtRemLimit: 'Remove limit',
        txtLimitOver: 'Limit over text',
        txtLimitUnder: 'Limit under text',
        txtHidePlaceholder: 'Hide placeholder',
        txtShowPlaceholder: 'Show placeholder',
        txtMatrixAlign: 'Matrix alignment',
        txtColumnAlign: 'Column alignment',
        txtTop: 'Top',
        txtBottom: 'Bottom',
        txtInsertEqBefore: 'Insert equation before',
        txtInsertEqAfter: 'Insert equation after',
        txtDeleteEq: 'Delete equation',
        txtLimitChange: 'Change limits location',
        txtHideTopLimit: 'Hide top limit',
        txtShowTopLimit: 'Show top limit',
        txtHideBottomLimit: 'Hide bottom limit',
        txtShowBottomLimit: 'Show bottom limit',
        txtInsertArgBefore: 'Insert argument before',
        txtInsertArgAfter: 'Insert argument after',
        txtDeleteArg: 'Delete argument',
        txtHideOpenBracket: 'Hide opening bracket',
        txtShowOpenBracket: 'Show opening bracket',
        txtHideCloseBracket: 'Hide closing bracket',
        txtShowCloseBracket: 'Show closing bracket',
        txtStretchBrackets: 'Stretch brackets',
        txtMatchBrackets: 'Match brackets to argument height',
        txtGroupCharOver: 'Char over text',
        txtGroupCharUnder: 'Char under text',
        txtDeleteGroupChar: 'Delete char',
        txtHideDegree: 'Hide degree',
        txtShowDegree: 'Show degree',
        txtIncreaseArg: 'Increase argument size',
        txtDecreaseArg: 'Decrease argument size',
        txtInsertBreak: 'Insert manual break',
        txtDeleteBreak: 'Delete manual break',
        txtAlignToChar: 'Align to character',
        txtDeleteRadical: 'Delete radical',
        txtDeleteChars: 'Delete enclosing characters',
        txtDeleteCharsAndSeparators: 'Delete enclosing characters and separators',
        insertText: 'Insert',
        alignmentText: 'Alignment',
        leftText: 'Left',
        rightText: 'Right',
        centerText: 'Center',
        insertRowAboveText      : 'Row Above',
        insertRowBelowText      : 'Row Below',
        insertColumnLeftText    : 'Column Left',
        insertColumnRightText   : 'Column Right',
        deleteText              : 'Delete',
        deleteRowText           : 'Delete Row',
        deleteColumnText        : 'Delete Column',
        txtNoChoices: 'There are no choices for filling the cell.<br>Only text values from the column can be selected for replacement.',
        txtExpandSort: 'The data next to the selection will not be sorted. Do you want to expand the selection to include the adjacent data or continue with sorting the currently selected cells only?',
        txtExpand: 'Expand and sort',
        txtSorting: 'Sorting',
        txtSortSelected: 'Sort selected',
        txtPaste: 'Paste',
        txtPasteFormulas: 'Formulas',
        txtPasteFormulaNumFormat: 'Formulas & number formats',
        txtPasteKeepSourceFormat: 'Formulas & formatting',
        txtPasteBorders: 'All except borders',
        txtPasteColWidths: 'Formulas & column widths',
        txtPasteMerge: 'Merge conditional formatting',
        txtPasteTranspose: 'Transpose',
        txtPasteValues: 'Values',
        txtPasteValNumFormat: 'Values & number formats',
        txtPasteValFormat: 'Values & formatting',
        txtPasteFormat: 'Paste only formatting',
        txtPasteLink: 'Paste Link',
        txtPastePicture: 'Picture',
        txtPasteLinkPicture: 'Linked Picture',
        txtPasteSourceFormat: 'Source formatting',
        txtPasteDestFormat: 'Destination formatting',
        txtKeepTextOnly: 'Keep text only',
        txtUseTextImport: 'Use text import wizard',
        txtUndoExpansion: 'Undo table autoexpansion',
        txtRedoExpansion: 'Redo table autoexpansion',
        txtAnd: 'and',
        txtOr: 'or',
        txtEquals           : "Equals",
        txtNotEquals        : "Does not equal",
        txtGreater          : "Greater than",
        txtGreaterEquals    : "Greater than or equal to",
        txtLess             : "Less than",
        txtLessEquals       : "Less than or equal to",
        txtAboveAve         : 'Above average',
        txtBelowAve         : 'Below average',
        txtBegins           : "Begins with",
        txtNotBegins        : "Does not begin with",
        txtEnds             : "Ends with",
        txtNotEnds          : "Does not end with",
        txtContains         : "Contains",
        txtNotContains      : "Does not contain",
        txtFilterTop: 'Top',
        txtFilterBottom: 'Bottom',
        txtItems: 'items',
        txtPercent: 'percent',
        txtEqualsToCellColor: 'Equals to cell color',
        txtEqualsToFontColor: 'Equals to font color',
        txtAll: '(All)',
        txtBlanks: '(Blanks)',
        txtColumn: 'Column',
        txtImportWizard: 'Text Import Wizard',
        textPasteSpecial: 'Paste special',
        textStopExpand: 'Stop automatically expanding tables',
        textAutoCorrectSettings: 'AutoCorrect options',
        txtLockSort: 'Data is found next to your selection, but you do not have sufficient permissions to change those cells.<br>Do you wish to continue with the current selection?',
        txtRemoveWarning: 'Do you want to remove this signature?<br>It can\'t be undone.',
        txtWarnUrl: 'Clicking this link can be harmful to your device and data.<br>Are you sure you want to continue?',
        txtThisRowHint: 'Choose only this row of the specified column',
        txtAllTableHint: 'Returns the entire contents of the table or specified table columns including column headers, data and total rows',
        txtDataTableHint: 'Returns the data cells of the table or specified table columns',
        txtHeadersTableHint: 'Returns the column headers for the table or specified table columns',
        txtTotalsTableHint: 'Returns the total rows for the table or specified table columns'

    }, SSE.Controllers.DocumentHolder || {}));
});<|MERGE_RESOLUTION|>--- conflicted
+++ resolved
@@ -1974,16 +1974,12 @@
                         var value = selectedObjects[i].asc_getObjectValue(),
                             align = value.asc_getVerticalTextAlign(),
                             direct = value.asc_getVert(),
-<<<<<<< HEAD
                             listtype = this.api.asc_getCurrentListType(),
                             shapeProps = value ? value.asc_getShapeProperties() : null;
-=======
-                            listtype = this.api.asc_getCurrentListType();
 
                         if (this._state.wsProps['Objects'] && value.asc_getProtectionLockText()) // don't show menu for locked text
                             return;
 
->>>>>>> 2d945cc0
                         isObjLocked = isObjLocked || value.asc_getLocked();
                         isSmartArt = shapeProps ? shapeProps.asc_getFromSmartArt() : false;
                         isSmartArtInternal = shapeProps ? shapeProps.asc_getFromSmartArtInternal() : false;
