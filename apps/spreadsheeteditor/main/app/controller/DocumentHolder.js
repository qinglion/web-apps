/*
 *
 * (c) Copyright Ascensio System SIA 2010-2019
 *
 * This program is a free software product. You can redistribute it and/or
 * modify it under the terms of the GNU Affero General Public License (AGPL)
 * version 3 as published by the Free Software Foundation. In accordance with
 * Section 7(a) of the GNU AGPL its Section 15 shall be amended to the effect
 * that Ascensio System SIA expressly excludes the warranty of non-infringement
 * of any third-party rights.
 *
 * This program is distributed WITHOUT ANY WARRANTY; without even the implied
 * warranty of MERCHANTABILITY or FITNESS FOR A PARTICULAR  PURPOSE. For
 * details, see the GNU AGPL at: http://www.gnu.org/licenses/agpl-3.0.html
 *
 * You can contact Ascensio System SIA at 20A-12 Ernesta Birznieka-Upisha
 * street, Riga, Latvia, EU, LV-1050.
 *
 * The  interactive user interfaces in modified source and object code versions
 * of the Program must display Appropriate Legal Notices, as required under
 * Section 5 of the GNU AGPL version 3.
 *
 * Pursuant to Section 7(b) of the License you must retain the original Product
 * logo when distributing the program. Pursuant to Section 7(e) we decline to
 * grant you any rights under trademark law for use of our trademarks.
 *
 * All the Product's GUI elements, including illustrations and icon sets, as
 * well as technical writing content are licensed under the terms of the
 * Creative Commons Attribution-ShareAlike 4.0 International. See the License
 * terms at http://creativecommons.org/licenses/by-sa/4.0/legalcode
 *
*/
/**
 *  DocumentHolder.js
 *
 *  DocumentHolder controller
 *
 *  Created by Julia Radzhabova on 3/28/14
 *  Copyright (c) 2018 Ascensio System SIA. All rights reserved.
 *
 */

var c_paragraphLinerule = {
    LINERULE_AUTO: 1,
    LINERULE_EXACT: 2
};

var c_paragraphTextAlignment = {
    RIGHT: 0,
    LEFT: 1,
    CENTERED: 2,
    JUSTIFIED: 3
};

var c_paragraphSpecial = {
    NONE_SPECIAL: 0,
    FIRST_LINE: 1,
    HANGING: 2
};

define([
    'core',
    'common/main/lib/util/utils',
    'common/main/lib/util/Shortcuts',
    'common/main/lib/view/CopyWarningDialog',
    'common/main/lib/view/OpenDialog',
    'common/main/lib/view/ListSettingsDialog',
    'spreadsheeteditor/main/app/view/DocumentHolder',
    'spreadsheeteditor/main/app/view/HyperlinkSettingsDialog',
    'spreadsheeteditor/main/app/view/ParagraphSettingsAdvanced',
    'spreadsheeteditor/main/app/view/ImageSettingsAdvanced',
    'spreadsheeteditor/main/app/view/SetValueDialog',
    'spreadsheeteditor/main/app/view/AutoFilterDialog',
    'spreadsheeteditor/main/app/view/SpecialPasteDialog',
    'spreadsheeteditor/main/app/view/SlicerSettingsAdvanced',
    'spreadsheeteditor/main/app/view/PivotGroupDialog',
    'spreadsheeteditor/main/app/view/MacroDialog'
], function () {
    'use strict';

    SSE.Controllers.DocumentHolder = Backbone.Controller.extend(_.extend({
        models: [],
        collections: [],
        views: [
            'DocumentHolder'
        ],

        initialize: function() {
            var me = this;

            me.tooltips = {
                hyperlink: {},
                /** coauthoring begin **/
                comment:{},
                /** coauthoring end **/
                coauth: {
                    ttHeight: 20
                },
                row_column: {
                    ttHeight: 20
                },
                slicer: {
                    ttHeight: 20
                },
                filter: {ttHeight: 40},
                func_arg: {},
                input_msg: {},
                foreignSelect: {
                    ttHeight: 20
                }
            };
            me.mouse = {};
            me.popupmenu = false;
            me.rangeSelectionMode = false;
            me.namedrange_locked = false;
            me._currentMathObj = undefined;
            me._currentParaObjDisabled = false;
            me._isDisabled = false;
            me._state = {wsLock: false, wsProps: []};
            me.fastcoauthtips = [];
            me._TtHeight = 20;

            /** coauthoring begin **/
            this.wrapEvents = {
                apiHideComment: _.bind(this.onApiHideComment, this),
                onKeyUp: _.bind(this.onKeyUp, this)
            };
            /** coauthoring end **/

            this.addListeners({
                'DocumentHolder': {
                    'createdelayedelements': this.onCreateDelayedElements
                }
            });

            var keymap = {};
            this.hkComments = Common.Utils.isMac ? 'command+alt+a' : 'alt+h';
            keymap[this.hkComments] = function() {
                me.onAddComment();
                return false;
            };
            Common.util.Shortcuts.delegateShortcuts({shortcuts:keymap});
        },

        onLaunch: function() {
            var me = this;

            me.documentHolder = this.createView('DocumentHolder');

//            me.documentHolder.on('render:after', _.bind(me.onAfterRender, me));

            me.documentHolder.render();
            me.documentHolder.el.tabIndex = -1;

            $(document).on('mousedown',     _.bind(me.onDocumentRightDown, me));
            $(document).on('mouseup',       _.bind(me.onDocumentRightUp, me));
            $(document).on('keydown',       _.bind(me.onDocumentKeyDown, me));
            $(document).on('mousemove',     _.bind(me.onDocumentMouseMove, me));
            $(window).on('resize',          _.bind(me.onDocumentResize, me));
            var viewport = SSE.getController('Viewport').getView('Viewport');
            viewport.hlayout.on('layout:resizedrag', _.bind(me.onDocumentResize, me));

            Common.NotificationCenter.on({
                'window:show': function(e){
                    me.hideHyperlinkTip();
                    me.permissions && me.permissions.isDesktopApp && me.api && me.api.asc_onShowPopupWindow();
                },
                'modal:show': function(e){
                    me.hideCoAuthTips();
                    me.hideForeignSelectTips();
                },
                'layout:changed': function(e){
                    me.hideHyperlinkTip();
                    me.hideCoAuthTips();
                    me.hideForeignSelectTips();
                    me.onDocumentResize();
                    if (me.api && !me.tooltips.input_msg.isHidden && me.tooltips.input_msg.text) {
                        me.changeInputMessagePosition(me.tooltips.input_msg);
                    }
                },
                'cells:range': function(status){
                    me.onCellsRange(status);
                },
                'tabs:dragend': _.bind(me.onDragEndMouseUp, me),
                'protect:wslock': _.bind(me.onChangeProtectSheet, me)
            });
            Common.Gateway.on('processmouse', _.bind(me.onProcessMouse, me));
            Common.Gateway.on('setactionlink', _.bind(me.onSetActionLink, me));
        },

        onCreateDelayedElements: function(view) {
            var me = this;
            if (me.permissions.isEdit && !me._isDisabled) {
                view.pmiCut.on('click',                             _.bind(me.onCopyPaste, me));
                view.pmiCopy.on('click',                            _.bind(me.onCopyPaste, me));
                view.pmiPaste.on('click',                           _.bind(me.onCopyPaste, me));
                view.pmiImgCut.on('click',                          _.bind(me.onCopyPaste, me));
                view.pmiImgCopy.on('click',                         _.bind(me.onCopyPaste, me));
                view.pmiImgPaste.on('click',                        _.bind(me.onCopyPaste, me));
                view.pmiTextCut.on('click',                         _.bind(me.onCopyPaste, me));
                view.pmiTextCopy.on('click',                        _.bind(me.onCopyPaste, me));
                view.pmiTextPaste.on('click',                       _.bind(me.onCopyPaste, me));
                view.pmiCommonCut.on('click',                       _.bind(me.onCopyPaste, me));
                view.pmiCommonCopy.on('click',                      _.bind(me.onCopyPaste, me));
                view.pmiCommonPaste.on('click',                     _.bind(me.onCopyPaste, me));
                view.pmiInsertEntire.on('click',                    _.bind(me.onInsertEntire, me));
                view.pmiDeleteEntire.on('click',                    _.bind(me.onDeleteEntire, me));
                view.pmiInsertCells.menu.on('item:click',           _.bind(me.onInsertCells, me));
                view.pmiDeleteCells.menu.on('item:click',           _.bind(me.onDeleteCells, me));
                view.pmiSparklines.menu.on('item:click',            _.bind(me.onClear, me));
                view.pmiSortCells.menu.on('item:click',             _.bind(me.onSortCells, me));
                view.pmiFilterCells.menu.on('item:click',           _.bind(me.onFilterCells, me));
                view.pmiReapply.on('click',                         _.bind(me.onReapply, me));
                view.pmiCondFormat.on('click',                      _.bind(me.onCondFormat, me));
                view.mnuRefreshPivot.on('click',                    _.bind(me.onRefreshPivot, me));
                view.mnuGroupPivot.on('click',                      _.bind(me.onGroupPivot, me));
                view.mnuUnGroupPivot.on('click',                    _.bind(me.onGroupPivot, me));
                view.pmiClear.menu.on('item:click',                 _.bind(me.onClear, me));
                view.pmiSelectTable.menu.on('item:click',           _.bind(me.onSelectTable, me));
                view.pmiInsertTable.menu.on('item:click',           _.bind(me.onInsertTable, me));
                view.pmiDeleteTable.menu.on('item:click',           _.bind(me.onDeleteTable, me));
                view.pmiInsFunction.on('click',                     _.bind(me.onInsFunction, me));
                view.menuAddHyperlink.on('click',                   _.bind(me.onInsHyperlink, me));
                view.menuEditHyperlink.on('click',                  _.bind(me.onInsHyperlink, me));
                view.menuRemoveHyperlink.on('click',                _.bind(me.onDelHyperlink, me));
                view.pmiRowHeight.menu.on('item:click',             _.bind(me.onSetSize, me));
                view.pmiColumnWidth.menu.on('item:click',           _.bind(me.onSetSize, me));
                view.pmiEntireHide.on('click',                      _.bind(me.onEntireHide, me));
                view.pmiEntireShow.on('click',                      _.bind(me.onEntireShow, me));
                view.pmiFreezePanes.on('click',                     _.bind(me.onFreezePanes, me));
                view.pmiEntriesList.on('click',                     _.bind(me.onEntriesList, me));
                /** coauthoring begin **/
                view.pmiAddComment.on('click',                      _.bind(me.onAddComment, me));
                /** coauthoring end **/
                view.pmiAddNamedRange.on('click',                   _.bind(me.onAddNamedRange, me));
                view.menuImageArrange.menu.on('item:click',         _.bind(me.onImgMenu, me));
                view.menuImgRotate.menu.on('item:click',            _.bind(me.onImgMenu, me));
                view.menuImgCrop.menu.on('item:click',              _.bind(me.onImgCrop, me));
                view.menuImageAlign.menu.on('item:click',           _.bind(me.onImgMenuAlign, me));
                view.menuParagraphVAlign.menu.on('item:click',      _.bind(me.onParagraphVAlign, me));
                view.menuParagraphDirection.menu.on('item:click',   _.bind(me.onParagraphDirection, me));
                view.menuParagraphBullets.menu.on('item:click',     _.bind(me.onSelectBulletMenu, me));
                // view.menuParagraphBullets.menu.on('render:after',   _.bind(me.onBulletMenuShowAfter, me));
                view.menuParagraphBullets.menu.on('show:after',     _.bind(me.onBulletMenuShowAfter, me));
                view.menuAddHyperlinkShape.on('click',              _.bind(me.onInsHyperlink, me));
                view.menuEditHyperlinkShape.on('click',             _.bind(me.onInsHyperlink, me));
                view.menuRemoveHyperlinkShape.on('click',           _.bind(me.onDelHyperlink, me));
                view.pmiTextAdvanced.on('click',                    _.bind(me.onTextAdvanced, me));
                view.mnuShapeAdvanced.on('click',                   _.bind(me.onShapeAdvanced, me));
                view.mnuChartEdit.on('click',                       _.bind(me.onChartEdit, me));
                view.mnuChartData.on('click',                       _.bind(me.onChartData, me));
                view.mnuChartType.on('click',                       _.bind(me.onChartType, me));
                view.mnuImgAdvanced.on('click',                     _.bind(me.onImgAdvanced, me));
                view.mnuSlicerAdvanced.on('click',                  _.bind(me.onSlicerAdvanced, me));
                view.textInShapeMenu.on('render:after',             _.bind(me.onTextInShapeAfterRender, me));
                view.menuSignatureEditSign.on('click',              _.bind(me.onSignatureClick, me));
                view.menuSignatureEditSetup.on('click',             _.bind(me.onSignatureClick, me));
                view.menuImgOriginalSize.on('click',                _.bind(me.onOriginalSizeClick, me));
                view.menuImgReplace.menu.on('item:click',           _.bind(me.onImgReplace, me));
                view.pmiNumFormat.menu.on('item:click',             _.bind(me.onNumberFormatSelect, me));
                view.pmiNumFormat.menu.on('show:after',             _.bind(me.onNumberFormatOpenAfter, me));
                view.pmiAdvancedNumFormat.on('click',               _.bind(me.onCustomNumberFormat, me));
                view.tableTotalMenu.on('item:click',                _.bind(me.onTotalMenuClick, me));
                view.menuImgMacro.on('click',                       _.bind(me.onImgMacro, me));
                view.menuImgEditPoints.on('click',                  _.bind(me.onImgEditPoints, me));
                view.pmiGetRangeList.on('click',                    _.bind(me.onGetLink, me));
                view.menuParagraphEquation.menu.on('item:click',    _.bind(me.convertEquation, me));
                view.menuSaveAsPicture.on('click',                  _.bind(me.saveAsPicture, me));


                if (!me.permissions.isEditMailMerge && !me.permissions.isEditDiagram && !me.permissions.isEditOle) {
                    var oleEditor = me.getApplication().getController('Common.Controllers.ExternalOleEditor').getView('Common.Views.ExternalOleEditor');
                    if (oleEditor) {
                        oleEditor.on('internalmessage', _.bind(function(cmp, message) {
                            var command = message.data.command;
                            var data = message.data.data;
                            if (me.api) {
                                if (oleEditor.isEditMode())
                                    me.api.asc_editTableOleObject(data);
                            }
                        }, me));
                        oleEditor.on('hide', _.bind(function(cmp, message) {
                            if (me.api) {
                                me.api.asc_enableKeyEvents(true);
                                me.api.asc_onCloseChartFrame();
                            }
                            setTimeout(function(){
                                view.fireEvent('editcomplete', view);
                            }, 10);
                        }, me));
                    }
                }
            } else {
                view.menuViewCopy.on('click',                       _.bind(me.onCopyPaste, me));
                view.menuViewUndo.on('click',                       _.bind(me.onUndo, me));
                view.menuViewAddComment.on('click',                 _.bind(me.onAddComment, me));
                view.menuSignatureViewSign.on('click',              _.bind(me.onSignatureClick, me));
                view.menuSignatureDetails.on('click',               _.bind(me.onSignatureClick, me));
                view.menuSignatureViewSetup.on('click',             _.bind(me.onSignatureClick, me));
                view.menuSignatureRemove.on('click',                _.bind(me.onSignatureClick, me));
            }

            var addEvent = function( elem, type, fn, options ) {
                elem.addEventListener ? elem.addEventListener( type, fn, options) : elem.attachEvent( "on" + type, fn );
            };

            var documentHolderEl = view.cmpEl;
            if (documentHolderEl) {
                documentHolderEl.on({
                    mousedown: function(e) {
                        if (e.target.localName == 'canvas' && e.button != 2) {
                            Common.UI.Menu.Manager.hideAll();
                        }
                    },
                    click: function(e) {
                        if (me.api) {
                            me.api.isTextAreaBlur = false;
                            if (e.target.localName == 'canvas' && (!me.isEditFormula || me.rangeSelectionMode)) {
                                if (me._preventClick)
                                    me._preventClick = false;
                                else
                                    documentHolderEl.focus();
                            }
                        }
                    }
                });

                //NOTE: set mouse wheel handler
                var eventname=(/Firefox/i.test(navigator.userAgent))? 'DOMMouseScroll' : 'mousewheel';
                addEvent(view.el, eventname, _.bind(this.onDocumentWheel,this), false);

                me.cellEditor = $('#ce-cell-content');
            }
            Common.Utils.isChrome ? addEvent(document, 'mousewheel', _.bind(this.onDocumentWheel,this), { passive: false } ) :
                                    $(document).on('mousewheel',    _.bind(this.onDocumentWheel, this));
            this.onChangeProtectSheet();
        },

        loadConfig: function(data) {
            this.editorConfig = data.config;
        },

        setMode: function(permissions) {
            this.permissions = permissions;
            /** coauthoring begin **/
            !(this.permissions.canCoAuthoring && this.permissions.canComments)
                ? Common.util.Shortcuts.suspendEvents(this.hkComments)
                : Common.util.Shortcuts.resumeEvents(this.hkComments);
            /** coauthoring end **/
        },

        setApi: function(api) {
            this.api = api;
            this.api.asc_registerCallback('asc_onContextMenu',          _.bind(this.onApiContextMenu, this));
            this.api.asc_registerCallback('asc_onMouseMove',            _.bind(this.onApiMouseMove, this));
            /** coauthoring begin **/
            this.api.asc_registerCallback('asc_onHideComment',          this.wrapEvents.apiHideComment);
//            this.api.asc_registerCallback('asc_onShowComment',          this.wrapEvents.apiShowComment);
            /** coauthoring end **/
            this.api.asc_registerCallback('asc_onHyperlinkClick',       _.bind(this.onApiHyperlinkClick, this));
            this.api.asc_registerCallback('asc_onCoAuthoringDisconnect',_.bind(this.onApiCoAuthoringDisconnect, this));
            Common.NotificationCenter.on('api:disconnect',              _.bind(this.onApiCoAuthoringDisconnect, this));
            this.api.asc_registerCallback('asc_onSelectionChanged', _.bind(this.onSelectionChanged, this));
            if (this.permissions.isEdit===true) {
                this.api.asc_registerCallback('asc_onSetAFDialog',          _.bind(this.onApiAutofilter, this));
                this.api.asc_registerCallback('asc_onEditCell', _.bind(this.onApiEditCell, this));
                this.api.asc_registerCallback('asc_onLockDefNameManager', _.bind(this.onLockDefNameManager, this));
                this.api.asc_registerCallback('asc_onEntriesListMenu', _.bind(this.onEntriesListMenu, this, false)); // Alt + Down
                this.api.asc_registerCallback('asc_onValidationListMenu', _.bind(this.onEntriesListMenu, this, true));
                this.api.asc_registerCallback('asc_onFormulaCompleteMenu', _.bind(this.onFormulaCompleteMenu, this));
                this.api.asc_registerCallback('asc_onShowSpecialPasteOptions', _.bind(this.onShowSpecialPasteOptions, this));
                this.api.asc_registerCallback('asc_onHideSpecialPasteOptions', _.bind(this.onHideSpecialPasteOptions, this));
                this.api.asc_registerCallback('asc_onToggleAutoCorrectOptions', _.bind(this.onToggleAutoCorrectOptions, this));
                this.api.asc_registerCallback('asc_onFormulaInfo', _.bind(this.onFormulaInfo, this));
                this.api.asc_registerCallback('asc_ChangeCropState', _.bind(this.onChangeCropState, this));
                this.api.asc_registerCallback('asc_onInputMessage', _.bind(this.onInputMessage, this));
                this.api.asc_registerCallback('asc_onTableTotalMenu', _.bind(this.onTableTotalMenu, this));
                this.api.asc_registerCallback('asc_onShowPivotGroupDialog', _.bind(this.onShowPivotGroupDialog, this));
                if (!this.permissions.isEditMailMerge && !this.permissions.isEditDiagram && !this.permissions.isEditOle) {
                    this.api.asc_registerCallback('asc_doubleClickOnTableOleObject', _.bind(this.onDoubleClickOnTableOleObject, this));
                    this.api.asc_registerPlaceholderCallback(AscCommon.PlaceholderButtonType.Image, _.bind(this.onInsertImage, this));
                    this.api.asc_registerPlaceholderCallback(AscCommon.PlaceholderButtonType.ImageUrl, _.bind(this.onInsertImageUrl, this));

                }
                this.api.asc_registerCallback('asc_onShowMathTrack',            _.bind(this.onShowMathTrack, this));
                this.api.asc_registerCallback('asc_onHideMathTrack',            _.bind(this.onHideMathTrack, this));
            }
            this.api.asc_registerCallback('asc_onShowForeignCursorLabel',       _.bind(this.onShowForeignCursorLabel, this));
            this.api.asc_registerCallback('asc_onHideForeignCursorLabel',       _.bind(this.onHideForeignCursorLabel, this));

            return this;
        },

        resetApi: function(api) {
            /** coauthoring begin **/
            this.api.asc_unregisterCallback('asc_onHideComment',    this.wrapEvents.apiHideComment);
//            this.api.asc_unregisterCallback('asc_onShowComment',    this.wrapEvents.apiShowComment);
            this.api.asc_registerCallback('asc_onHideComment',      this.wrapEvents.apiHideComment);
//            this.api.asc_registerCallback('asc_onShowComment',      this.wrapEvents.apiShowComment);
            /** coauthoring end **/
        },

        onCopyPaste: function(item) {
            var me = this;
            if (me.api) {
                var res =  (item.value == 'cut') ? me.api.asc_Cut() : ((item.value == 'copy') ? me.api.asc_Copy() : me.api.asc_Paste());
                if (!res) {
                    var value = Common.localStorage.getItem("sse-hide-copywarning");
                    if (!(value && parseInt(value) == 1)) {
                        (new Common.Views.CopyWarningDialog({
                            handler: function(dontshow) {
                                if (dontshow) Common.localStorage.setItem("sse-hide-copywarning", 1);
                                Common.NotificationCenter.trigger('edit:complete', me.documentHolder);
                            }
                        })).show();
                    }
                } else
                    Common.component.Analytics.trackEvent('ToolBar', 'Copy Warning');
            }
            Common.NotificationCenter.trigger('edit:complete', me.documentHolder);
        },

        onInsertEntire: function(item) {
            if (this.api) {
                switch (this.api.asc_getCellInfo().asc_getSelectionType()) {
                    case Asc.c_oAscSelectionType.RangeRow:
                        this.api.asc_insertCells(Asc.c_oAscInsertOptions.InsertRows);
                        break;
                    case Asc.c_oAscSelectionType.RangeCol:
                        this.api.asc_insertCells(Asc.c_oAscInsertOptions.InsertColumns);
                        break;
                }

                Common.NotificationCenter.trigger('edit:complete', this.documentHolder);
                Common.component.Analytics.trackEvent('DocumentHolder', 'Insert Entire');
            }
        },

        onInsertCells: function(menu, item) {
            if (this.api) {
                this.api.asc_insertCells(item.value);

                Common.NotificationCenter.trigger('edit:complete', this.documentHolder);
                Common.component.Analytics.trackEvent('DocumentHolder', 'Insert Cells');
            }
        },

        onDeleteEntire: function(item) {
            if (this.api) {
                switch (this.api.asc_getCellInfo().asc_getSelectionType()) {
                    case Asc.c_oAscSelectionType.RangeRow:
                        this.api.asc_deleteCells(Asc.c_oAscDeleteOptions.DeleteRows);
                        break;
                    case Asc.c_oAscSelectionType.RangeCol:
                        this.api.asc_deleteCells(Asc.c_oAscDeleteOptions.DeleteColumns);
                        break;
                }

                Common.NotificationCenter.trigger('edit:complete', this.documentHolder);
                Common.component.Analytics.trackEvent('DocumentHolder', 'Delete Entire');
            }
        },

        onDeleteCells: function(menu, item) {
            if (this.api) {
                this.api.asc_deleteCells(item.value);

                Common.NotificationCenter.trigger('edit:complete', this.documentHolder);
                Common.component.Analytics.trackEvent('DocumentHolder', 'Delete Cells');
            }
        },

        onSortCells: function(menu, item) {
            Common.NotificationCenter.trigger('protect:check', this.onSortCellsCallback, this, [menu, item]);
        },

        onSortCellsCallback: function(menu, item) {
            if (item.value=='advanced') {
                Common.NotificationCenter.trigger('data:sortcustom', this);
                return;
            }
            if (this.api) {
                var res = this.api.asc_sortCellsRangeExpand();
                switch (res) {
                    case Asc.c_oAscSelectionSortExpand.showExpandMessage:
                        var config = {
                            width: 500,
                            title: this.txtSorting,
                            msg: this.txtExpandSort,
                            buttons: [  {caption: this.txtExpand, primary: true, value: 'expand'},
                                {caption: this.txtSortSelected, primary: true, value: 'sort'},
                                'cancel'],
                            callback: _.bind(function(btn){
                                if (btn == 'expand' || btn == 'sort') {
                                    this.api.asc_sortColFilter(item.value, '', undefined, (item.value==Asc.c_oAscSortOptions.ByColorFill) ? this.documentHolder.ssMenu.cellColor : this.documentHolder.ssMenu.fontColor, btn == 'expand');
                                }
                                Common.NotificationCenter.trigger('edit:complete', this.documentHolder);
                                Common.component.Analytics.trackEvent('DocumentHolder', 'Sort Cells');
                            }, this)
                        };
                        Common.UI.alert(config);
                        break;
                    case Asc.c_oAscSelectionSortExpand.showLockMessage:
                        var config = {
                            width: 500,
                            title: this.txtSorting,
                            msg: this.txtLockSort,
                            buttons: ['yes', 'no'],
                            primary: 'yes',
                            callback: _.bind(function(btn){
                                (btn == 'yes') && this.api.asc_sortColFilter(item.value, '', undefined, (item.value==Asc.c_oAscSortOptions.ByColorFill) ? this.documentHolder.ssMenu.cellColor : this.documentHolder.ssMenu.fontColor, false);
                                Common.NotificationCenter.trigger('edit:complete', this.documentHolder);
                                Common.component.Analytics.trackEvent('DocumentHolder', 'Sort Cells');
                            }, this)
                        };
                        Common.UI.alert(config);
                        break;
                    case Asc.c_oAscSelectionSortExpand.expandAndNotShowMessage:
                    case Asc.c_oAscSelectionSortExpand.notExpandAndNotShowMessage:
                        this.api.asc_sortColFilter(item.value, '', undefined, (item.value==Asc.c_oAscSortOptions.ByColorFill) ? this.documentHolder.ssMenu.cellColor : this.documentHolder.ssMenu.fontColor, res === Asc.c_oAscSelectionSortExpand.expandAndNotShowMessage);
                        Common.NotificationCenter.trigger('edit:complete', this.documentHolder);
                        Common.component.Analytics.trackEvent('DocumentHolder', 'Sort Cells');
                        break;
                }
            }
        },

        onFilterCells: function(menu, item) {
            if (this.api) {
                var autoFilterObject = new Asc.AutoFiltersOptions(),
                    filterObj = new Asc.AutoFilterObj();
                if (item.value>0) {
                    filterObj.asc_setFilter(new Asc.ColorFilter());
                    filterObj.asc_setType(Asc.c_oAscAutoFilterTypes.ColorFilter);

                    var colorFilter = filterObj.asc_getFilter();
                    colorFilter.asc_setCellColor((item.value==1) ? null : false);
                    colorFilter.asc_setCColor((item.value==1) ? this.documentHolder.ssMenu.cellColor : this.documentHolder.ssMenu.fontColor);
                } else {
                    filterObj.asc_setFilter(new Asc.CustomFilters());
                    filterObj.asc_setType(Asc.c_oAscAutoFilterTypes.CustomFilters);

                    var customFilter = filterObj.asc_getFilter();
                    customFilter.asc_setCustomFilters([new Asc.CustomFilter()]);
                    customFilter.asc_setAnd(true);
                    var customFilters = customFilter.asc_getCustomFilters();
                    customFilters[0].asc_setOperator(Asc.c_oAscCustomAutoFilter.equals);
//                    customFilters[0].asc_setVal('');
                }

                autoFilterObject.asc_setFilterObj(filterObj);
                this.api.asc_applyAutoFilterByType(autoFilterObject);

                Common.NotificationCenter.trigger('edit:complete', this.documentHolder);
                Common.component.Analytics.trackEvent('DocumentHolder', 'Filter Cells');
            }
        },

        onReapply: function() {
            this.api.asc_reapplyAutoFilter(this.documentHolder.ssMenu.formatTableName);
        },

        onCondFormat: function() {
            var me = this,
                value = me.api.asc_getLocale();
            (!value) && (value = ((me.permissions.lang) ? parseInt(Common.util.LanguageInfo.getLocalLanguageCode(me.permissions.lang)) : 0x0409));

            (new SSE.Views.FormatRulesEditDlg({
                api: me.api,
                props   : null,
                isEdit  : false,
                langId  : value,
                handler : function(result, settings) {
                    if (result == 'ok' && settings) {
                        me.api.asc_setCF([settings], []);
                    }
                }
            })).show();
        },

        onRefreshPivot: function(){
            if (this.api) {
                this.propsPivot.asc_refresh(this.api);
            }
        },

        onGroupPivot: function(item) {
            item.value=='grouping' ? this.api.asc_groupPivot() : this.api.asc_ungroupPivot();
        },

        onShowPivotGroupDialog: function(rangePr, dateTypes, defRangePr) {
            var win, props,
                me = this;
            win = new SSE.Views.PivotGroupDialog({
                date: !!dateTypes,
                handler: function(dlg, result) {
                    if (result == 'ok') {
                        props = dlg.getSettings();
                        me.api.asc_groupPivot(props[0], props[1]);
                        Common.NotificationCenter.trigger('edit:complete', me.documentHolder);
                    }
                }
            });
            win.show();
            win.setSettings(rangePr, dateTypes, defRangePr);
        },

        onClear: function(menu, item, e) {
            if (item.value == Asc.c_oAscCleanOptions.Format && !this._state.wsProps['FormatCells'] || item.value == Asc.c_oAscCleanOptions.All && !this.api.asc_checkLockedCells())
                this.onClearCallback(menu, item);
            else if (item.value == Asc.c_oAscCleanOptions.Comments) {
                this._state.wsProps['Objects'] ? Common.NotificationCenter.trigger('showerror', Asc.c_oAscError.ID.ChangeOnProtectedSheet, Asc.c_oAscError.Level.NoCritical) : this.onClearCallback(menu, item);
            } else
                Common.NotificationCenter.trigger('protect:check', this.onClearCallback, this, [menu, item]);
        },

        onClearCallback: function(menu, item) {
            if (this.api) {
                if (item.value == Asc.c_oAscCleanOptions.Comments) {
                    this.api.asc_RemoveAllComments(!this.permissions.canDeleteComments, true);// 1 param = true if remove only my comments, 2 param - remove current comments
                } else
                    this.api.asc_emptyCells(item.value, item.value == Asc.c_oAscCleanOptions.All && !this.permissions.canDeleteComments);

                Common.NotificationCenter.trigger('edit:complete', this.documentHolder);
                Common.component.Analytics.trackEvent('DocumentHolder', 'Clear');
            }
        },

        onSelectTable: function(menu, item) {
            if (this.api && this.documentHolder.ssMenu.formatTableName) {
                this.api.asc_changeSelectionFormatTable(this.documentHolder.ssMenu.formatTableName, item.value);

                Common.NotificationCenter.trigger('edit:complete', this.documentHolder);
                Common.component.Analytics.trackEvent('DocumentHolder', 'Select Table');
            }
        },

        onInsertTable: function(menu, item) {
            if (this.api && this.documentHolder.ssMenu.formatTableName) {
                this.api.asc_insertCellsInTable(this.documentHolder.ssMenu.formatTableName, item.value);

                Common.NotificationCenter.trigger('edit:complete', this.documentHolder);
                Common.component.Analytics.trackEvent('DocumentHolder', 'Insert to Table');
            }
        },

        onDeleteTable: function(menu, item) {
            if (this.api && this.documentHolder.ssMenu.formatTableName) {
                this.api.asc_deleteCellsInTable(this.documentHolder.ssMenu.formatTableName, item.value);

                Common.NotificationCenter.trigger('edit:complete', this.documentHolder);
                Common.component.Analytics.trackEvent('DocumentHolder', 'Delete from Table');
            }
        },

        onInsFunction: function(item) {
            var controller = this.getApplication().getController('FormulaDialog');
            if (controller && this.api) {
                controller.showDialog(undefined, item.value==Asc.ETotalsRowFunction.totalrowfunctionCustom);
            }
        },

        onInsHyperlink: function(item) {
            Common.NotificationCenter.trigger('protect:check', this.onInsHyperlinkCallback, this, [item]);
        },

        onInsHyperlinkCallback: function(item) {
            var me = this;
            var win,
                props;

            if (me.api) {
                var wc = me.api.asc_getWorksheetsCount(),
                    i = -1,
                    items = [];

                while (++i < wc) {
                    items.push({name: me.api.asc_getWorksheetName(i), hidden: me.api.asc_isWorksheetHidden(i)});
                }

                var handlerDlg = function(dlg, result) {
                    if (result == 'ok') {
                        props = dlg.getSettings();
                        me.api.asc_insertHyperlink(props);
                    }

                    Common.NotificationCenter.trigger('edit:complete', me.documentHolder);
                };

                var cell = me.api.asc_getCellInfo();
                props = cell.asc_getHyperlink();

                win = new SSE.Views.HyperlinkSettingsDialog({
                    api: me.api,
                    appOptions: me.permissions,
                    handler: handlerDlg
                });

                win.show();
                win.setSettings({
                    sheets  : items,
                    ranges  : me.api.asc_getDefinedNames(Asc.c_oAscGetDefinedNamesList.All, true),
                    currentSheet: me.api.asc_getActiveWorksheetIndex(),
                    props   : props,
                    text    : cell.asc_getText(),
                    isLock  : cell.asc_getLockText(),
                    allowInternal: item.options.inCell
                });
            }

            Common.component.Analytics.trackEvent('DocumentHolder', 'Add Hyperlink');
        },

        onDelHyperlink: function(item) {
            Common.NotificationCenter.trigger('protect:check', this.onDelHyperlinkCallback, this);
        },

        onDelHyperlinkCallback: function(item) {
            if (this.api) {
                this.api.asc_removeHyperlink();

                Common.NotificationCenter.trigger('edit:complete', this.documentHolder);
                Common.component.Analytics.trackEvent('DocumentHolder', 'Remove Hyperlink');
            }
        },

        onSetSize: function(menu, item) {
            if (item.value == 'row-height' || item.value == 'column-width') {
                var me = this;
                (new SSE.Views.SetValueDialog({
                    title: item.caption,
                    startvalue: item.value == 'row-height' ? me.api.asc_getRowHeight() : me.api.asc_getColumnWidth(),
                    maxvalue: item.value == 'row-height' ? Asc.c_oAscMaxRowHeight : Asc.c_oAscMaxColumnWidth,
                    step: item.value == 'row-height' ? 0.75 : 1,
                    rounding: (item.value == 'row-height'),
                    defaultUnit: item.value == 'row-height' ? Common.Utils.Metric.getMetricName(Common.Utils.Metric.c_MetricUnits.pt) : me.textSym,
                    handler: function(dlg, result) {
                        if (result == 'ok') {
                            var val = dlg.getSettings();
                            if (!isNaN(val))
                                (item.value == 'row-height') ? me.api.asc_setRowHeight(val) : me.api.asc_setColumnWidth(val);
                        }

                        Common.NotificationCenter.trigger('edit:complete', me.documentHolder);
                    }
                })).show();
            } else {
                (item.value == 'auto-row-height') ? this.api.asc_autoFitRowHeight() : this.api.asc_autoFitColumnWidth();
                Common.NotificationCenter.trigger('edit:complete', this.documentHolder);
            }
        },

        onEntireHide: function(item) {
            if (this.api)
                this.api[item.isrowmenu ? 'asc_hideRows' : 'asc_hideColumns']();
        },

        onEntireShow: function(item) {
            if (this.api)
                this.api[item.isrowmenu ? 'asc_showRows' : 'asc_showColumns']();
        },

        onFreezePanes: function(item) {
            if (this.api)
                this.api.asc_freezePane();
        },

        onEntriesList: function(item) {
            if (this.api) {
                var me = this;
                setTimeout(function() {
                    me.api.asc_showAutoComplete();
                }, 10);
            }
        },

        onAddComment: function(item) {
            if (this._state.wsProps['Objects']) return;
            
            if (this.api && this.permissions.canCoAuthoring && this.permissions.canComments) {

                var controller = SSE.getController('Common.Controllers.Comments'),
                    cellinfo = this.api.asc_getCellInfo();
                if (controller) {
                    var comments = cellinfo.asc_getComments();
                    if (comments) {
                        if (comments.length) {
                            controller.onEditComments(comments);
                        } else if (this.permissions.canCoAuthoring) {
                            controller.addDummyComment();
                        }
                    }
                }
            }
        },

        onAddNamedRange: function(item) {
            if (this.namedrange_locked) {
                Common.NotificationCenter.trigger('namedrange:locked');
                return;
            }

            var me = this,
                wc = me.api.asc_getWorksheetsCount(),
                i = -1,
                items = [];

            while (++i < wc) {
                if (!this.api.asc_isWorksheetHidden(i)) {
                    items.push({displayValue: me.api.asc_getWorksheetName(i), value: i});
                }
            }

            var handlerDlg = function(result, settings) {
                if (result == 'ok' && settings) {
                    me.api.asc_setDefinedNames(settings);
                    Common.component.Analytics.trackEvent('DocumentHolder', 'New Named Range');
                }
                Common.NotificationCenter.trigger('edit:complete', me.documentHolder);
            };

            (new SSE.Views.NamedRangeEditDlg({
                api: me.api,
                handler: handlerDlg,
                sheets  : items,
                currentSheet: me.api.asc_getActiveWorksheetIndex(),
                props   : me.api.asc_getDefaultDefinedName(),
                isEdit  : false
            })).show();
        },

        onImgMenu: function(menu, item) {
            if (this.api) {
                if (item.options.type == 'arrange') {
                    this.api.asc_setSelectedDrawingObjectLayer(item.value);

                    Common.NotificationCenter.trigger('edit:complete', this.documentHolder);
                    Common.component.Analytics.trackEvent('DocumentHolder', 'Arrange');
                } else if (item.options.type == 'group') {
                    this.api[(item.value == 'grouping') ? 'asc_groupGraphicsObjects' : 'asc_unGroupGraphicsObjects']();

                    Common.NotificationCenter.trigger('edit:complete', this.documentHolder);
                    Common.component.Analytics.trackEvent('DocumentHolder', (item.value == 'grouping') ? 'Grouping' : 'Ungrouping');
                } else if (item.options.type == 'rotate') {
                    var properties = new Asc.asc_CImgProperty();
                    properties.asc_putRotAdd((item.value==1 ? 90 : 270) * 3.14159265358979 / 180);
                    this.api.asc_setGraphicObjectProps(properties);

                    Common.NotificationCenter.trigger('edit:complete', this.documentHolder);
                    Common.component.Analytics.trackEvent('DocumentHolder', 'Rotate');
                } else if (item.options.type == 'flip') {
                    var properties = new Asc.asc_CImgProperty();
                    if (item.value==1)
                        properties.asc_putFlipHInvert(true);
                    else
                        properties.asc_putFlipVInvert(true);
                    this.api.asc_setGraphicObjectProps(properties);

                    Common.NotificationCenter.trigger('edit:complete', this.documentHolder);
                    Common.component.Analytics.trackEvent('DocumentHolder', 'Flip');
                }
            }
        },

        onImgCrop: function(menu, item) {
            if (this.api) {
                if (item.value == 1) {
                    this.api.asc_cropFill();
                } else if (item.value == 2) {
                    this.api.asc_cropFit();
                } else {
                    item.checked ? this.api.asc_startEditCrop() : this.api.asc_endEditCrop();
                }
            }
            Common.NotificationCenter.trigger('edit:complete', this.documentHolder);
        },

        onImgMenuAlign: function(menu, item) {
            if (this.api) {
                if (item.value>-1 && item.value < 6) {
                    this.api.asc_setSelectedDrawingObjectAlign(item.value);
                    Common.NotificationCenter.trigger('edit:complete', this.documentHolder);
                    Common.component.Analytics.trackEvent('DocumentHolder', 'Objects Align');
                } else if (item.value == 6) {
                    this.api.asc_DistributeSelectedDrawingObjectHor();
                    Common.NotificationCenter.trigger('edit:complete', this.documentHolder);
                    Common.component.Analytics.trackEvent('DocumentHolder', 'Distribute');
                } else if (item.value == 7){
                    this.api.asc_DistributeSelectedDrawingObjectVer();
                    Common.NotificationCenter.trigger('edit:complete', this.documentHolder);
                    Common.component.Analytics.trackEvent('DocumentHolder', 'Distribute');
                }
            }
        },

        onParagraphVAlign: function(menu, item) {
            if (this.api) {
                var properties = new Asc.asc_CImgProperty();
                properties.asc_putVerticalTextAlign(item.value);

                this.api.asc_setGraphicObjectProps(properties);

                Common.NotificationCenter.trigger('edit:complete', this.documentHolder);
                Common.component.Analytics.trackEvent('DocumentHolder', 'Paragraph Vertical Align');
            }
        },

        onParagraphDirection: function(menu, item) {
            if (this.api) {
                var properties = new Asc.asc_CImgProperty();
                properties.asc_putVert(item.options.direction);

                this.api.asc_setGraphicObjectProps(properties);

                Common.NotificationCenter.trigger('edit:complete', this.documentHolder);
                Common.component.Analytics.trackEvent('DocumentHolder', 'Text Direction');
            }
        },

        onSelectBulletMenu: function(menu, item) {
            if (this.api) {
                if (item.options.value == -1) {
                    this.api.asc_setListType(0, item.options.value);
                    Common.NotificationCenter.trigger('edit:complete', this.documentHolder);
                    Common.component.Analytics.trackEvent('DocumentHolder', 'List Type');
                } else if (item.options.value == 'settings') {
                    var me      = this,
                        props;
                    var selectedObjects = me.api.asc_getGraphicObjectProps();
                    for (var i = 0; i < selectedObjects.length; i++) {
                        if (selectedObjects[i].asc_getObjectType() == Asc.c_oAscTypeSelectElement.Paragraph) {
                            props = selectedObjects[i].asc_getObjectValue();
                            break;
                        }
                    }
                    if (props) {
                        var listtype = me.api.asc_getCurrentListType();
                        (new Common.Views.ListSettingsDialog({
                            api: me.api,
                            props: props,
                            type: 0,
                            storage: me.permissions.canRequestInsertImage || me.permissions.fileChoiceUrl && me.permissions.fileChoiceUrl.indexOf("{documentType}")>-1,
                            interfaceLang: me.permissions.lang,
                            handler: function(result, value) {
                                if (result == 'ok') {
                                    if (me.api) {
                                        props.asc_putBullet(value);
                                        me.api.asc_setGraphicObjectProps(props);
                                    }
                                }
                                Common.NotificationCenter.trigger('edit:complete', me.documentHolder);
                            }
                        })).show();
                    }
                }
            }
        },

        onSelectBullets: function(picker, itemView, record, e) {
            var rawData = {},
                isPickerSelect = _.isFunction(record.toJSON);

            if (isPickerSelect){
                if (record.get('selected')) {
                    rawData = record.toJSON();
                } else {
                    // record deselected
                    return;
                }
            } else {
                rawData = record;
            }

            if (rawData.type===0 && rawData.subtype===0x1000) {// custom bullet
                var bullet = new Asc.asc_CBullet();
                if (rawData.drawdata.type===Asc.asc_PreviewBulletType.char) {
                    bullet.asc_putSymbol(rawData.drawdata.char);
                    bullet.asc_putFont(rawData.drawdata.specialFont);
                } else if (rawData.drawdata.type===Asc.asc_PreviewBulletType.image)
                    bullet.asc_fillBulletImage(rawData.drawdata.imageId);

                var props;
                var selectedObjects = this.api.asc_getGraphicObjectProps();
                for (var i = 0; i < selectedObjects.length; i++) {
                    if (selectedObjects[i].asc_getObjectType() == Asc.c_oAscTypeSelectElement.Paragraph) {
                        props = selectedObjects[i].asc_getObjectValue();
                        props.asc_putBullet(bullet);
                        this.api.asc_setGraphicObjectProps(props);
                        break;
                    }
                }
            } else
                this.api.asc_setListType(rawData.type, rawData.subtype);

            if (e.type !== 'click')
                this.documentHolder.textInShapeMenu.hide();

            Common.NotificationCenter.trigger('edit:complete', this.documentHolder);
            Common.component.Analytics.trackEvent('DocumentHolder', 'List Type');
        },

        onTextAdvanced: function(item) {
            var me = this;

            (new SSE.Views.ParagraphSettingsAdvanced({
                paragraphProps  : item.textInfo,
                api             : me.api,
                handler         : function(result, value) {
                    if (result == 'ok') {
                        if (me.api) {
                            me.api.asc_setGraphicObjectProps(value.paragraphProps);

                            Common.component.Analytics.trackEvent('DocumentHolder', 'Apply advanced paragraph settings');
                        }
                    }
                    Common.NotificationCenter.trigger('edit:complete', me);
                }
            })).show();
        },

        onShapeAdvanced: function(item) {
            var me = this;

            (new SSE.Views.ShapeSettingsAdvanced({
                shapeProps  : item.shapeInfo,
                api             : me.api,
                handler         : function(result, value) {
                    if (result == 'ok') {
                        if (me.api) {
                            me.api.asc_setGraphicObjectProps(value.shapeProps);

                            Common.component.Analytics.trackEvent('DocumentHolder', 'Apply advanced shape settings');
                        }
                    }
                    Common.NotificationCenter.trigger('edit:complete', me);
                }
            })).show();
        },

        onImgAdvanced: function(item) {
            var me = this;

            (new SSE.Views.ImageSettingsAdvanced({
                imageProps  : item.imageInfo,
                api             : me.api,
                handler         : function(result, value) {
                    if (result == 'ok') {
                        if (me.api) {
                            me.api.asc_setGraphicObjectProps(value.imageProps);

                            Common.component.Analytics.trackEvent('DocumentHolder', 'Apply advanced image settings');
                        }
                    }
                    Common.NotificationCenter.trigger('edit:complete', me);
                }
            })).show();
        },

        onSlicerAdvanced: function(item) {
            var me = this;

            (new SSE.Views.SlicerSettingsAdvanced({
                imageProps: item.imageInfo,
                api       : me.api,
                styles    : item.imageInfo.asc_getSlicerProperties().asc_getStylesPictures(),
                handler   : function(result, value) {
                    if (result == 'ok') {
                        if (me.api) {
                            me.api.asc_setGraphicObjectProps(value.imageProps);

                            Common.component.Analytics.trackEvent('DocumentHolder', 'Apply slicer settings');
                        }
                    }
                    Common.NotificationCenter.trigger('edit:complete', me);
                }
            })).show();
        },

        onChartEdit: function(item) {
            var me = this;
            var win, props;
            if (me.api){
                props = me.api.asc_getChartObject();
                if (props) {
                    (new SSE.Views.ChartSettingsDlg(
                        {
                            chartSettings: props,
                            imageSettings: item.chartInfo,
                            isChart: true,
                            api: me.api,
                            handler: function(result, value) {
                                if (result == 'ok') {
                                    if (me.api) {
                                        me.api.asc_editChartDrawingObject(value.chartSettings);
                                        if (value.imageSettings)
                                            me.api.asc_setGraphicObjectProps(value.imageSettings);
                                    }
                                }
                                Common.NotificationCenter.trigger('edit:complete', me);
                            }
                        })).show();
                }
            }
        },

        onChartData: function(btn) {
            var me = this;
            var props;
            if (me.api){
                props = me.api.asc_getChartObject();
                if (props) {
                    me._isEditRanges = true;
                    props.startEdit();
                    var win = new SSE.Views.ChartDataDialog({
                        chartSettings: props,
                        api: me.api,
                        handler: function(result, value) {
                            if (result == 'ok') {
                                props.endEdit();
                                me._isEditRanges = false;
                            }
                            Common.NotificationCenter.trigger('edit:complete', me);
                        }
                    }).on('close', function() {
                        me._isEditRanges && props.cancelEdit();
                        me._isEditRanges = false;
                    });
                    win.show();
                }
            }
        },

        onChartType: function(btn) {
            var me = this;
            var props;
            if (me.api){
                props = me.api.asc_getChartObject();
                if (props) {
                    me._isEditType = true;
                    props.startEdit();
                    var win = new SSE.Views.ChartTypeDialog({
                        chartSettings: props,
                        api: me.api,
                        handler: function(result, value) {
                            if (result == 'ok') {
                                props.endEdit();
                                me._isEditType = false;
                            }
                            Common.NotificationCenter.trigger('edit:complete', me);
                        }
                    }).on('close', function() {
                        me._isEditType && props.cancelEdit();
                        me._isEditType = false;
                    });
                    win.show();
                }
            }
        },

        onImgMacro: function(item) {
            var me = this;

            (new SSE.Views.MacroDialog({
                props: {macroList: me.api.asc_getAllMacrosNames(), current: me.api.asc_getCurrentDrawingMacrosName()},
                handler: function(result, value) {
                    if (result == 'ok') {
                        if (me.api) {
                            me.api.asc_assignMacrosToCurrentDrawing(value);
                        }
                    }
                    Common.NotificationCenter.trigger('edit:complete', me);
                }
            })).show();
        },

        onImgEditPoints: function(item) {
            this.api && this.api.asc_editPointsGeometry();
        },

        onGetLink: function(item) {
            if (this.api) {
                var range = this.api.asc_getActiveRangeStr(Asc.referenceType.A, false, true),
                    name = this.api.asc_getEscapeSheetName(this.api.asc_getWorksheetName(this.api.asc_getActiveWorksheetIndex()));
                name = (name + ((name!=='' && range!=='') ? '!' : '') + range);
                name && Common.Gateway.requestMakeActionLink({
                    action: {
                        type: "internallink", data: name
                    }
                });
            }
        },

        onSetActionLink: function (url) {
            if (Common.Utils.InternalSettings.get("sse-dialog-link-visible"))
                return;

            var me = this;
            navigator.clipboard && navigator.clipboard.writeText(url)
                .then(function() {
                    Common.NotificationCenter.trigger('showmessage', {msg: me.txtCopySuccess}, {timeout: 3000, hideCloseTip: true});
                })
                .catch(function(err) {
                    console.log(err);
                });
        },

        onApiCoAuthoringDisconnect: function() {
            this.permissions.isEdit = false;
        },

        hideCoAuthTips: function() {
            if (this.tooltips.coauth.ref) {
                $(this.tooltips.coauth.ref).remove();
                this.tooltips.coauth.ref = undefined;
                this.tooltips.coauth.x_point = undefined;
                this.tooltips.coauth.y_point = undefined;
            }
        },

        hideForeignSelectTips: function() {
            if (this.tooltips.foreignSelect.ref) {
                $(this.tooltips.foreignSelect.ref).remove();
                this.tooltips.foreignSelect.ref = undefined;
                this.tooltips.foreignSelect.userId = undefined;
                this.tooltips.foreignSelect.x_point = undefined;
                this.tooltips.foreignSelect.y_point = undefined;
            }
        },

        hideHyperlinkTip: function() {
            if (!this.tooltips.hyperlink.isHidden && this.tooltips.hyperlink.ref) {
                this.tooltips.hyperlink.ref.hide();
                this.tooltips.hyperlink.ref = undefined;
                this.tooltips.hyperlink.text = '';
                this.tooltips.hyperlink.isHidden = true;
            }
        },

        onApiMouseMove: function(dataarray) {
            if (!this._isFullscreenMenu && dataarray.length) {
                var index_hyperlink,
                    /** coauthoring begin **/
                        index_comments,
                    /** coauthoring end **/
                        index_locked,
                        index_column, index_row,
                        index_filter,
                        index_slicer,
                        index_foreign;
                for (var i = dataarray.length; i > 0; i--) {
                    switch (dataarray[i-1].asc_getType()) {
                        case Asc.c_oAscMouseMoveType.Hyperlink:
                            index_hyperlink = i;
                            break;
                    /** coauthoring begin **/
                        case Asc.c_oAscMouseMoveType.Comment:
                            index_comments = i;
                            break;
                    /** coauthoring end **/
                        case Asc.c_oAscMouseMoveType.LockedObject:
                            index_locked = i;
                            break;
                        case Asc.c_oAscMouseMoveType.ResizeColumn:
                            index_column = i;
                            break;
                        case Asc.c_oAscMouseMoveType.ResizeRow:
                            index_row = i;
                            break;
                        case Asc.c_oAscMouseMoveType.Filter:
                            index_filter = i;
                            break;
                        case Asc.c_oAscMouseMoveType.Tooltip:
                            index_slicer = i;
                            break;
                        case Asc.c_oAscMouseMoveType.ForeignSelect:
                            index_foreign = i;
                            break;
                    }
                }

                var me              = this,
                    showPoint       = [0, 0],
                    /** coauthoring begin **/
                    coAuthTip       = me.tooltips.coauth,
                    commentTip      = me.tooltips.comment,
                    /** coauthoring end **/
                    hyperlinkTip    = me.tooltips.hyperlink,
                    row_columnTip   = me.tooltips.row_column,
                    filterTip       = me.tooltips.filter,
                    slicerTip       = me.tooltips.slicer,
                    foreignSelect   = me.tooltips.foreignSelect,
                    pos             = [
                        me.documentHolder.cmpEl.offset().left - $(window).scrollLeft(),
                        me.documentHolder.cmpEl.offset().top  - $(window).scrollTop()
                    ];

                //close all tooltips
                if (!index_hyperlink) {
                    me.hideHyperlinkTip();
                }
                if (index_column===undefined && index_row===undefined) {
                    if (!row_columnTip.isHidden && row_columnTip.ref) {
                        row_columnTip.ref.hide();
                        row_columnTip.ref = undefined;
                        row_columnTip.text = '';
                        row_columnTip.isHidden = true;
                    }
                }
                if (!index_foreign) {
                    me.hideForeignSelectTips();
                }
                if (me.permissions.isEdit || me.permissions.canViewComments) {
                    if (!index_comments || this.popupmenu) {
                        commentTip.moveCommentId = undefined;
                        if (commentTip.viewCommentId != undefined) {
                            commentTip = {};

                            var commentsController = this.getApplication().getController('Common.Controllers.Comments');
                            if (commentsController) {
                                if (this.permissions.canCoAuthoring && this.permissions.canViewComments)
                                    setTimeout(function() {commentsController.onApiHideComment(true);}, 200);
                                else
                                    commentsController.onApiHideComment(true);
                            }
                        }
                    }
                }
                if (me.permissions.isEdit) {
                    if (!index_locked) {
                        me.hideCoAuthTips();
                    }
                    if (index_slicer===undefined) {
                        if (!slicerTip.isHidden && slicerTip.ref) {
                            slicerTip.ref.hide();
                            slicerTip.ref = undefined;
                            slicerTip.text = '';
                            slicerTip.isHidden = true;
                        }
                    }
                }
                if (index_filter===undefined || (me.dlgFilter && me.dlgFilter.isVisible()) || (me.currentMenu && me.currentMenu.isVisible())) {
                    if (!filterTip.isHidden && filterTip.ref) {
                        filterTip.ref.hide();
                        filterTip.ref = undefined;
                        filterTip.text = '';
                        filterTip.isHidden = true;
                    }
                }
                // show tooltips

                if (index_hyperlink) {
                    if (!hyperlinkTip.parentEl) {
                        hyperlinkTip.parentEl = $('<div id="tip-container-hyperlinktip" style="position: absolute; z-index: 10000;"></div>');
                        me.documentHolder.cmpEl.append(hyperlinkTip.parentEl);
                    }

                    var data  = dataarray[index_hyperlink-1],
                        props = data.asc_getHyperlink();

                    if (props.asc_getType() == Asc.c_oAscHyperlinkType.WebLink) {
                        var linkstr = props.asc_getTooltip();
                        linkstr = (linkstr) ? linkstr : props.asc_getHyperlinkUrl();
                        if (linkstr.length>256)
                            linkstr = linkstr.substr(0, 256) + '...';
                        linkstr = Common.Utils.String.htmlEncode(linkstr) + '<br><b>' + me.textCtrlClick + '</b>';
                    } else {
                        linkstr = Common.Utils.String.htmlEncode(props.asc_getTooltip() || (props.asc_getLocation()));
                        linkstr += '<br><b>' + me.textCtrlClick + '</b>';
                    }

                    if (hyperlinkTip.ref && hyperlinkTip.ref.isVisible()) {
                        if (hyperlinkTip.text != linkstr) {
                            hyperlinkTip.ref.hide();
                            hyperlinkTip.ref = undefined;
                            hyperlinkTip.text = '';
                            hyperlinkTip.isHidden = true;
                        }
                    }

                    if (!hyperlinkTip.ref || !hyperlinkTip.ref.isVisible()) {
                        hyperlinkTip.text = linkstr;
                        hyperlinkTip.ref = new Common.UI.Tooltip({
                            owner   : hyperlinkTip.parentEl,
                            html    : true,
                            title   : linkstr
                        });

                        hyperlinkTip.ref.show([-10000, -10000]);
                        hyperlinkTip.isHidden = false;

                        showPoint = [data.asc_getX(), data.asc_getY()];
                        showPoint[0] += (pos[0] + 6);
                        showPoint[1] += (pos[1] - 20);
                        showPoint[1] -= hyperlinkTip.ref.getBSTip().$tip.height();
                        var tipwidth = hyperlinkTip.ref.getBSTip().$tip.width();
                        if (showPoint[0] + tipwidth > me.tooltips.coauth.bodyWidth )
                            showPoint[0] = me.tooltips.coauth.bodyWidth - tipwidth;

                        hyperlinkTip.ref.getBSTip().$tip.css({
                            top : showPoint[1] + 'px',
                            left: showPoint[0] + 'px'
                        });
                    }

                }

                if (index_column!==undefined || index_row!==undefined) {
                    if (!row_columnTip.parentEl) {
                        row_columnTip.parentEl = $('<div id="tip-container-rowcolumntip" style="position: absolute; z-index: 10000;"></div>');
                        me.documentHolder.cmpEl.append(row_columnTip.parentEl);
                    }

                    var data  = dataarray[(index_column!==undefined) ? (index_column-1) : (index_row-1)];
                    var str = Common.Utils.String.format((index_column!==undefined) ? this.textChangeColumnWidth : this.textChangeRowHeight, data.asc_getSizeCCOrPt().toFixed(2), data.asc_getSizePx().toFixed());
                    if (row_columnTip.ref && row_columnTip.ref.isVisible()) {
                        if (row_columnTip.text != str) {
                            row_columnTip.text = str;
                            row_columnTip.ref.setTitle(str);
                            row_columnTip.ref.updateTitle();
                        }
                    }

                    if (!row_columnTip.ref || !row_columnTip.ref.isVisible()) {
                        row_columnTip.text = str;
                        row_columnTip.ref = new Common.UI.Tooltip({
                            owner   : row_columnTip.parentEl,
                            html    : true,
                            title   : str
                        });

                        row_columnTip.ref.show([-10000, -10000]);
                        row_columnTip.isHidden = false;

                        showPoint = [data.asc_getX(), data.asc_getY()];
                        showPoint[0] += (pos[0] + 6);
                        showPoint[1] += (pos[1] - 20 - row_columnTip.ttHeight);

                        var tipwidth = row_columnTip.ref.getBSTip().$tip.width();
                        if (showPoint[0] + tipwidth > me.tooltips.coauth.bodyWidth )
                            showPoint[0] = me.tooltips.coauth.bodyWidth - tipwidth - 20;

                        row_columnTip.ref.getBSTip().$tip.css({
                            top : showPoint[1] + 'px',
                            left: showPoint[0] + 'px'
                        });
                    }
                }

                if (me.permissions.isEdit || me.permissions.canViewComments) {
                    if (index_comments && !this.popupmenu) {
                        data = dataarray[index_comments - 1];
                        if (!commentTip.editCommentId && commentTip.moveCommentId != data.asc_getCommentIndexes()[0]) {
                            commentTip.moveCommentId = data.asc_getCommentIndexes()[0];

                            if (commentTip.moveCommentTimer) {
                                clearTimeout(commentTip.moveCommentTimer);
                            }

                            var idxs    = data.asc_getCommentIndexes(),
                                x       = data.asc_getX(),
                                y       = data.asc_getY(),
                                leftx   = data.asc_getReverseX();

                            commentTip.moveCommentTimer = setTimeout(function(){
                                if (commentTip.moveCommentId && !commentTip.editCommentId) {
                                    commentTip.viewCommentId = commentTip.moveCommentId;

                                    var commentsController = me.getApplication().getController('Common.Controllers.Comments');
                                    if (commentsController) {
                                        if (!commentsController.isSelectedComment) {
                                            commentsController.onApiShowComment(idxs, x, y, leftx, false, true);
                                        }
                                    }
                                }
                            }, 400);
                        }
                    }
                }

                if (me.permissions.isEdit) {
                    if (index_locked && me.isUserVisible(dataarray[index_locked-1].asc_getUserId())) {
                        data = dataarray[index_locked-1];

                        if (!coAuthTip.XY)
                            me.onDocumentResize();

                        if (coAuthTip.x_point != data.asc_getX() || coAuthTip.y_point != data.asc_getY()) {
                            me.hideCoAuthTips();

                            coAuthTip.x_point = data.asc_getX();
                            coAuthTip.y_point = data.asc_getY();

                            var src = $(document.createElement("div")),
                                is_sheet_lock = data.asc_getLockedObjectType() == Asc.c_oAscMouseMoveLockedObjectType.Sheet ||
                                    data.asc_getLockedObjectType() == Asc.c_oAscMouseMoveLockedObjectType.TableProperties;

                            coAuthTip.ref = src;

                            src.addClass('username-tip');
                            src.css({
                                height      : coAuthTip.ttHeight + 'px',
                                position    : 'absolute',
                                zIndex      : '900',
                                visibility  : 'visible'
                            });
                            $(document.body).append(src);

                            showPoint = [
                                (is_sheet_lock) ? (coAuthTip.x_point + coAuthTip.rightMenuWidth) : (coAuthTip.bodyWidth - (coAuthTip.x_point + coAuthTip.XY[0])),
                                coAuthTip.y_point + coAuthTip.XY[1]
                            ];

                            if (showPoint[1] >= coAuthTip.XY[1] &&
                                showPoint[1] + coAuthTip.ttHeight < coAuthTip.XY[1] + coAuthTip.apiHeight) {
                                src.text(me.getUserName(data.asc_getUserId()));
                                if (coAuthTip.bodyWidth - showPoint[0] < coAuthTip.ref.outerWidth() ) {
                                    src.css({
                                        visibility  : 'visible',
                                        left        : '0px',
                                        top         : (showPoint[1]-coAuthTip.ttHeight) + 'px'
                                    });
                                } else
                                    src.css({
                                        visibility  : 'visible',
                                        right       : showPoint[0] + 'px',
                                        top         : showPoint[1] + 'px'
                                    });
                            }
                        }
                    }
                }
                if (index_foreign && me.isUserVisible(dataarray[index_foreign-1].asc_getUserId())) {
                    data = dataarray[index_foreign-1];

                    if (!coAuthTip.XY)
                        me.onDocumentResize();

                    if (foreignSelect.x_point != data.asc_getX() || foreignSelect.y_point != data.asc_getY()) {
                        me.hideForeignSelectTips();

                        foreignSelect.x_point = data.asc_getX();
                        foreignSelect.y_point = data.asc_getY();

                        var src = $(document.createElement("div")),
                            color = data.asc_getColor();
                        foreignSelect.ref = src;
                        foreignSelect.userId = data.asc_getUserId();

                        src.addClass('username-tip');
                        src.css({
                            height      : foreignSelect.ttHeight + 'px',
                            position    : 'absolute',
                            zIndex      : '900',
                            visibility  : 'visible',
                            'background-color': '#'+Common.Utils.ThemeColor.getHexColor(color.get_r(), color.get_g(), color.get_b())
                        });
                        $(document.body).append(src);

                        showPoint = [
                            foreignSelect.x_point + coAuthTip.XY[0],
                            foreignSelect.y_point + coAuthTip.XY[1] - foreignSelect.ttHeight
                        ];

                        src.text(me.getUserName(data.asc_getUserId()));
                        src.css({
                            visibility  : 'visible',
                            left       : ((showPoint[0]+foreignSelect.ref.outerWidth()>coAuthTip.bodyWidth-coAuthTip.rightMenuWidth) ? coAuthTip.bodyWidth-coAuthTip.rightMenuWidth-foreignSelect.ref.outerWidth() : showPoint[0]) + 'px',
                            top         : showPoint[1] + 'px'
                        });
                    }
                }
                if (index_filter!==undefined && !(me.dlgFilter && me.dlgFilter.isVisible()) && !(me.currentMenu && me.currentMenu.isVisible()) && !dataarray[index_filter-1].asc_getFilter().asc_getPivotObj()) {
                    if (!filterTip.parentEl) {
                        filterTip.parentEl = $('<div id="tip-container-filtertip" style="position: absolute; z-index: 10000;"></div>');
                        me.documentHolder.cmpEl.append(filterTip.parentEl);
                    }

                    var data  = dataarray[index_filter-1],
                        str = me.makeFilterTip(data.asc_getFilter());
                    if (filterTip.ref && filterTip.ref.isVisible()) {
                        if (filterTip.text != str) {
                            filterTip.text = str;
                            filterTip.ref.setTitle(str);
                            filterTip.ref.updateTitle();
                        }
                    }

                    if (!filterTip.ref || !filterTip.ref.isVisible()) {
                        filterTip.text = str;
                        filterTip.ref = new Common.UI.Tooltip({
                            owner   : filterTip.parentEl,
                            html    : true,
                            title   : str,
                            cls: 'auto-tooltip'
                        });

                        filterTip.ref.show([-10000, -10000]);
                        filterTip.isHidden = false;

                        showPoint = [data.asc_getX() + pos[0] - 10, data.asc_getY() + pos[1] + 20];

                        var tipheight = filterTip.ref.getBSTip().$tip.width();
                        if (showPoint[1] + filterTip.ttHeight > me.tooltips.coauth.bodyHeight ) {
                            showPoint[1] = me.tooltips.coauth.bodyHeight - filterTip.ttHeight - 5;
                            showPoint[0] += 20;
                        }

                        var tipwidth = filterTip.ref.getBSTip().$tip.width();
                        if (showPoint[0] + tipwidth > me.tooltips.coauth.bodyWidth )
                            showPoint[0] = me.tooltips.coauth.bodyWidth - tipwidth - 20;

                        filterTip.ref.getBSTip().$tip.css({
                            top : showPoint[1] + 'px',
                            left: showPoint[0] + 'px'
                        });
                    }
                }

                if (index_slicer!==undefined && me.permissions.isEdit) {
                    if (!slicerTip.parentEl) {
                        slicerTip.parentEl = $('<div id="tip-container-slicertip" style="position: absolute; z-index: 10000;"></div>');
                        me.documentHolder.cmpEl.append(slicerTip.parentEl);
                    }

                    var data  = dataarray[index_slicer-1],
                        str = data.asc_getTooltip();
                    if (slicerTip.ref && slicerTip.ref.isVisible()) {
                        if (slicerTip.text != str) {
                            slicerTip.text = str;
                            slicerTip.ref.setTitle(str);
                            slicerTip.ref.updateTitle();
                        }
                    }

                    if (!slicerTip.ref || !slicerTip.ref.isVisible()) {
                        slicerTip.text = str;
                        slicerTip.ref = new Common.UI.Tooltip({
                            owner   : slicerTip.parentEl,
                            html    : true,
                            title   : str
                        });

                        slicerTip.ref.show([-10000, -10000]);
                        slicerTip.isHidden = false;

                        showPoint = [data.asc_getX(), data.asc_getY()];
                        showPoint[0] += (pos[0] + 6);
                        showPoint[1] += (pos[1] - 20 - slicerTip.ttHeight);

                        var tipwidth = slicerTip.ref.getBSTip().$tip.width();
                        if (showPoint[0] + tipwidth > me.tooltips.coauth.bodyWidth )
                            showPoint[0] = me.tooltips.coauth.bodyWidth - tipwidth - 20;

                        slicerTip.ref.getBSTip().$tip.css({
                            top : showPoint[1] + 'px',
                            left: showPoint[0] + 'px'
                        });
                    }
                }
            }
        },

        onApiHideComment: function() {
            this.tooltips.comment.viewCommentId =
                this.tooltips.comment.editCommentId =
                    this.tooltips.comment.moveCommentId = undefined;
        },

        onApiHyperlinkClick: function(url) {
            if (!url) {
                Common.UI.alert({
                    msg: this.errorInvalidLink,
                    title: this.notcriticalErrorTitle,
                    iconCls: 'warn',
                    buttons: ['ok'],
                    callback: _.bind(function(btn){
                        Common.NotificationCenter.trigger('edit:complete', this.documentHolder);
                    }, this)
                });
                return;
            }
            var type = this.api.asc_getUrlType(url);
            if (type===AscCommon.c_oAscUrlType.Http || type===AscCommon.c_oAscUrlType.Email)
                window.open(url, '_blank');
            else
                Common.UI.warning({
                    msg: this.txtWarnUrl,
                    buttons: ['yes', 'no'],
                    primary: 'yes',
                    callback: function(btn) {
                        (btn == 'yes') && window.open(url, '_blank');
                    }
                });
        },

        onApiAutofilter: function(config) {
            var me = this;
            if (!me.tooltips.filter.isHidden && me.tooltips.filter.ref) {
                me.tooltips.filter.ref.hide();
                me.tooltips.filter.ref = undefined;
                me.tooltips.filter.text = '';
                me.tooltips.filter.isHidden = true;
            }
            if (me.permissions.isEdit) {
                if (!me.dlgFilter) {
                    if (me._state.wsProps['PivotTables'] && config.asc_getPivotObj() || me._state.wsProps['AutoFilter'] && !config.asc_getPivotObj()) return;

                    me.dlgFilter = new SSE.Views.AutoFilterDialog({api: this.api}).on({
                        'close': function () {
                            if (me.api) {
                                me.api.asc_enableKeyEvents(true);
                            }
                            me.dlgFilter = undefined;
                        }
                    });

                    if (me.api) {
                        me.api.asc_enableKeyEvents(false);
                    }

                    Common.UI.Menu.Manager.hideAll();
                    me.dlgFilter.setSettings(config);
                    var offset = me.documentHolder.cmpEl.offset(),
                        rect = config.asc_getCellCoord(),
                        x = rect.asc_getX() + rect.asc_getWidth() +offset.left,
                        y = rect.asc_getY() + rect.asc_getHeight() + offset.top;
                    var docwidth = Common.Utils.innerWidth(),
                        docheight = Common.Utils.innerHeight();
                    if (x+me.dlgFilter.options.width > docwidth)
                        x = docwidth - me.dlgFilter.options.width - 5;
                    if (y+me.dlgFilter.options.height > docheight)
                        y = docheight - me.dlgFilter.options.height - 5;
                    me.dlgFilter.show(x, y);
                } else
                    me.dlgFilter.close();
            }
        },

        makeFilterTip: function(props) {
            var filterObj = props.asc_getFilterObj(),
                filterType = filterObj.asc_getType(),
                isTextFilter = props.asc_getIsTextFilter(),
                colorsFill = props.asc_getColorsFill(),
                colorsFont = props.asc_getColorsFont(),
                str = "";

            if (filterType === Asc.c_oAscAutoFilterTypes.CustomFilters) {
                var customFilter = filterObj.asc_getFilter(),
                    customFilters = customFilter.asc_getCustomFilters();

                str = this.getFilterName(Asc.c_oAscAutoFilterTypes.CustomFilters, customFilters[0].asc_getOperator()) + " \"" + customFilters[0].asc_getVal() + "\"";
                if (customFilters.length>1) {
                    str = str + " " + (customFilter.asc_getAnd() ? this.txtAnd : this.txtOr);
                    str = str + " " + this.getFilterName(Asc.c_oAscAutoFilterTypes.CustomFilters, customFilters[1].asc_getOperator()) + " \"" + customFilters[1].asc_getVal() + "\"";
                }
            } else if (filterType === Asc.c_oAscAutoFilterTypes.ColorFilter) {
                var colorFilter = filterObj.asc_getFilter();
                if ( colorFilter.asc_getCellColor()===null ) { // cell color
                    str = this.txtEqualsToCellColor;
                } else if (colorFilter.asc_getCellColor()===false) { // font color
                    str = this.txtEqualsToFontColor;
                }
            } else if (filterType === Asc.c_oAscAutoFilterTypes.DynamicFilter) {
                str = this.getFilterName(Asc.c_oAscAutoFilterTypes.DynamicFilter, filterObj.asc_getFilter().asc_getType());
            } else if (filterType === Asc.c_oAscAutoFilterTypes.Top10) {
                var top10Filter = filterObj.asc_getFilter(),
                    percent = top10Filter.asc_getPercent();

                str = this.getFilterName(Asc.c_oAscAutoFilterTypes.Top10, top10Filter.asc_getTop());
                str += " " + top10Filter.asc_getVal() + " " + ((percent || percent===null) ? this.txtPercent : this.txtItems);
            } else if (filterType === Asc.c_oAscAutoFilterTypes.Filters) {
                var strlen = 0, visibleItems = 0, isBlankVisible = undefined,
                    values = props.asc_getValues();
                values.forEach(function (item) {
                    if (item.asc_getVisible()) {
                        visibleItems++;
                        if (strlen<100 && item.asc_getText()) {
                            str += item.asc_getText() + "; ";
                            strlen = str.length;
                        }
                    }
                    if (!item.asc_getText())
                        isBlankVisible = item.asc_getVisible();
                });
                if (visibleItems == values.length)
                    str = this.txtAll;
                else if (visibleItems==1 && isBlankVisible)
                    str = this.txtEquals + " \"" + this.txtBlanks + "\"";
                else if (visibleItems == values.length-1 && (isBlankVisible==false))
                    str = this.txtNotEquals + " \"" + this.txtBlanks + "\"";
                else {
                    isBlankVisible && (str += this.txtBlanks + "; ");
                    str = this.txtEquals + " \"" + str.substring(0, str.length-2) + "\"";
                }
            } else if (filterType === Asc.c_oAscAutoFilterTypes.None) {
                str = this.txtAll;
            }
            if (str.length>100)
                str = str.substring(0, 100) + '...';
            str = "<b>" + (props.asc_getColumnName() || '(' + this.txtColumn + ' ' + props.asc_getSheetColumnName() + ')') + ":</b><br>" + str;
            return str;
        },

        getFilterName: function(type, subtype) {
            var str = '';
            if (type == Asc.c_oAscAutoFilterTypes.CustomFilters) {
                switch (subtype) {
                    case Asc.c_oAscCustomAutoFilter.equals: str = this.txtEquals; break;
                    case Asc.c_oAscCustomAutoFilter.isGreaterThan: str = this.txtGreater; break;
                    case Asc.c_oAscCustomAutoFilter.isGreaterThanOrEqualTo: str = this.txtGreaterEquals; break;
                    case Asc.c_oAscCustomAutoFilter.isLessThan: str = this.txtLess; break;
                    case Asc.c_oAscCustomAutoFilter.isLessThanOrEqualTo: str = this.txtLessEquals; break;
                    case Asc.c_oAscCustomAutoFilter.doesNotEqual: str = this.txtNotEquals; break;
                    case Asc.c_oAscCustomAutoFilter.beginsWith: str = this.txtBegins; break;
                    case Asc.c_oAscCustomAutoFilter.doesNotBeginWith: str = this.txtNotBegins; break;
                    case Asc.c_oAscCustomAutoFilter.endsWith: str = this.txtEnds; break;
                    case Asc.c_oAscCustomAutoFilter.doesNotEndWith: str = this.txtNotEnds; break;
                    case Asc.c_oAscCustomAutoFilter.contains: str = this.txtContains; break;
                    case Asc.c_oAscCustomAutoFilter.doesNotContain: str = this.txtNotContains; break;
                }
            } else if (type == Asc.c_oAscAutoFilterTypes.DynamicFilter) {
                switch (subtype) {
                    case Asc.c_oAscDynamicAutoFilter.aboveAverage: str = this.txtAboveAve; break;
                    case Asc.c_oAscDynamicAutoFilter.belowAverage: str = this.txtBelowAve; break;
                }
            } else if (type == Asc.c_oAscAutoFilterTypes.Top10) {
                str = (subtype || subtype===null) ? this.txtFilterTop : this.txtFilterBottom;
            }
            return str;
        },

        onUndo: function() {
            if (this.api) {
                this.api.asc_Undo();
                Common.NotificationCenter.trigger('edit:complete', this.documentHolder);
            }
        },

        onApiContextMenu: function(event) {
            if (Common.UI.HintManager.isHintVisible())
                Common.UI.HintManager.clearHints();
            var me = this;
            _.delay(function(){
                me.showObjectMenu.call(me, event);
            },10);
        },

        onAfterRender: function(view){
        },

        onDocumentResize: function(e){
            var me = this;
            if (me.documentHolder) {
                me.tooltips.coauth.XY = [
                    me.documentHolder.cmpEl.offset().left - $(window).scrollLeft(),
                    me.documentHolder.cmpEl.offset().top  - $(window).scrollTop()
                ];
                me.tooltips.coauth.apiHeight = me.documentHolder.cmpEl.height();
                me.tooltips.coauth.apiWidth = me.documentHolder.cmpEl.width();
                var rightMenu = $('#right-menu');
                me.tooltips.coauth.rightMenuWidth = rightMenu.is(':visible') ? rightMenu.width() : 0;
                me.tooltips.coauth.bodyWidth = $(window).width();
                me.tooltips.coauth.bodyHeight = $(window).height();
            }
        },

        onDocumentWheel: function(e) {
            if (this.api && !this.isEditCell) {
                var delta = (_.isUndefined(e.originalEvent)) ?  e.wheelDelta : e.originalEvent.wheelDelta;
                if (_.isUndefined(delta)) {
                    delta = e.deltaY;
                }

                if (e.ctrlKey && !e.altKey) {
                    var factor = this.api.asc_getZoom();
                    if (delta < 0) {
                        factor = Math.ceil(factor * 10)/10;
                        factor -= 0.1;
                        if (!(factor < .1)) {
                            this.api.asc_setZoom(factor);
                        }
                    } else if (delta > 0) {
                        factor = Math.floor(factor * 10)/10;
                        factor += 0.1;
                        if (factor > 0 && !(factor > 5.)) {
                            this.api.asc_setZoom(factor);
                        }
                    }

                    e.preventDefault();
                    e.stopPropagation();
                }
            }
        },

        onDocumentKeyDown: function(event){
            if (this.api){
                var key = event.keyCode;
                if (this.hkSpecPaste) {
                    this._needShowSpecPasteMenu = !event.shiftKey && !event.altKey && event.keyCode == Common.UI.Keys.CTRL;
                }
                if ((event.ctrlKey || event.metaKey) && !event.shiftKey && !event.altKey){
                    if (key === Common.UI.Keys.NUM_PLUS || key === Common.UI.Keys.EQUALITY || (Common.Utils.isGecko && key === Common.UI.Keys.EQUALITY_FF) || (Common.Utils.isOpera && key == 43)){
                        if (!this.api.isCellEdited) {
                            var factor = Math.floor(this.api.asc_getZoom() * 10)/10;
                            factor += .1;
                            if (factor > 0 && !(factor > 5.)) {
                                this.api.asc_setZoom(factor);
                            }

                            event.preventDefault();
                            event.stopPropagation();
                            return false;
                        } else if (this.permissions.isEditMailMerge || this.permissions.isEditDiagram || this.permissions.isEditOle) {
                            event.preventDefault();
                            event.stopPropagation();
                            return false;
                        }
                    } else if (key === Common.UI.Keys.NUM_MINUS || key === Common.UI.Keys.MINUS || (Common.Utils.isGecko && key === Common.UI.Keys.MINUS_FF) || (Common.Utils.isOpera && key == 45)){
                        if (!this.api.isCellEdited) {
                            factor = Math.ceil(this.api.asc_getZoom() * 10)/10;
                            factor -= .1;
                            if (!(factor < .1)) {
                                this.api.asc_setZoom(factor);
                            }

                            event.preventDefault();
                            event.stopPropagation();
                            return false;
                        } else if (this.permissions.isEditMailMerge || this.permissions.isEditDiagram || this.permissions.isEditOle) {
                            event.preventDefault();
                            event.stopPropagation();
                            return false;
                        }
                    } else if (key === 48 || key === 96) {// 0
                        if (!this.api.isCellEdited) {
                            this.api.asc_setZoom(1);
                            event.preventDefault();
                            event.stopPropagation();
                            return false;
                        }
                    }
                } else
                if (key == Common.UI.Keys.F10 && event.shiftKey) {
                    this.showObjectMenu(event);
                    event.preventDefault();
                    event.stopPropagation();
                    return false;
                } else if (key == Common.UI.Keys.ESC && !this.tooltips.input_msg.isHidden && this.tooltips.input_msg.text) {
                    this.onInputMessage();
                }
            }
        },

        onDocumentRightDown: function(event) {
            event.button == 0 && (this.mouse.isLeftButtonDown = true);
//            event.button == 2 && (this.mouse.isRightButtonDown = true);
        },

        onDocumentRightUp: function(event) {
            event.button == 0 && (this.mouse.isLeftButtonDown = false);
        },

        onProcessMouse: function(data) {
            (data.type == 'mouseup') && (this.mouse.isLeftButtonDown = false);
        },

        onDragEndMouseUp: function() {
            this.mouse.isLeftButtonDown = false;
        },

        onDocumentMouseMove: function(e) {
            if (e && e.target.localName !== 'canvas') {
                this.hideHyperlinkTip();
            }
        },

        showObjectMenu: function(event){
            if (this.api && !this.mouse.isLeftButtonDown && !this.rangeSelectionMode){
                (this.permissions.isEdit && !this._isDisabled) ? this.fillMenuProps(this.api.asc_getCellInfo(), true, event) : this.fillViewMenuProps(this.api.asc_getCellInfo(), true, event);
            }
        },

        onSelectionChanged: function(info){
            if (!this.mouse.isLeftButtonDown && !this.rangeSelectionMode &&
                this.currentMenu && this.currentMenu.isVisible()){
                (this.permissions.isEdit && !this._isDisabled) ? this.fillMenuProps(info, true) : this.fillViewMenuProps(info, true);
            }

            if (!this.mouse.isLeftButtonDown) return;

            if (this.permissions && this.permissions.isEdit) {
                var selectedObjects = this.api.asc_getGraphicObjectProps(),
                    i = -1,
                    in_equation = false,
                    locked = false;
                while (++i < selectedObjects.length) {
                    var type = selectedObjects[i].asc_getObjectType();
                    if (type === Asc.c_oAscTypeSelectElement.Math) {
                        in_equation = true;
                    } else if (type === Asc.c_oAscTypeSelectElement.Paragraph) {
                        var value = selectedObjects[i].asc_getObjectValue();
                        value && (locked = locked || value.asc_getLocked());
                    }
                }
                if (in_equation) {
                    this._state.equationLocked = locked;
                    this.disableEquationBar();
                }
            }
        },

        fillMenuProps: function(cellinfo, showMenu, event){
            if (!cellinfo) return;
            var iscellmenu, isrowmenu, iscolmenu, isallmenu, ischartmenu, isimagemenu, istextshapemenu, isshapemenu, istextchartmenu, isimageonly, isslicermenu,
                documentHolder      = this.documentHolder,
                seltype             = cellinfo.asc_getSelectionType(),
                isCellLocked        = cellinfo.asc_getLocked(),
                isTableLocked       = cellinfo.asc_getLockedTable()===true,
                isPivotLocked       = cellinfo.asc_getLockedPivotTable()===true,
                isObjLocked         = false,
                commentsController  = this.getApplication().getController('Common.Controllers.Comments'),
                internaleditor      = this.permissions.isEditMailMerge || this.permissions.isEditDiagram || this.permissions.isEditOle,
                diagramOrMergeEditor = this.permissions.isEditMailMerge || this.permissions.isEditDiagram,
                xfs = cellinfo.asc_getXfs(),
                isSmartArt = false,
                isSmartArtInternal = false;

            switch (seltype) {
                case Asc.c_oAscSelectionType.RangeCells:    iscellmenu = true; break;
                case Asc.c_oAscSelectionType.RangeRow:      isrowmenu = true; break;
                case Asc.c_oAscSelectionType.RangeCol:      iscolmenu = true; break;
                case Asc.c_oAscSelectionType.RangeMax:      isallmenu   = true; break;
                case Asc.c_oAscSelectionType.RangeSlicer:
                case Asc.c_oAscSelectionType.RangeImage:    isimagemenu = !(this.permissions.isEditMailMerge || this.permissions.isEditDiagram); break;
                case Asc.c_oAscSelectionType.RangeShape:    isshapemenu = !(this.permissions.isEditMailMerge || this.permissions.isEditDiagram); break;
                case Asc.c_oAscSelectionType.RangeChart:    ischartmenu = !(this.permissions.isEditMailMerge || this.permissions.isEditDiagram); break;
                case Asc.c_oAscSelectionType.RangeChartText:istextchartmenu = !(this.permissions.isEditMailMerge || this.permissions.isEditDiagram); break;
                case Asc.c_oAscSelectionType.RangeShapeText: istextshapemenu = !(this.permissions.isEditMailMerge || this.permissions.isEditDiagram); break;
            }

            if (this.api.asc_getHeaderFooterMode()) {
                if (!documentHolder.copyPasteMenu || !showMenu && !documentHolder.copyPasteMenu.isVisible()) return;
                if (showMenu) this.showPopupMenu(documentHolder.copyPasteMenu, {}, event);
            } else if (isimagemenu || isshapemenu || ischartmenu) {
                if (!documentHolder.imgMenu || !showMenu && !documentHolder.imgMenu.isVisible()) return;

                isimagemenu = isshapemenu = ischartmenu = isslicermenu = false;
                documentHolder.mnuImgAdvanced.imageInfo = undefined;

                var has_chartprops = false,
                    signGuid;
                var selectedObjects = this.api.asc_getGraphicObjectProps();
                for (var i = 0; i < selectedObjects.length; i++) {
                    if (selectedObjects[i].asc_getObjectType() == Asc.c_oAscTypeSelectElement.Image) {
                        var elValue = selectedObjects[i].asc_getObjectValue();
                        isObjLocked = isObjLocked || elValue.asc_getLocked();

                        if (this._state.wsProps['Objects'] && elValue.asc_getProtectionLocked()) // don't show menu for locked shape
                            return;

                        var shapeprops = elValue.asc_getShapeProperties();
                        if (shapeprops) {
                            if (shapeprops.asc_getFromChart())
                                ischartmenu = true;
                            else if (shapeprops.asc_getFromImage())
                                isimageonly = true;
                            else {
                                documentHolder.mnuShapeAdvanced.shapeInfo = elValue;
                                isshapemenu = true;
                                if (shapeprops.asc_getFromSmartArt())
                                    isSmartArt = true;
                                if (shapeprops.asc_getFromSmartArtInternal())
                                    isSmartArtInternal = true;
                            }
                        } else if ( elValue.asc_getChartProperties() ) {
                            documentHolder.mnuChartEdit.chartInfo = elValue;
                            ischartmenu = true;
                            has_chartprops = true;
                        }  else if ( elValue.asc_getSlicerProperties() ) {
                            documentHolder.mnuSlicerAdvanced.imageInfo = elValue;
                            isslicermenu = true;
                        } else {
                            documentHolder.mnuImgAdvanced.imageInfo = elValue;
                            isimagemenu = true;
                        }
                        if (this.permissions.isSignatureSupport)
                            signGuid = elValue.asc_getSignatureId();
                    }
                }

                documentHolder.mnuBringToFront.setDisabled(isSmartArtInternal);
                documentHolder.mnuSendToBack.setDisabled(isSmartArtInternal);
                documentHolder.mnuBringForward.setDisabled(isSmartArtInternal);
                documentHolder.mnuSendBackward.setDisabled(isSmartArtInternal);

                var cangroup = this.api.asc_canGroupGraphicsObjects();
                documentHolder.mnuUnGroupImg.setDisabled(isObjLocked || !this.api.asc_canUnGroupGraphicsObjects());
                documentHolder.mnuGroupImg.setDisabled(isObjLocked || !cangroup);
                documentHolder.menuImageAlign.setDisabled(isObjLocked || !cangroup);

                var objcount = this.api.asc_getSelectedDrawingObjectsCount();
                documentHolder.menuImageAlign.menu.items[7].setDisabled(objcount<3);
                documentHolder.menuImageAlign.menu.items[8].setDisabled(objcount<3);

                documentHolder.mnuShapeAdvanced.setVisible(isshapemenu && !isimagemenu && !ischartmenu);
                documentHolder.mnuShapeAdvanced.setDisabled(isObjLocked);
                documentHolder.mnuChartEdit.setVisible(ischartmenu && !isimagemenu && !isshapemenu && has_chartprops);
                documentHolder.mnuChartEdit.setDisabled(isObjLocked);
                documentHolder.mnuChartData.setVisible(this.permissions.isEditOle && ischartmenu && !isimagemenu && !isshapemenu && has_chartprops);
                documentHolder.mnuChartData.setDisabled(isObjLocked);
                documentHolder.mnuChartType.setVisible(this.permissions.isEditOle && ischartmenu && !isimagemenu && !isshapemenu && has_chartprops);
                documentHolder.mnuChartType.setDisabled(isObjLocked);
                documentHolder.pmiImgCut.setDisabled(isObjLocked);
                documentHolder.pmiImgPaste.setDisabled(isObjLocked);
                documentHolder.mnuImgAdvanced.setVisible(isimagemenu && (!isshapemenu || isimageonly) && !ischartmenu);
                documentHolder.mnuImgAdvanced.setDisabled(isObjLocked);
                documentHolder.menuImgOriginalSize.setVisible(isimagemenu && (!isshapemenu || isimageonly) && !ischartmenu);
                if (documentHolder.mnuImgAdvanced.imageInfo)
                    documentHolder.menuImgOriginalSize.setDisabled(isObjLocked || documentHolder.mnuImgAdvanced.imageInfo.get_ImageUrl()===null || documentHolder.mnuImgAdvanced.imageInfo.get_ImageUrl()===undefined);

                documentHolder.mnuSlicerAdvanced.setVisible(isslicermenu);
                documentHolder.mnuSlicerAdvanced.setDisabled(isObjLocked);

                var pluginGuid = (documentHolder.mnuImgAdvanced.imageInfo) ? documentHolder.mnuImgAdvanced.imageInfo.asc_getPluginGuid() : null;
                documentHolder.menuImgReplace.setVisible(isimageonly && (pluginGuid===null || pluginGuid===undefined));
                documentHolder.menuImgReplace.setDisabled(isObjLocked || pluginGuid===null);
                documentHolder.menuImgReplace.menu.items[2].setVisible(this.permissions.canRequestInsertImage || this.permissions.fileChoiceUrl && this.permissions.fileChoiceUrl.indexOf("{documentType}")>-1);
                documentHolder.menuImageArrange.setDisabled(isObjLocked);

                documentHolder.menuImgRotate.setVisible(!ischartmenu && (pluginGuid===null || pluginGuid===undefined) && !isslicermenu);
                documentHolder.menuImgRotate.setDisabled(isObjLocked || isSmartArt);
                documentHolder.menuImgRotate.menu.items[3].setDisabled(isSmartArtInternal);
                documentHolder.menuImgRotate.menu.items[4].setDisabled(isSmartArtInternal);

                documentHolder.menuImgCrop.setVisible(this.api.asc_canEditCrop());
                documentHolder.menuImgCrop.setDisabled(isObjLocked);

                var isInSign = !!signGuid;
                documentHolder.menuSignatureEditSign.setVisible(isInSign);
                documentHolder.menuSignatureEditSetup.setVisible(isInSign);
                documentHolder.menuEditSignSeparator.setVisible(isInSign);

                documentHolder.menuImgMacro.setVisible(!internaleditor);
                documentHolder.menuImgMacro.setDisabled(isObjLocked);

                var canEditPoints = this.api && this.api.asc_canEditGeometry();
                documentHolder.menuImgEditPoints.setVisible(canEditPoints);
                canEditPoints && documentHolder.menuImgEditPoints.setDisabled(isObjLocked);

                if (showMenu) this.showPopupMenu(documentHolder.imgMenu, {}, event);
                documentHolder.mnuShapeSeparator.setVisible(documentHolder.mnuShapeAdvanced.isVisible() || documentHolder.mnuChartEdit.isVisible() || documentHolder.mnuImgAdvanced.isVisible());
                documentHolder.mnuSlicerSeparator.setVisible(documentHolder.mnuSlicerAdvanced.isVisible());
                if (isInSign) {
                    documentHolder.menuSignatureEditSign.cmpEl.attr('data-value', signGuid); // sign
                    documentHolder.menuSignatureEditSetup.cmpEl.attr('data-value', signGuid); // edit signature settings
                }
            } else if (istextshapemenu || istextchartmenu) {
                if (!documentHolder.textInShapeMenu || !showMenu && !documentHolder.textInShapeMenu.isVisible()) return;
                
                documentHolder.pmiTextAdvanced.textInfo = undefined;

                var selectedObjects = this.api.asc_getGraphicObjectProps(),
                    isEquation = false;

                for (var i = 0; i < selectedObjects.length; i++) {
                    var elType = selectedObjects[i].asc_getObjectType();
                    if (elType == Asc.c_oAscTypeSelectElement.Image) {
                        var value = selectedObjects[i].asc_getObjectValue(),
                            align = value.asc_getVerticalTextAlign(),
                            direct = value.asc_getVert(),
                            listtype = this.api.asc_getCurrentListType(),
                            shapeProps = value ? value.asc_getShapeProperties() : null;

                        if (this._state.wsProps['Objects'] && value.asc_getProtectionLockText()) // don't show menu for locked text
                            return;

                        isObjLocked = isObjLocked || value.asc_getLocked();
                        isSmartArt = shapeProps ? shapeProps.asc_getFromSmartArt() : false;
                        isSmartArtInternal = shapeProps ? shapeProps.asc_getFromSmartArtInternal() : false;
                        var cls = '';
                        switch (align) {
                            case Asc.c_oAscVAlign.Top:
                                cls = 'menu__icon btn-align-top';
                                break;
                            case Asc.c_oAscVAlign.Center:
                                cls = 'menu__icon btn-align-middle';
                                break;
                            case Asc.c_oAscVAlign.Bottom:
                                cls = 'menu__icon btn-align-bottom';
                                break;
                        }
                        documentHolder.menuParagraphVAlign.setIconCls(cls);
                        documentHolder.menuParagraphTop.setChecked(align == Asc.c_oAscVAlign.Top);
                        documentHolder.menuParagraphCenter.setChecked(align == Asc.c_oAscVAlign.Center);
                        documentHolder.menuParagraphBottom.setChecked(align == Asc.c_oAscVAlign.Bottom);

                        cls = '';
                        switch (direct) {
                            case Asc.c_oAscVertDrawingText.normal:
                                cls = 'menu__icon text-orient-hor';
                                break;
                            case Asc.c_oAscVertDrawingText.vert:
                                cls = 'menu__icon text-orient-rdown';
                                break;
                            case Asc.c_oAscVertDrawingText.vert270:
                                cls = 'menu__icon text-orient-rup';
                                break;
                        }
                        documentHolder.menuParagraphDirection.setIconCls(cls);
                        documentHolder.menuParagraphDirectH.setChecked(direct == Asc.c_oAscVertDrawingText.normal);
                        documentHolder.menuParagraphDirect90.setChecked(direct == Asc.c_oAscVertDrawingText.vert);
                        documentHolder.menuParagraphDirect270.setChecked(direct == Asc.c_oAscVertDrawingText.vert270);

                        documentHolder.menuParagraphBulletNone.setChecked(listtype.get_ListType() == -1);
                        var type = listtype.get_ListType(),
                            subtype = listtype.get_ListSubType(),
                            rec,
                            defrec = documentHolder.paraBulletsPicker.store.at(7),
                            drawDefBullet = (defrec.get('subtype')===0x1000) && (type===1 || subtype!==0x1000);
                        if (type===1 || subtype!==0x1000) {
                            rec = documentHolder.paraBulletsPicker.store.findWhere({ type: type, subtype: subtype });
                        } else {
                            var bullet = listtype.asc_getListCustom();
                            if (bullet) {
                                var bullettype = bullet.asc_getType();
                                if (bullettype === Asc.asc_PreviewBulletType.char) {
                                    var symbol = bullet.asc_getChar();
                                    if (symbol) {
                                        rec = defrec;
                                        rec.set('subtype', 0x1000);
                                        rec.set('drawdata', {type: bullettype, char: symbol, specialFont: bullet.asc_getSpecialFont()});
                                        rec.set('tip', '');
                                        documentHolder.paraBulletsPicker.dataViewItems && this.updateBulletTip(documentHolder.paraBulletsPicker.dataViewItems[7], '');
                                        drawDefBullet = false;

                                    }
                                } else if (bullettype === Asc.asc_PreviewBulletType.image) {
                                    var id = bullet.asc_getImageId();
                                    if (id) {
                                        rec = defrec;
                                        rec.set('subtype', 0x1000);
                                        rec.set('drawdata', {type: bullettype, imageId: id});
                                        rec.set('tip', '');
                                        documentHolder.paraBulletsPicker.dataViewItems && this.updateBulletTip(documentHolder.paraBulletsPicker.dataViewItems[7], '');
                                        drawDefBullet = false;
                                    }
                                }
                            }
                        }
                        documentHolder.paraBulletsPicker.selectRecord(rec, true);
                        if (drawDefBullet) {
                            defrec.set('subtype', 8);
                            defrec.set('drawdata', documentHolder._markersArr[7]);
                            defrec.set('tip', documentHolder.tipMarkersDash);
                            documentHolder.paraBulletsPicker.dataViewItems && this.updateBulletTip(documentHolder.paraBulletsPicker.dataViewItems[7], documentHolder.tipMarkersDash);
                        }
                    } else if (elType == Asc.c_oAscTypeSelectElement.Paragraph) {
                        documentHolder.pmiTextAdvanced.textInfo = selectedObjects[i].asc_getObjectValue();
                        isObjLocked = isObjLocked || documentHolder.pmiTextAdvanced.textInfo.asc_getLocked();
                    } else if (elType == Asc.c_oAscTypeSelectElement.Math) {
                        this._currentMathObj = selectedObjects[i].asc_getObjectValue();
                        isEquation = true;
                    }
                }

                var hyperinfo = cellinfo.asc_getHyperlink(),
                    can_add_hyperlink = this.api.asc_canAddShapeHyperlink();

                documentHolder.menuParagraphBullets.setVisible(istextchartmenu!==true);
                documentHolder.menuHyperlinkShape.setVisible(istextshapemenu && can_add_hyperlink!==false && hyperinfo);
                documentHolder.menuAddHyperlinkShape.setVisible(istextshapemenu && can_add_hyperlink!==false && !hyperinfo);
                documentHolder.menuParagraphVAlign.setVisible(istextchartmenu!==true && !isEquation); // убрать после того, как заголовок можно будет растягивать по вертикали!!
                documentHolder.menuParagraphDirection.setVisible(istextchartmenu!==true && !isEquation); // убрать после того, как заголовок можно будет растягивать по вертикали!!
                documentHolder.textInShapeMenu.items[3].setVisible(istextchartmenu!==true || istextshapemenu && can_add_hyperlink!==false);
                documentHolder.pmiTextAdvanced.setVisible(documentHolder.pmiTextAdvanced.textInfo!==undefined);

                _.each(documentHolder.textInShapeMenu.items, function(item) {
                    item.setDisabled(isObjLocked);
                });
                documentHolder.pmiTextCopy.setDisabled(false);
                documentHolder.menuHyperlinkShape.setDisabled(isObjLocked || this._state.wsProps['InsertHyperlinks']);
                documentHolder.menuAddHyperlinkShape.setDisabled(isObjLocked || this._state.wsProps['InsertHyperlinks']);

                //equation menu
                var eqlen = 0;
                this._currentParaObjDisabled = isObjLocked;
                if (isEquation) {
                    eqlen = this.addEquationMenu(4);
                } else
                    this.clearEquationMenu(4);

                documentHolder.menuParagraphEquation.setVisible(isEquation);
                documentHolder.menuParagraphEquation.setDisabled(isObjLocked);
                if (isEquation) {
                    var eq = this.api.asc_GetMathInputType();
                    documentHolder.menuParagraphEquation.menu.items[0].setChecked(eq===Asc.c_oAscMathInputType.Unicode);
                    documentHolder.menuParagraphEquation.menu.items[1].setChecked(eq===Asc.c_oAscMathInputType.LaTeX);
                }

                if (showMenu) this.showPopupMenu(documentHolder.textInShapeMenu, {}, event);

                documentHolder.menuParagraphBullets.setDisabled(isSmartArt || isSmartArtInternal);
            } else if (!this.permissions.isEditMailMerge && !this.permissions.isEditDiagram && !this.permissions.isEditOle ||
                (seltype !== Asc.c_oAscSelectionType.RangeImage && seltype !== Asc.c_oAscSelectionType.RangeShape &&
                seltype !== Asc.c_oAscSelectionType.RangeChart && seltype !== Asc.c_oAscSelectionType.RangeChartText &&
                seltype !== Asc.c_oAscSelectionType.RangeShapeText && seltype !== Asc.c_oAscSelectionType.RangeSlicer)) {
                if (!documentHolder.ssMenu || !showMenu && !documentHolder.ssMenu.isVisible()) return;
                this.propsPivot = cellinfo.asc_getPivotTableInfo();
                var iscelledit = this.api.isCellEdited,
                    formatTableInfo = cellinfo.asc_getFormatTableInfo(),
                    isinsparkline = (cellinfo.asc_getSparklineInfo()!==null),
                    isintable = (formatTableInfo !== null),
                    ismultiselect = cellinfo.asc_getMultiselect(),
                    inPivot = !!this.propsPivot;
                documentHolder.ssMenu.formatTableName = (isintable) ? formatTableInfo.asc_getTableName() : null;
                documentHolder.ssMenu.cellColor = xfs.asc_getFillColor();
                documentHolder.ssMenu.fontColor = xfs.asc_getFontColor();

                documentHolder.pmiInsertEntire.setVisible(isrowmenu||iscolmenu);
                documentHolder.pmiInsertEntire.setCaption((isrowmenu) ? this.textInsertTop : this.textInsertLeft);
                documentHolder.pmiDeleteEntire.setVisible(isrowmenu||iscolmenu);
                documentHolder.pmiInsertCells.setVisible(iscellmenu && !iscelledit && !isintable && !inPivot);
                documentHolder.pmiDeleteCells.setVisible(iscellmenu && !iscelledit && !isintable && !inPivot);
                documentHolder.pmiSelectTable.setVisible(iscellmenu && !iscelledit && isintable);
                documentHolder.pmiInsertTable.setVisible(iscellmenu && !iscelledit && isintable);
                documentHolder.pmiDeleteTable.setVisible(iscellmenu && !iscelledit && isintable);
                documentHolder.pmiSparklines.setVisible(isinsparkline);
                documentHolder.pmiSortCells.setVisible((iscellmenu||isallmenu) && !iscelledit && !inPivot);
                documentHolder.pmiSortCells.menu.items[2].setVisible(!diagramOrMergeEditor);
                documentHolder.pmiSortCells.menu.items[3].setVisible(!diagramOrMergeEditor);
                documentHolder.pmiSortCells.menu.items[4].setVisible(!internaleditor);
                documentHolder.pmiFilterCells.setVisible(iscellmenu && !iscelledit && !diagramOrMergeEditor && !inPivot);
                documentHolder.pmiReapply.setVisible((iscellmenu||isallmenu) && !iscelledit && !diagramOrMergeEditor && !inPivot);
                documentHolder.pmiCondFormat.setVisible(!iscelledit && !diagramOrMergeEditor);
                documentHolder.mnuRefreshPivot.setVisible(iscellmenu && !iscelledit && !diagramOrMergeEditor && inPivot);
                documentHolder.mnuGroupPivot.setVisible(iscellmenu && !iscelledit && !diagramOrMergeEditor && inPivot);
                documentHolder.mnuUnGroupPivot.setVisible(iscellmenu && !iscelledit && !diagramOrMergeEditor && inPivot);
                documentHolder.ssMenu.items[12].setVisible((iscellmenu||isallmenu||isinsparkline) && !iscelledit);
                documentHolder.pmiInsFunction.setVisible(iscellmenu && !iscelledit && !inPivot);
                documentHolder.pmiAddNamedRange.setVisible(iscellmenu && !iscelledit && !internaleditor);

                if (isintable) {
                    documentHolder.pmiInsertTable.menu.items[0].setDisabled(!formatTableInfo.asc_getIsInsertRowAbove());
                    documentHolder.pmiInsertTable.menu.items[1].setDisabled(!formatTableInfo.asc_getIsInsertRowBelow());
                    documentHolder.pmiInsertTable.menu.items[2].setDisabled(!formatTableInfo.asc_getIsInsertColumnLeft());
                    documentHolder.pmiInsertTable.menu.items[3].setDisabled(!formatTableInfo.asc_getIsInsertColumnRight());

                    documentHolder.pmiDeleteTable.menu.items[0].setDisabled(!formatTableInfo.asc_getIsDeleteRow());
                    documentHolder.pmiDeleteTable.menu.items[1].setDisabled(!formatTableInfo.asc_getIsDeleteColumn());
                    documentHolder.pmiDeleteTable.menu.items[2].setDisabled(!formatTableInfo.asc_getIsDeleteTable());

                }

                var hyperinfo = cellinfo.asc_getHyperlink();
                documentHolder.menuHyperlink.setVisible(iscellmenu && hyperinfo && !iscelledit && !ismultiselect && !diagramOrMergeEditor && !inPivot);
                documentHolder.menuAddHyperlink.setVisible(iscellmenu && !hyperinfo && !iscelledit && !ismultiselect && !diagramOrMergeEditor && !inPivot);

                documentHolder.pmiRowHeight.setVisible(isrowmenu||isallmenu);
                documentHolder.pmiColumnWidth.setVisible(iscolmenu||isallmenu);
                documentHolder.pmiEntireHide.setVisible(iscolmenu||isrowmenu);
                documentHolder.pmiEntireShow.setVisible(iscolmenu||isrowmenu);
                documentHolder.pmiFreezePanes.setVisible(!iscelledit);
                documentHolder.pmiFreezePanes.setCaption(this.api.asc_getSheetViewSettings().asc_getIsFreezePane() ? documentHolder.textUnFreezePanes : documentHolder.textFreezePanes);

                /** coauthoring begin **/
                var celcomments = cellinfo.asc_getComments(); // celcomments===null - has comment, but no permissions to view it
                documentHolder.ssMenu.items[20].setVisible(iscellmenu && !iscelledit && this.permissions.canCoAuthoring && this.permissions.canComments && celcomments && (celcomments.length < 1));
                documentHolder.pmiAddComment.setVisible(iscellmenu && !iscelledit && this.permissions.canCoAuthoring && this.permissions.canComments && celcomments && (celcomments.length < 1));
                /** coauthoring end **/
                documentHolder.pmiCellMenuSeparator.setVisible(iscellmenu && !iscelledit || isrowmenu || iscolmenu || isallmenu);
                documentHolder.pmiEntireHide.isrowmenu = isrowmenu;
                documentHolder.pmiEntireShow.isrowmenu = isrowmenu;

                commentsController && commentsController.blockPopover(true);

                documentHolder.pmiClear.menu.items[0].setDisabled(!this.permissions.canModifyFilter);
                documentHolder.pmiClear.menu.items[1].setDisabled(iscelledit);
                documentHolder.pmiClear.menu.items[2].setDisabled(iscelledit || !this.permissions.canModifyFilter);
                documentHolder.pmiClear.menu.items[3].setDisabled(iscelledit);
                documentHolder.pmiClear.menu.items[4].setDisabled(iscelledit);

                documentHolder.pmiClear.menu.items[3].setVisible(!this.permissions.isEditDiagram);
                documentHolder.pmiClear.menu.items[4].setVisible(!this.permissions.isEditDiagram);

                var filterInfo = cellinfo.asc_getAutoFilterInfo(),
                    isApplyAutoFilter = (filterInfo) ? filterInfo.asc_getIsApplyAutoFilter() : false;
                filterInfo = (filterInfo) ? filterInfo.asc_getIsAutoFilter() : null;
                documentHolder.pmiInsertCells.menu.items[0].setDisabled(isApplyAutoFilter);
                documentHolder.pmiDeleteCells.menu.items[0].setDisabled(isApplyAutoFilter);
                documentHolder.pmiInsertCells.menu.items[1].setDisabled(isApplyAutoFilter);
                documentHolder.pmiDeleteCells.menu.items[1].setDisabled(isApplyAutoFilter);

                documentHolder.pmiEntriesList.setVisible(!iscelledit && !inPivot);

                documentHolder.pmiNumFormat.setVisible(!iscelledit);
                documentHolder.pmiAdvancedNumFormat.options.numformatinfo = documentHolder.pmiNumFormat.menu.options.numformatinfo = xfs.asc_getNumFormatInfo();
                documentHolder.pmiAdvancedNumFormat.options.numformat = xfs.asc_getNumFormat();

                documentHolder.pmiGetRangeList.setVisible(!Common.Utils.isIE && iscellmenu && !iscelledit && !ismultiselect && !internaleditor && this.permissions.canMakeActionLink && !!navigator.clipboard);

                _.each(documentHolder.ssMenu.items, function(item) {
                    item.setDisabled(isCellLocked);
                });
                documentHolder.pmiCopy.setDisabled(false);
                documentHolder.pmiSelectTable.setDisabled(this._state.wsLock);
                documentHolder.pmiInsertEntire.setDisabled(isCellLocked || isTableLocked || isrowmenu && this._state.wsProps['InsertRows'] || iscolmenu && this._state.wsProps['InsertColumns']);
                documentHolder.pmiInsertCells.setDisabled(isCellLocked || isTableLocked || inPivot || this._state.wsLock);
                documentHolder.pmiInsertTable.setDisabled(isCellLocked || isTableLocked || this._state.wsLock);
                documentHolder.pmiDeleteEntire.setDisabled(isCellLocked || isTableLocked || isrowmenu && this._state.wsProps['DeleteRows'] || iscolmenu && this._state.wsProps['DeleteColumns']);
                documentHolder.pmiDeleteCells.setDisabled(isCellLocked || isTableLocked || inPivot || this._state.wsLock);
                documentHolder.pmiDeleteTable.setDisabled(isCellLocked || isTableLocked || this._state.wsLock);
                documentHolder.pmiClear.setDisabled(isCellLocked || inPivot);
                documentHolder.pmiFilterCells.setDisabled(isCellLocked || isTableLocked|| (filterInfo==null) || inPivot || !filterInfo && !this.permissions.canModifyFilter || this._state.wsLock);
                documentHolder.pmiSortCells.setDisabled(isCellLocked || isTableLocked|| (filterInfo==null) || inPivot || !this.permissions.canModifyFilter || this._state.wsProps['Sort']);
                documentHolder.pmiReapply.setDisabled(isCellLocked || isTableLocked|| (isApplyAutoFilter!==true));
                documentHolder.pmiCondFormat.setDisabled(isCellLocked || isTableLocked || this._state.wsProps['FormatCells']);
                documentHolder.menuHyperlink.setDisabled(isCellLocked || inPivot || this._state.wsProps['InsertHyperlinks']);
                documentHolder.menuAddHyperlink.setDisabled(isCellLocked || inPivot || this._state.wsProps['InsertHyperlinks']);
                documentHolder.pmiInsFunction.setDisabled(isCellLocked || inPivot);
                documentHolder.pmiFreezePanes.setDisabled(this.api.asc_isWorksheetLockedOrDeleted(this.api.asc_getActiveWorksheetIndex()));
                documentHolder.pmiRowHeight.setDisabled(isCellLocked || this._state.wsProps['FormatRows']);
                documentHolder.pmiColumnWidth.setDisabled(isCellLocked || this._state.wsProps['FormatColumns']);
                documentHolder.pmiEntireHide.setDisabled(isCellLocked || iscolmenu && this._state.wsProps['FormatColumns'] || isrowmenu && this._state.wsProps['FormatRows']);
                documentHolder.pmiEntireShow.setDisabled(isCellLocked || iscolmenu && this._state.wsProps['FormatColumns'] ||isrowmenu && this._state.wsProps['FormatRows']);
                documentHolder.pmiNumFormat.setDisabled(isCellLocked || this._state.wsProps['FormatCells']);
                documentHolder.pmiSparklines.setDisabled(isCellLocked || this._state.wsLock);
                documentHolder.pmiEntriesList.setDisabled(isCellLocked || this._state.wsLock);
                documentHolder.pmiAddNamedRange.setDisabled(isCellLocked || this._state.wsLock);
                documentHolder.pmiAddComment.setDisabled(isCellLocked || this._state.wsProps['Objects']);
                documentHolder.pmiGetRangeList.setDisabled(false);

                if (inPivot) {
                    var canGroup = this.api.asc_canGroupPivot();
                    documentHolder.mnuGroupPivot.setDisabled(isPivotLocked || !canGroup || this._state.wsLock);
                    documentHolder.mnuUnGroupPivot.setDisabled(isPivotLocked || !canGroup || this._state.wsLock);
                    documentHolder.mnuRefreshPivot.setDisabled(isPivotLocked || this._state.wsLock);
                }

                if (showMenu) this.showPopupMenu(documentHolder.ssMenu, {}, event);

                documentHolder.pmiFunctionSeparator.setVisible(documentHolder.pmiInsFunction.isVisible() || documentHolder.menuAddHyperlink.isVisible() || documentHolder.menuHyperlink.isVisible() ||
                                                                isrowmenu || iscolmenu || isallmenu);
                documentHolder.pmiFreezeSeparator.setVisible(documentHolder.pmiFreezePanes.isVisible());

            } else if (this.permissions.isEditDiagram && seltype == Asc.c_oAscSelectionType.RangeChartText) {
                if (!showMenu && !documentHolder.textInShapeMenu.isVisible()) return;

                documentHolder.pmiTextAdvanced.textInfo = undefined;

                documentHolder.menuHyperlinkShape.setVisible(false);
                documentHolder.menuAddHyperlinkShape.setVisible(false);
                documentHolder.menuParagraphVAlign.setVisible(false); // убрать после того, как заголовок можно будет растягивать по вертикали!!
                documentHolder.menuParagraphDirection.setVisible(false); // убрать после того, как заголовок можно будет растягивать по вертикали!!
                documentHolder.pmiTextAdvanced.setVisible(false);
                documentHolder.menuParagraphEquation.setVisible(false);
                documentHolder.textInShapeMenu.items[9].setVisible(false);
                documentHolder.menuParagraphBullets.setVisible(false);
                documentHolder.textInShapeMenu.items[3].setVisible(false);
                documentHolder.pmiTextCopy.setDisabled(false);
                if (showMenu) this.showPopupMenu(documentHolder.textInShapeMenu, {}, event);
            }
        },

        fillViewMenuProps: function(cellinfo, showMenu, event){
            if (!cellinfo) return;
            var documentHolder      = this.documentHolder,
                seltype             = cellinfo.asc_getSelectionType(),
                isCellLocked        = cellinfo.asc_getLocked(),
                isTableLocked       = cellinfo.asc_getLockedTable()===true,
                commentsController  = this.getApplication().getController('Common.Controllers.Comments'),
                iscellmenu = (seltype==Asc.c_oAscSelectionType.RangeCells) && !this.permissions.isEditMailMerge && !this.permissions.isEditDiagram && !this.permissions.isEditOle,
                iscelledit = this.api.isCellEdited,
                isimagemenu = (seltype==Asc.c_oAscSelectionType.RangeShape || seltype==Asc.c_oAscSelectionType.RangeImage) && !this.permissions.isEditMailMerge && !this.permissions.isEditDiagram && !this.permissions.isEditOle,
                signGuid;

            if (!documentHolder.viewModeMenu)
                documentHolder.createDelayedElementsViewer();

            if (!showMenu && !documentHolder.viewModeMenu.isVisible()) return;

            if (isimagemenu && this.permissions.isSignatureSupport) {
                var selectedObjects = this.api.asc_getGraphicObjectProps();
                for (var i = 0; i < selectedObjects.length; i++) {
                    if (selectedObjects[i].asc_getObjectType() == Asc.c_oAscTypeSelectElement.Image) {
                        signGuid = selectedObjects[i].asc_getObjectValue().asc_getSignatureId();
                    }
                }
            }

            var signProps = (signGuid) ? this.api.asc_getSignatureSetup(signGuid) : null,
                isInSign = !!signProps && this._canProtect,
                canComment = iscellmenu && !iscelledit && this.permissions.canCoAuthoring && this.permissions.canComments && !this._isDisabled && cellinfo.asc_getComments() && cellinfo.asc_getComments().length < 1;

            documentHolder.menuViewUndo.setVisible(this.permissions.canCoAuthoring && this.permissions.canComments && !this._isDisabled);
            documentHolder.menuViewUndo.setDisabled(!this.api.asc_getCanUndo());
            documentHolder.menuViewCopySeparator.setVisible(isInSign);

            var isRequested = (signProps) ? signProps.asc_getRequested() : false;
            documentHolder.menuSignatureViewSign.setVisible(isInSign && isRequested);
            documentHolder.menuSignatureDetails.setVisible(isInSign && !isRequested);
            documentHolder.menuSignatureViewSetup.setVisible(isInSign);
            documentHolder.menuSignatureRemove.setVisible(isInSign && !isRequested);
            documentHolder.menuViewSignSeparator.setVisible(canComment);

            documentHolder.menuViewAddComment.setVisible(canComment);
            commentsController && commentsController.blockPopover(true);
            documentHolder.menuViewAddComment.setDisabled(isCellLocked || isTableLocked || this._state.wsProps['Objects']);
            if (showMenu) this.showPopupMenu(documentHolder.viewModeMenu, {}, event);

            if (isInSign) {
                documentHolder.menuSignatureViewSign.cmpEl.attr('data-value', signGuid); // sign
                documentHolder.menuSignatureDetails.cmpEl.attr('data-value', signProps.asc_getId()); // view certificate
                documentHolder.menuSignatureViewSetup.cmpEl.attr('data-value', signGuid); // view signature settings
                documentHolder.menuSignatureRemove.cmpEl.attr('data-value', signGuid);
            }
        },

        showPopupMenu: function(menu, value, event){
            if (!_.isUndefined(menu) && menu !== null && event){
                Common.UI.Menu.Manager.hideAll();

                var me                  = this,
                    documentHolderView  = me.documentHolder,
                    showPoint           = [event.pageX*Common.Utils.zoom() - documentHolderView.cmpEl.offset().left, event.pageY*Common.Utils.zoom() - documentHolderView.cmpEl.offset().top],
                    menuContainer       = documentHolderView.cmpEl.find(Common.Utils.String.format('#menu-container-{0}', menu.id));

                if (!menu.rendered) {
                    // Prepare menu container
                    if (menuContainer.length < 1) {
                        menuContainer = $(Common.Utils.String.format('<div id="menu-container-{0}" style="position: absolute; z-index: 10000;"><div class="dropdown-toggle" data-toggle="dropdown"></div></div>', menu.id));
                        documentHolderView.cmpEl.append(menuContainer);
                    }

                    menu.render(menuContainer);
                    menu.cmpEl.attr({tabindex: "-1"});
                }

                if (/*!this.mouse.isRightButtonDown &&*/ event.button !== 2) {
                    var coord  = me.api.asc_getActiveCellCoord(),
                        offset = {left:0,top:0}/*documentHolderView.cmpEl.offset()*/;

                    showPoint[0] = coord.asc_getX() + coord.asc_getWidth() + offset.left;
                    showPoint[1] = (coord.asc_getY() < 0 ? 0 : coord.asc_getY()) + coord.asc_getHeight() + offset.top;
                }

                menuContainer.css({
                    left: showPoint[0],
                    top : showPoint[1]
                });

                if (_.isFunction(menu.options.initMenu)) {
                    menu.options.initMenu(value);
                    menu.alignPosition();
                }
                _.delay(function() {
                    menu.cmpEl.focus();
                }, 10);

                menu.show();
                me.currentMenu = menu;
            }
        },

        onEntriesListMenu: function(validation, textarr, addarr) {
            if (textarr && textarr.length>0) {
                var me                  = this,
                    documentHolderView  = me.documentHolder,
                    menu                = documentHolderView.entriesMenu,
                    menuContainer       = documentHolderView.cmpEl.find(Common.Utils.String.format('#menu-container-{0}', menu.id));

                if (validation && menu.isVisible()) {
                    menu.hide();
                    return;
                }

                for (var i = 0; i < menu.items.length; i++) {
                    menu.removeItem(menu.items[i]);
                    i--;
                }

                _.each(textarr, function(menuItem, index) {
                    var mnu = new Common.UI.MenuItem({
                        caption     : menuItem,
                        value       : addarr ? addarr[index] : menuItem,
                        style: (typeof menuItem == 'string' && _.isEmpty(menuItem.trim())) ? 'min-height: 25px;' : ''
                    }).on('click', function(item, e) {
                        me.api.asc_insertInCell(item.value, Asc.c_oAscPopUpSelectorType.None, false );
                    });
                    menu.addItem(mnu);
                });

                Common.UI.Menu.Manager.hideAll();

                if (!menu.rendered) {
                    // Prepare menu container
                    if (menuContainer.length < 1) {
                        menuContainer = $(Common.Utils.String.format('<div id="menu-container-{0}" style="position: absolute; z-index: 10000;"><div class="dropdown-toggle" data-toggle="dropdown"></div></div>', menu.id));
                        documentHolderView.cmpEl.append(menuContainer);
                    }

                    menu.render(menuContainer);
                    menu.cmpEl.attr({tabindex: "-1"});
                }

                var coord  = me.api.asc_getActiveCellCoord(validation), // get merged cell for validation
                    offset = {left:0,top:0},
                    showPoint = [coord.asc_getX() + offset.left + (validation ? coord.asc_getWidth() : 0), (coord.asc_getY() < 0 ? 0 : coord.asc_getY()) + coord.asc_getHeight() + offset.top];

                menuContainer.css({left: showPoint[0], top : showPoint[1]});
                menu.menuAlign = validation ? 'tr-br' : 'tl-bl';

                me._preventClick = validation;
                validation && menuContainer.attr('data-value', 'prevent-canvas-click');
                menu.show();

                menu.alignPosition();
                _.delay(function() {
                    menu.cmpEl.focus();
                }, 10);
            } else {
                this.documentHolder.entriesMenu.hide();
                !validation && Common.UI.warning({
                    title: this.notcriticalErrorTitle,
                    maxwidth: 600,
                    msg  : this.txtNoChoices,
                    callback: _.bind(function(btn){
                        Common.NotificationCenter.trigger('edit:complete', this.documentHolder);
                    }, this)
                });
            }
        },

        onTableTotalMenu: function(current) {
            if (current !== undefined) {
                var me                  = this,
                    documentHolderView  = me.documentHolder,
                    menu                = documentHolderView.tableTotalMenu,
                    menuContainer       = documentHolderView.cmpEl.find(Common.Utils.String.format('#menu-container-{0}', menu.id));

                if (menu.isVisible()) {
                    menu.hide();
                    return;
                }

                Common.UI.Menu.Manager.hideAll();

                if (!menu.rendered) {
                    // Prepare menu container
                    if (menuContainer.length < 1) {
                        menuContainer = $(Common.Utils.String.format('<div id="menu-container-{0}" style="position: absolute; z-index: 10000;"><div class="dropdown-toggle" data-toggle="dropdown"></div></div>', menu.id));
                        documentHolderView.cmpEl.append(menuContainer);
                    }

                    menu.render(menuContainer);
                    menu.cmpEl.attr({tabindex: "-1"});
                }

                menu.clearAll();
                var func = _.find(menu.items, function(item) { return item.value == current; });
                if (func)
                    func.setChecked(true, true);

                var coord  = me.api.asc_getActiveCellCoord(),
                    offset = {left:0,top:0},
                    showPoint = [coord.asc_getX() + offset.left + coord.asc_getWidth(), (coord.asc_getY() < 0 ? 0 : coord.asc_getY()) + coord.asc_getHeight() + offset.top];
                menuContainer.css({left: showPoint[0], top : showPoint[1]});

                me._preventClick = true;
                menuContainer.attr('data-value', 'prevent-canvas-click');
                menu.show();

                menu.alignPosition();
                _.delay(function() {
                    menu.cmpEl.focus();
                }, 10);
            } else {
                this.documentHolder.tableTotalMenu.hide();
            }
        },

        onTotalMenuClick: function(menu, item) {
            if (item.value==Asc.ETotalsRowFunction.totalrowfunctionCustom) {
                this.onInsFunction(item);
            } else {
                this.api.asc_insertInCell(item.value, Asc.c_oAscPopUpSelectorType.TotalRowFunc);
            }
            Common.NotificationCenter.trigger('edit:complete', this.documentHolder);
        },

        onFormulaCompleteMenu: function(funcarr, offset) {
            if (!this.documentHolder.funcMenu || Common.Utils.ModalWindow.isVisible() || this.rangeSelectionMode) return;

            if (funcarr) {
                var me                  = this,
                    documentHolderView  = me.documentHolder,
                    menu                = documentHolderView.funcMenu,
                    menuContainer       = documentHolderView.cmpEl.find('#menu-formula-selection'),
                    funcdesc = me.getApplication().getController('FormulaDialog').getDescription(Common.Utils.InternalSettings.get("sse-settings-func-locale"));

                for (var i = 0; i < menu.items.length; i++) {
                    var tip = menu.items[i].cmpEl.data('bs.tooltip');
                    if (tip)
                        tip.hide();
                    menu.removeItem(menu.items[i]);
                    i--;
                }
                funcarr.sort(function (a,b) {
                    var atype = a.asc_getType(),
                        btype = b.asc_getType();
                    if (atype===btype && (atype === Asc.c_oAscPopUpSelectorType.TableColumnName))
                        return 0;
                    if (atype === Asc.c_oAscPopUpSelectorType.TableThisRow) return -1;
                    if (btype === Asc.c_oAscPopUpSelectorType.TableThisRow) return 1;
                    if ((atype === Asc.c_oAscPopUpSelectorType.TableColumnName || btype === Asc.c_oAscPopUpSelectorType.TableColumnName) && atype !== btype)
                        return atype === Asc.c_oAscPopUpSelectorType.TableColumnName ? -1 : 1;
                    var aname = a.asc_getName(true).toLocaleUpperCase(),
                        bname = b.asc_getName(true).toLocaleUpperCase();
                    if (aname < bname) return -1;
                    if (aname > bname) return 1;
                    return 0;
                });
                _.each(funcarr, function(menuItem, index) {
                    var type = menuItem.asc_getType(),
                        name = menuItem.asc_getName(true),
                        origname = me.api.asc_getFormulaNameByLocale(name),
                        iconCls = '',
                        caption = name,
                        hint = '';
                    switch (type) {
                        case Asc.c_oAscPopUpSelectorType.Func:
                            iconCls = 'menu__icon btn-function';
                            hint = (funcdesc && funcdesc[origname]) ? funcdesc[origname].d : '';
                            break;
                        case Asc.c_oAscPopUpSelectorType.Table:
                            iconCls = 'menu__icon btn-menu-table';
                            break;
                        case Asc.c_oAscPopUpSelectorType.Slicer:
                            iconCls = 'menu__icon btn-slicer';
                            break;
                        case Asc.c_oAscPopUpSelectorType.Range:
                            iconCls = 'menu__icon btn-named-range';
                            break;
                        case Asc.c_oAscPopUpSelectorType.TableColumnName:
                            caption = '(...) ' + name;
                            break;
                        case Asc.c_oAscPopUpSelectorType.TableThisRow:
                            hint = me.txtThisRowHint;
                            break;
                        case Asc.c_oAscPopUpSelectorType.TableAll:
                            hint = me.txtAllTableHint;
                            break;
                        case Asc.c_oAscPopUpSelectorType.TableData:
                            hint = me.txtDataTableHint;
                            break;
                        case Asc.c_oAscPopUpSelectorType.TableHeaders:
                            hint = me.txtHeadersTableHint;
                            break;
                        case Asc.c_oAscPopUpSelectorType.TableTotals:
                            hint = me.txtTotalsTableHint;
                            break;
                    }
                    var mnu = new Common.UI.MenuItem({
                        iconCls: iconCls,
                        caption: caption,
                        name: name,
                        hint: hint
                    }).on('click', function(item, e) {
                        setTimeout(function(){ me.api.asc_insertInCell(item.options.name, type, false ); }, 10);
                    });
                    menu.addItem(mnu);
                });

                if (!menu.rendered) {
                    // Prepare menu container
                    if (menuContainer.length < 1) {
                        menuContainer = $(Common.Utils.String.format('<div id="menu-formula-selection" style="position: absolute; z-index: 10000;" class="no-stop-propagate"><div class="dropdown-toggle" data-toggle="dropdown"></div></div>'));
                        documentHolderView.cmpEl.append(menuContainer);
                    }

                    menu.onAfterKeydownMenu = function(e) {
                        if (e.keyCode == Common.UI.Keys.RETURN && (e.ctrlKey || e.altKey)) return;
//                        Common.UI.Menu.prototype.onAfterKeydownMenu.call(menu, e);

                        var li;
                        if (arguments.length>1 && arguments[1] instanceof KeyboardEvent) // when typing in cell editor
                            e = arguments[1];
                        if (menuContainer.hasClass('open')) {
                            if (e.keyCode == Common.UI.Keys.TAB || e.keyCode == Common.UI.Keys.RETURN && !e.ctrlKey && !e.altKey)
                                li = menuContainer.find('a.focus').closest('li');
                            else if (e.keyCode == Common.UI.Keys.UP || e.keyCode == Common.UI.Keys.DOWN) {
                                var innerEl = menu.cmpEl,
                                    li_focused = menuContainer.find('a.focus').closest('li'),
                                    innerHeight = innerEl.innerHeight(),
                                    padding = (innerHeight - innerEl.height())/2,
                                    pos = li_focused.position().top,
                                    itemHeight = li_focused.outerHeight(),
                                    newpos;
                                if (pos<0)
                                    newpos = innerEl.scrollTop() + pos - padding;
                                else if (pos+itemHeight>innerHeight)
                                    newpos = innerEl.scrollTop() + pos + itemHeight - innerHeight + padding;
                                if (newpos!==undefined) {
                                    menu.scroller ? menu.scroller.scrollTop(newpos, 0) : innerEl.scrollTop(newpos);
                                }
                            }
                        }
//                        } else if (e.keyCode == Common.UI.Keys.TAB)
//                            li = $(e.target).closest('li');

                        if (li) {
                            if (li.length>0) li.click();
                            Common.UI.Menu.Manager.hideAll();
                        }
                    };
                    menu.on('hide:after', function(){
                        for (var i = 0; i < menu.items.length; i++) {
                            var tip = menu.items[i].cmpEl.data('bs.tooltip');
                            if (tip)
                                tip.hide();
                        }
                    });

                    menu.render(menuContainer);
                    menu.cmpEl.attr({tabindex: "-1"});
                }

                var infocus = me.cellEditor.is(":focus");

                if (infocus) {
                    menu.menuAlignEl = me.cellEditor;
                    me.focusInCellEditor = true;
                } else {
                    menu.menuAlignEl = undefined;
                    me.focusInCellEditor = false;
                    var coord  = me.api.asc_getActiveCellCoord(),
                        showPoint = [coord.asc_getX() + (offset ? offset[0] : 0), (coord.asc_getY() < 0 ? 0 : coord.asc_getY()) + coord.asc_getHeight() + (offset ? offset[1] : 0)];
                    menuContainer.css({left: showPoint[0], top : showPoint[1]});
                }
                menu.alignPosition();

                if (!menu.isVisible())
                    Common.UI.Menu.Manager.hideAll();
                _.delay(function() {
                    if (!menu.isVisible()) menu.show();
                    if (menu.scroller) {
                        menu.scroller.update({alwaysVisibleY: true});
                        menu.scroller.scrollTop(0);
                    }
                    if (infocus)
                        me.cellEditor.focus();
                    menu.cmpEl.toggleClass('from-cell-edit', infocus);
                    _.delay(function() {
                        var a = menu.cmpEl.find('li:first a');
                        a.addClass('focus');
                        var tip = a.parent().data('bs.tooltip');
                        if (tip)
                            tip.show();
                    }, 10);
                    if (!infocus)
                        _.delay(function() {
                            menu.cmpEl.focus();
                        }, 10);
                }, 1);
            } else {
                this.documentHolder.funcMenu.hide();
            }
        },

        onFormulaInfo: function(name) {
            var functip = this.tooltips.func_arg;

            if (name) {
                if (!functip.parentEl) {
                    functip.parentEl = $('<div id="tip-container-functip" style="position: absolute; z-index: 10000;"></div>');
                    this.documentHolder.cmpEl.append(functip.parentEl);
                }

                var funcdesc = this.getApplication().getController('FormulaDialog').getDescription(Common.Utils.InternalSettings.get("sse-settings-func-locale")),
                    hint = ((funcdesc && funcdesc[name]) ? (this.api.asc_getFormulaLocaleName(name) + funcdesc[name].a) : '').replace(/[,;]/g, this.api.asc_getFunctionArgumentSeparator());

                if (functip.ref && functip.ref.isVisible()) {
                    if (functip.text != hint) {
                        functip.ref.hide();
                        functip.ref = undefined;
                        functip.text = '';
                        functip.isHidden = true;
                    }
                }

                if (!hint) return;

                if (!functip.ref || !functip.ref.isVisible()) {
                    functip.text = hint;
                    functip.ref = new Common.UI.Tooltip({
                        owner   : functip.parentEl,
                        html    : true,
                        title   : hint,
                        cls: 'auto-tooltip'
                    });

                    functip.ref.show([-10000, -10000]);
                    functip.isHidden = false;
                }

                var infocus = this.cellEditor.is(":focus"),
                    showPoint;
                if (infocus || this.focusInCellEditor) {
                    var offset = this.cellEditor.offset();
                    showPoint = [offset.left, offset.top + this.cellEditor.height() + 3];
                } else {
                    var pos = [
                            this.documentHolder.cmpEl.offset().left - $(window).scrollLeft(),
                            this.documentHolder.cmpEl.offset().top  - $(window).scrollTop()
                        ],
                        coord  = this.api.asc_getActiveCellCoord();
                    showPoint = [coord.asc_getX() + pos[0] - 3, coord.asc_getY() + pos[1] - functip.ref.getBSTip().$tip.height() - 5];
                }
                var tipwidth = functip.ref.getBSTip().$tip.width();
                if (showPoint[0] + tipwidth > this.tooltips.coauth.bodyWidth )
                    showPoint[0] = this.tooltips.coauth.bodyWidth - tipwidth;

                functip.ref.getBSTip().$tip.css({
                    top : showPoint[1] + 'px',
                    left: showPoint[0] + 'px'
                });
            } else {
                if (!functip.isHidden && functip.ref) {
                    functip.ref.hide();
                    functip.ref = undefined;
                    functip.text = '';
                    functip.isHidden = true;
                }
            }
        },

        changeInputMessagePosition: function (inputTip) {
            var pos = [
                    this.documentHolder.cmpEl.offset().left - $(window).scrollLeft(),
                    this.documentHolder.cmpEl.offset().top  - $(window).scrollTop()
                ],
                coord  = this.api.asc_getActiveCellCoord(),
                showPoint = [coord.asc_getX() + pos[0] - 3, coord.asc_getY() + pos[1] - inputTip.ref.getBSTip().$tip.height() - 5];
            var tipwidth = inputTip.ref.getBSTip().$tip.width();
            if (showPoint[0] + tipwidth > this.tooltips.coauth.bodyWidth )
                showPoint[0] = this.tooltips.coauth.bodyWidth - tipwidth;
            if (showPoint[1] < pos[1])
                showPoint[1] = pos[1] + coord.asc_getY() + coord.asc_getHeight() + 5;

            inputTip.ref.getBSTip().$tip.css({
                top : showPoint[1] + 'px',
                left: showPoint[0] + 'px',
                'z-index': 900
            });
        },

        onInputMessage: function(title, message) {
            var inputtip = this.tooltips.input_msg;

            if (message) {
                if (!inputtip.parentEl) {
                    inputtip.parentEl = $('<div id="tip-container-inputtip" style="position: absolute; z-index: 10000;"></div>');
                    this.documentHolder.cmpEl.append(inputtip.parentEl);
                }

                var hint = title ? ('<b>' + (Common.Utils.String.htmlEncode(title || '')) + '</b><br>') : '';
                hint += (Common.Utils.String.htmlEncode(message || ''));

                if (inputtip.ref && inputtip.ref.isVisible()) {
                    if (inputtip.text != hint) {
                        inputtip.ref.hide();
                        inputtip.ref = undefined;
                        inputtip.text = '';
                        inputtip.isHidden = true;
                    }
                }

                if (!inputtip.ref || !inputtip.ref.isVisible()) {
                    inputtip.text = hint;
                    inputtip.ref = new Common.UI.Tooltip({
                        owner   : inputtip.parentEl,
                        html    : true,
                        title   : hint,
                        keepvisible: true
                    });

                    inputtip.ref.show([-10000, -10000]);

                    var $tip = inputtip.ref.getBSTip().$tip;
                    $tip.on('click', function () {
                        inputtip.ref.hide();
                        inputtip.ref = undefined;
                        inputtip.text = '';
                        inputtip.isHidden = true;
                    });

                    inputtip.isHidden = false;
                }

                this.changeInputMessagePosition(inputtip);
            } else {
                if (!inputtip.isHidden && inputtip.ref) {
                    inputtip.ref.hide();
                    inputtip.ref = undefined;
                    inputtip.text = '';
                    inputtip.isHidden = true;
                }
            }
        },

        onShowSpecialPasteOptions: function(specialPasteShowOptions) {
            var me                  = this,
                documentHolderView  = me.documentHolder,
                coord  = specialPasteShowOptions.asc_getCellCoord(),
                pasteContainer = documentHolderView.cmpEl.find('#special-paste-container'),
                pasteItems = specialPasteShowOptions.asc_getOptions(),
                isTable = !!specialPasteShowOptions.asc_getContainTables();
            if (!pasteItems) return;

            // Prepare menu container
            if (pasteContainer.length < 1) {
                me._arrSpecialPaste = [];
                me._arrSpecialPaste[Asc.c_oSpecialPasteProps.paste] = [me.txtPaste, 0];
                me._arrSpecialPaste[Asc.c_oSpecialPasteProps.pasteOnlyFormula] = [me.txtPasteFormulas, 0];
                me._arrSpecialPaste[Asc.c_oSpecialPasteProps.formulaNumberFormat] = [me.txtPasteFormulaNumFormat, 0];
                me._arrSpecialPaste[Asc.c_oSpecialPasteProps.formulaAllFormatting] = [me.txtPasteKeepSourceFormat, 0];
                me._arrSpecialPaste[Asc.c_oSpecialPasteProps.formulaWithoutBorders] = [me.txtPasteBorders, 0];
                me._arrSpecialPaste[Asc.c_oSpecialPasteProps.formulaColumnWidth] = [me.txtPasteColWidths, 0];
                me._arrSpecialPaste[Asc.c_oSpecialPasteProps.mergeConditionalFormating] = [me.txtPasteMerge, 0];
                me._arrSpecialPaste[Asc.c_oSpecialPasteProps.transpose] = [me.txtPasteTranspose, 0];
                me._arrSpecialPaste[Asc.c_oSpecialPasteProps.pasteOnlyValues] = [me.txtPasteValues, 1];
                me._arrSpecialPaste[Asc.c_oSpecialPasteProps.valueNumberFormat] = [me.txtPasteValNumFormat, 1];
                me._arrSpecialPaste[Asc.c_oSpecialPasteProps.valueAllFormating] = [me.txtPasteValFormat, 1];
                me._arrSpecialPaste[Asc.c_oSpecialPasteProps.pasteOnlyFormating] = [me.txtPasteFormat, 2];
                me._arrSpecialPaste[Asc.c_oSpecialPasteProps.link] = [me.txtPasteLink, 2];
                me._arrSpecialPaste[Asc.c_oSpecialPasteProps.picture] = [me.txtPastePicture, 2];
                me._arrSpecialPaste[Asc.c_oSpecialPasteProps.linkedPicture] = [me.txtPasteLinkPicture, 2];
                me._arrSpecialPaste[Asc.c_oSpecialPasteProps.sourceformatting] = [me.txtPasteSourceFormat, 2];
                me._arrSpecialPaste[Asc.c_oSpecialPasteProps.destinationFormatting] = [me.txtPasteDestFormat, 2];
                me._arrSpecialPaste[Asc.c_oSpecialPasteProps.keepTextOnly] = [me.txtKeepTextOnly, 2];
                me._arrSpecialPaste[Asc.c_oSpecialPasteProps.useTextImport] = [me.txtUseTextImport, 3];

                pasteContainer = $('<div id="special-paste-container" style="position: absolute;"><div id="id-document-holder-btn-special-paste"></div></div>');
                documentHolderView.cmpEl.find('#ws-canvas-outer').append(pasteContainer);

                me.btnSpecialPaste = new Common.UI.Button({
                    parentEl: $('#id-document-holder-btn-special-paste'),
                    cls         : 'btn-toolbar',
                    iconCls     : 'toolbar__icon btn-paste',
                    caption     : Common.Utils.String.platformKey('Ctrl', '({0})'),
                    menu        : new Common.UI.Menu({items: []})
                });
                me.initSpecialPasteEvents();
            }

            if (pasteItems.length>0) {
                var menu = me.btnSpecialPaste.menu;
                for (var i = 0; i < menu.items.length; i++) {
                    menu.removeItem(menu.items[i]);
                    i--;
                }
                var groups = [];
                for (var i = 0; i < 3; i++) {
                    groups[i] = [];
                }

                var importText;
                _.each(pasteItems, function(menuItem, index) {
                    if (menuItem == Asc.c_oSpecialPasteProps.useTextImport) {
                        importText = new Common.UI.MenuItem({
                            caption: me._arrSpecialPaste[menuItem][0] + (me.hkSpecPaste[menuItem] ? ' (' + me.hkSpecPaste[menuItem] + ')' : ''),
                            value: menuItem,
                            checkable: true,
                            toggleGroup : 'specialPasteGroup'
                        }).on('click', _.bind(me.onSpecialPasteItemClick, me));
                        me._arrSpecialPaste[menuItem][2] = importText;
                    } else if (me._arrSpecialPaste[menuItem]) {
                        var mnu = new Common.UI.MenuItem({
                            caption: me._arrSpecialPaste[menuItem][0] + (me.hkSpecPaste[menuItem] ? ' (' + me.hkSpecPaste[menuItem] + ')' : ''),
                            value: menuItem,
                            checkable: true,
                            toggleGroup : 'specialPasteGroup'
                        }).on('click', _.bind(me.onSpecialPasteItemClick, me));
                        groups[me._arrSpecialPaste[menuItem][1]].push(mnu);
                        me._arrSpecialPaste[menuItem][2] = mnu;
                    }
                });
                var newgroup = false;
                for (var i = 0; i < 3; i++) {
                    if (newgroup && groups[i].length>0) {
                        menu.addItem(new Common.UI.MenuItem({ caption: '--' }));
                        newgroup = false;
                    }
                    _.each(groups[i], function(menuItem, index) {
                        menu.addItem(menuItem);
                        newgroup = true;
                    });
                }
                (menu.items.length>0) && menu.items[0].setChecked(true, true);
                me._state.lastSpecPasteChecked = (menu.items.length>0) ? menu.items[0] : null;

                if (importText) {
                    menu.addItem(new Common.UI.MenuItem({ caption: '--' }));
                    menu.addItem(importText);
                }
                if (menu.items.length>0 && specialPasteShowOptions.asc_getShowPasteSpecial()) {
                    menu.addItem(new Common.UI.MenuItem({ caption: '--' }));
                    var mnu = new Common.UI.MenuItem({
                        caption: me.textPasteSpecial,
                        value: 'special'
                    }).on('click', function(item, e) {
                        (new SSE.Views.SpecialPasteDialog({
                            props: pasteItems,
                            isTable: isTable,
                            handler: function (result, settings) {
                                if (result == 'ok') {
                                    me._state.lastSpecPasteChecked && me._state.lastSpecPasteChecked.setChecked(false, true);
                                    me._state.lastSpecPasteChecked = settings && me._arrSpecialPaste[settings.asc_getProps()] ? me._arrSpecialPaste[settings.asc_getProps()][2] : null;
                                    me._state.lastSpecPasteChecked && me._state.lastSpecPasteChecked.setChecked(true, true);
                                    if (me && me.api) {
                                        me.api.asc_SpecialPaste(settings);
                                    }
                                }
                            }
                        })).show();
                        setTimeout(function(){menu.hide();}, 100);
                    });
                    menu.addItem(mnu);
                }
            }

            if ( coord[0].asc_getX()<0 || coord[0].asc_getY()<0) {
                if (pasteContainer.is(':visible')) pasteContainer.hide();
                $(document).off('keyup', this.wrapEvents.onKeyUp);
                return;
            }

            var rightBottom = coord[0],
                leftTop = coord[1],
                width = me.tooltips.coauth.bodyWidth - me.tooltips.coauth.XY[0] - me.tooltips.coauth.rightMenuWidth - 15,
                height = me.tooltips.coauth.apiHeight - 15, // height - scrollbar height
                showPoint = [],
                btnSize = [31, 20],
                right = rightBottom.asc_getX() + rightBottom.asc_getWidth() + 3 + btnSize[0],
                bottom = rightBottom.asc_getY() + rightBottom.asc_getHeight() + 3 + btnSize[1];


            if (right > width) {
                showPoint[0] = (leftTop!==undefined) ? leftTop.asc_getX() : (width-btnSize[0]-3); // leftTop is undefined when paste to text box
                if (bottom > height)
                    showPoint[0] -= (btnSize[0]+3);
                if (showPoint[0]<0) showPoint[0] = width - 3 - btnSize[0];
            } else
                showPoint[0] = right - btnSize[0];

            showPoint[1] = (bottom > height) ? height - 3 - btnSize[1] : bottom - btnSize[1];

            pasteContainer.css({left: showPoint[0], top : showPoint[1]});
            pasteContainer.show();
            setTimeout(function() {
                $(document).on('keyup', me.wrapEvents.onKeyUp);
            }, 10);
        },

        onHideSpecialPasteOptions: function() {
            var pasteContainer = this.documentHolder.cmpEl.find('#special-paste-container');
            if (pasteContainer.is(':visible')) {
                pasteContainer.hide();
                $(document).off('keyup', this.wrapEvents.onKeyUp);
            }
        },

        onSpecialPasteItemClick: function(item, e) {
            var me = this,
                menu = this.btnSpecialPaste.menu;
            if (item.value == Asc.c_oSpecialPasteProps.useTextImport) {
                (new Common.Views.OpenDialog({
                    title: me.txtImportWizard,
                    closable: true,
                    type: Common.Utils.importTextType.Paste,
                    preview: true,
                    api: me.api,
                    handler: function (result, settings) {
                        if (result == 'ok') {
                            if (me && me.api) {
                                var props = new Asc.SpecialPasteProps();
                                props.asc_setProps(Asc.c_oSpecialPasteProps.useTextImport);
                                props.asc_setAdvancedOptions(settings.textOptions);
                                me.api.asc_SpecialPaste(props);
                            }
                            me._state.lastSpecPasteChecked = item;
                        } else if (item.cmpEl) {
                            item.setChecked(false, true);
                            me._state.lastSpecPasteChecked && me._state.lastSpecPasteChecked.setChecked(true, true);
                        }
                    }
                })).show();
                setTimeout(function(){menu.hide();}, 100);
            } else {
                me._state.lastSpecPasteChecked = item;
                var props = new Asc.SpecialPasteProps();
                props.asc_setProps(item.value);
                me.api.asc_SpecialPaste(props);
                setTimeout(function(){menu.hide();}, 100);
            }
            if (!item.cmpEl && me._state.lastSpecPasteChecked) {
                for (var i = 0; i < menu.items.length; i++) {
                    menu.items[i].setChecked(menu.items[i].value===me._state.lastSpecPasteChecked.value, true);
                    if (menu.items[i].value===me._state.lastSpecPasteChecked.value)
                        me._state.lastSpecPasteChecked = menu.items[i];
                }
            }
            return false;
        },

        onKeyUp: function (e) {
            if (e.keyCode == Common.UI.Keys.CTRL && this._needShowSpecPasteMenu && !this.btnSpecialPaste.menu.isVisible() && /area_id/.test(e.target.id)) {
                $('button', this.btnSpecialPaste.cmpEl).click();
                e.preventDefault();
            }
            this._needShowSpecPasteMenu = false;
        },

        initSpecialPasteEvents: function() {
            var me = this;
            me.hkSpecPaste = [];
            me.hkSpecPaste[Asc.c_oSpecialPasteProps.paste] = 'P';
            me.hkSpecPaste[Asc.c_oSpecialPasteProps.pasteOnlyFormula] = 'F';
            me.hkSpecPaste[Asc.c_oSpecialPasteProps.formulaNumberFormat] = 'O';
            me.hkSpecPaste[Asc.c_oSpecialPasteProps.formulaAllFormatting] = 'K';
            me.hkSpecPaste[Asc.c_oSpecialPasteProps.formulaWithoutBorders] = 'B';
            me.hkSpecPaste[Asc.c_oSpecialPasteProps.formulaColumnWidth] = 'W';
            me.hkSpecPaste[Asc.c_oSpecialPasteProps.mergeConditionalFormating] = 'G';
            me.hkSpecPaste[Asc.c_oSpecialPasteProps.transpose] = 'T';
            me.hkSpecPaste[Asc.c_oSpecialPasteProps.pasteOnlyValues] = 'V';
            me.hkSpecPaste[Asc.c_oSpecialPasteProps.valueNumberFormat] = 'A';
            me.hkSpecPaste[Asc.c_oSpecialPasteProps.valueAllFormating] = 'E';
            me.hkSpecPaste[Asc.c_oSpecialPasteProps.pasteOnlyFormating] = 'R';
            me.hkSpecPaste[Asc.c_oSpecialPasteProps.link] = 'N';
            me.hkSpecPaste[Asc.c_oSpecialPasteProps.picture] = 'U';
            me.hkSpecPaste[Asc.c_oSpecialPasteProps.linkedPicture] = 'I';

            me.hkSpecPaste[Asc.c_oSpecialPasteProps.sourceformatting] = 'K';
            me.hkSpecPaste[Asc.c_oSpecialPasteProps.destinationFormatting] = 'M';
            me.hkSpecPaste[Asc.c_oSpecialPasteProps.keepTextOnly] = 'T';
            // me.hkSpecPaste[Asc.c_oSpecialPasteProps.useTextImport] = '';

            var str = '';
            for(var key in me.hkSpecPaste){
                if(me.hkSpecPaste.hasOwnProperty(key)){
                    if (str.indexOf(me.hkSpecPaste[key])<0)
                        str += me.hkSpecPaste[key] + ',';
                }
            }
            str = str.substring(0, str.length-1)
            var keymap = {};
            keymap[str] = _.bind(function(e) {
                var menu = this.btnSpecialPaste.menu;
                for (var i = 0; i < menu.items.length; i++) {
                    if (this.hkSpecPaste[menu.items[i].value] === String.fromCharCode(e.keyCode)) {
                        return me.onSpecialPasteItemClick({value: menu.items[i].value});
                    }
                }
            }, me);
            Common.util.Shortcuts.delegateShortcuts({shortcuts:keymap});
            Common.util.Shortcuts.suspendEvents(str, undefined, true);

            me.btnSpecialPaste.menu.on('show:after', function(menu) {
                Common.util.Shortcuts.resumeEvents(str);
            }).on('hide:after', function(menu) {
                Common.util.Shortcuts.suspendEvents(str, undefined, true);
            });
        },

        onToggleAutoCorrectOptions: function(autoCorrectOptions) {
            if (!autoCorrectOptions) {
                var pasteContainer = this.documentHolder.cmpEl.find('#autocorrect-paste-container');
                if (pasteContainer.is(':visible'))
                    pasteContainer.hide();
                return;
            }

            var me                  = this,
                documentHolderView  = me.documentHolder,
                coord  = autoCorrectOptions.asc_getCellCoord(),
                pasteContainer = documentHolderView.cmpEl.find('#autocorrect-paste-container'),
                pasteItems = autoCorrectOptions.asc_getOptions();

            // Prepare menu container
            if (pasteContainer.length < 1) {
                me._arrAutoCorrectPaste = [];
                me._arrAutoCorrectPaste[Asc.c_oAscAutoCorrectOptions.UndoTableAutoExpansion] = {caption: me.txtUndoExpansion, icon: 'menu__icon btn-undo'};
                me._arrAutoCorrectPaste[Asc.c_oAscAutoCorrectOptions.RedoTableAutoExpansion] = {caption: me.txtRedoExpansion, icon: 'menu__icon btn-redo'};

                pasteContainer = $('<div id="autocorrect-paste-container" style="position: absolute;"><div id="id-document-holder-btn-autocorrect-paste"></div></div>');
                documentHolderView.cmpEl.append(pasteContainer);

                me.btnAutoCorrectPaste = new Common.UI.Button({
                    parentEl: $('#id-document-holder-btn-autocorrect-paste'),
                    cls         : 'btn-toolbar',
                    iconCls     : 'toolbar__icon btn-autocorrect',
                    menu        : new Common.UI.Menu({cls: 'shifted-right', items: []})
                });
                me.btnAutoCorrectPaste.menu.on('show:after', _.bind(me.onAutoCorrectOpenAfter, me));
            }

            if (pasteItems.length>0) {
                var menu = me.btnAutoCorrectPaste.menu;
                for (var i = 0; i < menu.items.length; i++) {
                    menu.removeItem(menu.items[i]);
                    i--;
                }

                var group_prev = -1;
                _.each(pasteItems, function(menuItem, index) {
                    var mnu = new Common.UI.MenuItem({
                        caption: me._arrAutoCorrectPaste[menuItem].caption,
                        value: menuItem,
                        iconCls: me._arrAutoCorrectPaste[menuItem].icon
                    }).on('click', function(item, e) {
                        me.api.asc_applyAutoCorrectOptions(item.value);
                        setTimeout(function(){menu.hide();}, 100);
                    });
                    menu.addItem(mnu);
                });
                me.mnuAutoCorrectStop = new Common.UI.MenuItem({
                    caption: me.textStopExpand,
                    checkable: true,
                    allowDepress: true,
                    checked: !Common.Utils.InternalSettings.get("sse-settings-autoformat-new-rows")
                }).on('click', function(item){
                    Common.localStorage.setBool("sse-settings-autoformat-new-rows", !item.checked);
                    Common.Utils.InternalSettings.set("sse-settings-autoformat-new-rows", !item.checked);
                    me.api.asc_setIncludeNewRowColTable(!item.checked);
                    setTimeout(function(){menu.hide();}, 100);
                });
                menu.addItem(me.mnuAutoCorrectStop);
                menu.addItem({caption: '--'});
                var mnu = new Common.UI.MenuItem({
                    caption: me.textAutoCorrectSettings
                }).on('click', _.bind(me.onAutoCorrectOptions, me));
                menu.addItem(mnu);
            }

            var width = me.tooltips.coauth.bodyWidth - me.tooltips.coauth.XY[0] - me.tooltips.coauth.rightMenuWidth - 15,
                height = me.tooltips.coauth.apiHeight - 15, // height - scrollbar height
                btnSize = [31, 20],
                right = coord.asc_getX() + coord.asc_getWidth() + 2 + btnSize[0],
                bottom = coord.asc_getY() + coord.asc_getHeight() + 1 + btnSize[1];
            if (right > width || bottom > height || coord.asc_getX()<0 || coord.asc_getY()<0) {
                if (pasteContainer.is(':visible')) pasteContainer.hide();
            } else {
                pasteContainer.css({left: right - btnSize[0], top : bottom - btnSize[1]});
                pasteContainer.show();
            }
        },

        onCellsRange: function(status) {
            this.rangeSelectionMode = (status != Asc.c_oAscSelectionDialogType.None);
        },

        onApiEditCell: function(state) {
            this.isEditFormula = (state == Asc.c_oAscCellEditorState.editFormula);
            this.isEditCell = (state != Asc.c_oAscCellEditorState.editEnd);
        },

        onLockDefNameManager: function(state) {
            this.namedrange_locked = (state == Asc.c_oAscDefinedNameReason.LockDefNameManager);
        },

        onChangeCropState: function(state) {
            this.documentHolder.menuImgCrop && this.documentHolder.menuImgCrop.menu.items[0].setChecked(state, true);
        },

        initEquationMenu: function() {
            if (!this._currentMathObj) return;
            var me = this,
                type = me._currentMathObj.get_Type(),
                value = me._currentMathObj,
                mnu, arr = [];

            switch (type) {
                case Asc.c_oAscMathInterfaceType.Accent:
                    mnu = new Common.UI.MenuItem({
                        caption     : me.txtRemoveAccentChar,
                        equation    : true,
                        disabled    : me._currentParaObjDisabled,
                        equationProps: {type: type, callback: 'remove_AccentCharacter'}
                    });
                    arr.push(mnu);
                    break;
                case Asc.c_oAscMathInterfaceType.BorderBox:
                    mnu = new Common.UI.MenuItem({
                        caption     : me.txtBorderProps,
                        equation    : true,
                        disabled    : me._currentParaObjDisabled,
                        menu        : new Common.UI.Menu({
                            cls: 'shifted-right',
                            menuAlign: 'tl-tr',
                            items   : [
                                {
                                    caption: value.get_HideTop() ? me.txtAddTop : me.txtHideTop,
                                    equationProps: {type: type, callback: 'put_HideTop', value: !value.get_HideTop()}
                                },
                                {
                                    caption: value.get_HideBottom() ? me.txtAddBottom : me.txtHideBottom,
                                    equationProps: {type: type, callback: 'put_HideBottom', value: !value.get_HideBottom()}
                                },
                                {
                                    caption: value.get_HideLeft() ? me.txtAddLeft : me.txtHideLeft,
                                    equationProps: {type: type, callback: 'put_HideLeft', value: !value.get_HideLeft()}
                                },
                                {
                                    caption: value.get_HideRight() ? me.txtAddRight : me.txtHideRight,
                                    equationProps: {type: type, callback: 'put_HideRight', value: !value.get_HideRight()}
                                },
                                {
                                    caption: value.get_HideHor() ? me.txtAddHor : me.txtHideHor,
                                    equationProps: {type: type, callback: 'put_HideHor', value: !value.get_HideHor()}
                                },
                                {
                                    caption: value.get_HideVer() ? me.txtAddVer : me.txtHideVer,
                                    equationProps: {type: type, callback: 'put_HideVer', value: !value.get_HideVer()}
                                },
                                {
                                    caption: value.get_HideTopLTR() ? me.txtAddLT : me.txtHideLT,
                                    equationProps: {type: type, callback: 'put_HideTopLTR', value: !value.get_HideTopLTR()}
                                },
                                {
                                    caption: value.get_HideTopRTL() ? me.txtAddLB : me.txtHideLB,
                                    equationProps: {type: type, callback: 'put_HideTopRTL', value: !value.get_HideTopRTL()}
                                }
                            ]
                        })
                    });
                    arr.push(mnu);
                    break;
                case Asc.c_oAscMathInterfaceType.Bar:
                    mnu = new Common.UI.MenuItem({
                        caption     : me.txtRemoveBar,
                        equation    : true,
                        disabled    : me._currentParaObjDisabled,
                        equationProps: {type: type, callback: 'remove_Bar'}
                    });
                    arr.push(mnu);
                    mnu = new Common.UI.MenuItem({
                        caption     : (value.get_Pos()==Asc.c_oAscMathInterfaceBarPos.Top) ? me.txtUnderbar : me.txtOverbar,
                        equation    : true,
                        disabled    : me._currentParaObjDisabled,
                        equationProps: {type: type, callback: 'put_Pos', value: (value.get_Pos()==Asc.c_oAscMathInterfaceBarPos.Top) ? Asc.c_oAscMathInterfaceBarPos.Bottom : Asc.c_oAscMathInterfaceBarPos.Top}
                    });
                    arr.push(mnu);
                    break;
                case Asc.c_oAscMathInterfaceType.Script:
                    var scripttype = value.get_ScriptType();
                    if (scripttype == Asc.c_oAscMathInterfaceScript.PreSubSup) {
                        mnu = new Common.UI.MenuItem({
                            caption     : me.txtScriptsAfter,
                            equation    : true,
                            disabled    : me._currentParaObjDisabled,
                            equationProps: {type: type, callback: 'put_ScriptType', value: Asc.c_oAscMathInterfaceScript.SubSup}
                        });
                        arr.push(mnu);
                        mnu = new Common.UI.MenuItem({
                            caption     : me.txtRemScripts,
                            equation    : true,
                            disabled    : me._currentParaObjDisabled,
                            equationProps: {type: type, callback: 'put_ScriptType', value: Asc.c_oAscMathInterfaceScript.None}
                        });
                        arr.push(mnu);
                    } else {
                        if (scripttype == Asc.c_oAscMathInterfaceScript.SubSup) {
                            mnu = new Common.UI.MenuItem({
                                caption     : me.txtScriptsBefore,
                                equation    : true,
                                disabled    : me._currentParaObjDisabled,
                                equationProps: {type: type, callback: 'put_ScriptType', value: Asc.c_oAscMathInterfaceScript.PreSubSup}
                            });
                            arr.push(mnu);
                        }
                        if (scripttype == Asc.c_oAscMathInterfaceScript.SubSup || scripttype == Asc.c_oAscMathInterfaceScript.Sub ) {
                            mnu = new Common.UI.MenuItem({
                                caption     : me.txtRemSubscript,
                                equation    : true,
                                disabled    : me._currentParaObjDisabled,
                                equationProps: {type: type, callback: 'put_ScriptType', value: (scripttype == Asc.c_oAscMathInterfaceScript.SubSup) ? Asc.c_oAscMathInterfaceScript.Sup : Asc.c_oAscMathInterfaceScript.None }
                            });
                            arr.push(mnu);
                        }
                        if (scripttype == Asc.c_oAscMathInterfaceScript.SubSup || scripttype == Asc.c_oAscMathInterfaceScript.Sup ) {
                            mnu = new Common.UI.MenuItem({
                                caption     : me.txtRemSuperscript,
                                equation    : true,
                                disabled    : me._currentParaObjDisabled,
                                equationProps: {type: type, callback: 'put_ScriptType', value: (scripttype == Asc.c_oAscMathInterfaceScript.SubSup) ? Asc.c_oAscMathInterfaceScript.Sub : Asc.c_oAscMathInterfaceScript.None }
                            });
                            arr.push(mnu);
                        }
                    }
                    break;
                case Asc.c_oAscMathInterfaceType.Fraction:
                    var fraction = value.get_FractionType();
                    if (fraction==Asc.c_oAscMathInterfaceFraction.Skewed || fraction==Asc.c_oAscMathInterfaceFraction.Linear) {
                        mnu = new Common.UI.MenuItem({
                            caption     : me.txtFractionStacked,
                            equation    : true,
                            disabled    : me._currentParaObjDisabled,
                            equationProps: {type: type, callback: 'put_FractionType', value: Asc.c_oAscMathInterfaceFraction.Bar}
                        });
                        arr.push(mnu);
                    }
                    if (fraction==Asc.c_oAscMathInterfaceFraction.Bar || fraction==Asc.c_oAscMathInterfaceFraction.Linear) {
                        mnu = new Common.UI.MenuItem({
                            caption     : me.txtFractionSkewed,
                            equation    : true,
                            disabled    : me._currentParaObjDisabled,
                            equationProps: {type: type, callback: 'put_FractionType', value: Asc.c_oAscMathInterfaceFraction.Skewed}
                        });
                        arr.push(mnu);
                    }
                    if (fraction==Asc.c_oAscMathInterfaceFraction.Bar || fraction==Asc.c_oAscMathInterfaceFraction.Skewed) {
                        mnu = new Common.UI.MenuItem({
                            caption     : me.txtFractionLinear,
                            equation    : true,
                            disabled    : me._currentParaObjDisabled,
                            equationProps: {type: type, callback: 'put_FractionType', value: Asc.c_oAscMathInterfaceFraction.Linear}
                        });
                        arr.push(mnu);
                    }
                    if (fraction==Asc.c_oAscMathInterfaceFraction.Bar || fraction==Asc.c_oAscMathInterfaceFraction.NoBar) {
                        mnu = new Common.UI.MenuItem({
                            caption     : (fraction==Asc.c_oAscMathInterfaceFraction.Bar) ? me.txtRemFractionBar : me.txtAddFractionBar,
                            equation    : true,
                            disabled    : me._currentParaObjDisabled,
                            equationProps: {type: type, callback: 'put_FractionType', value: (fraction==Asc.c_oAscMathInterfaceFraction.Bar) ? Asc.c_oAscMathInterfaceFraction.NoBar : Asc.c_oAscMathInterfaceFraction.Bar}
                        });
                        arr.push(mnu);
                    }
                    break;
                case Asc.c_oAscMathInterfaceType.Limit:
                    mnu = new Common.UI.MenuItem({
                        caption     : (value.get_Pos()==Asc.c_oAscMathInterfaceLimitPos.Top) ? me.txtLimitUnder : me.txtLimitOver,
                        equation    : true,
                        disabled    : me._currentParaObjDisabled,
                        equationProps: {type: type, callback: 'put_Pos', value: (value.get_Pos()==Asc.c_oAscMathInterfaceLimitPos.Top) ? Asc.c_oAscMathInterfaceLimitPos.Bottom : Asc.c_oAscMathInterfaceLimitPos.Top}
                    });
                    arr.push(mnu);
                    mnu = new Common.UI.MenuItem({
                        caption     : me.txtRemLimit,
                        equation    : true,
                        disabled    : me._currentParaObjDisabled,
                        equationProps: {type: type, callback: 'put_Pos', value: Asc.c_oAscMathInterfaceLimitPos.None}
                    });
                    arr.push(mnu);
                    break;
                case Asc.c_oAscMathInterfaceType.Matrix:
                    mnu = new Common.UI.MenuItem({
                        caption     : value.get_HidePlaceholder() ? me.txtShowPlaceholder : me.txtHidePlaceholder,
                        equation    : true,
                        disabled    : me._currentParaObjDisabled,
                        equationProps: {type: type, callback: 'put_HidePlaceholder', value: !value.get_HidePlaceholder()}
                    });
                    arr.push(mnu);
                    mnu = new Common.UI.MenuItem({
                        caption     : me.insertText,
                        equation    : true,
                        disabled    : me._currentParaObjDisabled,
                        menu        : new Common.UI.Menu({
                            cls: 'shifted-right',
                            menuAlign: 'tl-tr',
                            items   : [
                                {
                                    caption: me.insertRowAboveText,
                                    equationProps: {type: type, callback: 'insert_MatrixRow', value: true}
                                },
                                {
                                    caption: me.insertRowBelowText,
                                    equationProps: {type: type, callback: 'insert_MatrixRow', value: false}
                                },
                                {
                                    caption: me.insertColumnLeftText,
                                    equationProps: {type: type, callback: 'insert_MatrixColumn', value: true}
                                },
                                {
                                    caption: me.insertColumnRightText,
                                    equationProps: {type: type, callback: 'insert_MatrixColumn', value: false}
                                }
                            ]
                        })
                    });
                    arr.push(mnu);
                    mnu = new Common.UI.MenuItem({
                        caption     : me.deleteText,
                        equation    : true,
                        disabled    : me._currentParaObjDisabled,
                        menu        : new Common.UI.Menu({
                            cls: 'shifted-right',
                            menuAlign: 'tl-tr',
                            items   : [
                                {
                                    caption: me.deleteRowText,
                                    equationProps: {type: type, callback: 'delete_MatrixRow'}
                                },
                                {
                                    caption: me.deleteColumnText,
                                    equationProps: {type: type, callback: 'delete_MatrixColumn'}
                                }
                            ]
                        })
                    });
                    arr.push(mnu);
                    mnu = new Common.UI.MenuItem({
                        caption     : me.txtMatrixAlign,
                        equation    : true,
                        disabled    : me._currentParaObjDisabled,
                        menu        : new Common.UI.Menu({
                            cls: 'shifted-right',
                            menuAlign: 'tl-tr',
                            items   : [
                                {
                                    caption: me.txtTop,
                                    checkable   : true,
                                    checked     : (value.get_MatrixAlign()==Asc.c_oAscMathInterfaceMatrixMatrixAlign.Top),
                                    equationProps: {type: type, callback: 'put_MatrixAlign', value: Asc.c_oAscMathInterfaceMatrixMatrixAlign.Top}
                                },
                                {
                                    caption: me.centerText,
                                    checkable   : true,
                                    checked     : (value.get_MatrixAlign()==Asc.c_oAscMathInterfaceMatrixMatrixAlign.Center),
                                    equationProps: {type: type, callback: 'put_MatrixAlign', value: Asc.c_oAscMathInterfaceMatrixMatrixAlign.Center}
                                },
                                {
                                    caption: me.txtBottom,
                                    checkable   : true,
                                    checked     : (value.get_MatrixAlign()==Asc.c_oAscMathInterfaceMatrixMatrixAlign.Bottom),
                                    equationProps: {type: type, callback: 'put_MatrixAlign', value: Asc.c_oAscMathInterfaceMatrixMatrixAlign.Bottom}
                                }
                            ]
                        })
                    });
                    arr.push(mnu);
                    mnu = new Common.UI.MenuItem({
                        caption     : me.txtColumnAlign,
                        equation    : true,
                        disabled    : me._currentParaObjDisabled,
                        menu        : new Common.UI.Menu({
                            cls: 'shifted-right',
                            menuAlign: 'tl-tr',
                            items   : [
                                {
                                    caption: me.leftText,
                                    checkable   : true,
                                    checked     : (value.get_ColumnAlign()==Asc.c_oAscMathInterfaceMatrixColumnAlign.Left),
                                    equationProps: {type: type, callback: 'put_ColumnAlign', value: Asc.c_oAscMathInterfaceMatrixColumnAlign.Left}
                                },
                                {
                                    caption: me.centerText,
                                    checkable   : true,
                                    checked     : (value.get_ColumnAlign()==Asc.c_oAscMathInterfaceMatrixColumnAlign.Center),
                                    equationProps: {type: type, callback: 'put_ColumnAlign', value: Asc.c_oAscMathInterfaceMatrixColumnAlign.Center}
                                },
                                {
                                    caption: me.rightText,
                                    checkable   : true,
                                    checked     : (value.get_ColumnAlign()==Asc.c_oAscMathInterfaceMatrixColumnAlign.Right),
                                    equationProps: {type: type, callback: 'put_ColumnAlign', value: Asc.c_oAscMathInterfaceMatrixColumnAlign.Right}
                                }
                            ]
                        })
                    });
                    arr.push(mnu);
                    break;
                case Asc.c_oAscMathInterfaceType.EqArray:
                    mnu = new Common.UI.MenuItem({
                        caption     : me.txtInsertEqBefore,
                        equation    : true,
                        disabled    : me._currentParaObjDisabled,
                        equationProps: {type: type, callback: 'insert_Equation', value: true}
                    });
                    arr.push(mnu);
                    mnu = new Common.UI.MenuItem({
                        caption     : me.txtInsertEqAfter,
                        equation    : true,
                        disabled    : me._currentParaObjDisabled,
                        equationProps: {type: type, callback: 'insert_Equation', value: false}
                    });
                    arr.push(mnu);
                    mnu = new Common.UI.MenuItem({
                        caption     : me.txtDeleteEq,
                        equation    : true,
                        disabled    : me._currentParaObjDisabled,
                        equationProps: {type: type, callback: 'delete_Equation'}
                    });
                    arr.push(mnu);
                    mnu = new Common.UI.MenuItem({
                        caption     : me.alignmentText,
                        equation    : true,
                        disabled    : me._currentParaObjDisabled,
                        menu        : new Common.UI.Menu({
                            cls: 'shifted-right',
                            menuAlign: 'tl-tr',
                            items   : [
                                {
                                    caption: me.txtTop,
                                    checkable   : true,
                                    checked     : (value.get_Align()==Asc.c_oAscMathInterfaceEqArrayAlign.Top),
                                    equationProps: {type: type, callback: 'put_Align', value: Asc.c_oAscMathInterfaceEqArrayAlign.Top}
                                },
                                {
                                    caption: me.centerText,
                                    checkable   : true,
                                    checked     : (value.get_Align()==Asc.c_oAscMathInterfaceEqArrayAlign.Center),
                                    equationProps: {type: type, callback: 'put_Align', value: Asc.c_oAscMathInterfaceEqArrayAlign.Center}
                                },
                                {
                                    caption: me.txtBottom,
                                    checkable   : true,
                                    checked     : (value.get_Align()==Asc.c_oAscMathInterfaceEqArrayAlign.Bottom),
                                    equationProps: {type: type, callback: 'put_Align', value: Asc.c_oAscMathInterfaceEqArrayAlign.Bottom}
                                }
                            ]
                        })
                    });
                    arr.push(mnu);
                    break;
                case Asc.c_oAscMathInterfaceType.LargeOperator:
                    mnu = new Common.UI.MenuItem({
                        caption     : me.txtLimitChange,
                        equation    : true,
                        disabled    : me._currentParaObjDisabled,
                        equationProps: {type: type, callback: 'put_LimitLocation', value: (value.get_LimitLocation() == Asc.c_oAscMathInterfaceNaryLimitLocation.UndOvr) ? Asc.c_oAscMathInterfaceNaryLimitLocation.SubSup : Asc.c_oAscMathInterfaceNaryLimitLocation.UndOvr}
                    });
                    arr.push(mnu);
                    if (value.get_HideUpper() !== undefined) {
                        mnu = new Common.UI.MenuItem({
                            caption     : value.get_HideUpper() ? me.txtShowTopLimit : me.txtHideTopLimit,
                            equation    : true,
                            disabled    : me._currentParaObjDisabled,
                            equationProps: {type: type, callback: 'put_HideUpper', value: !value.get_HideUpper()}
                        });
                        arr.push(mnu);
                    }
                    if (value.get_HideLower() !== undefined) {
                        mnu = new Common.UI.MenuItem({
                            caption     : value.get_HideLower() ? me.txtShowBottomLimit : me.txtHideBottomLimit,
                            equation    : true,
                            disabled    : me._currentParaObjDisabled,
                            equationProps: {type: type, callback: 'put_HideLower', value: !value.get_HideLower()}
                        });
                        arr.push(mnu);
                    }
                    break;
                case Asc.c_oAscMathInterfaceType.Delimiter:
                    mnu = new Common.UI.MenuItem({
                        caption     : me.txtInsertArgBefore,
                        equation    : true,
                        disabled    : me._currentParaObjDisabled,
                        equationProps: {type: type, callback: 'insert_DelimiterArgument', value: true}
                    });
                    arr.push(mnu);
                    mnu = new Common.UI.MenuItem({
                        caption     : me.txtInsertArgAfter,
                        equation    : true,
                        disabled    : me._currentParaObjDisabled,
                        equationProps: {type: type, callback: 'insert_DelimiterArgument', value: false}
                    });
                    arr.push(mnu);
                    if (value.can_DeleteArgument()) {
                        mnu = new Common.UI.MenuItem({
                            caption     : me.txtDeleteArg,
                            equation    : true,
                            disabled    : me._currentParaObjDisabled,
                            equationProps: {type: type, callback: 'delete_DelimiterArgument'}
                        });
                        arr.push(mnu);
                    }
                    mnu = new Common.UI.MenuItem({
                        caption     : value.has_Separators() ? me.txtDeleteCharsAndSeparators : me.txtDeleteChars,
                        equation    : true,
                        disabled    : me._currentParaObjDisabled,
                        equationProps: {type: type, callback: 'remove_DelimiterCharacters'}
                    });
                    arr.push(mnu);
                    mnu = new Common.UI.MenuItem({
                        caption     : value.get_HideOpeningBracket() ? me.txtShowOpenBracket : me.txtHideOpenBracket,
                        equation    : true,
                        disabled    : me._currentParaObjDisabled,
                        equationProps: {type: type, callback: 'put_HideOpeningBracket', value: !value.get_HideOpeningBracket()}
                    });
                    arr.push(mnu);
                    mnu = new Common.UI.MenuItem({
                        caption     : value.get_HideClosingBracket() ? me.txtShowCloseBracket : me.txtHideCloseBracket,
                        equation    : true,
                        disabled    : me._currentParaObjDisabled,
                        equationProps: {type: type, callback: 'put_HideClosingBracket', value: !value.get_HideClosingBracket()}
                    });
                    arr.push(mnu);
                    mnu = new Common.UI.MenuItem({
                        caption     : me.txtStretchBrackets,
                        equation    : true,
                        disabled    : me._currentParaObjDisabled,
                        checkable   : true,
                        checked     : value.get_StretchBrackets(),
                        equationProps: {type: type, callback: 'put_StretchBrackets', value: !value.get_StretchBrackets()}
                    });
                    arr.push(mnu);
                    mnu = new Common.UI.MenuItem({
                        caption     : me.txtMatchBrackets,
                        equation    : true,
                        disabled    : (!value.get_StretchBrackets() || me._currentParaObjDisabled),
                        checkable   : true,
                        checked     : value.get_StretchBrackets() && value.get_MatchBrackets(),
                        equationProps: {type: type, callback: 'put_MatchBrackets', value: !value.get_MatchBrackets()}
                    });
                    arr.push(mnu);
                    break;
                case Asc.c_oAscMathInterfaceType.GroupChar:
                    if (value.can_ChangePos()) {
                        mnu = new Common.UI.MenuItem({
                            caption     : (value.get_Pos()==Asc.c_oAscMathInterfaceGroupCharPos.Top) ? me.txtGroupCharUnder : me.txtGroupCharOver,
                            equation    : true,
                            disabled    : me._currentParaObjDisabled,
                            equationProps: {type: type, callback: 'put_Pos', value: (value.get_Pos()==Asc.c_oAscMathInterfaceGroupCharPos.Top) ? Asc.c_oAscMathInterfaceGroupCharPos.Bottom : Asc.c_oAscMathInterfaceGroupCharPos.Top}
                        });
                        arr.push(mnu);
                        mnu = new Common.UI.MenuItem({
                            caption     : me.txtDeleteGroupChar,
                            equation    : true,
                            disabled    : me._currentParaObjDisabled,
                            equationProps: {type: type, callback: 'put_Pos', value: Asc.c_oAscMathInterfaceGroupCharPos.None}
                        });
                        arr.push(mnu);
                    }
                    break;
                case Asc.c_oAscMathInterfaceType.Radical:
                    if (value.get_HideDegree() !== undefined) {
                        mnu = new Common.UI.MenuItem({
                            caption     : value.get_HideDegree() ? me.txtShowDegree : me.txtHideDegree,
                            equation    : true,
                            disabled    : me._currentParaObjDisabled,
                            equationProps: {type: type, callback: 'put_HideDegree', value: !value.get_HideDegree()}
                        });
                        arr.push(mnu);
                    }
                    mnu = new Common.UI.MenuItem({
                        caption     : me.txtDeleteRadical,
                        equation    : true,
                        disabled    : me._currentParaObjDisabled,
                        equationProps: {type: type, callback: 'remove_Radical'}
                    });
                    arr.push(mnu);
                    break;
            }
            if (value.can_IncreaseArgumentSize()) {
                mnu = new Common.UI.MenuItem({
                    caption     : me.txtIncreaseArg,
                    equation    : true,
                    disabled    : me._currentParaObjDisabled,
                    equationProps: {type: type, callback: 'increase_ArgumentSize'}
                });
                arr.push(mnu);
            }
            if (value.can_DecreaseArgumentSize()) {
                mnu = new Common.UI.MenuItem({
                    caption     : me.txtDecreaseArg,
                    equation    : true,
                    disabled    : me._currentParaObjDisabled,
                    equationProps: {type: type, callback: 'decrease_ArgumentSize'}
                });
                arr.push(mnu);
            }
            if (value.can_InsertManualBreak()) {
                mnu = new Common.UI.MenuItem({
                    caption     : me.txtInsertBreak,
                    equation    : true,
                    disabled    : me._currentParaObjDisabled,
                    equationProps: {type: type, callback: 'insert_ManualBreak'}
                });
                arr.push(mnu);
            }
            if (value.can_DeleteManualBreak()) {
                mnu = new Common.UI.MenuItem({
                    caption     : me.txtDeleteBreak,
                    equation    : true,
                    disabled    : me._currentParaObjDisabled,
                    equationProps: {type: type, callback: 'delete_ManualBreak'}
                });
                arr.push(mnu);
            }
            if (value.can_AlignToCharacter()) {
                mnu = new Common.UI.MenuItem({
                    caption     : me.txtAlignToChar,
                    equation    : true,
                    disabled    : me._currentParaObjDisabled,
                    equationProps: {type: type, callback: 'align_ToCharacter'}
                });
                arr.push(mnu);
            }
            return arr;
        },

        addEquationMenu: function(insertIdx) {
            var me = this;
            
            me.clearEquationMenu(insertIdx);

            var equationMenu = me.documentHolder.textInShapeMenu,
                menuItems = me.initEquationMenu();

            if (menuItems.length > 0) {
                _.each(menuItems, function(menuItem, index) {
                    if (menuItem.menu) {
                        _.each(menuItem.menu.items, function(item) {
                            item.on('click', _.bind(me.equationCallback, me, item.options.equationProps));
                        });
                    } else
                        menuItem.on('click', _.bind(me.equationCallback, me, menuItem.options.equationProps));
                    equationMenu.insertItem(insertIdx, menuItem);
                    insertIdx++;
                });
            }
            return menuItems.length;
        },

        clearEquationMenu: function(insertIdx) {
            var me = this;
            var equationMenu = me.documentHolder.textInShapeMenu;
            for (var i = insertIdx; i < equationMenu.items.length; i++) {
                if (equationMenu.items[i].options.equation) {
                    if (equationMenu.items[i].menu) {
                        _.each(equationMenu.items[i].menu.items, function(item) {
                            item.off('click');
                        });
                    } else
                        equationMenu.items[i].off('click');
                    equationMenu.removeItem(equationMenu.items[i]);
                    i--;
                } else
                    break;
            }
        },

        equationCallback: function(eqProps) {
            var me = this;
            if (eqProps) {
                var eqObj;
                switch (eqProps.type) {
                    case Asc.c_oAscMathInterfaceType.Accent:
                        eqObj = new CMathMenuAccent();
                        break;
                    case Asc.c_oAscMathInterfaceType.BorderBox:
                        eqObj = new CMathMenuBorderBox();
                        break;
                    case Asc.c_oAscMathInterfaceType.Box:
                        eqObj = new CMathMenuBox();
                        break;
                    case Asc.c_oAscMathInterfaceType.Bar:
                        eqObj = new CMathMenuBar();
                        break;
                    case Asc.c_oAscMathInterfaceType.Script:
                        eqObj = new CMathMenuScript();
                        break;
                    case Asc.c_oAscMathInterfaceType.Fraction:
                        eqObj = new CMathMenuFraction();
                        break;
                    case Asc.c_oAscMathInterfaceType.Limit:
                        eqObj = new CMathMenuLimit();
                        break;
                    case Asc.c_oAscMathInterfaceType.Matrix:
                        eqObj = new CMathMenuMatrix();
                        break;
                    case Asc.c_oAscMathInterfaceType.EqArray:
                        eqObj = new CMathMenuEqArray();
                        break;
                    case Asc.c_oAscMathInterfaceType.LargeOperator:
                        eqObj = new CMathMenuNary();
                        break;
                    case Asc.c_oAscMathInterfaceType.Delimiter:
                        eqObj = new CMathMenuDelimiter();
                        break;
                    case Asc.c_oAscMathInterfaceType.GroupChar:
                        eqObj = new CMathMenuGroupCharacter();
                        break;
                    case Asc.c_oAscMathInterfaceType.Radical:
                        eqObj = new CMathMenuRadical();
                        break;
                    case Asc.c_oAscMathInterfaceType.Common:
                        eqObj = new CMathMenuBase();
                        break;
                }
                if (eqObj) {
                    eqObj[eqProps.callback](eqProps.value);
                    me.api.asc_SetMathProps(eqObj);
                }
            }
            Common.NotificationCenter.trigger('edit:complete', me.documentHolder);
        },

        onTextInShapeAfterRender:function(cmp) {
            var view = this.documentHolder,
                _conf = view.paraBulletsPicker.conf;
            view.paraBulletsPicker = new Common.UI.DataView({
                el          : $('#id-docholder-menu-bullets'),
                parentMenu  : view.menuParagraphBullets.menu,
                outerMenu:  {menu: view.menuParagraphBullets.menu, index: 0},
                groups      : view.paraBulletsPicker.groups,
                store       : view.paraBulletsPicker.store,
                delayRenderTips: true,
                itemTemplate: _.template('<% if (type==0) { %>' +
                                            '<div id="<%= id %>" class="item-markerlist"></div>' +
                                        '<% } else if (type==1) { %>' +
                                            '<div id="<%= id %>" class="item-multilevellist"></div>' +
                                        '<% } %>')
            });
            view.paraBulletsPicker.on('item:click', _.bind(this.onSelectBullets, this));
            view.menuParagraphBullets.menu.setInnerMenu([{menu: view.paraBulletsPicker, index: 0}]);
            _conf && view.paraBulletsPicker.selectRecord(_conf.rec, true);
        },

        onBulletMenuShowAfter: function() {
            var store = this.documentHolder.paraBulletsPicker.store;
            var arrNum = [], arrMarker = [];
            store.each(function(item){
                var data = item.get('drawdata');
                data['divId'] = item.get('id');
                if (item.get('group')==='menu-list-bullet-group')
                    arrMarker.push(data);
                else
                    arrNum.push(data);
            });

            if (this.api && this.api.SetDrawImagePreviewBulletForMenu) {
                this.api.SetDrawImagePreviewBulletForMenu(arrMarker, 0);
                this.api.SetDrawImagePreviewBulletForMenu(arrNum, 1);
            }
        },

        updateBulletTip: function(view, title) {
            if (view) {
                var tip = $(view.el).data('bs.tooltip');
                if (tip) {
                    tip.options.title = title;
                    tip.$tip.find('.tooltip-inner').text(title);
                }
            }
        },

        onSignatureClick: function(item) {
            var datavalue = item.cmpEl.attr('data-value');
            switch (item.value) {
                case 0:
                    Common.NotificationCenter.trigger('protect:sign', datavalue); //guid
                    break;
                case 1:
                    this.api.asc_ViewCertificate(datavalue); //certificate id
                    break;
                case 2:
                    Common.NotificationCenter.trigger('protect:signature', 'visible', this._isDisabled, datavalue);//guid, can edit settings for requested signature
                    break;
                case 3:
                    var me = this;
                    Common.UI.warning({
                        title: this.notcriticalErrorTitle,
                        msg: this.txtRemoveWarning,
                        buttons: ['ok', 'cancel'],
                        primary: 'ok',
                        callback: function(btn) {
                            if (btn == 'ok') {
                                me.api.asc_RemoveSignature(datavalue);
                            }
                        }
                    });
                    break;
            }
        },

        onOriginalSizeClick: function(item) {
            if (this.api){
                var imgsize = this.api.asc_getOriginalImageSize();
                var w = imgsize.asc_getImageWidth();
                var h = imgsize.asc_getImageHeight();

                var properties = new Asc.asc_CImgProperty();
                properties.asc_putWidth(w);
                properties.asc_putHeight(h);
                properties.put_ResetCrop(true);
                properties.put_Rot(0);
                this.api.asc_setGraphicObjectProps(properties);

                Common.NotificationCenter.trigger('edit:complete', this.documentHolder);
                Common.component.Analytics.trackEvent('DocumentHolder', 'Set Image Original Size');
            }
        },

        onImgReplace: function(menu, item) {
            var me = this;
            if (this.api) {
                if (item.value == 'file') {
                    setTimeout(function(){
                        if (me.api) me.api.asc_changeImageFromFile();
                        Common.NotificationCenter.trigger('edit:complete', me.documentHolder);
                    }, 10);
                } else if (item.value == 'storage') {
                    Common.NotificationCenter.trigger('storage:image-load', 'change');
                } else {
                    (new Common.Views.ImageFromUrlDialog({
                        handler: function(result, value) {
                            if (result == 'ok') {
                                if (me.api) {
                                    var checkUrl = value.replace(/ /g, '');
                                    if (!_.isEmpty(checkUrl)) {
                                        var props = new Asc.asc_CImgProperty();
                                        props.asc_putImageUrl(checkUrl);
                                        me.api.asc_setGraphicObjectProps(props);
                                    }
                                }
                            }
                            Common.NotificationCenter.trigger('edit:complete', me.documentHolder);
                        }
                    })).show();
                }
            }
        },

        onNumberFormatSelect: function(menu, item) {
            if (item.value !== undefined && item.value !== 'advanced') {
                if (this.api)
                    this.api.asc_setCellFormat(item.options.format);
            }
            Common.NotificationCenter.trigger('edit:complete', this.documentHolder);
        },

        onCustomNumberFormat: function(item) {
            var me = this,
                value = me.api.asc_getLocale();
            (!value) && (value = ((me.permissions.lang) ? parseInt(Common.util.LanguageInfo.getLocalLanguageCode(me.permissions.lang)) : 0x0409));

            (new SSE.Views.FormatSettingsDialog({
                api: me.api,
                handler: function(result, settings) {
                    if (settings) {
                        me.api.asc_setCellFormat(settings.format);
                    }
                    Common.NotificationCenter.trigger('edit:complete', me.documentHolder);
                },
                props   : {format: item.options.numformat, formatInfo: item.options.numformatinfo, langId: value}
            })).show();
            Common.NotificationCenter.trigger('edit:complete', this.documentHolder);
        },

        onNumberFormatOpenAfter: function(menu) {
            if (this.api) {
                var me = this,
                    value = me.api.asc_getLocale();
                (!value) && (value = ((me.permissions.lang) ? parseInt(Common.util.LanguageInfo.getLocalLanguageCode(me.permissions.lang)) : 0x0409));

                if (this._state.langId !== value) {
                    this._state.langId = value;

                    var info = new Asc.asc_CFormatCellsInfo();
                    info.asc_setType(Asc.c_oAscNumFormatType.None);
                    info.asc_setSymbol(this._state.langId);
                    var arr = this.api.asc_getFormatCells(info); // all formats
                    for (var i=0; i<menu.items.length-2; i++) {
                        menu.items[i].options.format = arr[i];
                    }
                }

                var val = menu.options.numformatinfo;
                val = (val) ? val.asc_getType() : -1;
                for (var i=0; i<menu.items.length-2; i++) {
                    var mnu = menu.items[i];
                    mnu.options.exampleval = me.api.asc_getLocaleExample(mnu.options.format);
                    $(mnu.el).find('label').text(mnu.options.exampleval);
                    mnu.setChecked(val == mnu.value);
                }
            }
        },

        onAutoCorrectOpenAfter: function(menu) {
            this.mnuAutoCorrectStop && this.mnuAutoCorrectStop.setChecked(!Common.Utils.InternalSettings.get("sse-settings-autoformat-new-rows"));
        },

        onAutoCorrectOptions: function() {
            var win = (new Common.Views.AutoCorrectDialog({
                api: this.api
            }));
            if (win) {
                win.show();
                win.setActiveCategory(2);
            }
        },

        onChangeProtectSheet: function(props) {
            if (!props) {
                var wbprotect = this.getApplication().getController('WBProtection');
                props = wbprotect ? wbprotect.getWSProps() : null;
            }
            if (props) {
                this._state.wsProps = props.wsProps;
                this._state.wsLock = props.wsLock;
            }
        },

        onShowForeignCursorLabel: function(UserId, X, Y, color) {
            if (!this.isUserVisible(UserId)) return;

            /** coauthoring begin **/
            var src;
            var me = this;
            if (me.tooltips && me.tooltips.foreignSelect && (me.tooltips.foreignSelect.userId == UserId)) {
                me.hideForeignSelectTips();
            }
            for (var i=0; i<me.fastcoauthtips.length; i++) {
                if (me.fastcoauthtips[i].attr('userid') == UserId) {
                    src = me.fastcoauthtips[i];
                    break;
                }
            }
            var coAuthTip = this.tooltips.coauth;
            if (X<0 || X+coAuthTip.XY[0]>coAuthTip.bodyWidth-coAuthTip.rightMenuWidth || Y<0 || Y>coAuthTip.apiHeight) {
                src && this.onHideForeignCursorLabel(UserId);
                return;
            }

            if (!src) {
                src = $(document.createElement("div"));
                src.addClass('username-tip');
                src.attr('userid', UserId);
                src.css({height: me._TtHeight + 'px', position: 'absolute', zIndex: '900', display: 'none', 'pointer-events': 'none',
                    'background-color': '#'+Common.Utils.ThemeColor.getHexColor(color.get_r(), color.get_g(), color.get_b())});
                src.text(me.getUserName(UserId));

                $('#editor_sdk').append(src);
                me.fastcoauthtips.push(src);
                src.fadeIn(150);
            }
            src.css({
                left       : ((X+coAuthTip.XY[0]+src.outerWidth()>coAuthTip.bodyWidth-coAuthTip.rightMenuWidth) ? coAuthTip.bodyWidth-coAuthTip.rightMenuWidth-src.outerWidth()-coAuthTip.XY[0] : X) + 'px',
                top         : (Y-me._TtHeight) + 'px'
            });
            /** coauthoring end **/
        },

        onHideForeignCursorLabel: function(UserId) {
            var me = this;
            for (var i=0; i<me.fastcoauthtips.length; i++) {
                if (me.fastcoauthtips[i].attr('userid') == UserId) {
                    var src = me.fastcoauthtips[i];
                    me.fastcoauthtips[i].fadeOut(150, function(){src.remove()});
                    me.fastcoauthtips.splice(i, 1);
                    break;
                }
            }
        },

        onDoubleClickOnTableOleObject: function(obj) {
            if (this.permissions.isEdit && !this._isDisabled) {
                var oleEditor = SSE.getController('Common.Controllers.ExternalOleEditor').getView('Common.Views.ExternalOleEditor');
                if (oleEditor && obj) {
                    oleEditor.setEditMode(true);
                    oleEditor.show();
                    oleEditor.setOleData(Asc.asc_putBinaryDataToFrameFromTableOleObject(obj));
                }
            }
        },

        onShowMathTrack: function(bounds) {
            if (bounds[3] < 0) {
                this.onHideMathTrack();
                return;
            }
            var me = this,
                documentHolder = me.documentHolder,
                eqContainer = documentHolder.cmpEl.find('#equation-container');

            // Prepare menu container
            if (eqContainer.length < 1) {
                var equationsStore = me.getApplication().getCollection('EquationGroups'),
                    eqStr = '<div id="equation-container" style="position: absolute;">';

                me.getApplication().getController('Toolbar').onMathTypes();

                me.equationBtns = [];
                for (var i = 0; i < equationsStore.length; ++i) {
                    var style = 'margin-right: 8px;' + (i==0 ? 'margin-left: 5px;' : '');
                    eqStr += '<span id="id-document-holder-btn-equation-' + i + '" style="' + style +'"></span>';
                }
                eqStr += '<div class="separator"></div>';
                eqStr += '<span id="id-document-holder-btn-equation-settings" style="margin-right: 5px; margin-left: 8px;"></span>';
                eqStr += '</div>';
                eqContainer = $(eqStr);
                documentHolder.cmpEl.append(eqContainer);
                var onShowBefore = function (menu) {
                    var index = menu.options.value,
                        group = equationsStore.at(index);
                    var equationPicker = new Common.UI.DataViewSimple({
                        el: $('#id-document-holder-btn-equation-menu-' + index, menu.cmpEl),
                        parentMenu: menu,
                        store: group.get('groupStore'),
                        scrollAlwaysVisible: true,
                        showLast: false,
                        restoreHeight: 450,
                        itemTemplate: _.template(
                            '<div class="item-equation" style="" >' +
                            '<div class="equation-icon" style="background-position:<%= posX %>px <%= posY %>px;width:<%= width %>px;height:<%= height %>px;" id="<%= id %>"></div>' +
                            '</div>')
                    });
                    equationPicker.on('item:click', function(picker, item, record, e) {
                        if (me.api) {
                            if (record)
                                me.api.asc_AddMath(record.get('data').equationType);
                        }
                    });
                    menu.off('show:before', onShowBefore);
                };
                var bringForward = function (menu) {
                    eqContainer.addClass('has-open-menu');
                };
                var sendBackward = function (menu) {
                    eqContainer.removeClass('has-open-menu');
                };
                for (var i = 0; i < equationsStore.length; ++i) {
                    var equationGroup = equationsStore.at(i);
                    var btn = new Common.UI.Button({
                        parentEl: $('#id-document-holder-btn-equation-' + i, documentHolder.cmpEl),
                        cls         : 'btn-toolbar no-caret',
                        iconCls     : 'svgicon ' + equationGroup.get('groupIcon'),
                        hint        : equationGroup.get('groupName'),
                        menu        : new Common.UI.Menu({
                            cls: 'menu-shapes',
                            value: i,
                            items: [
                                { template: _.template('<div id="id-document-holder-btn-equation-menu-' + i +
                                        '" class="menu-shape" style="width:' + (equationGroup.get('groupWidth') + 8) + 'px; ' +
                                        equationGroup.get('groupHeightStr') + 'margin-left:5px;"></div>') }
                            ]
                        })
                    });
                    btn.menu.on('show:before', onShowBefore);
                    btn.menu.on('show:before', bringForward);
                    btn.menu.on('hide:after', sendBackward);
                    me.equationBtns.push(btn);
                }

                me.equationSettingsBtn = new Common.UI.Button({
                    parentEl: $('#id-document-holder-btn-equation-settings', documentHolder.cmpEl),
                    cls         : 'btn-toolbar no-caret',
                    iconCls     : 'toolbar__icon more-vertical',
                    hint        : me.documentHolder.advancedEquationText,
                    menu        : me.documentHolder.createEquationMenu('popuptbeqinput', 'tl-bl')
                });
                me.equationSettingsBtn.menu.options.initMenu = function() {
                    var eq = me.api.asc_GetMathInputType();
                    var menu = me.equationSettingsBtn.menu;
                    menu.items[0].setChecked(eq===Asc.c_oAscMathInputType.Unicode);
                    menu.items[1].setChecked(eq===Asc.c_oAscMathInputType.LaTeX);
                };
                me.equationSettingsBtn.menu.on('item:click', _.bind(me.convertEquation, me));
                me.equationSettingsBtn.menu.on('show:before', function(menu) {
                    menu.options.initMenu();
                });
            }

            if (!me.tooltips.coauth.XY)
                me.onDocumentResize();

            var showPoint = [(bounds[0] + bounds[2])/2 - eqContainer.outerWidth()/2, bounds[1] - eqContainer.outerHeight() - 10];
            if (showPoint[1]<0) {
                showPoint[1] = bounds[3] + 10;
            }
            showPoint[1] = Math.min(me.tooltips.coauth.apiHeight - eqContainer.outerHeight(), Math.max(0, showPoint[1]));
            eqContainer.css({left: showPoint[0], top : showPoint[1]});

            var menuAlign = (me.tooltips.coauth.apiHeight - showPoint[1] - eqContainer.outerHeight() < 220) ? 'bl-tl' : 'tl-bl';
            me.equationBtns.forEach(function(item){
                item && (item.menu.menuAlign = menuAlign);
            });
            me.equationSettingsBtn.menu.menuAlign = menuAlign;
            if (eqContainer.is(':visible')) {
                if (me.equationSettingsBtn.menu.isVisible()) {
                    me.equationSettingsBtn.menu.options.initMenu();
                    me.equationSettingsBtn.menu.alignPosition();
                }
            } else {
                eqContainer.show();
            }
            me.disableEquationBar();
        },

        onHideMathTrack: function() {
            var eqContainer = this.documentHolder.cmpEl.find('#equation-container');
            if (eqContainer.is(':visible')) {
                eqContainer.hide();
            }
        },

        disableEquationBar: function() {
            var eqContainer = this.documentHolder.cmpEl.find('#equation-container'),
                disabled = this._isDisabled || this._state.equationLocked;

            if (eqContainer.length>0 && eqContainer.is(':visible')) {
                this.equationBtns.forEach(function(item){
                    item && item.setDisabled(!!disabled);
                });
                this.equationSettingsBtn.setDisabled(!!disabled);
            }
        },

        convertEquation: function(menu, item, e) {
            if (this.api) {
                if (item.options.type=='input')
                    this.api.asc_SetMathInputType(item.value);
                else if (item.options.type=='view')
                    this.api.asc_ConvertMathView(item.value.linear, item.value.all);
            }
        },

<<<<<<< HEAD
        saveAsPicture: function() {
            if(this.api) {
                this.api.asc_SaveDrawingAsPicture();
            }
=======
        onInsertImage: function(obj, x, y) {
            if (this.api)
                this.api.asc_addImage(obj);
            Common.NotificationCenter.trigger('edit:complete', this.documentHolder);
        },

        onInsertImageUrl: function(obj, x, y) {
            var me = this;
            (new Common.Views.ImageFromUrlDialog({
                handler: function(result, value) {
                    if (result == 'ok') {
                        if (me.api) {
                            var checkUrl = value.replace(/ /g, '');
                            if (!_.isEmpty(checkUrl)) {
                                me.api.AddImageUrl([checkUrl], undefined, undefined, obj);
                            }
                        }
                    }
                    Common.NotificationCenter.trigger('edit:complete', me.documentHolder);
                }
            })).show();
>>>>>>> c203e8aa
        },

        getUserName: function(id){
            var usersStore = SSE.getCollection('Common.Collections.Users');
            if (usersStore){
                var rec = usersStore.findUser(id);
                if (rec)
                    return AscCommon.UserInfoParser.getParsedName(rec.get('username'));
            }
            return this.guestText;
        },

        isUserVisible: function(id){
            var usersStore = SSE.getCollection('Common.Collections.Users');
            if (usersStore){
                var rec = usersStore.findUser(id);
                if (rec)
                    return !rec.get('hidden');
            }
            return true;
        },

        SetDisabled: function(state, canProtect) {
            this._isDisabled = state;
            this._canProtect = state ? canProtect : true;
            this.disableEquationBar();
        },

        guestText               : 'Guest',
        textCtrlClick           : 'Click the link to open it or click and hold the mouse button to select the cell.',
        txtHeight               : 'Height',
        txtWidth                : 'Width',
        tipIsLocked             : 'This element is being edited by another user.',
        textChangeColumnWidth   : 'Column Width {0} symbols ({1} pixels)',
        textChangeRowHeight     : 'Row Height {0} points ({1} pixels)',
        textInsertLeft          : 'Insert Left',
        textInsertTop           : 'Insert Top',
        textSym                 : 'sym',
        notcriticalErrorTitle: 'Warning',
        errorInvalidLink: 'The link reference does not exist. Please correct the link or delete it.',
        txtRemoveAccentChar: 'Remove accent character',
        txtBorderProps: 'Borders property',
        txtHideTop: 'Hide top border',
        txtHideBottom: 'Hide bottom border',
        txtHideLeft: 'Hide left border',
        txtHideRight: 'Hide right border',
        txtHideHor: 'Hide horizontal line',
        txtHideVer: 'Hide vertical line',
        txtHideLT: 'Hide left top line',
        txtHideLB: 'Hide left bottom line',
        txtAddTop: 'Add top border',
        txtAddBottom: 'Add bottom border',
        txtAddLeft: 'Add left border',
        txtAddRight: 'Add right border',
        txtAddHor: 'Add horizontal line',
        txtAddVer: 'Add vertical line',
        txtAddLT: 'Add left top line',
        txtAddLB: 'Add left bottom line',
        txtRemoveBar: 'Remove bar',
        txtOverbar: 'Bar over text',
        txtUnderbar: 'Bar under text',
        txtRemScripts: 'Remove scripts',
        txtRemSubscript: 'Remove subscript',
        txtRemSuperscript: 'Remove superscript',
        txtScriptsAfter: 'Scripts after text',
        txtScriptsBefore: 'Scripts before text',
        txtFractionStacked: 'Change to stacked fraction',
        txtFractionSkewed: 'Change to skewed fraction',
        txtFractionLinear: 'Change to linear fraction',
        txtRemFractionBar: 'Remove fraction bar',
        txtAddFractionBar: 'Add fraction bar',
        txtRemLimit: 'Remove limit',
        txtLimitOver: 'Limit over text',
        txtLimitUnder: 'Limit under text',
        txtHidePlaceholder: 'Hide placeholder',
        txtShowPlaceholder: 'Show placeholder',
        txtMatrixAlign: 'Matrix alignment',
        txtColumnAlign: 'Column alignment',
        txtTop: 'Top',
        txtBottom: 'Bottom',
        txtInsertEqBefore: 'Insert equation before',
        txtInsertEqAfter: 'Insert equation after',
        txtDeleteEq: 'Delete equation',
        txtLimitChange: 'Change limits location',
        txtHideTopLimit: 'Hide top limit',
        txtShowTopLimit: 'Show top limit',
        txtHideBottomLimit: 'Hide bottom limit',
        txtShowBottomLimit: 'Show bottom limit',
        txtInsertArgBefore: 'Insert argument before',
        txtInsertArgAfter: 'Insert argument after',
        txtDeleteArg: 'Delete argument',
        txtHideOpenBracket: 'Hide opening bracket',
        txtShowOpenBracket: 'Show opening bracket',
        txtHideCloseBracket: 'Hide closing bracket',
        txtShowCloseBracket: 'Show closing bracket',
        txtStretchBrackets: 'Stretch brackets',
        txtMatchBrackets: 'Match brackets to argument height',
        txtGroupCharOver: 'Char over text',
        txtGroupCharUnder: 'Char under text',
        txtDeleteGroupChar: 'Delete char',
        txtHideDegree: 'Hide degree',
        txtShowDegree: 'Show degree',
        txtIncreaseArg: 'Increase argument size',
        txtDecreaseArg: 'Decrease argument size',
        txtInsertBreak: 'Insert manual break',
        txtDeleteBreak: 'Delete manual break',
        txtAlignToChar: 'Align to character',
        txtDeleteRadical: 'Delete radical',
        txtDeleteChars: 'Delete enclosing characters',
        txtDeleteCharsAndSeparators: 'Delete enclosing characters and separators',
        insertText: 'Insert',
        alignmentText: 'Alignment',
        leftText: 'Left',
        rightText: 'Right',
        centerText: 'Center',
        insertRowAboveText      : 'Row Above',
        insertRowBelowText      : 'Row Below',
        insertColumnLeftText    : 'Column Left',
        insertColumnRightText   : 'Column Right',
        deleteText              : 'Delete',
        deleteRowText           : 'Delete Row',
        deleteColumnText        : 'Delete Column',
        txtNoChoices: 'There are no choices for filling the cell.<br>Only text values from the column can be selected for replacement.',
        txtExpandSort: 'The data next to the selection will not be sorted. Do you want to expand the selection to include the adjacent data or continue with sorting the currently selected cells only?',
        txtExpand: 'Expand and sort',
        txtSorting: 'Sorting',
        txtSortSelected: 'Sort selected',
        txtPaste: 'Paste',
        txtPasteFormulas: 'Formulas',
        txtPasteFormulaNumFormat: 'Formulas & number formats',
        txtPasteKeepSourceFormat: 'Formulas & formatting',
        txtPasteBorders: 'All except borders',
        txtPasteColWidths: 'Formulas & column widths',
        txtPasteMerge: 'Merge conditional formatting',
        txtPasteTranspose: 'Transpose',
        txtPasteValues: 'Values',
        txtPasteValNumFormat: 'Values & number formats',
        txtPasteValFormat: 'Values & formatting',
        txtPasteFormat: 'Paste only formatting',
        txtPasteLink: 'Paste Link',
        txtPastePicture: 'Picture',
        txtPasteLinkPicture: 'Linked Picture',
        txtPasteSourceFormat: 'Source formatting',
        txtPasteDestFormat: 'Destination formatting',
        txtKeepTextOnly: 'Keep text only',
        txtUseTextImport: 'Use text import wizard',
        txtUndoExpansion: 'Undo table autoexpansion',
        txtRedoExpansion: 'Redo table autoexpansion',
        txtAnd: 'and',
        txtOr: 'or',
        txtEquals           : "Equals",
        txtNotEquals        : "Does not equal",
        txtGreater          : "Greater than",
        txtGreaterEquals    : "Greater than or equal to",
        txtLess             : "Less than",
        txtLessEquals       : "Less than or equal to",
        txtAboveAve         : 'Above average',
        txtBelowAve         : 'Below average',
        txtBegins           : "Begins with",
        txtNotBegins        : "Does not begin with",
        txtEnds             : "Ends with",
        txtNotEnds          : "Does not end with",
        txtContains         : "Contains",
        txtNotContains      : "Does not contain",
        txtFilterTop: 'Top',
        txtFilterBottom: 'Bottom',
        txtItems: 'items',
        txtPercent: 'percent',
        txtEqualsToCellColor: 'Equals to cell color',
        txtEqualsToFontColor: 'Equals to font color',
        txtAll: '(All)',
        txtBlanks: '(Blanks)',
        txtColumn: 'Column',
        txtImportWizard: 'Text Import Wizard',
        textPasteSpecial: 'Paste special',
        textStopExpand: 'Stop automatically expanding tables',
        textAutoCorrectSettings: 'AutoCorrect options',
        txtLockSort: 'Data is found next to your selection, but you do not have sufficient permissions to change those cells.<br>Do you wish to continue with the current selection?',
        txtRemoveWarning: 'Do you want to remove this signature?<br>It can\'t be undone.',
        txtWarnUrl: 'Clicking this link can be harmful to your device and data.<br>Are you sure you want to continue?',
        txtThisRowHint: 'Choose only this row of the specified column',
        txtAllTableHint: 'Returns the entire contents of the table or specified table columns including column headers, data and total rows',
        txtDataTableHint: 'Returns the data cells of the table or specified table columns',
        txtHeadersTableHint: 'Returns the column headers for the table or specified table columns',
        txtTotalsTableHint: 'Returns the total rows for the table or specified table columns',
        txtCopySuccess: 'Link copied to the clipboard'

    }, SSE.Controllers.DocumentHolder || {}));
});<|MERGE_RESOLUTION|>--- conflicted
+++ resolved
@@ -4416,12 +4416,12 @@
             }
         },
 
-<<<<<<< HEAD
         saveAsPicture: function() {
             if(this.api) {
                 this.api.asc_SaveDrawingAsPicture();
             }
-=======
+        },
+
         onInsertImage: function(obj, x, y) {
             if (this.api)
                 this.api.asc_addImage(obj);
@@ -4443,7 +4443,6 @@
                     Common.NotificationCenter.trigger('edit:complete', me.documentHolder);
                 }
             })).show();
->>>>>>> c203e8aa
         },
 
         getUserName: function(id){
