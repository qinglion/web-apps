--- conflicted
+++ resolved
@@ -3700,7 +3700,6 @@
             }
         },
 
-<<<<<<< HEAD
         onChangeProtectSheet: function(props) {
             if (!props) {
                 var wbprotect = this.getApplication().getController('WBProtection');
@@ -3710,7 +3709,8 @@
                 this._state.wsProps = props.wsProps;
                 this._state.wsLock = props.wsLock;
             }
-=======
+        },
+
         onShowForeignCursorLabel: function(UserId, X, Y, color) {
             /** coauthoring begin **/
             var src;
@@ -3766,7 +3766,6 @@
                     return AscCommon.UserInfoParser.getParsedName(rec.get('username'));
             }
             return this.guestText;
->>>>>>> cbf8194d
         },
 
         SetDisabled: function(state, canProtect) {
