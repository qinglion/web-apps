/*
 *
 * (c) Copyright Ascensio System SIA 2010-2019
 *
 * This program is a free software product. You can redistribute it and/or
 * modify it under the terms of the GNU Affero General Public License (AGPL)
 * version 3 as published by the Free Software Foundation. In accordance with
 * Section 7(a) of the GNU AGPL its Section 15 shall be amended to the effect
 * that Ascensio System SIA expressly excludes the warranty of non-infringement
 * of any third-party rights.
 *
 * This program is distributed WITHOUT ANY WARRANTY; without even the implied
 * warranty of MERCHANTABILITY or FITNESS FOR A PARTICULAR  PURPOSE. For
 * details, see the GNU AGPL at: http://www.gnu.org/licenses/agpl-3.0.html
 *
 * You can contact Ascensio System SIA at 20A-12 Ernesta Birznieka-Upisha
 * street, Riga, Latvia, EU, LV-1050.
 *
 * The  interactive user interfaces in modified source and object code versions
 * of the Program must display Appropriate Legal Notices, as required under
 * Section 5 of the GNU AGPL version 3.
 *
 * Pursuant to Section 7(b) of the License you must retain the original Product
 * logo when distributing the program. Pursuant to Section 7(e) we decline to
 * grant you any rights under trademark law for use of our trademarks.
 *
 * All the Product's GUI elements, including illustrations and icon sets, as
 * well as technical writing content are licensed under the terms of the
 * Creative Commons Attribution-ShareAlike 4.0 International. See the License
 * terms at http://creativecommons.org/licenses/by-sa/4.0/legalcode
 *
*/
/**
 *  DocumentHolder.js
 *
 *  DocumentHolder controller
 *
 *  Created by Julia Radzhabova on 3/28/14
 *  Copyright (c) 2018 Ascensio System SIA. All rights reserved.
 *
 */

var c_paragraphLinerule = {
    LINERULE_AUTO: 1,
    LINERULE_EXACT: 2
};

var c_paragraphTextAlignment = {
    RIGHT: 0,
    LEFT: 1,
    CENTERED: 2,
    JUSTIFIED: 3
};

var c_paragraphSpecial = {
    NONE_SPECIAL: 0,
    FIRST_LINE: 1,
    HANGING: 2
};

define([
    'core',
    'common/main/lib/util/utils',
    'common/main/lib/util/Shortcuts',
    'common/main/lib/view/CopyWarningDialog',
    'common/main/lib/view/OpenDialog',
    'common/main/lib/view/ListSettingsDialog',
    'spreadsheeteditor/main/app/view/DocumentHolder',
    'spreadsheeteditor/main/app/view/HyperlinkSettingsDialog',
    'spreadsheeteditor/main/app/view/ParagraphSettingsAdvanced',
    'spreadsheeteditor/main/app/view/ImageSettingsAdvanced',
    'spreadsheeteditor/main/app/view/SetValueDialog',
    'spreadsheeteditor/main/app/view/AutoFilterDialog',
    'spreadsheeteditor/main/app/view/SpecialPasteDialog',
    'spreadsheeteditor/main/app/view/SlicerSettingsAdvanced',
    'spreadsheeteditor/main/app/view/PivotGroupDialog',
    'spreadsheeteditor/main/app/view/MacroDialog'
], function () {
    'use strict';

    SSE.Controllers.DocumentHolder = Backbone.Controller.extend(_.extend({
        models: [],
        collections: [],
        views: [
            'DocumentHolder'
        ],

        initialize: function() {
            var me = this;

            me.tooltips = {
                hyperlink: {},
                /** coauthoring begin **/
                comment:{},
                /** coauthoring end **/
                coauth: {
                    ttHeight: 20
                },
                row_column: {
                    ttHeight: 20
                },
                slicer: {
                    ttHeight: 20
                },
                filter: {ttHeight: 40},
                func_arg: {},
                input_msg: {},
                foreignSelect: {
                    ttHeight: 20
                }
            };
            me.mouse = {};
            me.popupmenu = false;
            me.rangeSelectionMode = false;
            me.namedrange_locked = false;
            me._currentMathObj = undefined;
            me._currentParaObjDisabled = false;
            me._isDisabled = false;
            me._state = {};
            me.fastcoauthtips = [];
            me._TtHeight = 20;
            /** coauthoring begin **/
            this.wrapEvents = {
                apiHideComment: _.bind(this.onApiHideComment, this)
            };
            /** coauthoring end **/

            this.addListeners({
                'DocumentHolder': {
                    'createdelayedelements': this.onCreateDelayedElements
                }
            });

            var keymap = {};
            this.hkComments = 'alt+h';
            keymap[this.hkComments] = function() {
                me.onAddComment();
                return false;
            };
            Common.util.Shortcuts.delegateShortcuts({shortcuts:keymap});
        },

        onLaunch: function() {
            var me = this;

            me.documentHolder = this.createView('DocumentHolder');

//            me.documentHolder.on('render:after', _.bind(me.onAfterRender, me));

            me.documentHolder.render();
            me.documentHolder.el.tabIndex = -1;

            $(document).on('mousedown',     _.bind(me.onDocumentRightDown, me));
            $(document).on('mouseup',       _.bind(me.onDocumentRightUp, me));
            $(document).on('keydown',       _.bind(me.onDocumentKeyDown, me));
            $(document).on('mousemove',     _.bind(me.onDocumentMouseMove, me));
            $(window).on('resize',          _.bind(me.onDocumentResize, me));
            var viewport = SSE.getController('Viewport').getView('Viewport');
            viewport.hlayout.on('layout:resizedrag', _.bind(me.onDocumentResize, me));

            Common.NotificationCenter.on({
                'window:show': function(e){
                    me.hideHyperlinkTip();
                    me.permissions && me.permissions.isDesktopApp && me.api && me.api.asc_onShowPopupWindow();
                },
                'modal:show': function(e){
                    me.hideCoAuthTips();
                    me.hideForeignSelectTips();
                },
                'layout:changed': function(e){
                    me.hideHyperlinkTip();
                    me.hideCoAuthTips();
                    me.hideForeignSelectTips();
                    me.onDocumentResize();
                },
                'cells:range': function(status){
                    me.onCellsRange(status);
                },
                'tabs:dragend': _.bind(me.onDragEndMouseUp, me),
                'protect:wslock': _.bind(me.onChangeProtectSheet, me)
            });
            Common.Gateway.on('processmouse', _.bind(me.onProcessMouse, me));
        },

        onCreateDelayedElements: function(view) {
            var me = this;
            if (me.permissions.isEdit) {
                view.pmiCut.on('click',                             _.bind(me.onCopyPaste, me));
                view.pmiCopy.on('click',                            _.bind(me.onCopyPaste, me));
                view.pmiPaste.on('click',                           _.bind(me.onCopyPaste, me));
                view.pmiImgCut.on('click',                          _.bind(me.onCopyPaste, me));
                view.pmiImgCopy.on('click',                         _.bind(me.onCopyPaste, me));
                view.pmiImgPaste.on('click',                        _.bind(me.onCopyPaste, me));
                view.pmiTextCut.on('click',                         _.bind(me.onCopyPaste, me));
                view.pmiTextCopy.on('click',                        _.bind(me.onCopyPaste, me));
                view.pmiTextPaste.on('click',                       _.bind(me.onCopyPaste, me));
                view.pmiCommonCut.on('click',                       _.bind(me.onCopyPaste, me));
                view.pmiCommonCopy.on('click',                      _.bind(me.onCopyPaste, me));
                view.pmiCommonPaste.on('click',                     _.bind(me.onCopyPaste, me));
                view.pmiInsertEntire.on('click',                    _.bind(me.onInsertEntire, me));
                view.pmiDeleteEntire.on('click',                    _.bind(me.onDeleteEntire, me));
                view.pmiInsertCells.menu.on('item:click',           _.bind(me.onInsertCells, me));
                view.pmiDeleteCells.menu.on('item:click',           _.bind(me.onDeleteCells, me));
                view.pmiSparklines.menu.on('item:click',            _.bind(me.onClear, me));
                view.pmiSortCells.menu.on('item:click',             _.bind(me.onSortCells, me));
                view.pmiFilterCells.menu.on('item:click',           _.bind(me.onFilterCells, me));
                view.pmiReapply.on('click',                         _.bind(me.onReapply, me));
                view.pmiCondFormat.on('click',                      _.bind(me.onCondFormat, me));
                view.mnuGroupPivot.on('click',                      _.bind(me.onGroupPivot, me));
                view.mnuUnGroupPivot.on('click',                    _.bind(me.onGroupPivot, me));
                view.pmiClear.menu.on('item:click',                 _.bind(me.onClear, me));
                view.pmiSelectTable.menu.on('item:click',           _.bind(me.onSelectTable, me));
                view.pmiInsertTable.menu.on('item:click',           _.bind(me.onInsertTable, me));
                view.pmiDeleteTable.menu.on('item:click',           _.bind(me.onDeleteTable, me));
                view.pmiInsFunction.on('click',                     _.bind(me.onInsFunction, me));
                view.menuAddHyperlink.on('click',                   _.bind(me.onInsHyperlink, me));
                view.menuEditHyperlink.on('click',                  _.bind(me.onInsHyperlink, me));
                view.menuRemoveHyperlink.on('click',                _.bind(me.onDelHyperlink, me));
                view.pmiRowHeight.menu.on('item:click',             _.bind(me.onSetSize, me));
                view.pmiColumnWidth.menu.on('item:click',           _.bind(me.onSetSize, me));
                view.pmiEntireHide.on('click',                      _.bind(me.onEntireHide, me));
                view.pmiEntireShow.on('click',                      _.bind(me.onEntireShow, me));
                view.pmiFreezePanes.on('click',                     _.bind(me.onFreezePanes, me));
                view.pmiEntriesList.on('click',                     _.bind(me.onEntriesList, me));
                /** coauthoring begin **/
                view.pmiAddComment.on('click',                      _.bind(me.onAddComment, me));
                /** coauthoring end **/
                view.pmiAddNamedRange.on('click',                   _.bind(me.onAddNamedRange, me));
                view.menuImageArrange.menu.on('item:click',         _.bind(me.onImgMenu, me));
                view.menuImgRotate.menu.on('item:click',            _.bind(me.onImgMenu, me));
                view.menuImgCrop.menu.on('item:click',              _.bind(me.onImgCrop, me));
                view.menuImageAlign.menu.on('item:click',           _.bind(me.onImgMenuAlign, me));
                view.menuParagraphVAlign.menu.on('item:click',      _.bind(me.onParagraphVAlign, me));
                view.menuParagraphDirection.menu.on('item:click',   _.bind(me.onParagraphDirection, me));
                view.menuParagraphBullets.menu.on('item:click',     _.bind(me.onSelectBulletMenu, me));
                view.menuParagraphBullets.menu.on('render:after',   _.bind(me.onBulletMenuShowAfter, me));
                view.menuParagraphBullets.menu.on('show:after',     _.bind(me.onBulletMenuShowAfter, me));
                view.menuAddHyperlinkShape.on('click',              _.bind(me.onInsHyperlink, me));
                view.menuEditHyperlinkShape.on('click',             _.bind(me.onInsHyperlink, me));
                view.menuRemoveHyperlinkShape.on('click',           _.bind(me.onDelHyperlink, me));
                view.pmiTextAdvanced.on('click',                    _.bind(me.onTextAdvanced, me));
                view.mnuShapeAdvanced.on('click',                   _.bind(me.onShapeAdvanced, me));
                view.mnuChartEdit.on('click',                       _.bind(me.onChartEdit, me));
                view.mnuImgAdvanced.on('click',                     _.bind(me.onImgAdvanced, me));
                view.mnuSlicerAdvanced.on('click',                  _.bind(me.onSlicerAdvanced, me));
                view.textInShapeMenu.on('render:after',             _.bind(me.onTextInShapeAfterRender, me));
                view.menuSignatureEditSign.on('click',              _.bind(me.onSignatureClick, me));
                view.menuSignatureEditSetup.on('click',             _.bind(me.onSignatureClick, me));
                view.menuImgOriginalSize.on('click',                _.bind(me.onOriginalSizeClick, me));
                view.menuImgReplace.menu.on('item:click',           _.bind(me.onImgReplace, me));
                view.pmiNumFormat.menu.on('item:click',             _.bind(me.onNumberFormatSelect, me));
                view.pmiNumFormat.menu.on('show:after',             _.bind(me.onNumberFormatOpenAfter, me));
                view.pmiAdvancedNumFormat.on('click',               _.bind(me.onCustomNumberFormat, me));
                view.tableTotalMenu.on('item:click',                _.bind(me.onTotalMenuClick, me));
                view.menuImgMacro.on('click',                       _.bind(me.onImgMacro, me));
            } else {
                view.menuViewCopy.on('click',                       _.bind(me.onCopyPaste, me));
                view.menuViewUndo.on('click',                       _.bind(me.onUndo, me));
                view.menuViewAddComment.on('click',                 _.bind(me.onAddComment, me));
                view.menuSignatureViewSign.on('click',              _.bind(me.onSignatureClick, me));
                view.menuSignatureDetails.on('click',               _.bind(me.onSignatureClick, me));
                view.menuSignatureViewSetup.on('click',             _.bind(me.onSignatureClick, me));
                view.menuSignatureRemove.on('click',                _.bind(me.onSignatureClick, me));
            }

            var addEvent = function( elem, type, fn, options ) {
                elem.addEventListener ? elem.addEventListener( type, fn, options) : elem.attachEvent( "on" + type, fn );
            };

            var documentHolderEl = view.cmpEl;
            if (documentHolderEl) {
                documentHolderEl.on({
                    mousedown: function(e) {
                        if (e.target.localName == 'canvas' && e.button != 2) {
                            Common.UI.Menu.Manager.hideAll();
                        }
                    },
                    click: function(e) {
                        if (me.api) {
                            me.api.isTextAreaBlur = false;
                            if (e.target.localName == 'canvas' && (!me.isEditFormula || me.rangeSelectionMode)) {
                                if (me._preventClick)
                                    me._preventClick = false;
                                else
                                    documentHolderEl.focus();
                            }
                        }
                    }
                });

                //NOTE: set mouse wheel handler
                var eventname=(/Firefox/i.test(navigator.userAgent))? 'DOMMouseScroll' : 'mousewheel';
                addEvent(view.el, eventname, _.bind(this.onDocumentWheel,this), false);

                me.cellEditor = $('#ce-cell-content');
            }
            Common.Utils.isChrome ? addEvent(document, 'mousewheel', _.bind(this.onDocumentWheel,this), { passive: false } ) :
                                    $(document).on('mousewheel',    _.bind(this.onDocumentWheel, this));
            this.onChangeProtectSheet();
        },

        loadConfig: function(data) {
            this.editorConfig = data.config;
        },

        setMode: function(permissions) {
            this.permissions = permissions;
            /** coauthoring begin **/
            !(this.permissions.canCoAuthoring && this.permissions.canComments)
                ? Common.util.Shortcuts.suspendEvents(this.hkComments)
                : Common.util.Shortcuts.resumeEvents(this.hkComments);
            /** coauthoring end **/
        },

        setApi: function(api) {
            this.api = api;
            this.api.asc_registerCallback('asc_onContextMenu',          _.bind(this.onApiContextMenu, this));
            this.api.asc_registerCallback('asc_onMouseMove',            _.bind(this.onApiMouseMove, this));
            /** coauthoring begin **/
            this.api.asc_registerCallback('asc_onHideComment',          this.wrapEvents.apiHideComment);
//            this.api.asc_registerCallback('asc_onShowComment',          this.wrapEvents.apiShowComment);
            /** coauthoring end **/
            this.api.asc_registerCallback('asc_onHyperlinkClick',       _.bind(this.onApiHyperlinkClick, this));
            this.api.asc_registerCallback('asc_onCoAuthoringDisconnect',_.bind(this.onApiCoAuthoringDisconnect, this));
            Common.NotificationCenter.on('api:disconnect',              _.bind(this.onApiCoAuthoringDisconnect, this));
            this.api.asc_registerCallback('asc_onSelectionChanged', _.bind(this.onSelectionChanged, this));
            if (this.permissions.isEdit===true) {
                this.api.asc_registerCallback('asc_onSetAFDialog',          _.bind(this.onApiAutofilter, this));
                this.api.asc_registerCallback('asc_onEditCell', _.bind(this.onApiEditCell, this));
                this.api.asc_registerCallback('asc_onLockDefNameManager', _.bind(this.onLockDefNameManager, this));
                this.api.asc_registerCallback('asc_onEntriesListMenu', _.bind(this.onEntriesListMenu, this, false)); // Alt + Down
                this.api.asc_registerCallback('asc_onValidationListMenu', _.bind(this.onEntriesListMenu, this, true));
                this.api.asc_registerCallback('asc_onFormulaCompleteMenu', _.bind(this.onFormulaCompleteMenu, this));
                this.api.asc_registerCallback('asc_onShowSpecialPasteOptions', _.bind(this.onShowSpecialPasteOptions, this));
                this.api.asc_registerCallback('asc_onHideSpecialPasteOptions', _.bind(this.onHideSpecialPasteOptions, this));
                this.api.asc_registerCallback('asc_onToggleAutoCorrectOptions', _.bind(this.onToggleAutoCorrectOptions, this));
                this.api.asc_registerCallback('asc_onFormulaInfo', _.bind(this.onFormulaInfo, this));
                this.api.asc_registerCallback('asc_ChangeCropState', _.bind(this.onChangeCropState, this));
                this.api.asc_registerCallback('asc_onInputMessage', _.bind(this.onInputMessage, this));
                this.api.asc_registerCallback('asc_onTableTotalMenu', _.bind(this.onTableTotalMenu, this));
                this.api.asc_registerCallback('asc_onShowPivotGroupDialog', _.bind(this.onShowPivotGroupDialog, this));
            }
            this.api.asc_registerCallback('asc_onShowForeignCursorLabel',       _.bind(this.onShowForeignCursorLabel, this));
            this.api.asc_registerCallback('asc_onHideForeignCursorLabel',       _.bind(this.onHideForeignCursorLabel, this));

            return this;
        },

        resetApi: function(api) {
            /** coauthoring begin **/
            this.api.asc_unregisterCallback('asc_onHideComment',    this.wrapEvents.apiHideComment);
//            this.api.asc_unregisterCallback('asc_onShowComment',    this.wrapEvents.apiShowComment);
            this.api.asc_registerCallback('asc_onHideComment',      this.wrapEvents.apiHideComment);
//            this.api.asc_registerCallback('asc_onShowComment',      this.wrapEvents.apiShowComment);
            /** coauthoring end **/
        },

        onCopyPaste: function(item) {
            var me = this;
            if (me.api) {
                var res =  (item.value == 'cut') ? me.api.asc_Cut() : ((item.value == 'copy') ? me.api.asc_Copy() : me.api.asc_Paste());
                if (!res) {
                    var value = Common.localStorage.getItem("sse-hide-copywarning");
                    if (!(value && parseInt(value) == 1)) {
                        (new Common.Views.CopyWarningDialog({
                            handler: function(dontshow) {
                                if (dontshow) Common.localStorage.setItem("sse-hide-copywarning", 1);
                                Common.NotificationCenter.trigger('edit:complete', me.documentHolder);
                            }
                        })).show();
                    }
                } else
                    Common.component.Analytics.trackEvent('ToolBar', 'Copy Warning');
            }
            Common.NotificationCenter.trigger('edit:complete', me.documentHolder);
        },

        onInsertEntire: function(item) {
            if (this.api) {
                switch (this.api.asc_getCellInfo().asc_getSelectionType()) {
                    case Asc.c_oAscSelectionType.RangeRow:
                        this.api.asc_insertCells(Asc.c_oAscInsertOptions.InsertRows);
                        break;
                    case Asc.c_oAscSelectionType.RangeCol:
                        this.api.asc_insertCells(Asc.c_oAscInsertOptions.InsertColumns);
                        break;
                }

                Common.NotificationCenter.trigger('edit:complete', this.documentHolder);
                Common.component.Analytics.trackEvent('DocumentHolder', 'Insert Entire');
            }
        },

        onInsertCells: function(menu, item) {
            if (this.api) {
                this.api.asc_insertCells(item.value);

                Common.NotificationCenter.trigger('edit:complete', this.documentHolder);
                Common.component.Analytics.trackEvent('DocumentHolder', 'Insert Cells');
            }
        },

        onDeleteEntire: function(item) {
            if (this.api) {
                switch (this.api.asc_getCellInfo().asc_getSelectionType()) {
                    case Asc.c_oAscSelectionType.RangeRow:
                        this.api.asc_deleteCells(Asc.c_oAscDeleteOptions.DeleteRows);
                        break;
                    case Asc.c_oAscSelectionType.RangeCol:
                        this.api.asc_deleteCells(Asc.c_oAscDeleteOptions.DeleteColumns);
                        break;
                }

                Common.NotificationCenter.trigger('edit:complete', this.documentHolder);
                Common.component.Analytics.trackEvent('DocumentHolder', 'Delete Entire');
            }
        },

        onDeleteCells: function(menu, item) {
            if (this.api) {
                this.api.asc_deleteCells(item.value);

                Common.NotificationCenter.trigger('edit:complete', this.documentHolder);
                Common.component.Analytics.trackEvent('DocumentHolder', 'Delete Cells');
            }
        },

        onSortCells: function(menu, item) {
            Common.NotificationCenter.trigger('protect:check', this.onSortCellsCallback, this, [menu, item]);
        },

        onSortCellsCallback: function(menu, item) {
            if (item.value=='advanced') {
                Common.NotificationCenter.trigger('data:sortcustom', this);
                return;
            }
            if (this.api) {
                var res = this.api.asc_sortCellsRangeExpand();
                switch (res) {
                    case Asc.c_oAscSelectionSortExpand.showExpandMessage:
                        var config = {
                            width: 500,
                            title: this.txtSorting,
                            msg: this.txtExpandSort,
                            buttons: [  {caption: this.txtExpand, primary: true, value: 'expand'},
                                {caption: this.txtSortSelected, primary: true, value: 'sort'},
                                'cancel'],
                            callback: _.bind(function(btn){
                                if (btn == 'expand' || btn == 'sort') {
                                    this.api.asc_sortColFilter(item.value, '', undefined, (item.value==Asc.c_oAscSortOptions.ByColorFill) ? this.documentHolder.ssMenu.cellColor : this.documentHolder.ssMenu.fontColor, btn == 'expand');
                                }
                                Common.NotificationCenter.trigger('edit:complete', this.documentHolder);
                                Common.component.Analytics.trackEvent('DocumentHolder', 'Sort Cells');
                            }, this)
                        };
                        Common.UI.alert(config);
                        break;
                    case Asc.c_oAscSelectionSortExpand.showLockMessage:
                        var config = {
                            width: 500,
                            title: this.txtSorting,
                            msg: this.txtLockSort,
                            buttons: ['yes', 'no'],
                            primary: 'yes',
                            callback: _.bind(function(btn){
                                (btn == 'yes') && this.api.asc_sortColFilter(item.value, '', undefined, (item.value==Asc.c_oAscSortOptions.ByColorFill) ? this.documentHolder.ssMenu.cellColor : this.documentHolder.ssMenu.fontColor, false);
                                Common.NotificationCenter.trigger('edit:complete', this.documentHolder);
                                Common.component.Analytics.trackEvent('DocumentHolder', 'Sort Cells');
                            }, this)
                        };
                        Common.UI.alert(config);
                        break;
                    case Asc.c_oAscSelectionSortExpand.expandAndNotShowMessage:
                    case Asc.c_oAscSelectionSortExpand.notExpandAndNotShowMessage:
                        this.api.asc_sortColFilter(item.value, '', undefined, (item.value==Asc.c_oAscSortOptions.ByColorFill) ? this.documentHolder.ssMenu.cellColor : this.documentHolder.ssMenu.fontColor, res === Asc.c_oAscSelectionSortExpand.expandAndNotShowMessage);
                        Common.NotificationCenter.trigger('edit:complete', this.documentHolder);
                        Common.component.Analytics.trackEvent('DocumentHolder', 'Sort Cells');
                        break;
                }
            }
        },

        onFilterCells: function(menu, item) {
            if (this.api) {
                var autoFilterObject = new Asc.AutoFiltersOptions(),
                    filterObj = new Asc.AutoFilterObj();
                if (item.value>0) {
                    filterObj.asc_setFilter(new Asc.ColorFilter());
                    filterObj.asc_setType(Asc.c_oAscAutoFilterTypes.ColorFilter);

                    var colorFilter = filterObj.asc_getFilter();
                    colorFilter.asc_setCellColor((item.value==1) ? null : false);
                    colorFilter.asc_setCColor((item.value==1) ? this.documentHolder.ssMenu.cellColor : this.documentHolder.ssMenu.fontColor);
                } else {
                    filterObj.asc_setFilter(new Asc.CustomFilters());
                    filterObj.asc_setType(Asc.c_oAscAutoFilterTypes.CustomFilters);

                    var customFilter = filterObj.asc_getFilter();
                    customFilter.asc_setCustomFilters([new Asc.CustomFilter()]);
                    customFilter.asc_setAnd(true);
                    var customFilters = customFilter.asc_getCustomFilters();
                    customFilters[0].asc_setOperator(Asc.c_oAscCustomAutoFilter.equals);
//                    customFilters[0].asc_setVal('');
                }

                autoFilterObject.asc_setFilterObj(filterObj);
                this.api.asc_applyAutoFilterByType(autoFilterObject);

                Common.NotificationCenter.trigger('edit:complete', this.documentHolder);
                Common.component.Analytics.trackEvent('DocumentHolder', 'Filter Cells');
            }
        },

        onReapply: function() {
            this.api.asc_reapplyAutoFilter(this.documentHolder.ssMenu.formatTableName);
        },

        onCondFormat: function() {
            var me = this,
                value = me.api.asc_getLocale();
            (!value) && (value = ((me.permissions.lang) ? parseInt(Common.util.LanguageInfo.getLocalLanguageCode(me.permissions.lang)) : 0x0409));

            (new SSE.Views.FormatRulesEditDlg({
                api: me.api,
                props   : null,
                isEdit  : false,
                langId  : value,
                handler : function(result, settings) {
                    if (result == 'ok' && settings) {
                        me.api.asc_setCF([settings], []);
                    }
                }
            })).show();
        },

        onGroupPivot: function(item) {
            item.value=='grouping' ? this.api.asc_groupPivot() : this.api.asc_ungroupPivot();
        },

        onShowPivotGroupDialog: function(rangePr, dateTypes, defRangePr) {
            var win, props,
                me = this;
            win = new SSE.Views.PivotGroupDialog({
                date: !!dateTypes,
                handler: function(dlg, result) {
                    if (result == 'ok') {
                        props = dlg.getSettings();
                        me.api.asc_groupPivot(props[0], props[1]);
                        Common.NotificationCenter.trigger('edit:complete', me.documentHolder);
                    }
                }
            });
            win.show();
            win.setSettings(rangePr, dateTypes, defRangePr);
        },

        onClear: function(menu, item, e) {
            if (item.value == Asc.c_oAscCleanOptions.Format && !this._state.wsProps['FormatCells'] || item.value == Asc.c_oAscCleanOptions.All && !this.api.asc_checkLockedCells())
                this.onClearCallback(menu, item);
            else if (item.value == Asc.c_oAscCleanOptions.Comments) {
                this._state.wsProps['Objects'] ? Common.NotificationCenter.trigger('showerror', Asc.c_oAscError.ID.ChangeOnProtectedSheet, Asc.c_oAscError.Level.NoCritical) : this.onClearCallback(menu, item);
            } else
                Common.NotificationCenter.trigger('protect:check', this.onClearCallback, this, [menu, item]);
        },

        onClearCallback: function(menu, item) {
            if (this.api) {
                if (item.value == Asc.c_oAscCleanOptions.Comments) {
                    this.api.asc_RemoveAllComments(!this.permissions.canDeleteComments, true);// 1 param = true if remove only my comments, 2 param - remove current comments
                } else
                    this.api.asc_emptyCells(item.value, item.value == Asc.c_oAscCleanOptions.All && !this.permissions.canDeleteComments);

                Common.NotificationCenter.trigger('edit:complete', this.documentHolder);
                Common.component.Analytics.trackEvent('DocumentHolder', 'Clear');
            }
        },

        onSelectTable: function(menu, item) {
            if (this.api && this.documentHolder.ssMenu.formatTableName) {
                this.api.asc_changeSelectionFormatTable(this.documentHolder.ssMenu.formatTableName, item.value);

                Common.NotificationCenter.trigger('edit:complete', this.documentHolder);
                Common.component.Analytics.trackEvent('DocumentHolder', 'Select Table');
            }
        },

        onInsertTable: function(menu, item) {
            if (this.api && this.documentHolder.ssMenu.formatTableName) {
                this.api.asc_insertCellsInTable(this.documentHolder.ssMenu.formatTableName, item.value);

                Common.NotificationCenter.trigger('edit:complete', this.documentHolder);
                Common.component.Analytics.trackEvent('DocumentHolder', 'Insert to Table');
            }
        },

        onDeleteTable: function(menu, item) {
            if (this.api && this.documentHolder.ssMenu.formatTableName) {
                this.api.asc_deleteCellsInTable(this.documentHolder.ssMenu.formatTableName, item.value);

                Common.NotificationCenter.trigger('edit:complete', this.documentHolder);
                Common.component.Analytics.trackEvent('DocumentHolder', 'Delete from Table');
            }
        },

        onInsFunction: function(item) {
            var controller = this.getApplication().getController('FormulaDialog');
            if (controller && this.api) {
                controller.showDialog(undefined, item.value==Asc.ETotalsRowFunction.totalrowfunctionCustom);
            }
        },

        onInsHyperlink: function(item) {
            Common.NotificationCenter.trigger('protect:check', this.onInsHyperlinkCallback, this, [item]);
        },

        onInsHyperlinkCallback: function(item) {
            var me = this;
            var win,
                props;

            if (me.api) {
                var wc = me.api.asc_getWorksheetsCount(),
                    i = -1,
                    items = [];

                while (++i < wc) {
                    items.push({name: me.api.asc_getWorksheetName(i), hidden: me.api.asc_isWorksheetHidden(i)});
                }

                var handlerDlg = function(dlg, result) {
                    if (result == 'ok') {
                        props = dlg.getSettings();
                        me.api.asc_insertHyperlink(props);
                    }

                    Common.NotificationCenter.trigger('edit:complete', me.documentHolder);
                };

                var cell = me.api.asc_getCellInfo();
                props = cell.asc_getHyperlink();

                win = new SSE.Views.HyperlinkSettingsDialog({
                    api: me.api,
                    appOptions: me.permissions,
                    handler: handlerDlg
                });

                win.show();
                win.setSettings({
                    sheets  : items,
                    ranges  : me.api.asc_getDefinedNames(Asc.c_oAscGetDefinedNamesList.All, true),
                    currentSheet: me.api.asc_getWorksheetName(me.api.asc_getActiveWorksheetIndex()),
                    props   : props,
                    text    : cell.asc_getText(),
                    isLock  : cell.asc_getLockText(),
                    allowInternal: item.options.inCell
                });
            }

            Common.component.Analytics.trackEvent('DocumentHolder', 'Add Hyperlink');
        },

        onDelHyperlink: function(item) {
            Common.NotificationCenter.trigger('protect:check', this.onDelHyperlinkCallback, this);
        },

        onDelHyperlinkCallback: function(item) {
            if (this.api) {
                this.api.asc_removeHyperlink();

                Common.NotificationCenter.trigger('edit:complete', this.documentHolder);
                Common.component.Analytics.trackEvent('DocumentHolder', 'Remove Hyperlink');
            }
        },

        onSetSize: function(menu, item) {
            if (item.value == 'row-height' || item.value == 'column-width') {
                var me = this;
                (new SSE.Views.SetValueDialog({
                    title: item.caption,
                    startvalue: item.value == 'row-height' ? me.api.asc_getRowHeight() : me.api.asc_getColumnWidth(),
                    maxvalue: item.value == 'row-height' ? Asc.c_oAscMaxRowHeight : Asc.c_oAscMaxColumnWidth,
                    step: item.value == 'row-height' ? 0.75 : 1,
                    rounding: (item.value == 'row-height'),
                    defaultUnit: item.value == 'row-height' ? Common.Utils.Metric.getMetricName(Common.Utils.Metric.c_MetricUnits.pt) : me.textSym,
                    handler: function(dlg, result) {
                        if (result == 'ok') {
                            var val = dlg.getSettings();
                            if (!isNaN(val))
                                (item.value == 'row-height') ? me.api.asc_setRowHeight(val) : me.api.asc_setColumnWidth(val);
                        }

                        Common.NotificationCenter.trigger('edit:complete', me.documentHolder);
                    }
                })).show();
            } else {
                (item.value == 'auto-row-height') ? this.api.asc_autoFitRowHeight() : this.api.asc_autoFitColumnWidth();
                Common.NotificationCenter.trigger('edit:complete', this.documentHolder);
            }
        },

        onEntireHide: function(item) {
            if (this.api)
                this.api[item.isrowmenu ? 'asc_hideRows' : 'asc_hideColumns']();
        },

        onEntireShow: function(item) {
            if (this.api)
                this.api[item.isrowmenu ? 'asc_showRows' : 'asc_showColumns']();
        },

        onFreezePanes: function(item) {
            if (this.api)
                this.api.asc_freezePane();
        },

        onEntriesList: function(item) {
            if (this.api) {
                var me = this;
                setTimeout(function() {
                    me.api.asc_showAutoComplete();
                }, 10);
            }
        },

        onAddComment: function(item) {
            if (this._state.wsProps['Objects']) return;
            
            if (this.api && this.permissions.canCoAuthoring && this.permissions.canComments) {

                var controller = SSE.getController('Common.Controllers.Comments'),
                    cellinfo = this.api.asc_getCellInfo();
                if (controller) {
                    var comments = cellinfo.asc_getComments();
                    if (comments) {
                        if (comments.length) {
                            controller.onEditComments(comments);
                        } else if (this.permissions.canCoAuthoring) {
                            controller.addDummyComment();
                        }
                    }
                }
            }
        },

        onAddNamedRange: function(item) {
            if (this.namedrange_locked) {
                Common.NotificationCenter.trigger('namedrange:locked');
                return;
            }

            var me = this,
                wc = me.api.asc_getWorksheetsCount(),
                i = -1,
                items = [];

            while (++i < wc) {
                if (!this.api.asc_isWorksheetHidden(i)) {
                    items.push({displayValue: me.api.asc_getWorksheetName(i), value: i});
                }
            }

            var handlerDlg = function(result, settings) {
                if (result == 'ok' && settings) {
                    me.api.asc_setDefinedNames(settings);
                    Common.component.Analytics.trackEvent('DocumentHolder', 'New Named Range');
                }
                Common.NotificationCenter.trigger('edit:complete', me.documentHolder);
            };

            (new SSE.Views.NamedRangeEditDlg({
                api: me.api,
                handler: handlerDlg,
                sheets  : items,
                currentSheet: me.api.asc_getActiveWorksheetIndex(),
                props   : me.api.asc_getDefaultDefinedName(),
                isEdit  : false
            })).show();
        },

        onImgMenu: function(menu, item) {
            if (this.api) {
                if (item.options.type == 'arrange') {
                    this.api.asc_setSelectedDrawingObjectLayer(item.value);

                    Common.NotificationCenter.trigger('edit:complete', this.documentHolder);
                    Common.component.Analytics.trackEvent('DocumentHolder', 'Arrange');
                } else if (item.options.type == 'group') {
                    this.api[(item.value == 'grouping') ? 'asc_groupGraphicsObjects' : 'asc_unGroupGraphicsObjects']();

                    Common.NotificationCenter.trigger('edit:complete', this.documentHolder);
                    Common.component.Analytics.trackEvent('DocumentHolder', (item.value == 'grouping') ? 'Grouping' : 'Ungrouping');
                } else if (item.options.type == 'rotate') {
                    var properties = new Asc.asc_CImgProperty();
                    properties.asc_putRotAdd((item.value==1 ? 90 : 270) * 3.14159265358979 / 180);
                    this.api.asc_setGraphicObjectProps(properties);

                    Common.NotificationCenter.trigger('edit:complete', this.documentHolder);
                    Common.component.Analytics.trackEvent('DocumentHolder', 'Rotate');
                } else if (item.options.type == 'flip') {
                    var properties = new Asc.asc_CImgProperty();
                    if (item.value==1)
                        properties.asc_putFlipHInvert(true);
                    else
                        properties.asc_putFlipVInvert(true);
                    this.api.asc_setGraphicObjectProps(properties);

                    Common.NotificationCenter.trigger('edit:complete', this.documentHolder);
                    Common.component.Analytics.trackEvent('DocumentHolder', 'Flip');
                }
            }
        },

        onImgCrop: function(menu, item) {
            if (this.api) {
                if (item.value == 1) {
                    this.api.asc_cropFill();
                } else if (item.value == 2) {
                    this.api.asc_cropFit();
                } else {
                    item.checked ? this.api.asc_startEditCrop() : this.api.asc_endEditCrop();
                }
            }
            Common.NotificationCenter.trigger('edit:complete', this.documentHolder);
        },

        onImgMenuAlign: function(menu, item) {
            if (this.api) {
                if (item.value>-1 && item.value < 6) {
                    this.api.asc_setSelectedDrawingObjectAlign(item.value);
                    Common.NotificationCenter.trigger('edit:complete', this.documentHolder);
                    Common.component.Analytics.trackEvent('DocumentHolder', 'Objects Align');
                } else if (item.value == 6) {
                    this.api.asc_DistributeSelectedDrawingObjectHor();
                    Common.NotificationCenter.trigger('edit:complete', this.documentHolder);
                    Common.component.Analytics.trackEvent('DocumentHolder', 'Distribute');
                } else if (item.value == 7){
                    this.api.asc_DistributeSelectedDrawingObjectVer();
                    Common.NotificationCenter.trigger('edit:complete', this.documentHolder);
                    Common.component.Analytics.trackEvent('DocumentHolder', 'Distribute');
                }
            }
        },

        onParagraphVAlign: function(menu, item) {
            if (this.api) {
                var properties = new Asc.asc_CImgProperty();
                properties.asc_putVerticalTextAlign(item.value);

                this.api.asc_setGraphicObjectProps(properties);

                Common.NotificationCenter.trigger('edit:complete', this.documentHolder);
                Common.component.Analytics.trackEvent('DocumentHolder', 'Paragraph Vertical Align');
            }
        },

        onParagraphDirection: function(menu, item) {
            if (this.api) {
                var properties = new Asc.asc_CImgProperty();
                properties.asc_putVert(item.options.direction);

                this.api.asc_setGraphicObjectProps(properties);

                Common.NotificationCenter.trigger('edit:complete', this.documentHolder);
                Common.component.Analytics.trackEvent('DocumentHolder', 'Text Direction');
            }
        },

        onSelectBulletMenu: function(menu, item) {
            if (this.api) {
                if (item.options.value == -1) {
                    this.api.asc_setListType(0, item.options.value);
                    Common.NotificationCenter.trigger('edit:complete', this.documentHolder);
                    Common.component.Analytics.trackEvent('DocumentHolder', 'List Type');
                } else if (item.options.value == 'settings') {
                    var me      = this,
                        props;
                    var selectedObjects = me.api.asc_getGraphicObjectProps();
                    for (var i = 0; i < selectedObjects.length; i++) {
                        if (selectedObjects[i].asc_getObjectType() == Asc.c_oAscTypeSelectElement.Paragraph) {
                            props = selectedObjects[i].asc_getObjectValue();
                            break;
                        }
                    }
                    if (props) {
                        var listtype = me.api.asc_getCurrentListType();
                        (new Common.Views.ListSettingsDialog({
                            api: me.api,
                            props: props,
                            type: 0,
                            interfaceLang: me.permissions.lang,
                            handler: function(result, value) {
                                if (result == 'ok') {
                                    if (me.api) {
                                        props.asc_putBullet(value);
                                        me.api.asc_setGraphicObjectProps(props);
                                    }
                                }
                                Common.NotificationCenter.trigger('edit:complete', me.documentHolder);
                            }
                        })).show();
                    }
                }
            }
        },

        onSelectBullets: function(picker, itemView, record, e) {
            var rawData = {},
                isPickerSelect = _.isFunction(record.toJSON);

            if (isPickerSelect){
                if (record.get('selected')) {
                    rawData = record.toJSON();
                } else {
                    // record deselected
                    return;
                }
            } else {
                rawData = record;
            }

            if (this.api)
                this.api.asc_setListType(rawData.type, rawData.subtype);

            if (e.type !== 'click')
                this.documentHolder.textInShapeMenu.hide();

            Common.NotificationCenter.trigger('edit:complete', this.documentHolder);
            Common.component.Analytics.trackEvent('DocumentHolder', 'List Type');
        },

        onTextAdvanced: function(item) {
            var me = this;

            (new SSE.Views.ParagraphSettingsAdvanced({
                paragraphProps  : item.textInfo,
                api             : me.api,
                handler         : function(result, value) {
                    if (result == 'ok') {
                        if (me.api) {
                            me.api.asc_setGraphicObjectProps(value.paragraphProps);

                            Common.component.Analytics.trackEvent('DocumentHolder', 'Apply advanced paragraph settings');
                        }
                    }
                    Common.NotificationCenter.trigger('edit:complete', me);
                }
            })).show();
        },

        onShapeAdvanced: function(item) {
            var me = this;

            (new SSE.Views.ShapeSettingsAdvanced({
                shapeProps  : item.shapeInfo,
                api             : me.api,
                handler         : function(result, value) {
                    if (result == 'ok') {
                        if (me.api) {
                            me.api.asc_setGraphicObjectProps(value.shapeProps);

                            Common.component.Analytics.trackEvent('DocumentHolder', 'Apply advanced shape settings');
                        }
                    }
                    Common.NotificationCenter.trigger('edit:complete', me);
                }
            })).show();
        },

        onImgAdvanced: function(item) {
            var me = this;

            (new SSE.Views.ImageSettingsAdvanced({
                imageProps  : item.imageInfo,
                api             : me.api,
                handler         : function(result, value) {
                    if (result == 'ok') {
                        if (me.api) {
                            me.api.asc_setGraphicObjectProps(value.imageProps);

                            Common.component.Analytics.trackEvent('DocumentHolder', 'Apply advanced image settings');
                        }
                    }
                    Common.NotificationCenter.trigger('edit:complete', me);
                }
            })).show();
        },

        onSlicerAdvanced: function(item) {
            var me = this;

            (new SSE.Views.SlicerSettingsAdvanced({
                imageProps: item.imageInfo,
                api       : me.api,
                styles    : item.imageInfo.asc_getSlicerProperties().asc_getStylesPictures(),
                handler   : function(result, value) {
                    if (result == 'ok') {
                        if (me.api) {
                            me.api.asc_setGraphicObjectProps(value.imageProps);

                            Common.component.Analytics.trackEvent('DocumentHolder', 'Apply slicer settings');
                        }
                    }
                    Common.NotificationCenter.trigger('edit:complete', me);
                }
            })).show();
        },

        onChartEdit: function(item) {
            var me = this;
            var win, props;
            if (me.api){
                props = me.api.asc_getChartObject();
                if (props) {
                    (new SSE.Views.ChartSettingsDlg(
                        {
                            chartSettings: props,
                            imageSettings: item.chartInfo,
                            isChart: true,
                            api: me.api,
                            handler: function(result, value) {
                                if (result == 'ok') {
                                    if (me.api) {
                                        me.api.asc_editChartDrawingObject(value.chartSettings);
                                        if (value.imageSettings)
                                            me.api.asc_setGraphicObjectProps(value.imageSettings);
                                    }
                                }
                                Common.NotificationCenter.trigger('edit:complete', me);
                            }
                        })).show();
                }
            }
        },

        onImgMacro: function(item) {
            var me = this;

            (new SSE.Views.MacroDialog({
                props: {macroList: me.api.asc_getAllMacrosNames(), current: me.api.asc_getCurrentDrawingMacrosName()},
                handler: function(result, value) {
                    if (result == 'ok') {
                        if (me.api) {
                            me.api.asc_assignMacrosToCurrentDrawing(value);
                        }
                    }
                    Common.NotificationCenter.trigger('edit:complete', me);
                }
            })).show();
        },

        onApiCoAuthoringDisconnect: function() {
            this.permissions.isEdit = false;
        },

        hideCoAuthTips: function() {
            if (this.tooltips.coauth.ref) {
                $(this.tooltips.coauth.ref).remove();
                this.tooltips.coauth.ref = undefined;
                this.tooltips.coauth.x_point = undefined;
                this.tooltips.coauth.y_point = undefined;
            }
        },

        hideForeignSelectTips: function() {
            if (this.tooltips.foreignSelect.ref) {
                $(this.tooltips.foreignSelect.ref).remove();
                this.tooltips.foreignSelect.ref = undefined;
                this.tooltips.foreignSelect.x_point = undefined;
                this.tooltips.foreignSelect.y_point = undefined;
            }
        },

        hideHyperlinkTip: function() {
            if (!this.tooltips.hyperlink.isHidden && this.tooltips.hyperlink.ref) {
                this.tooltips.hyperlink.ref.hide();
                this.tooltips.hyperlink.ref = undefined;
                this.tooltips.hyperlink.text = '';
                this.tooltips.hyperlink.isHidden = true;
            }
        },

        onApiMouseMove: function(dataarray) {
            if (!this._isFullscreenMenu && dataarray.length) {
                var index_hyperlink,
                    /** coauthoring begin **/
                        index_comments,
                    /** coauthoring end **/
                        index_locked,
                        index_column, index_row,
                        index_filter,
                        index_slicer,
                        index_foreign;
                for (var i = dataarray.length; i > 0; i--) {
                    switch (dataarray[i-1].asc_getType()) {
                        case Asc.c_oAscMouseMoveType.Hyperlink:
                            index_hyperlink = i;
                            break;
                    /** coauthoring begin **/
                        case Asc.c_oAscMouseMoveType.Comment:
                            index_comments = i;
                            break;
                    /** coauthoring end **/
                        case Asc.c_oAscMouseMoveType.LockedObject:
                            index_locked = i;
                            break;
                        case Asc.c_oAscMouseMoveType.ResizeColumn:
                            index_column = i;
                            break;
                        case Asc.c_oAscMouseMoveType.ResizeRow:
                            index_row = i;
                            break;
                        case Asc.c_oAscMouseMoveType.Filter:
                            index_filter = i;
                            break;
                        case Asc.c_oAscMouseMoveType.Tooltip:
                            index_slicer = i;
                            break;
                        case Asc.c_oAscMouseMoveType.ForeignSelect:
                            index_foreign = i;
                            break;
                    }
                }

                var me              = this,
                    showPoint       = [0, 0],
                    /** coauthoring begin **/
                    coAuthTip       = me.tooltips.coauth,
                    commentTip      = me.tooltips.comment,
                    /** coauthoring end **/
                    hyperlinkTip    = me.tooltips.hyperlink,
                    row_columnTip   = me.tooltips.row_column,
                    filterTip       = me.tooltips.filter,
                    slicerTip       = me.tooltips.slicer,
                    foreignSelect   = me.tooltips.foreignSelect,
                    pos             = [
                        me.documentHolder.cmpEl.offset().left - $(window).scrollLeft(),
                        me.documentHolder.cmpEl.offset().top  - $(window).scrollTop()
                    ];

                //close all tooltips
                if (!index_hyperlink) {
                    me.hideHyperlinkTip();
                }
                if (index_column===undefined && index_row===undefined) {
                    if (!row_columnTip.isHidden && row_columnTip.ref) {
                        row_columnTip.ref.hide();
                        row_columnTip.ref = undefined;
                        row_columnTip.text = '';
                        row_columnTip.isHidden = true;
                    }
                }
                if (me.permissions.isEdit || me.permissions.canViewComments) {
                    if (!index_comments || this.popupmenu) {
                        commentTip.moveCommentId = undefined;
                        if (commentTip.viewCommentId != undefined) {
                            commentTip = {};

                            var commentsController = this.getApplication().getController('Common.Controllers.Comments');
                            if (commentsController) {
                                if (this.permissions.canCoAuthoring && this.permissions.canViewComments)
                                    setTimeout(function() {commentsController.onApiHideComment(true);}, 200);
                                else
                                    commentsController.onApiHideComment(true);
                            }
                        }
                    }
                }
                if (me.permissions.isEdit) {
                    if (!index_locked) {
                        me.hideCoAuthTips();
                    }
                    if (!index_foreign) {
                        me.hideForeignSelectTips();
                    }
                    if (index_slicer===undefined) {
                        if (!slicerTip.isHidden && slicerTip.ref) {
                            slicerTip.ref.hide();
                            slicerTip.ref = undefined;
                            slicerTip.text = '';
                            slicerTip.isHidden = true;
                        }
                    }
                }
                if (index_filter===undefined || (me.dlgFilter && me.dlgFilter.isVisible()) || (me.currentMenu && me.currentMenu.isVisible())) {
                    if (!filterTip.isHidden && filterTip.ref) {
                        filterTip.ref.hide();
                        filterTip.ref = undefined;
                        filterTip.text = '';
                        filterTip.isHidden = true;
                    }
                }
                // show tooltips

                if (index_hyperlink) {
                    if (!hyperlinkTip.parentEl) {
                        hyperlinkTip.parentEl = $('<div id="tip-container-hyperlinktip" style="position: absolute; z-index: 10000;"></div>');
                        me.documentHolder.cmpEl.append(hyperlinkTip.parentEl);
                    }

                    var data  = dataarray[index_hyperlink-1],
                        props = data.asc_getHyperlink();

                    if (props.asc_getType() == Asc.c_oAscHyperlinkType.WebLink) {
                        var linkstr = props.asc_getTooltip();
                        linkstr = (linkstr) ? linkstr : props.asc_getHyperlinkUrl();
                        if (linkstr.length>256)
                            linkstr = linkstr.substr(0, 256) + '...';
                        linkstr = Common.Utils.String.htmlEncode(linkstr) + '<br><b>' + me.textCtrlClick + '</b>';
                    } else {
                        linkstr = Common.Utils.String.htmlEncode(props.asc_getTooltip() || (props.asc_getLocation()));
                        linkstr += '<br><b>' + me.textCtrlClick + '</b>';
                    }

                    if (hyperlinkTip.ref && hyperlinkTip.ref.isVisible()) {
                        if (hyperlinkTip.text != linkstr) {
                            hyperlinkTip.ref.hide();
                            hyperlinkTip.ref = undefined;
                            hyperlinkTip.text = '';
                            hyperlinkTip.isHidden = true;
                        }
                    }

                    if (!hyperlinkTip.ref || !hyperlinkTip.ref.isVisible()) {
                        hyperlinkTip.text = linkstr;
                        hyperlinkTip.ref = new Common.UI.Tooltip({
                            owner   : hyperlinkTip.parentEl,
                            html    : true,
                            title   : linkstr
                        });

                        hyperlinkTip.ref.show([-10000, -10000]);
                        hyperlinkTip.isHidden = false;

                        showPoint = [data.asc_getX(), data.asc_getY()];
                        showPoint[0] += (pos[0] + 6);
                        showPoint[1] += (pos[1] - 20);
                        showPoint[1] -= hyperlinkTip.ref.getBSTip().$tip.height();
                        var tipwidth = hyperlinkTip.ref.getBSTip().$tip.width();
                        if (showPoint[0] + tipwidth > me.tooltips.coauth.bodyWidth )
                            showPoint[0] = me.tooltips.coauth.bodyWidth - tipwidth;

                        hyperlinkTip.ref.getBSTip().$tip.css({
                            top : showPoint[1] + 'px',
                            left: showPoint[0] + 'px'
                        });
                    }

                }

                if (index_column!==undefined || index_row!==undefined) {
                    if (!row_columnTip.parentEl) {
                        row_columnTip.parentEl = $('<div id="tip-container-rowcolumntip" style="position: absolute; z-index: 10000;"></div>');
                        me.documentHolder.cmpEl.append(row_columnTip.parentEl);
                    }

                    var data  = dataarray[(index_column!==undefined) ? (index_column-1) : (index_row-1)];
                    var str = Common.Utils.String.format((index_column!==undefined) ? this.textChangeColumnWidth : this.textChangeRowHeight, data.asc_getSizeCCOrPt().toFixed(2), data.asc_getSizePx().toFixed());
                    if (row_columnTip.ref && row_columnTip.ref.isVisible()) {
                        if (row_columnTip.text != str) {
                            row_columnTip.text = str;
                            row_columnTip.ref.setTitle(str);
                            row_columnTip.ref.updateTitle();
                        }
                    }

                    if (!row_columnTip.ref || !row_columnTip.ref.isVisible()) {
                        row_columnTip.text = str;
                        row_columnTip.ref = new Common.UI.Tooltip({
                            owner   : row_columnTip.parentEl,
                            html    : true,
                            title   : str
                        });

                        row_columnTip.ref.show([-10000, -10000]);
                        row_columnTip.isHidden = false;

                        showPoint = [data.asc_getX(), data.asc_getY()];
                        showPoint[0] += (pos[0] + 6);
                        showPoint[1] += (pos[1] - 20 - row_columnTip.ttHeight);

                        var tipwidth = row_columnTip.ref.getBSTip().$tip.width();
                        if (showPoint[0] + tipwidth > me.tooltips.coauth.bodyWidth )
                            showPoint[0] = me.tooltips.coauth.bodyWidth - tipwidth - 20;

                        row_columnTip.ref.getBSTip().$tip.css({
                            top : showPoint[1] + 'px',
                            left: showPoint[0] + 'px'
                        });
                    }
                }

                if (me.permissions.isEdit || me.permissions.canViewComments) {
                    if (index_comments && !this.popupmenu) {
                        data = dataarray[index_comments - 1];
                        if (!commentTip.editCommentId && commentTip.moveCommentId != data.asc_getCommentIndexes()[0]) {
                            commentTip.moveCommentId = data.asc_getCommentIndexes()[0];

                            if (commentTip.moveCommentTimer) {
                                clearTimeout(commentTip.moveCommentTimer);
                            }

                            var idxs    = data.asc_getCommentIndexes(),
                                x       = data.asc_getX(),
                                y       = data.asc_getY(),
                                leftx   = data.asc_getReverseX();

                            commentTip.moveCommentTimer = setTimeout(function(){
                                if (commentTip.moveCommentId && !commentTip.editCommentId) {
                                    commentTip.viewCommentId = commentTip.moveCommentId;

                                    var commentsController = me.getApplication().getController('Common.Controllers.Comments');
                                    if (commentsController) {
                                        if (!commentsController.isSelectedComment) {
                                            commentsController.onApiShowComment(idxs, x, y, leftx, false, true);
                                        }
                                    }
                                }
                            }, 400);
                        }
                    }
                }

                if (me.permissions.isEdit) {
                    if (index_locked) {
                        data = dataarray[index_locked-1];

                        if (!coAuthTip.XY)
                            me.onDocumentResize();

                        if (coAuthTip.x_point != data.asc_getX() || coAuthTip.y_point != data.asc_getY()) {
                            me.hideCoAuthTips();

                            coAuthTip.x_point = data.asc_getX();
                            coAuthTip.y_point = data.asc_getY();

                            var src = $(document.createElement("div")),
                                is_sheet_lock = data.asc_getLockedObjectType() == Asc.c_oAscMouseMoveLockedObjectType.Sheet ||
                                    data.asc_getLockedObjectType() == Asc.c_oAscMouseMoveLockedObjectType.TableProperties;

                            coAuthTip.ref = src;

                            src.addClass('username-tip');
                            src.css({
                                height      : coAuthTip.ttHeight + 'px',
                                position    : 'absolute',
                                zIndex      : '900',
                                visibility  : 'visible'
                            });
                            $(document.body).append(src);

                            showPoint = [
                                (is_sheet_lock) ? (coAuthTip.x_point + coAuthTip.rightMenuWidth) : (coAuthTip.bodyWidth - (coAuthTip.x_point + coAuthTip.XY[0])),
                                coAuthTip.y_point + coAuthTip.XY[1]
                            ];

                            if (showPoint[1] >= coAuthTip.XY[1] &&
                                showPoint[1] + coAuthTip.ttHeight < coAuthTip.XY[1] + coAuthTip.apiHeight) {
                                src.text(me.getUserName(data.asc_getUserId()));
                                if (coAuthTip.bodyWidth - showPoint[0] < coAuthTip.ref.outerWidth() ) {
                                    src.css({
                                        visibility  : 'visible',
                                        left        : '0px',
                                        top         : (showPoint[1]-coAuthTip.ttHeight) + 'px'
                                    });
                                } else
                                    src.css({
                                        visibility  : 'visible',
                                        right       : showPoint[0] + 'px',
                                        top         : showPoint[1] + 'px'
                                    });
                            }
                        }
                    }
                    if (index_foreign) {
                        data = dataarray[index_foreign-1];

                        if (!coAuthTip.XY)
                            me.onDocumentResize();

                        if (foreignSelect.x_point != data.asc_getX() || foreignSelect.y_point != data.asc_getY()) {
                            me.hideForeignSelectTips();

                            foreignSelect.x_point = data.asc_getX();
                            foreignSelect.y_point = data.asc_getY();

                            var src = $(document.createElement("div")),
                                color = data.asc_getColor();
                            foreignSelect.ref = src;

                            src.addClass('username-tip');
                            src.css({
                                height      : foreignSelect.ttHeight + 'px',
                                position    : 'absolute',
                                zIndex      : '900',
                                visibility  : 'visible',
                                'background-color': '#'+Common.Utils.ThemeColor.getHexColor(color.get_r(), color.get_g(), color.get_b())
                            });
                            $(document.body).append(src);

                            showPoint = [
                                foreignSelect.x_point + coAuthTip.XY[0],
                                foreignSelect.y_point + coAuthTip.XY[1] - foreignSelect.ttHeight
                            ];

                            src.text(me.getUserName(data.asc_getUserId()));
                            src.css({
                                visibility  : 'visible',
                                left       : ((showPoint[0]+foreignSelect.ref.outerWidth()>coAuthTip.bodyWidth-coAuthTip.rightMenuWidth) ? coAuthTip.bodyWidth-coAuthTip.rightMenuWidth-foreignSelect.ref.outerWidth() : showPoint[0]) + 'px',
                                top         : showPoint[1] + 'px'
                            });
                        }
                    }
                }

                if (index_filter!==undefined && !(me.dlgFilter && me.dlgFilter.isVisible()) && !(me.currentMenu && me.currentMenu.isVisible()) && !dataarray[index_filter-1].asc_getFilter().asc_getPivotObj()) {
                    if (!filterTip.parentEl) {
                        filterTip.parentEl = $('<div id="tip-container-filtertip" style="position: absolute; z-index: 10000;"></div>');
                        me.documentHolder.cmpEl.append(filterTip.parentEl);
                    }

                    var data  = dataarray[index_filter-1],
                        str = me.makeFilterTip(data.asc_getFilter());
                    if (filterTip.ref && filterTip.ref.isVisible()) {
                        if (filterTip.text != str) {
                            filterTip.text = str;
                            filterTip.ref.setTitle(str);
                            filterTip.ref.updateTitle();
                        }
                    }

                    if (!filterTip.ref || !filterTip.ref.isVisible()) {
                        filterTip.text = str;
                        filterTip.ref = new Common.UI.Tooltip({
                            owner   : filterTip.parentEl,
                            html    : true,
                            title   : str,
                            cls: 'auto-tooltip'
                        });

                        filterTip.ref.show([-10000, -10000]);
                        filterTip.isHidden = false;

                        showPoint = [data.asc_getX() + pos[0] - 10, data.asc_getY() + pos[1] + 20];

                        var tipheight = filterTip.ref.getBSTip().$tip.width();
                        if (showPoint[1] + filterTip.ttHeight > me.tooltips.coauth.bodyHeight ) {
                            showPoint[1] = me.tooltips.coauth.bodyHeight - filterTip.ttHeight - 5;
                            showPoint[0] += 20;
                        }

                        var tipwidth = filterTip.ref.getBSTip().$tip.width();
                        if (showPoint[0] + tipwidth > me.tooltips.coauth.bodyWidth )
                            showPoint[0] = me.tooltips.coauth.bodyWidth - tipwidth - 20;

                        filterTip.ref.getBSTip().$tip.css({
                            top : showPoint[1] + 'px',
                            left: showPoint[0] + 'px'
                        });
                    }
                }

                if (index_slicer!==undefined && me.permissions.isEdit) {
                    if (!slicerTip.parentEl) {
                        slicerTip.parentEl = $('<div id="tip-container-slicertip" style="position: absolute; z-index: 10000;"></div>');
                        me.documentHolder.cmpEl.append(slicerTip.parentEl);
                    }

                    var data  = dataarray[index_slicer-1],
                        str = data.asc_getTooltip();
                    if (slicerTip.ref && slicerTip.ref.isVisible()) {
                        if (slicerTip.text != str) {
                            slicerTip.text = str;
                            slicerTip.ref.setTitle(str);
                            slicerTip.ref.updateTitle();
                        }
                    }

                    if (!slicerTip.ref || !slicerTip.ref.isVisible()) {
                        slicerTip.text = str;
                        slicerTip.ref = new Common.UI.Tooltip({
                            owner   : slicerTip.parentEl,
                            html    : true,
                            title   : str
                        });

                        slicerTip.ref.show([-10000, -10000]);
                        slicerTip.isHidden = false;

                        showPoint = [data.asc_getX(), data.asc_getY()];
                        showPoint[0] += (pos[0] + 6);
                        showPoint[1] += (pos[1] - 20 - slicerTip.ttHeight);

                        var tipwidth = slicerTip.ref.getBSTip().$tip.width();
                        if (showPoint[0] + tipwidth > me.tooltips.coauth.bodyWidth )
                            showPoint[0] = me.tooltips.coauth.bodyWidth - tipwidth - 20;

                        slicerTip.ref.getBSTip().$tip.css({
                            top : showPoint[1] + 'px',
                            left: showPoint[0] + 'px'
                        });
                    }
                }
            }
        },

        onApiHideComment: function() {
            this.tooltips.comment.viewCommentId =
                this.tooltips.comment.editCommentId =
                    this.tooltips.comment.moveCommentId = undefined;
        },

        onApiHyperlinkClick: function(url) {
            if (!url) {
                Common.UI.alert({
                    msg: this.errorInvalidLink,
                    title: this.notcriticalErrorTitle,
                    iconCls: 'warn',
                    buttons: ['ok'],
                    callback: _.bind(function(btn){
                        Common.NotificationCenter.trigger('edit:complete', this.documentHolder);
                    }, this)
                });
                return;
            }
            // if (this.api.asc_getUrlType(url)>0) {
                var newDocumentPage = window.open(url, '_blank');
                if (newDocumentPage)
                    newDocumentPage.focus();
            // }
        },

        onApiAutofilter: function(config) {
            var me = this;
            if (!me.tooltips.filter.isHidden && me.tooltips.filter.ref) {
                me.tooltips.filter.ref.hide();
                me.tooltips.filter.ref = undefined;
                me.tooltips.filter.text = '';
                me.tooltips.filter.isHidden = true;
            }
            if (me.permissions.isEdit) {
                if (!me.dlgFilter) {
                    if (me._state.wsProps['PivotTables'] && config.asc_getPivotObj() || me._state.wsProps['AutoFilter'] && !config.asc_getPivotObj()) return;

                    me.dlgFilter = new SSE.Views.AutoFilterDialog({api: this.api}).on({
                        'close': function () {
                            if (me.api) {
                                me.api.asc_enableKeyEvents(true);
                            }
                            me.dlgFilter = undefined;
                        }
                    });

                    if (me.api) {
                        me.api.asc_enableKeyEvents(false);
                    }

                    Common.UI.Menu.Manager.hideAll();
                    me.dlgFilter.setSettings(config);
                    var offset = me.documentHolder.cmpEl.offset(),
                        rect = config.asc_getCellCoord(),
                        x = rect.asc_getX() + rect.asc_getWidth() +offset.left,
                        y = rect.asc_getY() + rect.asc_getHeight() + offset.top;
                    var docwidth = Common.Utils.innerWidth(),
                        docheight = Common.Utils.innerHeight();
                    if (x+me.dlgFilter.options.width > docwidth)
                        x = docwidth - me.dlgFilter.options.width - 5;
                    if (y+me.dlgFilter.options.height > docheight)
                        y = docheight - me.dlgFilter.options.height - 5;
                    me.dlgFilter.show(x, y);
                } else
                    me.dlgFilter.close();
            }
        },

        makeFilterTip: function(props) {
            var filterObj = props.asc_getFilterObj(),
                filterType = filterObj.asc_getType(),
                isTextFilter = props.asc_getIsTextFilter(),
                colorsFill = props.asc_getColorsFill(),
                colorsFont = props.asc_getColorsFont(),
                str = "";

            if (filterType === Asc.c_oAscAutoFilterTypes.CustomFilters) {
                var customFilter = filterObj.asc_getFilter(),
                    customFilters = customFilter.asc_getCustomFilters();

                str = this.getFilterName(Asc.c_oAscAutoFilterTypes.CustomFilters, customFilters[0].asc_getOperator()) + " \"" + customFilters[0].asc_getVal() + "\"";
                if (customFilters.length>1) {
                    str = str + " " + (customFilter.asc_getAnd() ? this.txtAnd : this.txtOr);
                    str = str + " " + this.getFilterName(Asc.c_oAscAutoFilterTypes.CustomFilters, customFilters[1].asc_getOperator()) + " \"" + customFilters[1].asc_getVal() + "\"";
                }
            } else if (filterType === Asc.c_oAscAutoFilterTypes.ColorFilter) {
                var colorFilter = filterObj.asc_getFilter();
                if ( colorFilter.asc_getCellColor()===null ) { // cell color
                    str = this.txtEqualsToCellColor;
                } else if (colorFilter.asc_getCellColor()===false) { // font color
                    str = this.txtEqualsToFontColor;
                }
            } else if (filterType === Asc.c_oAscAutoFilterTypes.DynamicFilter) {
                str = this.getFilterName(Asc.c_oAscAutoFilterTypes.DynamicFilter, filterObj.asc_getFilter().asc_getType());
            } else if (filterType === Asc.c_oAscAutoFilterTypes.Top10) {
                var top10Filter = filterObj.asc_getFilter(),
                    percent = top10Filter.asc_getPercent();

                str = this.getFilterName(Asc.c_oAscAutoFilterTypes.Top10, top10Filter.asc_getTop());
                str += " " + top10Filter.asc_getVal() + " " + ((percent || percent===null) ? this.txtPercent : this.txtItems);
            } else if (filterType === Asc.c_oAscAutoFilterTypes.Filters) {
                var strlen = 0, visibleItems = 0, isBlankVisible = undefined,
                    values = props.asc_getValues();
                values.forEach(function (item) {
                    if (item.asc_getVisible()) {
                        visibleItems++;
                        if (strlen<100 && item.asc_getText()) {
                            str += item.asc_getText() + "; ";
                            strlen = str.length;
                        }
                    }
                    if (!item.asc_getText())
                        isBlankVisible = item.asc_getVisible();
                });
                if (visibleItems == values.length)
                    str = this.txtAll;
                else if (visibleItems==1 && isBlankVisible)
                    str = this.txtEquals + " \"" + this.txtBlanks + "\"";
                else if (visibleItems == values.length-1 && (isBlankVisible==false))
                    str = this.txtNotEquals + " \"" + this.txtBlanks + "\"";
                else {
                    isBlankVisible && (str += this.txtBlanks + "; ");
                    str = this.txtEquals + " \"" + str.substring(0, str.length-2) + "\"";
                }
            } else if (filterType === Asc.c_oAscAutoFilterTypes.None) {
                str = this.txtAll;
            }
            if (str.length>100)
                str = str.substring(0, 100) + '...';
            str = "<b>" + (props.asc_getColumnName() || '(' + this.txtColumn + ' ' + props.asc_getSheetColumnName() + ')') + ":</b><br>" + str;
            return str;
        },

        getFilterName: function(type, subtype) {
            var str = '';
            if (type == Asc.c_oAscAutoFilterTypes.CustomFilters) {
                switch (subtype) {
                    case Asc.c_oAscCustomAutoFilter.equals: str = this.txtEquals; break;
                    case Asc.c_oAscCustomAutoFilter.isGreaterThan: str = this.txtGreater; break;
                    case Asc.c_oAscCustomAutoFilter.isGreaterThanOrEqualTo: str = this.txtGreaterEquals; break;
                    case Asc.c_oAscCustomAutoFilter.isLessThan: str = this.txtLess; break;
                    case Asc.c_oAscCustomAutoFilter.isLessThanOrEqualTo: str = this.txtLessEquals; break;
                    case Asc.c_oAscCustomAutoFilter.doesNotEqual: str = this.txtNotEquals; break;
                    case Asc.c_oAscCustomAutoFilter.beginsWith: str = this.txtBegins; break;
                    case Asc.c_oAscCustomAutoFilter.doesNotBeginWith: str = this.txtNotBegins; break;
                    case Asc.c_oAscCustomAutoFilter.endsWith: str = this.txtEnds; break;
                    case Asc.c_oAscCustomAutoFilter.doesNotEndWith: str = this.txtNotEnds; break;
                    case Asc.c_oAscCustomAutoFilter.contains: str = this.txtContains; break;
                    case Asc.c_oAscCustomAutoFilter.doesNotContain: str = this.txtNotContains; break;
                }
            } else if (type == Asc.c_oAscAutoFilterTypes.DynamicFilter) {
                switch (subtype) {
                    case Asc.c_oAscDynamicAutoFilter.aboveAverage: str = this.txtAboveAve; break;
                    case Asc.c_oAscDynamicAutoFilter.belowAverage: str = this.txtBelowAve; break;
                }
            } else if (type == Asc.c_oAscAutoFilterTypes.Top10) {
                str = (subtype || subtype===null) ? this.txtFilterTop : this.txtFilterBottom;
            }
            return str;
        },

        onUndo: function() {
            if (this.api) {
                this.api.asc_Undo();
                Common.NotificationCenter.trigger('edit:complete', this.documentHolder);
            }
        },

        onApiContextMenu: function(event) {
            if (Common.UI.HintManager.isHintVisible())
                Common.UI.HintManager.clearHints();
            var me = this;
            _.delay(function(){
                me.showObjectMenu.call(me, event);
            },10);
        },

        onAfterRender: function(view){
        },

        onDocumentResize: function(e){
            var me = this;
            if (me.documentHolder) {
                me.tooltips.coauth.XY = [
                    me.documentHolder.cmpEl.offset().left - $(window).scrollLeft(),
                    me.documentHolder.cmpEl.offset().top  - $(window).scrollTop()
                ];
                me.tooltips.coauth.apiHeight = me.documentHolder.cmpEl.height();
                me.tooltips.coauth.rightMenuWidth = $('#right-menu').width();
                me.tooltips.coauth.bodyWidth = $(window).width();
                me.tooltips.coauth.bodyHeight = $(window).height();
            }
        },

        onDocumentWheel: function(e) {
            if (this.api && !this.isEditCell) {
                var delta = (_.isUndefined(e.originalEvent)) ?  e.wheelDelta : e.originalEvent.wheelDelta;
                if (_.isUndefined(delta)) {
                    delta = e.deltaY;
                }

                if ((e.ctrlKey || e.metaKey) && !e.altKey) {
                    var factor = this.api.asc_getZoom();
                    if (delta < 0) {
                        factor = Math.ceil(factor * 10)/10;
                        factor -= 0.1;
                        if (!(factor < .5)) {
                            this.api.asc_setZoom(factor);
                        }
                    } else if (delta > 0) {
                        factor = Math.floor(factor * 10)/10;
                        factor += 0.1;
                        if (factor > 0 && !(factor > 2.)) {
                            this.api.asc_setZoom(factor);
                        }
                    }

                    e.preventDefault();
                    e.stopPropagation();
                }
            }
        },

        onDocumentKeyDown: function(event){
            if (this.api){
                var key = event.keyCode;
                if ((event.ctrlKey || event.metaKey) && !event.shiftKey && !event.altKey){
                    if (key === Common.UI.Keys.NUM_PLUS || key === Common.UI.Keys.EQUALITY || (Common.Utils.isGecko && key === Common.UI.Keys.EQUALITY_FF) || (Common.Utils.isOpera && key == 43)){
                        if (!this.api.isCellEdited) {
                            var factor = Math.floor(this.api.asc_getZoom() * 10)/10;
                            factor += .1;
                            if (factor > 0 && !(factor > 2.)) {
                                this.api.asc_setZoom(factor);
                            }

                            event.preventDefault();
                            event.stopPropagation();
                            return false;
                        }
                    } else if (key === Common.UI.Keys.NUM_MINUS || key === Common.UI.Keys.MINUS || (Common.Utils.isGecko && key === Common.UI.Keys.MINUS_FF) || (Common.Utils.isOpera && key == 45)){
                        if (!this.api.isCellEdited) {
                            factor = Math.ceil(this.api.asc_getZoom() * 10)/10;
                            factor -= .1;
                            if (!(factor < .5)) {
                                this.api.asc_setZoom(factor);
                            }

                            event.preventDefault();
                            event.stopPropagation();
                            return false;
                        }
                    } else if (key === 48 || key === 96) {// 0
                        if (!this.api.isCellEdited) {
                            this.api.asc_setZoom(1);
                            event.preventDefault();
                            event.stopPropagation();
                            return false;
                        }
                    }
                } else
                if (key == Common.UI.Keys.F10 && event.shiftKey) {
                    this.showObjectMenu(event);
                    event.preventDefault();
                    event.stopPropagation();
                    return false;
                }
            }
        },

        onDocumentRightDown: function(event) {
            event.button == 0 && (this.mouse.isLeftButtonDown = true);
//            event.button == 2 && (this.mouse.isRightButtonDown = true);
        },

        onDocumentRightUp: function(event) {
            event.button == 0 && (this.mouse.isLeftButtonDown = false);
        },

        onProcessMouse: function(data) {
            (data.type == 'mouseup') && (this.mouse.isLeftButtonDown = false);
        },

        onDragEndMouseUp: function() {
            this.mouse.isLeftButtonDown = false;
        },

        onDocumentMouseMove: function(e) {
            if (e && e.target.localName !== 'canvas') {
                this.hideHyperlinkTip();
            }
        },

        showObjectMenu: function(event){
            if (this.api && !this.mouse.isLeftButtonDown && !this.rangeSelectionMode){
                (this.permissions.isEdit && !this._isDisabled) ? this.fillMenuProps(this.api.asc_getCellInfo(), true, event) : this.fillViewMenuProps(this.api.asc_getCellInfo(), true, event);
            }
        },

        onSelectionChanged: function(info){
            if (!this.mouse.isLeftButtonDown && !this.rangeSelectionMode &&
                this.currentMenu && this.currentMenu.isVisible()){
                (this.permissions.isEdit && !this._isDisabled) ? this.fillMenuProps(info, true) : this.fillViewMenuProps(info, true);
            }
        },

        fillMenuProps: function(cellinfo, showMenu, event){
            var iscellmenu, isrowmenu, iscolmenu, isallmenu, ischartmenu, isimagemenu, istextshapemenu, isshapemenu, istextchartmenu, isimageonly, isslicermenu,
                documentHolder      = this.documentHolder,
                seltype             = cellinfo.asc_getSelectionType(),
                isCellLocked        = cellinfo.asc_getLocked(),
                isTableLocked       = cellinfo.asc_getLockedTable()===true,
                isPivotLocked       = cellinfo.asc_getLockedPivotTable()===true,
                isObjLocked         = false,
                commentsController  = this.getApplication().getController('Common.Controllers.Comments'),
                internaleditor      = this.permissions.isEditMailMerge || this.permissions.isEditDiagram,
                xfs = cellinfo.asc_getXfs();

            switch (seltype) {
                case Asc.c_oAscSelectionType.RangeCells:    iscellmenu = true; break;
                case Asc.c_oAscSelectionType.RangeRow:      isrowmenu = true; break;
                case Asc.c_oAscSelectionType.RangeCol:      iscolmenu = true; break;
                case Asc.c_oAscSelectionType.RangeMax:      isallmenu   = true; break;
                case Asc.c_oAscSelectionType.RangeSlicer:
                case Asc.c_oAscSelectionType.RangeImage:    isimagemenu = !internaleditor; break;
                case Asc.c_oAscSelectionType.RangeShape:    isshapemenu = !internaleditor; break;
                case Asc.c_oAscSelectionType.RangeChart:    ischartmenu = !internaleditor; break;
                case Asc.c_oAscSelectionType.RangeChartText:istextchartmenu = !internaleditor; break;
                case Asc.c_oAscSelectionType.RangeShapeText: istextshapemenu = !internaleditor; break;
            }

            if (this.api.asc_getHeaderFooterMode()) {
                if (!documentHolder.copyPasteMenu || !showMenu && !documentHolder.copyPasteMenu.isVisible()) return;
                if (showMenu) this.showPopupMenu(documentHolder.copyPasteMenu, {}, event);
            } else if (isimagemenu || isshapemenu || ischartmenu) {
                if (!documentHolder.imgMenu || !showMenu && !documentHolder.imgMenu.isVisible() || this._state.wsProps['Objects']) return;

                isimagemenu = isshapemenu = ischartmenu = isslicermenu = false;
                documentHolder.mnuImgAdvanced.imageInfo = undefined;

                var has_chartprops = false,
                    signGuid;
                var selectedObjects = this.api.asc_getGraphicObjectProps();
                for (var i = 0; i < selectedObjects.length; i++) {
                    if (selectedObjects[i].asc_getObjectType() == Asc.c_oAscTypeSelectElement.Image) {
                        var elValue = selectedObjects[i].asc_getObjectValue();
                        isObjLocked = isObjLocked || elValue.asc_getLocked();
                        var shapeprops = elValue.asc_getShapeProperties();
                        if (shapeprops) {
                            if (shapeprops.asc_getFromChart())
                                ischartmenu = true;
                            else if (shapeprops.asc_getFromImage())
                                isimageonly = true;
                            else {
                                documentHolder.mnuShapeAdvanced.shapeInfo = elValue;
                                isshapemenu = true;
                            }
                        } else if ( elValue.asc_getChartProperties() ) {
                            documentHolder.mnuChartEdit.chartInfo = elValue;
                            ischartmenu = true;
                            has_chartprops = true;
                        }  else if ( elValue.asc_getSlicerProperties() ) {
                            documentHolder.mnuSlicerAdvanced.imageInfo = elValue;
                            isslicermenu = true;
                        } else {
                            documentHolder.mnuImgAdvanced.imageInfo = elValue;
                            isimagemenu = true;
                        }
                        if (this.permissions.isSignatureSupport)
                            signGuid = elValue.asc_getSignatureId();
                    }
                }

                var cangroup = this.api.asc_canGroupGraphicsObjects();
                documentHolder.mnuUnGroupImg.setDisabled(isObjLocked || !this.api.asc_canUnGroupGraphicsObjects());
                documentHolder.mnuGroupImg.setDisabled(isObjLocked || !cangroup);
                documentHolder.menuImageAlign.setDisabled(isObjLocked || !cangroup);

                var objcount = this.api.asc_getSelectedDrawingObjectsCount();
                documentHolder.menuImageAlign.menu.items[7].setDisabled(objcount<3);
                documentHolder.menuImageAlign.menu.items[8].setDisabled(objcount<3);

                documentHolder.mnuShapeAdvanced.setVisible(isshapemenu && !isimagemenu && !ischartmenu);
                documentHolder.mnuShapeAdvanced.setDisabled(isObjLocked);
                documentHolder.mnuChartEdit.setVisible(ischartmenu && !isimagemenu && !isshapemenu && has_chartprops);
                documentHolder.mnuChartEdit.setDisabled(isObjLocked);
                documentHolder.pmiImgCut.setDisabled(isObjLocked);
                documentHolder.pmiImgPaste.setDisabled(isObjLocked);
                documentHolder.mnuImgAdvanced.setVisible(isimagemenu && (!isshapemenu || isimageonly) && !ischartmenu);
                documentHolder.mnuImgAdvanced.setDisabled(isObjLocked);
                documentHolder.menuImgOriginalSize.setVisible(isimagemenu && (!isshapemenu || isimageonly) && !ischartmenu);
                if (documentHolder.mnuImgAdvanced.imageInfo)
                    documentHolder.menuImgOriginalSize.setDisabled(isObjLocked || documentHolder.mnuImgAdvanced.imageInfo.get_ImageUrl()===null || documentHolder.mnuImgAdvanced.imageInfo.get_ImageUrl()===undefined);

                documentHolder.mnuSlicerAdvanced.setVisible(isslicermenu);
                documentHolder.mnuSlicerAdvanced.setDisabled(isObjLocked);

                var pluginGuid = (documentHolder.mnuImgAdvanced.imageInfo) ? documentHolder.mnuImgAdvanced.imageInfo.asc_getPluginGuid() : null;
                documentHolder.menuImgReplace.setVisible(isimageonly && (pluginGuid===null || pluginGuid===undefined));
                documentHolder.menuImgReplace.setDisabled(isObjLocked || pluginGuid===null);
                documentHolder.menuImgReplace.menu.items[2].setVisible(this.permissions.canRequestInsertImage || this.permissions.fileChoiceUrl && this.permissions.fileChoiceUrl.indexOf("{documentType}")>-1);
                documentHolder.menuImageArrange.setDisabled(isObjLocked);

                documentHolder.menuImgRotate.setVisible(!ischartmenu && (pluginGuid===null || pluginGuid===undefined) && !isslicermenu);
                documentHolder.menuImgRotate.setDisabled(isObjLocked);

                documentHolder.menuImgCrop.setVisible(this.api.asc_canEditCrop());
                documentHolder.menuImgCrop.setDisabled(isObjLocked);

                var isInSign = !!signGuid;
                documentHolder.menuSignatureEditSign.setVisible(isInSign);
                documentHolder.menuSignatureEditSetup.setVisible(isInSign);
                documentHolder.menuEditSignSeparator.setVisible(isInSign);

                documentHolder.menuImgMacro.setDisabled(isObjLocked);

                if (showMenu) this.showPopupMenu(documentHolder.imgMenu, {}, event);
                documentHolder.mnuShapeSeparator.setVisible(documentHolder.mnuShapeAdvanced.isVisible() || documentHolder.mnuChartEdit.isVisible() || documentHolder.mnuImgAdvanced.isVisible());
                documentHolder.mnuSlicerSeparator.setVisible(documentHolder.mnuSlicerAdvanced.isVisible());
                if (isInSign) {
                    documentHolder.menuSignatureEditSign.cmpEl.attr('data-value', signGuid); // sign
                    documentHolder.menuSignatureEditSetup.cmpEl.attr('data-value', signGuid); // edit signature settings
                }
            } else if (istextshapemenu || istextchartmenu) {
                if (!documentHolder.textInShapeMenu || !showMenu && !documentHolder.textInShapeMenu.isVisible() || this._state.wsProps['Objects']) return;
                
                documentHolder.pmiTextAdvanced.textInfo = undefined;

                var selectedObjects = this.api.asc_getGraphicObjectProps(),
                    isEquation = false;

                for (var i = 0; i < selectedObjects.length; i++) {
                    var elType = selectedObjects[i].asc_getObjectType();
                    if (elType == Asc.c_oAscTypeSelectElement.Image) {
                        var value = selectedObjects[i].asc_getObjectValue(),
                            align = value.asc_getVerticalTextAlign(),
                            direct = value.asc_getVert(),
                            listtype = this.api.asc_getCurrentListType();
                        isObjLocked = isObjLocked || value.asc_getLocked();
                        var cls = '';
                        switch (align) {
                            case Asc.c_oAscVAlign.Top:
                                cls = 'menu__icon btn-align-top';
                                break;
                            case Asc.c_oAscVAlign.Center:
                                cls = 'menu__icon btn-align-middle';
                                break;
                            case Asc.c_oAscVAlign.Bottom:
                                cls = 'menu__icon btn-align-bottom';
                                break;
                        }
                        documentHolder.menuParagraphVAlign.setIconCls(cls);
                        documentHolder.menuParagraphTop.setChecked(align == Asc.c_oAscVAlign.Top);
                        documentHolder.menuParagraphCenter.setChecked(align == Asc.c_oAscVAlign.Center);
                        documentHolder.menuParagraphBottom.setChecked(align == Asc.c_oAscVAlign.Bottom);

                        cls = '';
                        switch (direct) {
                            case Asc.c_oAscVertDrawingText.normal:
                                cls = 'menu__icon text-orient-hor';
                                break;
                            case Asc.c_oAscVertDrawingText.vert:
                                cls = 'menu__icon text-orient-rdown';
                                break;
                            case Asc.c_oAscVertDrawingText.vert270:
                                cls = 'menu__icon text-orient-rup';
                                break;
                        }
                        documentHolder.menuParagraphDirection.setIconCls(cls);
                        documentHolder.menuParagraphDirectH.setChecked(direct == Asc.c_oAscVertDrawingText.normal);
                        documentHolder.menuParagraphDirect90.setChecked(direct == Asc.c_oAscVertDrawingText.vert);
                        documentHolder.menuParagraphDirect270.setChecked(direct == Asc.c_oAscVertDrawingText.vert270);

                        documentHolder.menuParagraphBulletNone.setChecked(listtype.get_ListType() == -1);
                        // documentHolder.mnuListSettings.setDisabled(listtype.get_ListType() == -1);
                        var rec = documentHolder.paraBulletsPicker.store.findWhere({ type: listtype.get_ListType(), subtype: listtype.get_ListSubType() });
                        documentHolder.paraBulletsPicker.selectRecord(rec, true);
                    } else if (elType == Asc.c_oAscTypeSelectElement.Paragraph) {
                        documentHolder.pmiTextAdvanced.textInfo = selectedObjects[i].asc_getObjectValue();
                        isObjLocked = isObjLocked || documentHolder.pmiTextAdvanced.textInfo.asc_getLocked();
                    } else if (elType == Asc.c_oAscTypeSelectElement.Math) {
                        this._currentMathObj = selectedObjects[i].asc_getObjectValue();
                        isEquation = true;
                    }
                }

                var hyperinfo = cellinfo.asc_getHyperlink(),
                    can_add_hyperlink = this.api.asc_canAddShapeHyperlink();

                documentHolder.menuParagraphBullets.setVisible(istextchartmenu!==true);
                documentHolder.menuHyperlinkShape.setVisible(istextshapemenu && can_add_hyperlink!==false && hyperinfo);
                documentHolder.menuAddHyperlinkShape.setVisible(istextshapemenu && can_add_hyperlink!==false && !hyperinfo);
                documentHolder.menuParagraphVAlign.setVisible(istextchartmenu!==true && !isEquation); // убрать после того, как заголовок можно будет растягивать по вертикали!!
                documentHolder.menuParagraphDirection.setVisible(istextchartmenu!==true && !isEquation); // убрать после того, как заголовок можно будет растягивать по вертикали!!
                documentHolder.textInShapeMenu.items[3].setVisible(istextchartmenu!==true || istextshapemenu && can_add_hyperlink!==false);
                documentHolder.pmiTextAdvanced.setVisible(documentHolder.pmiTextAdvanced.textInfo!==undefined);

                _.each(documentHolder.textInShapeMenu.items, function(item) {
                    item.setDisabled(isObjLocked);
                });
                documentHolder.pmiTextCopy.setDisabled(false);
                documentHolder.menuHyperlinkShape.setDisabled(isObjLocked || this._state.wsProps['InsertHyperlinks']);
                documentHolder.menuAddHyperlinkShape.setDisabled(isObjLocked || this._state.wsProps['InsertHyperlinks']);

                //equation menu
                var eqlen = 0;
                this._currentParaObjDisabled = isObjLocked;
                if (isEquation) {
                    eqlen = this.addEquationMenu(4);
                } else
                    this.clearEquationMenu(4);

                if (showMenu) this.showPopupMenu(documentHolder.textInShapeMenu, {}, event);
            } else if (!this.permissions.isEditMailMerge && !this.permissions.isEditDiagram || (seltype !== Asc.c_oAscSelectionType.RangeImage && seltype !== Asc.c_oAscSelectionType.RangeShape &&
            seltype !== Asc.c_oAscSelectionType.RangeChart && seltype !== Asc.c_oAscSelectionType.RangeChartText && seltype !== Asc.c_oAscSelectionType.RangeShapeText && seltype !== Asc.c_oAscSelectionType.RangeSlicer)) {
                if (!documentHolder.ssMenu || !showMenu && !documentHolder.ssMenu.isVisible()) return;
                
                var iscelledit = this.api.isCellEdited,
                    formatTableInfo = cellinfo.asc_getFormatTableInfo(),
                    isinsparkline = (cellinfo.asc_getSparklineInfo()!==null),
                    isintable = (formatTableInfo !== null),
                    ismultiselect = cellinfo.asc_getMultiselect(),
                    inPivot = !!cellinfo.asc_getPivotTableInfo();
                documentHolder.ssMenu.formatTableName = (isintable) ? formatTableInfo.asc_getTableName() : null;
                documentHolder.ssMenu.cellColor = xfs.asc_getFillColor();
                documentHolder.ssMenu.fontColor = xfs.asc_getFontColor();

                documentHolder.pmiInsertEntire.setVisible(isrowmenu||iscolmenu);
                documentHolder.pmiInsertEntire.setCaption((isrowmenu) ? this.textInsertTop : this.textInsertLeft);
                documentHolder.pmiDeleteEntire.setVisible(isrowmenu||iscolmenu);
                documentHolder.pmiInsertCells.setVisible(iscellmenu && !iscelledit && !isintable && !inPivot);
                documentHolder.pmiDeleteCells.setVisible(iscellmenu && !iscelledit && !isintable && !inPivot);
                documentHolder.pmiSelectTable.setVisible(iscellmenu && !iscelledit && isintable);
                documentHolder.pmiInsertTable.setVisible(iscellmenu && !iscelledit && isintable);
                documentHolder.pmiDeleteTable.setVisible(iscellmenu && !iscelledit && isintable);
                documentHolder.pmiSparklines.setVisible(isinsparkline);
                documentHolder.pmiSortCells.setVisible((iscellmenu||isallmenu) && !iscelledit && !inPivot);
                documentHolder.pmiSortCells.menu.items[2].setVisible(!internaleditor);
                documentHolder.pmiSortCells.menu.items[3].setVisible(!internaleditor);
                documentHolder.pmiSortCells.menu.items[4].setVisible(!internaleditor);
                documentHolder.pmiFilterCells.setVisible(iscellmenu && !iscelledit && !internaleditor && !inPivot);
                documentHolder.pmiReapply.setVisible((iscellmenu||isallmenu) && !iscelledit && !internaleditor && !inPivot);
                documentHolder.pmiCondFormat.setVisible(!iscelledit && !internaleditor);
                documentHolder.mnuGroupPivot.setVisible(iscellmenu && !iscelledit && !internaleditor && inPivot);
                documentHolder.mnuUnGroupPivot.setVisible(iscellmenu && !iscelledit && !internaleditor && inPivot);
                documentHolder.ssMenu.items[12].setVisible((iscellmenu||isallmenu||isinsparkline) && !iscelledit);
                documentHolder.pmiInsFunction.setVisible(iscellmenu && !iscelledit && !inPivot);
                documentHolder.pmiAddNamedRange.setVisible(iscellmenu && !iscelledit && !internaleditor);

                if (isintable) {
                    documentHolder.pmiInsertTable.menu.items[0].setDisabled(!formatTableInfo.asc_getIsInsertRowAbove());
                    documentHolder.pmiInsertTable.menu.items[1].setDisabled(!formatTableInfo.asc_getIsInsertRowBelow());
                    documentHolder.pmiInsertTable.menu.items[2].setDisabled(!formatTableInfo.asc_getIsInsertColumnLeft());
                    documentHolder.pmiInsertTable.menu.items[3].setDisabled(!formatTableInfo.asc_getIsInsertColumnRight());

                    documentHolder.pmiDeleteTable.menu.items[0].setDisabled(!formatTableInfo.asc_getIsDeleteRow());
                    documentHolder.pmiDeleteTable.menu.items[1].setDisabled(!formatTableInfo.asc_getIsDeleteColumn());
                    documentHolder.pmiDeleteTable.menu.items[2].setDisabled(!formatTableInfo.asc_getIsDeleteTable());

                }

                var hyperinfo = cellinfo.asc_getHyperlink();
                documentHolder.menuHyperlink.setVisible(iscellmenu && hyperinfo && !iscelledit && !ismultiselect && !internaleditor && !inPivot);
                documentHolder.menuAddHyperlink.setVisible(iscellmenu && !hyperinfo && !iscelledit && !ismultiselect && !internaleditor && !inPivot);

                documentHolder.pmiRowHeight.setVisible(isrowmenu||isallmenu);
                documentHolder.pmiColumnWidth.setVisible(iscolmenu||isallmenu);
                documentHolder.pmiEntireHide.setVisible(iscolmenu||isrowmenu);
                documentHolder.pmiEntireShow.setVisible(iscolmenu||isrowmenu);
                documentHolder.pmiFreezePanes.setVisible(!iscelledit);
                documentHolder.pmiFreezePanes.setCaption(this.api.asc_getSheetViewSettings().asc_getIsFreezePane() ? documentHolder.textUnFreezePanes : documentHolder.textFreezePanes);

                /** coauthoring begin **/
                var celcomments = cellinfo.asc_getComments(); // celcomments===null - has comment, but no permissions to view it
                documentHolder.ssMenu.items[19].setVisible(iscellmenu && !iscelledit && this.permissions.canCoAuthoring && this.permissions.canComments && celcomments && (celcomments.length < 1));
                documentHolder.pmiAddComment.setVisible(iscellmenu && !iscelledit && this.permissions.canCoAuthoring && this.permissions.canComments && celcomments && (celcomments.length < 1));
                /** coauthoring end **/
                documentHolder.pmiCellMenuSeparator.setVisible(iscellmenu && !iscelledit || isrowmenu || iscolmenu || isallmenu);
                documentHolder.pmiEntireHide.isrowmenu = isrowmenu;
                documentHolder.pmiEntireShow.isrowmenu = isrowmenu;

                commentsController && commentsController.blockPopover(true);

                documentHolder.pmiClear.menu.items[0].setDisabled(!this.permissions.canModifyFilter);
                documentHolder.pmiClear.menu.items[1].setDisabled(iscelledit);
                documentHolder.pmiClear.menu.items[2].setDisabled(iscelledit || !this.permissions.canModifyFilter);
                documentHolder.pmiClear.menu.items[3].setDisabled(iscelledit);
                documentHolder.pmiClear.menu.items[4].setDisabled(iscelledit);

                documentHolder.pmiClear.menu.items[3].setVisible(!this.permissions.isEditDiagram);
                documentHolder.pmiClear.menu.items[4].setVisible(!this.permissions.isEditDiagram);

                var filterInfo = cellinfo.asc_getAutoFilterInfo(),
                    isApplyAutoFilter = (filterInfo) ? filterInfo.asc_getIsApplyAutoFilter() : false;
                filterInfo = (filterInfo) ? filterInfo.asc_getIsAutoFilter() : null;
                documentHolder.pmiInsertCells.menu.items[0].setDisabled(isApplyAutoFilter);
                documentHolder.pmiDeleteCells.menu.items[0].setDisabled(isApplyAutoFilter);
                documentHolder.pmiInsertCells.menu.items[1].setDisabled(isApplyAutoFilter);
                documentHolder.pmiDeleteCells.menu.items[1].setDisabled(isApplyAutoFilter);

                documentHolder.pmiEntriesList.setVisible(!iscelledit && !inPivot);

                documentHolder.pmiNumFormat.setVisible(!iscelledit);
                documentHolder.pmiAdvancedNumFormat.options.numformatinfo = documentHolder.pmiNumFormat.menu.options.numformatinfo = xfs.asc_getNumFormatInfo();
                documentHolder.pmiAdvancedNumFormat.options.numformat = xfs.asc_getNumFormat();

                _.each(documentHolder.ssMenu.items, function(item) {
                    item.setDisabled(isCellLocked);
                });
                documentHolder.pmiCopy.setDisabled(false);
                documentHolder.pmiSelectTable.setDisabled(this._state.wsLock);
                documentHolder.pmiInsertEntire.setDisabled(isCellLocked || isTableLocked || isrowmenu && this._state.wsProps['InsertRows'] || iscolmenu && this._state.wsProps['InsertColumns']);
                documentHolder.pmiInsertCells.setDisabled(isCellLocked || isTableLocked || inPivot || this._state.wsLock);
                documentHolder.pmiInsertTable.setDisabled(isCellLocked || isTableLocked || this._state.wsLock);
                documentHolder.pmiDeleteEntire.setDisabled(isCellLocked || isTableLocked || isrowmenu && this._state.wsProps['DeleteRows'] || iscolmenu && this._state.wsProps['DeleteColumns']);
                documentHolder.pmiDeleteCells.setDisabled(isCellLocked || isTableLocked || inPivot || this._state.wsLock);
                documentHolder.pmiDeleteTable.setDisabled(isCellLocked || isTableLocked || this._state.wsLock);
                documentHolder.pmiClear.setDisabled(isCellLocked || inPivot);
                documentHolder.pmiFilterCells.setDisabled(isCellLocked || isTableLocked|| (filterInfo==null) || inPivot || !filterInfo && !this.permissions.canModifyFilter || this._state.wsLock);
                documentHolder.pmiSortCells.setDisabled(isCellLocked || isTableLocked|| (filterInfo==null) || inPivot || !this.permissions.canModifyFilter || this._state.wsProps['Sort']);
                documentHolder.pmiReapply.setDisabled(isCellLocked || isTableLocked|| (isApplyAutoFilter!==true));
                documentHolder.pmiCondFormat.setDisabled(isCellLocked || isTableLocked || this._state.wsProps['FormatCells']);
                documentHolder.menuHyperlink.setDisabled(isCellLocked || inPivot || this._state.wsProps['InsertHyperlinks']);
                documentHolder.menuAddHyperlink.setDisabled(isCellLocked || inPivot || this._state.wsProps['InsertHyperlinks']);
                documentHolder.pmiInsFunction.setDisabled(isCellLocked || inPivot);
                documentHolder.pmiFreezePanes.setDisabled(this.api.asc_isWorksheetLockedOrDeleted(this.api.asc_getActiveWorksheetIndex()));
                documentHolder.pmiRowHeight.setDisabled(isCellLocked || this._state.wsProps['FormatRows']);
                documentHolder.pmiColumnWidth.setDisabled(isCellLocked || this._state.wsProps['FormatColumns']);
                documentHolder.pmiEntireHide.setDisabled(isCellLocked || iscolmenu && this._state.wsProps['FormatColumns'] || isrowmenu && this._state.wsProps['FormatRows']);
                documentHolder.pmiEntireShow.setDisabled(isCellLocked || iscolmenu && this._state.wsProps['FormatColumns'] ||isrowmenu && this._state.wsProps['FormatRows']);
                documentHolder.pmiNumFormat.setDisabled(isCellLocked || this._state.wsProps['FormatCells']);
                documentHolder.pmiSparklines.setDisabled(isCellLocked || this._state.wsLock);
                documentHolder.pmiEntriesList.setDisabled(isCellLocked || this._state.wsLock);
                documentHolder.pmiAddNamedRange.setDisabled(isCellLocked || this._state.wsLock);
                documentHolder.pmiAddComment.setDisabled(isCellLocked || this._state.wsProps['Objects']);

                if (inPivot) {
                    var canGroup = this.api.asc_canGroupPivot();
                    documentHolder.mnuGroupPivot.setDisabled(isPivotLocked || !canGroup || this._state.wsLock);
                    documentHolder.mnuUnGroupPivot.setDisabled(isPivotLocked || !canGroup || this._state.wsLock);
                }

                if (showMenu) this.showPopupMenu(documentHolder.ssMenu, {}, event);
            } else if (this.permissions.isEditDiagram && seltype == Asc.c_oAscSelectionType.RangeChartText) {
                if (!showMenu && !documentHolder.textInShapeMenu.isVisible()) return;

                documentHolder.pmiTextAdvanced.textInfo = undefined;

                documentHolder.menuHyperlinkShape.setVisible(false);
                documentHolder.menuAddHyperlinkShape.setVisible(false);
                documentHolder.menuParagraphVAlign.setVisible(false); // убрать после того, как заголовок можно будет растягивать по вертикали!!
                documentHolder.menuParagraphDirection.setVisible(false); // убрать после того, как заголовок можно будет растягивать по вертикали!!
                documentHolder.pmiTextAdvanced.setVisible(false);
                documentHolder.textInShapeMenu.items[9].setVisible(false);
                documentHolder.menuParagraphBullets.setVisible(false);
                documentHolder.textInShapeMenu.items[3].setVisible(false);
                documentHolder.pmiTextCopy.setDisabled(false);
                if (showMenu) this.showPopupMenu(documentHolder.textInShapeMenu, {}, event);
            }
        },

        fillViewMenuProps: function(cellinfo, showMenu, event){
            var documentHolder      = this.documentHolder,
                seltype             = cellinfo.asc_getSelectionType(),
                isCellLocked        = cellinfo.asc_getLocked(),
                isTableLocked       = cellinfo.asc_getLockedTable()===true,
                commentsController  = this.getApplication().getController('Common.Controllers.Comments'),
                iscellmenu = (seltype==Asc.c_oAscSelectionType.RangeCells) && !this.permissions.isEditMailMerge && !this.permissions.isEditDiagram,
                iscelledit = this.api.isCellEdited,
                isimagemenu = (seltype==Asc.c_oAscSelectionType.RangeImage) && !this.permissions.isEditMailMerge && !this.permissions.isEditDiagram,
                signGuid;

            if (!documentHolder.viewModeMenu)
                documentHolder.createDelayedElementsViewer();

            if (!documentHolder.viewModeMenu)
                documentHolder.createDelayedElementsViewer();

            if (!showMenu && !documentHolder.viewModeMenu.isVisible()) return;

            if (isimagemenu && this.permissions.isSignatureSupport) {
                var selectedObjects = this.api.asc_getGraphicObjectProps();
                for (var i = 0; i < selectedObjects.length; i++) {
                    if (selectedObjects[i].asc_getObjectType() == Asc.c_oAscTypeSelectElement.Image) {
                        signGuid = selectedObjects[i].asc_getObjectValue().asc_getSignatureId();
                    }
                }
            }

            var signProps = (signGuid) ? this.api.asc_getSignatureSetup(signGuid) : null,
                isInSign = !!signProps && this._canProtect,
                canComment = iscellmenu && !iscelledit && this.permissions.canCoAuthoring && this.permissions.canComments && !this._isDisabled && cellinfo.asc_getComments() && cellinfo.asc_getComments().length < 1;

            documentHolder.menuViewUndo.setVisible(this.permissions.canCoAuthoring && this.permissions.canComments && !this._isDisabled);
            documentHolder.menuViewUndo.setDisabled(!this.api.asc_getCanUndo() && !this._isDisabled);
            documentHolder.menuViewCopySeparator.setVisible(isInSign);

            var isRequested = (signProps) ? signProps.asc_getRequested() : false;
            documentHolder.menuSignatureViewSign.setVisible(isInSign && isRequested);
            documentHolder.menuSignatureDetails.setVisible(isInSign && !isRequested);
            documentHolder.menuSignatureViewSetup.setVisible(isInSign);
            documentHolder.menuSignatureRemove.setVisible(isInSign && !isRequested);
            documentHolder.menuViewSignSeparator.setVisible(canComment);

            documentHolder.menuViewAddComment.setVisible(canComment);
            commentsController && commentsController.blockPopover(true);
            documentHolder.menuViewAddComment.setDisabled(isCellLocked || isTableLocked || this._state.wsProps['Objects']);
            if (showMenu) this.showPopupMenu(documentHolder.viewModeMenu, {}, event);

            if (isInSign) {
                documentHolder.menuSignatureViewSign.cmpEl.attr('data-value', signGuid); // sign
                documentHolder.menuSignatureDetails.cmpEl.attr('data-value', signProps.asc_getId()); // view certificate
                documentHolder.menuSignatureViewSetup.cmpEl.attr('data-value', signGuid); // view signature settings
                documentHolder.menuSignatureRemove.cmpEl.attr('data-value', signGuid);
            }
        },

        showPopupMenu: function(menu, value, event){
            if (!_.isUndefined(menu) && menu !== null && event){
                Common.UI.Menu.Manager.hideAll();

                var me                  = this,
                    documentHolderView  = me.documentHolder,
                    showPoint           = [event.pageX*Common.Utils.zoom() - documentHolderView.cmpEl.offset().left, event.pageY*Common.Utils.zoom() - documentHolderView.cmpEl.offset().top],
                    menuContainer       = documentHolderView.cmpEl.find(Common.Utils.String.format('#menu-container-{0}', menu.id));

                if (!menu.rendered) {
                    // Prepare menu container
                    if (menuContainer.length < 1) {
                        menuContainer = $(Common.Utils.String.format('<div id="menu-container-{0}" style="position: absolute; z-index: 10000;"><div class="dropdown-toggle" data-toggle="dropdown"></div></div>', menu.id));
                        documentHolderView.cmpEl.append(menuContainer);
                    }

                    menu.render(menuContainer);
                    menu.cmpEl.attr({tabindex: "-1"});
                }

                if (/*!this.mouse.isRightButtonDown &&*/ event.button !== 2) {
                    var coord  = me.api.asc_getActiveCellCoord(),
                        offset = {left:0,top:0}/*documentHolderView.cmpEl.offset()*/;

                    showPoint[0] = coord.asc_getX() + coord.asc_getWidth() + offset.left;
                    showPoint[1] = (coord.asc_getY() < 0 ? 0 : coord.asc_getY()) + coord.asc_getHeight() + offset.top;
                }

                menuContainer.css({
                    left: showPoint[0],
                    top : showPoint[1]
                });

                if (_.isFunction(menu.options.initMenu)) {
                    menu.options.initMenu(value);
                    menu.alignPosition();
                }
                _.delay(function() {
                    menu.cmpEl.focus();
                }, 10);

                menu.show();
                me.currentMenu = menu;
            }
        },

        onEntriesListMenu: function(validation, textarr, addarr) {
            if (textarr && textarr.length>0) {
                var me                  = this,
                    documentHolderView  = me.documentHolder,
                    menu                = documentHolderView.entriesMenu,
                    menuContainer       = documentHolderView.cmpEl.find(Common.Utils.String.format('#menu-container-{0}', menu.id));

                if (validation && menu.isVisible()) {
                    menu.hide();
                    return;
                }

                for (var i = 0; i < menu.items.length; i++) {
                    menu.removeItem(menu.items[i]);
                    i--;
                }

                _.each(textarr, function(menuItem, index) {
                    var mnu = new Common.UI.MenuItem({
                        caption     : menuItem,
                        value       : addarr ? addarr[index] : menuItem,
                        style: (typeof menuItem == 'string' && _.isEmpty(menuItem.trim())) ? 'min-height: 25px;' : ''
                    }).on('click', function(item, e) {
                        me.api.asc_insertInCell(item.value, Asc.c_oAscPopUpSelectorType.None, false );
                    });
                    menu.addItem(mnu);
                });

                Common.UI.Menu.Manager.hideAll();

                if (!menu.rendered) {
                    // Prepare menu container
                    if (menuContainer.length < 1) {
                        menuContainer = $(Common.Utils.String.format('<div id="menu-container-{0}" style="position: absolute; z-index: 10000;"><div class="dropdown-toggle" data-toggle="dropdown"></div></div>', menu.id));
                        documentHolderView.cmpEl.append(menuContainer);
                    }

                    menu.render(menuContainer);
                    menu.cmpEl.attr({tabindex: "-1"});
                }

                var coord  = me.api.asc_getActiveCellCoord(),
                    offset = {left:0,top:0},
                    showPoint = [coord.asc_getX() + offset.left, (coord.asc_getY() < 0 ? 0 : coord.asc_getY()) + coord.asc_getHeight() + offset.top];
                menuContainer.css({left: showPoint[0], top : showPoint[1]});

                me._preventClick = validation;
                validation && menuContainer.attr('data-value', 'prevent-canvas-click');
                menu.show();

                menu.alignPosition();
                _.delay(function() {
                    menu.cmpEl.focus();
                }, 10);
            } else {
                this.documentHolder.entriesMenu.hide();
                !validation && Common.UI.warning({
                    title: this.notcriticalErrorTitle,
                    maxwidth: 600,
                    msg  : this.txtNoChoices,
                    callback: _.bind(function(btn){
                        Common.NotificationCenter.trigger('edit:complete', this.documentHolder);
                    }, this)
                });
            }
        },

        onTableTotalMenu: function(current) {
            if (current !== undefined) {
                var me                  = this,
                    documentHolderView  = me.documentHolder,
                    menu                = documentHolderView.tableTotalMenu,
                    menuContainer       = documentHolderView.cmpEl.find(Common.Utils.String.format('#menu-container-{0}', menu.id));

                if (menu.isVisible()) {
                    menu.hide();
                    return;
                }

                Common.UI.Menu.Manager.hideAll();

                if (!menu.rendered) {
                    // Prepare menu container
                    if (menuContainer.length < 1) {
                        menuContainer = $(Common.Utils.String.format('<div id="menu-container-{0}" style="position: absolute; z-index: 10000;"><div class="dropdown-toggle" data-toggle="dropdown"></div></div>', menu.id));
                        documentHolderView.cmpEl.append(menuContainer);
                    }

                    menu.render(menuContainer);
                    menu.cmpEl.attr({tabindex: "-1"});
                }

                menu.clearAll();
                var func = _.find(menu.items, function(item) { return item.value == current; });
                if (func)
                    func.setChecked(true, true);

                var coord  = me.api.asc_getActiveCellCoord(),
                    offset = {left:0,top:0},
                    showPoint = [coord.asc_getX() + offset.left, (coord.asc_getY() < 0 ? 0 : coord.asc_getY()) + coord.asc_getHeight() + offset.top];
                menuContainer.css({left: showPoint[0], top : showPoint[1]});

                me._preventClick = true;
                menuContainer.attr('data-value', 'prevent-canvas-click');
                menu.show();

                menu.alignPosition();
                _.delay(function() {
                    menu.cmpEl.focus();
                }, 10);
            } else {
                this.documentHolder.tableTotalMenu.hide();
            }
        },

        onTotalMenuClick: function(menu, item) {
            if (item.value==Asc.ETotalsRowFunction.totalrowfunctionCustom) {
                this.onInsFunction(item);
            } else {
                this.api.asc_insertInCell(item.value, Asc.c_oAscPopUpSelectorType.TotalRowFunc);
            }
            Common.NotificationCenter.trigger('edit:complete', this.documentHolder);
        },

        onFormulaCompleteMenu: function(funcarr, offset) {
            if (!this.documentHolder.funcMenu || Common.Utils.ModalWindow.isVisible() || this.rangeSelectionMode) return;

            if (funcarr) {
                var me                  = this,
                    documentHolderView  = me.documentHolder,
                    menu                = documentHolderView.funcMenu,
                    menuContainer       = documentHolderView.cmpEl.find('#menu-formula-selection'),
                    funcdesc = me.getApplication().getController('FormulaDialog').getDescription(Common.Utils.InternalSettings.get("sse-settings-func-locale"));

                for (var i = 0; i < menu.items.length; i++) {
                    var tip = menu.items[i].cmpEl.data('bs.tooltip');
                    if (tip)
                        tip.hide();
                    menu.removeItem(menu.items[i]);
                    i--;
                }
                funcarr.sort(function (a,b) {
                    var aname = a.asc_getName(true).toLocaleUpperCase(),
                        bname = b.asc_getName(true).toLocaleUpperCase();
                    if (aname < bname) return -1;
                    if (aname > bname) return 1;
                    return 0;
                });
                _.each(funcarr, function(menuItem, index) {
                    var type = menuItem.asc_getType(),
                        name = menuItem.asc_getName(true),
                        origname = me.api.asc_getFormulaNameByLocale(name),
                        iconCls = 'btn-named-range';
                    switch (type) {
                        case Asc.c_oAscPopUpSelectorType.Func:
                            iconCls = 'btn-function';
                            break;
                        case Asc.c_oAscPopUpSelectorType.Table:
                            iconCls = 'btn-menu-table';
                            break;
                        case Asc.c_oAscPopUpSelectorType.Slicer:
                            iconCls = 'btn-slicer';
                            break;
                    }
                    var mnu = new Common.UI.MenuItem({
                        iconCls: 'menu__icon ' + iconCls ,
                        caption: name,
                        hint        : (funcdesc && funcdesc[origname]) ? funcdesc[origname].d : ''
                    }).on('click', function(item, e) {
                        setTimeout(function(){ me.api.asc_insertInCell(item.caption, type, false ); }, 10);
                    });
                    menu.addItem(mnu);
                });

                if (!menu.rendered) {
                    // Prepare menu container
                    if (menuContainer.length < 1) {
                        menuContainer = $(Common.Utils.String.format('<div id="menu-formula-selection" style="position: absolute; z-index: 10000;" class="no-stop-propagate"><div class="dropdown-toggle" data-toggle="dropdown"></div></div>'));
                        documentHolderView.cmpEl.append(menuContainer);
                    }

                    menu.onAfterKeydownMenu = function(e) {
                        if (e.keyCode == Common.UI.Keys.RETURN && (e.ctrlKey || e.altKey)) return;
//                        Common.UI.Menu.prototype.onAfterKeydownMenu.call(menu, e);

                        var li;
                        if (arguments.length>1 && arguments[1] instanceof KeyboardEvent) // when typing in cell editor
                            e = arguments[1];
                        if (menuContainer.hasClass('open')) {
                            if (e.keyCode == Common.UI.Keys.TAB || e.keyCode == Common.UI.Keys.RETURN && !e.ctrlKey && !e.altKey)
                                li = menuContainer.find('a.focus').closest('li');
                            else if (e.keyCode == Common.UI.Keys.UP || e.keyCode == Common.UI.Keys.DOWN) {
                                var innerEl = menu.cmpEl,
                                    li_focused = menuContainer.find('a.focus').closest('li'),
                                    innerHeight = innerEl.innerHeight(),
                                    padding = (innerHeight - innerEl.height())/2,
                                    pos = li_focused.position().top,
                                    itemHeight = li_focused.outerHeight(),
                                    newpos;
                                if (pos<0)
                                    newpos = innerEl.scrollTop() + pos - padding;
                                else if (pos+itemHeight>innerHeight)
                                    newpos = innerEl.scrollTop() + pos + itemHeight - innerHeight + padding;
                                if (newpos!==undefined) {
                                    menu.scroller ? menu.scroller.scrollTop(newpos, 0) : innerEl.scrollTop(newpos);
                                }
                            }
                        }
//                        } else if (e.keyCode == Common.UI.Keys.TAB)
//                            li = $(e.target).closest('li');

                        if (li) {
                            if (li.length>0) li.click();
                            Common.UI.Menu.Manager.hideAll();
                        }
                    };
                    menu.on('hide:after', function(){
                        for (var i = 0; i < menu.items.length; i++) {
                            var tip = menu.items[i].cmpEl.data('bs.tooltip');
                            if (tip)
                                tip.hide();
                        }
                    });

                    menu.render(menuContainer);
                    menu.cmpEl.attr({tabindex: "-1"});
                }

                var coord  = me.api.asc_getActiveCellCoord(),
                    showPoint = [coord.asc_getX() + (offset ? offset[0] : 0), (coord.asc_getY() < 0 ? 0 : coord.asc_getY()) + coord.asc_getHeight() + (offset ? offset[1] : 0)];
                menuContainer.css({left: showPoint[0], top : showPoint[1]});
                menu.alignPosition();

                var infocus = me.cellEditor.is(":focus");
                if (!menu.isVisible())
                    Common.UI.Menu.Manager.hideAll();
                _.delay(function() {
                    if (!menu.isVisible()) menu.show();
                    if (menu.scroller) {
                        menu.scroller.update({alwaysVisibleY: true});
                        menu.scroller.scrollTop(0);
                    }
                    if (infocus)
                        me.cellEditor.focus();
                    menu.cmpEl.toggleClass('from-cell-edit', infocus);
                    _.delay(function() {
                        var a = menu.cmpEl.find('li:first a');
                        a.addClass('focus');
                        var tip = a.parent().data('bs.tooltip');
                        if (tip)
                            tip.show();
                    }, 10);
                    if (!infocus)
                        _.delay(function() {
                            menu.cmpEl.focus();
                        }, 10);
                }, 1);
            } else {
                this.documentHolder.funcMenu.hide();
            }
        },

        onFormulaInfo: function(name) {
            var functip = this.tooltips.func_arg;

            if (name) {
                if (!functip.parentEl) {
                    functip.parentEl = $('<div id="tip-container-functip" style="position: absolute; z-index: 10000;"></div>');
                    this.documentHolder.cmpEl.append(functip.parentEl);
                }

                var funcdesc = this.getApplication().getController('FormulaDialog').getDescription(Common.Utils.InternalSettings.get("sse-settings-func-locale")),
                    hint = ((funcdesc && funcdesc[name]) ? (this.api.asc_getFormulaLocaleName(name) + funcdesc[name].a) : '').replace(/[,;]/g, this.api.asc_getFunctionArgumentSeparator());

                if (functip.ref && functip.ref.isVisible()) {
                    if (functip.text != hint) {
                        functip.ref.hide();
                        functip.ref = undefined;
                        functip.text = '';
                        functip.isHidden = true;
                    }
                }

                if (!hint) return;

                if (!functip.ref || !functip.ref.isVisible()) {
                    functip.text = hint;
                    functip.ref = new Common.UI.Tooltip({
                        owner   : functip.parentEl,
                        html    : true,
                        title   : hint,
                        cls: 'auto-tooltip'
                    });

                    functip.ref.show([-10000, -10000]);
                    functip.isHidden = false;
                }

                var pos = [
                        this.documentHolder.cmpEl.offset().left - $(window).scrollLeft(),
                        this.documentHolder.cmpEl.offset().top  - $(window).scrollTop()
                    ],
                    coord  = this.api.asc_getActiveCellCoord(),
                    showPoint = [coord.asc_getX() + pos[0] - 3, coord.asc_getY() + pos[1] - functip.ref.getBSTip().$tip.height() - 5];
                var tipwidth = functip.ref.getBSTip().$tip.width();
                if (showPoint[0] + tipwidth > this.tooltips.coauth.bodyWidth )
                    showPoint[0] = this.tooltips.coauth.bodyWidth - tipwidth;

                functip.ref.getBSTip().$tip.css({
                    top : showPoint[1] + 'px',
                    left: showPoint[0] + 'px'
                });
            } else {
                if (!functip.isHidden && functip.ref) {
                    functip.ref.hide();
                    functip.ref = undefined;
                    functip.text = '';
                    functip.isHidden = true;
                }
            }
        },

        onInputMessage: function(title, message) {
            var inputtip = this.tooltips.input_msg;

            if (message) {
                if (!inputtip.parentEl) {
                    inputtip.parentEl = $('<div id="tip-container-inputtip" style="position: absolute; z-index: 10000;"></div>');
                    this.documentHolder.cmpEl.append(inputtip.parentEl);
                }

                var hint = title ? ('<b>' + (Common.Utils.String.htmlEncode(title || '')) + '</b><br>') : '';
                hint += (Common.Utils.String.htmlEncode(message || ''));

                if (inputtip.ref && inputtip.ref.isVisible()) {
                    if (inputtip.text != hint) {
                        inputtip.ref.hide();
                        inputtip.ref = undefined;
                        inputtip.text = '';
                        inputtip.isHidden = true;
                    }
                }

                if (!inputtip.ref || !inputtip.ref.isVisible()) {
                    inputtip.text = hint;
                    inputtip.ref = new Common.UI.Tooltip({
                        owner   : inputtip.parentEl,
                        html    : true,
                        title   : hint
                    });

                    inputtip.ref.show([-10000, -10000]);
                    inputtip.isHidden = false;
                }

                var pos = [
                        this.documentHolder.cmpEl.offset().left - $(window).scrollLeft(),
                        this.documentHolder.cmpEl.offset().top  - $(window).scrollTop()
                    ],
                    coord  = this.api.asc_getActiveCellCoord(),
                    showPoint = [coord.asc_getX() + pos[0] - 3, coord.asc_getY() + pos[1] - inputtip.ref.getBSTip().$tip.height() - 5];
                var tipwidth = inputtip.ref.getBSTip().$tip.width();
                if (showPoint[0] + tipwidth > this.tooltips.coauth.bodyWidth )
                    showPoint[0] = this.tooltips.coauth.bodyWidth - tipwidth;

                inputtip.ref.getBSTip().$tip.css({
                    top : showPoint[1] + 'px',
                    left: showPoint[0] + 'px',
                    'z-index': 900
                });
            } else {
                if (!inputtip.isHidden && inputtip.ref) {
                    inputtip.ref.hide();
                    inputtip.ref = undefined;
                    inputtip.text = '';
                    inputtip.isHidden = true;
                }
            }
        },

        onShowSpecialPasteOptions: function(specialPasteShowOptions) {
            var me                  = this,
                documentHolderView  = me.documentHolder,
                coord  = specialPasteShowOptions.asc_getCellCoord(),
                pasteContainer = documentHolderView.cmpEl.find('#special-paste-container'),
                pasteItems = specialPasteShowOptions.asc_getOptions(),
                isTable = !!specialPasteShowOptions.asc_getContainTables();
            if (!pasteItems) return;

            // Prepare menu container
            if (pasteContainer.length < 1) {
                me._arrSpecialPaste = [];
                me._arrSpecialPaste[Asc.c_oSpecialPasteProps.paste] = [me.txtPaste, 0];
                me._arrSpecialPaste[Asc.c_oSpecialPasteProps.pasteOnlyFormula] = [me.txtPasteFormulas, 0];
                me._arrSpecialPaste[Asc.c_oSpecialPasteProps.formulaNumberFormat] = [me.txtPasteFormulaNumFormat, 0];
                me._arrSpecialPaste[Asc.c_oSpecialPasteProps.formulaAllFormatting] = [me.txtPasteKeepSourceFormat, 0];
                me._arrSpecialPaste[Asc.c_oSpecialPasteProps.formulaWithoutBorders] = [me.txtPasteBorders, 0];
                me._arrSpecialPaste[Asc.c_oSpecialPasteProps.formulaColumnWidth] = [me.txtPasteColWidths, 0];
                me._arrSpecialPaste[Asc.c_oSpecialPasteProps.mergeConditionalFormating] = [me.txtPasteMerge, 0];
                me._arrSpecialPaste[Asc.c_oSpecialPasteProps.transpose] = [me.txtPasteTranspose, 0];
                me._arrSpecialPaste[Asc.c_oSpecialPasteProps.pasteOnlyValues] = [me.txtPasteValues, 1];
                me._arrSpecialPaste[Asc.c_oSpecialPasteProps.valueNumberFormat] = [me.txtPasteValNumFormat, 1];
                me._arrSpecialPaste[Asc.c_oSpecialPasteProps.valueAllFormating] = [me.txtPasteValFormat, 1];
                me._arrSpecialPaste[Asc.c_oSpecialPasteProps.pasteOnlyFormating] = [me.txtPasteFormat, 2];
                me._arrSpecialPaste[Asc.c_oSpecialPasteProps.link] = [me.txtPasteLink, 2];
                me._arrSpecialPaste[Asc.c_oSpecialPasteProps.picture] = [me.txtPastePicture, 2];
                me._arrSpecialPaste[Asc.c_oSpecialPasteProps.linkedPicture] = [me.txtPasteLinkPicture, 2];
                me._arrSpecialPaste[Asc.c_oSpecialPasteProps.sourceformatting] = [me.txtPasteSourceFormat, 2];
                me._arrSpecialPaste[Asc.c_oSpecialPasteProps.destinationFormatting] = [me.txtPasteDestFormat, 2];
                me._arrSpecialPaste[Asc.c_oSpecialPasteProps.keepTextOnly] = [me.txtKeepTextOnly, 2];
                me._arrSpecialPaste[Asc.c_oSpecialPasteProps.useTextImport] = [me.txtUseTextImport, 3];

                pasteContainer = $('<div id="special-paste-container" style="position: absolute;"><div id="id-document-holder-btn-special-paste"></div></div>');
                documentHolderView.cmpEl.append(pasteContainer);

                me.btnSpecialPaste = new Common.UI.Button({
                    parentEl: $('#id-document-holder-btn-special-paste'),
                    cls         : 'btn-toolbar',
                    iconCls     : 'toolbar__icon btn-paste',
                    menu        : new Common.UI.Menu({items: []})
                });
            }

            if (pasteItems.length>0) {
                var menu = me.btnSpecialPaste.menu;
                for (var i = 0; i < menu.items.length; i++) {
                    menu.removeItem(menu.items[i]);
                    i--;
                }
                var groups = [];
                for (var i = 0; i < 3; i++) {
                    groups[i] = [];
                }

                var importText;
                _.each(pasteItems, function(menuItem, index) {
                    if (menuItem == Asc.c_oSpecialPasteProps.useTextImport) {
                        importText = new Common.UI.MenuItem({
                            caption: me._arrSpecialPaste[menuItem][0],
                            value: menuItem,
                            checkable: true,
                            toggleGroup : 'specialPasteGroup'
                        }).on('click', function(item, e) {
                            (new Common.Views.OpenDialog({
                                title: me.txtImportWizard,
                                closable: true,
                                type: Common.Utils.importTextType.Paste,
                                preview: true,
                                api: me.api,
                                handler: function (result, settings) {
                                    if (result == 'ok') {
                                        if (me && me.api) {
                                            var props = new Asc.SpecialPasteProps();
                                            props.asc_setProps(Asc.c_oSpecialPasteProps.useTextImport);
                                            props.asc_setAdvancedOptions(settings.textOptions);
                                            me.api.asc_SpecialPaste(props);
                                        }
                                        me._state.lastSpecPasteChecked = item;
                                    } else {
                                        item.setChecked(false, true);
                                        me._state.lastSpecPasteChecked && me._state.lastSpecPasteChecked.setChecked(true, true);
                                    }
                                }
                            })).show();
                            setTimeout(function(){menu.hide();}, 100);
                        });
                        me._arrSpecialPaste[menuItem][2] = importText;
                    } else if (me._arrSpecialPaste[menuItem]) {
                        var mnu = new Common.UI.MenuItem({
                            caption: me._arrSpecialPaste[menuItem][0],
                            value: menuItem,
                            checkable: true,
                            toggleGroup : 'specialPasteGroup'
                        }).on('click', function(item, e) {
                            me._state.lastSpecPasteChecked = item;

                            var props = new Asc.SpecialPasteProps();
                            props.asc_setProps(item.value);
                            me.api.asc_SpecialPaste(props);
                            setTimeout(function(){menu.hide();}, 100);
                        });
                        groups[me._arrSpecialPaste[menuItem][1]].push(mnu);
                        me._arrSpecialPaste[menuItem][2] = mnu;
                    }
                });
                var newgroup = false;
                for (var i = 0; i < 3; i++) {
                    if (newgroup && groups[i].length>0) {
                        menu.addItem(new Common.UI.MenuItem({ caption: '--' }));
                        newgroup = false;
                    }
                    _.each(groups[i], function(menuItem, index) {
                        menu.addItem(menuItem);
                        newgroup = true;
                    });
                }
                (menu.items.length>0) && menu.items[0].setChecked(true, true);
                me._state.lastSpecPasteChecked = (menu.items.length>0) ? menu.items[0] : null;

                if (importText) {
                    menu.addItem(new Common.UI.MenuItem({ caption: '--' }));
                    menu.addItem(importText);
                }
                if (menu.items.length>0 && specialPasteShowOptions.asc_getShowPasteSpecial()) {
                    menu.addItem(new Common.UI.MenuItem({ caption: '--' }));
                    var mnu = new Common.UI.MenuItem({
                        caption: me.textPasteSpecial,
                        value: 'special'
                    }).on('click', function(item, e) {
                        (new SSE.Views.SpecialPasteDialog({
                            props: pasteItems,
                            isTable: isTable,
                            handler: function (result, settings) {
                                if (result == 'ok') {
                                    me._state.lastSpecPasteChecked && me._state.lastSpecPasteChecked.setChecked(false, true);
                                    me._state.lastSpecPasteChecked = settings && me._arrSpecialPaste[settings.asc_getProps()] ? me._arrSpecialPaste[settings.asc_getProps()][2] : null;
                                    me._state.lastSpecPasteChecked && me._state.lastSpecPasteChecked.setChecked(true, true);
                                    if (me && me.api) {
                                        me.api.asc_SpecialPaste(settings);
                                    }
                                }
                            }
                        })).show();
                        setTimeout(function(){menu.hide();}, 100);
                    });
                    menu.addItem(mnu);
                }
            }

            if ( coord[0].asc_getX()<0 || coord[0].asc_getY()<0) {
                if (pasteContainer.is(':visible')) pasteContainer.hide();
                return;
            }

            var rightBottom = coord[0],
                leftTop = coord[1],
                width = me.tooltips.coauth.bodyWidth - me.tooltips.coauth.XY[0] - me.tooltips.coauth.rightMenuWidth - 15,
                height = me.tooltips.coauth.apiHeight - 15, // height - scrollbar height
                showPoint = [],
                btnSize = [31, 20],
                right = rightBottom.asc_getX() + rightBottom.asc_getWidth() + 3 + btnSize[0],
                bottom = rightBottom.asc_getY() + rightBottom.asc_getHeight() + 3 + btnSize[1];


            if (right > width) {
                showPoint[0] = (leftTop!==undefined) ? leftTop.asc_getX() : (width-btnSize[0]-3); // leftTop is undefined when paste to text box
                if (bottom > height)
                    showPoint[0] -= (btnSize[0]+3);
                if (showPoint[0]<0) showPoint[0] = width - 3 - btnSize[0];
            } else
                showPoint[0] = right - btnSize[0];

            showPoint[1] = (bottom > height) ? height - 3 - btnSize[1] : bottom - btnSize[1];

            pasteContainer.css({left: showPoint[0], top : showPoint[1]});
            pasteContainer.show();
        },

        onHideSpecialPasteOptions: function() {
            var pasteContainer = this.documentHolder.cmpEl.find('#special-paste-container');
            if (pasteContainer.is(':visible'))
                pasteContainer.hide();
        },

        onToggleAutoCorrectOptions: function(autoCorrectOptions) {
            if (!autoCorrectOptions) {
                var pasteContainer = this.documentHolder.cmpEl.find('#autocorrect-paste-container');
                if (pasteContainer.is(':visible'))
                    pasteContainer.hide();
                return;
            }

            var me                  = this,
                documentHolderView  = me.documentHolder,
                coord  = autoCorrectOptions.asc_getCellCoord(),
                pasteContainer = documentHolderView.cmpEl.find('#autocorrect-paste-container'),
                pasteItems = autoCorrectOptions.asc_getOptions();

            // Prepare menu container
            if (pasteContainer.length < 1) {
                me._arrAutoCorrectPaste = [];
                me._arrAutoCorrectPaste[Asc.c_oAscAutoCorrectOptions.UndoTableAutoExpansion] = {caption: me.txtUndoExpansion, icon: 'menu__icon btn-undo'};
                me._arrAutoCorrectPaste[Asc.c_oAscAutoCorrectOptions.RedoTableAutoExpansion] = {caption: me.txtRedoExpansion, icon: 'menu__icon btn-redo'};

                pasteContainer = $('<div id="autocorrect-paste-container" style="position: absolute;"><div id="id-document-holder-btn-autocorrect-paste"></div></div>');
                documentHolderView.cmpEl.append(pasteContainer);

                me.btnAutoCorrectPaste = new Common.UI.Button({
                    parentEl: $('#id-document-holder-btn-autocorrect-paste'),
                    cls         : 'btn-toolbar',
                    iconCls     : 'toolbar__icon btn-autocorrect',
                    menu        : new Common.UI.Menu({cls: 'shifted-right', items: []})
                });
                me.btnAutoCorrectPaste.menu.on('show:after', _.bind(me.onAutoCorrectOpenAfter, me));
            }

            if (pasteItems.length>0) {
                var menu = me.btnAutoCorrectPaste.menu;
                for (var i = 0; i < menu.items.length; i++) {
                    menu.removeItem(menu.items[i]);
                    i--;
                }

                var group_prev = -1;
                _.each(pasteItems, function(menuItem, index) {
                    var mnu = new Common.UI.MenuItem({
                        caption: me._arrAutoCorrectPaste[menuItem].caption,
                        value: menuItem,
                        iconCls: me._arrAutoCorrectPaste[menuItem].icon
                    }).on('click', function(item, e) {
                        me.api.asc_applyAutoCorrectOptions(item.value);
                        setTimeout(function(){menu.hide();}, 100);
                    });
                    menu.addItem(mnu);
                });
                me.mnuAutoCorrectStop = new Common.UI.MenuItem({
                    caption: me.textStopExpand,
                    checkable: true,
                    allowDepress: true,
                    checked: !Common.Utils.InternalSettings.get("sse-settings-autoformat-new-rows")
                }).on('click', function(item){
                    Common.localStorage.setBool("sse-settings-autoformat-new-rows", !item.checked);
                    Common.Utils.InternalSettings.set("sse-settings-autoformat-new-rows", !item.checked);
                    me.api.asc_setIncludeNewRowColTable(!item.checked);
                    setTimeout(function(){menu.hide();}, 100);
                });
                menu.addItem(me.mnuAutoCorrectStop);
                menu.addItem({caption: '--'});
                var mnu = new Common.UI.MenuItem({
                    caption: me.textAutoCorrectSettings
                }).on('click', _.bind(me.onAutoCorrectOptions, me));
                menu.addItem(mnu);
            }

            var width = me.tooltips.coauth.bodyWidth - me.tooltips.coauth.XY[0] - me.tooltips.coauth.rightMenuWidth - 15,
                height = me.tooltips.coauth.apiHeight - 15, // height - scrollbar height
                btnSize = [31, 20],
                right = coord.asc_getX() + coord.asc_getWidth() + 2 + btnSize[0],
                bottom = coord.asc_getY() + coord.asc_getHeight() + 1 + btnSize[1];
            if (right > width || bottom > height || coord.asc_getX()<0 || coord.asc_getY()<0) {
                if (pasteContainer.is(':visible')) pasteContainer.hide();
            } else {
                pasteContainer.css({left: right - btnSize[0], top : bottom - btnSize[1]});
                pasteContainer.show();
            }
        },

        onCellsRange: function(status) {
            this.rangeSelectionMode = (status != Asc.c_oAscSelectionDialogType.None);
        },

        onApiEditCell: function(state) {
            this.isEditFormula = (state == Asc.c_oAscCellEditorState.editFormula);
            this.isEditCell = (state != Asc.c_oAscCellEditorState.editEnd);
        },

        onLockDefNameManager: function(state) {
            this.namedrange_locked = (state == Asc.c_oAscDefinedNameReason.LockDefNameManager);
        },

        onChangeCropState: function(state) {
            this.documentHolder.menuImgCrop.menu.items[0].setChecked(state, true);
        },

        initEquationMenu: function() {
            if (!this._currentMathObj) return;
            var me = this,
                type = me._currentMathObj.get_Type(),
                value = me._currentMathObj,
                mnu, arr = [];

            switch (type) {
                case Asc.c_oAscMathInterfaceType.Accent:
                    mnu = new Common.UI.MenuItem({
                        caption     : me.txtRemoveAccentChar,
                        equation    : true,
                        disabled    : me._currentParaObjDisabled,
                        equationProps: {type: type, callback: 'remove_AccentCharacter'}
                    });
                    arr.push(mnu);
                    break;
                case Asc.c_oAscMathInterfaceType.BorderBox:
                    mnu = new Common.UI.MenuItem({
                        caption     : me.txtBorderProps,
                        equation    : true,
                        disabled    : me._currentParaObjDisabled,
                        menu        : new Common.UI.Menu({
                            cls: 'shifted-right',
                            menuAlign: 'tl-tr',
                            items   : [
                                {
                                    caption: value.get_HideTop() ? me.txtAddTop : me.txtHideTop,
                                    equationProps: {type: type, callback: 'put_HideTop', value: !value.get_HideTop()}
                                },
                                {
                                    caption: value.get_HideBottom() ? me.txtAddBottom : me.txtHideBottom,
                                    equationProps: {type: type, callback: 'put_HideBottom', value: !value.get_HideBottom()}
                                },
                                {
                                    caption: value.get_HideLeft() ? me.txtAddLeft : me.txtHideLeft,
                                    equationProps: {type: type, callback: 'put_HideLeft', value: !value.get_HideLeft()}
                                },
                                {
                                    caption: value.get_HideRight() ? me.txtAddRight : me.txtHideRight,
                                    equationProps: {type: type, callback: 'put_HideRight', value: !value.get_HideRight()}
                                },
                                {
                                    caption: value.get_HideHor() ? me.txtAddHor : me.txtHideHor,
                                    equationProps: {type: type, callback: 'put_HideHor', value: !value.get_HideHor()}
                                },
                                {
                                    caption: value.get_HideVer() ? me.txtAddVer : me.txtHideVer,
                                    equationProps: {type: type, callback: 'put_HideVer', value: !value.get_HideVer()}
                                },
                                {
                                    caption: value.get_HideTopLTR() ? me.txtAddLT : me.txtHideLT,
                                    equationProps: {type: type, callback: 'put_HideTopLTR', value: !value.get_HideTopLTR()}
                                },
                                {
                                    caption: value.get_HideTopRTL() ? me.txtAddLB : me.txtHideLB,
                                    equationProps: {type: type, callback: 'put_HideTopRTL', value: !value.get_HideTopRTL()}
                                }
                            ]
                        })
                    });
                    arr.push(mnu);
                    break;
                case Asc.c_oAscMathInterfaceType.Bar:
                    mnu = new Common.UI.MenuItem({
                        caption     : me.txtRemoveBar,
                        equation    : true,
                        disabled    : me._currentParaObjDisabled,
                        equationProps: {type: type, callback: 'remove_Bar'}
                    });
                    arr.push(mnu);
                    mnu = new Common.UI.MenuItem({
                        caption     : (value.get_Pos()==Asc.c_oAscMathInterfaceBarPos.Top) ? me.txtUnderbar : me.txtOverbar,
                        equation    : true,
                        disabled    : me._currentParaObjDisabled,
                        equationProps: {type: type, callback: 'put_Pos', value: (value.get_Pos()==Asc.c_oAscMathInterfaceBarPos.Top) ? Asc.c_oAscMathInterfaceBarPos.Bottom : Asc.c_oAscMathInterfaceBarPos.Top}
                    });
                    arr.push(mnu);
                    break;
                case Asc.c_oAscMathInterfaceType.Script:
                    var scripttype = value.get_ScriptType();
                    if (scripttype == Asc.c_oAscMathInterfaceScript.PreSubSup) {
                        mnu = new Common.UI.MenuItem({
                            caption     : me.txtScriptsAfter,
                            equation    : true,
                            disabled    : me._currentParaObjDisabled,
                            equationProps: {type: type, callback: 'put_ScriptType', value: Asc.c_oAscMathInterfaceScript.SubSup}
                        });
                        arr.push(mnu);
                        mnu = new Common.UI.MenuItem({
                            caption     : me.txtRemScripts,
                            equation    : true,
                            disabled    : me._currentParaObjDisabled,
                            equationProps: {type: type, callback: 'put_ScriptType', value: Asc.c_oAscMathInterfaceScript.None}
                        });
                        arr.push(mnu);
                    } else {
                        if (scripttype == Asc.c_oAscMathInterfaceScript.SubSup) {
                            mnu = new Common.UI.MenuItem({
                                caption     : me.txtScriptsBefore,
                                equation    : true,
                                disabled    : me._currentParaObjDisabled,
                                equationProps: {type: type, callback: 'put_ScriptType', value: Asc.c_oAscMathInterfaceScript.PreSubSup}
                            });
                            arr.push(mnu);
                        }
                        if (scripttype == Asc.c_oAscMathInterfaceScript.SubSup || scripttype == Asc.c_oAscMathInterfaceScript.Sub ) {
                            mnu = new Common.UI.MenuItem({
                                caption     : me.txtRemSubscript,
                                equation    : true,
                                disabled    : me._currentParaObjDisabled,
                                equationProps: {type: type, callback: 'put_ScriptType', value: (scripttype == Asc.c_oAscMathInterfaceScript.SubSup) ? Asc.c_oAscMathInterfaceScript.Sup : Asc.c_oAscMathInterfaceScript.None }
                            });
                            arr.push(mnu);
                        }
                        if (scripttype == Asc.c_oAscMathInterfaceScript.SubSup || scripttype == Asc.c_oAscMathInterfaceScript.Sup ) {
                            mnu = new Common.UI.MenuItem({
                                caption     : me.txtRemSuperscript,
                                equation    : true,
                                disabled    : me._currentParaObjDisabled,
                                equationProps: {type: type, callback: 'put_ScriptType', value: (scripttype == Asc.c_oAscMathInterfaceScript.SubSup) ? Asc.c_oAscMathInterfaceScript.Sub : Asc.c_oAscMathInterfaceScript.None }
                            });
                            arr.push(mnu);
                        }
                    }
                    break;
                case Asc.c_oAscMathInterfaceType.Fraction:
                    var fraction = value.get_FractionType();
                    if (fraction==Asc.c_oAscMathInterfaceFraction.Skewed || fraction==Asc.c_oAscMathInterfaceFraction.Linear) {
                        mnu = new Common.UI.MenuItem({
                            caption     : me.txtFractionStacked,
                            equation    : true,
                            disabled    : me._currentParaObjDisabled,
                            equationProps: {type: type, callback: 'put_FractionType', value: Asc.c_oAscMathInterfaceFraction.Bar}
                        });
                        arr.push(mnu);
                    }
                    if (fraction==Asc.c_oAscMathInterfaceFraction.Bar || fraction==Asc.c_oAscMathInterfaceFraction.Linear) {
                        mnu = new Common.UI.MenuItem({
                            caption     : me.txtFractionSkewed,
                            equation    : true,
                            disabled    : me._currentParaObjDisabled,
                            equationProps: {type: type, callback: 'put_FractionType', value: Asc.c_oAscMathInterfaceFraction.Skewed}
                        });
                        arr.push(mnu);
                    }
                    if (fraction==Asc.c_oAscMathInterfaceFraction.Bar || fraction==Asc.c_oAscMathInterfaceFraction.Skewed) {
                        mnu = new Common.UI.MenuItem({
                            caption     : me.txtFractionLinear,
                            equation    : true,
                            disabled    : me._currentParaObjDisabled,
                            equationProps: {type: type, callback: 'put_FractionType', value: Asc.c_oAscMathInterfaceFraction.Linear}
                        });
                        arr.push(mnu);
                    }
                    if (fraction==Asc.c_oAscMathInterfaceFraction.Bar || fraction==Asc.c_oAscMathInterfaceFraction.NoBar) {
                        mnu = new Common.UI.MenuItem({
                            caption     : (fraction==Asc.c_oAscMathInterfaceFraction.Bar) ? me.txtRemFractionBar : me.txtAddFractionBar,
                            equation    : true,
                            disabled    : me._currentParaObjDisabled,
                            equationProps: {type: type, callback: 'put_FractionType', value: (fraction==Asc.c_oAscMathInterfaceFraction.Bar) ? Asc.c_oAscMathInterfaceFraction.NoBar : Asc.c_oAscMathInterfaceFraction.Bar}
                        });
                        arr.push(mnu);
                    }
                    break;
                case Asc.c_oAscMathInterfaceType.Limit:
                    mnu = new Common.UI.MenuItem({
                        caption     : (value.get_Pos()==Asc.c_oAscMathInterfaceLimitPos.Top) ? me.txtLimitUnder : me.txtLimitOver,
                        equation    : true,
                        disabled    : me._currentParaObjDisabled,
                        equationProps: {type: type, callback: 'put_Pos', value: (value.get_Pos()==Asc.c_oAscMathInterfaceLimitPos.Top) ? Asc.c_oAscMathInterfaceLimitPos.Bottom : Asc.c_oAscMathInterfaceLimitPos.Top}
                    });
                    arr.push(mnu);
                    mnu = new Common.UI.MenuItem({
                        caption     : me.txtRemLimit,
                        equation    : true,
                        disabled    : me._currentParaObjDisabled,
                        equationProps: {type: type, callback: 'put_Pos', value: Asc.c_oAscMathInterfaceLimitPos.None}
                    });
                    arr.push(mnu);
                    break;
                case Asc.c_oAscMathInterfaceType.Matrix:
                    mnu = new Common.UI.MenuItem({
                        caption     : value.get_HidePlaceholder() ? me.txtShowPlaceholder : me.txtHidePlaceholder,
                        equation    : true,
                        disabled    : me._currentParaObjDisabled,
                        equationProps: {type: type, callback: 'put_HidePlaceholder', value: !value.get_HidePlaceholder()}
                    });
                    arr.push(mnu);
                    mnu = new Common.UI.MenuItem({
                        caption     : me.insertText,
                        equation    : true,
                        disabled    : me._currentParaObjDisabled,
                        menu        : new Common.UI.Menu({
                            cls: 'shifted-right',
                            menuAlign: 'tl-tr',
                            items   : [
                                {
                                    caption: me.insertRowAboveText,
                                    equationProps: {type: type, callback: 'insert_MatrixRow', value: true}
                                },
                                {
                                    caption: me.insertRowBelowText,
                                    equationProps: {type: type, callback: 'insert_MatrixRow', value: false}
                                },
                                {
                                    caption: me.insertColumnLeftText,
                                    equationProps: {type: type, callback: 'insert_MatrixColumn', value: true}
                                },
                                {
                                    caption: me.insertColumnRightText,
                                    equationProps: {type: type, callback: 'insert_MatrixColumn', value: false}
                                }
                            ]
                        })
                    });
                    arr.push(mnu);
                    mnu = new Common.UI.MenuItem({
                        caption     : me.deleteText,
                        equation    : true,
                        disabled    : me._currentParaObjDisabled,
                        menu        : new Common.UI.Menu({
                            cls: 'shifted-right',
                            menuAlign: 'tl-tr',
                            items   : [
                                {
                                    caption: me.deleteRowText,
                                    equationProps: {type: type, callback: 'delete_MatrixRow'}
                                },
                                {
                                    caption: me.deleteColumnText,
                                    equationProps: {type: type, callback: 'delete_MatrixColumn'}
                                }
                            ]
                        })
                    });
                    arr.push(mnu);
                    mnu = new Common.UI.MenuItem({
                        caption     : me.txtMatrixAlign,
                        equation    : true,
                        disabled    : me._currentParaObjDisabled,
                        menu        : new Common.UI.Menu({
                            cls: 'shifted-right',
                            menuAlign: 'tl-tr',
                            items   : [
                                {
                                    caption: me.txtTop,
                                    checkable   : true,
                                    checked     : (value.get_MatrixAlign()==Asc.c_oAscMathInterfaceMatrixMatrixAlign.Top),
                                    equationProps: {type: type, callback: 'put_MatrixAlign', value: Asc.c_oAscMathInterfaceMatrixMatrixAlign.Top}
                                },
                                {
                                    caption: me.centerText,
                                    checkable   : true,
                                    checked     : (value.get_MatrixAlign()==Asc.c_oAscMathInterfaceMatrixMatrixAlign.Center),
                                    equationProps: {type: type, callback: 'put_MatrixAlign', value: Asc.c_oAscMathInterfaceMatrixMatrixAlign.Center}
                                },
                                {
                                    caption: me.txtBottom,
                                    checkable   : true,
                                    checked     : (value.get_MatrixAlign()==Asc.c_oAscMathInterfaceMatrixMatrixAlign.Bottom),
                                    equationProps: {type: type, callback: 'put_MatrixAlign', value: Asc.c_oAscMathInterfaceMatrixMatrixAlign.Bottom}
                                }
                            ]
                        })
                    });
                    arr.push(mnu);
                    mnu = new Common.UI.MenuItem({
                        caption     : me.txtColumnAlign,
                        equation    : true,
                        disabled    : me._currentParaObjDisabled,
                        menu        : new Common.UI.Menu({
                            cls: 'shifted-right',
                            menuAlign: 'tl-tr',
                            items   : [
                                {
                                    caption: me.leftText,
                                    checkable   : true,
                                    checked     : (value.get_ColumnAlign()==Asc.c_oAscMathInterfaceMatrixColumnAlign.Left),
                                    equationProps: {type: type, callback: 'put_ColumnAlign', value: Asc.c_oAscMathInterfaceMatrixColumnAlign.Left}
                                },
                                {
                                    caption: me.centerText,
                                    checkable   : true,
                                    checked     : (value.get_ColumnAlign()==Asc.c_oAscMathInterfaceMatrixColumnAlign.Center),
                                    equationProps: {type: type, callback: 'put_ColumnAlign', value: Asc.c_oAscMathInterfaceMatrixColumnAlign.Center}
                                },
                                {
                                    caption: me.rightText,
                                    checkable   : true,
                                    checked     : (value.get_ColumnAlign()==Asc.c_oAscMathInterfaceMatrixColumnAlign.Right),
                                    equationProps: {type: type, callback: 'put_ColumnAlign', value: Asc.c_oAscMathInterfaceMatrixColumnAlign.Right}
                                }
                            ]
                        })
                    });
                    arr.push(mnu);
                    break;
                case Asc.c_oAscMathInterfaceType.EqArray:
                    mnu = new Common.UI.MenuItem({
                        caption     : me.txtInsertEqBefore,
                        equation    : true,
                        disabled    : me._currentParaObjDisabled,
                        equationProps: {type: type, callback: 'insert_Equation', value: true}
                    });
                    arr.push(mnu);
                    mnu = new Common.UI.MenuItem({
                        caption     : me.txtInsertEqAfter,
                        equation    : true,
                        disabled    : me._currentParaObjDisabled,
                        equationProps: {type: type, callback: 'insert_Equation', value: false}
                    });
                    arr.push(mnu);
                    mnu = new Common.UI.MenuItem({
                        caption     : me.txtDeleteEq,
                        equation    : true,
                        disabled    : me._currentParaObjDisabled,
                        equationProps: {type: type, callback: 'delete_Equation'}
                    });
                    arr.push(mnu);
                    mnu = new Common.UI.MenuItem({
                        caption     : me.alignmentText,
                        equation    : true,
                        disabled    : me._currentParaObjDisabled,
                        menu        : new Common.UI.Menu({
                            cls: 'shifted-right',
                            menuAlign: 'tl-tr',
                            items   : [
                                {
                                    caption: me.txtTop,
                                    checkable   : true,
                                    checked     : (value.get_Align()==Asc.c_oAscMathInterfaceEqArrayAlign.Top),
                                    equationProps: {type: type, callback: 'put_Align', value: Asc.c_oAscMathInterfaceEqArrayAlign.Top}
                                },
                                {
                                    caption: me.centerText,
                                    checkable   : true,
                                    checked     : (value.get_Align()==Asc.c_oAscMathInterfaceEqArrayAlign.Center),
                                    equationProps: {type: type, callback: 'put_Align', value: Asc.c_oAscMathInterfaceEqArrayAlign.Center}
                                },
                                {
                                    caption: me.txtBottom,
                                    checkable   : true,
                                    checked     : (value.get_Align()==Asc.c_oAscMathInterfaceEqArrayAlign.Bottom),
                                    equationProps: {type: type, callback: 'put_Align', value: Asc.c_oAscMathInterfaceEqArrayAlign.Bottom}
                                }
                            ]
                        })
                    });
                    arr.push(mnu);
                    break;
                case Asc.c_oAscMathInterfaceType.LargeOperator:
                    mnu = new Common.UI.MenuItem({
                        caption     : me.txtLimitChange,
                        equation    : true,
                        disabled    : me._currentParaObjDisabled,
                        equationProps: {type: type, callback: 'put_LimitLocation', value: (value.get_LimitLocation() == Asc.c_oAscMathInterfaceNaryLimitLocation.UndOvr) ? Asc.c_oAscMathInterfaceNaryLimitLocation.SubSup : Asc.c_oAscMathInterfaceNaryLimitLocation.UndOvr}
                    });
                    arr.push(mnu);
                    if (value.get_HideUpper() !== undefined) {
                        mnu = new Common.UI.MenuItem({
                            caption     : value.get_HideUpper() ? me.txtShowTopLimit : me.txtHideTopLimit,
                            equation    : true,
                            disabled    : me._currentParaObjDisabled,
                            equationProps: {type: type, callback: 'put_HideUpper', value: !value.get_HideUpper()}
                        });
                        arr.push(mnu);
                    }
                    if (value.get_HideLower() !== undefined) {
                        mnu = new Common.UI.MenuItem({
                            caption     : value.get_HideLower() ? me.txtShowBottomLimit : me.txtHideBottomLimit,
                            equation    : true,
                            disabled    : me._currentParaObjDisabled,
                            equationProps: {type: type, callback: 'put_HideLower', value: !value.get_HideLower()}
                        });
                        arr.push(mnu);
                    }
                    break;
                case Asc.c_oAscMathInterfaceType.Delimiter:
                    mnu = new Common.UI.MenuItem({
                        caption     : me.txtInsertArgBefore,
                        equation    : true,
                        disabled    : me._currentParaObjDisabled,
                        equationProps: {type: type, callback: 'insert_DelimiterArgument', value: true}
                    });
                    arr.push(mnu);
                    mnu = new Common.UI.MenuItem({
                        caption     : me.txtInsertArgAfter,
                        equation    : true,
                        disabled    : me._currentParaObjDisabled,
                        equationProps: {type: type, callback: 'insert_DelimiterArgument', value: false}
                    });
                    arr.push(mnu);
                    if (value.can_DeleteArgument()) {
                        mnu = new Common.UI.MenuItem({
                            caption     : me.txtDeleteArg,
                            equation    : true,
                            disabled    : me._currentParaObjDisabled,
                            equationProps: {type: type, callback: 'delete_DelimiterArgument'}
                        });
                        arr.push(mnu);
                    }
                    mnu = new Common.UI.MenuItem({
                        caption     : value.has_Separators() ? me.txtDeleteCharsAndSeparators : me.txtDeleteChars,
                        equation    : true,
                        disabled    : me._currentParaObjDisabled,
                        equationProps: {type: type, callback: 'remove_DelimiterCharacters'}
                    });
                    arr.push(mnu);
                    mnu = new Common.UI.MenuItem({
                        caption     : value.get_HideOpeningBracket() ? me.txtShowOpenBracket : me.txtHideOpenBracket,
                        equation    : true,
                        disabled    : me._currentParaObjDisabled,
                        equationProps: {type: type, callback: 'put_HideOpeningBracket', value: !value.get_HideOpeningBracket()}
                    });
                    arr.push(mnu);
                    mnu = new Common.UI.MenuItem({
                        caption     : value.get_HideClosingBracket() ? me.txtShowCloseBracket : me.txtHideCloseBracket,
                        equation    : true,
                        disabled    : me._currentParaObjDisabled,
                        equationProps: {type: type, callback: 'put_HideClosingBracket', value: !value.get_HideClosingBracket()}
                    });
                    arr.push(mnu);
                    mnu = new Common.UI.MenuItem({
                        caption     : me.txtStretchBrackets,
                        equation    : true,
                        disabled    : me._currentParaObjDisabled,
                        checkable   : true,
                        checked     : value.get_StretchBrackets(),
                        equationProps: {type: type, callback: 'put_StretchBrackets', value: !value.get_StretchBrackets()}
                    });
                    arr.push(mnu);
                    mnu = new Common.UI.MenuItem({
                        caption     : me.txtMatchBrackets,
                        equation    : true,
                        disabled    : (!value.get_StretchBrackets() || me._currentParaObjDisabled),
                        checkable   : true,
                        checked     : value.get_StretchBrackets() && value.get_MatchBrackets(),
                        equationProps: {type: type, callback: 'put_MatchBrackets', value: !value.get_MatchBrackets()}
                    });
                    arr.push(mnu);
                    break;
                case Asc.c_oAscMathInterfaceType.GroupChar:
                    if (value.can_ChangePos()) {
                        mnu = new Common.UI.MenuItem({
                            caption     : (value.get_Pos()==Asc.c_oAscMathInterfaceGroupCharPos.Top) ? me.txtGroupCharUnder : me.txtGroupCharOver,
                            equation    : true,
                            disabled    : me._currentParaObjDisabled,
                            equationProps: {type: type, callback: 'put_Pos', value: (value.get_Pos()==Asc.c_oAscMathInterfaceGroupCharPos.Top) ? Asc.c_oAscMathInterfaceGroupCharPos.Bottom : Asc.c_oAscMathInterfaceGroupCharPos.Top}
                        });
                        arr.push(mnu);
                        mnu = new Common.UI.MenuItem({
                            caption     : me.txtDeleteGroupChar,
                            equation    : true,
                            disabled    : me._currentParaObjDisabled,
                            equationProps: {type: type, callback: 'put_Pos', value: Asc.c_oAscMathInterfaceGroupCharPos.None}
                        });
                        arr.push(mnu);
                    }
                    break;
                case Asc.c_oAscMathInterfaceType.Radical:
                    if (value.get_HideDegree() !== undefined) {
                        mnu = new Common.UI.MenuItem({
                            caption     : value.get_HideDegree() ? me.txtShowDegree : me.txtHideDegree,
                            equation    : true,
                            disabled    : me._currentParaObjDisabled,
                            equationProps: {type: type, callback: 'put_HideDegree', value: !value.get_HideDegree()}
                        });
                        arr.push(mnu);
                    }
                    mnu = new Common.UI.MenuItem({
                        caption     : me.txtDeleteRadical,
                        equation    : true,
                        disabled    : me._currentParaObjDisabled,
                        equationProps: {type: type, callback: 'remove_Radical'}
                    });
                    arr.push(mnu);
                    break;
            }
            if (value.can_IncreaseArgumentSize()) {
                mnu = new Common.UI.MenuItem({
                    caption     : me.txtIncreaseArg,
                    equation    : true,
                    disabled    : me._currentParaObjDisabled,
                    equationProps: {type: type, callback: 'increase_ArgumentSize'}
                });
                arr.push(mnu);
            }
            if (value.can_DecreaseArgumentSize()) {
                mnu = new Common.UI.MenuItem({
                    caption     : me.txtDecreaseArg,
                    equation    : true,
                    disabled    : me._currentParaObjDisabled,
                    equationProps: {type: type, callback: 'decrease_ArgumentSize'}
                });
                arr.push(mnu);
            }
            if (value.can_InsertManualBreak()) {
                mnu = new Common.UI.MenuItem({
                    caption     : me.txtInsertBreak,
                    equation    : true,
                    disabled    : me._currentParaObjDisabled,
                    equationProps: {type: type, callback: 'insert_ManualBreak'}
                });
                arr.push(mnu);
            }
            if (value.can_DeleteManualBreak()) {
                mnu = new Common.UI.MenuItem({
                    caption     : me.txtDeleteBreak,
                    equation    : true,
                    disabled    : me._currentParaObjDisabled,
                    equationProps: {type: type, callback: 'delete_ManualBreak'}
                });
                arr.push(mnu);
            }
            if (value.can_AlignToCharacter()) {
                mnu = new Common.UI.MenuItem({
                    caption     : me.txtAlignToChar,
                    equation    : true,
                    disabled    : me._currentParaObjDisabled,
                    equationProps: {type: type, callback: 'align_ToCharacter'}
                });
                arr.push(mnu);
            }
            return arr;
        },

        addEquationMenu: function(insertIdx) {
            var me = this;
            
            me.clearEquationMenu(insertIdx);

            var equationMenu = me.documentHolder.textInShapeMenu,
                menuItems = me.initEquationMenu();

            if (menuItems.length > 0) {
                _.each(menuItems, function(menuItem, index) {
                    if (menuItem.menu) {
                        _.each(menuItem.menu.items, function(item) {
                            item.on('click', _.bind(me.equationCallback, me, item.options.equationProps));
                        });
                    } else
                        menuItem.on('click', _.bind(me.equationCallback, me, menuItem.options.equationProps));
                    equationMenu.insertItem(insertIdx, menuItem);
                    insertIdx++;
                });
            }
            return menuItems.length;
        },

        clearEquationMenu: function(insertIdx) {
            var me = this;
            var equationMenu = me.documentHolder.textInShapeMenu;
            for (var i = insertIdx; i < equationMenu.items.length; i++) {
                if (equationMenu.items[i].options.equation) {
                    if (equationMenu.items[i].menu) {
                        _.each(equationMenu.items[i].menu.items, function(item) {
                            item.off('click');
                        });
                    } else
                        equationMenu.items[i].off('click');
                    equationMenu.removeItem(equationMenu.items[i]);
                    i--;
                } else
                    break;
            }
        },

        equationCallback: function(eqProps) {
            var me = this;
            if (eqProps) {
                var eqObj;
                switch (eqProps.type) {
                    case Asc.c_oAscMathInterfaceType.Accent:
                        eqObj = new CMathMenuAccent();
                        break;
                    case Asc.c_oAscMathInterfaceType.BorderBox:
                        eqObj = new CMathMenuBorderBox();
                        break;
                    case Asc.c_oAscMathInterfaceType.Box:
                        eqObj = new CMathMenuBox();
                        break;
                    case Asc.c_oAscMathInterfaceType.Bar:
                        eqObj = new CMathMenuBar();
                        break;
                    case Asc.c_oAscMathInterfaceType.Script:
                        eqObj = new CMathMenuScript();
                        break;
                    case Asc.c_oAscMathInterfaceType.Fraction:
                        eqObj = new CMathMenuFraction();
                        break;
                    case Asc.c_oAscMathInterfaceType.Limit:
                        eqObj = new CMathMenuLimit();
                        break;
                    case Asc.c_oAscMathInterfaceType.Matrix:
                        eqObj = new CMathMenuMatrix();
                        break;
                    case Asc.c_oAscMathInterfaceType.EqArray:
                        eqObj = new CMathMenuEqArray();
                        break;
                    case Asc.c_oAscMathInterfaceType.LargeOperator:
                        eqObj = new CMathMenuNary();
                        break;
                    case Asc.c_oAscMathInterfaceType.Delimiter:
                        eqObj = new CMathMenuDelimiter();
                        break;
                    case Asc.c_oAscMathInterfaceType.GroupChar:
                        eqObj = new CMathMenuGroupCharacter();
                        break;
                    case Asc.c_oAscMathInterfaceType.Radical:
                        eqObj = new CMathMenuRadical();
                        break;
                    case Asc.c_oAscMathInterfaceType.Common:
                        eqObj = new CMathMenuBase();
                        break;
                }
                if (eqObj) {
                    eqObj[eqProps.callback](eqProps.value);
                    me.api.asc_SetMathProps(eqObj);
                }
            }
            Common.NotificationCenter.trigger('edit:complete', me.documentHolder);
        },

        onTextInShapeAfterRender:function(cmp) {
            var view = this.documentHolder,
                _conf = view.paraBulletsPicker.conf;
            view.paraBulletsPicker = new Common.UI.DataView({
                el          : $('#id-docholder-menu-bullets'),
                parentMenu  : view.menuParagraphBullets.menu,
                groups      : view.paraBulletsPicker.groups,
                store       : view.paraBulletsPicker.store,
                itemTemplate: _.template('<% if (type==0) { %>' +
                                            '<div id="<%= id %>" class="item-markerlist"></div>' +
                                        '<% } else if (type==1) { %>' +
                                            '<div id="<%= id %>" class="item-multilevellist"></div>' +
                                        '<% } %>')
            });
            view.paraBulletsPicker.on('item:click', _.bind(this.onSelectBullets, this));
            _conf && view.paraBulletsPicker.selectRecord(_conf.rec, true);
        },

        onBulletMenuShowAfter: function() {
            var store = this.documentHolder.paraBulletsPicker.store;
            var arrNum = [], arrMarker = [];
            store.each(function(item){
                if (item.get('group')=='menu-list-bullet-group')
                    arrMarker.push(item.get('id'));
                else
                    arrNum.push(item.get('id'));
            });
            if (this.api && this.api.SetDrawImagePreviewBulletForMenu) {
                this.api.SetDrawImagePreviewBulletForMenu(arrMarker, 0);
                this.api.SetDrawImagePreviewBulletForMenu(arrNum, 1);
            }
        },

        onSignatureClick: function(item) {
            var datavalue = item.cmpEl.attr('data-value');
            switch (item.value) {
                case 0:
                    Common.NotificationCenter.trigger('protect:sign', datavalue); //guid
                    break;
                case 1:
                    this.api.asc_ViewCertificate(datavalue); //certificate id
                    break;
                case 2:
                    Common.NotificationCenter.trigger('protect:signature', 'visible', this._isDisabled, datavalue);//guid, can edit settings for requested signature
                    break;
                case 3:
                    var me = this;
                    Common.UI.warning({
                        title: this.notcriticalErrorTitle,
                        msg: this.txtRemoveWarning,
                        buttons: ['ok', 'cancel'],
                        primary: 'ok',
                        callback: function(btn) {
                            if (btn == 'ok') {
                                me.api.asc_RemoveSignature(datavalue);
                            }
                        }
                    });
                    break;
            }
        },

        onOriginalSizeClick: function(item) {
            if (this.api){
                var imgsize = this.api.asc_getOriginalImageSize();
                var w = imgsize.asc_getImageWidth();
                var h = imgsize.asc_getImageHeight();

                var properties = new Asc.asc_CImgProperty();
                properties.asc_putWidth(w);
                properties.asc_putHeight(h);
                properties.put_ResetCrop(true);
                properties.put_Rot(0);
                this.api.asc_setGraphicObjectProps(properties);

                Common.NotificationCenter.trigger('edit:complete', this.documentHolder);
                Common.component.Analytics.trackEvent('DocumentHolder', 'Set Image Original Size');
            }
        },

        onImgReplace: function(menu, item) {
            var me = this;
            if (this.api) {
                if (item.value == 'file') {
                    setTimeout(function(){
                        if (me.api) me.api.asc_changeImageFromFile();
                        Common.NotificationCenter.trigger('edit:complete', me.documentHolder);
                    }, 10);
                } else if (item.value == 'storage') {
                    Common.NotificationCenter.trigger('storage:image-load', 'change');
                } else {
                    (new Common.Views.ImageFromUrlDialog({
                        handler: function(result, value) {
                            if (result == 'ok') {
                                if (me.api) {
                                    var checkUrl = value.replace(/ /g, '');
                                    if (!_.isEmpty(checkUrl)) {
                                        var props = new Asc.asc_CImgProperty();
                                        props.asc_putImageUrl(checkUrl);
                                        me.api.asc_setGraphicObjectProps(props);
                                    }
                                }
                            }
                            Common.NotificationCenter.trigger('edit:complete', me.documentHolder);
                        }
                    })).show();
                }
            }
        },

        onNumberFormatSelect: function(menu, item) {
            if (item.value !== undefined && item.value !== 'advanced') {
                if (this.api)
                    this.api.asc_setCellFormat(item.options.format);
            }
            Common.NotificationCenter.trigger('edit:complete', this.documentHolder);
        },

        onCustomNumberFormat: function(item) {
            var me = this,
                value = me.api.asc_getLocale();
            (!value) && (value = ((me.permissions.lang) ? parseInt(Common.util.LanguageInfo.getLocalLanguageCode(me.permissions.lang)) : 0x0409));

            (new SSE.Views.FormatSettingsDialog({
                api: me.api,
                handler: function(result, settings) {
                    if (settings) {
                        me.api.asc_setCellFormat(settings.format);
                    }
                    Common.NotificationCenter.trigger('edit:complete', me.documentHolder);
                },
                props   : {format: item.options.numformat, formatInfo: item.options.numformatinfo, langId: value}
            })).show();
            Common.NotificationCenter.trigger('edit:complete', this.documentHolder);
        },

        onNumberFormatOpenAfter: function(menu) {
            if (this.api) {
                var me = this,
                    value = me.api.asc_getLocale();
                (!value) && (value = ((me.permissions.lang) ? parseInt(Common.util.LanguageInfo.getLocalLanguageCode(me.permissions.lang)) : 0x0409));

                if (this._state.langId !== value) {
                    this._state.langId = value;

                    var info = new Asc.asc_CFormatCellsInfo();
                    info.asc_setType(Asc.c_oAscNumFormatType.None);
                    info.asc_setSymbol(this._state.langId);
                    var arr = this.api.asc_getFormatCells(info); // all formats
                    for (var i=0; i<menu.items.length-2; i++) {
                        menu.items[i].options.format = arr[i];
                    }
                }

                var val = menu.options.numformatinfo;
                val = (val) ? val.asc_getType() : -1;
                for (var i=0; i<menu.items.length-2; i++) {
                    var mnu = menu.items[i];
                    mnu.options.exampleval = me.api.asc_getLocaleExample(mnu.options.format);
                    $(mnu.el).find('label').text(mnu.options.exampleval);
                    mnu.setChecked(val == mnu.value);
                }
            }
        },

        onAutoCorrectOpenAfter: function(menu) {
            this.mnuAutoCorrectStop && this.mnuAutoCorrectStop.setChecked(!Common.Utils.InternalSettings.get("sse-settings-autoformat-new-rows"));
        },

        onAutoCorrectOptions: function() {
            var win = (new Common.Views.AutoCorrectDialog({
                api: this.api
            }));
            if (win) {
                win.show();
                win.setActiveCategory(2);
            }
        },

        onChangeProtectSheet: function(props) {
            if (!props) {
                var wbprotect = this.getApplication().getController('WBProtection');
                props = wbprotect ? wbprotect.getWSProps() : null;
            }
            if (props) {
                this._state.wsProps = props.wsProps;
                this._state.wsLock = props.wsLock;
            }
        },

        onShowForeignCursorLabel: function(UserId, X, Y, color) {
            /** coauthoring begin **/
            var src;
            var me = this;
            for (var i=0; i<me.fastcoauthtips.length; i++) {
                if (me.fastcoauthtips[i].attr('userid') == UserId) {
                    src = me.fastcoauthtips[i];
                    break;
                }
            }
            var coAuthTip = this.tooltips.coauth;
            if (X<0 || X+coAuthTip.XY[0]>coAuthTip.bodyWidth-coAuthTip.rightMenuWidth || Y<0 || Y>coAuthTip.apiHeight) {
                src && this.onHideForeignCursorLabel(UserId);
                return;
            }

            if (!src) {
                src = $(document.createElement("div"));
                src.addClass('username-tip');
                src.attr('userid', UserId);
                src.css({height: me._TtHeight + 'px', position: 'absolute', zIndex: '900', display: 'none', 'pointer-events': 'none',
                    'background-color': '#'+Common.Utils.ThemeColor.getHexColor(color.get_r(), color.get_g(), color.get_b())});
                src.text(me.getUserName(UserId));

                $('#editor_sdk').append(src);
                me.fastcoauthtips.push(src);
                src.fadeIn(150);
            }
            src.css({
                left       : ((X+coAuthTip.XY[0]+src.outerWidth()>coAuthTip.bodyWidth-coAuthTip.rightMenuWidth) ? coAuthTip.bodyWidth-coAuthTip.rightMenuWidth-src.outerWidth()-coAuthTip.XY[0] : X) + 'px',
                top         : (Y-me._TtHeight) + 'px'
            });
            /** coauthoring end **/
        },

        onHideForeignCursorLabel: function(UserId) {
            var me = this;
            for (var i=0; i<me.fastcoauthtips.length; i++) {
                if (me.fastcoauthtips[i].attr('userid') == UserId) {
                    var src = me.fastcoauthtips[i];
                    me.fastcoauthtips[i].fadeOut(150, function(){src.remove()});
                    me.fastcoauthtips.splice(i, 1);
                    break;
                }
            }
        },

        getUserName: function(id){
            var usersStore = SSE.getCollection('Common.Collections.Users');
            if (usersStore){
                var rec = usersStore.findUser(id);
                if (rec)
                    return AscCommon.UserInfoParser.getParsedName(rec.get('username'));
            }
            return this.guestText;
        },

        SetDisabled: function(state, canProtect) {
            this._isDisabled = state;
            this._canProtect = canProtect;
        },

        guestText               : 'Guest',
        textCtrlClick           : 'Click the link to open it or click and hold the mouse button to select the cell.',
        txtHeight               : 'Height',
        txtWidth                : 'Width',
        tipIsLocked             : 'This element is being edited by another user.',
        textChangeColumnWidth   : 'Column Width {0} symbols ({1} pixels)',
        textChangeRowHeight     : 'Row Height {0} points ({1} pixels)',
        textInsertLeft          : 'Insert Left',
        textInsertTop           : 'Insert Top',
        textSym                 : 'sym',
        notcriticalErrorTitle: 'Warning',
        errorInvalidLink: 'The link reference does not exist. Please correct the link or delete it.',
        txtRemoveAccentChar: 'Remove accent character',
        txtBorderProps: 'Borders property',
        txtHideTop: 'Hide top border',
        txtHideBottom: 'Hide bottom border',
        txtHideLeft: 'Hide left border',
        txtHideRight: 'Hide right border',
        txtHideHor: 'Hide horizontal line',
        txtHideVer: 'Hide vertical line',
        txtHideLT: 'Hide left top line',
        txtHideLB: 'Hide left bottom line',
        txtAddTop: 'Add top border',
        txtAddBottom: 'Add bottom border',
        txtAddLeft: 'Add left border',
        txtAddRight: 'Add right border',
        txtAddHor: 'Add horizontal line',
        txtAddVer: 'Add vertical line',
        txtAddLT: 'Add left top line',
        txtAddLB: 'Add left bottom line',
        txtRemoveBar: 'Remove bar',
        txtOverbar: 'Bar over text',
        txtUnderbar: 'Bar under text',
        txtRemScripts: 'Remove scripts',
        txtRemSubscript: 'Remove subscript',
        txtRemSuperscript: 'Remove superscript',
        txtScriptsAfter: 'Scripts after text',
        txtScriptsBefore: 'Scripts before text',
        txtFractionStacked: 'Change to stacked fraction',
        txtFractionSkewed: 'Change to skewed fraction',
        txtFractionLinear: 'Change to linear fraction',
        txtRemFractionBar: 'Remove fraction bar',
        txtAddFractionBar: 'Add fraction bar',
        txtRemLimit: 'Remove limit',
        txtLimitOver: 'Limit over text',
        txtLimitUnder: 'Limit under text',
        txtHidePlaceholder: 'Hide placeholder',
        txtShowPlaceholder: 'Show placeholder',
        txtMatrixAlign: 'Matrix alignment',
        txtColumnAlign: 'Column alignment',
        txtTop: 'Top',
        txtBottom: 'Bottom',
        txtInsertEqBefore: 'Insert equation before',
        txtInsertEqAfter: 'Insert equation after',
        txtDeleteEq: 'Delete equation',
        txtLimitChange: 'Change limits location',
        txtHideTopLimit: 'Hide top limit',
        txtShowTopLimit: 'Show top limit',
        txtHideBottomLimit: 'Hide bottom limit',
        txtShowBottomLimit: 'Show bottom limit',
        txtInsertArgBefore: 'Insert argument before',
        txtInsertArgAfter: 'Insert argument after',
        txtDeleteArg: 'Delete argument',
        txtHideOpenBracket: 'Hide opening bracket',
        txtShowOpenBracket: 'Show opening bracket',
        txtHideCloseBracket: 'Hide closing bracket',
        txtShowCloseBracket: 'Show closing bracket',
        txtStretchBrackets: 'Stretch brackets',
        txtMatchBrackets: 'Match brackets to argument height',
        txtGroupCharOver: 'Char over text',
        txtGroupCharUnder: 'Char under text',
        txtDeleteGroupChar: 'Delete char',
        txtHideDegree: 'Hide degree',
        txtShowDegree: 'Show degree',
        txtIncreaseArg: 'Increase argument size',
        txtDecreaseArg: 'Decrease argument size',
        txtInsertBreak: 'Insert manual break',
        txtDeleteBreak: 'Delete manual break',
        txtAlignToChar: 'Align to character',
        txtDeleteRadical: 'Delete radical',
        txtDeleteChars: 'Delete enclosing characters',
        txtDeleteCharsAndSeparators: 'Delete enclosing characters and separators',
        insertText: 'Insert',
        alignmentText: 'Alignment',
        leftText: 'Left',
        rightText: 'Right',
        centerText: 'Center',
        insertRowAboveText      : 'Row Above',
        insertRowBelowText      : 'Row Below',
        insertColumnLeftText    : 'Column Left',
        insertColumnRightText   : 'Column Right',
        deleteText              : 'Delete',
        deleteRowText           : 'Delete Row',
        deleteColumnText        : 'Delete Column',
        txtNoChoices: 'There are no choices for filling the cell.<br>Only text values from the column can be selected for replacement.',
        txtExpandSort: 'The data next to the selection will not be sorted. Do you want to expand the selection to include the adjacent data or continue with sorting the currently selected cells only?',
        txtExpand: 'Expand and sort',
        txtSorting: 'Sorting',
        txtSortSelected: 'Sort selected',
        txtPaste: 'Paste',
        txtPasteFormulas: 'Formulas',
        txtPasteFormulaNumFormat: 'Formulas & number formats',
        txtPasteKeepSourceFormat: 'Formulas & formatting',
        txtPasteBorders: 'All except borders',
        txtPasteColWidths: 'Formulas & column widths',
        txtPasteMerge: 'Merge conditional formatting',
        txtPasteTranspose: 'Transpose',
        txtPasteValues: 'Values',
        txtPasteValNumFormat: 'Values & number formats',
        txtPasteValFormat: 'Values & formatting',
        txtPasteFormat: 'Paste only formatting',
        txtPasteLink: 'Paste Link',
        txtPastePicture: 'Picture',
        txtPasteLinkPicture: 'Linked Picture',
        txtPasteSourceFormat: 'Source formatting',
        txtPasteDestFormat: 'Destination formatting',
        txtKeepTextOnly: 'Keep text only',
        txtUseTextImport: 'Use text import wizard',
        txtUndoExpansion: 'Undo table autoexpansion',
        txtRedoExpansion: 'Redo table autoexpansion',
        txtAnd: 'and',
        txtOr: 'or',
        txtEquals           : "Equals",
        txtNotEquals        : "Does not equal",
        txtGreater          : "Greater than",
        txtGreaterEquals    : "Greater than or equal to",
        txtLess             : "Less than",
        txtLessEquals       : "Less than or equal to",
        txtAboveAve         : 'Above average',
        txtBelowAve         : 'Below average',
        txtBegins           : "Begins with",
        txtNotBegins        : "Does not begin with",
        txtEnds             : "Ends with",
        txtNotEnds          : "Does not end with",
        txtContains         : "Contains",
        txtNotContains      : "Does not contain",
        txtFilterTop: 'Top',
        txtFilterBottom: 'Bottom',
        txtItems: 'items',
        txtPercent: 'percent',
        txtEqualsToCellColor: 'Equals to cell color',
        txtEqualsToFontColor: 'Equals to font color',
        txtAll: '(All)',
        txtBlanks: '(Blanks)',
        txtColumn: 'Column',
        txtImportWizard: 'Text Import Wizard',
        textPasteSpecial: 'Paste special',
        textStopExpand: 'Stop automatically expanding tables',
        textAutoCorrectSettings: 'AutoCorrect options',
<<<<<<< HEAD
        txtLockSort: 'Data is found next to your selection, but you do not have sufficient permissions to change those cells.<br>Do you wish to continue with the current selection?'
=======
        txtRemoveWarning: 'Do you want to remove this signature?<br>It can\'t be undone.'
>>>>>>> 3e30b661

    }, SSE.Controllers.DocumentHolder || {}));
});<|MERGE_RESOLUTION|>--- conflicted
+++ resolved
@@ -3956,11 +3956,8 @@
         textPasteSpecial: 'Paste special',
         textStopExpand: 'Stop automatically expanding tables',
         textAutoCorrectSettings: 'AutoCorrect options',
-<<<<<<< HEAD
-        txtLockSort: 'Data is found next to your selection, but you do not have sufficient permissions to change those cells.<br>Do you wish to continue with the current selection?'
-=======
+        txtLockSort: 'Data is found next to your selection, but you do not have sufficient permissions to change those cells.<br>Do you wish to continue with the current selection?',
         txtRemoveWarning: 'Do you want to remove this signature?<br>It can\'t be undone.'
->>>>>>> 3e30b661
 
     }, SSE.Controllers.DocumentHolder || {}));
 });