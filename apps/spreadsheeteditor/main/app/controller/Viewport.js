--- conflicted
+++ resolved
@@ -180,165 +180,6 @@
         },
 
         onAppReady: function (config) {
-<<<<<<< HEAD
-            var me = this;
-            if ( me.header.btnOptions ) {
-                var compactview = !config.isEdit;
-                if ( config.isEdit && !config.isEditDiagram && !config.isEditMailMerge ) {
-                    if ( Common.localStorage.itemExists("sse-compact-toolbar") ) {
-                        compactview = Common.localStorage.getBool("sse-compact-toolbar");
-                    } else
-                    if ( config.customization && config.customization.compactToolbar )
-                        compactview = true;
-                }
-
-                me.header.mnuitemCompactToolbar = new Common.UI.MenuItem({
-                    caption     : me.header.textCompactView,
-                    checked     : compactview,
-                    checkable   : true,
-                    value       : 'toolbar'
-                });
-                if (!config.isEdit && !config.isEditDiagram && !config.isEditMailMerge) {
-                    me.header.mnuitemCompactToolbar.hide();
-                    Common.NotificationCenter.on('tab:visible', _.bind(function(action, visible){
-                        if ((action=='plugins' || action=='review') && visible) {
-                            me.header.mnuitemCompactToolbar.show();
-                        }
-                    }, this));
-                }
-
-                me.header.mnuitemCompactStatusBar = new Common.UI.MenuItem({
-                    caption: me.header.textHideStatusBar,
-                    checked: Common.localStorage.getBool("sse-compact-statusbar", true),
-                    checkable: true,
-                    value: 'statusbar'
-                });
-                if ( config.canBrandingExt && config.customization && config.customization.statusBar === false || !Common.UI.LayoutManager.isElementVisible('statusBar'))
-                    me.header.mnuitemCompactStatusBar.hide();
-
-                me.header.mnuitemHideFormulaBar = new Common.UI.MenuItem({
-                    caption     : me.textHideFBar,
-                    checked     : Common.localStorage.getBool('sse-hidden-formula'),
-                    checkable   : true,
-                    value       : 'formula'
-                });
-
-                me.header.mnuitemHideHeadings = new Common.UI.MenuItem({
-                    caption     : me.textHideHeadings,
-                    checkable   : true,
-                    checked     : me.header.mnuitemHideHeadings.isChecked(),
-                    disabled    : me.header.mnuitemHideHeadings.isDisabled(),
-                    value       : 'headings'
-                });
-
-                me.header.mnuitemHideGridlines = new Common.UI.MenuItem({
-                    caption     : me.textHideGridlines,
-                    checkable   : true,
-                    checked     : me.header.mnuitemHideGridlines.isChecked(),
-                    disabled    : me.header.mnuitemHideGridlines.isDisabled(),
-                    value       : 'gridlines'
-                });
-
-                me.header.mnuitemFreezePanes = new Common.UI.MenuItem({
-                    caption     : me.textFreezePanes,
-                    checkable   : true,
-                    checked     : me.header.mnuitemFreezePanes.isChecked(),
-                    disabled    : me.header.mnuitemFreezePanes.isDisabled(),
-                    value       : 'freezepanes'
-                });
-
-                me.header.mnuitemFreezePanesShadow = new Common.UI.MenuItem({
-                    caption     : me.textFreezePanesShadow,
-                    checkable   : true,
-                    checked     : Common.localStorage.getBool('sse-freeze-shadow', true),
-                    value       : 'freezepanesshadow'
-                });
-
-                me.header.mnuZoom = new Common.UI.MenuItem({
-                    template: _.template([
-                        '<div id="hdr-menu-zoom" class="menu-zoom" style="height: 26px;" ',
-                            '<% if(!_.isUndefined(options.stopPropagation)) { %>',
-                            'data-stopPropagation="true"',
-                            '<% } %>', '>',
-                            '<label class="title">' + me.header.textZoom + '</label>',
-                            '<button id="hdr-menu-zoom-in" type="button" style="float:right; margin: 2px 5px 0 0;" class="btn small btn-toolbar"><i class="icon toolbar__icon btn-zoomup">&nbsp;</i></button>',
-                            '<label class="zoom"><%= options.value %>%</label>',
-                            '<button id="hdr-menu-zoom-out" type="button" style="float:right; margin-top: 2px;" class="btn small btn-toolbar"><i class="icon toolbar__icon btn-zoomdown">&nbsp;</i></button>',
-                        '</div>'
-                    ].join('')),
-                    stopPropagation: true,
-                    value: me.header.mnuZoom.options.value
-                });
-
-                var mnuitemAdvSettings = new Common.UI.MenuItem({
-                    caption: me.header.textAdvSettings,
-                    value: 'advanced'
-                });
-
-                me.header.btnOptions.setMenu(new Common.UI.Menu({
-                        cls: 'pull-right',
-                        style: 'min-width: 180px;',
-                        items: [
-                            me.header.mnuitemCompactToolbar,
-                            me.header.mnuitemHideFormulaBar,
-                            me.header.mnuitemCompactStatusBar,
-                            {caption:'--'},
-                            me.header.mnuitemHideHeadings,
-                            me.header.mnuitemHideGridlines,
-                            {caption:'--'},
-                            me.header.mnuitemFreezePanes,
-                            me.header.mnuitemFreezePanesShadow,
-                            {caption:'--'},
-                            me.header.mnuZoom,
-                            {caption:'--'},
-                            mnuitemAdvSettings
-                        ]
-                    })
-                );
-
-                if (!config.isEdit) {
-                    var menu = me.header.btnOptions.menu;
-                    me.header.mnuitemHideHeadings.hide();
-                    me.header.mnuitemHideGridlines.hide();
-                    me.header.mnuitemFreezePanes.hide();
-                    menu.items[6].hide();
-                    if (!config.canViewComments) { // show advanced settings for editing and commenting mode
-                        // mnuitemAdvSettings.hide();
-                        // menu.items[9].hide();
-                    }
-                }
-
-                var _on_btn_zoom = function (btn) {
-                    if ( btn == 'up' ) {
-                        var _f = Math.floor(this.api.asc_getZoom() * 10)/10;
-                        _f += .1;
-                        if (_f > 0 && !(_f > 5.))
-                            this.api.asc_setZoom(_f);
-                    } else {
-                        _f = Math.ceil(this.api.asc_getZoom() * 10)/10;
-                        _f -= .1;
-                        if (!(_f < .5))
-                            this.api.asc_setZoom(_f);
-                    }
-
-                    Common.NotificationCenter.trigger('edit:complete', me.header);
-                };
-
-                (new Common.UI.Button({
-                    el      : $('#hdr-menu-zoom-out', me.header.mnuZoom.$el),
-                    cls     : 'btn-toolbar'
-                })).on('click', _on_btn_zoom.bind(me, 'down'));
-
-                (new Common.UI.Button({
-                    el      : $('#hdr-menu-zoom-in', me.header.mnuZoom.$el),
-                    cls     : 'btn-toolbar'
-                })).on('click', _on_btn_zoom.bind(me, 'up'));
-
-                me.header.btnOptions.menu.on('item:click', me.onOptionsItemClick.bind(this));
-            }
-            me.header.btnSearch.on('toggle', me.onSearchToggle.bind(this));
-=======
->>>>>>> 4602929b
         },
 
         // When our application is ready, lets get started
@@ -377,15 +218,8 @@
             this.boxFormula = $('#cell-editing-box');
             this.boxSdk.css('border-left', 'none');
             this.boxFormula.css('border-left', 'none');
-<<<<<<< HEAD
-
-            this.header.mnuitemHideHeadings = this.header.fakeMenuItem();
-            this.header.mnuitemHideGridlines = this.header.fakeMenuItem();
-            this.header.mnuitemFreezePanes = this.header.fakeMenuItem();
 
             Common.NotificationCenter.on('search:show', _.bind(this.onSearchShow, this));
-=======
->>>>>>> 4602929b
         },
 
         onLayoutChanged: function(area) {
