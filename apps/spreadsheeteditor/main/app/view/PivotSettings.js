/*
 *
 * (c) Copyright Ascensio System SIA 2010-2019
 *
 * This program is a free software product. You can redistribute it and/or
 * modify it under the terms of the GNU Affero General Public License (AGPL)
 * version 3 as published by the Free Software Foundation. In accordance with
 * Section 7(a) of the GNU AGPL its Section 15 shall be amended to the effect
 * that Ascensio System SIA expressly excludes the warranty of non-infringement
 * of any third-party rights.
 *
 * This program is distributed WITHOUT ANY WARRANTY; without even the implied
 * warranty of MERCHANTABILITY or FITNESS FOR A PARTICULAR  PURPOSE. For
 * details, see the GNU AGPL at: http://www.gnu.org/licenses/agpl-3.0.html
 *
 * You can contact Ascensio System SIA at 20A-12 Ernesta Birznieka-Upisha
 * street, Riga, Latvia, EU, LV-1050.
 *
 * The  interactive user interfaces in modified source and object code versions
 * of the Program must display Appropriate Legal Notices, as required under
 * Section 5 of the GNU AGPL version 3.
 *
 * Pursuant to Section 7(b) of the License you must retain the original Product
 * logo when distributing the program. Pursuant to Section 7(e) we decline to
 * grant you any rights under trademark law for use of our trademarks.
 *
 * All the Product's GUI elements, including illustrations and icon sets, as
 * well as technical writing content are licensed under the terms of the
 * Creative Commons Attribution-ShareAlike 4.0 International. See the License
 * terms at http://creativecommons.org/licenses/by-sa/4.0/legalcode
 *
 */

/**
 *  PivotSettings.js
 *
 *  Created by Julia Radzhabova on 7/10/17
 *  Copyright (c) 2018 Ascensio System SIA. All rights reserved.
 *
 */

define([
    'text!spreadsheeteditor/main/app/template/PivotSettings.template',
    'jquery',
    'underscore',
    'backbone',
    'common/main/lib/component/Button',
    'common/main/lib/component/ListView',
    'spreadsheeteditor/main/app/view/FieldSettingsDialog',
    'spreadsheeteditor/main/app/view/ValueFieldSettingsDialog',
    'spreadsheeteditor/main/app/view/PivotSettingsAdvanced'
], function (menuTemplate, $, _, Backbone, Sortable) {
    'use strict';

    SSE.Views.PivotSettings = Backbone.View.extend(_.extend({
        el: '#id-pivot-settings',

        // Compile our stats template
        template: _.template(menuTemplate),

        // Delegated events for creating new items, and clearing completed ones.
        events: {
        },

        options: {
            alias: 'PivotSettings'
        },

        initialize: function () {
            this._initSettings = true;

            this._state = {
                names: [],
                DisabledControls: false,
                field: {}
            };
            this.lockedControls = [];
            this._locked = false;

            this._originalProps = null;
            this._noApply = false;

            this.render();
        },

        render: function () {
            var el = $(this.el);
            el.html(this.template({
                scope: this
            }));

            this.linkAdvanced = $('#pivot-advanced-link');
        },

        setApi: function(o) {
            this.api = o;
            return this;
        },

        createDelayedControls: function() {
            var me = this;
            this.fieldsList = new Common.UI.ListView({
                el: $('#pivot-list-fields'),
                store: new Common.UI.DataViewStore(),
                simpleAddMode: true,
                template: _.template(['<div class="listview inner" style=""></div>'].join('')),
                itemTemplate: _.template([
                    '<div>',
                    '<label class="checkbox-indeterminate" style="position:absolute;">',
                        '<input id="pvcheckbox-<%= id %>" type="checkbox" class="button__checkbox">',
                        '<label for="pvcheckbox-<%= id %>" class="checkbox__shape"></label>',
                    '</label>',
                    '<div id="<%= id %>" class="list-item" style="pointer-events:none;"><span style="background-color: transparent;"><%= Common.Utils.String.htmlEncode(value) %></span></div>',
                    '<div class="listitem-icon img-commonctrl"></div>',
                    '</div>'
                ].join(''))
            });
            this.fieldsList.on({
                'item:change': this.onItemChanged.bind(this),
                'item:add': this.onItemChanged.bind(this),
                'item:click': this.onFieldsCheck.bind(this)
            });
            this.fieldsList.$el.on('dragenter', _.bind(this.onDragEnter, this));
            this.fieldsList.$el.on('dragover', _.bind(this.onDragOver, this, this.fieldsList));
            this.fieldsList.$el.on('dragleave', _.bind(this.onDragLeave, this, this.fieldsList));
            this.fieldsList.$el.on('drop', _.bind(this.onDrop, this));
            // this.fieldsList.onKeyDown = _.bind(this.onFieldsListKeyDown, this);
            this.lockedControls.push(this.fieldsList);

            // Sortable.create(this.fieldsList.$el.find('.listview')[0], {});

            var itemTemplate = _.template([
                '<div id="<%= id %>" class="list-item" style="display:inline-block;">',
                '<div style=""><span><%= Common.Utils.String.htmlEncode(value) %></span></div>',
                '<div class="listitem-icon img-commonctrl"></div>',
                '</div>'
            ].join(''));
            this.columnsList = new Common.UI.ListView({
                el: $('#pivot-list-columns'),
                store: new Common.UI.DataViewStore(),
                simpleAddMode: true,
                template: _.template(['<div class="listview inner" style=""></div>'].join('')),
                itemTemplate: itemTemplate
            });
            this.columnsList.on('item:click', _.bind(this.onColumnsSelect, this, 0));
            this.columnsList.$el.on('dragenter', _.bind(this.onDragEnter, this));
            this.columnsList.$el.on('dragover', _.bind(this.onDragOver, this, this.columnsList));
            this.columnsList.$el.on('dragleave', _.bind(this.onDragLeave, this, this.columnsList));
            this.columnsList.$el.on('drop', _.bind(this.onDrop, this));
            // this.columnsList.onKeyDown = _.bind(this.onColumnsListKeyDown, this);
            this.lockedControls.push(this.columnsList);

            this.rowsList = new Common.UI.ListView({
                el: $('#pivot-list-rows'),
                store: new Common.UI.DataViewStore(),
                simpleAddMode: true,
                template: _.template(['<div class="listview inner" style=""></div>'].join('')),
                itemTemplate: itemTemplate
            });
            this.rowsList.on('item:click', _.bind(this.onColumnsSelect, this, 1));
            this.rowsList.$el.on('dragenter', _.bind(this.onDragEnter, this));
            this.rowsList.$el.on('dragover', _.bind(this.onDragOver, this, this.rowsList));
            this.rowsList.$el.on('dragleave', _.bind(this.onDragLeave, this, this.rowsList));
            this.rowsList.$el.on('drop', _.bind(this.onDrop, this));
            // this.rowsList.onKeyDown = _.bind(this.onRowsListKeyDown, this);
            this.lockedControls.push(this.rowsList);

            this.valuesList = new Common.UI.ListView({
                el: $('#pivot-list-values'),
                store: new Common.UI.DataViewStore(),
                simpleAddMode: true,
                template: _.template(['<div class="listview inner" style=""></div>'].join('')),
                itemTemplate: itemTemplate
            });
            this.valuesList.on('item:click', _.bind(this.onColumnsSelect, this, 2));
            this.valuesList.$el.on('dragenter', _.bind(this.onDragEnter, this));
            this.valuesList.$el.on('dragover', _.bind(this.onDragOver, this, this.valuesList));
            this.valuesList.$el.on('dragleave', _.bind(this.onDragLeave, this, this.valuesList));
            this.valuesList.$el.on('drop', _.bind(this.onDrop, this));
            // this.valuesList.onKeyDown = _.bind(this.onValuesListKeyDown, this);
            this.lockedControls.push(this.valuesList);

            this.filtersList = new Common.UI.ListView({
                el: $('#pivot-list-filters'),
                store: new Common.UI.DataViewStore(),
                simpleAddMode: true,
                template: _.template(['<div class="listview inner" style=""></div>'].join('')),
                itemTemplate: itemTemplate
            });
            this.filtersList.on('item:click', _.bind(this.onColumnsSelect, this,3));
            this.filtersList.$el.on('dragenter', _.bind(this.onDragEnter, this));
            this.filtersList.$el.on('dragover', _.bind(this.onDragOver, this, this.filtersList));
            this.filtersList.$el.on('dragleave', _.bind(this.onDragLeave, this, this.filtersList));
            this.filtersList.$el.on('drop', _.bind(this.onDrop, this));
            // this.filtersList.onKeyDown = _.bind(this.onFiltersListKeyDown, this);
            this.lockedControls.push(this.filtersList);

            $(this.el).on('click', '#pivot-advanced-link', _.bind(this.openAdvancedSettings, this));

            this._initSettings = false;
        },

        getDragElement: function(value) {
            this._dragEl = $('<div style="font-weight: bold;position: absolute;left:-10000px;">' + value + '</div>');
            $(document.body).append(this._dragEl);
            return this._dragEl[0];
        },

        onDragEnd: function() {
            this._dragEl && this._dragEl.remove();
            this._dragEl = null;
        },

        onFieldsDragStart: function (item, index, event) {
            event.originalEvent.dataTransfer.effectAllowed = 'move';
            event.originalEvent.dataTransfer.setDragImage(this.getDragElement(item.model.get('value')), 14, 14);
            this.pivotIndex = index;
            this.fromListView = this.fieldsList.$el[0].id;
        },

        onItemsDragStart: function (listview, item, index, event) {
            event.originalEvent.dataTransfer.effectAllowed = 'move';
            event.originalEvent.dataTransfer.setDragImage(this.getDragElement(item.model.get('value')), 14, 14);
            this.itemIndex = index;
            this.pivotIndex = listview.store.at(index).attributes.pivotIndex;
            this.fromListView = listview.$el[0].id;
        },

        onDragItemEnter: function (item, index, event) {
            event.preventDefault();
            item.$el.addClass('insert');
            this.indexMoveTo = index;
        },

        onDragItemLeave: function (item, index, event) {
            item.$el.removeClass('insert');
            this.indexMoveTo = undefined;
        },

        onDragItemOver: function (listview, item, index, event) {
            if (this.pivotIndex === -2 && (this.enterListView === 'pivot-list-filters' || this.enterListView === 'pivot-list-values')) {
                event.originalEvent.dataTransfer.dropEffect = 'none';
            } else {
                event.preventDefault(); // Necessary. Allows us to drop.
                event.originalEvent.dataTransfer.dropEffect = 'move';
                item.$el.addClass('insert');
                this.indexMoveTo = index;

                // scroll
                var heightListView = item.$el.parent().height(),
                    positionTopItem = item.$el.position().top,
                    heightItem = item.$el.outerHeight(),
                    scrollTop = item.$el.parent().scrollTop();
                if (positionTopItem < heightItem && scrollTop > 0) {
                    listview.scrollToRecord(listview.store.at((index === 0) ? 0 : index - 1));
                }
                if (positionTopItem > heightListView - heightItem && index < listview.store.length) {
                    listview.scrollToRecord(listview.store.at((index === listview.store.length - 1) ? index : index + 1));
                }

                return false;
            }
        },

        onDragEnter: function (event) {
            this.enterListView = event.currentTarget.id;
        },

        onDragOver: function (listview, event) {
            if ((this.pivotIndex === -2 && (this.enterListView === 'pivot-list-filters' || this.enterListView === 'pivot-list-values')) ||
                (this.fromListView === 'pivot-list-fields' && this.enterListView === 'pivot-list-fields')) {
                event.originalEvent.dataTransfer.dropEffect = 'none';
            } else {
                event.preventDefault(); // Necessary. Allows us to drop.
                event.originalEvent.dataTransfer.dropEffect = 'move';
                listview.$el.find('.item').last().addClass('insert last');
                return false;
            }
        },

        onDragLeave: function (listview, event) {
            listview.$el.find('.item').removeClass('insert last');
        },

        onDrop: function (event) {
            event.stopPropagation(); // Stops some browsers from redirecting.
            this.onDragEnd();
            if (this.fromListView === 'pivot-list-fields' && this.enterListView !== 'pivot-list-fields') { //insert field
                if (_.isNumber(this.pivotIndex)) {
                    switch (this.enterListView) {
                        case 'pivot-list-columns':
                            this.onAddColumn(this.pivotIndex, this.indexMoveTo);
                            break;
                        case 'pivot-list-rows':
                            this.onAddRow(this.pivotIndex, this.indexMoveTo);
                            break;
                        case 'pivot-list-filters':
                            this.onAddFilter(this.pivotIndex, this.indexMoveTo);
                            break;
                        case 'pivot-list-values':
                            this.onAddValues(this.pivotIndex, this.indexMoveTo);
                            break;
                    }
                    this.pivotIndex = undefined;
                    this.indexMoveTo = undefined;
                }
            } else if (this.enterListView === 'pivot-list-fields') { //remove field
                if (_.isNumber(this.pivotIndex)) {
                    if (this.fromListView === 'pivot-list-values' && _.isNumber(this.itemIndex)) {
                        this.onRemove(this.pivotIndex, this.itemIndex);
                    } else {
                        this.onRemove(this.pivotIndex);
                    }
                    this.pivotIndex = undefined;
                }
            } else if (this.fromListView !== this.enterListView) { //move to
                if (_.isNumber(this.itemIndex) && this.enterListView) {
                    switch (this.enterListView) {
                        case 'pivot-list-columns':
                            this.onMoveTo(0, this.pivotIndex, this.indexMoveTo);
                            break;
                        case 'pivot-list-rows':
                            this.onMoveTo(1, this.pivotIndex, this.indexMoveTo);
                            break;
                        case 'pivot-list-filters':
                            this.onMoveTo(3, this.pivotIndex, this.indexMoveTo);
                            break;
                        case 'pivot-list-values':
                            this.onMoveTo(2, this.pivotIndex, this.indexMoveTo);
                            break;
                    }
                    this.itemIndex = undefined;
                    this.indexMoveTo = undefined;
                }
            } else if (this.fromListView === this.enterListView) { //move
                if (_.isNumber(this.itemIndex) && this.enterListView) {
                    if (this.itemIndex !== this.indexMoveTo) {
                        switch (this.enterListView) {
                            case 'pivot-list-columns':
                                this.onMove(0, this.itemIndex, _.isNumber(this.indexMoveTo) ? (this.indexMoveTo !== 0 && this.itemIndex < this.indexMoveTo ? this.indexMoveTo - 1 : this.indexMoveTo)  : this.columnsList.store.length - 1);
                                break;
                            case 'pivot-list-rows':
                                this.onMove(1, this.itemIndex, _.isNumber(this.indexMoveTo) ? (this.indexMoveTo !== 0 && this.itemIndex < this.indexMoveTo ? this.indexMoveTo - 1 : this.indexMoveTo) : this.rowsList.store.length - 1);
                                break;
                            case 'pivot-list-filters':
                                this.onMove(3, this.itemIndex, _.isNumber(this.indexMoveTo) ? (this.indexMoveTo !== 0 && this.itemIndex < this.indexMoveTo ? this.indexMoveTo - 1 : this.indexMoveTo) : this.filtersList.store.length - 1);
                                break;
                            case 'pivot-list-values':
                                this.onMove(2, this.itemIndex, _.isNumber(this.indexMoveTo) ? (this.indexMoveTo !== 0 && this.itemIndex < this.indexMoveTo ? this.indexMoveTo - 1 : this.indexMoveTo) : this.valuesList.store.length - 1);
                                break;
                        }
                    } else {
                        $(this.el).find('.item').removeClass('insert last');
                    }
                    this.itemIndex = undefined;
                    this.indexMoveTo = undefined;
                }
            }
        },

        openAdvancedSettings: function(e) {
            if (this.linkAdvanced.hasClass('disabled')) return;

            var me = this;
            var win;
            if (me.api && !this._locked){
                (new SSE.Views.PivotSettingsAdvanced(
                    {
                        props: me._originalProps,
                        api: me.api,
                        handler: function(result, value) {
                            if (result == 'ok' && me.api && value) {
                                me._originalProps.asc_set(me.api, value);
                                Common.NotificationCenter.trigger('edit:complete', me);
                            }

                            Common.NotificationCenter.trigger('edit:complete', me);
                        }
                    })).show();
            }
        },

        ChangeSettings: function(props) {
            if (this._initSettings)
                this.createDelayedControls();

            this.disableControls(this._locked); // need to update combodataview after disabled state

            if (props )//formatTableInfo
            {
                this._originalProps = props;

                this._state.TableName=props.asc_getName();

                var me = this,
                    cache_names = props.asc_getCacheFields(),
                    pivot_names = props.asc_getPivotFields();

                this._state.names = [];
                pivot_names.forEach(function (item, index) {
                    me._state.names[index] = item.asc_getName() || cache_names[index].asc_getName();
                });

                var arr = [], isChecked = [],
                value = props.asc_getColumnFields();
                value && value.forEach(function (item, index) {
                    var pivotIndex = item.asc_getIndex();
                    if (pivotIndex>-1 || pivotIndex == -2) {
                        var name = (pivotIndex>-1) ? me._state.names[pivotIndex] : me.textValues;
                        arr.push(new Common.UI.DataViewModel({
                            selected        : false,
                            allowSelected   : false,
                            pivotIndex      : pivotIndex,
                            index           : index,
                            value           : name,
                            tip             : (name.length>10) ? name : ''
                        }));
                        isChecked[name] = true;
                    }
                });
                this.columnsList.store.reset(arr);
                this.columnsList.scroller.update({minScrollbarLength  : 40, alwaysVisibleY: true, suppressScrollX: true});

                arr = [];
                value = props.asc_getRowFields();
                value && value.forEach(function (item, index) {
                    var pivotIndex = item.asc_getIndex();
                    if (pivotIndex>-1 || pivotIndex == -2) {
                        var name = (pivotIndex>-1) ? me._state.names[pivotIndex] : me.textValues;
                        arr.push(new Common.UI.DataViewModel({
                            selected        : false,
                            allowSelected   : false,
                            pivotIndex      : pivotIndex,
                            index           : index,
                            value            : name,
                            tip             : (name.length>10) ? name : ''
                        }));
                        isChecked[name] = true;
                    }
                });
                this.rowsList.store.reset(arr);
                this.rowsList.scroller.update({minScrollbarLength  : 40, alwaysVisibleY: true, suppressScrollX: true});

                arr = [];
                value = props.asc_getDataFields();
                value && value.forEach(function (item, index) {
                    var pivotIndex = item.asc_getIndex();
                    if (pivotIndex>-1) {
                        var name = item.asc_getName();
                        arr.push(new Common.UI.DataViewModel({
                            selected        : false,
                            allowSelected   : false,
                            pivotIndex      : pivotIndex,
                            index           : index,
                            value           : name,
                            tip             : (name.length>10) ? name : ''
                        }));
                        isChecked[me._state.names[pivotIndex]] = true;
                    }
                });
                this.valuesList.store.reset(arr);
                this.valuesList.scroller.update({minScrollbarLength  : 40, alwaysVisibleY: true, suppressScrollX: true});

                arr = [];
                value = props.asc_getPageFields();
                value && value.forEach(function (item, index) {
                    var pivotIndex = item.asc_getIndex();
                    if (pivotIndex>-1) {
                        var name = me._state.names[pivotIndex];
                        arr.push(new Common.UI.DataViewModel({
                            selected        : false,
                            allowSelected   : false,
                            pivotIndex      : pivotIndex,
                            index           : index,
                            value            : name,
                            tip             : (name.length>10) ? name : ''
                        }));
                        isChecked[name] = true;
                    }
                });
                this.filtersList.store.reset(arr);
                this.filtersList.scroller.update({minScrollbarLength  : 40, alwaysVisibleY: true, suppressScrollX: true});

                arr = [];
                me._state.names.forEach(function (item, index) {
                    arr.push(new Common.UI.DataViewModel({
                        selected        : false,
                        allowSelected   : false,
                        value           : item,
                        index           : index,
                        tip             : (item.length>25) ? item : '',
                        check           : isChecked[item]
                    }));
                });
                this.fieldsList.store.reset(arr);
                this.fieldsList.scroller.update({minScrollbarLength  : 40, alwaysVisibleY: true, suppressScrollX: true});

                this.fieldsList.dataViewItems.forEach(function (item, index) {
                    item.$el.attr('draggable', true);
                    item.$el.on('dragstart', _.bind(me.onFieldsDragStart, me, item, index));
                    item.$el.on('dragend', _.bind(me.onDragEnd, me));
                });
                this.columnsList.dataViewItems.forEach(function (item, index) {
                    item.$el.attr('draggable', true);
                    item.$el.on('dragstart', _.bind(me.onItemsDragStart, me, me.columnsList, item, index));
                    item.$el.on('dragenter', _.bind(me.onDragItemEnter, me, item, index));
                    item.$el.on('dragleave', _.bind(me.onDragItemLeave, me, item, index));
                    item.$el.on('dragover', _.bind(me.onDragItemOver, me, me.columnsList, item, index));
                    item.$el.on('drop', _.bind(me.onDrop, me));
                    item.$el.on('dragend', _.bind(me.onDragEnd, me));
                });
                this.columnsList.$el.find('.item').last().css({'margin-bottom': '10px'});
                this.rowsList.dataViewItems.forEach(function (item, index) {
                    item.$el.attr('draggable', true);
                    item.$el.on('dragstart', _.bind(me.onItemsDragStart, me, me.rowsList, item, index));
                    item.$el.on('dragenter', _.bind(me.onDragItemEnter, me, item, index));
                    item.$el.on('dragleave', _.bind(me.onDragItemLeave, me, item, index));
                    item.$el.on('dragover', _.bind(me.onDragItemOver, me, me.rowsList, item, index));
                    item.$el.on('drop', _.bind(me.onDrop, me));
                    item.$el.on('dragend', _.bind(me.onDragEnd, me));
                });
                this.rowsList.$el.find('.item').last().css({'margin-bottom': '10px'});
                this.valuesList.dataViewItems.forEach(function (item, index) {
                    item.$el.attr('draggable', true);
                    item.$el.on('dragstart', _.bind(me.onItemsDragStart, me, me.valuesList, item, index));
                    item.$el.on('dragenter', _.bind(me.onDragItemEnter, me, item, index));
                    item.$el.on('dragleave', _.bind(me.onDragItemLeave, me, item, index));
                    item.$el.on('dragover', _.bind(me.onDragItemOver, me, me.valuesList, item, index));
                    item.$el.on('drop', _.bind(me.onDrop, me));
                    item.$el.on('dragend', _.bind(me.onDragEnd, me));
                });
                this.valuesList.$el.find('.item').last().css({'margin-bottom': '10px'});
                this.filtersList.dataViewItems.forEach(function (item, index) {
                    item.$el.attr('draggable', true);
                    item.$el.on('dragstart', _.bind(me.onItemsDragStart, me, me.filtersList, item, index));
                    item.$el.on('dragenter', _.bind(me.onDragItemEnter, me, item, index));
                    item.$el.on('dragleave', _.bind(me.onDragItemLeave, me, item, index));
                    item.$el.on('dragover', _.bind(me.onDragItemOver, me, me.filtersList, item, index));
                    item.$el.on('drop', _.bind(me.onDrop, me));
                    item.$el.on('dragend', _.bind(me.onDragEnd, me));
                });
                this.filtersList.$el.find('.item').last().css({'margin-bottom': '10px'});
            }
        },

        onFieldsCheck: function (listView, itemView, record) {
            // if (this.checkCellTrigerBlock)
            //     return;

            var target = '', isLabel = false, bound = null;

            var event = window.event ? window.event : window._event;
            if (event) {

                var btn = $(event.target);
                if (btn && btn.hasClass('listitem-icon')) {
                    this._state.field = {record: record};
                    if (this.pivotFieldsMenu) {
                        if (this.pivotFieldsMenu.isVisible()) {
                            this.pivotFieldsMenu.hide();
                            return;
                        }
                    } else {
                        this.miAddFilter = new Common.UI.MenuItem({
                            caption     : this.txtAddFilter,
                            checkable   : false
                        });
                        this.miAddFilter.on('click', _.bind(this.onAddFilter, this));
                        this.miAddRow = new Common.UI.MenuItem({
                            caption     : this.txtAddRow,
                            checkable   : false
                        });
                        this.miAddRow.on('click', _.bind(this.onAddRow, this));
                        this.miAddColumn = new Common.UI.MenuItem({
                            caption     : this.txtAddColumn,
                            checkable   : false
                        });
                        this.miAddColumn.on('click', _.bind(this.onAddColumn, this));
                        this.miAddValues = new Common.UI.MenuItem({
                            caption     : this.txtAddValues,
                            checkable   : false
                        });
                        this.miAddValues.on('click', _.bind(this.onAddValues, this));

                        this.pivotFieldsMenu = new Common.UI.Menu({
                            menuAlign: 'tr-br',
                            items: [
                                this.miAddFilter,
                                this.miAddRow,
                                this.miAddColumn,
                                this.miAddValues
                            ]
                        });
                    }

                    var recIndex = (record != undefined) ? record.get('index') : -1;

                    var menu = this.pivotFieldsMenu,
                        showPoint, me = this,
                        currentTarget = $(event.currentTarget),
                        parent = $(this.el),
                        offset = currentTarget.offset(),
                        offsetParent = parent.offset();

                    showPoint = [offset.left - offsetParent.left + currentTarget.width(), offset.top - offsetParent.top + currentTarget.height()/2];

                    var menuContainer = parent.find('#menu-pivot-fields-container');
                    if (!menu.rendered) {
                        if (menuContainer.length < 1) {
                            menuContainer = $('<div id="menu-pivot-fields-container" style="position: absolute; z-index: 10000;"><div class="dropdown-toggle" data-toggle="dropdown"></div></div>', menu.id);
                            parent.append(menuContainer);
                        }
                        menu.render(menuContainer);
                        menu.cmpEl.attr({tabindex: "-1"});

                        menu.on('show:after', function(cmp) {
                            if (cmp && cmp.menuAlignEl)
                                cmp.menuAlignEl.toggleClass('over', true);
                        }).on('hide:after', function(cmp) {
                            if (cmp && cmp.menuAlignEl)
                                cmp.menuAlignEl.toggleClass('over', false);
                        });
                    }

                    menu.menuAlignEl = currentTarget;
                    menu.setOffset(-20, -currentTarget.height()/2 - 3);
                    menu.show();
                    _.delay(function() {
                        menu.cmpEl.focus();
                    }, 10);
                    event.stopPropagation();
                    event.preventDefault();
                    return;
                }

                target = $(event.currentTarget).find('.list-item');

                if (target.length) {
                    bound = target.get(0).getBoundingClientRect();
                    var _clientX = event.clientX*Common.Utils.zoom(),
                        _clientY = event.clientY*Common.Utils.zoom();
                    if (bound.left < _clientX && _clientX < bound.right &&
                        bound.top < _clientY && _clientY < bound.bottom) {
                        isLabel = true;
                    }
                }

                if (isLabel || event.target.className.match('checkbox')) {
                    this.updateFieldCheck(listView, record);
                }
            }
        },

        updateFieldCheck: function (listView, record) {
            if (record && listView) {
                // listView.isSuspendEvents = true;

                record.set('check', !record.get('check'));
                if (this.api && !this._locked){
                    if (record.get('check')) {
                        this._originalProps.asc_addField(this.api, record.get('index'));
                    } else {
                        this._originalProps.asc_removeField(this.api, record.get('index'));
                    }
<<<<<<< HEAD
=======
                    Common.NotificationCenter.trigger('edit:complete', this);
>>>>>>> b253fb9f
                }

                // listView.isSuspendEvents = false;
                listView.scroller.update({minScrollbarLength  : 40, alwaysVisibleY: true, suppressScrollX: true});
            }
        },

        onColumnsSelect: function(type, picker, item, record, e){
            var btn = $(e.target);
            if (btn && btn.hasClass('listitem-icon')) {
                this._state.field = {record: record, type: type, length: picker.store.length};
                if (this.fieldsMenu) {
                    if (this.fieldsMenu.isVisible()) {
                        this.fieldsMenu.hide();
                        return;
                    }
                } else {
                    this.miMoveUp = new Common.UI.MenuItem({
                        caption     : this.txtMoveUp,
                        checkable   : false
                    });
                    this.miMoveUp.on('click', _.bind(this.onMoveUp, this));
                    this.miMoveDown = new Common.UI.MenuItem({
                        caption     : this.txtMoveDown,
                        checkable   : false
                    });
                    this.miMoveDown.on('click', _.bind(this.onMoveDown, this));
                    this.miMoveBegin = new Common.UI.MenuItem({
                        caption     : this.txtMoveBegin,
                        checkable   : false
                    });
                    this.miMoveBegin.on('click', _.bind(this.onMoveBegin, this));
                    this.miMoveEnd = new Common.UI.MenuItem({
                        caption     : this.txtMoveEnd,
                        checkable   : false
                    });
                    this.miMoveEnd.on('click', _.bind(this.onMoveEnd, this));

                    this.miMoveFilter = new Common.UI.MenuItem({
                        caption     : this.txtMoveFilter,
                        checkable   : false
                    });
                    this.miMoveFilter.on('click', _.bind(this.onMoveTo, this, 3));
                    this.miMoveRow = new Common.UI.MenuItem({
                        caption     : this.txtMoveRow,
                        checkable   : false
                    });
                    this.miMoveRow.on('click', _.bind(this.onMoveTo, this, 1));
                    this.miMoveColumn = new Common.UI.MenuItem({
                        caption     : this.txtMoveColumn,
                        checkable   : false
                    });
                    this.miMoveColumn.on('click', _.bind(this.onMoveTo, this, 0));
                    this.miMoveValues = new Common.UI.MenuItem({
                        caption     : this.txtMoveValues,
                        checkable   : false
                    });
                    this.miMoveValues.on('click', _.bind(this.onMoveTo, this, 2));

                    this.miRemove = new Common.UI.MenuItem({
                        caption     : this.txtRemove,
                        checkable   : false
                    });
                    this.miRemove.on('click', _.bind(this.onRemove, this));

                    this.miFieldSettings = new Common.UI.MenuItem({
                        caption     : this.txtFieldSettings,
                        checkable   : false
                    });
                    this.miFieldSettings.on('click', _.bind(this.onFieldSettings, this));

                    this.fieldsMenu = new Common.UI.Menu({
                        menuAlign: 'tr-br',
                        items: [
                            this.miMoveUp,
                            this.miMoveDown,
                            this.miMoveBegin,
                            this.miMoveEnd,
                            {caption     : '--'},
                            this.miMoveFilter,
                            this.miMoveRow,
                            this.miMoveColumn,
                            this.miMoveValues,
                            {caption     : '--'},
                            this.miRemove,
                            {caption     : '--'},
                            this.miFieldSettings
                        ]
                    });
                }


                var recIndex = (record != undefined) ? record.get('index') : -1,
                    len = picker.store.length,
                    pivotIndex = record.get('pivotIndex');
                this.miMoveUp.setDisabled(recIndex<1);
                this.miMoveDown.setDisabled(recIndex>len-2 || recIndex<0);
                this.miMoveBegin.setDisabled(recIndex<1);
                this.miMoveEnd.setDisabled(recIndex>len-2 || recIndex<0);

                this.miMoveFilter.setDisabled(type == 3 || pivotIndex==-2); // menu for filter
                this.miMoveRow.setDisabled(type == 1); // menu for row
                this.miMoveColumn.setDisabled(type == 0); // menu for column
                this.miMoveValues.setDisabled(type == 2 || pivotIndex==-2); // menu for value

                this.miFieldSettings.setDisabled(pivotIndex==-2);

                var menu = this.fieldsMenu,
                    showPoint, me = this,
                    currentTarget = $(e.currentTarget),
                    parent = $(this.el),
                    offset = currentTarget.offset(),
                    offsetParent = parent.offset();

                showPoint = [offset.left - offsetParent.left + currentTarget.width(), offset.top - offsetParent.top + currentTarget.height()/2];

                var menuContainer = parent.find('#menu-pivot-container');
                if (!menu.rendered) {
                    if (menuContainer.length < 1) {
                        menuContainer = $('<div id="menu-pivot-container" style="position: absolute; z-index: 10000;"><div class="dropdown-toggle" data-toggle="dropdown"></div></div>', menu.id);
                        parent.append(menuContainer);
                    }
                    menu.render(menuContainer);
                    menu.cmpEl.attr({tabindex: "-1"});

                    menu.on('show:after', function(cmp) {
                        if (cmp && cmp.menuAlignEl)
                            cmp.menuAlignEl.toggleClass('over', true);
                    }).on('hide:after', function(cmp) {
                        if (cmp && cmp.menuAlignEl)
                            cmp.menuAlignEl.toggleClass('over', false);
                    });
                }

                menu.menuAlignEl = currentTarget;
                menu.setOffset(-20, -currentTarget.height()/2 - 3);
                menu.show();
                _.delay(function() {
                    menu.cmpEl.focus();
                }, 10);
                e.stopPropagation();
                e.preventDefault();
            }
        },

        setLocked: function (locked) {
            this._locked = locked;
        },

        onFieldSettings: function(record, type, e) {
            var me = this;
            var win;
            if (me.api && !this._locked && me._state.field){
                if (me._state.field.type == 2) { // value field
                    var dataIndex = me._state.field.record.get('index');
                    var field = me._originalProps.asc_getDataFields()[dataIndex];
                    (new SSE.Views.ValueFieldSettingsDialog(
                    {
                        props: me._originalProps,
                        field: field,
                        names: me._state.names,
                        api: me.api,
                        handler: function(result, value) {
                            if (result == 'ok' && me.api && value) {
                                field.asc_set(me.api, me._originalProps, dataIndex, value);
<<<<<<< HEAD
=======
                                Common.NotificationCenter.trigger('edit:complete', me);
>>>>>>> b253fb9f
                            }

                            Common.NotificationCenter.trigger('edit:complete', me);
                        }
                    })).show();
                } else {
                    var pivotIndex = me._state.field.record.get('pivotIndex');
                    var pivotField = me._originalProps.asc_getPivotFields()[pivotIndex];
                    (new SSE.Views.FieldSettingsDialog(
                        {
                            props: me._originalProps,
                            fieldIndex: pivotIndex,
                            names: me._state.names,
                            api: me.api,
                            type: me._state.field.type,
                            handler: function(result, value) {
                                if (result == 'ok' && me.api && value) {
                                    pivotField.asc_set(me.api, me._originalProps, pivotIndex, value);
<<<<<<< HEAD
=======
                                    Common.NotificationCenter.trigger('edit:complete', me);
>>>>>>> b253fb9f
                                }

                                Common.NotificationCenter.trigger('edit:complete', me);
                            }
                        })).show();
                }
            }
        },

        onAddFilter: function(index, moveTo) {
            if (this.api && !this._locked && this._state.field){
                this._originalProps.asc_addPageField(this.api, _.isNumber(index) ? index : this._state.field.record.get('index'), _.isNumber(moveTo) ? moveTo : undefined);
<<<<<<< HEAD
=======
                Common.NotificationCenter.trigger('edit:complete', this);
>>>>>>> b253fb9f
            }
        },

        onAddRow: function(index, moveTo) {
<<<<<<< HEAD
            if (this.api && !this._locked && this._state.field){
                this._originalProps.asc_addRowField(this.api, _.isNumber(index) ? index : this._state.field.record.get('index'), _.isNumber(moveTo) ? moveTo : undefined);
            }
        },

        onAddColumn: function(index, moveTo) {
            if (this.api && !this._locked && this._state.field){
                this._originalProps.asc_addColField(this.api, _.isNumber(index) ? index : this._state.field.record.get('index'), _.isNumber(moveTo) ? moveTo : undefined);
            }
        },

        onAddValues: function(index, moveTo) {
            if (this.api && !this._locked && this._state.field){
                this._originalProps.asc_addDataField(this.api, _.isNumber(index) ? index : this._state.field.record.get('index'), _.isNumber(moveTo) ? moveTo : undefined);
            }
        },

=======
            if (this.api && !this._locked && this._state.field){
                this._originalProps.asc_addRowField(this.api, _.isNumber(index) ? index : this._state.field.record.get('index'), _.isNumber(moveTo) ? moveTo : undefined);
                Common.NotificationCenter.trigger('edit:complete', this);
            }
        },

        onAddColumn: function(index, moveTo) {
            if (this.api && !this._locked && this._state.field){
                this._originalProps.asc_addColField(this.api, _.isNumber(index) ? index : this._state.field.record.get('index'), _.isNumber(moveTo) ? moveTo : undefined);
                Common.NotificationCenter.trigger('edit:complete', this);
            }
        },

        onAddValues: function(index, moveTo) {
            if (this.api && !this._locked && this._state.field){
                this._originalProps.asc_addDataField(this.api, _.isNumber(index) ? index : this._state.field.record.get('index'), _.isNumber(moveTo) ? moveTo : undefined);
                Common.NotificationCenter.trigger('edit:complete', this);
            }
        },

>>>>>>> b253fb9f
        onRemove: function(pivotindex, index) {
            if (this.api && !this._locked && this._state.field){
                if (this._state.field.type==2 || _.isNumber(index)) // value
                    this._originalProps.asc_removeDataField(this.api, _.isNumber(pivotindex) ? pivotindex : this._state.field.record.get('pivotIndex'), _.isNumber(index) ? index : this._state.field.record.get('index'));
                else
                    this._originalProps.asc_removeNoDataField(this.api, _.isNumber(pivotindex) ? pivotindex : this._state.field.record.get('pivotIndex'));
<<<<<<< HEAD
=======
                Common.NotificationCenter.trigger('edit:complete', this);
>>>>>>> b253fb9f
            }
        },

        onMoveUp: function() {
            if (this.api && !this._locked && this._state.field){
                var index = this._state.field.record.get('index');
                this.onMove(this._state.field.type, index, index-1);
            }
        },

        onMoveDown: function() {
            if (this.api && !this._locked && this._state.field){
                var index = this._state.field.record.get('index');
                this.onMove(this._state.field.type, index, index+1);
            }
        },

        onMoveBegin: function() {
            if (this.api && !this._locked && this._state.field){
                var index = this._state.field.record.get('index');
                this.onMove(this._state.field.type, index, 0);
            }
        },

        onMoveEnd: function() {
            if (this.api && !this._locked && this._state.field){
                var index = this._state.field.record.get('index');
                this.onMove(this._state.field.type, index, this._state.field.length-1);
            }
        },

        onMove: function(type, from, to) {
            switch (type) {
                case 0:
                    this._originalProps.asc_moveColField(this.api, from, to);
                    break;
                case 1:
                    this._originalProps.asc_moveRowField(this.api, from, to);
                    break;
                case 2:
                    this._originalProps.asc_moveDataField(this.api, from, to);
                    break;
                case 3:
                    this._originalProps.asc_movePageField(this.api, from, to);
                    break;
            }
<<<<<<< HEAD
=======
            Common.NotificationCenter.trigger('edit:complete', this);
>>>>>>> b253fb9f
        },

        onMoveTo: function(type, pivotindex, to) {
            if (this.api && !this._locked && this._state.field){
                var pivotIndex = _.isNumber(pivotindex) ? pivotindex : this._state.field.record.get('pivotIndex'),
                    index = _.isNumber(to) ? to : ((this._state.field.type==2) ? this._state.field.record.get('index') : undefined);
                switch (type) {
                    case 0:
                        this._originalProps.asc_moveToColField(this.api, pivotIndex, index);
                        break;
                    case 1:
                        this._originalProps.asc_moveToRowField(this.api, pivotIndex, index);
                        break;
                    case 2:
                        this._originalProps.asc_moveToDataField(this.api, pivotIndex, index);
                        break;
                    case 3:
                        this._originalProps.asc_moveToPageField(this.api, pivotIndex, index);
                        break;
                }
<<<<<<< HEAD
=======
                Common.NotificationCenter.trigger('edit:complete', this);
>>>>>>> b253fb9f
            }
        },
        
        disableControls: function(disable) {
            if (this._initSettings) return;
            
            if (this._state.DisabledControls!==disable) {
                this._state.DisabledControls = disable;
                _.each(this.lockedControls, function(item) {
                    item.setDisabled(disable);
                });
                this.linkAdvanced.toggleClass('disabled', disable);
            }
        },

        onItemChanged: function (view, record) {
            var state = record.model.get('check');
            if ( state == 'indeterminate' )
                $('input[type=checkbox]', record.$el).prop('indeterminate', true);
            else $('input[type=checkbox]', record.$el).prop({checked: state, indeterminate: false});
        },

        textFields:             'Select Fields',
        textValues              : 'Values',
        textRows                : 'Rows',
        textColumns             : 'Columns',
        textFilters             : 'Filters',
        textAdvanced:   'Show advanced settings',
        txtMoveUp: 'Move Up',
        txtMoveDown: 'Move Down',
        txtMoveBegin: 'Move to Beginning',
        txtMoveEnd: 'Move to End',
        txtMoveFilter: 'Move to Filters',
        txtMoveRow: 'Move to Rows',
        txtMoveColumn: 'Move to Columns',
        txtMoveValues: 'Move to Values',
        txtRemove: 'Remove Field',
        txtFieldSettings: 'Field Settings',
        txtAddFilter: 'Add to Filters',
        txtAddRow: 'Add to Rows',
        txtAddColumn: 'Add to Columns',
        txtAddValues: 'Add to Values'

    }, SSE.Views.PivotSettings || {}));
});<|MERGE_RESOLUTION|>--- conflicted
+++ resolved
@@ -662,10 +662,7 @@
                     } else {
                         this._originalProps.asc_removeField(this.api, record.get('index'));
                     }
-<<<<<<< HEAD
-=======
                     Common.NotificationCenter.trigger('edit:complete', this);
->>>>>>> b253fb9f
                 }
 
                 // listView.isSuspendEvents = false;
@@ -831,10 +828,7 @@
                         handler: function(result, value) {
                             if (result == 'ok' && me.api && value) {
                                 field.asc_set(me.api, me._originalProps, dataIndex, value);
-<<<<<<< HEAD
-=======
                                 Common.NotificationCenter.trigger('edit:complete', me);
->>>>>>> b253fb9f
                             }
 
                             Common.NotificationCenter.trigger('edit:complete', me);
@@ -853,10 +847,7 @@
                             handler: function(result, value) {
                                 if (result == 'ok' && me.api && value) {
                                     pivotField.asc_set(me.api, me._originalProps, pivotIndex, value);
-<<<<<<< HEAD
-=======
                                     Common.NotificationCenter.trigger('edit:complete', me);
->>>>>>> b253fb9f
                                 }
 
                                 Common.NotificationCenter.trigger('edit:complete', me);
@@ -869,33 +860,11 @@
         onAddFilter: function(index, moveTo) {
             if (this.api && !this._locked && this._state.field){
                 this._originalProps.asc_addPageField(this.api, _.isNumber(index) ? index : this._state.field.record.get('index'), _.isNumber(moveTo) ? moveTo : undefined);
-<<<<<<< HEAD
-=======
                 Common.NotificationCenter.trigger('edit:complete', this);
->>>>>>> b253fb9f
             }
         },
 
         onAddRow: function(index, moveTo) {
-<<<<<<< HEAD
-            if (this.api && !this._locked && this._state.field){
-                this._originalProps.asc_addRowField(this.api, _.isNumber(index) ? index : this._state.field.record.get('index'), _.isNumber(moveTo) ? moveTo : undefined);
-            }
-        },
-
-        onAddColumn: function(index, moveTo) {
-            if (this.api && !this._locked && this._state.field){
-                this._originalProps.asc_addColField(this.api, _.isNumber(index) ? index : this._state.field.record.get('index'), _.isNumber(moveTo) ? moveTo : undefined);
-            }
-        },
-
-        onAddValues: function(index, moveTo) {
-            if (this.api && !this._locked && this._state.field){
-                this._originalProps.asc_addDataField(this.api, _.isNumber(index) ? index : this._state.field.record.get('index'), _.isNumber(moveTo) ? moveTo : undefined);
-            }
-        },
-
-=======
             if (this.api && !this._locked && this._state.field){
                 this._originalProps.asc_addRowField(this.api, _.isNumber(index) ? index : this._state.field.record.get('index'), _.isNumber(moveTo) ? moveTo : undefined);
                 Common.NotificationCenter.trigger('edit:complete', this);
@@ -916,17 +885,13 @@
             }
         },
 
->>>>>>> b253fb9f
         onRemove: function(pivotindex, index) {
             if (this.api && !this._locked && this._state.field){
                 if (this._state.field.type==2 || _.isNumber(index)) // value
                     this._originalProps.asc_removeDataField(this.api, _.isNumber(pivotindex) ? pivotindex : this._state.field.record.get('pivotIndex'), _.isNumber(index) ? index : this._state.field.record.get('index'));
                 else
                     this._originalProps.asc_removeNoDataField(this.api, _.isNumber(pivotindex) ? pivotindex : this._state.field.record.get('pivotIndex'));
-<<<<<<< HEAD
-=======
                 Common.NotificationCenter.trigger('edit:complete', this);
->>>>>>> b253fb9f
             }
         },
 
@@ -973,10 +938,7 @@
                     this._originalProps.asc_movePageField(this.api, from, to);
                     break;
             }
-<<<<<<< HEAD
-=======
             Common.NotificationCenter.trigger('edit:complete', this);
->>>>>>> b253fb9f
         },
 
         onMoveTo: function(type, pivotindex, to) {
@@ -997,10 +959,7 @@
                         this._originalProps.asc_moveToPageField(this.api, pivotIndex, index);
                         break;
                 }
-<<<<<<< HEAD
-=======
                 Common.NotificationCenter.trigger('edit:complete', this);
->>>>>>> b253fb9f
             }
         },
         
