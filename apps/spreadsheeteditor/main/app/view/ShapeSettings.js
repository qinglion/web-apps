--- conflicted
+++ resolved
@@ -50,12 +50,6 @@
     'common/main/lib/component/ComboDataView',
     'common/main/lib/component/Slider',
     'common/main/lib/component/MultiSliderGradient',
-<<<<<<< HEAD
-=======
-    'common/main/lib/view/ImageFromUrlDialog',
-    'common/main/lib/view/ShapeShadowDialog',
-    'spreadsheeteditor/main/app/view/ShapeSettingsAdvanced'
->>>>>>> 90101fa6
 ], function (menuTemplate, $, _, Backbone) {
     'use strict';
 
