/*
 * (c) Copyright Ascensio System SIA 2010-2024
 *
 * This program is a free software product. You can redistribute it and/or
 * modify it under the terms of the GNU Affero General Public License (AGPL)
 * version 3 as published by the Free Software Foundation. In accordance with
 * Section 7(a) of the GNU AGPL its Section 15 shall be amended to the effect
 * that Ascensio System SIA expressly excludes the warranty of non-infringement
 * of any third-party rights.
 *
 * This program is distributed WITHOUT ANY WARRANTY; without even the implied
 * warranty of MERCHANTABILITY or FITNESS FOR A PARTICULAR  PURPOSE. For
 * details, see the GNU AGPL at: http://www.gnu.org/licenses/agpl-3.0.html
 *
 * You can contact Ascensio System SIA at 20A-6 Ernesta Birznieka-Upish
 * street, Riga, Latvia, EU, LV-1050.
 *
 * The  interactive user interfaces in modified source and object code versions
 * of the Program must display Appropriate Legal Notices, as required under
 * Section 5 of the GNU AGPL version 3.
 *
 * Pursuant to Section 7(b) of the License you must retain the original Product
 * logo when distributing the program. Pursuant to Section 7(e) we decline to
 * grant you any rights under trademark law for use of our trademarks.
 *
 * All the Product's GUI elements, including illustrations and icon sets, as
 * well as technical writing content are licensed under the terms of the
 * Creative Commons Attribution-ShareAlike 4.0 International. See the License
 * terms at http://creativecommons.org/licenses/by-sa/4.0/legalcode
 *
 */
/**
 *  ProtectedRangesEditDlg.js
 *
 *  Created by Julia Radzhabova on 01.02.2023
 *  Copyright (c) 2023 Ascensio System SIA. All rights reserved.
 *
 */

<<<<<<< HEAD
define([], function () {
=======
define([
    'common/main/lib/component/Window',
    'common/main/lib/component/ListView'
], function () {
>>>>>>> 90101fa6
    'use strict';

    var _CustomItem = Common.UI.DataViewItem.extend({
        initialize : function(options) {
            Common.UI.BaseView.prototype.initialize.call(this, options);

            var me = this;

            me.template = me.options.template || me.template;

            me.listenTo(me.model, 'change:selected', function() {
                var el = me.$el || $(me.el);
                el.toggleClass('selected', me.model.get('selected') && me.model.get('allowSelected'));
                me.onSelectChange(me.model, me.model.get('selected') && me.model.get('allowSelected'));
            });
            me.listenTo(me.model, 'remove', me.remove);
        }
    });

    SSE.Views.ProtectedRangesEditDlg = Common.UI.Window.extend(_.extend({

        initialize : function (options) {
            var t = this,
                _options = {};

            _.extend(_options,  {
                title: options.title,
                cls: 'modal-dlg',
                width: 300,
                height: 'auto',
                buttons: ['ok', 'cancel']
            }, options);

            this.handler        = options.handler;
            this.props = options.props;
            this.isEdit = options.isEdit;
            this.api = options.api;
            this.currentUser = options.currentUser;
            this.canRequestUsers = options.canRequestUsers;

            this.template = options.template || [
                    '<div class="box">',
                        '<div class="input-row">',
                            '<label>' + t.txtRangeName + '</label>',
                        '</div>',
                        '<div id="id-protected-range-name-txt" class="input-row" style="margin-bottom: 5px;"></div>',
                        '<div class="input-row">',
                            '<label>' + t.txtRange + '</label>',
                        '</div>',
                        '<div id="id-protected-range-txt" class="input-row" style="margin-bottom: 8px;"></div>',
                        '<div class="input-row">',
                            '<label class="font-weight-bold">' + t.txtAccess + '</label>',
                        '</div>',
                        '<div id="id-protected-range-cmb-user" class="input-row input-group-nr" style="margin-bottom: 8px;"></div>',
                        '<div id="id-protected-range-list-user" class="input-group-nr no-borders" style="height: 143px;"></div>',
                    '</div>'
                ].join('');

            _options.tpl        =   _.template(this.template)(_options);

            this._userStr = '';
            this._initSettings = true;

            Common.UI.Window.prototype.initialize.call(this, _options);
        },
        render: function () {
            Common.UI.Window.prototype.render.call(this);

            var me = this;
            this.$window.find('.dlg-btn').on('click', _.bind(this.onBtnClick, this));

            this.inputRangeName = new Common.UI.InputField({
                el: this.$window.find('#id-protected-range-name-txt'),
                allowBlank  : false,
                blankError  : this.txtEmpty,
                style       : 'width: 100%;',
                maxLength: 255,
                validateOnBlur: false,
                validateOnChange: false,
                validation  : function(value) {
                    if (value=='') return true;
                    return (me.api.asc_checkUserProtectedRangeName(value)===Asc.c_oAscDefinedNameReason.OK) ? true : me.textInvalidName;
                }
            });
            this.txtDataRange = new Common.UI.InputFieldBtn({
                el          : this.$window.find('#id-protected-range-txt'),
                name        : 'range',
                style       : 'width: 100%;',
                allowBlank  : false,
                btnHint     : this.textSelectData,
                blankError  : this.txtEmpty,
                validateOnChange: true,
                validateOnBlur: false,
                validation  : function(value) {
                    var isvalid = me.api.asc_checkDataRange(Asc.c_oAscSelectionDialogType.Chart, value, true);
                    return (isvalid!==Asc.c_oAscError.ID.DataRangeError) ? true : me.textInvalidRange;
                }
            });
            this.txtDataRange.on('button:click', _.bind(this.onSelectData, this));

            this.cmbUser = new Common.UI.ComboBox({
                el: this.$window.find('#id-protected-range-cmb-user'),
                cls: 'input-group-nr',
                menuStyle   : 'min-width: 100%;max-height: 233px;',
                editable: true,
                data: [],
                placeHolder: this.txtYouCanEdit,
                disabled: true,
                takeFocusOnClose: true,
                itemsTemplate: _.template([
                    '<% _.each(items, function(item) { %>',
                    '<li id="<%= item.id %>" data-value="<%- item.value %>" <% if (item.hasDivider) { %> class="border-top" style="margin-top: 5px;padding-top: 5px;" <% } %>><a tabindex="-1" type="menuitem" style ="display: flex; flex-direction: column;">',
                    '<label><%= scope.getDisplayValue(item) %></label><label class="comment-text"><%= Common.Utils.String.htmlEncode(item.value) %></label></a></li>',
                    '<% }); %>'
                ].join(''))
            });
            this.cmbUser.on('selected', this.onUserSelected.bind(this));
            this.cmbUser.on('changing', this.onUserChanging.bind(this));
            this.cmbUser.on('show:after',_.bind(this.onCmbUserOpen, this));
            this.cmbUser.on('show:before',_.bind(this.onCmbUserBeforeOpen, this));
            this.cmbUser.on('hide:after',_.bind(this.onCmbUserAfterHide, this));
            // this.cmbUser.on('changed:before', this.onUserChangedBefore.bind(this));
            Common.Utils.isChrome && this.cmbUser._input && this.cmbUser._input.attr('autocomplete', '1'); // Don't show browser menu with email addresses

            this.listUser = new Common.UI.ListView({
                el: this.$window.find('#id-protected-range-list-user'),
                store: new Common.UI.DataViewStore(),
                itemTemplate: _.template([
                    '<div id="<%= id %>" class="list-item" style="width: 100%;display:inline-block;">',
                        '<div class="color"',
                        '<% if (!!avatar) { %>',
                        'style="background-image: url(<%=avatar%>); <% if (usercolor!==null) { %> border-color:<%=usercolor%>; border-style:solid;<% }%>"',
                        '<% } else { %>',
                        'style="background-color: <% if (usercolor!==null) { %> <%=usercolor%> <% } else { %> #cfcfcf <% }%>;"',
                        '<% } %>',
                        '><% if (!avatar) { %><%-initials%><% } %></div>',
                        '<div class="" style="width:190px;display: inline-block;vertical-align: middle;">',
                            '<% if (!!email) { %>',
                                '<div class="font-weight-bold" style="overflow: hidden; text-overflow: ellipsis;white-space: pre;"><%= Common.Utils.String.htmlEncode(displayName) %></div>',
                                '<div style="overflow: hidden; text-overflow: ellipsis;white-space: pre;"><%= Common.Utils.String.htmlEncode(email) %></div>',
                            '<% } else { %>',
                                '<div class="font-weight-bold" style="overflow: hidden; text-overflow: ellipsis;white-space: pre;max-height:30px;"><%=  Common.Utils.String.htmlEncode(displayName) %></div>',
                            '<% } %>',
                        '</div>',
                        '<div class="listitem-icon"></div>',
                    '</div>'
                ].join('')),
                emptyText: '',
                tabindex: 1
            });
            this.listUser.createNewItem = function(record) {
                return new _CustomItem({
                    template: this.itemTemplate,
                    model: record
                });
            };
            this.listUser.on('item:keydown', _.bind(this.onKeyDown, this))
            this.listUser.on('item:add', _.bind(this.addControls, this));
            this.listUser.on('item:change', _.bind(this.addControls, this));

            this.afterRender();
        },

        getFocusedComponents: function() {
            return [this.inputRangeName, this.txtDataRange, this.cmbUser, this.listUser].concat(this.getFooterButtons());
        },

        getDefaultFocusableComponent: function () {
            return this.inputRangeName;
        },

        close: function() {
            this.canRequestUsers && Common.NotificationCenter.off('mentions:setusers', this.binding.onUserMenuCallback);
            Common.UI.Window.prototype.close.apply(this, arguments);
        },

        afterRender: function() {
            if (this.canRequestUsers) {
                if (!this.binding)
                    this.binding = {};
                this.binding.onUserMenuCallback = _.bind(this.onUserMenuCallback, this);
                Common.NotificationCenter.on('mentions:setusers',   this.binding.onUserMenuCallback);
            }

            this._setDefaults(this.props);
        },

        onPrimary: function(event) {
            this._handleInput('ok');
            return false;
        },

        onBtnClick: function(event) {
            this._handleInput(event.currentTarget.attributes['result'].value);
        },

        _handleInput: function(state) {
            if (this.handler) {
                if (state == 'ok') {
                    if (this.inputRangeName && this.inputRangeName.checkValidate() !== true)  {
                        this.inputRangeName.focus();
                        return;
                    }
                    if (this.txtDataRange && this.txtDataRange.checkValidate() !== true)  {
                        this.txtDataRange.focus();
                        return;
                    }
                }
                this.handler.call(this, state, this.getSettings());
            }

            this.close();
        },

        _setDefaults: function (props) {
            if (props) {
                this.inputRangeName.setValue(props.asc_getName());
                this.txtDataRange.setValue(props.asc_getRef());
                this.listUser.store.add({
                    value: this.currentUser.id,
                    name: this.currentUser.name,
                    displayName: this.currentUser.name + ' (' + this.textYou + ')',
                    initials: Common.Utils.getUserInitials(this.currentUser.name),
                    avatar: Common.UI.ExternalUsers.getImage(this.currentUser.id),
                    usercolor: Common.UI.ExternalUsers.getColor(this.currentUser.id),
                    email: '',
                    type: Asc.c_oSerUserProtectedRangeType.edit,
                    isCurrent: true});
                this.listUser.store.add({
                    value: null,
                    name: this.textAnyone,
                    displayName: this.textAnyone,
                    initials: Common.Utils.getUserInitials(this.textAnyone),
                    avatar: '',
                    usercolor: null,
                    email: '',
                    type: props.asc_getType() || Asc.c_oSerUserProtectedRangeType.notView,
                    isAnyone: true});
                var me = this,
                    rangeUsers = this.props.asc_getUsers();
                if (rangeUsers && rangeUsers.length>0) {
                    var store = me.listUser.store,
                        count = 1;
                    rangeUsers.forEach(function(item) {
                        var name = item.asc_getName() || me.textAnonymous;
                        (item.asc_getId()!==me.currentUser.id) && store.add({
                            value: item.asc_getId(),
                            name: name,
                            displayName: name + ' ' + count++,
                            initials: Common.Utils.getUserInitials(name),
                            avatar: Common.UI.ExternalUsers.getImage(item.asc_getId()),
                            usercolor: Common.UI.ExternalUsers.getColor(item.asc_getId()),
                            email: '',
                            type: item.asc_getType()
                        });
                    });
                }
                this.onUserMenu(true);
            }
        },

        getSettings: function() {
            var props = new Asc.CUserProtectedRange();
            props.asc_setName(this.inputRangeName.getValue());
            props.asc_setRef(this.txtDataRange.getValue());
            var arr = [];
            this.listUser.store.each(function(item){
                if (item.get('isAnyone')) {
                    props.asc_setType(item.get('type'));
                } else {
                    var user = new Asc.CUserProtectedRangeUserInfo();
                    user.asc_setId(item.get('value'));
                    user.asc_setName(item.get('name'));
                    user.asc_setType(item.get('type'));
                    arr.push(user);
                }
            });

            props.asc_setUsers(arr);
            return props;
        },

        onSelectData: function() {
            var me = this;
            if (me.api) {
                var handlerDlg = function(dlg, result) {
                    if (result == 'ok') {
                        me.dataRangeValid = dlg.getSettings();
                        me.txtDataRange.setValue(me.dataRangeValid);
                        me.txtDataRange.checkValidate();
                    }
                };

                var win = new SSE.Views.CellRangeDialog({
                    handler: handlerDlg
                }).on('close', function() {
                    me.show();
                    _.delay(function(){
                        me.txtDataRange.focus();
                    },1);
                });

                var xy = me.$window.offset();
                me.hide();
                win.show(xy.left + 65, xy.top + 77);
                win.setSettings({
                    api     : me.api,
                    range   : (!_.isEmpty(me.txtDataRange.getValue()) && (me.txtDataRange.checkValidate()==true)) ? me.txtDataRange.getValue() : me.dataRangeValid,
                    type    : Asc.c_oAscSelectionDialogType.Chart,
                    validation: function() {return true;}
                });
            }
        },

        onUserSelected: function(combo, record, e) {
            var store = this.listUser.store,
                value = record.userId;
            if (value!==undefined && value!=='') {
                var rec = store.findWhere({value: value});
                if (!rec) {
                    store.add({
                        value: value,
                        name: record.displayValue,
                        displayName: record.displayValue,
                        initials: Common.Utils.getUserInitials(record.displayValue),
                        avatar: Common.UI.ExternalUsers.getImage(value) || record.image || '',
                        usercolor: Common.UI.ExternalUsers.getColor(value),
                        email: record.value,
                        type: Asc.c_oSerUserProtectedRangeType.edit
                    });
                }
            }
            this.cmbUser.setRawValue(this._userStr);
        },

        onCmbUserAfterHide: function(combo, e, params) {
            this._forceOpen = false; // need when setUsers event initiated not from combobox
        },

        onUserChanging: function(combo, newValue) {
            if (Common.Utils.isIE && newValue==='' && this._userStr === newValue) return;
            this._userStr = newValue;
            this.onUserMenu();
        },

        onCmbUserBeforeOpen: function(combo, e, params) {
            if (combo.store.length<1) {
                e.preventDefault();
                this.onUserMenu();
            }
        },

        onCmbUserOpen: function(combo, e, params) {
            this.onUserMenu();
        },

        onUserMenu: function(preventOpen) {
            this._forceOpen = !preventOpen;
            Common.UI.ExternalUsers.get('protect');
        },

        onUserMenuCallback: function(type, users) {
            if (type!=='protect') return;

            if (this._initSettings) {
                var me = this;
                if (users && _.find(users, function(item) { return item.id!==undefined && item.id!==null; })) { // has id in user info
                    me.cmbUser.setDisabled(false);
                    me.cmbUser._input && me.cmbUser._input.attr('placeholder', me.userPlaceholder);
                }
                users && users.length>0 && this.listUser.store.each(function(item){
                    if (item.get('value')===me.currentUser.id) return;
                    var rec = _.findWhere(users, {id: item.get('value')});
                    if (rec) {
                        rec.name && item.set('name', rec.name);
                        rec.name && item.set('displayName', rec.name);
                        rec.email && item.set('email', rec.email);
                        rec.image && item.set('avatar', rec.image);
                    }
                });
                this._initSettings = false;
            }

            if (!this._forceOpen && !this.cmbUser.isMenuOpen()) return;

            var arr = [],
                str = this.cmbUser.getRawValue();

            if (users && users.length>0) {
                var strlc = str.toLowerCase();
                users = _.filter(users, function(item) {
                    return (item.id !== undefined && item.id !== null) &&
                            (!strlc || item.email && 0 === item.email.toLowerCase().indexOf(strlc) || item.name && 0 === item.name.toLowerCase().indexOf(strlc));
                });
                var divider = false;
                _.each(users, function(item, index) {
                    arr.push({
                        value: item.email || '',
                        displayValue: item.name || '',
                        userId: item.id,
                        image: item.image,
                        hasDivider: !item.hasAccess && !divider && (index>0)
                    });
                    if (item.image && !Common.UI.ExternalUsers.getImage(item.id)) {
                        Common.UI.ExternalUsers.setImage(item.id, item.image);
                    }
                    if (!item.hasAccess)
                        divider = true;
                });
            }
            this.cmbUser.setData(arr);
            this.cmbUser.setRawValue(str);

            if (arr.length>0)
                this.cmbUser.openMenu()
            else {
                this.cmbUser.closeMenu();
                this.cmbUser.focus();
            }
        },

        onKeyDown: function (lisvView, record, e) {
            if (e.keyCode===Common.UI.Keys.DELETE)
                this.onDeleteUser();
            else if (e.keyCode===Common.UI.Keys.SPACE) {
                var rec = this.listUser.getSelectedRec(),
                    btn = rec && !rec.get('isCurrent') ? rec.get('btnEdit') : null;
                btn && $('button', btn.cmpEl).click();
            }
        },

        onDeleteUser: function(rec) {
            !rec && (rec = this.listUser.getSelectedRec());
            if (rec && !rec.get('isCurrent') && !rec.get('isAnyone')) {
                this.listUser.store.remove(rec);
            }
            var me = this;
            setTimeout(function() {
                me.listUser.focus();
            }, 1);
        },

        addControls: function(listView, itemView, item) {
            if (!item) return;

            var me = this,
                type = item.get('type');
            var btn = new Common.UI.Button({
                parentEl: $('.listitem-icon', $(itemView.el)),
                cls: 'btn-toolbar',
                iconCls: 'toolbar__icon ' + (type===Asc.c_oSerUserProtectedRangeType.edit ? 'btn-edit' : type===Asc.c_oSerUserProtectedRangeType.view ? 'btn-sheet-view' : 'btn-hide-password'),
                disabled: !!item.get('isCurrent'),
                menu: item.get('isCurrent') ? false : new Common.UI.Menu({
                    style: 'min-width: auto;',
                    additionalAlign: this.menuAddAlign,
                    items: item.get('isAnyone') ? [
                        {
                            caption: this.textCanView,
                            value: 'view',
                            iconCls: 'menu__icon btn-sheet-view',
                        },
                        {
                            caption: this.textCantView,
                            value: 'notview',
                            iconCls: 'menu__icon btn-hide-password'
                        }
                    ] : [
                        {
                            caption: this.textCanEdit,
                            value: 'edit',
                            iconCls: 'menu__icon btn-edit',
                        },
                        {
                            caption: this.textCanView,
                            value: 'view',
                            iconCls: 'menu__icon btn-sheet-view',
                        },
                        { caption: '--'},
                        {
                            caption: this.textRemove,
                            value: 'remove',
                            iconCls: 'menu__icon btn-cc-remove'
                        },
                    ]
                })
            });
            if (btn.menu) {
                btn.menu.on('item:click', function(menu, mni) {
                    if (mni.value==='remove') {
                        me.onHideMenu();
                        me.onDeleteUser(item);
                    } else {
                        item.set('type', mni.value==='edit' ? Asc.c_oSerUserProtectedRangeType.edit : mni.value==='view' ? Asc.c_oSerUserProtectedRangeType.view : Asc.c_oSerUserProtectedRangeType.notView);
                        item.get('btnEdit').setIconCls('toolbar__icon ' + (mni.value==='edit' ? 'btn-edit' : mni.value==='view' ? 'btn-sheet-view' : 'btn-hide-password'));
                    }
                });
                btn.menu.on('show:after', _.bind(this.onShowMenu, this));
                btn.menu.on('hide:after', _.bind(this.onHideMenu, this));
            }
            item.set('btnEdit', btn, {silent: true});
        },

        onShowMenu: function() {
            this.listUser.enableKeyEvents = false;
        },

        onHideMenu: function() {
            this.listUser.enableKeyEvents = true;
            var me = this;
            setTimeout(function() {
                me.listUser.focus();
            }, 1);
        },

        txtProtect: 'Protect',
        txtRangeName: 'Title',
        txtRange: 'Range',
        txtEmpty: 'This field is required',
        textSelectData: 'Select Data',
        textInvalidRange: 'ERROR! Invalid cells range',
        textInvalidName: 'The range title must begin with a letter and may only contain letters, numbers, and spaces.',
        textYou: 'you',
        userPlaceholder: 'Start type name or email',
        txtYouCanEdit: 'Only you can edit this range',
        textAnonymous: 'Anonymous',
        textCanEdit: 'Edit',
        textCanView: 'View',
        textRemove: 'Remove',
        textCantView: 'Denied',
        textAnyone: 'Anyone',
        txtAccess: 'Access to range'

    }, SSE.Views.ProtectedRangesEditDlg || {}));
});<|MERGE_RESOLUTION|>--- conflicted
+++ resolved
@@ -37,14 +37,7 @@
  *
  */
 
-<<<<<<< HEAD
 define([], function () {
-=======
-define([
-    'common/main/lib/component/Window',
-    'common/main/lib/component/ListView'
-], function () {
->>>>>>> 90101fa6
     'use strict';
 
     var _CustomItem = Common.UI.DataViewItem.extend({
