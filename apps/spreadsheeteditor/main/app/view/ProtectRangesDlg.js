--- conflicted
+++ resolved
@@ -336,7 +336,6 @@
             return this.guestText;
         },
 
-<<<<<<< HEAD
         isUserVisible: function(id){
             var usersStore = SSE.getCollection('Common.Collections.Users');
             if (usersStore){
@@ -347,10 +346,7 @@
             return true;
         },
 
-        onSelectRangeItem: function(lisvView, itemView, record) {
-=======
         onSelectRangeItem: function(listView, itemView, record) {
->>>>>>> c0d55a2a
             if (!record) return;
 
             this.userTipHide();
