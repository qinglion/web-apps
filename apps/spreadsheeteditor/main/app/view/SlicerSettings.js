/*
 * (c) Copyright Ascensio System SIA 2010-2024
 *
 * This program is a free software product. You can redistribute it and/or
 * modify it under the terms of the GNU Affero General Public License (AGPL)
 * version 3 as published by the Free Software Foundation. In accordance with
 * Section 7(a) of the GNU AGPL its Section 15 shall be amended to the effect
 * that Ascensio System SIA expressly excludes the warranty of non-infringement
 * of any third-party rights.
 *
 * This program is distributed WITHOUT ANY WARRANTY; without even the implied
 * warranty of MERCHANTABILITY or FITNESS FOR A PARTICULAR  PURPOSE. For
 * details, see the GNU AGPL at: http://www.gnu.org/licenses/agpl-3.0.html
 *
 * You can contact Ascensio System SIA at 20A-6 Ernesta Birznieka-Upish
 * street, Riga, Latvia, EU, LV-1050.
 *
 * The  interactive user interfaces in modified source and object code versions
 * of the Program must display Appropriate Legal Notices, as required under
 * Section 5 of the GNU AGPL version 3.
 *
 * Pursuant to Section 7(b) of the License you must retain the original Product
 * logo when distributing the program. Pursuant to Section 7(e) we decline to
 * grant you any rights under trademark law for use of our trademarks.
 *
 * All the Product's GUI elements, including illustrations and icon sets, as
 * well as technical writing content are licensed under the terms of the
 * Creative Commons Attribution-ShareAlike 4.0 International. See the License
 * terms at http://creativecommons.org/licenses/by-sa/4.0/legalcode
 *
 */
/**
 *  SlicerSettings.js
 *
 *  Created by Julia Radzhabova on 5/26/20
 *  Copyright (c) 2020 Ascensio System SIA. All rights reserved.
 *
 */
define([
    'text!spreadsheeteditor/main/app/template/SlicerSettings.template',
    'jquery',
    'underscore',
    'backbone',
    'common/main/lib/component/Button',
    'common/main/lib/component/MetricSpinner',
    'spreadsheeteditor/main/app/view/SlicerSettingsAdvanced'
], function (menuTemplate, $, _, Backbone) {
    'use strict';

    SSE.Views.SlicerSettings = Backbone.View.extend(_.extend({
        el: '#id-slicer-settings',

        // Compile our stats template
        template: _.template(menuTemplate),

        // Delegated events for creating new items, and clearing completed ones.
        events: {
        },

        options: {
            alias: 'SlicerSettings'
        },

        initialize: function () {
            this._initSettings = true;

            this._nRatio = 1;
            this._state = {
                Width: 0,
                Height: 0,
                DisabledControls: false,
                keepRatio: false,
                ColCount: 0,
                ColWidth: 0,
                ColHeight: 0,
                PosVert: 0,
                PosHor: 0,
                PosLocked: false,
                SortOrder: undefined,
                IndNoData: false,
                ShowNoData: false,
                HideNoData: false,
                DisabledSizeControls: false
            };
            this.spinners = [];
            this.lockedControls = [];
            this.sizeControls = [];
            this._locked = false;

            this._noApply = false;
            this._originalProps = null;
            this.styles = null;

            this.render();
        },

        render: function () {
            var el = $(this.el);
            el.html(this.template({
                scope: this
            }));

            this.linkAdvanced = $('#slicer-advanced-link');
        },

        setApi: function(api) {
            if ( api == undefined ) return;
            this.api = api;
            this.api.asc_registerCallback('asc_onSendThemeColors',    _.bind(this.onSendThemeColors, this));
            return this;
        },

        setMode: function(mode) {
            this.mode = mode;
        },

        updateMetricUnit: function() {
            if (this.spinners) {
                for (var i=0; i<this.spinners.length; i++) {
                    var spinner = this.spinners[i];
                    spinner.setDefaultUnit(Common.Utils.Metric.getCurrentMetricName());
                    spinner.setStep(Common.Utils.Metric.getCurrentMetric()==Common.Utils.Metric.c_MetricUnits.pt ? 1 : 0.1);
                }
                this.spnWidth && this.spnWidth.setValue((this._state.Width!==null) ? Common.Utils.Metric.fnRecalcFromMM(this._state.Width) : '', true);
                this.spnHeight && this.spnHeight.setValue((this._state.Height!==null) ? Common.Utils.Metric.fnRecalcFromMM(this._state.Height) : '', true);
                this.spnColWidth && this.spnColWidth.setValue((this._state.ColWidth!==null) ? Common.Utils.Metric.fnRecalcFromMM(this._state.ColWidth) : '', true);
                this.spnColHeight && this.spnColHeight.setValue((this._state.ColHeight!==null) ? Common.Utils.Metric.fnRecalcFromMM(this._state.ColHeight) : '', true);
                var val = this._state.PosHor;
                this.spnHor && this.spnHor.setValue((val !== null && val !== undefined) ? Common.Utils.Metric.fnRecalcFromMM(val) : '', true);
                val = this._state.PosVert;
                this.spnVert && this.spnVert.setValue((val !== null && val !== undefined) ? Common.Utils.Metric.fnRecalcFromMM(val) : '', true);
            }
        },

        createDelayedControls: function() {
            var me = this;
            this.spnWidth = new Common.UI.MetricSpinner({
                el: $('#slicer-spin-width'),
                step: .1,
                width: 78,
                defaultUnit : "cm",
                value: '0 cm',
                maxValue: 5963.9,
                minValue: 0,
                dataHint: '1',
                dataHintDirection: 'bottom',
                dataHintOffset: 'big',
                ariaLabel: this.textWidth
            });
            this.spinners.push(this.spnWidth);
            this.sizeControls.push(this.spnWidth);

            this.spnHeight = new Common.UI.MetricSpinner({
                el: $('#slicer-spin-height'),
                step: .1,
                width: 78,
                defaultUnit : "cm",
                value: '0 cm',
                maxValue: 5963.9,
                minValue: 0,
                dataHint: '1',
                dataHintDirection: 'bottom',
                dataHintOffset: 'big',
                ariaLabel: this.textHeight
            });
            this.spinners.push(this.spnHeight);
            this.sizeControls.push(this.spnHeight);

            this.btnRatio = new Common.UI.Button({
                parentEl: $('#slicer-button-ratio'),
                cls: 'btn-toolbar',
                iconCls: 'toolbar__icon btn-advanced-ratio',
                style: 'margin-bottom: 1px;',
                enableToggle: true,
                hint: this.textKeepRatio,
                dataHint: '1',
                dataHintDirection: 'bottom',
                dataHintOffset: 'big'
            });
            this.sizeControls.push(this.btnRatio);

            this.btnRatio.on('click', _.bind(function(btn, e) {
                if (btn.pressed && this.spnHeight.getNumberValue()>0) {
                    this._nRatio = this.spnWidth.getNumberValue()/this.spnHeight.getNumberValue();
                }
                if (this.api)  {
                    if (this._originalProps) {
                        this._originalProps.asc_putLockAspect(btn.pressed);
                        this.api.asc_setGraphicObjectProps(this._originalProps);
                    }
                }
                Common.NotificationCenter.trigger('edit:complete', this);
            }, this));

            this.spnWidth.on('change', _.bind(this.onWidthChange, this));
            this.spnHeight.on('change', _.bind(this.onHeightChange, this));
            this.spnWidth.on('inputleave', function(){ Common.NotificationCenter.trigger('edit:complete', me);});
            this.spnHeight.on('inputleave', function(){ Common.NotificationCenter.trigger('edit:complete', me);});

            this.spnHor = new Common.UI.MetricSpinner({
                el: $('#slicer-spin-hor'),
                step: .1,
                width: 85,
                defaultUnit : "cm",
                value: '0 cm',
                maxValue: 5963.9,
                minValue: 0,
                dataHint: '1',
                dataHintDirection: 'bottom',
                dataHintOffset: 'big',
                ariaLabel: this.textPosition + ' ' + this.textHor
            });
            this.spinners.push(this.spnHor);
            this.sizeControls.push(this.spnHor);

            this.spnVert = new Common.UI.MetricSpinner({
                el: $('#slicer-spin-vert'),
                step: .1,
                width: 85,
                defaultUnit : "cm",
                value: '0 cm',
                maxValue: 5963.9,
                minValue: 0,
                dataHint: '1',
                dataHintDirection: 'bottom',
                dataHintOffset: 'big',
                ariaLabel: this.textPosition + ' ' + this.textVert
            });
            this.spinners.push(this.spnVert);
            this.sizeControls.push(this.spnVert);

            this.spnHor.on('change', _.bind(this.onHorChange, this));
            this.spnVert.on('change', _.bind(this.onVertChange, this));
            this.spnHor.on('inputleave', function(){ Common.NotificationCenter.trigger('edit:complete', me);});
            this.spnVert.on('inputleave', function(){ Common.NotificationCenter.trigger('edit:complete', me);});

            this.chLock = new Common.UI.CheckBox({
                el: $('#slicer-checkbox-disable-resize'),
                labelText: this.textLock,
                disabled: this._locked,
                dataHint: '1',
                dataHintDirection: 'left',
                dataHintOffset: 'small'
            });
            this.lockedControls.push(this.chLock);
            this.chLock.on('change', this.onLockSlicerChange.bind(this));

            this.spnColWidth = new Common.UI.MetricSpinner({
                el: $('#slicer-spin-col-width'),
                step: .1,
                width: 85,
                defaultUnit : "cm",
                value: '0 cm',
                maxValue: 5963.9,
                minValue: 0,
                dataHint: '1',
                dataHintDirection: 'bottom',
                dataHintOffset: 'big',
                ariaLabel: this.textColumns + ' ' + this.textWidth
            });
            this.spinners.push(this.spnColWidth);
            this.sizeControls.push(this.spnColWidth);

            this.spnColHeight = new Common.UI.MetricSpinner({
                el: $('#slicer-spin-col-height'),
                step: .1,
                width: 85,
                defaultUnit : "cm",
                value: '0 cm',
                maxValue: 5963.9,
                minValue: 0,
                dataHint: '1',
                dataHintDirection: 'bottom',
                dataHintOffset: 'big',
                ariaLabel: this.textColumns + ' ' + this.textHeight
            });
            this.spinners.push(this.spnColHeight);
            this.sizeControls.push(this.spnColHeight);

            this.numCols = new Common.UI.MetricSpinner({
                el: $('#slicer-spin-cols'),
                step: 1,
                width: 55,
                defaultUnit : "",
                defaultValue : 1,
                value: '1',
                allowDecimal: false,
                maxValue: 20000,
                minValue: 1,
                dataHint: '1',
                dataHintDirection: 'bottom',
                dataHintOffset: 'big',
                ariaLabel: this.textColumns
            });
            this.sizeControls.push(this.numCols);

            this.spnColWidth.on('change', _.bind(this.onColWidthChange, this));
            this.spnColHeight.on('change', _.bind(this.onColHeightChange, this));
            this.numCols.on('change', _.bind(this.onColChange, this));
            this.spnColWidth.on('inputleave', function(){ Common.NotificationCenter.trigger('edit:complete', me);});
            this.spnColHeight.on('inputleave', function(){ Common.NotificationCenter.trigger('edit:complete', me);});
            this.numCols.on('inputleave', function(){ Common.NotificationCenter.trigger('edit:complete', me);});

            // Sorting & Filtering

            this.radioAsc = new Common.UI.RadioBox({
                el: $('#slicer-radio-asc'),
                name: 'asc-radio-slicer-sort',
                labelText: this.textAsc + ' (' + this.textAZ + ')',
                checked: true,
                dataHint: '1',
                dataHintDirection: 'left',
                dataHintOffset: 'small'
            });
            this.radioAsc.on('change', _.bind(function(field, newValue, eOpts) {
                if (newValue && this.api) {
                    if (this._originalProps) {
                        this._originalProps.asc_getSlicerProperties().asc_setSortOrder(Asc.ST_tabularSlicerCacheSortOrder.Ascending);
                        this.api.asc_setGraphicObjectProps(this._originalProps);
                    }
                    Common.NotificationCenter.trigger('edit:complete', this);
                }
            }, this));
            this.lockedControls.push(this.radioAsc);

            this.radioDesc = new Common.UI.RadioBox({
                el: $('#slicer-radio-desc'),
                name: 'asc-radio-slicer-sort',
                labelText: this.textDesc + ' (' + this.textZA + ')',
                checked: false,
                dataHint: '1',
                dataHintDirection: 'left',
                dataHintOffset: 'small'
            });
            this.radioDesc.on('change', _.bind(function(field, newValue, eOpts) {
                if (newValue && this.api) {
                    if (this._originalProps) {
                        this._originalProps.asc_getSlicerProperties().asc_setSortOrder(Asc.ST_tabularSlicerCacheSortOrder.Descending);
                        this.api.asc_setGraphicObjectProps(this._originalProps);
                    }
                    Common.NotificationCenter.trigger('edit:complete', this);
                }
            }, this));
            this.lockedControls.push(this.radioDesc);

            this.chHideNoData = new Common.UI.CheckBox({
                el: $('#slicer-check-hide-nodata'),
                labelText: this.strHideNoData,
                dataHint: '1',
                dataHintDirection: 'left',
                dataHintOffset: 'small'
            });
            this.chHideNoData.on('change', _.bind(function(field, newValue, oldValue, eOpts){
                var checked = (field.getValue()=='checked');
                if (this._originalProps && this.api) {
                    this._originalProps.asc_getSlicerProperties().asc_setHideItemsWithNoData(checked);
                    this.api.asc_setGraphicObjectProps(this._originalProps);
                }
                Common.NotificationCenter.trigger('edit:complete', this);
            }, this));
            this.lockedControls.push(this.chHideNoData);

            this.chIndNoData = new Common.UI.CheckBox({
                el: $('#slicer-check-indicate-nodata'),
                labelText: this.strIndNoData,
                dataHint: '1',
                dataHintDirection: 'left',
                dataHintOffset: 'small'
            });
            this.chIndNoData.on('change', _.bind(function(field, newValue, oldValue, eOpts){
                var checked = (field.getValue()=='checked');
                if (this._originalProps && this.api) {
                    this._originalProps.asc_getSlicerProperties().asc_setIndicateItemsWithNoData(checked);
                    this.api.asc_setGraphicObjectProps(this._originalProps);
                }
                Common.NotificationCenter.trigger('edit:complete', this);
            }, this));
            this.lockedControls.push(this.chIndNoData);

            this.chShowNoData = new Common.UI.CheckBox({
                el: $('#slicer-check-show-nodata-last'),
                disabled: true,
                labelText: this.strShowNoData,
                dataHint: '1',
                dataHintDirection: 'left',
                dataHintOffset: 'small'
            });
            this.chShowNoData.on('change', _.bind(function(field, newValue, oldValue, eOpts){
                if (this._originalProps && this.api) {
                    this._originalProps.asc_getSlicerProperties().asc_setShowItemsWithNoDataLast(field.getValue()=='checked');
                    this.api.asc_setGraphicObjectProps(this._originalProps);
                }
                Common.NotificationCenter.trigger('edit:complete', this);
            }, this));
            this.lockedControls.push(this.chShowNoData);

            this.chShowDel = new Common.UI.CheckBox({
                el: $('#slicer-check-show-deleted'),
                labelText: this.strShowDel,
                dataHint: '1',
                dataHintDirection: 'left',
                dataHintOffset: 'small'
            });
            this.chShowDel.on('change', _.bind(function(field, newValue, oldValue, eOpts){
                // if (this._originalProps && this.api) {
                //     this._originalProps.asc_getSlicerProperties().asc_setIndicateItemsWithNoData(field.getValue()=='checked');
                //     this.api.asc_setGraphicObjectProps(this._originalProps);
                // }
            }, this));
            this.lockedControls.push(this.chShowDel);

            $(this.el).on('click', '#slicer-advanced-link', _.bind(this.openAdvancedSettings, this));
        },

        createDelayedElements: function() {
            this.createDelayedControls();
            this.updateMetricUnit();
            this._initSettings = false;
        },

        onSendThemeColors: function() {
            // get new table templates
            if (this.btnSlicerStyle && this._originalProps) {
                this.onInitStyles(this._originalProps.asc_getSlicerProperties().asc_getStylesPictures());
            }
        },

        openAdvancedSettings: function(e) {
            if (this.linkAdvanced.hasClass('disabled')) return;

            var me = this;
            var win;
            if (me.api && !this._locked){
                var selectedElements = me.api.asc_getGraphicObjectProps();
                if (selectedElements && selectedElements.length>0){
                    var elType, elValue;
                    for (var i = selectedElements.length - 1; i >= 0; i--) {
                        elType = selectedElements[i].asc_getObjectType();
                        elValue = selectedElements[i].asc_getObjectValue();
                        if (Asc.c_oAscTypeSelectElement.Image == elType) {
                            (new SSE.Views.SlicerSettingsAdvanced(
                                {
                                    imageProps: elValue,
                                    api: me.api,
                                    styles: me.styles || me._originalProps.asc_getSlicerProperties().asc_getStylesPictures(),
                                    handler: function(result, value) {
                                        if (result == 'ok') {
                                            if (me.api) {
                                                me.api.asc_setGraphicObjectProps(value.imageProps);
                                            }
                                        }
                                        Common.NotificationCenter.trigger('edit:complete', me);
                                    }
                                })).show();
                            break;
                        }
                    }
                }
            }
        },

        ChangeSettings: function(props) {
            if (this._initSettings)
                this.createDelayedElements();

            if (props ){
                this._originalProps = new Asc.asc_CImgProperty(props);

                var value = props.asc_getWidth();
                if ( Math.abs(this._state.Width-value)>0.001 ||
                    (this._state.Width===null || value===null)&&(this._state.Width!==value)) {
                    this.spnWidth.setValue((value!==null) ? Common.Utils.Metric.fnRecalcFromMM(value) : '', true);
                    this._state.Width = value;
                }

                value = props.asc_getHeight();
                if ( Math.abs(this._state.Height-value)>0.001 ||
                    (this._state.Height===null || value===null)&&(this._state.Height!==value)) {
                    this.spnHeight.setValue((value!==null) ? Common.Utils.Metric.fnRecalcFromMM(value) : '', true);
                    this._state.Height = value;
                }

                if (props.asc_getHeight()>0)
                    this._nRatio = props.asc_getWidth()/props.asc_getHeight();

                value = props.asc_getLockAspect();
                if (this._state.keepRatio!==value) {
                    this.btnRatio.toggle(value);
                    this._state.keepRatio=value;
                }

                value = props.get_Position();
                if (value) {
                    var Position = {X: value.get_X(), Y: value.get_Y()};
                    this.spnHor.setValue((Position.X !== null && Position.X !== undefined) ? Common.Utils.Metric.fnRecalcFromMM(Position.X) : '', true);
                    this.spnVert.setValue((Position.Y !== null && Position.Y !== undefined) ? Common.Utils.Metric.fnRecalcFromMM(Position.Y) : '', true);
                    this._state.PosHor = Position.X;
                    this._state.PosVert = Position.Y;
                } else {
                    this.spnHor.setValue('', true);
                    this.spnVert.setValue('', true);
                    this._state.PosHor = this._state.PosVert = null;
                }

                var slicerprops = props.asc_getSlicerProperties();
                this.disableControls(this._locked, slicerprops ? slicerprops.asc_getLockedPosition() : false);

                if (slicerprops) {
                    value = slicerprops.asc_getColumnCount();
                    if ( Math.abs(this._state.ColCount-value)>0.1 ||
                        (this._state.ColCount===null || value===null)&&(this._state.ColCount!==value)) {
                        this.numCols.setValue((value!==null) ? value : '', true);
                        this._state.ColCount = value;
                    }

                    value = slicerprops.asc_getButtonWidth()/36000;
                    if ( Math.abs(this._state.ColWidth-value)>0.001 ||
                        (this._state.ColWidth===null || value===null)&&(this._state.ColWidth!==value)) {
                        this.spnColWidth.setValue((value!==null) ? Common.Utils.Metric.fnRecalcFromMM(value) : '', true);
                        this._state.ColWidth = value;
                    }

                    value = slicerprops.asc_getRowHeight()/36000;
                    if ( Math.abs(this._state.ColHeight-value)>0.001 ||
                        (this._state.ColHeight===null || value===null)&&(this._state.ColHeight!==value)) {
                        this.spnColHeight.setValue((value!==null) ? Common.Utils.Metric.fnRecalcFromMM(value) : '', true);
                        this._state.ColHeight = value;
                    }

                    if (!this.btnSlicerStyle)
                        this.onInitStyles(slicerprops.asc_getStylesPictures());
                    value = slicerprops.asc_getStyle();
                    if (this._state.StyleType!==value || this._isTemplatesChanged) {
                        this.btnSlicerStyle.suspendEvents();
                        var rec = this.btnSlicerStyle.menuPicker.store.findWhere({type: value});
                        this.btnSlicerStyle.menuPicker.selectRecord(rec);
                        this.btnSlicerStyle.resumeEvents();
                        if (rec)
                            this.btnSlicerStyle.fillComboView(this.btnSlicerStyle.menuPicker.getSelectedRec(),true);
                        else
                            this.btnSlicerStyle.fillComboView(this.btnSlicerStyle.menuPicker.store.at(0), true);

                        this._state.StyleType=value;
                    }
                    this._isTemplatesChanged = false;

                    value = slicerprops.asc_getLockedPosition();
                    this.chLock.setValue((value !== null && value !== undefined) ? !!value : 'indeterminate', true);

                    // depends of data type
                    // this.radioAsc.setCaption(this.textAsc + ' (' + this.textAZ + ')' );
                    // this.radioDesc.setCaption(this.textDesc + ' (' + this.textZA + ')' );
                    value = slicerprops.asc_getSortOrder();
                    (value==Asc.ST_tabularSlicerCacheSortOrder.Ascending) ? this.radioAsc.setValue(true, true) : this.radioDesc.setValue(true, true);

                    value = slicerprops.asc_getIndicateItemsWithNoData();
                    if ( this._state.IndNoData!==value ) {
                        this.chIndNoData.setValue((value !== null && value !== undefined) ? !!value : 'indeterminate', true);
                        this._state.IndNoData=value;
                    }

                    value = slicerprops.asc_getShowItemsWithNoDataLast();
                    if ( this._state.ShowNoData!==value ) {
                        this.chShowNoData.setValue((value !== null && value !== undefined) ? !!value : 'indeterminate', true);
                        this._state.ShowNoData=value;
                    }

                    value = slicerprops.asc_getHideItemsWithNoData();
                    if ( this._state.HideNoData!==value ) {
                        this.chHideNoData.setValue((value !== null && value !== undefined) ? !!value : 'indeterminate', true);
                        this._state.HideNoData=value;
                    }

                    this.chIndNoData.setDisabled(value || this._locked);
                    this.chShowNoData.setDisabled(value || (this.chIndNoData.getValue()!='checked') || this._locked);
                    this.chShowDel.setDisabled(value || this._locked);

                    // value = slicerprops.asc_getShowDeleted();
                    // if ( this._state.ShowDel!==value ) {
                    //     this.chShowDel.setValue((value !== null && value !== undefined) ? !!value : 'indeterminate', true);
                    //     this._state.ShowDel=value;
                    // }
                }
            }
        },

        onWidthChange: function(field, newValue, oldValue, eOpts){
            var w = field.getNumberValue();
            var h = this.spnHeight.getNumberValue();
            if (this.btnRatio.pressed) {
                h = w/this._nRatio;
                if (h>this.spnHeight.options.maxValue) {
                    h = this.spnHeight.options.maxValue;
                    w = h * this._nRatio;
                    this.spnWidth.setValue(w, true);
                }
                this.spnHeight.setValue(h, true);
            }
            if (this.api)  {
                if (this._originalProps) {
                    this._originalProps.asc_putWidth(Common.Utils.Metric.fnRecalcToMM(w));
                    this._originalProps.asc_putHeight(Common.Utils.Metric.fnRecalcToMM(h));
                    this.api.asc_setGraphicObjectProps(this._originalProps);
                }
            }
            Common.NotificationCenter.trigger('edit:complete', this);
        },

        onHeightChange: function(field, newValue, oldValue, eOpts){
            var h = field.getNumberValue(), w = this.spnWidth.getNumberValue();
            if (this.btnRatio.pressed) {
                w = h * this._nRatio;
                if (w>this.spnWidth.options.maxValue) {
                    w = this.spnWidth.options.maxValue;
                    h = w/this._nRatio;
                    this.spnHeight.setValue(h, true);
                }
                this.spnWidth.setValue(w, true);
            }
            if (this.api)  {
                if (this._originalProps) {
                    this._originalProps.asc_putWidth(Common.Utils.Metric.fnRecalcToMM(w));
                    this._originalProps.asc_putHeight(Common.Utils.Metric.fnRecalcToMM(h));
                    this.api.asc_setGraphicObjectProps(this._originalProps);
                }
            }
            Common.NotificationCenter.trigger('edit:complete', this);
        },

        onHorChange: function(field, newValue, oldValue, eOpts){
            var Position = new Asc.CPosition();
            if (field.getValue() !== '')
                Position.put_X(Common.Utils.Metric.fnRecalcToMM(field.getNumberValue()));
            if (this.spnVert.getValue() !== '')
                Position.put_Y(Common.Utils.Metric.fnRecalcToMM(this.spnVert.getNumberValue()));

            if (this.api)  {
                if (this._originalProps) {
                    this._originalProps.put_Position(Position);
                    this.api.asc_setGraphicObjectProps(this._originalProps);
                }
            }
            Common.NotificationCenter.trigger('edit:complete', this);
        },

        onVertChange: function(field, newValue, oldValue, eOpts){
            var Position = new Asc.CPosition();
            if (this.spnHor.getValue() !== '')
                Position.put_X(Common.Utils.Metric.fnRecalcToMM(this.spnHor.getNumberValue()));
            if (field.getValue() !== '')
                Position.put_Y(Common.Utils.Metric.fnRecalcToMM(field.getNumberValue()));

            if (this.api)  {
                if (this._originalProps) {
                    this._originalProps.put_Position(Position);
                    this.api.asc_setGraphicObjectProps(this._originalProps);
                }
            }
            Common.NotificationCenter.trigger('edit:complete', this);
        },

        onColWidthChange: function(field, newValue, oldValue, eOpts){
            if (this.api)  {
                if (this._originalProps) {
                    this._originalProps.asc_getSlicerProperties().asc_setButtonWidth(Common.Utils.Metric.fnRecalcToMM(field.getNumberValue())*36000);
                    this.api.asc_setGraphicObjectProps(this._originalProps);
                }
            }
            Common.NotificationCenter.trigger('edit:complete', this);
        },

        onColHeightChange: function(field, newValue, oldValue, eOpts){
            if (this.api)  {
                if (this._originalProps) {
                    this._originalProps.asc_getSlicerProperties().asc_setRowHeight(Common.Utils.Metric.fnRecalcToMM(field.getNumberValue())*36000);
                    this.api.asc_setGraphicObjectProps(this._originalProps);
                }
            }
            Common.NotificationCenter.trigger('edit:complete', this);
        },

        onColChange: function(field, newValue, oldValue, eOpts){
            if (this.api)  {
                if (this._originalProps) {
                    this._originalProps.asc_getSlicerProperties().asc_setColumnCount(field.getNumberValue());
                    this.api.asc_setGraphicObjectProps(this._originalProps);
                }
            }
            Common.NotificationCenter.trigger('edit:complete', this);
        },

        onInitStyles: function(Templates){
            var self = this;
            this._isTemplatesChanged = true;
            this.styles = Templates;

            if (!this.btnSlicerStyle) {
                this.btnSlicerStyle = new Common.UI.ComboDataView({
                    itemWidth: 36,
                    itemHeight: 48,
                    menuMaxHeight: 235,
                    enableKeyEvents: true,
                    cls: 'combo-slicer-style',
                    dataHint: '1',
                    dataHintDirection: 'bottom',
                    dataHintOffset: 'big',
<<<<<<< HEAD
                    ariaLabel: this.textStyle
=======
                    fillOnChangeVisibility: true
>>>>>>> 73f0e121
                });
                this.btnSlicerStyle.render($('#slicer-btn-style'));
                this.btnSlicerStyle.openButton.menu.cmpEl.css({
                    'min-width': 178,
                    'max-width': 178
                });
                this.btnSlicerStyle.on('click', _.bind(this.onSelectSlicerStyle, this));
                this.btnSlicerStyle.openButton.menu.on('show:after', function () {
                    self.btnSlicerStyle.menuPicker.scroller.update({alwaysVisibleY: true});
                });
                this.lockedControls.push(this.btnSlicerStyle);
                if (this._locked) this.btnSlicerStyle.setDisabled(this._locked);
            }

            if (Templates && Templates.length>0){
                var stylesStore = this.btnSlicerStyle.menuPicker.store;
                if (stylesStore) {
                    var count = stylesStore.length;
                    if (count>0 && count==this.styles.length) {
                        var data = stylesStore.models;
                        _.each(Templates, function(style, index){
                            data[index].set('imageUrl', style.asc_getImage());
                        });
                    } else {
                        var stylearray = [],
                            selectedIdx = -1;
                        _.each(Templates, function(item, index){
                            stylearray.push({
                                type    : item.asc_getName(),
                                imageUrl: item.asc_getImage()
                            });
                        });
                        stylesStore.reset(stylearray, {silent: false});
                    }
                }
            } else {
                this.btnSlicerStyle.menuPicker.store.reset();
                this.btnSlicerStyle.clearComboView();
            }
            this.btnSlicerStyle.setDisabled(this.btnSlicerStyle.menuPicker.store.length<1 || this._locked);
        },

        onSelectSlicerStyle: function(combo, record) {
            if (this._noApply) return;

            if (this._originalProps) {
                this._originalProps.asc_getSlicerProperties().asc_setStyle(record.get('type'));
                this.api.asc_setGraphicObjectProps(this._originalProps);
            }
            Common.NotificationCenter.trigger('edit:complete', this);
        },

        onLockSlicerChange: function(field, newValue, oldValue, eOpts){
            if (this.api)  {
                if (this._originalProps) {
                    this._originalProps.asc_getSlicerProperties().asc_setLockedPosition(field.getValue()=='checked');
                    this.api.asc_setGraphicObjectProps(this._originalProps);
                }
            }
            Common.NotificationCenter.trigger('edit:complete', this);
        },

        setLocked: function (locked) {
            this._locked = locked;
        },

        disableControls: function(disable, disableSize) {
            if (this._initSettings) return;

            this.disableSizeControls(disable || disableSize);
            if (this._state.DisabledControls!==disable) {
                this._state.DisabledControls = disable;
                _.each(this.lockedControls, function(item) {
                    item.setDisabled(disable);
                });
                this.linkAdvanced.toggleClass('disabled', disable);
            }
        },

        disableSizeControls: function(disable) {
            if (this._state.DisabledSizeControls!==disable) {
                this._state.DisabledSizeControls = disable;
                _.each(this.sizeControls, function(item) {
                    item.setDisabled(disable);
                });
            }
        },

        textKeepRatio: 'Constant Proportions',
        textSize:       'Size',
        textWidth:      'Width',
        textHeight:     'Height',
        textAdvanced:   'Show advanced settings',
        textPosition: 'Position',
        textHor: 'Horizontal',
        textVert: 'Vertical',
        textButtons: 'Buttons',
        textColumns: 'Columns',
        textStyle: 'Style',
        textLock: 'Disable resizing or moving',
        strSorting: 'Sorting and filtering',
        textAsc: 'Ascending',
        textDesc: 'Descending',
        textAZ: 'A to Z',
        textZA: 'Z to A',
        textOldNew: 'oldest to newest',
        textNewOld: 'newest to oldest',
        textSmallLarge: 'smallest to largest',
        textLargeSmall: 'largest to smallest',
        strHideNoData: 'Hide items with no data',
        strIndNoData: 'Visually indicate items with no data',
        strShowNoData: 'Show items with no data last',
        strShowDel: 'Show items deleted from the data source'

    }, SSE.Views.SlicerSettings || {}));
});
<|MERGE_RESOLUTION|>--- conflicted
+++ resolved
@@ -704,11 +704,8 @@
                     dataHint: '1',
                     dataHintDirection: 'bottom',
                     dataHintOffset: 'big',
-<<<<<<< HEAD
-                    ariaLabel: this.textStyle
-=======
+                    ariaLabel: this.textStyle,
                     fillOnChangeVisibility: true
->>>>>>> 73f0e121
                 });
                 this.btnSlicerStyle.render($('#slicer-btn-style'));
                 this.btnSlicerStyle.openButton.menu.cmpEl.css({
