/*
 *
 * (c) Copyright Ascensio System SIA 2010-2019
 *
 * This program is a free software product. You can redistribute it and/or
 * modify it under the terms of the GNU Affero General Public License (AGPL)
 * version 3 as published by the Free Software Foundation. In accordance with
 * Section 7(a) of the GNU AGPL its Section 15 shall be amended to the effect
 * that Ascensio System SIA expressly excludes the warranty of non-infringement
 * of any third-party rights.
 *
 * This program is distributed WITHOUT ANY WARRANTY; without even the implied
 * warranty of MERCHANTABILITY or FITNESS FOR A PARTICULAR  PURPOSE. For
 * details, see the GNU AGPL at: http://www.gnu.org/licenses/agpl-3.0.html
 *
 * You can contact Ascensio System SIA at 20A-12 Ernesta Birznieka-Upisha
 * street, Riga, Latvia, EU, LV-1050.
 *
 * The  interactive user interfaces in modified source and object code versions
 * of the Program must display Appropriate Legal Notices, as required under
 * Section 5 of the GNU AGPL version 3.
 *
 * Pursuant to Section 7(b) of the License you must retain the original Product
 * logo when distributing the program. Pursuant to Section 7(e) we decline to
 * grant you any rights under trademark law for use of our trademarks.
 *
 * All the Product's GUI elements, including illustrations and icon sets, as
 * well as technical writing content are licensed under the terms of the
 * Creative Commons Attribution-ShareAlike 4.0 International. See the License
 * terms at http://creativecommons.org/licenses/by-sa/4.0/legalcode
 *
*/
/**
 *  ChartSettings.js
 *
 *  Created by Julia Radzhabova on 3/28/14
 *  Copyright (c) 2018 Ascensio System SIA. All rights reserved.
 *
 */

define([
    'text!spreadsheeteditor/main/app/template/ChartSettings.template',
    'jquery',
    'underscore',
    'backbone',
    'common/main/lib/component/Button',
    'common/main/lib/component/MetricSpinner',
    'common/main/lib/component/ComboDataView',
    'spreadsheeteditor/main/app/view/ChartSettingsDlg',
    'spreadsheeteditor/main/app/view/ChartDataDialog',
    'spreadsheeteditor/main/app/view/ChartTypeDialog'
], function (menuTemplate, $, _, Backbone) {
    'use strict';

    SSE.Views.ChartSettings = Backbone.View.extend(_.extend({
        el: '#id-chart-settings',

        // Compile our stats template
        template: _.template(menuTemplate),

        // Delegated events for creating new items, and clearing completed ones.
        events: {
        },

        options: {
            alias: 'ChartSettings'
        },

        initialize: function () {
            this._initSettings = true;
            this.txtPt = Common.Utils.Metric.getMetricName(Common.Utils.Metric.c_MetricUnits.pt);

            this._state = {
                Width: 0,
                Height: 0,
                ChartStyle: 1,
                ChartType: -1,
                SeveralCharts: false,
                DisabledControls: false,
                keepRatio: false,
                SparkType: -1,
                SparkStyle: 1,
                LineWeight: 1,
                MarkersPoint: false,
                HighPoint: false,
                LowPoint: false,
                FirstPoint: false,
                LastPoint: false,
                NegativePoint: false,
                SparkColor: '000000',
                MarkersColor: this.defColor,
                HighColor: this.defColor,
                LowColor: this.defColor,
                FirstColor: this.defColor,
                LastColor: this.defColor,
                NegativeColor: this.defColor,
                SparkId: undefined
            };
            this._nRatio = 1;
            this.spinners = [];
            this.chPoints = [];
            this.lockedControls = [];
            this._locked = false;
            this.defColor = {color: '4f81bd', effectId: 24};
            this.isChart = true;
            
            this._noApply = false;
            this._originalProps = null;

            this.render();

            this.ChartSizeContainer = $('#chart-panel-size');
            this.ChartTypesContainer = $('#chart-panel-types');
            this.SparkTypesContainer = $('#spark-panel-types');
            this.SparkPointsContainer = $('#spark-panel-points');
            this.NotCombinedSettings = $('.not-combined');
            this.Chart3DContainer = $('#chart-panel-3d-rotate');
        },

        render: function () {
            var el = $(this.el);
            el.html(this.template({
                scope: this
            }));
        },

        setApi: function(api) {
            this.api = api;
            if (this.api) {
                this.api.asc_registerCallback('asc_onUpdateChartStyles', _.bind(this._onUpdateChartStyles, this));
                this.api.asc_registerCallback('asc_onAddChartStylesPreview', _.bind(this.onAddChartStylesPreview, this));
            }
            return this;
        },

        ChangeSettings: function(props) {
            if (this._initSettings)
                this.createDelayedElements();

            if (this._isEditType) {
                this._props = props;
                return;
            }

            var isChart = !!(props && props.asc_getChartProperties && props.asc_getChartProperties()),
                chartSettings = isChart ? this.api.asc_getChartObject(true) : null, // don't lock chart object
                props3d = chartSettings ? chartSettings.getView3d() : null;

            this.ShowHideElem(isChart, !!props3d);
            this.disableControls(this._locked);

            if (this.api && props){
                if (isChart) { // chart
                    this._originalProps = new Asc.asc_CImgProperty(props);
                    this.isChart = true;

                    this._noApply = true;
                    this.chartProps = props.asc_getChartProperties();

                    var value = props.asc_getSeveralCharts() || this._locked;
                    if (this._state.SeveralCharts!==value) {
                        this.linkAdvanced.toggleClass('disabled', value);
                        this._state.SeveralCharts=value;
                    }

                    value = props.asc_getSeveralChartTypes();
                    var type = (this._state.SeveralCharts && value) ? null : this.chartProps.getType();
                    if (this._state.ChartType !== type) {
                        this.ShowCombinedProps(type);
                        !(type===null || type==Asc.c_oAscChartTypeSettings.comboBarLine || type==Asc.c_oAscChartTypeSettings.comboBarLineSecondary ||
                        type==Asc.c_oAscChartTypeSettings.comboAreaBar || type==Asc.c_oAscChartTypeSettings.comboCustom) && this.updateChartStyles(this.api.asc_getChartPreviews(type, undefined, true));
                        this._state.ChartType = type;
                    }

                    if (!(type==Asc.c_oAscChartTypeSettings.comboBarLine || type==Asc.c_oAscChartTypeSettings.comboBarLineSecondary ||
                          type==Asc.c_oAscChartTypeSettings.comboAreaBar || type==Asc.c_oAscChartTypeSettings.comboCustom)) {
                        value = props.asc_getSeveralChartStyles();
                        if (this._state.SeveralCharts && value) {
                            this.cmbChartStyle.fieldPicker.deselectAll();
                            this.cmbChartStyle.menuPicker.deselectAll();
                            this._state.ChartStyle = null;
                        } else {
                            value = this.chartProps.getStyle();
                            if (this._state.ChartStyle!==value || this._isChartStylesChanged) {
                                this._state.ChartStyle=value;
                                var arr = this.selectCurrentChartStyle();
                                this._isChartStylesChanged && this.api.asc_generateChartPreviews(this._state.ChartType, arr);
                            }
                        }
                        this._isChartStylesChanged = false;
                    }

                    this._noApply = false;

                    value = props.asc_getWidth();
                    if ( Math.abs(this._state.Width-value)>0.001 ||
                        (this._state.Width===null || value===null)&&(this._state.Width!==value)) {
                        this.spnWidth.setValue((value!==null) ? Common.Utils.Metric.fnRecalcFromMM(value) : '', true);
                        this._state.Width = value;
                    }

                    value = props.asc_getHeight();
                    if ( Math.abs(this._state.Height-value)>0.001 ||
                        (this._state.Height===null || value===null)&&(this._state.Height!==value)) {
                        this.spnHeight.setValue((value!==null) ? Common.Utils.Metric.fnRecalcFromMM(value) : '', true);
                        this._state.Height = value;
                    }

                    if (props.asc_getHeight()>0)
                        this._nRatio = props.asc_getWidth()/props.asc_getHeight();

                    value = props.asc_getLockAspect();
                    if (this._state.keepRatio!==value) {
                        this.btnRatio.toggle(value);
                        this._state.keepRatio=value;
                    }

<<<<<<< HEAD
                    var chartSettings = this.api.asc_getChartObject(true), // don't lock chart object
                        series = chartSettings ? chartSettings.getSeries() : null;
                    this.btnSwitch.setDisabled(this._locked || !series || series.length<1 || !chartSettings || !chartSettings.getRange());
=======
                    var series = chartSettings ? chartSettings.getSeries() : null;
                    this.btnSwitch.setDisabled(this._locked || !series || series.length<1 || !chartSettings || !chartSettings.getRange());

                    if (props3d) {
                        value = props3d.asc_getRotX();
                        if ((this._state.X===undefined || value===undefined)&&(this._state.X!==value) ||
                            Math.abs(this._state.X-value)>0.001) {
                            this.spnX.setValue((value!==null && value !== undefined) ? value : '', true);
                            this._state.X = value;
                        }

                        value = props3d.asc_getRotY();
                        if ( (this._state.Y===undefined || value===undefined)&&(this._state.Y!==value) ||
                            Math.abs(this._state.Y-value)>0.001) {
                            this.spnY.setValue((value!==null && value !== undefined) ? value : '', true);
                            this._state.Y = value;
                        }

                        value = props3d.asc_getRightAngleAxes();
                        if ( this._state.RightAngle!==value ) {
                            this.chRightAngle.setValue((value !== null && value !== undefined) ? value : 'indeterminate', true);
                            this._state.RightAngle=value;
                        }

                        value = props3d.asc_getPerspective();
                        if ( (this._state.Perspective===undefined || value===undefined)&&(this._state.Perspective!==value) ||
                            Math.abs(this._state.Perspective-value)>0.001) {
                            this.spnPerspective.setMinValue((value!==null && value !== undefined) ? 0.1 : 0);
                            this.spnPerspective.setValue((value!==null && value !== undefined) ? value : 0, true);
                            this._state.Perspective = value;
                        }
                        this.spnPerspective.setDisabled(this._locked || !!this._state.RightAngle);
                        this.btnNarrow.setDisabled(this._locked || !!this._state.RightAngle);
                        this.btnWiden.setDisabled(this._locked || !!this._state.RightAngle);

                        value = props3d.asc_getDepth();
                        if ( Math.abs(this._state.Depth-value)>0.001 ||
                            (this._state.Depth===undefined || value===undefined)&&(this._state.Depth!==value)) {
                            this.spn3DDepth.setValue((value!==null && value !== undefined) ? value : '', true);
                            this._state.Depth = value;
                        }

                        value = props3d.asc_getHeight();
                        if ( Math.abs(this._state.Height3d-value)>0.001 ||
                            (this._state.Height3d===undefined || this._state.Height3d===null || value===null)&&(this._state.Height3d!==value)) {
                            (value!==null) && this.spn3DHeight.setValue(value, true);
                            this.chAutoscale.setValue(value===null, true);
                            this._state.Height3d = value;
                        }
                        this.spn3DHeight.setDisabled(this._locked || value===null);
                    }
>>>>>>> ea2bffa8
                } else { //sparkline
                    this._originalProps = props;
                    this.isChart = false;
                    this._state.SparkId = props.asc_getId();

                    var type = props.asc_getType(),
                        styleChanged = false;
                    if (this._state.SparkType !== type) {
                        var record = this.mnuSparkTypePicker.store.findWhere({type: type});
                        this.mnuSparkTypePicker.selectRecord(record, true);
                        if (record) {
                            this.btnSparkType.setIconCls('svgicon ' + 'chart-' + record.get('iconCls'));
                        } else
                            this.btnSparkType.setIconCls('svgicon');
                        this._state.SparkType = type;
                        styleChanged = true;
                    }

                    var w = props.asc_getLineWeight(),
                        check_value = (Math.abs(this._state.LineWeight-w)<0.001) && !((new RegExp(this.txtPt + '\\s*$')).test(this.cmbBorderSize.getRawValue()));
                    if ( Math.abs(this._state.LineWeight-w)>0.001 || check_value ||
                        (this._state.LineWeight===null || w===null)&&(this._state.LineWeight!==w)) {
                        this._state.LineWeight = w;

                        var _selectedItem = (w===null) ? w : _.find(this.cmbBorderSize.store.models, function(item) {
                            if ( w<item.attributes.value+0.01 && w>item.attributes.value-0.01) {
                                return true;
                            }
                        });
                        if (_selectedItem)
                            this.cmbBorderSize.selectRecord(_selectedItem);
                        else {
                            this.cmbBorderSize.setValue((w!==null) ? parseFloat(w.toFixed(2)) + ' ' + this.txtPt : '');
                        }
                        this.BorderSize = w;
                    }
                    this.cmbBorderSize.setDisabled(this._locked || this._state.SparkType!==Asc.c_oAscSparklineType.Line);

                    var color = props.asc_getColorSeries();
                    if (color) {
                        this.SparkColor = (color.asc_getType() == Asc.c_oAscColor.COLOR_TYPE_SCHEME) ?
                            {color: Common.Utils.ThemeColor.getHexColor(color.asc_getR(), color.asc_getG(), color.asc_getB()), effectValue: color.asc_getValue() } :
                            Common.Utils.ThemeColor.getHexColor(color.asc_getR(), color.asc_getG(), color.asc_getB());

                        var type1 = typeof(this.SparkColor),
                            type2 = typeof(this._state.SparkColor);
                        if ( (type1 !== type2) || (type1=='object' && (this.SparkColor.effectValue!==this._state.SparkColor.effectValue || this._state.SparkColor.color.indexOf(this.SparkColor.color)<0)) ||
                            (type1!='object' && (this._state.SparkColor.indexOf(this.SparkColor)<0 || typeof(this.btnSparkColor.color)=='object'))) {

                            this.btnSparkColor.setColor(this.SparkColor);
                            if ( typeof(this.SparkColor) == 'object' ) {
                                var isselected = false;
                                for (var i=0; i<10; i++) {
                                    if ( Common.Utils.ThemeColor.ThemeValues[i] == this.SparkColor.effectValue ) {
                                        this.colorsSpark.select(this.SparkColor,true);
                                        isselected = true;
                                        break;
                                    }
                                }
                                if (!isselected) this.colorsSpark.clearSelection();
                            } else
                                this.colorsSpark.select(this.SparkColor,true);

                            this._state.SparkColor = this.SparkColor;
                        }
                    }

                    var point = props.asc_getMarkersPoint();
                    color = props.asc_getColorMarkers();
                    if ( this._state.MarkersPoint!==point ) {
                        this.chMarkersPoint.setValue((point !== null && point !== undefined) ? point : 'indeterminate', true);
                        this._state.MarkersPoint=point;
                        styleChanged = true;
                    }
                    this.chMarkersPoint.setDisabled(this._locked || this._state.SparkType!==Asc.c_oAscSparklineType.Line);
                    this.btnMarkersColor.setDisabled(this._locked || this._state.SparkType!==Asc.c_oAscSparklineType.Line);

                    if (color) {
                        this.MarkersColor = (color.asc_getType() == Asc.c_oAscColor.COLOR_TYPE_SCHEME) ?
                            {color: Common.Utils.ThemeColor.getHexColor(color.asc_getR(), color.asc_getG(), color.asc_getB()), effectValue: color.asc_getValue() } :
                            Common.Utils.ThemeColor.getHexColor(color.asc_getR(), color.asc_getG(), color.asc_getB());

                        var type1 = typeof(this.MarkersColor),
                            type2 = typeof(this._state.MarkersColor);
                        if ( (type1 !== type2) || (type1=='object' && (this.MarkersColor.effectValue!==this._state.MarkersColor.effectValue || this._state.MarkersColor.color.indexOf(this.MarkersColor.color)<0)) ||
                            (type1!='object' && (this._state.MarkersColor.indexOf(this.MarkersColor)<0 || typeof(this.btnMarkersColor.color)=='object'))) {

                            this.btnMarkersColor.setColor(this.MarkersColor);
                            if ( typeof(this.MarkersColor) == 'object' ) {
                                var isselected = false;
                                for (var i=0; i<10; i++) {
                                    if ( Common.Utils.ThemeColor.ThemeValues[i] == this.MarkersColor.effectValue ) {
                                        this.colorsMarkers.select(this.MarkersColor,true);
                                        isselected = true;
                                        break;
                                    }
                                }
                                if (!isselected) this.colorsMarkers.clearSelection();
                            } else
                                this.colorsMarkers.select(this.MarkersColor,true);

                            this._state.MarkersColor = this.MarkersColor;
                            styleChanged = true;
                        }
                    }

                    point = props.asc_getHighPoint();
                    color = props.asc_getColorHigh();
                    if ( this._state.HighPoint!==point ) {
                        this.chHighPoint.setValue((point !== null && point !== undefined) ? point : 'indeterminate', true);
                        this._state.HighPoint=point;
                        styleChanged = true;
                    }
                    if (color) {
                        this.HighColor = (color.asc_getType() == Asc.c_oAscColor.COLOR_TYPE_SCHEME) ?
                            {color: Common.Utils.ThemeColor.getHexColor(color.asc_getR(), color.asc_getG(), color.asc_getB()), effectValue: color.asc_getValue() } :
                            Common.Utils.ThemeColor.getHexColor(color.asc_getR(), color.asc_getG(), color.asc_getB());

                        var type1 = typeof(this.HighColor),
                            type2 = typeof(this._state.HighColor);
                        if ( (type1 !== type2) || (type1=='object' && (this.HighColor.effectValue!==this._state.HighColor.effectValue || this._state.HighColor.color.indexOf(this.HighColor.color)<0)) ||
                            (type1!='object' && (this._state.HighColor.indexOf(this.HighColor)<0 || typeof(this.btnHighColor.color)=='object'))) {

                            this.btnHighColor.setColor(this.HighColor);
                            if ( typeof(this.HighColor) == 'object' ) {
                                var isselected = false;
                                for (var i=0; i<10; i++) {
                                    if ( Common.Utils.ThemeColor.ThemeValues[i] == this.HighColor.effectValue ) {
                                        this.colorsHigh.select(this.HighColor,true);
                                        isselected = true;
                                        break;
                                    }
                                }
                                if (!isselected) this.colorsHigh.clearSelection();
                            } else
                                this.colorsHigh.select(this.HighColor,true);

                            this._state.HighColor = this.HighColor;
                            styleChanged = true;
                        }
                    }

                    point = props.asc_getLowPoint();
                    color = props.asc_getColorLow();
                    if ( this._state.LowPoint!==point ) {
                        this.chLowPoint.setValue((point !== null && point !== undefined) ? point : 'indeterminate', true);
                        this._state.LowPoint=point;
                        styleChanged = true;
                    }
                    if (color) {
                        this.LowColor = (color.asc_getType() == Asc.c_oAscColor.COLOR_TYPE_SCHEME) ?
                            {color: Common.Utils.ThemeColor.getHexColor(color.asc_getR(), color.asc_getG(), color.asc_getB()), effectValue: color.asc_getValue() } :
                            Common.Utils.ThemeColor.getHexColor(color.asc_getR(), color.asc_getG(), color.asc_getB());

                        var type1 = typeof(this.LowColor),
                            type2 = typeof(this._state.LowColor);
                        if ( (type1 !== type2) || (type1=='object' && (this.LowColor.effectValue!==this._state.LowColor.effectValue || this._state.LowColor.color.indexOf(this.LowColor.color)<0)) ||
                            (type1!='object' && (this._state.LowColor.indexOf(this.LowColor)<0 || typeof(this.btnLowColor.color)=='object'))) {

                            this.btnLowColor.setColor(this.LowColor);
                            if ( typeof(this.LowColor) == 'object' ) {
                                var isselected = false;
                                for (var i=0; i<10; i++) {
                                    if ( Common.Utils.ThemeColor.ThemeValues[i] == this.LowColor.effectValue ) {
                                        this.colorsLow.select(this.LowColor,true);
                                        isselected = true;
                                        break;
                                    }
                                }
                                if (!isselected) this.colorsLow.clearSelection();
                            } else
                                this.colorsLow.select(this.LowColor,true);

                            this._state.LowColor = this.LowColor;
                            styleChanged = true;
                        }
                    }

                    point = props.asc_getFirstPoint();
                    color = props.asc_getColorFirst();
                    if ( this._state.FirstPoint!==point ) {
                        this.chFirstPoint.setValue((point !== null && point !== undefined) ? point : 'indeterminate', true);
                        this._state.FirstPoint=point;
                        styleChanged = true;
                    }
                    if (color) {
                        this.FirstColor = (color.asc_getType() == Asc.c_oAscColor.COLOR_TYPE_SCHEME) ?
                            {color: Common.Utils.ThemeColor.getHexColor(color.asc_getR(), color.asc_getG(), color.asc_getB()), effectValue: color.asc_getValue() } :
                            Common.Utils.ThemeColor.getHexColor(color.asc_getR(), color.asc_getG(), color.asc_getB());

                        var type1 = typeof(this.FirstColor),
                            type2 = typeof(this._state.FirstColor);
                        if ( (type1 !== type2) || (type1=='object' && (this.FirstColor.effectValue!==this._state.FirstColor.effectValue || this._state.FirstColor.color.indexOf(this.FirstColor.color)<0)) ||
                            (type1!='object' && (this._state.FirstColor.indexOf(this.FirstColor)<0 || typeof(this.btnFirstColor.color)=='object'))) {

                            this.btnFirstColor.setColor(this.FirstColor);
                            if ( typeof(this.FirstColor) == 'object' ) {
                                var isselected = false;
                                for (var i=0; i<10; i++) {
                                    if ( Common.Utils.ThemeColor.ThemeValues[i] == this.FirstColor.effectValue ) {
                                        this.colorsFirst.select(this.FirstColor,true);
                                        isselected = true;
                                        break;
                                    }
                                }
                                if (!isselected) this.colorsFirst.clearSelection();
                            } else
                                this.colorsFirst.select(this.FirstColor,true);

                            this._state.FirstColor = this.FirstColor;
                            styleChanged = true;
                        }
                    }

                    point = props.asc_getLastPoint();
                    color = props.asc_getColorLast();
                    if ( this._state.LastPoint!==point ) {
                        this.chLastPoint.setValue((point !== null && point !== undefined) ? point : 'indeterminate', true);
                        this._state.LastPoint=point;
                        styleChanged = true;
                    }
                    if (color) {
                        this.LastColor = (color.asc_getType() == Asc.c_oAscColor.COLOR_TYPE_SCHEME) ?
                            {color: Common.Utils.ThemeColor.getHexColor(color.asc_getR(), color.asc_getG(), color.asc_getB()), effectValue: color.asc_getValue() } :
                            Common.Utils.ThemeColor.getHexColor(color.asc_getR(), color.asc_getG(), color.asc_getB());

                        var type1 = typeof(this.LastColor),
                            type2 = typeof(this._state.LastColor);
                        if ( (type1 !== type2) || (type1=='object' && (this.LastColor.effectValue!==this._state.LastColor.effectValue || this._state.LastColor.color.indexOf(this.LastColor.color)<0)) ||
                            (type1!='object' && (this._state.LastColor.indexOf(this.LastColor)<0 || typeof(this.btnLastColor.color)=='object'))) {

                            this.btnLastColor.setColor(this.LastColor);
                            if ( typeof(this.LastColor) == 'object' ) {
                                var isselected = false;
                                for (var i=0; i<10; i++) {
                                    if ( Common.Utils.ThemeColor.ThemeValues[i] == this.LastColor.effectValue ) {
                                        this.colorsLast.select(this.LastColor,true);
                                        isselected = true;
                                        break;
                                    }
                                }
                                if (!isselected) this.colorsLast.clearSelection();
                            } else
                                this.colorsLast.select(this.LastColor,true);

                            this._state.LastColor = this.LastColor;
                            styleChanged = true;
                        }
                    }

                    point = props.asc_getNegativePoint();
                    color = props.asc_getColorNegative();
                    if ( this._state.NegativePoint!==point ) {
                        this.chNegativePoint.setValue((point !== null && point !== undefined) ? point : 'indeterminate', true);
                        this._state.NegativePoint=point;
                        styleChanged = true;
                    }
                    if (color) {
                        this.NegativeColor = (color.asc_getType() == Asc.c_oAscColor.COLOR_TYPE_SCHEME) ?
                            {color: Common.Utils.ThemeColor.getHexColor(color.asc_getR(), color.asc_getG(), color.asc_getB()), effectValue: color.asc_getValue() } :
                            Common.Utils.ThemeColor.getHexColor(color.asc_getR(), color.asc_getG(), color.asc_getB());

                        var type1 = typeof(this.NegativeColor),
                            type2 = typeof(this._state.NegativeColor);
                        if ( (type1 !== type2) || (type1=='object' && (this.NegativeColor.effectValue!==this._state.NegativeColor.effectValue || this._state.NegativeColor.color.indexOf(this.NegativeColor.color)<0)) ||
                            (type1!='object' && (this._state.NegativeColor.indexOf(this.NegativeColor)<0 || typeof(this.btnNegativeColor.color)=='object'))) {

                            this.btnNegativeColor.setColor(this.NegativeColor);
                            if ( typeof(this.NegativeColor) == 'object' ) {
                                var isselected = false;
                                for (var i=0; i<10; i++) {
                                    if ( Common.Utils.ThemeColor.ThemeValues[i] == this.NegativeColor.effectValue ) {
                                        this.colorsNegative.select(this.NegativeColor,true);
                                        isselected = true;
                                        break;
                                    }
                                }
                                if (!isselected) this.colorsNegative.clearSelection();
                            } else
                                this.colorsNegative.select(this.NegativeColor,true);

                            this._state.NegativeColor = this.NegativeColor;
                            styleChanged = true;
                        }
                    }

                    if (styleChanged)
                        this.updateSparkStyles(props.asc_getStyles());
                }
            }
        },

        updateMetricUnit: function() {
            if (this.spinners) {
                for (var i=0; i<this.spinners.length; i++) {
                    var spinner = this.spinners[i];
                    spinner.setDefaultUnit(Common.Utils.Metric.getCurrentMetricName());
                    spinner.setStep(Common.Utils.Metric.getCurrentMetric()==Common.Utils.Metric.c_MetricUnits.pt ? 1 : 0.1);
                }
                this.spnWidth && this.spnWidth.setValue((this._state.Width!==null) ? Common.Utils.Metric.fnRecalcFromMM(this._state.Width) : '', true);
                this.spnHeight && this.spnHeight.setValue((this._state.Height!==null) ? Common.Utils.Metric.fnRecalcFromMM(this._state.Height) : '', true);
            }
        },

        UpdateThemeColors: function() {
            if (this._initSettings) return;
            var defValue;
            if (!this.btnSparkColor) {
                defValue = this.defColor;

                this.btnSparkColor = new Common.UI.ColorButton({
                    parentEl: $('#spark-color-btn'),
                    color: '000000'
                });
                this.lockedControls.push(this.btnSparkColor);
                this.colorsSpark = this.btnSparkColor.getPicker();
                this.btnSparkColor.on('color:select', _.bind(this.onColorsSparkSelect, this));

                this.btnHighColor = new Common.UI.ColorButton({
                    parentEl: $('#spark-high-color-btn')
                });
                this.btnHighColor.setColor(this.defColor.color);
                this.lockedControls.push(this.btnHighColor);
                this.colorsHigh = this.btnHighColor.getPicker();
                this.btnHighColor.on('color:select', _.bind(this.onColorsPointSelect, this, 0));

                this.btnLowColor = new Common.UI.ColorButton({
                    parentEl: $('#spark-low-color-btn')
                });
                this.btnLowColor.setColor(this.defColor.color);
                this.lockedControls.push(this.btnLowColor);
                this.colorsLow = this.btnLowColor.getPicker();
                this.btnLowColor.on('color:select', _.bind(this.onColorsPointSelect, this, 1));

                this.btnNegativeColor = new Common.UI.ColorButton({
                    parentEl: $('#spark-negative-color-btn')
                });
                this.btnNegativeColor.setColor(this.defColor.color);
                this.lockedControls.push(this.btnNegativeColor);
                this.colorsNegative = this.btnNegativeColor.getPicker();
                this.btnNegativeColor.on('color:select', _.bind(this.onColorsPointSelect, this, 2));

                this.btnFirstColor = new Common.UI.ColorButton({
                    parentEl: $('#spark-first-color-btn')
                });
                this.lockedControls.push(this.btnFirstColor);
                this.btnFirstColor.setColor(this.defColor.color);
                this.colorsFirst = this.btnFirstColor.getPicker();
                this.btnFirstColor.on('color:select', _.bind(this.onColorsPointSelect, this, 3));

                this.btnLastColor = new Common.UI.ColorButton({
                    parentEl: $('#spark-last-color-btn')
                });
                this.btnLastColor.setColor(this.defColor.color);
                this.lockedControls.push(this.btnLastColor);
                this.colorsLast = this.btnLastColor.getPicker();
                this.btnLastColor.on('color:select', _.bind(this.onColorsPointSelect, this, 4));

                this.btnMarkersColor = new Common.UI.ColorButton({
                    parentEl: $('#spark-markers-color-btn')
                });
                this.btnMarkersColor.setColor(this.defColor.color);
                this.lockedControls.push(this.btnMarkersColor);
                this.colorsMarkers = this.btnMarkersColor.getPicker();
                this.btnMarkersColor.on('color:select', _.bind(this.onColorsPointSelect, this, 5));
            }
            this.colorsSpark.updateColors(Common.Utils.ThemeColor.getEffectColors(), Common.Utils.ThemeColor.getStandartColors());
            this.colorsHigh.updateColors(Common.Utils.ThemeColor.getEffectColors(), Common.Utils.ThemeColor.getStandartColors(), defValue);
            this.colorsLow.updateColors(Common.Utils.ThemeColor.getEffectColors(), Common.Utils.ThemeColor.getStandartColors(), defValue);
            this.colorsNegative.updateColors(Common.Utils.ThemeColor.getEffectColors(), Common.Utils.ThemeColor.getStandartColors(), defValue);
            this.colorsFirst.updateColors(Common.Utils.ThemeColor.getEffectColors(), Common.Utils.ThemeColor.getStandartColors(), defValue);
            this.colorsLast.updateColors(Common.Utils.ThemeColor.getEffectColors(), Common.Utils.ThemeColor.getStandartColors(), defValue);
            this.colorsMarkers.updateColors(Common.Utils.ThemeColor.getEffectColors(), Common.Utils.ThemeColor.getStandartColors(), defValue);
            this.btnSparkColor.setColor(this.colorsSpark.getColor());
            this.btnHighColor.setColor(this.colorsHigh.getColor());
            this.btnLowColor.setColor(this.colorsLow.getColor());
            this.btnNegativeColor.setColor(this.colorsNegative.getColor());
            this.btnFirstColor.setColor(this.colorsFirst.getColor());
            this.btnLastColor.setColor(this.colorsLast.getColor());
            this.btnMarkersColor.setColor(this.colorsMarkers.getColor());
        },

        createDelayedControls: function() {
            var me = this;

            this.spnWidth = new Common.UI.MetricSpinner({
                el: $('#chart-spin-width'),
                step: .1,
                width: 78,
                defaultUnit : "cm",
                value: '3 cm',
                maxValue: 55.88,
                minValue: 0,
                dataHint: '1',
                dataHintDirection: 'bottom',
                dataHintOffset: 'big'
            });
            this.spinners.push(this.spnWidth);
            this.lockedControls.push(this.spnWidth);

            this.spnHeight = new Common.UI.MetricSpinner({
                el: $('#chart-spin-height'),
                step: .1,
                width: 78,
                defaultUnit : "cm",
                value: '3 cm',
                maxValue: 55.88,
                minValue: 0,
                dataHint: '1',
                dataHintDirection: 'bottom',
                dataHintOffset: 'big'
            });
            this.spinners.push(this.spnHeight);
            this.lockedControls.push(this.spnHeight);

            this.spnWidth.on('change', _.bind(this.onWidthChange, this));
            this.spnHeight.on('change', _.bind(this.onHeightChange, this));
            this.spnWidth.on('inputleave', function(){ Common.NotificationCenter.trigger('edit:complete', me);});
            this.spnHeight.on('inputleave', function(){ Common.NotificationCenter.trigger('edit:complete', me);});

            this.btnRatio = new Common.UI.Button({
                parentEl: $('#chart-button-ratio'),
                cls: 'btn-toolbar',
                iconCls: 'toolbar__icon advanced-btn-ratio',
                style: 'margin-bottom: 1px;',
                enableToggle: true,
                hint: this.textKeepRatio,
                dataHint: '1',
                dataHintDirection: 'bottom',
                dataHintOffset: 'big'
            });
            this.lockedControls.push(this.btnRatio);

            this.btnRatio.on('click', _.bind(function(btn, e) {
                if (btn.pressed && this.spnHeight.getNumberValue()>0) {
                    this._nRatio = this.spnWidth.getNumberValue()/this.spnHeight.getNumberValue();
                }
                if (this.api)  {
                    var props = new Asc.asc_CImgProperty();
                    props.asc_putLockAspect(btn.pressed);
                    this.api.asc_setGraphicObjectProps(props);
                }
            }, this));

            // sparks
            this.btnSparkType = new Common.UI.Button({
                cls         : 'btn-large-dataview',
                iconCls     : 'svgicon chart-spark-column',
                menu        : new Common.UI.Menu({
                    style: 'width: 167px;',
                    items: [
                        { template: _.template('<div id="id-spark-menu-type" class="menu-insertchart"></div>') }
                    ]
                })
            });
            this.btnSparkType.on('render:after', function(btn) {
                me.mnuSparkTypePicker = new Common.UI.DataView({
                    el: $('#id-spark-menu-type'),
                    parentMenu: btn.menu,
                    restoreHeight: 120,
                    allowScrollbar: false,
                    groups: new Common.UI.DataViewGroupStore(Common.define.chartData.getSparkGroupData()),
                    store: new Common.UI.DataViewStore(Common.define.chartData.getSparkData()),
                    itemTemplate: _.template('<div id="<%= id %>" class="item-chartlist"><svg width="40" height="40" class=\"icon\"><use xlink:href=\"#chart-<%= iconCls %>\"></use></svg></div>'),
                    delayRenderTips: true
                });
            });
            this.btnSparkType.render($('#spark-button-type'));
            this.mnuSparkTypePicker.on('item:click', _.bind(this.onSelectSparkType, this, this.btnSparkType));
            this.lockedControls.push(this.btnSparkType);

            this.cmbBorderSize = new Common.UI.ComboBorderSizeEditable({
                el          : $('#spark-combo-line-type'),
                style       : 'width: 90px;',
                allowNoBorders: false
            }).on('selected', _.bind(this.onBorderSizeSelect, this))
            .on('changed:before', _.bind(this.onBorderSizeChanged, this, true))
            .on('changed:after',  _.bind(this.onBorderSizeChanged, this, false));
            this.BorderSize = this.cmbBorderSize.store.at(1).get('value');
            this.cmbBorderSize.setValue(this.BorderSize);
            this.lockedControls.push(this.cmbBorderSize);

            this.chHighPoint = new Common.UI.CheckBox({
                el: $('#spark-checkbox-high'),
                labelText: this.textHighPoint
            });
            this.lockedControls.push(this.chHighPoint);
            this.chPoints.push(this.chHighPoint);
            this.chLowPoint = new Common.UI.CheckBox({
                el: $('#spark-checkbox-low'),
                labelText: this.textLowPoint
            });
            this.lockedControls.push(this.chLowPoint);
            this.chPoints.push(this.chLowPoint);
            this.chNegativePoint = new Common.UI.CheckBox({
                el: $('#spark-checkbox-negative'),
                labelText: this.textNegativePoint
            });
            this.lockedControls.push(this.chNegativePoint);
            this.chPoints.push(this.chNegativePoint);
            this.chFirstPoint = new Common.UI.CheckBox({
                el: $('#spark-checkbox-first'),
                labelText: this.textFirstPoint
            });
            this.lockedControls.push(this.chFirstPoint);
            this.chPoints.push(this.chFirstPoint);
            this.chLastPoint = new Common.UI.CheckBox({
                el: $('#spark-checkbox-last'),
                labelText: this.textLastPoint
            });
            this.lockedControls.push(this.chLastPoint);
            this.chPoints.push(this.chLastPoint);
            this.chMarkersPoint = new Common.UI.CheckBox({
                el: $('#spark-checkbox-markers'),
                labelText: this.textMarkers
            });
            this.lockedControls.push(this.chMarkersPoint);
            this.chPoints.push(this.chMarkersPoint);

            this.chHighPoint.on('change', _.bind(this.onCheckPointChange, this, 0));
            this.chLowPoint.on('change', _.bind(this.onCheckPointChange, this, 1));
            this.chNegativePoint.on('change', _.bind(this.onCheckPointChange, this, 2));
            this.chFirstPoint.on('change', _.bind(this.onCheckPointChange, this, 3));
            this.chLastPoint.on('change', _.bind(this.onCheckPointChange, this, 4));
            this.chMarkersPoint.on('change', _.bind(this.onCheckPointChange, this, 5));

            this.btnChangeType = new Common.UI.Button({
                parentEl: $('#chart-btn-change-type'),
                cls         : 'btn-toolbar',
                iconCls     : 'toolbar__icon btn-menu-chart',
                caption     : this.textChangeType,
                style       : 'width: 100%;text-align: left;',
                dataHint    : '1',
                dataHintDirection: 'left',
                dataHintOffset: 'small'
            });
            this.btnChangeType.on('click', _.bind(this.onChangeType, this));
            this.lockedControls.push(this.btnChangeType);

            this.btnSelectData = new Common.UI.Button({
                parentEl: $('#chart-btn-select-data'),
                cls         : 'btn-toolbar',
                iconCls     : 'toolbar__icon btn-select-range',
                caption     : this.textSelectData,
                style       : 'width: 100%;text-align: left;',
                dataHint    : '1',
                dataHintDirection: 'left',
                dataHintOffset: 'small'
            });
            this.btnSelectData.on('click', _.bind(this.onSelectData, this));
            this.lockedControls.push(this.btnSelectData);

            this.btnSwitch = new Common.UI.Button({
                parentEl: $('#chart-btn-switch'),
                cls         : 'btn-toolbar',
                iconCls     : 'toolbar__icon switch_row_column',
                caption     : this.textSwitch,
                style       : 'width: 100%;text-align: left;',
                dataHint    : '1',
                dataHintDirection: 'left',
                dataHintOffset: 'small'
            });
            this.btnSwitch.on('click', _.bind(this.onSwitch, this));
            this.lockedControls.push(this.btnSwitch);

            // 3d rotation
            this.spnX = new Common.UI.MetricSpinner({
                el: $('#chart-spin-x'),
                step: 10,
                width: 57,
                defaultUnit : "°",
                value: '20 °',
                maxValue: 359.9,
                minValue: 0,
                dataHint: '1',
                dataHintDirection: 'bottom',
                dataHintOffset: 'big'
            });
            this.lockedControls.push(this.spnX);
            this.spnX.on('change', _.bind(this.onXRotation, this));
            this.spnX.on('inputleave', function(){ Common.NotificationCenter.trigger('edit:complete', me);});

            this.btnLeft = new Common.UI.Button({
                parentEl: $('#chart-btn-x-left', me.$el),
                cls: 'btn-toolbar',
                iconCls: 'toolbar__icon btn-rotate-270',
                hint: this.textLeft,
                dataHint: '1',
                dataHintDirection: 'top'
            });
            this.lockedControls.push(this.btnLeft);
            this.btnLeft.on('click', _.bind(function() {
                this.spnX.setValue(this.spnX.getNumberValue() - 10);
            }, this));

            this.btnRight= new Common.UI.Button({
                parentEl: $('#chart-btn-x-right', me.$el),
                cls: 'btn-toolbar',
                iconCls: 'toolbar__icon btn-rotate-90',
                hint: this.textRight,
                dataHint: '1',
                dataHintDirection: 'top'
            });
            this.lockedControls.push(this.btnRight);
            this.btnRight.on('click', _.bind(function() {
                this.spnX.setValue(this.spnX.getNumberValue() + 10);
            }, this));

            this.spnY = new Common.UI.MetricSpinner({
                el: $('#chart-spin-y'),
                step: 10,
                width: 57,
                defaultUnit : "°",
                value: '15 °',
                maxValue: 90,
                minValue: -90,
                dataHint: '1',
                dataHintDirection: 'bottom',
                dataHintOffset: 'big'
            });
            this.lockedControls.push(this.spnY);
            this.spnY.on('change', _.bind(this.onYRotation, this));
            this.spnY.on('inputleave', function(){ Common.NotificationCenter.trigger('edit:complete', me);});

            this.btnUp = new Common.UI.Button({
                parentEl: $('#chart-btn-y-up', me.$el),
                cls: 'btn-toolbar',
                iconCls: 'toolbar__icon btn-rotate-y-clockwise',
                hint: this.textUp,
                dataHint: '1',
                dataHintDirection: 'top'
            });
            this.lockedControls.push(this.btnUp);
            this.btnUp.on('click', _.bind(function() {
                this.spnY.setValue(this.spnY.getNumberValue() - 10);
            }, this));

            this.btnDown= new Common.UI.Button({
                parentEl: $('#chart-btn-y-down', me.$el),
                cls: 'btn-toolbar',
                iconCls: 'toolbar__icon btn-rotate-y-counterclockwise',
                hint: this.textDown,
                dataHint: '1',
                dataHintDirection: 'top'
            });
            this.lockedControls.push(this.btnDown);
            this.btnDown.on('click', _.bind(function() {
                this.spnY.setValue(this.spnY.getNumberValue() + 10);
            }, this));

            this.spnPerspective = new Common.UI.MetricSpinner({
                el: $('#chart-spin-persp'),
                step: 5,
                width: 57,
                defaultUnit : "°",
                value: '0 °',
                maxValue: 100,
                minValue: 0.1,
                dataHint: '1',
                dataHintDirection: 'bottom',
                dataHintOffset: 'big'
            });
            this.lockedControls.push(this.spnPerspective);
            this.spnPerspective.on('change', _.bind(this.onPerspective, this));
            this.spnPerspective.on('inputleave', function(){ Common.NotificationCenter.trigger('edit:complete', me);});

            this.btnNarrow = new Common.UI.Button({
                parentEl: $('#chart-btn-narrow', me.$el),
                cls: 'btn-toolbar',
                iconCls: 'toolbar__icon btn-rotate-up',
                hint: this.textNarrow,
                dataHint: '1',
                dataHintDirection: 'top'
            });
            this.lockedControls.push(this.btnNarrow);
            this.btnNarrow.on('click', _.bind(function() {
                this.spnPerspective.setValue(this.spnPerspective.getNumberValue() - 5);
            }, this));

            this.btnWiden= new Common.UI.Button({
                parentEl: $('#chart-btn-widen', me.$el),
                cls: 'btn-toolbar',
                iconCls: 'toolbar__icon btn-rotate-down',
                hint: this.textWiden,
                dataHint: '1',
                dataHintDirection: 'top'
            });
            this.lockedControls.push(this.btnWiden);
            this.btnWiden.on('click', _.bind(function() {
                this.spnPerspective.setValue(this.spnPerspective.getNumberValue() + 5);
            }, this));

            this.chRightAngle = new Common.UI.CheckBox({
                el: $('#chart-checkbox-right-angle'),
                labelText: this.textRightAngle
            });
            this.lockedControls.push(this.chRightAngle);
            this.chRightAngle.on('change', _.bind(function(field, newValue, oldValue, eOpts) {
                if (this.api){
                    var props = this.api.asc_getChartObject();
                    if (props) {
                        var oView3D = props.getView3d();
                        if (oView3D) {
                            oView3D.asc_setRightAngleAxes(field.getValue()=='checked');
                            props.startEdit();
                            props.setView3d(oView3D);
                            props.endEdit();
                        }
                    }
                }
            }, this));

            this.chAutoscale = new Common.UI.CheckBox({
                el: $('#chart-checkbox-autoscale'),
                labelText: this.textAutoscale
            });
            this.lockedControls.push(this.chAutoscale);
            this.chAutoscale.on('change', _.bind(function(field, newValue, oldValue, eOpts) {
                if (this.api){
                    var props = this.api.asc_getChartObject();
                    if (props) {
                        var oView3D = props.getView3d();
                        if (oView3D) {
                            oView3D.asc_setHeight(field.getValue()=='checked' ? null : this.spn3DHeight.getNumberValue());
                            props.startEdit();
                            props.setView3d(oView3D);
                            props.endEdit();
                        }
                    }
                }
            }, this));

            this.spn3DDepth = new Common.UI.MetricSpinner({
                el: $('#chart-spin-3d-depth'),
                step: 10,
                width: 70,
                defaultUnit : "%",
                value: '0 %',
                maxValue: 2000,
                minValue: 0,
                dataHint: '1',
                dataHintDirection: 'bottom',
                dataHintOffset: 'big'
            });
            this.lockedControls.push(this.spn3DDepth);
            this.spn3DDepth.on('change', _.bind(this.on3DDepth, this));
            this.spn3DDepth.on('inputleave', function(){ Common.NotificationCenter.trigger('edit:complete', me);});

            this.spn3DHeight = new Common.UI.MetricSpinner({
                el: $('#chart-spin-3d-height'),
                step: 10,
                width: 70,
                defaultUnit : "%",
                value: '50 %',
                maxValue: 500,
                minValue: 5,
                dataHint: '1',
                dataHintDirection: 'bottom',
                dataHintOffset: 'big'
            });
            this.lockedControls.push(this.spn3DHeight);
            this.spn3DHeight.on('change', _.bind(this.on3DHeight, this));
            this.spn3DHeight.on('inputleave', function(){ Common.NotificationCenter.trigger('edit:complete', me);});

            this.linkDefRotation = $('#chart-def-rotate-link');
            $(this.el).on('click', '#chart-def-rotate-link', _.bind(this.onDefRotation, this));

            this.linkAdvanced = $('#chart-advanced-link');
            $(this.el).on('click', '#chart-advanced-link', _.bind(this.openAdvancedSettings, this));
        },

        createDelayedElements: function() {
            this._initSettings = false;
            this.createDelayedControls();
            this.updateMetricUnit();
            this.UpdateThemeColors();
        },

        ShowHideElem: function(isChart, is3D) {
            this.ChartSizeContainer.toggleClass('settings-hidden', !isChart);
            this.ChartTypesContainer.toggleClass('settings-hidden', !isChart);
            this.SparkTypesContainer.toggleClass('settings-hidden', isChart);
            this.SparkPointsContainer.toggleClass('settings-hidden', isChart);
            this.Chart3DContainer.toggleClass('settings-hidden', !isChart || !is3D);
        },

        ShowCombinedProps: function(type) {
            this.NotCombinedSettings.toggleClass('settings-hidden', type===null || type==Asc.c_oAscChartTypeSettings.comboBarLine || type==Asc.c_oAscChartTypeSettings.comboBarLineSecondary ||
                                                                    type==Asc.c_oAscChartTypeSettings.comboAreaBar || type==Asc.c_oAscChartTypeSettings.comboCustom);
        },

        onWidthChange: function(field, newValue, oldValue, eOpts){
            var w = field.getNumberValue();
            var h = this.spnHeight.getNumberValue();
            if (this.btnRatio.pressed) {
                h = w/this._nRatio;
                if (h>this.spnHeight.options.maxValue) {
                    h = this.spnHeight.options.maxValue;
                    w = h * this._nRatio;
                    this.spnWidth.setValue(w, true);
                }
                this.spnHeight.setValue(h, true);
            }
            if (this.api)  {
                var props = new Asc.asc_CImgProperty();
                props.asc_putWidth(Common.Utils.Metric.fnRecalcToMM(w));
                props.asc_putHeight(Common.Utils.Metric.fnRecalcToMM(h));
                this.api.asc_setGraphicObjectProps(props);
            }
        },

        onHeightChange: function(field, newValue, oldValue, eOpts){
            var h = field.getNumberValue(), w = this.spnWidth.getNumberValue();
            if (this.btnRatio.pressed) {
                w = h * this._nRatio;
                if (w>this.spnWidth.options.maxValue) {
                    w = this.spnWidth.options.maxValue;
                    h = w/this._nRatio;
                    this.spnHeight.setValue(h, true);
                }
                this.spnWidth.setValue(w, true);
            }
            if (this.api)  {
                var props = new Asc.asc_CImgProperty();
                props.asc_putWidth(Common.Utils.Metric.fnRecalcToMM(w));
                props.asc_putHeight(Common.Utils.Metric.fnRecalcToMM(h));
                this.api.asc_setGraphicObjectProps(props);
            }
        },

        openAdvancedSettings:   function() {
            if (this.linkAdvanced.hasClass('disabled')) return;

            var me = this;
            var win, props;
            if (me.api){
                props = (me.isChart) ? me.api.asc_getChartObject() : me._originalProps;
                if (props) {
                    (new SSE.Views.ChartSettingsDlg(
                        {
                            chartSettings: props,
                            imageSettings: (me.isChart) ? me._originalProps : null,
                            sparklineStyles: me.sparklineStyles,
                            isChart: me.isChart,
                            api: me.api,
                            handler: function(result, value) {
                                if (result == 'ok') {
                                    if (me.api) {
                                        if (me.isChart) {
                                            me.api.asc_editChartDrawingObject(value.chartSettings);
                                            if (value.imageSettings)
                                                me.api.asc_setGraphicObjectProps(value.imageSettings);
                                        } else
                                            me.api.asc_setSparklineGroup(me._state.SparkId, value.chartSettings);
                                    }
                                }
                                Common.NotificationCenter.trigger('edit:complete', me);
                            }
                        })).show();
                }
            }
        },

        onSelectData_simple: function() {
            var me = this;
            if (me.api) {
                var props = me.api.asc_getChartObject(),
                    handlerDlg = function(dlg, result) {
                        if (result == 'ok') {
                            props.putRange(dlg.getSettings());
                            me.api.asc_setSelectionDialogMode(Asc.c_oAscSelectionDialogType.None);
                            me.api.asc_editChartDrawingObject(props);
                        }

                        Common.NotificationCenter.trigger('edit:complete', me.toolbar);
                    },
                    validation = function(value) {
                        var isvalid;
                        if (!_.isEmpty(value)) {
                            isvalid = me.api.asc_checkDataRange(Asc.c_oAscSelectionDialogType.Chart, value, true, props.getInRows(), me._state.ChartType);
                            if (isvalid == Asc.c_oAscError.ID.No)
                                return true;
                        } else return '';

                        if (isvalid == Asc.c_oAscError.ID.StockChartError) {
                            return this.errorStockChart;
                        } else if (isvalid == Asc.c_oAscError.ID.MaxDataSeriesError) {
                            return this.errorMaxRows;
                        }
                        return this.txtInvalidRange;
                    };

                var win = new SSE.Views.CellRangeDialog({
                    handler: handlerDlg
                }).on('close', function() {
                    me.api.asc_onCloseChartFrame();
                });

                win.show();
                win.setSettings({
                    api     : me.api,
                    range   : props.getRange(),
                    validation: validation,
                    type    : Asc.c_oAscSelectionDialogType.Chart
                });
            }
        },

        onSelectData:   function() {
            var me = this;
            var props;
            if (me.api){
                props = me.api.asc_getChartObject();
                if (props) {
                    me._isEditRanges = true;
                    props.startEdit();
                    var win = new SSE.Views.ChartDataDialog({
                        chartSettings: props,
                        api: me.api,
                        handler: function(result, value) {
                            if (result == 'ok') {
                                props.endEdit();
                                me._isEditRanges = false;
                            }
                            Common.NotificationCenter.trigger('edit:complete', me);
                        }
                    }).on('close', function() {
                        me._isEditRanges && props.cancelEdit();
                        me._isEditRanges = false;
                    });
                    win.show();
                }
            }
        },

        onChangeType: function() {
            var me = this;
            var props;
            if (me.api){
                props = me.api.asc_getChartObject();
                if (props) {
                    me._isEditType = true;
                    props.startEdit();
                    var win = new SSE.Views.ChartTypeDialog({
                        chartSettings: props,
                        api: me.api,
                        handler: function(result, value) {
                            if (result == 'ok') {
                                props.endEdit();
                                me._isEditType = false;
                                me._props && me.ChangeSettings(me._props);
                            }
                            Common.NotificationCenter.trigger('edit:complete', me);
                        }
                    }).on('close', function() {
                        me._isEditType && props.cancelEdit();
                        me._isEditType = false;
                        me._props = null;
                    });
                    win.show();
                }
            }
        },
        
        onSelectStyle: function(combo, record) {
            if (this._noApply) return;

            if (this.api && !this._noApply && this.chartProps) {
                var props = new Asc.asc_CImgProperty();
                this.chartProps.putStyle(record.get('data'));
                props.asc_putChartProperties(this.chartProps);
                this.api.asc_setGraphicObjectProps(props);
            }
            Common.NotificationCenter.trigger('edit:complete', this);
        },

        selectCurrentChartStyle: function() {
            if (!this.cmbChartStyle) return;

            this.cmbChartStyle.suspendEvents();
            var rec = this.cmbChartStyle.menuPicker.store.findWhere({data: this._state.ChartStyle});
            this.cmbChartStyle.menuPicker.selectRecord(rec);
            this.cmbChartStyle.resumeEvents();

            if (this._isChartStylesChanged) {
                var currentRecords;
                if (rec)
                    currentRecords = this.cmbChartStyle.fillComboView(this.cmbChartStyle.menuPicker.getSelectedRec(), true);
                else
                    currentRecords = this.cmbChartStyle.fillComboView(this.cmbChartStyle.menuPicker.store.at(0), true);
                if (currentRecords && currentRecords.length>0) {
                    var arr = [];
                    _.each(currentRecords, function(style, index){
                        arr.push(style.get('data'));
                    });
                    return arr;
                }
            }
        },

        onAddChartStylesPreview: function(styles){
            if (this._isEditType || !this.cmbChartStyle) return;

            if (styles && styles.length>0){
                var stylesStore = this.cmbChartStyle.menuPicker.store;
                if (stylesStore) {
                    _.each(styles, function(item, index){
                        var rec = stylesStore.findWhere({
                            data: item.asc_getName()
                        });
                        rec && rec.set('imageUrl', item.asc_getImage());
                    });
                }
            }
        },

        _onUpdateChartStyles: function() {
            if (this.api && this._state.ChartType!==null && this._state.ChartType>-1 &&
                !(this._state.ChartType==Asc.c_oAscChartTypeSettings.comboBarLine || this._state.ChartType==Asc.c_oAscChartTypeSettings.comboBarLineSecondary ||
                this._state.ChartType==Asc.c_oAscChartTypeSettings.comboAreaBar || this._state.ChartType==Asc.c_oAscChartTypeSettings.comboCustom)) {
                this.updateChartStyles(this.api.asc_getChartPreviews(this._state.ChartType, undefined, true));
                this.api.asc_generateChartPreviews(this._state.ChartType, this.selectCurrentChartStyle());
            }
        },

        updateChartStyles: function(styles) {
            var me = this;
            this._isChartStylesChanged = true;

            if (!this.cmbChartStyle) {
                this.cmbChartStyle = new Common.UI.ComboDataView({
                    itemWidth: 50,
                    itemHeight: 50,
                    menuMaxHeight: 270,
                    enableKeyEvents: true,
                    cls: 'combo-chart-style',
                    dataHint: '1',
                    dataHintDirection: 'bottom',
                    dataHintOffset: 'big',
                    delayRenderTips: true
                });
                this.cmbChartStyle.render($('#chart-combo-style'));
                this.cmbChartStyle.openButton.menu.cmpEl.css({
                    'min-width': 178,
                    'max-width': 178
                });
                this.cmbChartStyle.on('click', _.bind(this.onSelectStyle, this));
                this.cmbChartStyle.openButton.menu.on('show:after', function () {
                    me.cmbChartStyle.menuPicker.scroller.update({alwaysVisibleY: true});
                });
                this.lockedControls.push(this.cmbChartStyle);
            }

            if (styles && styles.length>0){
                var stylesStore = this.cmbChartStyle.menuPicker.store;
                if (stylesStore) {
                    var stylearray = [];
                    _.each(styles, function(item, index){
                        stylearray.push({
                            imageUrl: item.asc_getImage(),
                            data    : item.asc_getName(),
                            tip     : me.textStyle + ' ' + item.asc_getName()
                        });
                    });
                    stylesStore.reset(stylearray, {silent: false});
                }
            } else {
                this.cmbChartStyle.menuPicker.store.reset();
                this.cmbChartStyle.clearComboView();
            }
            this.cmbChartStyle.setDisabled(!styles || styles.length<1 || this._locked);
        },
        
        updateSparkStyles: function(styles) {
            var me = this;

            if (!this.cmbSparkStyle) {
                this.cmbSparkStyle = new Common.UI.ComboDataView({
                    itemWidth: 50,
                    itemHeight: 50,
                    menuMaxHeight: 272,
                    enableKeyEvents: true,
                    cls: 'combo-spark-style',
                    delayRenderTips: true
                });
                this.cmbSparkStyle.render($('#spark-combo-style'));
                this.cmbSparkStyle.openButton.menu.cmpEl.css({
                    'min-width': 178,
                    'max-width': 178
                });
                this.cmbSparkStyle.on('click', _.bind(this.onSelectSparkStyle, this));
                this.cmbSparkStyle.openButton.menu.on('show:after', function () {
                    me.cmbSparkStyle.menuPicker.scroller.update({alwaysVisibleY: true});
                });
                this.lockedControls.push(this.cmbSparkStyle);
            }

            if (styles && styles.length>1){
                var stylesStore = this.cmbSparkStyle.menuPicker.store,
                    selectedIdx = styles[styles.length-1];
                this.sparklineStyles = styles;
                if (stylesStore.length == styles.length-1) {
                    var data = stylesStore.models;
                    for (var i=0; i<styles.length-1; i++) {
                        data[i].set('imageUrl', styles[i]);
                    }
                    if (selectedIdx<0) {
                        this.cmbSparkStyle.fillComboView(stylesStore.at(0), false);
                        this.cmbSparkStyle.fieldPicker.deselectAll();
                        this.cmbSparkStyle.menuPicker.deselectAll();
                    } else
                        this.cmbSparkStyle.menuPicker.selectRecord(stylesStore.at(selectedIdx));
                } else {
                    var stylearray = [];
                    for (var i=0; i<styles.length-1; i++) {
                        stylearray.push({
                            imageUrl: styles[i],
                            data    : i
                        });
                    }
                    stylesStore.reset(stylearray, {silent: false});
                    this.cmbSparkStyle.fillComboView(stylesStore.at(selectedIdx<0 ? 0 : selectedIdx), selectedIdx>-1);
                }
            }
        },

        onSelectSparkType: function(btn, picker, itemView, record) {
            var rawData = {},
                isPickerSelect = _.isFunction(record.toJSON);

            if (isPickerSelect){
                if (record.get('selected')) {
                    rawData = record.toJSON();
                } else {
                    // record deselected
                    return;
                }
            } else {
                rawData = record;
            }

            this.btnSparkType.setIconCls('svgicon ' + 'chart-' + rawData.iconCls);
            this._state.SparkType = -1;

            if (this.api && !this._noApply && this._originalProps) {
                var props = new Asc.sparklineGroup();
                props.asc_setType(rawData.type);
                this.api.asc_setSparklineGroup(this._state.SparkId, props);
            }
            Common.NotificationCenter.trigger('edit:complete', this);
        },

        onSelectSparkStyle: function(combo, record) {
            if (this._noApply) return;

            if (this.api && !this._noApply && this._originalProps) {
                var props = new Asc.sparklineGroup();
                props.asc_setStyle(record.get('data'));
                this.api.asc_setSparklineGroup(this._state.SparkId, props);
            }
            Common.NotificationCenter.trigger('edit:complete', this);
        },
        
        applyBorderSize: function(value) {
            value = Common.Utils.String.parseFloat(value);
            value = isNaN(value) ? 1 : Math.max(0.01, Math.min(1584, value));

            this.BorderSize = value;
            if (this.api && !this._noApply && this._originalProps) {
                var props = new Asc.sparklineGroup();
                props.asc_setLineWeight(this.BorderSize);
                this.api.asc_setSparklineGroup(this._state.SparkId, props);
                Common.NotificationCenter.trigger('edit:complete', this);
            }
        },

        onBorderSizeChanged: function(before, combo, record, e) {
            var me = this;
            if (before) {
                var value = parseFloat(record.value),
                    expr = new RegExp('^\\s*(\\d*(\\.|,)?\\d+)\\s*(' + me.txtPt + ')?\\s*$');
                if (!(expr.exec(record.value)) || value<0.01 || value>1584) {
                    this._state.LineWeight = -1;
                    setTimeout( function() {
                        Common.UI.error({
                            msg: me.textBorderSizeErr,
                            callback: function() {
                                _.defer(function(btn) {
                                    Common.NotificationCenter.trigger('edit:complete', me);
                                })
                            }
                        });
                    }, 10);
                }
            } else
                this.applyBorderSize(record.value);
        },

        onBorderSizeSelect: function(combo, record) {
            this.applyBorderSize(record.value);
        },

        onColorsSparkSelect: function(btn, color) {
            if (this.api && !this._noApply && this._originalProps) {
                var props = new Asc.sparklineGroup();
                props.asc_setColorSeries(Common.Utils.ThemeColor.getRgbColor(color));
                this.api.asc_setSparklineGroup(this._state.SparkId, props);
            }
            Common.NotificationCenter.trigger('edit:complete', this);
        },

        onCheckPointChange: function(type, field, newValue, oldValue, eOpts) {
            if (this.api && !this._noApply && this._originalProps) {
                var props = new Asc.sparklineGroup();
                switch (type) {
                    case 0:
                        props.asc_setHighPoint(field.getValue()=='checked');
                    break;
                    case 1:
                        props.asc_setLowPoint(field.getValue()=='checked');
                    break;
                    case 2:
                        props.asc_setNegativePoint(field.getValue()=='checked');
                    break;
                    case 3:
                        props.asc_setFirstPoint(field.getValue()=='checked');
                    break;
                    case 4:
                        props.asc_setLastPoint(field.getValue()=='checked');
                    break;
                    case 5:
                        props.asc_setMarkersPoint(field.getValue()=='checked');
                    break;
                }
                this.api.asc_setSparklineGroup(this._state.SparkId, props);
            }
            Common.NotificationCenter.trigger('edit:complete', this);
        },

        onColorsPointSelect: function(type, btn, color) {
            if (this.chPoints[type].getValue() !== 'checked')
                this.chPoints[type].setValue(true, true);
            if (this.api && !this._noApply && this._originalProps) {
                var props = new Asc.sparklineGroup();
                switch (type) {
                    case 0:
                        props.asc_setHighPoint(true);
                        props.asc_setColorHigh(Common.Utils.ThemeColor.getRgbColor(color));
                    break;
                    case 1:
                        props.asc_setLowPoint(true);
                        props.asc_setColorLow(Common.Utils.ThemeColor.getRgbColor(color));
                    break;
                    case 2:
                        props.asc_setNegativePoint(true);
                        props.asc_setColorNegative(Common.Utils.ThemeColor.getRgbColor(color));
                    break;
                    case 3:
                        props.asc_setFirstPoint(true);
                        props.asc_setColorFirst(Common.Utils.ThemeColor.getRgbColor(color));
                    break;
                    case 4:
                        props.asc_setLastPoint(true);
                        props.asc_setColorLast(Common.Utils.ThemeColor.getRgbColor(color));
                    break;
                    case 5:
                        props.asc_setMarkersPoint(true);
                        props.asc_setColorMarkers(Common.Utils.ThemeColor.getRgbColor(color));
                    break;
                }
                this.api.asc_setSparklineGroup(this._state.SparkId, props);
            }
            Common.NotificationCenter.trigger('edit:complete', this);
        },

        onSwitch:   function() {
            if (this.api){
                var props = this.api.asc_getChartObject(true);
                if (props) {
                    props.startEdit();
                    var res = props.switchRowCol();
                    if (res === Asc.c_oAscError.ID.MaxDataSeriesError) {
                        props.cancelEdit();
                        Common.UI.warning({msg: this.errorMaxRows, maxwidth: 600});
                    } else
                        props.endEdit();
                }
            }
        },

        onXRotation: function(field, newValue, oldValue, eOpts){
            if (this.api){
                var props = this.api.asc_getChartObject();
                if (props) {
                    var oView3D = props.getView3d();
                    if (oView3D) {
                        oView3D.asc_setRotX(field.getNumberValue());
                        props.startEdit();
                        props.setView3d(oView3D);
                        props.endEdit();
                    }
                }
            }
        },

        onYRotation: function(field, newValue, oldValue, eOpts){
            if (this.api){
                var props = this.api.asc_getChartObject();
                if (props) {
                    var oView3D = props.getView3d();
                    if (oView3D) {
                        oView3D.asc_setRotY(field.getNumberValue());
                        props.startEdit();
                        props.setView3d(oView3D);
                        props.endEdit();
                    }
                }
            }
        },

        onPerspective: function(field, newValue, oldValue, eOpts){
            if (this.api){
                var props = this.api.asc_getChartObject();
                if (props) {
                    var oView3D = props.getView3d();
                    if (oView3D) {
                        oView3D.asc_setPerspective(field.getNumberValue());
                        props.startEdit();
                        props.setView3d(oView3D);
                        props.endEdit();
                    }
                }
            }
        },

        on3DDepth: function(field, newValue, oldValue, eOpts){
            if (this.api){
                var props = this.api.asc_getChartObject();
                if (props) {
                    var oView3D = props.getView3d();
                    if (oView3D) {
                        oView3D.asc_setDepth(field.getNumberValue());
                        props.startEdit();
                        props.setView3d(oView3D);
                        props.endEdit();
                    }
                }
            }
        },

        on3DHeight: function(field, newValue, oldValue, eOpts){
            if (this.api){
                var props = this.api.asc_getChartObject();
                if (props) {
                    var oView3D = props.getView3d();
                    if (oView3D) {
                        oView3D.asc_setHeight(field.getNumberValue());
                        props.startEdit();
                        props.setView3d(oView3D);
                        props.endEdit();
                    }
                }
            }
        },

        onDefRotation: function() {
            if (this.api){
                var props = this.api.asc_getChartObject();
                if (props) {
                    var oView3D = props.getView3d();
                    if (oView3D) {
                        oView3D.asc_setRotX(20);
                        oView3D.asc_setRotY(15);
                        props.startEdit();
                        props.setView3d(oView3D);
                        props.endEdit();
                    }
                }
            }
        },

        setLocked: function (locked) {
            this._locked = locked;
        },

        disableControls: function(disable) {
            if (this._initSettings) return;
            
            if (this._state.DisabledControls!==disable) {
                this._state.DisabledControls = disable;
                _.each(this.lockedControls, function(item) {
                    item.setDisabled(disable);
                });
                this.linkAdvanced.toggleClass('disabled', disable);
            }
        },

        textKeepRatio: 'Constant Proportions',
        textSize:       'Size',
        textWidth:      'Width',
        textHeight:     'Height',
        textEditData: 'Edit Data and Location',
        textChartType: 'Change Chart Type',
        textStyle:          'Style',
        textAdvanced:       'Show advanced settings',
        strSparkColor:      'Color',
        strLineWeight:      'Line Weight',
        textMarkers:        'Markers',
        textHighPoint: 'High Point',
        textLowPoint: 'Low Point',
        textNegativePoint: 'Negative Point',
        textFirstPoint: 'First Point',
        textLastPoint: 'Last Point',
        strTemplate: 'Template',
        textShow: 'Show',
        textType:           'Type',
        textSelectData: 'Select Data',
        textRanges: 'Data Range',
        textBorderSizeErr: 'The entered value is incorrect.<br>Please enter a value between 0 pt and 1584 pt.',
        textChangeType: 'Change type',
        textSwitch: 'Switch Row/Column',
        errorMaxRows: 'The maximum number of data series per chart is 255.',
        text3dRotation: '3D Rotation',
        textX: 'X rotation',
        textY: 'Y rotation',
        textPerspective: 'Perspective',
        text3dDepth: 'Depth (% of base)',
        text3dHeight: 'Height (% of base)',
        textLeft: 'Left',
        textRight: 'Right',
        textUp: 'Up',
        textDown: 'Down',
        textNarrow: 'Narrow field of view',
        textWiden: 'Widen field of view',
        textRightAngle: 'Right Angle Axes',
        textAutoscale: 'Autoscale',
        textDefault: 'Default Rotation'

    }, SSE.Views.ChartSettings || {}));
});<|MERGE_RESOLUTION|>--- conflicted
+++ resolved
@@ -215,11 +215,6 @@
                         this._state.keepRatio=value;
                     }
 
-<<<<<<< HEAD
-                    var chartSettings = this.api.asc_getChartObject(true), // don't lock chart object
-                        series = chartSettings ? chartSettings.getSeries() : null;
-                    this.btnSwitch.setDisabled(this._locked || !series || series.length<1 || !chartSettings || !chartSettings.getRange());
-=======
                     var series = chartSettings ? chartSettings.getSeries() : null;
                     this.btnSwitch.setDisabled(this._locked || !series || series.length<1 || !chartSettings || !chartSettings.getRange());
 
@@ -271,7 +266,6 @@
                         }
                         this.spn3DHeight.setDisabled(this._locked || value===null);
                     }
->>>>>>> ea2bffa8
                 } else { //sparkline
                     this._originalProps = props;
                     this.isChart = false;
