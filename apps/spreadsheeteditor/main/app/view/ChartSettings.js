/*
 *
 * (c) Copyright Ascensio System Limited 2010-2016
 *
 * This program is a free software product. You can redistribute it and/or
 * modify it under the terms of the GNU Affero General Public License (AGPL)
 * version 3 as published by the Free Software Foundation. In accordance with
 * Section 7(a) of the GNU AGPL its Section 15 shall be amended to the effect
 * that Ascensio System SIA expressly excludes the warranty of non-infringement
 * of any third-party rights.
 *
 * This program is distributed WITHOUT ANY WARRANTY; without even the implied
 * warranty of MERCHANTABILITY or FITNESS FOR A PARTICULAR  PURPOSE. For
 * details, see the GNU AGPL at: http://www.gnu.org/licenses/agpl-3.0.html
 *
 * You can contact Ascensio System SIA at Lubanas st. 125a-25, Riga, Latvia,
 * EU, LV-1021.
 *
 * The  interactive user interfaces in modified source and object code versions
 * of the Program must display Appropriate Legal Notices, as required under
 * Section 5 of the GNU AGPL version 3.
 *
 * Pursuant to Section 7(b) of the License you must retain the original Product
 * logo when distributing the program. Pursuant to Section 7(e) we decline to
 * grant you any rights under trademark law for use of our trademarks.
 *
 * All the Product's GUI elements, including illustrations and icon sets, as
 * well as technical writing content are licensed under the terms of the
 * Creative Commons Attribution-ShareAlike 4.0 International. See the License
 * terms at http://creativecommons.org/licenses/by-sa/4.0/legalcode
 *
*/
/**
 *  ChartSettings.js
 *
 *  Created by Julia Radzhabova on 3/28/14
 *  Copyright (c) 2014 Ascensio System SIA. All rights reserved.
 *
 */

define([
    'text!spreadsheeteditor/main/app/template/ChartSettings.template',
    'jquery',
    'underscore',
    'backbone',
    'common/main/lib/component/Button',
    'common/main/lib/component/MetricSpinner',
    'spreadsheeteditor/main/app/view/ChartSettingsDlg'
], function (menuTemplate, $, _, Backbone) {
    'use strict';

    SSE.Views.ChartSettings = Backbone.View.extend(_.extend({
        el: '#id-chart-settings',

        // Compile our stats template
        template: _.template(menuTemplate),

        // Delegated events for creating new items, and clearing completed ones.
        events: {
        },

        options: {
            alias: 'ChartSettings'
        },

        initialize: function () {
            this._initSettings = true;
            this.txtPt = Common.Utils.Metric.getMetricName(Common.Utils.Metric.c_MetricUnits.pt);

            this._state = {
                Width: 0,
                Height: 0,
                ChartStyle: 1,
                ChartType: -1,
                SeveralCharts: false,
                DisabledControls: false,
                keepRatio: false,
                SparkType: -1,
                SparkStyle: 1,
                LineWeight: 1,
                MarkersPoint: false,
                HighPoint: false,
                LowPoint: false,
                FirstPoint: false,
                LastPoint: false,
                NegativePoint: false,
                SparkColor: '000000',
                MarkersColor: this.defColor,
                HighColor: this.defColor,
                LowColor: this.defColor,
                FirstColor: this.defColor,
                LastColor: this.defColor,
                NegativeColor: this.defColor
            };
            this._nRatio = 1;
            this.spinners = [];
            this.chPoints = [];
            this.lockedControls = [];
            this._locked = false;
            this.defColor = {color: '4f81bd', effectId: 24};
            this.isChart = true;
            
            this._noApply = false;
            this._originalProps = null;

            this.render();

            this.ChartSizeContainer = $('#chart-panel-size');
            this.ChartTypesContainer = $('#chart-panel-types');
            this.SparkTypesContainer = $('#spark-panel-types');
            this.SparkPointsContainer = $('#spark-panel-points');
        },

        render: function () {
            var el = $(this.el);
            el.html(this.template({
                scope: this
            }));
        },

        setApi: function(api) {
            this.api = api;
            if (this.api) {
                this.api.asc_registerCallback('asc_onUpdateChartStyles', _.bind(this._onUpdateChartStyles, this));
            }
            return this;
        },

        ChangeSettings: function(props) {
            if (this._initSettings)
                this.createDelayedElements();

            this.ShowHideElem(!!(props && props.asc_getChartProperties && props.asc_getChartProperties()));
            this.disableControls(this._locked);

            if (this.api && props){
                if (props.asc_getChartProperties && props.asc_getChartProperties()) { // chart
                    this._originalProps = new Asc.asc_CImgProperty(props);
                    this.isChart = true;

                    this._noApply = true;
                    this.chartProps = props.asc_getChartProperties();

                    var value = props.asc_getSeveralCharts() || this._locked;
                    if (this._state.SeveralCharts!==value) {
                        this.linkAdvanced.toggleClass('disabled', value);
                        this._state.SeveralCharts=value;
                    }

                    value = props.asc_getSeveralChartTypes();
                    if (this._state.SeveralCharts && value) {
                        this.btnChartType.setIconCls('');
                        this._state.ChartType = null;
                    } else {
                        var type = this.chartProps.getType();
                        if (this._state.ChartType !== type) {
                            var record = this.mnuChartTypePicker.store.findWhere({type: type});
                            this.mnuChartTypePicker.selectRecord(record, true);
                            if (record) {
                                this.btnChartType.setIconCls('item-chartlist ' + record.get('iconCls'));
                            }
                            this.updateChartStyles(this.api.asc_getChartPreviews(type));
                            this._state.ChartType = type;
                        }
                    }

                    value = props.asc_getSeveralChartStyles();
                    if (this._state.SeveralCharts && value) {
                        var btnIconEl = this.btnChartStyle.cmpEl.find('span.btn-icon');
                        btnIconEl.css('background-image', 'none');
                        this.mnuChartStylePicker.selectRecord(null, true);
                        this._state.ChartStyle = null;
                    } else {
                        value = this.chartProps.getStyle();
                        if (this._state.ChartStyle!==value) {
                            var record = this.mnuChartStylePicker.store.findWhere({data: value});
                            this.mnuChartStylePicker.selectRecord(record, true);
                            if (record) {
                                var btnIconEl = this.btnChartStyle.cmpEl.find('span.btn-icon');
                                btnIconEl.css('background-image', 'url(' + record.get('imageUrl') + ')');
                            }
                            this._state.ChartStyle=value;
                        }
                    }

                    this._noApply = false;

                    value = props.asc_getWidth();
                    if ( Math.abs(this._state.Width-value)>0.001 ||
                        (this._state.Width===null || value===null)&&(this._state.Width!==value)) {
                        this.spnWidth.setValue((value!==null) ? Common.Utils.Metric.fnRecalcFromMM(value) : '', true);
                        this._state.Width = value;
                    }

                    value = props.asc_getHeight();
                    if ( Math.abs(this._state.Height-value)>0.001 ||
                        (this._state.Height===null || value===null)&&(this._state.Height!==value)) {
                        this.spnHeight.setValue((value!==null) ? Common.Utils.Metric.fnRecalcFromMM(value) : '', true);
                        this._state.Height = value;
                    }

                    if (props.asc_getHeight()>0)
                        this._nRatio = props.asc_getWidth()/props.asc_getHeight();

                    value = props.asc_getLockAspect();
                    if (this._state.keepRatio!==value) {
                        this.btnRatio.toggle(value);
                        this._state.keepRatio=value;
                    }
                } else { //sparkline
                    this._originalProps = props;
                    this.isChart = false;

                    var type = props.asc_getType(),
                        styleChanged = false;
                    if (this._state.SparkType !== type) {
                        var record = this.mnuSparkTypePicker.store.findWhere({type: type});
                        this.mnuSparkTypePicker.selectRecord(record, true);
                        if (record) {
                            this.btnSparkType.setIconCls('item-chartlist ' + record.get('iconCls'));
                        }
                        this._state.SparkType = type;
                        styleChanged = true;
                    }

                    var w = props.asc_getLineWeight(),
                        check_value = (Math.abs(this._state.LineWeight-w)<0.001) && !((new RegExp(this.txtPt + '\\s*$')).test(this.cmbBorderSize.getRawValue()));
                    if ( Math.abs(this._state.LineWeight-w)>0.001 || check_value ||
                        (this._state.LineWeight===null || w===null)&&(this._state.LineWeight!==w)) {
                        this._state.LineWeight = w;

                        var _selectedItem = (w===null) ? w : _.find(this.cmbBorderSize.store.models, function(item) {
                            if ( w<item.attributes.value+0.01 && w>item.attributes.value-0.01) {
                                return true;
                            }
                        });
                        if (_selectedItem)
                            this.cmbBorderSize.selectRecord(_selectedItem);
                        else {
                            this.cmbBorderSize.setValue((w!==null) ? parseFloat(w.toFixed(2)) + ' ' + this.txtPt : '');
                        }
                        this.BorderSize = w;
                    }
                    this.cmbBorderSize.setDisabled(this._locked || this._state.SparkType!==Asc.c_oAscSparklineType.Line);

                    var color = props.asc_getColorSeries();
                    if (color) {
                        this.SparkColor = (color.asc_getType() == Asc.c_oAscColor.COLOR_TYPE_SCHEME) ?
                            {color: Common.Utils.ThemeColor.getHexColor(color.asc_getR(), color.asc_getG(), color.asc_getB()), effectValue: color.asc_getValue() } :
                            Common.Utils.ThemeColor.getHexColor(color.asc_getR(), color.asc_getG(), color.asc_getB());

                        var type1 = typeof(this.SparkColor),
                            type2 = typeof(this._state.SparkColor);
                        if ( (type1 !== type2) || (type1=='object' && (this.SparkColor.effectValue!==this._state.SparkColor.effectValue || this._state.SparkColor.color.indexOf(this.SparkColor.color)<0)) ||
                            (type1!='object' && (this._state.SparkColor.indexOf(this.SparkColor)<0 || typeof(this.btnSparkColor.color)=='object'))) {

                            this.btnSparkColor.setColor(this.SparkColor);
                            if ( typeof(this.SparkColor) == 'object' ) {
                                var isselected = false;
                                for (var i=0; i<10; i++) {
                                    if ( Common.Utils.ThemeColor.ThemeValues[i] == this.SparkColor.effectValue ) {
                                        this.colorsSpark.select(this.SparkColor,true);
                                        isselected = true;
                                        break;
                                    }
                                }
                                if (!isselected) this.colorsSpark.clearSelection();
                            } else
                                this.colorsSpark.select(this.SparkColor,true);

                            this._state.SparkColor = this.SparkColor;
                        }
                    }

                    var point = props.asc_getMarkersPoint();
                    color = props.asc_getColorMarkers();
                    if ( this._state.MarkersPoint!==point ) {
                        this.chMarkersPoint.setValue((point !== null && point !== undefined) ? point : 'indeterminate', true);
                        this._state.MarkersPoint=point;
                        styleChanged = true;
                    }
                    this.chMarkersPoint.setDisabled(this._locked || this._state.SparkType!==Asc.c_oAscSparklineType.Line);
                    this.btnMarkersColor.setDisabled(this._locked || this._state.SparkType!==Asc.c_oAscSparklineType.Line);

                    if (color) {
                        this.MarkersColor = (color.asc_getType() == Asc.c_oAscColor.COLOR_TYPE_SCHEME) ?
                            {color: Common.Utils.ThemeColor.getHexColor(color.asc_getR(), color.asc_getG(), color.asc_getB()), effectValue: color.asc_getValue() } :
                            Common.Utils.ThemeColor.getHexColor(color.asc_getR(), color.asc_getG(), color.asc_getB());

                        var type1 = typeof(this.MarkersColor),
                            type2 = typeof(this._state.MarkersColor);
                        if ( (type1 !== type2) || (type1=='object' && (this.MarkersColor.effectValue!==this._state.MarkersColor.effectValue || this._state.MarkersColor.color.indexOf(this.MarkersColor.color)<0)) ||
                            (type1!='object' && (this._state.MarkersColor.indexOf(this.MarkersColor)<0 || typeof(this.btnMarkersColor.color)=='object'))) {

                            this.btnMarkersColor.setColor(this.MarkersColor);
                            if ( typeof(this.MarkersColor) == 'object' ) {
                                var isselected = false;
                                for (var i=0; i<10; i++) {
                                    if ( Common.Utils.ThemeColor.ThemeValues[i] == this.MarkersColor.effectValue ) {
                                        this.colorsMarkers.select(this.MarkersColor,true);
                                        isselected = true;
                                        break;
                                    }
                                }
                                if (!isselected) this.colorsMarkers.clearSelection();
                            } else
                                this.colorsMarkers.select(this.MarkersColor,true);

                            this._state.MarkersColor = this.MarkersColor;
                            styleChanged = true;
                        }
                    }

                    point = props.asc_getHighPoint();
                    color = props.asc_getColorHigh();
                    if ( this._state.HighPoint!==point ) {
                        this.chHighPoint.setValue((point !== null && point !== undefined) ? point : 'indeterminate', true);
                        this._state.HighPoint=point;
                        styleChanged = true;
                    }
                    if (color) {
                        this.HighColor = (color.asc_getType() == Asc.c_oAscColor.COLOR_TYPE_SCHEME) ?
                            {color: Common.Utils.ThemeColor.getHexColor(color.asc_getR(), color.asc_getG(), color.asc_getB()), effectValue: color.asc_getValue() } :
                            Common.Utils.ThemeColor.getHexColor(color.asc_getR(), color.asc_getG(), color.asc_getB());

                        var type1 = typeof(this.HighColor),
                            type2 = typeof(this._state.HighColor);
                        if ( (type1 !== type2) || (type1=='object' && (this.HighColor.effectValue!==this._state.HighColor.effectValue || this._state.HighColor.color.indexOf(this.HighColor.color)<0)) ||
                            (type1!='object' && (this._state.HighColor.indexOf(this.HighColor)<0 || typeof(this.btnHighColor.color)=='object'))) {

                            this.btnHighColor.setColor(this.HighColor);
                            if ( typeof(this.HighColor) == 'object' ) {
                                var isselected = false;
                                for (var i=0; i<10; i++) {
                                    if ( Common.Utils.ThemeColor.ThemeValues[i] == this.HighColor.effectValue ) {
                                        this.colorsHigh.select(this.HighColor,true);
                                        isselected = true;
                                        break;
                                    }
                                }
                                if (!isselected) this.colorsHigh.clearSelection();
                            } else
                                this.colorsHigh.select(this.HighColor,true);

                            this._state.HighColor = this.HighColor;
                            styleChanged = true;
                        }
                    }

                    point = props.asc_getLowPoint();
                    color = props.asc_getColorLow();
                    if ( this._state.LowPoint!==point ) {
                        this.chLowPoint.setValue((point !== null && point !== undefined) ? point : 'indeterminate', true);
                        this._state.LowPoint=point;
                        styleChanged = true;
                    }
                    if (color) {
                        this.LowColor = (color.asc_getType() == Asc.c_oAscColor.COLOR_TYPE_SCHEME) ?
                            {color: Common.Utils.ThemeColor.getHexColor(color.asc_getR(), color.asc_getG(), color.asc_getB()), effectValue: color.asc_getValue() } :
                            Common.Utils.ThemeColor.getHexColor(color.asc_getR(), color.asc_getG(), color.asc_getB());

                        var type1 = typeof(this.LowColor),
                            type2 = typeof(this._state.LowColor);
                        if ( (type1 !== type2) || (type1=='object' && (this.LowColor.effectValue!==this._state.LowColor.effectValue || this._state.LowColor.color.indexOf(this.LowColor.color)<0)) ||
                            (type1!='object' && (this._state.LowColor.indexOf(this.LowColor)<0 || typeof(this.btnLowColor.color)=='object'))) {

                            this.btnLowColor.setColor(this.LowColor);
                            if ( typeof(this.LowColor) == 'object' ) {
                                var isselected = false;
                                for (var i=0; i<10; i++) {
                                    if ( Common.Utils.ThemeColor.ThemeValues[i] == this.LowColor.effectValue ) {
                                        this.colorsLow.select(this.LowColor,true);
                                        isselected = true;
                                        break;
                                    }
                                }
                                if (!isselected) this.colorsLow.clearSelection();
                            } else
                                this.colorsLow.select(this.LowColor,true);

                            this._state.LowColor = this.LowColor;
                            styleChanged = true;
                        }
                    }

                    point = props.asc_getFirstPoint();
                    color = props.asc_getColorFirst();
                    if ( this._state.FirstPoint!==point ) {
                        this.chFirstPoint.setValue((point !== null && point !== undefined) ? point : 'indeterminate', true);
                        this._state.FirstPoint=point;
                        styleChanged = true;
                    }
                    if (color) {
                        this.FirstColor = (color.asc_getType() == Asc.c_oAscColor.COLOR_TYPE_SCHEME) ?
                            {color: Common.Utils.ThemeColor.getHexColor(color.asc_getR(), color.asc_getG(), color.asc_getB()), effectValue: color.asc_getValue() } :
                            Common.Utils.ThemeColor.getHexColor(color.asc_getR(), color.asc_getG(), color.asc_getB());

                        var type1 = typeof(this.FirstColor),
                            type2 = typeof(this._state.FirstColor);
                        if ( (type1 !== type2) || (type1=='object' && (this.FirstColor.effectValue!==this._state.FirstColor.effectValue || this._state.FirstColor.color.indexOf(this.FirstColor.color)<0)) ||
                            (type1!='object' && (this._state.FirstColor.indexOf(this.FirstColor)<0 || typeof(this.btnFirstColor.color)=='object'))) {

                            this.btnFirstColor.setColor(this.FirstColor);
                            if ( typeof(this.FirstColor) == 'object' ) {
                                var isselected = false;
                                for (var i=0; i<10; i++) {
                                    if ( Common.Utils.ThemeColor.ThemeValues[i] == this.FirstColor.effectValue ) {
                                        this.colorsFirst.select(this.FirstColor,true);
                                        isselected = true;
                                        break;
                                    }
                                }
                                if (!isselected) this.colorsFirst.clearSelection();
                            } else
                                this.colorsFirst.select(this.FirstColor,true);

                            this._state.FirstColor = this.FirstColor;
                            styleChanged = true;
                        }
                    }

                    point = props.asc_getLastPoint();
                    color = props.asc_getColorLast();
                    if ( this._state.LastPoint!==point ) {
                        this.chLastPoint.setValue((point !== null && point !== undefined) ? point : 'indeterminate', true);
                        this._state.LastPoint=point;
                        styleChanged = true;
                    }
                    if (color) {
                        this.LastColor = (color.asc_getType() == Asc.c_oAscColor.COLOR_TYPE_SCHEME) ?
                            {color: Common.Utils.ThemeColor.getHexColor(color.asc_getR(), color.asc_getG(), color.asc_getB()), effectValue: color.asc_getValue() } :
                            Common.Utils.ThemeColor.getHexColor(color.asc_getR(), color.asc_getG(), color.asc_getB());

                        var type1 = typeof(this.LastColor),
                            type2 = typeof(this._state.LastColor);
                        if ( (type1 !== type2) || (type1=='object' && (this.LastColor.effectValue!==this._state.LastColor.effectValue || this._state.LastColor.color.indexOf(this.LastColor.color)<0)) ||
                            (type1!='object' && (this._state.LastColor.indexOf(this.LastColor)<0 || typeof(this.btnLastColor.color)=='object'))) {

                            this.btnLastColor.setColor(this.LastColor);
                            if ( typeof(this.LastColor) == 'object' ) {
                                var isselected = false;
                                for (var i=0; i<10; i++) {
                                    if ( Common.Utils.ThemeColor.ThemeValues[i] == this.LastColor.effectValue ) {
                                        this.colorsLast.select(this.LastColor,true);
                                        isselected = true;
                                        break;
                                    }
                                }
                                if (!isselected) this.colorsLast.clearSelection();
                            } else
                                this.colorsLast.select(this.LastColor,true);

                            this._state.LastColor = this.LastColor;
                            styleChanged = true;
                        }
                    }

                    point = props.asc_getNegativePoint();
                    color = props.asc_getColorNegative();
                    if ( this._state.NegativePoint!==point ) {
                        this.chNegativePoint.setValue((point !== null && point !== undefined) ? point : 'indeterminate', true);
                        this._state.NegativePoint=point;
                        styleChanged = true;
                    }
                    if (color) {
                        this.NegativeColor = (color.asc_getType() == Asc.c_oAscColor.COLOR_TYPE_SCHEME) ?
                            {color: Common.Utils.ThemeColor.getHexColor(color.asc_getR(), color.asc_getG(), color.asc_getB()), effectValue: color.asc_getValue() } :
                            Common.Utils.ThemeColor.getHexColor(color.asc_getR(), color.asc_getG(), color.asc_getB());

                        var type1 = typeof(this.NegativeColor),
                            type2 = typeof(this._state.NegativeColor);
                        if ( (type1 !== type2) || (type1=='object' && (this.NegativeColor.effectValue!==this._state.NegativeColor.effectValue || this._state.NegativeColor.color.indexOf(this.NegativeColor.color)<0)) ||
                            (type1!='object' && (this._state.NegativeColor.indexOf(this.NegativeColor)<0 || typeof(this.btnNegativeColor.color)=='object'))) {

                            this.btnNegativeColor.setColor(this.NegativeColor);
                            if ( typeof(this.NegativeColor) == 'object' ) {
                                var isselected = false;
                                for (var i=0; i<10; i++) {
                                    if ( Common.Utils.ThemeColor.ThemeValues[i] == this.NegativeColor.effectValue ) {
                                        this.colorsNegative.select(this.NegativeColor,true);
                                        isselected = true;
                                        break;
                                    }
                                }
                                if (!isselected) this.colorsNegative.clearSelection();
                            } else
                                this.colorsNegative.select(this.NegativeColor,true);

                            this._state.NegativeColor = this.NegativeColor;
                            styleChanged = true;
                        }
                    }

                    if (styleChanged)
                        this.updateSparkStyles(props.asc_getStyles());
                }
            }
        },

        updateMetricUnit: function() {
            if (this.spinners) {
                for (var i=0; i<this.spinners.length; i++) {
                    var spinner = this.spinners[i];
                    spinner.setDefaultUnit(Common.Utils.Metric.getCurrentMetricName());
                    spinner.setStep(Common.Utils.Metric.getCurrentMetric()==Common.Utils.Metric.c_MetricUnits.pt ? 1 : 0.1);
                }
            }
        },

        UpdateThemeColors: function() {
            var defValue;
            if (!this.btnSparkColor) {
                defValue = this.defColor;

                this.btnSparkColor = new Common.UI.ColorButton({
                    style: "width:45px;",
                    menu        : new Common.UI.Menu({
                        items: [
                            { template: _.template('<div id="spark-color-menu" style="width: 165px; height: 220px; margin: 10px;"></div>') },
                            { template: _.template('<a id="spark-color-new" style="padding-left:12px;">' + this.textNewColor + '</a>') }
                        ]
                    })
                });
                this.btnSparkColor.render( $('#spark-color-btn'));
                this.btnSparkColor.setColor('000000');
                this.lockedControls.push(this.btnSparkColor);
                this.colorsSpark = new Common.UI.ThemeColorPalette({
                    el: $('#spark-color-menu'),
                    value: '000000'
                });
                this.colorsSpark.on('select', _.bind(this.onColorsSparkSelect, this));
                $(this.el).on('click', '#spark-color-new', _.bind(this.addNewColor, this, this.colorsSpark, this.btnSparkColor));

                this.btnHighColor = new Common.UI.ColorButton({
                    style: "width:45px;",
                    menu        : new Common.UI.Menu({
                        items: [
                            { template: _.template('<div id="spark-high-color-menu" style="width: 165px; height: 220px; margin: 10px;"></div>') },
                            { template: _.template('<a id="spark-high-color-new" style="padding-left:12px;">' + this.textNewColor + '</a>') }
                        ]
                    })
                }).render( $('#spark-high-color-btn'));
                this.btnHighColor.setColor(this.defColor.color);
                this.lockedControls.push(this.btnHighColor);
                this.colorsHigh = new Common.UI.ThemeColorPalette({ el: $('#spark-high-color-menu') });
                this.colorsHigh.on('select', _.bind(this.onColorsPointSelect, this, 0, this.btnHighColor));
                $(this.el).on('click', '#spark-high-color-new', _.bind(this.addNewColor, this, this.colorsHigh, this.btnHighColor));

                this.btnLowColor = new Common.UI.ColorButton({
                    style: "width:45px;",
                    menu        : new Common.UI.Menu({
                        items: [
                            { template: _.template('<div id="spark-low-color-menu" style="width: 165px; height: 220px; margin: 10px;"></div>') },
                            { template: _.template('<a id="spark-low-color-new" style="padding-left:12px;">' + this.textNewColor + '</a>') }
                        ]
                    })
                }).render( $('#spark-low-color-btn'));
                this.btnLowColor.setColor(this.defColor.color);
                this.lockedControls.push(this.btnLowColor);
                this.colorsLow = new Common.UI.ThemeColorPalette({ el: $('#spark-low-color-menu') });
                this.colorsLow.on('select', _.bind(this.onColorsPointSelect, this, 1, this.btnLowColor));
                $(this.el).on('click', '#spark-low-color-new', _.bind(this.addNewColor, this, this.colorsLow, this.btnLowColor));

                this.btnNegativeColor = new Common.UI.ColorButton({
                    style: "width:45px;",
                    menu        : new Common.UI.Menu({
                        items: [
                            { template: _.template('<div id="spark-negative-color-menu" style="width: 165px; height: 220px; margin: 10px;"></div>') },
                            { template: _.template('<a id="spark-negative-color-new" style="padding-left:12px;">' + this.textNewColor + '</a>') }
                        ]
                    })
                }).render( $('#spark-negative-color-btn'));
                this.btnNegativeColor.setColor(this.defColor.color);
                this.lockedControls.push(this.btnNegativeColor);
                this.colorsNegative = new Common.UI.ThemeColorPalette({ el: $('#spark-negative-color-menu') });
                this.colorsNegative.on('select', _.bind(this.onColorsPointSelect, this, 2, this.btnNegativeColor));
                $(this.el).on('click', '#spark-negative-color-new', _.bind(this.addNewColor, this, this.colorsNegative, this.btnNegativeColor));

                this.btnFirstColor = new Common.UI.ColorButton({
                    style: "width:45px;",
                    menu        : new Common.UI.Menu({
                        items: [
                            { template: _.template('<div id="spark-first-color-menu" style="width: 165px; height: 220px; margin: 10px;"></div>') },
                            { template: _.template('<a id="spark-first-color-new" style="padding-left:12px;">' + this.textNewColor + '</a>') }
                        ]
                    })
                }).render( $('#spark-first-color-btn'));
                this.lockedControls.push(this.btnFirstColor);
                this.colorsFirst = new Common.UI.ThemeColorPalette({ el: $('#spark-first-color-menu') });
                this.colorsFirst.on('select', _.bind(this.onColorsPointSelect, this, 3, this.btnFirstColor));
                $(this.el).on('click', '#spark-first-color-new', _.bind(this.addNewColor, this, this.colorsFirst, this.btnFirstColor));
                this.btnFirstColor.setColor(this.defColor.color);

                this.btnLastColor = new Common.UI.ColorButton({
                    style: "width:45px;",
                    menu        : new Common.UI.Menu({
                        items: [
                            { template: _.template('<div id="spark-last-color-menu" style="width: 165px; height: 220px; margin: 10px;"></div>') },
                            { template: _.template('<a id="spark-last-color-new" style="padding-left:12px;">' + this.textNewColor + '</a>') }
                        ]
                    })
                }).render( $('#spark-last-color-btn'));
                this.btnLastColor.setColor(this.defColor.color);
                this.lockedControls.push(this.btnLastColor);
                this.colorsLast = new Common.UI.ThemeColorPalette({ el: $('#spark-last-color-menu') });
                this.colorsLast.on('select', _.bind(this.onColorsPointSelect, this, 4, this.btnLastColor));
                $(this.el).on('click', '#spark-last-color-new', _.bind(this.addNewColor, this, this.colorsLast, this.btnLastColor));

                this.btnMarkersColor = new Common.UI.ColorButton({
                    style: "width:45px;",
                    menu        : new Common.UI.Menu({
                        items: [
                            { template: _.template('<div id="spark-markers-color-menu" style="width: 165px; height: 220px; margin: 10px;"></div>') },
                            { template: _.template('<a id="spark-markers-color-new" style="padding-left:12px;">' + this.textNewColor + '</a>') }
                        ]
                    })
                }).render( $('#spark-markers-color-btn'));
                this.btnMarkersColor.setColor(this.defColor.color);
                this.lockedControls.push(this.btnMarkersColor);
                this.colorsMarkers = new Common.UI.ThemeColorPalette({ el: $('#spark-markers-color-menu') });
                this.colorsMarkers.on('select', _.bind(this.onColorsPointSelect, this, 5, this.btnMarkersColor));
                $(this.el).on('click', '#spark-markers-color-new', _.bind(this.addNewColor, this, this.colorsMarkers, this.btnMarkersColor));

            }
            this.colorsSpark.updateColors(Common.Utils.ThemeColor.getEffectColors(), Common.Utils.ThemeColor.getStandartColors());
            this.colorsHigh.updateColors(Common.Utils.ThemeColor.getEffectColors(), Common.Utils.ThemeColor.getStandartColors(), defValue);
            this.colorsLow.updateColors(Common.Utils.ThemeColor.getEffectColors(), Common.Utils.ThemeColor.getStandartColors(), defValue);
            this.colorsNegative.updateColors(Common.Utils.ThemeColor.getEffectColors(), Common.Utils.ThemeColor.getStandartColors(), defValue);
            this.colorsFirst.updateColors(Common.Utils.ThemeColor.getEffectColors(), Common.Utils.ThemeColor.getStandartColors(), defValue);
            this.colorsLast.updateColors(Common.Utils.ThemeColor.getEffectColors(), Common.Utils.ThemeColor.getStandartColors(), defValue);
            this.colorsMarkers.updateColors(Common.Utils.ThemeColor.getEffectColors(), Common.Utils.ThemeColor.getStandartColors(), defValue);
            this.btnSparkColor.setColor(this.colorsSpark.getColor());
            this.btnHighColor.setColor(this.colorsHigh.getColor());
            this.btnLowColor.setColor(this.colorsLow.getColor());
            this.btnNegativeColor.setColor(this.colorsNegative.getColor());
            this.btnFirstColor.setColor(this.colorsFirst.getColor());
            this.btnLastColor.setColor(this.colorsLast.getColor());
            this.btnMarkersColor.setColor(this.colorsMarkers.getColor());
        },

        createDelayedControls: function() {
            var me = this;

            // charts
            this.btnChartType = new Common.UI.Button({
                cls         : 'btn-large-dataview',
                iconCls     : 'item-chartlist bar-normal',
                menu        : new Common.UI.Menu({
                    style: 'width: 560px;',
                    items: [
                        { template: _.template('<div id="id-chart-menu-type" class="menu-insertchart"  style="margin: 5px 5px 5px 10px;"></div>') }
                    ]
                })
            });

            this.btnChartType.on('render:after', function(btn) {
                me.mnuChartTypePicker = new Common.UI.DataView({
                    el: $('#id-chart-menu-type'),
                    parentMenu: btn.menu,
                    restoreHeight: 411,
                    groups: new Common.UI.DataViewGroupStore([
                        { id: 'menu-chart-group-bar',     caption: me.textColumn },
                        { id: 'menu-chart-group-line',    caption: me.textLine },
                        { id: 'menu-chart-group-pie',     caption: me.textPie },
                        { id: 'menu-chart-group-hbar',    caption: me.textBar },
                        { id: 'menu-chart-group-area',    caption: me.textArea },
                        { id: 'menu-chart-group-scatter', caption: me.textPoint },
                        { id: 'menu-chart-group-stock',   caption: me.textStock }
                    ]),
                    store: new Common.UI.DataViewStore([
                        { group: 'menu-chart-group-bar',     type: Asc.c_oAscChartTypeSettings.barNormal,          iconCls: 'column-normal', selected: true},
                        { group: 'menu-chart-group-bar',     type: Asc.c_oAscChartTypeSettings.barStacked,         iconCls: 'column-stack'},
                        { group: 'menu-chart-group-bar',     type: Asc.c_oAscChartTypeSettings.barStackedPer,      iconCls: 'column-pstack'},
                        { group: 'menu-chart-group-bar',     type: Asc.c_oAscChartTypeSettings.barNormal3d,        iconCls: 'column-3d-normal'},
                        { group: 'menu-chart-group-bar',     type: Asc.c_oAscChartTypeSettings.barStacked3d,       iconCls: 'column-3d-stack'},
                        { group: 'menu-chart-group-bar',     type: Asc.c_oAscChartTypeSettings.barStackedPer3d,    iconCls: 'column-3d-pstack'},
                        { group: 'menu-chart-group-bar',     type: Asc.c_oAscChartTypeSettings.barNormal3dPerspective,    iconCls: 'column-3d-normal-per'},
                        { group: 'menu-chart-group-line',    type: Asc.c_oAscChartTypeSettings.lineNormal,         iconCls: 'line-normal'},
                        { group: 'menu-chart-group-line',    type: Asc.c_oAscChartTypeSettings.lineStacked,        iconCls: 'line-stack'},
                        { group: 'menu-chart-group-line',    type: Asc.c_oAscChartTypeSettings.lineStackedPer,     iconCls: 'line-pstack'},
                        { group: 'menu-chart-group-line',    type: Asc.c_oAscChartTypeSettings.line3d,             iconCls: 'line-3d'},
                        { group: 'menu-chart-group-pie',     type: Asc.c_oAscChartTypeSettings.pie,                iconCls: 'pie-normal'},
                        { group: 'menu-chart-group-pie',     type: Asc.c_oAscChartTypeSettings.doughnut,           iconCls: 'pie-doughnut'},
                        { group: 'menu-chart-group-pie',     type: Asc.c_oAscChartTypeSettings.pie3d,              iconCls: 'pie-3d-normal'},
                        { group: 'menu-chart-group-hbar',    type: Asc.c_oAscChartTypeSettings.hBarNormal,         iconCls: 'bar-normal'},
                        { group: 'menu-chart-group-hbar',    type: Asc.c_oAscChartTypeSettings.hBarStacked,        iconCls: 'bar-stack'},
                        { group: 'menu-chart-group-hbar',    type: Asc.c_oAscChartTypeSettings.hBarStackedPer,     iconCls: 'bar-pstack'},
                        { group: 'menu-chart-group-hbar',    type: Asc.c_oAscChartTypeSettings.hBarNormal3d,       iconCls: 'bar-3d-normal'},
                        { group: 'menu-chart-group-hbar',    type: Asc.c_oAscChartTypeSettings.hBarStacked3d,      iconCls: 'bar-3d-stack'},
                        { group: 'menu-chart-group-hbar',    type: Asc.c_oAscChartTypeSettings.hBarStackedPer3d,   iconCls: 'bar-3d-pstack'},
                        { group: 'menu-chart-group-area',    type: Asc.c_oAscChartTypeSettings.areaNormal,         iconCls: 'area-normal'},
                        { group: 'menu-chart-group-area',    type: Asc.c_oAscChartTypeSettings.areaStacked,        iconCls: 'area-stack'},
                        { group: 'menu-chart-group-area',    type: Asc.c_oAscChartTypeSettings.areaStackedPer,     iconCls: 'area-pstack'},
                        { group: 'menu-chart-group-scatter', type: Asc.c_oAscChartTypeSettings.scatter,            iconCls: 'point-normal'},
                        { group: 'menu-chart-group-stock',   type: Asc.c_oAscChartTypeSettings.stock,              iconCls: 'stock-normal'}
                    ]),
                    itemTemplate: _.template('<div id="<%= id %>" class="item-chartlist <%= iconCls %>"></div>')
                });
            });
            this.btnChartType.render($('#chart-button-type'));
            this.mnuChartTypePicker.on('item:click', _.bind(this.onSelectType, this, this.btnChartType));
            this.lockedControls.push(this.btnChartType);

            this.spnWidth = new Common.UI.MetricSpinner({
                el: $('#chart-spin-width'),
                step: .1,
                width: 78,
                defaultUnit : "cm",
                value: '3 cm',
                maxValue: 55.88,
                minValue: 0
            });
            this.spinners.push(this.spnWidth);
            this.lockedControls.push(this.spnWidth);

            this.spnHeight = new Common.UI.MetricSpinner({
                el: $('#chart-spin-height'),
                step: .1,
                width: 78,
                defaultUnit : "cm",
                value: '3 cm',
                maxValue: 55.88,
                minValue: 0
            });
            this.spinners.push(this.spnHeight);
            this.lockedControls.push(this.spnHeight);

            this.spnWidth.on('change', _.bind(this.onWidthChange, this));
            this.spnHeight.on('change', _.bind(this.onHeightChange, this));

            this.btnRatio = new Common.UI.Button({
                cls: 'btn-toolbar',
                iconCls: 'advanced-btn-ratio',
                style: 'margin-bottom: 1px;',
                enableToggle: true,
                hint: this.textKeepRatio
            });
            this.btnRatio.render($('#chart-button-ratio')) ;
            this.lockedControls.push(this.btnRatio);

            this.btnRatio.on('click', _.bind(function(btn, e) {
                if (btn.pressed && this.spnHeight.getNumberValue()>0) {
                    this._nRatio = this.spnWidth.getNumberValue()/this.spnHeight.getNumberValue();
                }
                if (this.api)  {
                    var props = new Asc.asc_CImgProperty();
                    props.asc_putLockAspect(btn.pressed);
                    this.api.asc_setGraphicObjectProps(props);
                }
            }, this));

            // sparks
            this.btnSparkType = new Common.UI.Button({
                cls         : 'btn-large-dataview',
                iconCls     : 'item-chartlist spark-column',
                menu        : new Common.UI.Menu({
                    style: 'width: 210px;',
                    items: [
                        { template: _.template('<div id="id-spark-menu-type" class="menu-insertchart"  style="margin: 5px 5px 5px 10px;"></div>') }
                    ]
                })
            });
            this.btnSparkType.on('render:after', function(btn) {
                me.mnuSparkTypePicker = new Common.UI.DataView({
                    el: $('#id-spark-menu-type'),
                    parentMenu: btn.menu,
                    restoreHeight: 200,
                    allowScrollbar: false,
                    groups: new Common.UI.DataViewGroupStore([
                        { id: 'menu-chart-group-sparkcolumn', caption: me.textColumnSpark },
                        { id: 'menu-chart-group-sparkline',   caption: me.textLineSpark },
                        { id: 'menu-chart-group-sparkwin',    caption: me.textWinLossSpark }
                    ]),
                    store: new Common.UI.DataViewStore([
                        { group: 'menu-chart-group-sparkcolumn',   type: Asc.c_oAscSparklineType.Column,    allowSelected: true, iconCls: 'spark-column'},
                        { group: 'menu-chart-group-sparkline',     type: Asc.c_oAscSparklineType.Line,      allowSelected: true, iconCls: 'spark-line'},
                        { group: 'menu-chart-group-sparkwin',      type: Asc.c_oAscSparklineType.Stacked,   allowSelected: true, iconCls: 'spark-win'}
                    ]),
                    itemTemplate: _.template('<div id="<%= id %>" class="item-chartlist <%= iconCls %>"></div>')
                });
            });
            this.btnSparkType.render($('#spark-button-type'));
            this.mnuSparkTypePicker.on('item:click', _.bind(this.onSelectSparkType, this, this.btnSparkType));
            this.lockedControls.push(this.btnSparkType);

            this.cmbBorderSize = new Common.UI.ComboBorderSizeEditable({
                el          : $('#spark-combo-line-type'),
                style       : 'width: 90px;',
                allowNoBorders: false
            }).on('selected', _.bind(this.onBorderSizeSelect, this));
            this.BorderSize = this.cmbBorderSize.store.at(1).get('value');
            this.cmbBorderSize.setValue(this.BorderSize);
            this.lockedControls.push(this.cmbBorderSize);

            this.chHighPoint = new Common.UI.CheckBox({
                el: $('#spark-checkbox-high'),
                labelText: this.textHighPoint
            });
            this.lockedControls.push(this.chHighPoint);
            this.chPoints.push(this.chHighPoint);
            this.chLowPoint = new Common.UI.CheckBox({
                el: $('#spark-checkbox-low'),
                labelText: this.textLowPoint
            });
            this.lockedControls.push(this.chLowPoint);
            this.chPoints.push(this.chLowPoint);
            this.chNegativePoint = new Common.UI.CheckBox({
                el: $('#spark-checkbox-negative'),
                labelText: this.textNegativePoint
            });
            this.lockedControls.push(this.chNegativePoint);
            this.chPoints.push(this.chNegativePoint);
            this.chFirstPoint = new Common.UI.CheckBox({
                el: $('#spark-checkbox-first'),
                labelText: this.textFirstPoint
            });
            this.lockedControls.push(this.chFirstPoint);
            this.chPoints.push(this.chFirstPoint);
            this.chLastPoint = new Common.UI.CheckBox({
                el: $('#spark-checkbox-last'),
                labelText: this.textLastPoint
            });
            this.lockedControls.push(this.chLastPoint);
            this.chPoints.push(this.chLastPoint);
            this.chMarkersPoint = new Common.UI.CheckBox({
                el: $('#spark-checkbox-markers'),
                labelText: this.textMarkers
            });
            this.lockedControls.push(this.chMarkersPoint);
            this.chPoints.push(this.chMarkersPoint);

            this.chHighPoint.on('change', _.bind(this.onCheckPointChange, this, 0));
            this.chLowPoint.on('change', _.bind(this.onCheckPointChange, this, 1));
            this.chNegativePoint.on('change', _.bind(this.onCheckPointChange, this, 2));
            this.chFirstPoint.on('change', _.bind(this.onCheckPointChange, this, 3));
            this.chLastPoint.on('change', _.bind(this.onCheckPointChange, this, 4));
            this.chMarkersPoint.on('change', _.bind(this.onCheckPointChange, this, 5));

            this.btnSelectData = new Common.UI.Button({
                el: $('#chart-btn-select-data')
            });
            this.btnSelectData.on('click', _.bind(this.onSelectData, this));
            this.lockedControls.push(this.btnSelectData);

            this.linkAdvanced = $('#chart-advanced-link');
            $(this.el).on('click', '#chart-advanced-link', _.bind(this.openAdvancedSettings, this));
        },

        createDelayedElements: function() {
            this.createDelayedControls();
            this.updateMetricUnit();
<<<<<<< HEAD
            this.UpdateThemeColors();
        },

        ShowHideElem: function(isChart) {
            this.ChartSizeContainer.toggleClass('settings-hidden', !isChart);
            this.ChartTypesContainer.toggleClass('settings-hidden', !isChart);
            this.SparkTypesContainer.toggleClass('settings-hidden', isChart);
            this.SparkPointsContainer.toggleClass('settings-hidden', isChart);
=======
            this._initSettings = false;
>>>>>>> ed441aac
        },

        onWidthChange: function(field, newValue, oldValue, eOpts){
            var w = field.getNumberValue();
            var h = this.spnHeight.getNumberValue();
            if (this.btnRatio.pressed) {
                h = w/this._nRatio;
                if (h>this.spnHeight.options.maxValue) {
                    h = this.spnHeight.options.maxValue;
                    w = h * this._nRatio;
                    this.spnWidth.setValue(w, true);
                }
                this.spnHeight.setValue(h, true);
            }
            if (this.api)  {
                var props = new Asc.asc_CImgProperty();
                props.asc_putWidth(Common.Utils.Metric.fnRecalcToMM(w));
                props.asc_putHeight(Common.Utils.Metric.fnRecalcToMM(h));
                this.api.asc_setGraphicObjectProps(props);
            }

            Common.NotificationCenter.trigger('edit:complete', this);
        },

        onHeightChange: function(field, newValue, oldValue, eOpts){
            var h = field.getNumberValue(), w = this.spnWidth.getNumberValue();
            if (this.btnRatio.pressed) {
                w = h * this._nRatio;
                if (w>this.spnWidth.options.maxValue) {
                    w = this.spnWidth.options.maxValue;
                    h = w/this._nRatio;
                    this.spnHeight.setValue(h, true);
                }
                this.spnWidth.setValue(w, true);
            }
            if (this.api)  {
                var props = new Asc.asc_CImgProperty();
                props.asc_putWidth(Common.Utils.Metric.fnRecalcToMM(w));
                props.asc_putHeight(Common.Utils.Metric.fnRecalcToMM(h));
                this.api.asc_setGraphicObjectProps(props);
            }

            Common.NotificationCenter.trigger('edit:complete', this);
        },

        openAdvancedSettings:   function() {
            if (this.linkAdvanced.hasClass('disabled')) return;

            var me = this;
            var win, props;
            if (me.api){
                props = (me.isChart) ? me.api.asc_getChartObject() : me._originalProps;
                if (props) {
                    (new SSE.Views.ChartSettingsDlg(
                        {
                            chartSettings: props,
                            isChart: me.isChart,
                            api: me.api,
                            handler: function(result, value) {
                                if (result == 'ok') {
                                    if (me.api) {
                                        me.api.asc_editChartDrawingObject(value.chartSettings);
                                    }
                                }
                                Common.NotificationCenter.trigger('edit:complete', me);
                            }
                        })).show();
                }
            }
        },

        onSelectData: function() {
            var me = this;
            if (me.api) {
                var props = me.api.asc_getChartObject(),
                    handlerDlg = function(dlg, result) {
                        if (result == 'ok') {
                            props.putRange(dlg.getSettings());
                            me.api.asc_setSelectionDialogMode(Asc.c_oAscSelectionDialogType.None);
                            me.api.asc_editChartDrawingObject(props);
                        }

                        Common.NotificationCenter.trigger('edit:complete', me.toolbar);
                    },
                    validation = function(value) {
                        var isvalid;
                        if (!_.isEmpty(value)) {
                            isvalid = me.api.asc_checkDataRange(Asc.c_oAscSelectionDialogType.Chart, value, true, !props.getInColumns(), me._state.ChartType);
                            if (isvalid == Asc.c_oAscError.ID.No)
                                return true;
                        } else return '';

                        if (isvalid == Asc.c_oAscError.ID.StockChartError) {
                            return this.errorStockChart;
                        } else if (isvalid == Asc.c_oAscError.ID.MaxDataSeriesError) {
                            return this.errorMaxRows;
                        }
                        return this.txtInvalidRange;
                    };

                var win = new SSE.Views.CellRangeDialog({
                    handler: handlerDlg
                });

                win.show();
                win.setSettings({
                    api     : me.api,
                    range   : props.getRange(),
                    validation: validation
                });
            }
        },
        
        onSelectType: function(btn, picker, itemView, record) {
            if (this._noApply) return;

            var rawData = {},
                isPickerSelect = _.isFunction(record.toJSON);

            if (isPickerSelect){
                if (record.get('selected')) {
                    rawData = record.toJSON();
                } else {
                    // record deselected
                    return;
                }
            } else {
                rawData = record;
            }

            this.btnChartType.setIconCls('item-chartlist ' + rawData.iconCls);
            this._state.ChartType = -1;

            if (this.api && !this._noApply && this.chartProps) {
                var props = new Asc.asc_CImgProperty();
                this.chartProps.changeType(rawData.type);
                props.asc_putChartProperties(this.chartProps);
                this.api.asc_setGraphicObjectProps(props);
            }
            Common.NotificationCenter.trigger('edit:complete', this);
        },

        onSelectStyle: function(btn, picker, itemView, record) {
            if (this._noApply) return;

            var rawData = {},
                isPickerSelect = _.isFunction(record.toJSON);

            if (isPickerSelect){
                if (record.get('selected')) {
                    rawData = record.toJSON();
                } else {
                    // record deselected
                    return;
                }
            } else {
                rawData = record;
            }

            var style = 'url(' + rawData.imageUrl + ')';
            var btnIconEl = this.btnChartStyle.cmpEl.find('span.btn-icon');
            btnIconEl.css('background-image', style);

            if (this.api && !this._noApply && this.chartProps) {
                var props = new Asc.asc_CImgProperty();
                this.chartProps.putStyle(rawData.data);
                props.asc_putChartProperties(this.chartProps);
                this.api.asc_setGraphicObjectProps(props);
            }
            Common.NotificationCenter.trigger('edit:complete', this);
        },

        _onUpdateChartStyles: function() {
            if (this.api && this._state.ChartType!==null && this._state.ChartType>-1)
                this.updateChartStyles(this.api.asc_getChartPreviews(this._state.ChartType));
        },

        updateChartStyles: function(styles) {
            var me = this;

            if (!this.btnChartStyle) {
                this.btnChartStyle = new Common.UI.Button({
                    cls         : 'btn-large-dataview',
                    iconCls     : 'item-wrap',
                    menu        : new Common.UI.Menu({
                        menuAlign: 'tr-br',
                        items: [
                            { template: _.template('<div id="id-chart-menu-style" style="width: 245px; margin: 0 5px;"></div>') }
                        ]
                    })
                });
                this.btnChartStyle.render($('#chart-button-style'));
                this.lockedControls.push(this.btnChartStyle);
                this.mnuChartStylePicker = new Common.UI.DataView({
                    el: $('#id-chart-menu-style'),
                    style: 'max-height: 411px;',
                    parentMenu: this.btnChartStyle.menu,
                    store: new Common.UI.DataViewStore(),
                    itemTemplate: _.template('<div id="<%= id %>" class="item-wrap" style="background-image: url(<%= imageUrl %>); background-position: 0 0;"></div>')
                });

                if (this.btnChartStyle.menu) {
                    this.btnChartStyle.menu.on('show:after', function () {
                        me.mnuChartStylePicker.scroller.update({alwaysVisibleY: true});
                    });
                }
                this.mnuChartStylePicker.on('item:click', _.bind(this.onSelectStyle, this, this.btnChartStyle));
            }
            
            if (styles && styles.length>0){
                var stylesStore = this.mnuChartStylePicker.store;
                if (stylesStore) {
                    var stylearray = [],
                        selectedIdx = -1,
                        selectedUrl;
                    _.each(styles, function(item, index){
                        stylearray.push({
                            imageUrl: item.asc_getImageUrl(),
                            data    : item.asc_getStyle(),
                            tip     : me.textStyle + ' ' + item.asc_getStyle()
                        });
                        if (me._state.ChartStyle == item.asc_getStyle()) {
                            selectedIdx = index;
                            selectedUrl = item.asc_getImageUrl();
                        }

                    });

                    stylesStore.reset(stylearray, {silent: false});
                }
            }
            this.mnuChartStylePicker.selectByIndex(selectedIdx, true);
            if (selectedIdx>=0 && this.btnChartStyle.cmpEl) {
                var style = 'url(' + selectedUrl + ')';
                var btnIconEl = this.btnChartStyle.cmpEl.find('span.btn-icon');
                btnIconEl.css('background-image', style);
            }
        },
        
        updateSparkStyles: function(styles) {
            var me = this;

            if (!this.cmbSparkStyle) {
                this.cmbSparkStyle = new Common.UI.ComboDataView({
                    itemWidth: 50,
                    itemHeight: 50,
                    menuMaxHeight: 272,
                    enableKeyEvents: true,
                    cls: 'combo-spark-style'
                });
                this.cmbSparkStyle.render($('#spark-combo-style'));
                this.cmbSparkStyle.openButton.menu.cmpEl.css({
                    'min-width': 178,
                    'max-width': 178
                });
                this.cmbSparkStyle.on('click', _.bind(this.onSelectSparkStyle, this));
                this.cmbSparkStyle.openButton.menu.on('show:after', function () {
                    me.cmbSparkStyle.menuPicker.scroller.update({alwaysVisibleY: true});
                });
                this.lockedControls.push(this.cmbSparkStyle);
            }

            if (styles && styles.length>1){
                var stylesStore = this.cmbSparkStyle.menuPicker.store,
                    selectedIdx = styles[styles.length-1];
                if (stylesStore.length == styles.length-1) {
                    var data = stylesStore.models;
                    for (var i=0; i<styles.length-1; i++) {
                        data[i].set('imageUrl', styles[i]);
                    }
                    if (selectedIdx<0) {
                        this.cmbSparkStyle.fillComboView(stylesStore.at(0), false);
                        this.cmbSparkStyle.fieldPicker.deselectAll();
                        this.cmbSparkStyle.menuPicker.deselectAll();
                    } else
                        this.cmbSparkStyle.menuPicker.selectRecord(stylesStore.at(selectedIdx));
                } else {
                    var stylearray = [];
                    for (var i=0; i<styles.length-1; i++) {
                        stylearray.push({
                            imageUrl: styles[i],
                            data    : i
                        });
                    }
                    stylesStore.reset(stylearray, {silent: false});
                    this.cmbSparkStyle.fillComboView(stylesStore.at(selectedIdx<0 ? 0 : selectedIdx), selectedIdx>-1);
                }
            }
        },

        onSelectSparkType: function(btn, picker, itemView, record) {
            if (this._noApply) return;
        },

        onSelectSparkStyle: function(btn, picker, itemView, record) {
            if (this._noApply) return;
        },

        onBorderSizeSelect: function(combo, record) {
            
        },

        onColorsSparkSelect: function(picker, color) {
            this.btnSparkColor.setColor(color);
            this.fireEvent('editcomplete', this);
        },

        addNewColor: function(picker, btn) {
            picker.addNewColor((typeof(btn.color) == 'object') ? btn.color.color : btn.color);
        },

        onCheckPointChange: function(type, field, newValue, oldValue, eOpts) {
            if (this.api)   {
                switch (type) {
                    case 0:
//                        look.put_FirstRow(field.getValue()=='checked');
                        break;
                    case 1:
//                        look.put_LastRow(field.getValue()=='checked');
                        break;
                    case 2:
//                        look.put_BandHor(field.getValue()=='checked');
                        break;
                    case 3:
//                        look.put_FirstCol(field.getValue()=='checked');
                        break;
                    case 4:
//                        look.put_LastCol(field.getValue()=='checked');
                        break;
                    case 5:
//                        look.put_BandVer(field.getValue()=='checked');
                        break;
                }
            }
            this.fireEvent('editcomplete', this);
        },

        onColorsPointSelect: function(type, btn, picker, color) {
            btn.setColor(color);
            if (this.chPoints[type].getValue() !== 'checked')
                this.chPoints[type].setValue(true, true);
            this.fireEvent('editcomplete', this);
        },
        
        setLocked: function (locked) {
            this._locked = locked;
        },

        disableControls: function(disable) {
            if (this._initSettings) return;
            
            if (this._state.DisabledControls!==disable) {
                this._state.DisabledControls = disable;
                _.each(this.lockedControls, function(item) {
                    item.setDisabled(disable);
                });
                this.linkAdvanced.toggleClass('disabled', disable);
            }
        },

        textKeepRatio: 'Constant Proportions',
        textSize:       'Size',
        textWidth:      'Width',
        textHeight:     'Height',
        textEditData: 'Edit Data and Location',
        textChartType: 'Change Chart Type',
        textLine:           'Line Chart',
        textColumn:         'Column Chart',
        textBar:            'Bar Chart',
        textArea:           'Area Chart',
        textPie:            'Pie Chart',
        textPoint:          'XY (Scatter) Chart',
        textStock:          'Stock Chart',
        textStyle:          'Style',
        textAdvanced:       'Show advanced settings',
        strSparkColor:      'Color',
        strLineWeight:      'Line Weight',
        textMarkers:        'Markers',
        textNewColor: 'Add New Custom Color',
        textLineSpark:      'Line',
        textColumnSpark:    'Column',
        textWinLossSpark:   'Win/Loss',
        textHighPoint: 'High Point',
        textLowPoint: 'Low Point',
        textNegativePoint: 'Negative Point',
        textFirstPoint: 'First Point',
        textLastPoint: 'Last Point',
        strTemplate: 'Template',
        textShow: 'Show',
        textType:           'Type',
        textSelectData: 'Select Data',
        textRanges: 'Data Range'

    }, SSE.Views.ChartSettings || {}));
});<|MERGE_RESOLUTION|>--- conflicted
+++ resolved
@@ -849,8 +849,8 @@
         createDelayedElements: function() {
             this.createDelayedControls();
             this.updateMetricUnit();
-<<<<<<< HEAD
             this.UpdateThemeColors();
+            this._initSettings = false;
         },
 
         ShowHideElem: function(isChart) {
@@ -858,9 +858,6 @@
             this.ChartTypesContainer.toggleClass('settings-hidden', !isChart);
             this.SparkTypesContainer.toggleClass('settings-hidden', isChart);
             this.SparkPointsContainer.toggleClass('settings-hidden', isChart);
-=======
-            this._initSettings = false;
->>>>>>> ed441aac
         },
 
         onWidthChange: function(field, newValue, oldValue, eOpts){
