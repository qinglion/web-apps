--- conflicted
+++ resolved
@@ -1302,11 +1302,8 @@
                     dataHintDirection: 'bottom',
                     dataHintOffset: 'big',
                     delayRenderTips: true,
-<<<<<<< HEAD
-                    ariaLabel: this.textStyle
-=======
+                    ariaLabel: this.textStyle,
                     fillOnChangeVisibility: true
->>>>>>> 73f0e121
                 });
                 this.cmbChartStyle.render($('#chart-combo-style'));
                 this.cmbChartStyle.openButton.menu.cmpEl.css({
