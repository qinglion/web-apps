/*
 * (c) Copyright Ascensio System SIA 2010-2023
 *
 * This program is a free software product. You can redistribute it and/or
 * modify it under the terms of the GNU Affero General Public License (AGPL)
 * version 3 as published by the Free Software Foundation. In accordance with
 * Section 7(a) of the GNU AGPL its Section 15 shall be amended to the effect
 * that Ascensio System SIA expressly excludes the warranty of non-infringement
 * of any third-party rights.
 *
 * This program is distributed WITHOUT ANY WARRANTY; without even the implied
 * warranty of MERCHANTABILITY or FITNESS FOR A PARTICULAR  PURPOSE. For
 * details, see the GNU AGPL at: http://www.gnu.org/licenses/agpl-3.0.html
 *
 * You can contact Ascensio System SIA at 20A-6 Ernesta Birznieka-Upish
 * street, Riga, Latvia, EU, LV-1050.
 *
 * The  interactive user interfaces in modified source and object code versions
 * of the Program must display Appropriate Legal Notices, as required under
 * Section 5 of the GNU AGPL version 3.
 *
 * Pursuant to Section 7(b) of the License you must retain the original Product
 * logo when distributing the program. Pursuant to Section 7(e) we decline to
 * grant you any rights under trademark law for use of our trademarks.
 *
 * All the Product's GUI elements, including illustrations and icon sets, as
 * well as technical writing content are licensed under the terms of the
 * Creative Commons Attribution-ShareAlike 4.0 International. See the License
 * terms at http://creativecommons.org/licenses/by-sa/4.0/legalcode
 *
 */
/**
 *
 *  ExternalLinksDlg.js
 *
 *  Created by Julia.Radzhabova on 26.07.22
 *  Copyright (c) 2022 Ascensio System SIA. All rights reserved.
 *
 */

define([
    'common/main/lib/view/AdvancedSettingsWindow',
    'common/main/lib/component/ListView'
], function () {
    'use strict';

    SSE.Views = SSE.Views || {};

    SSE.Views.ExternalLinksDlg =  Common.Views.AdvancedSettingsWindow.extend(_.extend({

        options: {
            alias: 'ExternalLinksDlg',
<<<<<<< HEAD
            contentWidth: 510,
            height: 294,
            buttons: null
=======
            contentWidth: 500,
            separator: false,
            buttons: ['close']
>>>>>>> bbcbfc32
        },

        initialize: function (options) {
            var me = this;
            _.extend(this.options, {
                title: this.txtTitle,
                contentStyle: 'padding: 0;',
                contentTemplate: _.template([
                        '<div class="settings-panel active">',
                            '<div class="inner-content">',
                                '<table cols="1" style="width: 100%;">',
                                    '<tr>',
                                        '<td class="padding-large">',
                                            '<div id="external-links-btn-update" class="float-left margin-right-5"></div>',
                                            '<div id="external-links-btn-change" class="float-left margin-right-5"></div>',
                                            '<div id="external-links-btn-open" class="float-left margin-right-5"></div>',
                                            '<div id="external-links-btn-delete" class="float-left"></div>',
                                        '</td>',
                                    '</tr>',
                                    '<tr>',
                                        '<td>',
                                            '<div id="external-links-list" class="range-tableview" style="width:100%; height: 171px;"></div>',
                                        '</td>',
                                    '</tr>',
                                '</table>',
                            '</div></div>'
                ].join(''))({scope: this})
            }, options);

            this.api        = options.api;
            this.handler    = options.handler;
            this.isUpdating = options.isUpdating || false;
            this.canRequestReferenceData = options.canRequestReferenceData || false;
            this.canRequestOpen = options.canRequestOpen || false;
            this.canRequestReferenceSource = options.canRequestReferenceSource || false;
            this.isOffline = options.isOffline || false;
            this.linkStatus = [];
            this.wrapEvents = {
                onUpdateExternalReferenceList: _.bind(this.refreshList, this)
            };
            Common.Views.AdvancedSettingsWindow.prototype.initialize.call(this, this.options);
        },
        render: function () {
            Common.Views.AdvancedSettingsWindow.prototype.render.call(this);
            var me = this;

            this.linksList = new Common.UI.ListView({
                el: $('#external-links-list', this.$window),
                store: new Common.UI.DataViewStore(),
                simpleAddMode: true,
                headers: [
                    {name: me.textSource, width: 240},
                    {name: me.textStatus, width: 175}
                ],
                itemTemplate: _.template([
                    '<div id="<%= id %>" class="list-item" style="width: 100%;display:inline-block;">',
                        '<div class="padding-right-5" style="width:240px;" data-toggle="tooltip"><%= value %></div>',
                        '<div style="width:175px;" data-toggle="tooltip"><%= status %></div>',
                    '</div>'
                ].join('')),
                tabindex: 1
            });
            this.linksList.on('item:add', _.bind(this.addTooltips, this));
            this.linksList.on('item:change', _.bind(this.addTooltips, this));
            this.linksList.on('reset:before', _.bind(this.resetItemsBefore, this));

            this.btnUpdate = new Common.UI.Button({
                parentEl: $('#external-links-btn-update', this.$window),
                cls: 'btn-text-split-default auto',
                caption: this.textUpdate,
                split: true,
                visible: !!this.canRequestReferenceData,
                menu        : new Common.UI.Menu({
                    style: 'min-width:100px;',
                    items: [
                        {
                            caption: this.textUpdate,
                            value: 0
                        },
                        {
                            caption:  this.textUpdateAll,
                            value: 1
                        }]
                })
            });
            var el = $(this.btnUpdate.cmpEl.find('button')[0]);
            el.css('min-width', Math.max(87, el.outerWidth()) + 'px');
            this.btnUpdate.on('click', _.bind(this.onUpdate, this));
            this.btnUpdate.menu.on('item:click', _.bind(this.onUpdateMenu, this));

            this.btnDelete = new Common.UI.Button({
                parentEl: $('#external-links-btn-delete', this.$window),
                cls: 'btn-text-split-default auto',
                caption: this.textDelete,
                split: true,
                menu        : new Common.UI.Menu({
                    style: 'min-width:100px;',
                    items: [
                        {
                            caption: this.textDelete,
                            value: 0
                        },
                        {
                            caption:  this.textDeleteAll,
                            value: 1
                        }]
                })
            });
            $(this.btnDelete.cmpEl.find('button')[0]).css('min-width', '87px');
            this.btnDelete.on('click', _.bind(this.onDelete, this));
            this.btnDelete.menu.on('item:click', _.bind(this.onDeleteMenu, this));

            this.btnOpen = new Common.UI.Button({
                parentEl: $('#external-links-btn-open', this.$window),
                cls: 'btn-text-default auto',
                caption: this.textOpen,
                visible: !!this.canRequestOpen
            });
            this.btnOpen.on('click', _.bind(this.onOpen, this));

            this.btnChange = new Common.UI.Button({
                parentEl: $('#external-links-btn-change', this.$window),
                cls: 'btn-text-default auto',
                caption: this.textChange,
                visible: !!this.canRequestReferenceSource
            });
            this.btnChange.on('click', _.bind(this.onChange, this));

            this.afterRender();
        },

        afterRender: function() {
            this._setDefaults();
            this.api.asc_registerCallback('asc_onUpdateExternalReferenceList', this.wrapEvents.onUpdateExternalReferenceList);
            this.isUpdating && this.setIsUpdating(this.isUpdating, true);
        },

        getFocusedComponents: function() {
            return [ this.btnUpdate, this.btnChange, this.btnOpen, this.btnDelete, this.linksList ];
        },

        close: function () {
            this.api.asc_unregisterCallback('asc_onUpdateExternalReferenceList', this.wrapEvents.onUpdateExternalReferenceList);

            Common.Views.AdvancedSettingsWindow.prototype.close.call(this);
        },

        getDefaultFocusableComponent: function () {
            return this.linksList;
        },

        _setDefaults: function (props) {
            this.refreshList();
        },

        refreshList: function() {
            var arr = [];
            var links = this.api.asc_getExternalReferences();
            if (links) {
                for (var i=0; i<links.length; i++) {
                    arr.push({
                        linkid: links[i].asc_getId(),
                        value: (links[i].asc_getSource() || '').replace(new RegExp("%20",'g')," "),
                        idx: i,
                        externalRef: links[i],
                        status: this.linkStatus[links[i].asc_getId()] || this.textUnknown
                    });
                }
            }
            this.linksList.store.reset(arr);
            (this.linksList.store.length>0) && this.linksList.selectByIndex(0);
            this.updateButtons();
        },

        onUpdate: function() {
            if (this.isUpdating) return;

            var rec = this.linksList.getSelectedRec();
            if (rec) {
                this.isOffline && this.setLinkStatus(rec.get('linkid'), this.textOk);
                this.api.asc_updateExternalReferences([rec.get('externalRef')]);
            }
        },

        onUpdateMenu: function(menu, item) {
            if (this.isUpdating) return;

            if (item.value == 1) {
                var arr = [],
                    me = this;
                this.linksList.store.each(function(item){
                    arr.push(item.get('externalRef'));
                    me.isOffline && me.setLinkStatus(item.get('linkid'), me.textOk);
                }, this);
                (arr.length>0) && this.api.asc_updateExternalReferences(arr);
            } else
                this.onUpdate();
        },

        onDelete: function() {
            if (this.isUpdating) return;

            var rec = this.linksList.getSelectedRec();
            rec && this.api.asc_removeExternalReferences([rec.get('externalRef')]);
            this.refreshList();
        },

        onDeleteMenu: function(menu, item) {
            if (this.isUpdating) return;

            if (item.value == 1) {
                var arr = [];
                this.linksList.store.each(function(item){
                    arr.push(item.get('externalRef'));
                }, this);
                (arr.length>0) && this.api.asc_removeExternalReferences(arr);
                this.refreshList();
            } else
                this.onDelete();
        },

        onOpen: function() {
            var rec = this.linksList.getSelectedRec();
            if (rec) {
                var data = this.api.asc_openExternalReference(rec.get('externalRef'));
                if (data) {
                    switch (data.asc_getType()) {
                        case Asc.c_oAscExternalReferenceType.link:
                            data = {link: data.asc_getData()};
                            break;
                        case Asc.c_oAscExternalReferenceType.path:
                            data = {path: data.asc_getData()};
                            break;
                        case Asc.c_oAscExternalReferenceType.referenceData:
                            data = {
                                referenceData: data.asc_getData(),
                                path: data.asc_getPath()
                            };
                            break;
                    }
                    data.windowName = 'wname-' + Date.now();
                    window.open("", data.windowName);
                    Common.Gateway.requestOpen(data);
                }
            }
        },

        onChange: function() {
            var rec = this.linksList.getSelectedRec();
            if (rec) {
                if (this.isOffline)
                    this.api.asc_changeExternalReference(rec.get('externalRef'));
                else
                    this.fireEvent('change:source', this, rec.get('externalRef'));

            }
        },

        updateButtons: function() {
            var selected = this.linksList.store.length>0 && !!this.linksList.getSelectedRec();
            this.btnUpdate.setDisabled(!selected || this.isUpdating);
            this.btnDelete.setDisabled(!selected || this.isUpdating);
            this.btnOpen.setDisabled(!selected || this.isUpdating);
            this.btnChange.setDisabled(!selected || this.isUpdating);
        },

        setIsUpdating: function(status, immediately) {
            immediately = immediately || !status; // set timeout when start updating only
            this.isUpdating = status;
            if (!status && this.timerId) {
                clearTimeout(this.timerId);
                this.timerId = 0;
            }
            if (immediately) {
                this.updateButtons();
                this.btnUpdate.setCaption(status ? this.textUpdating : this.textUpdate);
            } else if (!this.timerId) {
                var me = this;
                me.timerId = setTimeout(function () {
                    me.updateButtons();
                    me.btnUpdate.setCaption(status ? me.textUpdating : me.textUpdate);
                },500);
            }
            !status && this.refreshList();
        },

        setLinkStatus: function(id, result) {
            if (!id) return;
            this.linkStatus[id] = result || this.textOk;
        },

        resetItemsBefore: function (dataview) {
            dataview.dataViewItems && _.each(dataview.dataViewItems, function(view) {
                if (view.tipsArray) {
                    view.tipsArray.forEach(function (item) {
                        if (item) {
                            if (item.dontShow===undefined)
                                item.dontShow = true;
                            (item.tip()).remove();
                        }
                    });
                }
            }, this);
        },

        addTooltips: function (dataview, view, record) {
            if (view.tipsArray) {
                view.tipsArray.forEach(function (item) {
                    if (item) {
                        if (item.dontShow===undefined)
                            item.dontShow = true;
                        (item.tip()).remove();
                    }
                });
            }

            var el = document.createElement('span');
            el.style.fontSize = document.documentElement.style.getPropertyValue("--font-size-base-app-custom") || '11px';
            el.style.fontFamily = document.documentElement.style.getPropertyValue("--font-family-base-custom") || 'Arial, Helvetica, "Helvetica Neue", sans-serif';
            el.style.position = "absolute";
            el.style.top = '-1000px';
            el.style.left = '-1000px';
            document.body.appendChild(el);

            var divs = $(view.el).find('.list-item > div');
            this.checkTextOfItem(el, view, $(divs[0]), record.get('value'), this.linksList.options.headers[0].width );
            this.checkTextOfItem(el, view, $(divs[1]), record.get('status'), this.linksList.options.headers[1].width );

            document.body.removeChild(el);
            view.tipsArray = [];
        },

        checkTextOfItem: function (test_el, view, div, txt, limit ) {
            test_el.innerHTML = txt;

            var dataview = this.linksList;
            if (test_el.offsetWidth > limit) {
                div.one('mouseenter', function(e){ // hide tooltip when mouse is over menu
                    var $target = $(e.target);
                    $target.tooltip({
                        title       : txt, // use actual tip, because it can be changed
                        placement   : 'cursor',
                        zIndex : dataview.tipZIndex
                    });
                    $target.mouseenter();
                    view.tipsArray.push($target.data('bs.tooltip'));
                });
            }
        },

        txtTitle: 'External Links',
        textUpdate: 'Update Values',
        textUpdateAll: 'Update All',
        textSource: 'Source',
        closeButtonText: 'Close',
        textDelete: 'Break Links',
        textDeleteAll: 'Break All Links',
        textOpen: 'Open Source',
        textChange: 'Change Source',
        textStatus: 'Status',
        textOk: 'OK',
        textUnknown: 'Unknown',
        textUpdating: 'Updating...'

    }, SSE.Views.ExternalLinksDlg || {}));
});<|MERGE_RESOLUTION|>--- conflicted
+++ resolved
@@ -50,15 +50,9 @@
 
         options: {
             alias: 'ExternalLinksDlg',
-<<<<<<< HEAD
             contentWidth: 510,
-            height: 294,
-            buttons: null
-=======
-            contentWidth: 500,
             separator: false,
             buttons: ['close']
->>>>>>> bbcbfc32
         },
 
         initialize: function (options) {
