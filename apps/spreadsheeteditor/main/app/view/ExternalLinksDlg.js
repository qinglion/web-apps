/*
 * (c) Copyright Ascensio System SIA 2010-2023
 *
 * This program is a free software product. You can redistribute it and/or
 * modify it under the terms of the GNU Affero General Public License (AGPL)
 * version 3 as published by the Free Software Foundation. In accordance with
 * Section 7(a) of the GNU AGPL its Section 15 shall be amended to the effect
 * that Ascensio System SIA expressly excludes the warranty of non-infringement
 * of any third-party rights.
 *
 * This program is distributed WITHOUT ANY WARRANTY; without even the implied
 * warranty of MERCHANTABILITY or FITNESS FOR A PARTICULAR  PURPOSE. For
 * details, see the GNU AGPL at: http://www.gnu.org/licenses/agpl-3.0.html
 *
 * You can contact Ascensio System SIA at 20A-6 Ernesta Birznieka-Upish
 * street, Riga, Latvia, EU, LV-1050.
 *
 * The  interactive user interfaces in modified source and object code versions
 * of the Program must display Appropriate Legal Notices, as required under
 * Section 5 of the GNU AGPL version 3.
 *
 * Pursuant to Section 7(b) of the License you must retain the original Product
 * logo when distributing the program. Pursuant to Section 7(e) we decline to
 * grant you any rights under trademark law for use of our trademarks.
 *
 * All the Product's GUI elements, including illustrations and icon sets, as
 * well as technical writing content are licensed under the terms of the
 * Creative Commons Attribution-ShareAlike 4.0 International. See the License
 * terms at http://creativecommons.org/licenses/by-sa/4.0/legalcode
 *
 */
/**
 *
 *  ExternalLinksDlg.js
 *
 *  Created by Julia.Radzhabova on 26.07.22
 *  Copyright (c) 2022 Ascensio System SIA. All rights reserved.
 *
 */

define([
    'common/main/lib/view/AdvancedSettingsWindow',
    'common/main/lib/component/ListView'
], function () {
    'use strict';

    SSE.Views = SSE.Views || {};

    SSE.Views.ExternalLinksDlg =  Common.Views.AdvancedSettingsWindow.extend(_.extend({

        options: {
            alias: 'ExternalLinksDlg',
            contentWidth: 500,
            height: 294,
            buttons: null
        },

        initialize: function (options) {
            var me = this;
            _.extend(this.options, {
                title: this.txtTitle,
                template: [
                    '<div class="box" style="height:' + (me.options.height - 85) + 'px;">',
                        '<div class="content-panel" style="padding: 0;"><div class="inner-content">',
                            '<div class="settings-panel active">',
                                '<table cols="1" style="width: 100%;">',
                                    '<tr>',
                                        '<td class="padding-large">',
<<<<<<< HEAD
                                            '<div id="external-links-btn-update" class="margin-right-5" style="display: inline-block;"></div>',
                                            '<div id="external-links-btn-delete" style="display: inline-block;"></div>',
                                            // '<button type="button" class="btn btn-text-default auto sort-dialog-btn-text" id="external-links-btn-open">', me.textOpen ,'</button>',
                                            // '<button type="button" class="btn btn-text-default auto sort-dialog-btn-text" id="external-links-btn-change">', me.textChange ,'</button>',
=======
                                            '<div id="external-links-btn-update" class="float-left margin-right-5"></div>',
                                            '<div id="external-links-btn-change" class="float-left margin-right-5"></div>',
                                            '<div id="external-links-btn-open" class="float-left margin-right-5"></div>',
                                            '<div id="external-links-btn-delete" class="float-left"></div>',
>>>>>>> 325a4e06
                                        '</td>',
                                    '</tr>',
                                    '<tr>',
                                        '<td class="padding-small">',
                                            '<div id="external-links-list" class="range-tableview" style="width:100%; height: 171px;"></div>',
                                        '</td>',
                                    '</tr>',
                                '</table>',
                            '</div></div>',
                        '</div>',
                    '</div>',
                    '<div class="footer center">',
                        '<button class="btn normal dlg-btn" result="cancel" style="width: 86px;">' + this.closeButtonText + '</button>',
                    '</div>'
                ].join('')
            }, options);

            this.api        = options.api;
            this.handler    = options.handler;
            this.isUpdating = options.isUpdating || false;
            this.canRequestReferenceData = options.canRequestReferenceData || false;
            this.canRequestOpen = options.canRequestOpen || false;
            this.canRequestSelectSpreadsheet = options.canRequestSelectSpreadsheet || false;
            this.isOffline = options.isOffline || false;
            this.linkStatus = [];
            this.wrapEvents = {
                onUpdateExternalReferenceList: _.bind(this.refreshList, this)
            };

            Common.Views.AdvancedSettingsWindow.prototype.initialize.call(this, this.options);
        },
        render: function () {
            Common.Views.AdvancedSettingsWindow.prototype.render.call(this);
            var me = this;

            this.linksList = new Common.UI.ListView({
                el: $('#external-links-list', this.$window),
                store: new Common.UI.DataViewStore(),
                simpleAddMode: true,
                headers: [
                    {name: me.textSource, width: 240},
                    {name: me.textStatus, width: 175}
                ],
                itemTemplate: _.template([
                    '<div id="<%= id %>" class="list-item" style="width: 100%;display:inline-block;">',
                        '<div style="width:240px;padding-right: 5px;" data-toggle="tooltip"><%= value %></div>',
                        '<div style="width:175px;" data-toggle="tooltip"><%= status %></div>',
                    '</div>'
                ].join('')),
                tabindex: 1
            });
            this.linksList.on('item:add', _.bind(this.addTooltips, this));
            this.linksList.on('item:change', _.bind(this.addTooltips, this));
            this.linksList.on('reset:before', _.bind(this.resetItemsBefore, this));

            this.btnUpdate = new Common.UI.Button({
                parentEl: $('#external-links-btn-update', this.$window),
                cls: 'btn-text-split-default auto',
                caption: this.textUpdate,
                split: true,
                visible: !!this.canRequestReferenceData,
                menu        : new Common.UI.Menu({
                    style: 'min-width:100px;',
                    items: [
                        {
                            caption: this.textUpdate,
                            value: 0
                        },
                        {
                            caption:  this.textUpdateAll,
                            value: 1
                        }]
                })
            });
            var el = $(this.btnUpdate.cmpEl.find('button')[0]);
            el.css('min-width', Math.max(87, el.outerWidth()) + 'px');
            this.btnUpdate.on('click', _.bind(this.onUpdate, this));
            this.btnUpdate.menu.on('item:click', _.bind(this.onUpdateMenu, this));

            this.btnDelete = new Common.UI.Button({
                parentEl: $('#external-links-btn-delete', this.$window),
                cls: 'btn-text-split-default auto',
                caption: this.textDelete,
                split: true,
                menu        : new Common.UI.Menu({
                    style: 'min-width:100px;',
                    items: [
                        {
                            caption: this.textDelete,
                            value: 0
                        },
                        {
                            caption:  this.textDeleteAll,
                            value: 1
                        }]
                })
            });
            $(this.btnDelete.cmpEl.find('button')[0]).css('min-width', '87px');
            this.btnDelete.on('click', _.bind(this.onDelete, this));
            this.btnDelete.menu.on('item:click', _.bind(this.onDeleteMenu, this));

            this.btnOpen = new Common.UI.Button({
                parentEl: $('#external-links-btn-open', this.$window),
                cls: 'btn-text-default auto',
                caption: this.textOpen,
                visible: !!this.canRequestOpen
            });
            this.btnOpen.on('click', _.bind(this.onOpen, this));

            this.btnChange = new Common.UI.Button({
                parentEl: $('#external-links-btn-change', this.$window),
                cls: 'btn-text-default auto',
                caption: this.textChange,
                visible: !!this.canRequestSelectSpreadsheet
            });
            this.btnChange.on('click', _.bind(this.onChange, this));

            this.afterRender();
        },

        afterRender: function() {
            this._setDefaults();
            this.api.asc_registerCallback('asc_onUpdateExternalReferenceList', this.wrapEvents.onUpdateExternalReferenceList);
            this.isUpdating && this.setIsUpdating(this.isUpdating, true);
        },

        getFocusedComponents: function() {
            return [ this.btnUpdate, this.btnChange, this.btnOpen, this.btnDelete, this.linksList ];
        },

        close: function () {
            this.api.asc_unregisterCallback('asc_onUpdateExternalReferenceList', this.wrapEvents.onUpdateExternalReferenceList);

            Common.Views.AdvancedSettingsWindow.prototype.close.call(this);
        },

        getDefaultFocusableComponent: function () {
            return this.linksList;
        },

        _setDefaults: function (props) {
            this.refreshList();
        },

        refreshList: function() {
            var arr = [];
            var links = this.api.asc_getExternalReferences();
            if (links) {
                for (var i=0; i<links.length; i++) {
                    arr.push({
                        linkid: links[i].asc_getId(),
                        value: (links[i].asc_getSource() || '').replace(new RegExp("%20",'g')," "),
                        idx: i,
                        externalRef: links[i],
                        status: this.linkStatus[links[i].asc_getId()] || this.textUnknown
                    });
                }
            }
            this.linksList.store.reset(arr);
            (this.linksList.store.length>0) && this.linksList.selectByIndex(0);
            this.updateButtons();
        },

        onUpdate: function() {
            if (this.isUpdating) return;

            var rec = this.linksList.getSelectedRec();
            if (rec) {
                this.isOffline && this.setLinkStatus(rec.get('linkid'), this.textOk);
                this.api.asc_updateExternalReferences([rec.get('externalRef')]);
            }
        },

        onUpdateMenu: function(menu, item) {
            if (this.isUpdating) return;

            if (item.value == 1) {
                var arr = [],
                    me = this;
                this.linksList.store.each(function(item){
                    arr.push(item.get('externalRef'));
                    me.isOffline && me.setLinkStatus(item.get('linkid'), me.textOk);
                }, this);
                (arr.length>0) && this.api.asc_updateExternalReferences(arr);
            } else
                this.onUpdate();
        },

        onDelete: function() {
            if (this.isUpdating) return;

            var rec = this.linksList.getSelectedRec();
            rec && this.api.asc_removeExternalReferences([rec.get('externalRef')]);
            this.refreshList();
        },

        onDeleteMenu: function(menu, item) {
            if (this.isUpdating) return;

            if (item.value == 1) {
                var arr = [];
                this.linksList.store.each(function(item){
                    arr.push(item.get('externalRef'));
                }, this);
                (arr.length>0) && this.api.asc_removeExternalReferences(arr);
                this.refreshList();
            } else
                this.onDelete();
        },

        onOpen: function() {
            var rec = this.linksList.getSelectedRec();
            if (rec) {
                var data = this.api.asc_openExternalReference(rec.get('externalRef'));
                if (data) {
                    switch (data.asc_getType()) {
                        case Asc.c_oAscExternalReferenceType.link:
                            data = {link: data.asc_getData()};
                            break;
                        case Asc.c_oAscExternalReferenceType.path:
                            data = {path: data.asc_getData()};
                            break;
                        case Asc.c_oAscExternalReferenceType.referenceData:
                            data = {
                                referenceData: data.asc_getData(),
                                path: data.asc_getPath()
                            };
                            break;
                    }
                    data.windowName = 'wname-' + Date.now();
                    window.open("", data.windowName);
                    Common.Gateway.requestOpen(data);
                }
            }
        },

        onChange: function() {
            var rec = this.linksList.getSelectedRec();
            if (rec) {
                if (this.isOffline)
                    this.api.updateSourceFromFile(rec.get('externalRef'));
                else
                    this.fireEvent('change:source', this, rec.get('externalRef'));

            }
        },

        updateButtons: function() {
            var selected = this.linksList.store.length>0 && !!this.linksList.getSelectedRec();
            this.btnUpdate.setDisabled(!selected || this.isUpdating);
            this.btnDelete.setDisabled(!selected || this.isUpdating);
            this.btnOpen.setDisabled(!selected || this.isUpdating);
            this.btnChange.setDisabled(!selected || this.isUpdating);
        },

        setIsUpdating: function(status, immediately) {
            immediately = immediately || !status; // set timeout when start updating only
            this.isUpdating = status;
            if (!status && this.timerId) {
                clearTimeout(this.timerId);
                this.timerId = 0;
            }
            if (immediately) {
                this.updateButtons();
                this.btnUpdate.setCaption(status ? this.textUpdating : this.textUpdate);
            } else if (!this.timerId) {
                var me = this;
                me.timerId = setTimeout(function () {
                    me.updateButtons();
                    me.btnUpdate.setCaption(status ? me.textUpdating : me.textUpdate);
                },500);
            }
            !status && this.refreshList();
        },

        setLinkStatus: function(id, result) {
            if (!id) return;
            this.linkStatus[id] = result || this.textOk;
        },

        resetItemsBefore: function (dataview) {
            dataview.dataViewItems && _.each(dataview.dataViewItems, function(view) {
                if (view.tipsArray) {
                    view.tipsArray.forEach(function (item) {
                        if (item) {
                            if (item.dontShow===undefined)
                                item.dontShow = true;
                            (item.tip()).remove();
                        }
                    });
                }
            }, this);
        },

        addTooltips: function (dataview, view, record) {
            if (view.tipsArray) {
                view.tipsArray.forEach(function (item) {
                    if (item) {
                        if (item.dontShow===undefined)
                            item.dontShow = true;
                        (item.tip()).remove();
                    }
                });
            }

            var el = document.createElement('span');
            el.style.fontSize = document.documentElement.style.getPropertyValue("--font-size-base-app-custom") || '11px';
            el.style.fontFamily = document.documentElement.style.getPropertyValue("--font-family-base-custom") || 'Arial, Helvetica, "Helvetica Neue", sans-serif';
            el.style.position = "absolute";
            el.style.top = '-1000px';
            el.style.left = '-1000px';
            document.body.appendChild(el);

            var divs = $(view.el).find('.list-item > div');
            this.checkTextOfItem(el, view, $(divs[0]), record.get('value'), this.linksList.options.headers[0].width );
            this.checkTextOfItem(el, view, $(divs[1]), record.get('status'), this.linksList.options.headers[1].width );

            document.body.removeChild(el);
            view.tipsArray = [];
        },

        checkTextOfItem: function (test_el, view, div, txt, limit ) {
            test_el.innerHTML = txt;

            var dataview = this.linksList;
            if (test_el.offsetWidth > limit) {
                div.one('mouseenter', function(e){ // hide tooltip when mouse is over menu
                    var $target = $(e.target);
                    $target.tooltip({
                        title       : txt, // use actual tip, because it can be changed
                        placement   : 'cursor',
                        zIndex : dataview.tipZIndex
                    });
                    $target.mouseenter();
                    view.tipsArray.push($target.data('bs.tooltip'));
                });
            }
        },

        txtTitle: 'External Links',
        textUpdate: 'Update Values',
        textUpdateAll: 'Update All',
        textSource: 'Source',
        closeButtonText: 'Close',
        textDelete: 'Break Links',
        textDeleteAll: 'Break All Links',
        textOpen: 'Open Source',
        textChange: 'Change Source',
        textStatus: 'Status',
        textOk: 'OK',
        textUnknown: 'Unknown',
        textUpdating: 'Updating...'

    }, SSE.Views.ExternalLinksDlg || {}));
});<|MERGE_RESOLUTION|>--- conflicted
+++ resolved
@@ -66,17 +66,10 @@
                                 '<table cols="1" style="width: 100%;">',
                                     '<tr>',
                                         '<td class="padding-large">',
-<<<<<<< HEAD
-                                            '<div id="external-links-btn-update" class="margin-right-5" style="display: inline-block;"></div>',
-                                            '<div id="external-links-btn-delete" style="display: inline-block;"></div>',
-                                            // '<button type="button" class="btn btn-text-default auto sort-dialog-btn-text" id="external-links-btn-open">', me.textOpen ,'</button>',
-                                            // '<button type="button" class="btn btn-text-default auto sort-dialog-btn-text" id="external-links-btn-change">', me.textChange ,'</button>',
-=======
                                             '<div id="external-links-btn-update" class="float-left margin-right-5"></div>',
                                             '<div id="external-links-btn-change" class="float-left margin-right-5"></div>',
                                             '<div id="external-links-btn-open" class="float-left margin-right-5"></div>',
                                             '<div id="external-links-btn-delete" class="float-left"></div>',
->>>>>>> 325a4e06
                                         '</td>',
                                     '</tr>',
                                     '<tr>',
