--- conflicted
+++ resolved
@@ -60,11 +60,7 @@
 
             this.template = [
                 '<div class="box">',
-<<<<<<< HEAD
-                    '<table cols="2" style="width: 100%;margin-bottom: 8px;">',
-=======
                     '<table cols="2" style="width: 100%;margin-bottom: 5px;">',
->>>>>>> bbcbfc32
                         '<tr>',
                             '<td class="padding-right-10" style="padding-bottom: 8px;">',
                                 '<label class="input-label">' + this.textTop + '</label>',
