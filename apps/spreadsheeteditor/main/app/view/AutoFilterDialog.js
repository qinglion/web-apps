/*
 * (c) Copyright Ascensio System SIA 2010-2023
 *
 * This program is a free software product. You can redistribute it and/or
 * modify it under the terms of the GNU Affero General Public License (AGPL)
 * version 3 as published by the Free Software Foundation. In accordance with
 * Section 7(a) of the GNU AGPL its Section 15 shall be amended to the effect
 * that Ascensio System SIA expressly excludes the warranty of non-infringement
 * of any third-party rights.
 *
 * This program is distributed WITHOUT ANY WARRANTY; without even the implied
 * warranty of MERCHANTABILITY or FITNESS FOR A PARTICULAR  PURPOSE. For
 * details, see the GNU AGPL at: http://www.gnu.org/licenses/agpl-3.0.html
 *
 * You can contact Ascensio System SIA at 20A-6 Ernesta Birznieka-Upish
 * street, Riga, Latvia, EU, LV-1050.
 *
 * The  interactive user interfaces in modified source and object code versions
 * of the Program must display Appropriate Legal Notices, as required under
 * Section 5 of the GNU AGPL version 3.
 *
 * Pursuant to Section 7(b) of the License you must retain the original Product
 * logo when distributing the program. Pursuant to Section 7(e) we decline to
 * grant you any rights under trademark law for use of our trademarks.
 *
 * All the Product's GUI elements, including illustrations and icon sets, as
 * well as technical writing content are licensed under the terms of the
 * Creative Commons Attribution-ShareAlike 4.0 International. See the License
 * terms at http://creativecommons.org/licenses/by-sa/4.0/legalcode
 *
 */
/**
 *  AutoFilterDialog.js
 *
 *  Create filter for cell dialog.
 *
 *  Created by Alexey.Musinov on 22/04/14
 *  Copyright (c) 2018 Ascensio System SIA. All rights reserved.
 *
 */

define([
    'common/main/lib/component/Window',
    'common/main/lib/component/ColorPaletteExt',
    'common/main/lib/component/Calendar'
], function () {
    'use strict';

    SSE.Views = SSE.Views || {};

    SSE.Views.DigitalFilterDialog = Common.UI.Window.extend(_.extend({

        initialize: function (options) {
            var t = this, _options = {};

            _.extend(_options,  {
                width           : options.type === 'date' ? 528 : 501,
                height          : 230,
                contentWidth    : 180,
                header          : true,
                cls             : 'filter-dlg' + (options.type === 'date' ? ' date-filter' : ''),
                contentTemplate : '',
                title           : t.txtTitle,
                items           : []
            }, options);

            this.template   =   options.template || [
                '<div class="box" style="height:' + (_options.height - 85) + 'px;">',
                    '<div class="content-panel" >',
                        '<label class="header">', t.textShowRows, '</label>',
                        '<div class="combo-container-1">',
                            '<div id="id-search-begin-digital-combo" class="input-group-nr"></div>',
                            '<div id="id-sd-cell-search-begin" class="margin-left-18"></div>',
                            '<% if (type === "date") {%>',
                                '<div id="id-btn-date-picker-1" class="margin-left-5"></div>',
                            '<% } %>',
                        '</div>',
                        '<div>',
                            '<div id="id-and-radio" class="padding-small"></div>',
                            '<div id="id-or-radio" class="padding-small margin-left-22"></div>',
                        '</div>',
                        '<div class="combo-container-2">',
                            '<div id="id-search-end-digital-combo" class="input-group-nr"></div>',
                            '<div id="id-sd-cell-search-end" class="margin-left-18"></div>',
                            '<% if (type === "date") {%>',
                                '<div id="id-btn-date-picker-2" class="margin-left-5"></div>',
                            '<% } %>',
                        '</div>',
                    '</div>',
                '</div>',
                '<div class="separator horizontal"></div>',
                '<div class="footer center">',
                    '<button class="btn normal dlg-btn primary" result="ok">', t.okButtonText, '</button>',
                    '<button class="btn normal dlg-btn" result="cancel">', t.cancelButtonText, '</button>',
                '</div>'
            ].join('');

            this.api        =   options.api;
            this.handler    =   options.handler;
            this.type       =   options.type || 'number';

            if (this.type === 'date') {
                this.datePickers = [];
            }

            _options.tpl    =   _.template(this.template)(_options);

            Common.UI.Window.prototype.initialize.call(this, _options);
        },
        render: function () {
            Common.UI.Window.prototype.render.call(this);
            
            this.conditions = [
                {value: Asc.c_oAscCustomAutoFilter.equals,                   displayValue: this.capCondition1},
                {value: Asc.c_oAscCustomAutoFilter.doesNotEqual,             displayValue: this.capCondition2},
                {value: Asc.c_oAscCustomAutoFilter.isGreaterThan,            displayValue: this.type !== 'date' ? this.capCondition3 : this.capCondition30},
                {value: Asc.c_oAscCustomAutoFilter.isGreaterThanOrEqualTo,   displayValue: this.type !== 'date' ? this.capCondition4 : this.capCondition40},
                {value: Asc.c_oAscCustomAutoFilter.isLessThan,               displayValue: this.type !== 'date' ? this.capCondition5 : this.capCondition50},
                {value: Asc.c_oAscCustomAutoFilter.isLessThanOrEqualTo,      displayValue: this.type !== 'date' ? this.capCondition6 : this.capCondition60}
            ];
            if (this.type=='text' || this.type=='date') this.conditions = this.conditions.concat([
                {value: Asc.c_oAscCustomAutoFilter.beginsWith,               displayValue: this.capCondition7},
                {value: Asc.c_oAscCustomAutoFilter.doesNotBeginWith,         displayValue: this.capCondition8},
                {value: Asc.c_oAscCustomAutoFilter.endsWith,                 displayValue: this.capCondition9},
                {value: Asc.c_oAscCustomAutoFilter.doesNotEndWith,           displayValue: this.capCondition10},
                {value: Asc.c_oAscCustomAutoFilter.contains,                 displayValue: this.capCondition11},
                {value: Asc.c_oAscCustomAutoFilter.doesNotContain,           displayValue: this.capCondition12}
            ]);

            this.cmbCondition1 = new Common.UI.ComboBox({
                el          : $('#id-search-begin-digital-combo', this.$window),
                menuStyle   : 'min-width: 225px;max-height: 135px;',
                cls         : 'input-group-nr',
                data        : this.conditions,
                scrollAlwaysVisible: true,
                editable    : false,
                takeFocusOnClose: true
            });
            this.cmbCondition1.setValue(Asc.c_oAscCustomAutoFilter.equals);

            this.conditions.splice(0, 0,  {value: 0, displayValue: this.textNoFilter});

            this.cmbCondition2 = new Common.UI.ComboBox({
                el          : $('#id-search-end-digital-combo', this.$window),
                menuStyle   : 'min-width: 225px;max-height: 135px;',
                cls         : 'input-group-nr',
                data        : this.conditions,
                scrollAlwaysVisible: true,
                editable    : false,
                takeFocusOnClose: true
            });
            this.cmbCondition2.setValue(0);

            this.rbAnd = new Common.UI.RadioBox({
                el: $('#id-and-radio', this.$window),
                labelText: this.capAnd,
                name : 'asc-radio-filter-tab',
                checked: true
            });

            this.rbOr = new Common.UI.RadioBox({
                el: $('#id-or-radio', this.$window),
                labelText: this.capOr,
                name : 'asc-radio-filter-tab'
            });

            this.cmbValue1 = new Common.UI.ComboBox({
                el          : $('#id-sd-cell-search-begin', this.$window),
                cls         : 'input-group-nr',
                menuStyle   : 'min-width: 225px;max-height: 135px;',
                scrollAlwaysVisible: true,
                data        : [],
                takeFocusOnClose: true
            });

            this.cmbValue2 = new Common.UI.ComboBox({
                el          : $('#id-sd-cell-search-end', this.$window),
                cls         : 'input-group-nr',
                menuStyle   : 'min-width: 225px;max-height: 135px;',
                scrollAlwaysVisible: true,
                data        : [],
                takeFocusOnClose: true
            });

            if (this.type === 'date') {
                this.btnDatePicker1 = new Common.UI.Button({
                    parentEl: $('#id-btn-date-picker-1', this.$window),
                    cls: 'btn-toolbar bg-white',
                    iconCls: 'toolbar__icon',
                    hint: this.txtSelectDate
                });
                this.btnDatePicker1.on('click', _.bind(this.showDatePicker, this));

                this.btnDatePicker2 = new Common.UI.Button({
                    parentEl: $('#id-btn-date-picker-2', this.$window),
                    cls: 'btn-toolbar bg-white',
                    iconCls: 'toolbar__icon',
                    hint: this.txtSelectDate
                });
                this.btnDatePicker2.on('click', _.bind(this.showDatePicker, this));
            }

            var comparator = function(item1, item2) {
                var n1 = item1.get('intval'),
                    n2 = item2.get('intval'),
                    isN1 = n1!==undefined,
                    isN2 = n2!==undefined;
                if (isN1 !== isN2) return (isN1) ? -1 : 1;
                !isN1 && (n1 = item1.get('value').toLowerCase()) && (n2 = item2.get('value').toLowerCase());
                if (n1===n2) return 0;
                return (n2==='' || n1!=='' && n1<n2) ? -1 : 1;
            };
            this.cmbValue1.store.comparator = this.cmbValue2.store.comparator = comparator;

            this.$window.find('.dlg-btn').on('click', _.bind(this.onBtnClick, this));

            this.loadDefaults();
        },

        getFocusedComponents: function() {
            return [this.cmbCondition1, this.cmbValue1, this.rbAnd, this.rbOr, this.cmbCondition2, this.cmbValue2];
        },

        getDefaultFocusableComponent: function () {
            return this.cmbValue1;
        },

        close: function () {
            if (this.api) {
                this.api.asc_enableKeyEvents(true);
            }
            Common.UI.Window.prototype.close.call(this);
        },

        onBtnClick: function (event) {
            if (event.currentTarget.attributes &&  event.currentTarget.attributes.result) {
                if ('ok' === event.currentTarget.attributes.result.value) {
                    this.save();
                }

                this.close();
            }
        },

        setSettings: function (properties) {
            this.properties = properties;
        },

        loadDefaults: function () {
            if (this.properties && this.rbOr && this.rbAnd &&
                this.cmbCondition1 && this.cmbCondition2 && this.cmbValue1 && this.cmbValue2) {

                var arr = [];
                this.properties.asc_getValues().forEach(function (item) {
                    var value    = item.asc_getText();
                    if (!_.isEmpty(value)) {
                        arr.push({value: value, displayValue: value,
                                  intval: (!isNaN(parseFloat(value)) && isFinite(value)) ? parseFloat(value) : undefined});
                    }
                });
                this.cmbValue1.setData(arr);
                this.cmbValue2.setData(arr);
                var filterObj = this.properties.asc_getFilterObj();
                if (filterObj.asc_getType() == Asc.c_oAscAutoFilterTypes.CustomFilters) {
                    var customFilter = filterObj.asc_getFilter(),
                        customFilters = customFilter.asc_getCustomFilters();
                    
                    (customFilter.asc_getAnd()) ? this.rbAnd.setValue(true) : this.rbOr.setValue(true);

                    this.cmbCondition1.setValue(customFilters[0].asc_getOperator() || Asc.c_oAscCustomAutoFilter.equals);
                    this.cmbCondition2.setValue((customFilters.length>1) ? (customFilters[1].asc_getOperator() || 0) : 0);

                    this.cmbValue1.setValue(null === customFilters[0].asc_getVal() ? '' : customFilters[0].asc_getVal());
                    this.cmbValue2.setValue((customFilters.length>1) ? (null === customFilters[1].asc_getVal() ? '' : customFilters[1].asc_getVal()) : '');
                }
            }
        },
        save: function () {
            if (this.api && this.properties && this.rbOr && this.rbAnd &&
                this.cmbCondition1 && this.cmbCondition2 && this.cmbValue1 && this.cmbValue2) {

                var filterObj = this.properties.asc_getFilterObj();
                filterObj.asc_setFilter(new Asc.CustomFilters());
                filterObj.asc_setType(Asc.c_oAscAutoFilterTypes.CustomFilters);

                var customFilter = filterObj.asc_getFilter();
                customFilter.asc_setCustomFilters((this.cmbCondition2.getValue() == 0) ? [new Asc.CustomFilter()] : [new Asc.CustomFilter(), new Asc.CustomFilter()]);

                var customFilters = customFilter.asc_getCustomFilters();

                customFilter.asc_setAnd(this.rbAnd.getValue());
                customFilters[0].asc_setOperator(this.cmbCondition1.getValue());
                customFilters[0].asc_setVal(this.cmbValue1.getValue());
                if (this.cmbCondition2.getValue() !== 0) {
                    customFilters[1].asc_setOperator(this.cmbCondition2.getValue() || undefined);
                    customFilters[1].asc_setVal(this.cmbValue2.getValue());
                }

                this.api.asc_applyAutoFilter(this.properties);
            }
        },

        onPrimary: function() {
            this.save();
            this.close();
            return false;
        },

        showDatePicker: function (btn) {
            Common.UI.Menu.Manager.hideAll();

            var id = btn.$el.attr('id'),
                index = parseInt(id.slice(-1)),
                $picker,
                cmb = index === 1 ? this.cmbValue1 : this.cmbValue2;
            if (!this.datePickers[index]) {
                $picker = $('<div id="date-picker-' + index + '"><div id="date-picker-control' + index + '"></div></div>');
                btn.$el.append($picker);

                this.datePickers[index] = new Common.UI.Calendar({
                    el: $picker.find('#date-picker-control' + index),
                    enableKeyEvents: true,
                    firstday: 1
                });

                this.datePickers[index].on('date:click', _.bind(function (cmp, date) {
                    cmb.setValue(new Date(date).toLocaleString().split(',')[0].replace(/\./g,'/'));
                    $picker.hide();
                }, this));

                $(document).on('mousedown', function(e) {
                    if (e.target.localName !== 'canvas' && $picker.is(':visible') && $picker.find(e.target).length==0) {
                        $picker.hide();
                    }
                });
            } else {
                $picker = btn.$el.find('#date-picker-' + index);
            }
            $picker.show();
        },

        capAnd              : "And",
        capCondition1       : "equals",
        capCondition10      : "does not end with",
        capCondition11      : "contains",
        capCondition12      : "does not contain",
        capCondition2       : "does not equal",
        capCondition3       : "is greater than",
        capCondition30      : "is after",
        capCondition4       : "is greater than or equal to",
        capCondition40      : "is after or equal to",
        capCondition5       : "is less than",
        capCondition50      : "is before",
        capCondition6       : "is less than or equal to",
        capCondition60      : "is before or equal to",
        capCondition7       : "begins with",
        capCondition8       : "does not begin with",
        capCondition9       : "ends with",
        capOr               : "Or",
        textNoFilter        : "no filter",
        textShowRows        : "Show rows where",
        textUse1            : "Use ? to present any single character",
        textUse2            : "Use * to present any series of character",
        txtTitle            : "Custom Filter",
        txtSelectDate       : "Select date"

    }, SSE.Views.DigitalFilterDialog || {}));

    SSE.Views.Top10FilterDialog = Common.UI.Window.extend(_.extend({

        initialize: function (options) {
            var t = this, _options = {};

            this.type = options.type;

            _.extend(_options,  {
                width           : (this.type=='value') ? 450 : 318,
                height          : 160,
                contentWidth    : 180,
                header          : true,
                cls             : 'filter-dlg',
                contentTemplate : '',
                title           : t.txtTitle,
                items           : [],
                buttons: ['ok', 'cancel']
            }, options);

            this.template   =   options.template || [
                '<div class="box" style="height:' + (_options.height - 85) + 'px;">',
                    '<div class="content-panel" >',
                        '<label>', t.textType, '</label>',
                        '<div>',
                            '<div id="id-top10-type-combo" class="margin-right-10" style="display: inline-block; vertical-align: middle;"></div>',
                            '<div id="id-top10-count-spin" class="input-group-nr margin-right-10" style="display: inline-block; vertical-align: middle;"></div>',
                            '<div id="id-top10-item-combo" class="input-group-nr" style="display: inline-block; vertical-align: middle;"></div>',
                            '<label id="id-top10-lblby" class="input-group-nr" style="min-width: 40px; text-align: center; display: inline-block; vertical-align: middle;">'+ t.txtBy +'</label>',
                            '<div id="id-top10-fields-combo" class="input-group-nr" style="width:100px;display: inline-block; vertical-align: middle;"></div>',
                        '</div>',
                    '</div>',
                '</div>',
                '<div class="separator horizontal" style="width:100%"></div>'
            ].join('');

            this.api        =   options.api;
            this.handler    =   options.handler;

            _options.tpl    =   _.template(this.template)(_options);

            Common.UI.Window.prototype.initialize.call(this, _options);
        },
        render: function () {
            Common.UI.Window.prototype.render.call(this);

            this.cmbType = new Common.UI.ComboBox({
                el          : $('#id-top10-type-combo', this.$window),
                style       : 'width: 85px;',
                menuStyle   : 'min-width: 85px;',
                cls         : 'input-group-nr',
                data        : [
                    { value: true, displayValue: this.txtTop },
                    { value: false, displayValue: this.txtBottom }
                ],
                editable    : false,
                takeFocusOnClose: true
            });
            this.cmbType.setValue(true);

            var data = [
                { value: false, displayValue: this.txtItems },
                { value: true, displayValue: this.txtPercent }
            ];
            (this.type=='value') && data.push({ value: 0, displayValue: this.txtSum });

            this.cmbItem = new Common.UI.ComboBox({
                el          : $('#id-top10-item-combo', this.$window),
                style       : 'width: 85px;',
                menuStyle   : 'min-width: 85px;',
                cls         : 'input-group-nr',
                data        : data,
                editable    : false,
                takeFocusOnClose: true
            });
            this.cmbItem.setValue(false);
            this.cmbItem.on('selected', _.bind(function(combo, record) {
                this.spnCount.setDefaultUnit(record.value ? '%' : '');
            }, this));

            this.spnCount = new Common.UI.MetricSpinner({
                el: $('#id-top10-count-spin'),
                step: 1,
                width: 85,
                defaultUnit : "",
                value: '10',
                maxValue: 500,
                minValue: 1
            });

            this.cmbFields = new Common.UI.ComboBox({
                el          : $('#id-top10-fields-combo', this.$window),
                menuStyle   : 'min-width: 100%;max-height: 135px;',
                style       : 'width:100%;',
                cls         : 'input-group-nr',
                data        : [],
                scrollAlwaysVisible: true,
                editable    : false,
                takeFocusOnClose: true
            });
            this.cmbFields.setVisible(this.type=='value');
            (this.type!=='value') && this.$window.find('#id-top10-lblby').addClass('hidden');

            this.$window.find('.dlg-btn').on('click', _.bind(this.onBtnClick, this));

            this.loadDefaults();
        },

        getFocusedComponents: function() {
            return [this.cmbType, this.spnCount, this.cmbItem, this.cmbFields];
        },

        getDefaultFocusableComponent: function () {
            return this.spnCount;
        },

        close: function () {
            if (this.api) {
                this.api.asc_enableKeyEvents(true);
            }
            Common.UI.Window.prototype.close.call(this);
        },

        onBtnClick: function (event) {
            if (event.currentTarget.attributes &&  event.currentTarget.attributes.result) {
                if ('ok' === event.currentTarget.attributes.result.value) {
                    this.save();
                }

                this.close();
            }
        },

        setSettings: function (properties) {
            this.properties = properties;
        },

        loadDefaults: function () {
            if (this.properties) {
                var isTop10Sum = false;
                if (this.type == 'value') {
                    var pivotObj = this.properties.asc_getPivotObj(),
                        idx = pivotObj.asc_getDataFieldIndexFilter(),
                        fields = pivotObj.asc_getDataFields();
                    isTop10Sum = pivotObj.asc_getIsTop10Sum();

                    this.setTitle(this.txtValueTitle + ' (' + fields[0] + ')');
                    fields.shift();
                    var arr = [];
                    fields && fields.forEach(function (item, index) {
                        item && arr.push({value: index, displayValue: item});
                    });
                    this.cmbFields.setData(arr);
                    this.cmbFields.setValue((idx!==0) ? idx-1 : 0);
                }

                var filterObj = this.properties.asc_getFilterObj();
                if (filterObj.asc_getType() == Asc.c_oAscAutoFilterTypes.Top10) {
                    var top10Filter = filterObj.asc_getFilter(),
                        type = top10Filter.asc_getTop(),
                        percent = top10Filter.asc_getPercent();

                    this.cmbType.setValue(type || type===null);
                    this.cmbItem.setValue(isTop10Sum ? 0 : (percent || percent===null));
                    this.spnCount.setDefaultUnit((percent || percent===null) && !isTop10Sum ? '%' : '');
                    this.spnCount.setValue(top10Filter.asc_getVal());
                }
            }
        },
        save: function () {
            if (this.api && this.properties) {

                var filterObj = this.properties.asc_getFilterObj();
                filterObj.asc_setFilter(new Asc.Top10());
                filterObj.asc_setType(Asc.c_oAscAutoFilterTypes.Top10);

                var top10Filter = filterObj.asc_getFilter();
                top10Filter.asc_setTop(this.cmbType.getValue());
                top10Filter.asc_setPercent(this.cmbItem.getValue()===true);
                top10Filter.asc_setVal(this.spnCount.getNumberValue());

                if (this.type == 'value') {
                    var pivotObj = this.properties.asc_getPivotObj();
                    pivotObj.asc_setIsTop10Sum(this.cmbItem.getValue()===0);
                    pivotObj.asc_setDataFieldIndexFilter((this.type == 'value') ? this.cmbFields.getValue()+1 : 0);
                }

                this.api.asc_applyAutoFilter(this.properties);
            }
        },

        onPrimary: function() {
            this.save();
            this.close();
            return false;
        },

        txtTitle            : "Top 10 AutoFilter",
        textType            : 'Show',
        txtTop              : 'Top',
        txtBottom           : 'Bottom',
        txtItems            : 'Item',
        txtPercent          : 'Percent',
        txtValueTitle: 'Top 10 Filter',
        txtSum: 'Sum',
        txtBy: 'by'

    }, SSE.Views.Top10FilterDialog || {}));

    SSE.Views.PivotDigitalFilterDialog = Common.UI.Window.extend(_.extend({

        initialize: function (options) {
            var t = this, _options = {};

            _.extend(_options,  {
                width           : 501,
                height          : 210,
                contentWidth    : 180,
                header          : true,
                cls             : 'filter-dlg',
                contentTemplate : '',
                title           : (options.type=='label') ?  t.txtTitleLabel : t.txtTitleValue,
                items           : []
            }, options);

            this.api        =   options.api;
            this.handler    =   options.handler;
            this.type       =   options.type || 'value';

            this.template   =   options.template || [
                    '<div class="box" style="height:' + (_options.height - 85) + 'px;">',
                    '<div class="content-panel" >',
                        '<label class="header">', ((t.type=='label') ? t.textShowLabel : t.textShowValue), '</label>',
                        '<div style="margin-top:15px;">',
                            '<div id="id-field-digital-combo" class="input-group-nr margin-right-10" style="vertical-align:middle;width:110px;display:inline-block;"></div>',
                            '<div id="id-cond-digital-combo" class="input-group-nr margin-right-10" style="vertical-align:middle;width:' + ((t.type=='label') ? 225 : 110) + 'px;display:inline-block;"></div>',
                            '<div id="id-input-digital-value1" class="" style="vertical-align: middle; width:225px;display:inline-block;"></div>',
                            '<label id="id-label-digital-and" class="margin-left-5" style="vertical-align: middle;">'+ this.txtAnd +'</label>',
                            '<div id="id-input-digital-value2" class="margin-left-5" style="vertical-align: middle; width:100px;display:inline-block;"></div>',
                        '</div>',
                        '<div style="margin-top:10px;">',
                            '<label style="display:block;">' + t.textUse1 + '</label>',
                            '<label style="display:block;">' + t.textUse2 + '</label>',
                        '</div>',
                    '</div>',
                    '</div>',
                    '<div class="separator horizontal" style="width:100%"></div>',
                    '<div class="footer center">',
                    '<button class="btn normal dlg-btn primary" result="ok">', t.okButtonText, '</button>',
                    '<button class="btn normal dlg-btn" result="cancel">', t.cancelButtonText, '</button>',
                    '</div>'
                ].join('');

            _options.tpl    =   _.template(this.template)(_options);

            Common.UI.Window.prototype.initialize.call(this, _options);
        },
        render: function () {
            Common.UI.Window.prototype.render.call(this);

            this.conditions = [
                {value: Asc.c_oAscCustomAutoFilter.equals,                   displayValue: this.capCondition1},
                {value: Asc.c_oAscCustomAutoFilter.doesNotEqual,             displayValue: this.capCondition2},
                {value: Asc.c_oAscCustomAutoFilter.isGreaterThan,            displayValue: this.capCondition3},
                {value: Asc.c_oAscCustomAutoFilter.isGreaterThanOrEqualTo,   displayValue: this.capCondition4},
                {value: Asc.c_oAscCustomAutoFilter.isLessThan,               displayValue: this.capCondition5},
                {value: Asc.c_oAscCustomAutoFilter.isLessThanOrEqualTo,      displayValue: this.capCondition6},
                {value: -2,                                                  displayValue: this.capCondition13},
                {value: -3,                                                  displayValue: this.capCondition14}
            ];
            if (this.type=='label') this.conditions = this.conditions.concat([
                {value: Asc.c_oAscCustomAutoFilter.beginsWith,               displayValue: this.capCondition7},
                {value: Asc.c_oAscCustomAutoFilter.doesNotBeginWith,         displayValue: this.capCondition8},
                {value: Asc.c_oAscCustomAutoFilter.endsWith,                 displayValue: this.capCondition9},
                {value: Asc.c_oAscCustomAutoFilter.doesNotEndWith,           displayValue: this.capCondition10},
                {value: Asc.c_oAscCustomAutoFilter.contains,                 displayValue: this.capCondition11},
                {value: Asc.c_oAscCustomAutoFilter.doesNotContain,           displayValue: this.capCondition12}
            ]);

            this.cmbCondition1 = new Common.UI.ComboBox({
                el          : $('#id-cond-digital-combo', this.$window),
                menuStyle   : 'min-width: 100%;max-height: 135px;',
                style       : 'width:100%;',
                cls         : 'input-group-nr',
                data        : this.conditions,
                scrollAlwaysVisible: true,
                editable    : false,
                takeFocusOnClose: true
            });
            this.cmbCondition1.setValue(Asc.c_oAscCustomAutoFilter.equals);
            this.cmbCondition1.on('selected', _.bind(function(combo, record) {
                var isBetween = record.value == -2 || record.value == -3;
                this.inputValue2.setVisible(isBetween);
                this.lblAnd.toggleClass('hidden', !isBetween);
                this.inputValue.$el.width(isBetween ? 100 : 225);
                var me = this;
                setTimeout(function () {
                    if (me.inputValue) {
                        me.inputValue.focus();
                    }
                }, 10);
            }, this));

            this.cmbFields = new Common.UI.ComboBox({
                el          : $('#id-field-digital-combo', this.$window),
                menuStyle   : 'min-width: 100%;max-height: 135px;',
                style       : 'width:100%;',
                cls         : 'input-group-nr',
                data        : [],
                scrollAlwaysVisible: true,
                editable    : false,
                takeFocusOnClose: true
            });
            this.cmbFields.setVisible(this.type=='value');
            this.cmbFields.on('selected', _.bind(function(combo, record) {
                var me = this;
                setTimeout(function () {
                    if (me.inputValue) {
                        me.inputValue.focus();
                    }
                }, 10);
            }, this));

            this.inputValue = new Common.UI.InputField({
                el          : $('#id-input-digital-value1'),
                allowBlank  : false,
                style       : 'width: 100%;',
                validateOnBlur: false
            });

            this.inputValue2 = new Common.UI.InputField({
                el          : $('#id-input-digital-value2'),
                allowBlank  : false,
                style       : 'width: 100%;',
                validateOnBlur: false
            });

            this.lblAnd = this.$window.find('#id-label-digital-and');

            this.$window.find('.dlg-btn').on('click', _.bind(this.onBtnClick, this));

            this.loadDefaults();
        },

        getFocusedComponents: function() {
            return [this.cmbFields, this.cmbCondition1, this.inputValue, this.inputValue2];
        },

        getDefaultFocusableComponent: function () {
            return this.inputValue;
        },

        close: function () {
            if (this.api) {
                this.api.asc_enableKeyEvents(true);
            }
            Common.UI.Window.prototype.close.call(this);
        },

        onBtnClick: function (event) {
            if (event.currentTarget.attributes &&  event.currentTarget.attributes.result) {
                if ('ok' === event.currentTarget.attributes.result.value) {
                    this.save();
                }

                this.close();
            }
        },

        setSettings: function (properties) {
            this.properties = properties;
        },

        loadDefaults: function () {
            if (this.properties && this.cmbCondition1 && this.cmbFields && this.inputValue) {

                var pivotObj = this.properties.asc_getPivotObj(),
                    idx = pivotObj.asc_getDataFieldIndexFilter(),
                    fields = pivotObj.asc_getDataFields();

                this.setTitle(this.options.title + ' (' + fields[0] + ')');
                if (this.type == 'value') {
                    fields.shift();
                    var arr = [];
                    fields && fields.forEach(function (item, index) {
                        item && arr.push({value: index, displayValue: item});
                    });
                    this.cmbFields.setData(arr);
                    this.cmbFields.setValue((idx!==0) ? idx-1 : 0);
                }

                var filterObj = this.properties.asc_getFilterObj();
                if (filterObj.asc_getType() == Asc.c_oAscAutoFilterTypes.CustomFilters) {
                    var customFilter = filterObj.asc_getFilter(),
                        customFilters = customFilter.asc_getCustomFilters(),
                        value = customFilters[0].asc_getOperator();

                    if ((customFilters.length>1)) {
                        var isAnd = customFilter.asc_getAnd();
                        var isBetween = (customFilters[0].asc_getOperator() == Asc.c_oAscCustomAutoFilter.isGreaterThanOrEqualTo && customFilters[1].asc_getOperator() == Asc.c_oAscCustomAutoFilter.isLessThanOrEqualTo),
                            isNotBetween = (customFilters[0].asc_getOperator() == Asc.c_oAscCustomAutoFilter.isLessThan && customFilters[1].asc_getOperator() == Asc.c_oAscCustomAutoFilter.isGreaterThan);

                        if (isAnd && isBetween)
                            value = -2;
                        else if (!isAnd && isNotBetween)
                            value = -3;
                    }
                    this.cmbCondition1.setValue(value || Asc.c_oAscCustomAutoFilter.equals);
                    this.inputValue.setValue(null === customFilters[0].asc_getVal() ? '' : customFilters[0].asc_getVal());
                    this.inputValue.$el.width((value==-2 || value==-3) ? 100 : 225);

                    this.lblAnd.toggleClass('hidden', !(value==-2 || value==-3));
                    this.inputValue2.setVisible(value==-2 || value==-3);
                    this.inputValue2.setValue((customFilters.length>1) ? (null === customFilters[1].asc_getVal() ? '' : customFilters[1].asc_getVal()) : '');
                }
            }
        },
        save: function () {
            if (this.api && this.properties && this.cmbCondition1 && this.cmbFields && this.inputValue) {

                var filterObj = this.properties.asc_getFilterObj();
                filterObj.asc_setFilter(new Asc.CustomFilters());
                filterObj.asc_setType(Asc.c_oAscAutoFilterTypes.CustomFilters);

                var customFilter = filterObj.asc_getFilter(),
                    type = this.cmbCondition1.getValue();
                if (type==-2) {
                    customFilter.asc_setCustomFilters([new Asc.CustomFilter(), new Asc.CustomFilter()]);
                    customFilter.asc_setAnd(true);
                    var customFilters = customFilter.asc_getCustomFilters();
                    customFilters[0].asc_setOperator(Asc.c_oAscCustomAutoFilter.isGreaterThanOrEqualTo);
                    customFilters[0].asc_setVal(this.inputValue.getValue());
                    customFilters[1].asc_setOperator(Asc.c_oAscCustomAutoFilter.isLessThanOrEqualTo);
                    customFilters[1].asc_setVal(this.inputValue2.getValue());
                } else if (type==-3) {
                    customFilter.asc_setCustomFilters([new Asc.CustomFilter(), new Asc.CustomFilter()]);
                    customFilter.asc_setAnd(false);
                    var customFilters = customFilter.asc_getCustomFilters();
                    customFilters[0].asc_setOperator(Asc.c_oAscCustomAutoFilter.isLessThan);
                    customFilters[0].asc_setVal(this.inputValue.getValue());
                    customFilters[1].asc_setOperator(Asc.c_oAscCustomAutoFilter.isGreaterThan);
                    customFilters[1].asc_setVal(this.inputValue2.getValue());
                } else {
                    customFilter.asc_setCustomFilters([new Asc.CustomFilter()]);
                    customFilter.asc_setAnd(true);
                    var customFilters = customFilter.asc_getCustomFilters();
                    customFilters[0].asc_setOperator(this.cmbCondition1.getValue());
                    customFilters[0].asc_setVal(this.inputValue.getValue());
                }
                var pivotObj = this.properties.asc_getPivotObj();
                pivotObj.asc_setDataFieldIndexFilter((this.type == 'value') ? this.cmbFields.getValue()+1 : 0);

                this.api.asc_applyAutoFilter(this.properties);
            }
        },

        onPrimary: function() {
            this.save();
            this.close();
            return false;
        },

        capCondition1       : "equals",
        capCondition10      : "does not end with",
        capCondition11      : "contains",
        capCondition12      : "does not contain",
        capCondition2       : "does not equal",
        capCondition3       : "is greater than",
        capCondition4       : "is greater than or equal to",
        capCondition5       : "is less than",
        capCondition6       : "is less than or equal to",
        capCondition7       : "begins with",
        capCondition8       : "does not begin with",
        capCondition9       : "ends with",
        textShowLabel       : "Show items for which the label:",
        textShowValue       : "Show items for which:",
        textUse1            : "Use ? to present any single character",
        textUse2            : "Use * to present any series of character",
        txtTitleValue: 'Value Filter',
        txtTitleLabel: 'Label Filter',
        capCondition13: 'between',
        capCondition14: 'not between',
        txtAnd: 'and'

    }, SSE.Views.PivotDigitalFilterDialog || {}));

    SSE.Views.SortFilterDialog = Common.UI.Window.extend(_.extend({

        initialize: function (options) {
            var t = this, _options = {};

            this.type = options.type;

            _.extend(_options,  {
                width           : 250,
                height          : 215,
                contentWidth    : 180,
                header          : true,
                cls             : 'filter-dlg',
                contentTemplate : '',
                title           : t.txtTitle,
                items           : [],
                buttons: ['ok', 'cancel']
            }, options);

            this.template   =   options.template || [
                    '<div class="box" style="height:' + (_options.height - 85) + 'px;">',
                    '<div class="content-panel" >',
                        '<div id="id-sort-filter-radio-asc" style="margin-bottom: 4px;"></div>',
                        '<div id="id-sort-filter-fields-asc" class="input-group-nr margin-left-22" style="margin-bottom: 10px;"></div>',
                        '<div id="id-sort-filter-radio-desc" style="margin-bottom: 4px;"></div>',
                        '<div id="id-sort-filter-fields-desc" class="input-group-nr margin-left-22"></div>',
                    '</div>',
                    '</div>',
                    '<div class="separator horizontal" style="width:100%"></div>'
                ].join('');

            this.api        =   options.api;
            this.handler    =   options.handler;

            _options.tpl    =   _.template(this.template)(_options);

            Common.UI.Window.prototype.initialize.call(this, _options);
        },
        render: function () {
            Common.UI.Window.prototype.render.call(this);

            this.radioAsc = new Common.UI.RadioBox({
                el: $('#id-sort-filter-radio-asc'),
                labelText: this.textAsc,
                name: 'asc-radio-sort',
                checked: true
            });
            this.radioAsc.on('change', _.bind(function(field, newValue) {
                newValue && this.cmbFieldsAsc.setDisabled(false);
                newValue && this.cmbFieldsDesc.setDisabled(true);
            }, this));

            this.radioDesc = new Common.UI.RadioBox({
                el: $('#id-sort-filter-radio-desc'),
                labelText: this.textDesc,
                name: 'asc-radio-sort'
            });
            this.radioDesc.on('change', _.bind(function(field, newValue) {
                newValue && this.cmbFieldsAsc.setDisabled(true);
                newValue && this.cmbFieldsDesc.setDisabled(false);
            }, this));

            this.cmbFieldsAsc = new Common.UI.ComboBox({
                el          : $('#id-sort-filter-fields-asc', this.$window),
                menuStyle   : 'min-width: 100%;max-height: 135px;',
                style       : 'width:100%;',
                cls         : 'input-group-nr',
                data        : [],
                scrollAlwaysVisible: true,
                editable    : false,
                takeFocusOnClose: true
            });

            this.cmbFieldsDesc = new Common.UI.ComboBox({
                el          : $('#id-sort-filter-fields-desc', this.$window),
                menuStyle   : 'min-width: 100%;max-height: 135px;',
                style       : 'width:100%;',
                cls         : 'input-group-nr',
                data        : [],
                scrollAlwaysVisible: true,
                editable    : false,
                disabled: true,
                takeFocusOnClose: true
            });

            this.$window.find('.dlg-btn').on('click', _.bind(this.onBtnClick, this));

            this.loadDefaults();
        },

        getFocusedComponents: function() {
            return [this.radioAsc, this.cmbFieldsAsc, this.radioDesc, this.cmbFieldsDesc];
        },

        getDefaultFocusableComponent: function () {
            return !this.cmbFieldsAsc.isDisabled() ? this.cmbFieldsAsc : this.cmbFieldsDesc;
        },

        show: function () {
            Common.UI.Window.prototype.show.call(this);
        },

        close: function () {
            if (this.api) {
                this.api.asc_enableKeyEvents(true);
            }
            Common.UI.Window.prototype.close.call(this);
        },

        onBtnClick: function (event) {
            if (event.currentTarget.attributes &&  event.currentTarget.attributes.result) {
                if ('ok' === event.currentTarget.attributes.result.value) {
                    this.save();
                }

                this.close();
            }
        },

        setSettings: function (properties) {
            this.properties = properties;
        },

        loadDefaults: function () {
            if (this.properties) {
                var idx = 0,
                    sort = Asc.c_oAscSortOptions.Ascending;

                var arr = [];
                if (this.properties.filter) {
                    var filter = this.properties.filter,
                        pivotObj = filter.asc_getPivotObj(),
                        fields = pivotObj.asc_getDataFields();
                    idx = pivotObj.asc_getDataFieldIndexSorting();
                    sort = filter.asc_getSortState();
                    fields && fields.forEach(function (item, index) {
                        item && arr.push({value: index, displayValue: item, filter: filter, indexSorting: index});
                    });
                    this.setTitle(this.txtTitle + ' (' + fields[0] + ')');
                } else if (this.properties.rowFilter && this.properties.colFilter) {
                    this.setTitle(this.txtTitleValue);
                    var pivotObj = this.properties.rowFilter.asc_getPivotObj(),
                        fields = pivotObj.asc_getDataFields(),
                        idxRow = pivotObj.asc_getDataFieldIndexSorting();
                    arr.push({value: 0, displayValue: fields[0], filter: this.properties.rowFilter, indexSorting: 1});

                    pivotObj = this.properties.colFilter.asc_getPivotObj();
                    fields = pivotObj.asc_getDataFields();
                    var idxCol = pivotObj.asc_getDataFieldIndexSorting();
                    arr.push({value: 1, displayValue: fields[0], filter: this.properties.colFilter, indexSorting: 1});

                    if (idxRow>0 || idxRow===idxCol) {
                        idx = 0;
                        sort = this.properties.rowFilter.asc_getSortState();
                    } else {
                        idx = 1;
                        sort = this.properties.colFilter.asc_getSortState();
                    }
                }

                this.cmbFieldsAsc.setData(arr);
                this.cmbFieldsAsc.setValue((idx>=0) ? idx : 0);
                this.cmbFieldsDesc.setData(arr);
                this.cmbFieldsDesc.setValue((idx>=0) ? idx : 0);

                this.radioDesc.setValue(sort == Asc.c_oAscSortOptions.Descending, true);
                this.cmbFieldsDesc.setDisabled(sort !== Asc.c_oAscSortOptions.Descending);
                this.cmbFieldsAsc.setDisabled(sort === Asc.c_oAscSortOptions.Descending);
            }
        },
        save: function () {
            if (this.api && this.properties) {
                var combo = this.radioAsc.getValue() ? this.cmbFieldsAsc : this.cmbFieldsDesc;
                var rec = combo.getSelectedRecord();
                if (rec) {
                    var filter = rec.filter,
                        pivotObj = filter.asc_getPivotObj();
                    pivotObj.asc_setDataFieldIndexSorting(rec.indexSorting);
                    filter.asc_setSortState(this.radioAsc.getValue() ? Asc.c_oAscSortOptions.Ascending : Asc.c_oAscSortOptions.Descending);
                    this.api.asc_applyAutoFilter(filter);
                }
            }
        },

        onPrimary: function() {
            this.save();
            this.close();
            return false;
        },

        txtTitle: "Sort",
        txtTitleValue: "Sort by value",
        textAsc: 'Ascenging (A to Z) by',
        textDesc: 'Descending (Z to A) by'

    }, SSE.Views.SortFilterDialog || {}));

    SSE.Views.AutoFilterDialog = Common.UI.Window.extend(_.extend({

        initialize: function (options) {
            var t = this, _options = {}, width = 450, height = undefined;
            if (Common.Utils.InternalSettings.get('sse-settings-size-filter-window')) {
                width = Common.Utils.InternalSettings.get('sse-settings-size-filter-window')[0];
                height = Common.Utils.InternalSettings.get('sse-settings-size-filter-window')[1];
            }

            _.extend(_options, {
                width           : width || 450,
                height          : height || 277,
                contentWidth    : (width - 50) || 400,
                header          : false,
                cls             : 'filter-dlg autofilter invisible-borders',
                contentTemplate : '',
                title           : t.txtTitle,
                modal           : false,
                animate         : false,
                items           : [],
                resizable       : true,
                minwidth        : 450,
                minheight       : 277
            }, options);

            this.template   =   options.template || [
                '<div class="box" style="height: 100%; display: flex; justify-content: space-between;">',
                    '<div class="content-panel">',
                        '<div class="" style="display: flex; flex-direction: column; justify-content: flex-start; height: calc(100% - 37px);">',
                            '<div id="id-sd-cell-search" style="height:22px; margin-bottom:10px;flex-shrink: 0;"></div>',
                            '<div class="border-values" style="overflow: hidden; flex-grow: 1;display: flex;">',
                                '<div id="id-dlg-filter-values" class="combo-values" style=""></div>',
                            '</div>',
                        '</div>',
                        '<div class="footer center">',
                            '<div id="id-apply-filter" style="display: inline-block;"></div>',
                            '<button class="btn normal dlg-btn" result="cancel">', t.cancelButtonText, '</button>',
                        '</div>',
                    '</div>',
                    '<div class="menu-panel">',
                        '<div id="menu-container-filters" style=""><div class="dropdown-toggle" data-toggle="dropdown"></div></div>',
                    '</div>',
                '</div>'
            ].join('');

            this.api            =   options.api;
            this.handler        =   options.handler;
            this.throughIndexes =   [];
            this.filteredIndexes =  [];
            this.curSize = null;

            _options.tpl        =   _.template(this.template)(_options);

            Common.UI.Window.prototype.initialize.call(this, _options);

            this.on('resizing', _.bind(this.onWindowResizing, this));
            this.on('resize', _.bind(this.onWindowResize, this));
        },
        render: function () {

            var me = this;

            Common.UI.Window.prototype.render.call(this);

            var $border = this.$window.find('.resize-border');
            this.$window.find('.resize-border.left, .resize-border.top').css({'cursor': 'default'});
            $border.removeClass('left');
            $border.removeClass('top');


            this.$window.find('.dlg-btn').on('click', _.bind(this.onBtnClick, this));

            this.btnOk = new Common.UI.Button({
                cls: 'btn normal dlg-btn primary',
                caption : this.okButtonText,
                enableToggle: false,
                allowDepress: false
            });

            if (this.btnOk) {
                this.btnOk.render($('#id-apply-filter', this.$window));
                this.btnOk.on('click', _.bind(this.onApplyFilter, this));
            }

            this.miSortLow2High = new Common.UI.MenuItem({
                caption     : this.txtSortLow2High,
                toggleGroup : 'menufiltersort',
                checkable   : true,
                checked     : false
            });
            this.miSortLow2High.on('click', _.bind(this.onSortType, this, Asc.c_oAscSortOptions.Ascending));

            this.miSortHigh2Low = new Common.UI.MenuItem({
                caption     : this.txtSortHigh2Low,
                toggleGroup : 'menufiltersort',
                checkable   : true,
                checked     : false
            });
            this.miSortHigh2Low.on('click', _.bind(this.onSortType, this, Asc.c_oAscSortOptions.Descending));

            this.miSortOptions = new Common.UI.MenuItem({
                caption     : this.txtSortOption
            });
            this.miSortOptions.on('click', _.bind(this.onSortOptions, this));

            this.miSortCellColor = new Common.UI.MenuItem({
                caption     : this.txtSortCellColor,
                toggleGroup : 'menufiltersort',
                checkable   : true,
                checked     : false,
                menu        : new Common.UI.Menu({
                    style: 'min-width: inherit; padding: 0px;',
                    menuAlign: 'tl-tr',
                        items: [
                            { template: _.template('<div id="filter-dlg-sort-cells-color" style="max-width: 147px; max-height: 120px;"></div>') }
                        ]
                })
            });

            this.miSortFontColor = new Common.UI.MenuItem({
                caption     : this.txtSortFontColor,
                toggleGroup : 'menufiltersort',
                checkable   : true,
                checked     : false,
                menu        : new Common.UI.Menu({
                    style: 'min-width: inherit; padding: 0px;',
                    menuAlign: 'tl-tr',
                        items: [
                            { template: _.template('<div id="filter-dlg-sort-font-color" style="max-width: 147px; max-height: 120px;"></div>') }
                        ]
                })
            });

            this.miNumFilter = new Common.UI.MenuItem({
                caption     : this.txtNumFilter,
                toggleGroup : 'menufilterfilter',
                checkable   : true,
                checked     : false,
                menu        : new Common.UI.Menu({
                    menuAlign: 'tl-tr',
                    items: [
                        {value: Asc.c_oAscCustomAutoFilter.equals,                   caption: this.txtEquals,       checkable: true, type: Asc.c_oAscAutoFilterTypes.CustomFilters},
                        {value: Asc.c_oAscCustomAutoFilter.doesNotEqual,             caption: this.txtNotEquals,    checkable: true, type: Asc.c_oAscAutoFilterTypes.CustomFilters},
                        {caption: '--'},
                        {value: Asc.c_oAscCustomAutoFilter.isGreaterThan,            caption: this.txtGreater,      checkable: true, type: Asc.c_oAscAutoFilterTypes.CustomFilters},
                        {value: Asc.c_oAscCustomAutoFilter.isGreaterThanOrEqualTo,   caption: this.txtGreaterEquals,checkable: true, type: Asc.c_oAscAutoFilterTypes.CustomFilters},
                        {value: Asc.c_oAscCustomAutoFilter.isLessThan,               caption: this.txtLess,         checkable: true, type: Asc.c_oAscAutoFilterTypes.CustomFilters},
                        {value: Asc.c_oAscCustomAutoFilter.isLessThanOrEqualTo,      caption: this.txtLessEquals,   checkable: true, type: Asc.c_oAscAutoFilterTypes.CustomFilters},
                        {value: -2,                                                  caption: this.txtBetween,      checkable: true, type: Asc.c_oAscAutoFilterTypes.CustomFilters},
                        {caption: '--'},
                        {value: Asc.c_oAscCustomAutoFilter.top10,                    caption: this.txtTop10,        checkable: true, type: Asc.c_oAscAutoFilterTypes.Top10},
                        {value: Asc.c_oAscDynamicAutoFilter.aboveAverage,             caption: this.txtAboveAve,    checkable: true, type: Asc.c_oAscAutoFilterTypes.DynamicFilter},
                        {value: Asc.c_oAscDynamicAutoFilter.belowAverage,             caption: this.txtBelowAve,    checkable: true, type: Asc.c_oAscAutoFilterTypes.DynamicFilter},
                        {caption: '--'},
                        {value: -1, caption: this.btnCustomFilter + '...', checkable: true, type: Asc.c_oAscAutoFilterTypes.CustomFilters}
                    ]
                })
            });
            var items = this.miNumFilter.menu.items;
            for (var i=0; i<items.length; i++) {
                items[i].on('click', _.bind((items[i].options.type == Asc.c_oAscAutoFilterTypes.CustomFilters) ? this.onNumCustomFilterItemClick :
                                            ((items[i].options.type == Asc.c_oAscAutoFilterTypes.DynamicFilter) ? this.onNumDynamicFilterItemClick : this.onTop10FilterItemClick ), this));
            }

            this.miTextFilter = new Common.UI.MenuItem({
                caption     : this.txtTextFilter,
                toggleGroup : 'menufilterfilter',
                checkable   : true,
                checked     : false,
                menu        : new Common.UI.Menu({
                    menuAlign: 'tl-tr',
                    items: [
                        {value: Asc.c_oAscCustomAutoFilter.equals,                   caption: this.txtEquals,       checkable: true, type: Asc.c_oAscAutoFilterTypes.CustomFilters},
                        {value: Asc.c_oAscCustomAutoFilter.doesNotEqual,             caption: this.txtNotEquals,    checkable: true, type: Asc.c_oAscAutoFilterTypes.CustomFilters},
                        {caption: '--'},
                        {value: Asc.c_oAscCustomAutoFilter.beginsWith,               caption: this.txtBegins,       checkable: true, type: Asc.c_oAscAutoFilterTypes.CustomFilters},
                        {value: Asc.c_oAscCustomAutoFilter.doesNotBeginWith,         caption: this.txtNotBegins,    checkable: true, type: Asc.c_oAscAutoFilterTypes.CustomFilters},
                        {value: Asc.c_oAscCustomAutoFilter.endsWith,                 caption: this.txtEnds,         checkable: true, type: Asc.c_oAscAutoFilterTypes.CustomFilters},
                        {value: Asc.c_oAscCustomAutoFilter.doesNotEndWith,           caption: this.txtNotEnds,      checkable: true, type: Asc.c_oAscAutoFilterTypes.CustomFilters},
                        {caption: '--'},
                        {value: Asc.c_oAscCustomAutoFilter.contains,                 caption: this.txtContains,     checkable: true, type: Asc.c_oAscAutoFilterTypes.CustomFilters},
                        {value: Asc.c_oAscCustomAutoFilter.doesNotContain,           caption: this.txtNotContains,  checkable: true, type: Asc.c_oAscAutoFilterTypes.CustomFilters},
                        {caption: '--'},
                        {value: -1, caption: this.btnCustomFilter + '...', checkable: true, type: Asc.c_oAscAutoFilterTypes.CustomFilters}
                    ]
                })
            });
            this.miTextFilter.menu.on('item:click', _.bind(this.onTextFilterMenuClick, this));

            this.miDateFilter = new Common.UI.MenuItem({
                caption     : this.txtDateFilter,
                toggleGroup : 'menudatefilter',
                checkable   : true,
                checked     : false,
                menu        : new Common.UI.Menu({
                    menuAlign: 'tl-tr',
                    restoreHeightAndTop: true,
                    items: [
                        {value: Asc.c_oAscCustomAutoFilter.equals, caption: this.txtEquals, checkable: true, type: Asc.c_oAscAutoFilterTypes.CustomFilters},
                        {caption: '--'},
                        {value: Asc.c_oAscCustomAutoFilter.isLessThan, caption: this.txtBefore, checkable: true, type: Asc.c_oAscAutoFilterTypes.CustomFilters},
                        {value: Asc.c_oAscCustomAutoFilter.isGreaterThan, caption: this.txtAfter, checkable: true, type: Asc.c_oAscAutoFilterTypes.CustomFilters},
                        {value: -2, caption: this.txtBetween, checkable: true, type: Asc.c_oAscAutoFilterTypes.CustomFilters},
                        {caption: '--'},
                        {value: Asc.c_oAscDynamicAutoFilter.tomorrow, caption: this.txtTomorrow, checkable: true, type: Asc.c_oAscAutoFilterTypes.DynamicFilter},
                        {value: Asc.c_oAscDynamicAutoFilter.today, caption: this.txtToday, checkable: true, type: Asc.c_oAscAutoFilterTypes.DynamicFilter},
                        {value: Asc.c_oAscDynamicAutoFilter.yesterday, caption: this.txtYesterday, checkable: true, type: Asc.c_oAscAutoFilterTypes.DynamicFilter},
                        {caption: '--'},
                        {value: Asc.c_oAscDynamicAutoFilter.nextWeek, caption: this.txtNextWeek, checkable: true, type: Asc.c_oAscAutoFilterTypes.DynamicFilter},
                        {value: Asc.c_oAscDynamicAutoFilter.thisWeek, caption: this.txtThisWeek, checkable: true, type: Asc.c_oAscAutoFilterTypes.DynamicFilter},
                        {value: Asc.c_oAscDynamicAutoFilter.lastWeek, caption: this.txtLastWeek, checkable: true, type: Asc.c_oAscAutoFilterTypes.DynamicFilter},
                        {caption: '--'},
                        {value: Asc.c_oAscDynamicAutoFilter.nextMonth, caption: this.txtNextMonth, checkable: true, type: Asc.c_oAscAutoFilterTypes.DynamicFilter},
                        {value: Asc.c_oAscDynamicAutoFilter.thisMonth, caption: this.txtThisMonth, checkable: true, type: Asc.c_oAscAutoFilterTypes.DynamicFilter},
                        {value: Asc.c_oAscDynamicAutoFilter.lastMonth, caption: this.txtLastMonth, checkable: true, type: Asc.c_oAscAutoFilterTypes.DynamicFilter},
                        {caption: '--'},
                        {value: Asc.c_oAscDynamicAutoFilter.nextQuarter, caption: this.txtNextQuarter, checkable: true, type: Asc.c_oAscAutoFilterTypes.DynamicFilter},
                        {value: Asc.c_oAscDynamicAutoFilter.thisQuarter, caption: this.txtThisQuarter, checkable: true, type: Asc.c_oAscAutoFilterTypes.DynamicFilter},
                        {value: Asc.c_oAscDynamicAutoFilter.lastQuarter, caption: this.txtLastQuarter, checkable: true, type: Asc.c_oAscAutoFilterTypes.DynamicFilter},
                        {caption: '--'},
                        {value: Asc.c_oAscDynamicAutoFilter.nextYear, caption: this.txtNextYear, checkable: true, type: Asc.c_oAscAutoFilterTypes.DynamicFilter},
                        {value: Asc.c_oAscDynamicAutoFilter.thisYear, caption: this.txtThisYear, checkable: true, type: Asc.c_oAscAutoFilterTypes.DynamicFilter},
                        {value: Asc.c_oAscDynamicAutoFilter.lastYear, caption: this.txtLastYear, checkable: true, type: Asc.c_oAscAutoFilterTypes.DynamicFilter},
                        {caption: '--'},
                        {value: Asc.c_oAscDynamicAutoFilter.yearToDate, caption: this.txtYearToDate, checkable: true, type: Asc.c_oAscAutoFilterTypes.DynamicFilter},
                        this.miDatesInThePeriod = new Common.UI.MenuItem({
                            caption: this.txtAllDatesInThePeriod,
                            toggleGroup : 'menudateperiod',
                            checkable: true,
                            menu: new Common.UI.Menu({
                                menuAlign: 'tl-tr',
                                restoreHeightAndTop: true,
                                items: [
                                    {value: Asc.c_oAscDynamicAutoFilter.q1, caption: this.txtQuarter1, checkable: true, type: Asc.c_oAscAutoFilterTypes.DynamicFilter},
                                    {value: Asc.c_oAscDynamicAutoFilter.q2, caption: this.txtQuarter2, checkable: true, type: Asc.c_oAscAutoFilterTypes.DynamicFilter},
                                    {value: Asc.c_oAscDynamicAutoFilter.q3, caption: this.txtQuarter3, checkable: true, type: Asc.c_oAscAutoFilterTypes.DynamicFilter},
                                    {value: Asc.c_oAscDynamicAutoFilter.q4, caption: this.txtQuarter4, checkable: true, type: Asc.c_oAscAutoFilterTypes.DynamicFilter},
                                    {caption: '--'},
                                    {value: Asc.c_oAscDynamicAutoFilter.m1, caption: this.txtJanuary, checkable: true, type: Asc.c_oAscAutoFilterTypes.DynamicFilter},
                                    {value: Asc.c_oAscDynamicAutoFilter.m2, caption: this.txtFebruary, checkable: true, type: Asc.c_oAscAutoFilterTypes.DynamicFilter},
                                    {value: Asc.c_oAscDynamicAutoFilter.m3, caption: this.txtMarch, checkable: true, type: Asc.c_oAscAutoFilterTypes.DynamicFilter},
                                    {value: Asc.c_oAscDynamicAutoFilter.m4, caption: this.txtApril, checkable: true, type: Asc.c_oAscAutoFilterTypes.DynamicFilter},
                                    {value: Asc.c_oAscDynamicAutoFilter.m5, caption: this.txtMay, checkable: true, type: Asc.c_oAscAutoFilterTypes.DynamicFilter},
                                    {value: Asc.c_oAscDynamicAutoFilter.m6, caption: this.txtJune, checkable: true, type: Asc.c_oAscAutoFilterTypes.DynamicFilter},
                                    {value: Asc.c_oAscDynamicAutoFilter.m7, caption: this.txtJuly, checkable: true, type: Asc.c_oAscAutoFilterTypes.DynamicFilter},
                                    {value: Asc.c_oAscDynamicAutoFilter.m8, caption: this.txtAugust, checkable: true, type: Asc.c_oAscAutoFilterTypes.DynamicFilter},
                                    {value: Asc.c_oAscDynamicAutoFilter.m9, caption: this.txtSeptember, checkable: true, type: Asc.c_oAscAutoFilterTypes.DynamicFilter},
                                    {value: Asc.c_oAscDynamicAutoFilter.m10, caption: this.txtOctober, checkable: true, type: Asc.c_oAscAutoFilterTypes.DynamicFilter},
                                    {value: Asc.c_oAscDynamicAutoFilter.m11, caption: this.txtNovember, checkable: true, type: Asc.c_oAscAutoFilterTypes.DynamicFilter},
                                    {value: Asc.c_oAscDynamicAutoFilter.m12, caption: this.txtDecember, checkable: true, type: Asc.c_oAscAutoFilterTypes.DynamicFilter}
                                ]
                            })
                        }),
                        {caption: '--'},
                        {value: -1, caption: this.btnCustomFilter + '...', checkable: true, type: Asc.c_oAscAutoFilterTypes.CustomFilters}
                    ]
                })
            });
            items = this.miDateFilter.menu.items.concat(this.miDatesInThePeriod.menu.items);
            for (i=0; i<items.length; i++) {
                items[i].on('click', _.bind(items[i].options.type === Asc.c_oAscAutoFilterTypes.CustomFilters ? this.onDataFilterMenuClick : this.onNumDynamicFilterItemClick, this));
            }

            this.miFilterCellColor = new Common.UI.MenuItem({
                caption     : this.txtFilterCellColor,
                toggleGroup : 'menufilterfilter',
                checkable   : true,
                checked     : false,
                menu        : new Common.UI.Menu({
                    style: 'min-width: inherit; padding: 0px;',
                    menuAlign: 'tl-tr',
                        items: [
                            { template: _.template('<div id="filter-dlg-filter-cells-color" style="max-width: 147px; max-height: 120px;"></div>') }
                        ]
                })
            });

            this.miFilterFontColor = new Common.UI.MenuItem({
                caption     : this.txtFilterFontColor,
                toggleGroup : 'menufilterfilter',
                checkable   : true,
                checked     : false,
                menu        : new Common.UI.Menu({
                    style: 'min-width: inherit; padding: 0px;',
                    menuAlign: 'tl-tr',
                        items: [
                            { template: _.template('<div id="filter-dlg-filter-font-color" style="max-width: 147px; max-height: 120px;"></div>') }
                        ]
                })
            });

            this.miClear = new Common.UI.MenuItem({
                caption     : this.txtClear,
                checkable   : false
            });
            this.miClear.on('click', _.bind(this.onClear, this));

            this.miReapply = new Common.UI.MenuItem({
                caption     : this.txtReapply,
                checkable   : false
            });
            this.miReapply.on('click', _.bind(this.onReapply, this));

            this.miReapplySeparator   = new Common.UI.MenuItem({ caption: '--' });

            // pivot
            this.miValueFilter = new Common.UI.MenuItem({
                caption     : this.txtValueFilter,
                toggleGroup : 'menufilterfilter',
                checkable   : true,
                checked     : false,
                menu        : new Common.UI.Menu({
                    menuAlign: 'tl-tr',
                    items: [
                        {value: Asc.c_oAscCustomAutoFilter.equals,                   caption: this.txtEquals,       checkable: true, type: Asc.c_oAscAutoFilterTypes.CustomFilters, pivottype: 'value'},
                        {value: Asc.c_oAscCustomAutoFilter.doesNotEqual,             caption: this.txtNotEquals,    checkable: true, type: Asc.c_oAscAutoFilterTypes.CustomFilters, pivottype: 'value'},
                        {caption: '--'},
                        {value: Asc.c_oAscCustomAutoFilter.isGreaterThan,            caption: this.txtGreater,      checkable: true, type: Asc.c_oAscAutoFilterTypes.CustomFilters, pivottype: 'value'},
                        {value: Asc.c_oAscCustomAutoFilter.isGreaterThanOrEqualTo,   caption: this.txtGreaterEquals,checkable: true, type: Asc.c_oAscAutoFilterTypes.CustomFilters, pivottype: 'value'},
                        {value: Asc.c_oAscCustomAutoFilter.isLessThan,               caption: this.txtLess,         checkable: true, type: Asc.c_oAscAutoFilterTypes.CustomFilters, pivottype: 'value'},
                        {value: Asc.c_oAscCustomAutoFilter.isLessThanOrEqualTo,      caption: this.txtLessEquals,   checkable: true, type: Asc.c_oAscAutoFilterTypes.CustomFilters, pivottype: 'value'},
                        {value: -2,                                                  caption: this.txtBetween,      checkable: true, type: Asc.c_oAscAutoFilterTypes.CustomFilters, pivottype: 'value'},
                        {value: -3,                                                  caption: this.txtNotBetween,   checkable: true, type: Asc.c_oAscAutoFilterTypes.CustomFilters, pivottype: 'value'},
                        {caption: '--'},
                        {value: Asc.c_oAscCustomAutoFilter.top10,                    caption: this.txtTop10,        checkable: true, type: Asc.c_oAscAutoFilterTypes.Top10, pivottype: 'value'}
                    ]
                })
            });
            this.miValueFilter.menu.on('item:click', _.bind(this.onValueFilterMenuClick, this));

            this.miLabelFilter = new Common.UI.MenuItem({
                caption     : this.txtLabelFilter,
                toggleGroup : 'menufilterfilter',
                checkable   : true,
                checked     : false,
                menu        : new Common.UI.Menu({
                    menuAlign: 'tl-tr',
                    items: [
                        {value: Asc.c_oAscCustomAutoFilter.equals,                   caption: this.txtEquals,       checkable: true, type: Asc.c_oAscAutoFilterTypes.CustomFilters, pivottype: 'label'},
                        {value: Asc.c_oAscCustomAutoFilter.doesNotEqual,             caption: this.txtNotEquals,    checkable: true, type: Asc.c_oAscAutoFilterTypes.CustomFilters, pivottype: 'label'},
                        {caption: '--'},
                        {value: Asc.c_oAscCustomAutoFilter.beginsWith,               caption: this.txtBegins,       checkable: true, type: Asc.c_oAscAutoFilterTypes.CustomFilters, pivottype: 'label'},
                        {value: Asc.c_oAscCustomAutoFilter.doesNotBeginWith,         caption: this.txtNotBegins,    checkable: true, type: Asc.c_oAscAutoFilterTypes.CustomFilters, pivottype: 'label'},
                        {value: Asc.c_oAscCustomAutoFilter.endsWith,                 caption: this.txtEnds,         checkable: true, type: Asc.c_oAscAutoFilterTypes.CustomFilters, pivottype: 'label'},
                        {value: Asc.c_oAscCustomAutoFilter.doesNotEndWith,           caption: this.txtNotEnds,      checkable: true, type: Asc.c_oAscAutoFilterTypes.CustomFilters, pivottype: 'label'},
                        {caption: '--'},
                        {value: Asc.c_oAscCustomAutoFilter.contains,                 caption: this.txtContains,     checkable: true, type: Asc.c_oAscAutoFilterTypes.CustomFilters, pivottype: 'label'},
                        {value: Asc.c_oAscCustomAutoFilter.doesNotContain,           caption: this.txtNotContains,  checkable: true, type: Asc.c_oAscAutoFilterTypes.CustomFilters, pivottype: 'label'},
                        {caption: '--'},
                        {value: Asc.c_oAscCustomAutoFilter.isGreaterThan,            caption: this.txtGreater,      checkable: true, type: Asc.c_oAscAutoFilterTypes.CustomFilters, pivottype: 'label'},
                        {value: Asc.c_oAscCustomAutoFilter.isGreaterThanOrEqualTo,   caption: this.txtGreaterEquals,checkable: true, type: Asc.c_oAscAutoFilterTypes.CustomFilters, pivottype: 'label'},
                        {value: Asc.c_oAscCustomAutoFilter.isLessThan,               caption: this.txtLess,         checkable: true, type: Asc.c_oAscAutoFilterTypes.CustomFilters, pivottype: 'label'},
                        {value: Asc.c_oAscCustomAutoFilter.isLessThanOrEqualTo,      caption: this.txtLessEquals,   checkable: true, type: Asc.c_oAscAutoFilterTypes.CustomFilters, pivottype: 'label'},
                        {value: -2,                                                  caption: this.txtBetween,      checkable: true, type: Asc.c_oAscAutoFilterTypes.CustomFilters, pivottype: 'label'},
                        {value: -3,                                                  caption: this.txtNotBetween,   checkable: true, type: Asc.c_oAscAutoFilterTypes.CustomFilters, pivottype: 'label'}
                    ]
                })
            });
            this.miLabelFilter.menu.on('item:click', _.bind(this.onLabelFilterMenuClick, this));

            this.filtersMenu = new Common.UI.Menu({
                items: [
                    this.miSortLow2High,
                    this.miSortHigh2Low,
                    this.miSortOptions,
                    this.miSortCellColor,
                    this.miSortFontColor,
                    {caption     : '--'},
                    this.miLabelFilter,
                    this.miValueFilter,
                    this.miNumFilter,
                    this.miTextFilter,
                    this.miDateFilter,
                    this.miFilterCellColor,
                    this.miFilterFontColor,
                    this.miClear,
                    this.miReapplySeparator,
                    this.miReapply
                ]
            });

            // Prepare menu container
            var menuContainer = this.$window.find('#menu-container-filters');
            this.filtersMenu.render(menuContainer);
            this.filtersMenu.cmpEl.attr({tabindex: "-1"});

            this.mnuSortColorCellsPicker = new Common.UI.ColorPaletteExt({
                el: $('#filter-dlg-sort-cells-color'),
                colors: []
            });
            this.mnuSortColorCellsPicker.on('select', _.bind(this.onSortColorSelect, this, Asc.c_oAscSortOptions.ByColorFill));

            this.mnuSortColorFontPicker = new Common.UI.ColorPaletteExt({
                el: $('#filter-dlg-sort-font-color'),
                colors: []
            });
            this.mnuSortColorFontPicker.on('select', _.bind(this.onSortColorSelect, this, Asc.c_oAscSortOptions.ByColorFont));

            this.mnuFilterColorCellsPicker = new Common.UI.ColorPaletteExt({
                el: $('#filter-dlg-filter-cells-color'),
                colors: []
            });
            this.mnuFilterColorCellsPicker.on('select', _.bind(this.onFilterColorSelect, this, true));

            this.mnuFilterColorFontPicker = new Common.UI.ColorPaletteExt({
                el: $('#filter-dlg-filter-font-color'),
                colors: []
            });
            this.mnuFilterColorFontPicker.on('select', _.bind(this.onFilterColorSelect, this, false));

            this.input = new Common.UI.InputField({
                el               : $('#id-sd-cell-search', this.$window),
                allowBlank       : true,
                placeHolder      : this.txtEmpty,
                validateOnChange : true,
                validation       : function () { return true; }
            }).on ('changing', function (input, value) {
                if (value.length) {
                    value = value.replace(/([.?*+^$[\]\\(){}|-])/g, "\\$1");
                    me.filter = new RegExp(value, 'ig');
                } else {
                    me.filter = undefined;
                }
                me.setupDataCells();
            });

            this.cells = new Common.UI.TreeViewStore();
            this.filterExcludeCells = new Common.UI.TreeViewStore();
            if (this.cells) {
                this.cellsList = new Common.UI.TreeView({
                    el: $('#id-dlg-filter-values', this.$window),
                    store: this.cells,
<<<<<<< HEAD
                    tabindex: 1,
                    enableKeyEvents: true,
=======
                    simpleAddMode: true,
                    template: _.template(['<div class="listview inner" style="border:none;height:auto;"></div>'].join('')),
>>>>>>> 6fd85e51
                    itemTemplate: _.template([
                        '<% if (typeof isDate !=="undefined" && isDate) { %>',
                            '<div class="tree-item date <% if (!isVisible) { %>' + 'hidden' + '<% } %>" style="display: block;' + (!Common.UI.isRTL() ? 'padding-left' : 'padding-right') + ': <%= level*16 + 22 %>px;">',
                                '<% if (hasSubItems) { %>',
                                    '<i class="icon toolbar__icon btn-tree-caret ' + '<% if (!isExpanded) { %>' + 'up' + '<% } %>' + '" style="' + (!Common.UI.isRTL() ? 'margin-left' : 'margin-right') + ':<%= level*16 %>px;"></i>',
                                '<% } %>',
                                '<div class="name not-header">',
                                    '<label class="checkbox-indeterminate" style="position:absolute;">',
                                        '<input id="afcheckbox-<%= id %>" type="checkbox" class="button__checkbox">',
                                        '<label for="afcheckbox-<%= id %>" class="checkbox__shape"></label>',
                                    '</label>',
                                    '<div id="<%= id %>" class="tree-label margin-left-20" style="pointer-events: none; display: flex;">',
                                        '<div style="flex-grow: 1;"><%= Common.Utils.String.htmlEncode(dateValue) %></div>',
                                    '</div>',
                                '</div>',
                            '</div>',
                        '<% } else { %>',
                            '<div class="tree-item">',
                                '<div class="name not-header">',
                                    '<label class="checkbox-indeterminate" style="position:absolute;">',
                                        '<input id="afcheckbox-<%= id %>" type="checkbox" class="button__checkbox">',
                                        '<label for="afcheckbox-<%= id %>" class="checkbox__shape"></label>',
                                    '</label>',
                                    '<div id="<%= id %>" class="tree-label margin-left-20" style="pointer-events:none; display: flex;">',
                                        '<div style="flex-grow: 1;"><%= Common.Utils.String.htmlEncode(value) %></div>',
                                        '<% if (typeof count !=="undefined" && count) { %>',
                                            '<div class="margin-left-10" style="word-break: normal; color: #afafaf;"><%= count%></div>',
                                        '<% } %>',
                                    '</div>',
                                '</div>',
                            '</div>',
                        '<% } %>',
                    ].join(''))
                });
                this.cellsList.store.comparator = function(item1, item2) {
                    if ('0' == item1.get('groupid')) return -1;
                    if ('0' == item2.get('groupid')) return 1;
                    if ('2' == item1.get('groupid')) return -1;
                    if ('2' == item2.get('groupid')) return 1;

                    if (item1.get('isDate') || item2.get('isDate')) return 0;

                    var n1 = item1.get('intval'),
                        n2 = item2.get('intval'),
                        isN1 = n1!==undefined,
                        isN2 = n2!==undefined;
                    if (isN1 !== isN2) return (isN1) ? -1 : 1;
                    !isN1 && (n1 = item1.get('cellvalue').toLowerCase()) && (n2 = item2.get('cellvalue').toLowerCase());
                    if (n1===n2) return 0;
                    return (n2==='' || n1!=='' && n1<n2) ? -1 : 1;
                };
                this.cellsList.on({
                    'item:change': this.onItemChanged.bind(this),
                    'item:add': this.onItemChanged.bind(this),
                    'item:select': this.onCellCheck.bind(this)
                });
                this.cellsList.onKeyDown = _.bind(this.onListKeyDown, this);
            }

            this.setupDataCells();
            this._setDefaults();

            var checkDocumentClick = function(e) {
                if (me._skipCheckDocumentClick) return;
                if ($(e.target).closest('.filter-dlg').length<=0)
                    me.close();
            };
            this.on('close',function() {
                $(document.body).off('mousedown', checkDocumentClick);
            });
            _.delay(function () {
                $(document.body).on('mousedown', checkDocumentClick);
            }, 100, this);

            this.cellsList.scroller.update({minScrollbarLength  : this.cellsList.minScrollbarLength, alwaysVisibleY: true, suppressScrollX: true});
        },

        show: function (x, y) {
            Common.UI.Window.prototype.show.call(this, x, y);

            var me = this;
            if (this.input) {
                _.delay(function () {
                    me.input.focus();
                }, 500, this);
            }
        },

        onBtnClick: function (event) {
            if (event.currentTarget.attributes &&  event.currentTarget.attributes.result) {
                if ('cancel' === event.currentTarget.attributes.result.value) {
                    this.close();
                }
            }
        },
        onApplyFilter: function () {
            if (this.testFilter()) {
                this.save();
                this.close();
            }
        },

        onSortType: function (type) {
            if (this.api && this.configTo) {
                this.api.asc_sortColFilter(type, this.configTo.asc_getCellId(), this.configTo.asc_getDisplayName());
            }

            this.close();
        },

        onSortOptions: function () {
            var me = this,
                dlgSort = new SSE.Views.SortFilterDialog({api:this.api}).on({
                    'close': function() {
                        me.close();
                    }
                });
            this.close();

            dlgSort.setSettings({filter : this.configTo});
            dlgSort.show();
        },

        onNumCustomFilterItemClick: function(item) {
            var filterObj = this.configTo.asc_getFilterObj(),
                value1 = '', value2 = '',
                cond1 = Asc.c_oAscCustomAutoFilter.equals,
                cond2 = 0, isAnd = true;
            if (filterObj.asc_getType() == Asc.c_oAscAutoFilterTypes.CustomFilters) {
                    var customFilter = filterObj.asc_getFilter(),
                        customFilters = customFilter.asc_getCustomFilters();

                    isAnd = (customFilter.asc_getAnd());
                    cond1 = customFilters[0].asc_getOperator();
                    cond2 = ((customFilters.length>1) ? (customFilters[1].asc_getOperator() || 0) : 0);

                    value1 = (null === customFilters[0].asc_getVal() ? '' : customFilters[0].asc_getVal());
                    value2 = ((customFilters.length>1) ? (null === customFilters[1].asc_getVal() ? '' : customFilters[1].asc_getVal()) : '');
            }

            if (item.value!==-1) {
                var newCustomFilter = new Asc.CustomFilters();
                newCustomFilter.asc_setCustomFilters((item.value == -2 || item.value == -3) ? [new Asc.CustomFilter(), new Asc.CustomFilter()]: [new Asc.CustomFilter()]);

                var newCustomFilters = newCustomFilter.asc_getCustomFilters();
                newCustomFilters[0].asc_setOperator((item.value == -2) ? Asc.c_oAscCustomAutoFilter.isGreaterThanOrEqualTo : ((item.value == -3) ? Asc.c_oAscCustomAutoFilter.isLessThan : item.value));

                if (item.value == -2) {
                    var isBetween = (cond1 == Asc.c_oAscCustomAutoFilter.isGreaterThanOrEqualTo && cond2 == Asc.c_oAscCustomAutoFilter.isLessThanOrEqualTo);
                    newCustomFilter.asc_setAnd(isBetween ? isAnd : true);
                    newCustomFilters[0].asc_setVal(isBetween ? value1 : '');
                    newCustomFilters[1].asc_setOperator(Asc.c_oAscCustomAutoFilter.isLessThanOrEqualTo);
                    newCustomFilters[1].asc_setVal(isBetween ? value2 : '');
                } else if (item.value == -3) {
                    var isNotBetween = (cond1 == Asc.c_oAscCustomAutoFilter.isLessThan && cond2 == Asc.c_oAscCustomAutoFilter.isGreaterThan);
                    newCustomFilter.asc_setAnd(isNotBetween ? isAnd : false);
                    newCustomFilters[0].asc_setVal(isNotBetween ? value1 : '');
                    newCustomFilters[1].asc_setOperator(Asc.c_oAscCustomAutoFilter.isGreaterThan);
                    newCustomFilters[1].asc_setVal(isNotBetween ? value2 : '');
                } else {
                    newCustomFilter.asc_setAnd(true);
                    newCustomFilters[0].asc_setVal((item.value == cond1) ? value1 : '');
                }

                filterObj.asc_setFilter(newCustomFilter);
                filterObj.asc_setType(Asc.c_oAscAutoFilterTypes.CustomFilters);
            } 

            var me = this,
                dlgDigitalFilter;
            if (item.options.pivottype == 'label' || item.options.pivottype == 'value')
                dlgDigitalFilter = new SSE.Views.PivotDigitalFilterDialog({api:this.api, type: item.options.pivottype}).on({
                    'close': function() {
                        me.close();
                    }
                });
            else
                dlgDigitalFilter = new SSE.Views.DigitalFilterDialog({api:this.api, type: 'number'}).on({
                    'close': function() {
                        me.close();
                    }
                });

            this.close();

            dlgDigitalFilter.setSettings(this.configTo);
            dlgDigitalFilter.show();
        },

        onTextFilterMenuClick: function(menu, item) {
            var filterObj = this.configTo.asc_getFilterObj(),
                value1 = '', value2 = '',
                cond1 = Asc.c_oAscCustomAutoFilter.equals,
                cond2 = 0, isAnd = true;
            if (filterObj.asc_getType() == Asc.c_oAscAutoFilterTypes.CustomFilters) {
                var customFilter = filterObj.asc_getFilter(),
                    customFilters = customFilter.asc_getCustomFilters();

                isAnd = (customFilter.asc_getAnd());
                cond1 = customFilters[0].asc_getOperator();
                cond2 = ((customFilters.length>1) ? (customFilters[1].asc_getOperator() || 0) : 0);

                value1 = (null === customFilters[0].asc_getVal() ? '' : customFilters[0].asc_getVal());
                value2 = ((customFilters.length>1) ? (null === customFilters[1].asc_getVal() ? '' : customFilters[1].asc_getVal()) : '');
            }

            if (item.value!==-1) {
                var newCustomFilter = new Asc.CustomFilters();
                newCustomFilter.asc_setCustomFilters([new Asc.CustomFilter()]);

                var newCustomFilters = newCustomFilter.asc_getCustomFilters();
                newCustomFilter.asc_setAnd(true);
                newCustomFilters[0].asc_setOperator(item.value);
                newCustomFilters[0].asc_setVal((item.value == cond1) ? value1 : '');

                filterObj.asc_setFilter(newCustomFilter);
                filterObj.asc_setType(Asc.c_oAscAutoFilterTypes.CustomFilters);
            }

            var me = this,
                dlgDigitalFilter;
            if (item.options.pivottype == 'label' || item.options.pivottype == 'value')
                dlgDigitalFilter = new SSE.Views.PivotDigitalFilterDialog({api:this.api, type: item.options.pivottype}).on({
                    'close': function() {
                        me.close();
                    }
                });
            else
                dlgDigitalFilter = new SSE.Views.DigitalFilterDialog({api:this.api, type: 'text'}).on({
                    'close': function() {
                        me.close();
                    }
                });
            this.close();

            dlgDigitalFilter.setSettings(this.configTo);
            dlgDigitalFilter.show();
        },

        onDataFilterMenuClick: function (item) {
            var filterObj = this.configTo.asc_getFilterObj(),
                value1 = '', value2 = '',
                cond1 = Asc.c_oAscCustomAutoFilter.equals,
                cond2 = 0, isAnd = true;
            if (filterObj.asc_getType() == Asc.c_oAscAutoFilterTypes.CustomFilters) {
                var customFilter = filterObj.asc_getFilter(),
                    customFilters = customFilter.asc_getCustomFilters();

                isAnd = (customFilter.asc_getAnd());
                cond1 = customFilters[0].asc_getOperator();
                cond2 = ((customFilters.length>1) ? (customFilters[1].asc_getOperator() || 0) : 0);

                value1 = (null === customFilters[0].asc_getVal() ? '' : customFilters[0].asc_getVal());
                value2 = ((customFilters.length>1) ? (null === customFilters[1].asc_getVal() ? '' : customFilters[1].asc_getVal()) : '');
            }

            if (item.value!==-1) {
                var newCustomFilter = new Asc.CustomFilters();
                newCustomFilter.asc_setCustomFilters((item.value == -2 || item.value == -3) ? [new Asc.CustomFilter(), new Asc.CustomFilter()]: [new Asc.CustomFilter()]);

                var newCustomFilters = newCustomFilter.asc_getCustomFilters();
                newCustomFilters[0].asc_setOperator((item.value == -2) ? Asc.c_oAscCustomAutoFilter.isGreaterThanOrEqualTo : ((item.value == -3) ? Asc.c_oAscCustomAutoFilter.isLessThan : item.value));

                if (item.value == -2) {
                    var isBetween = (cond1 == Asc.c_oAscCustomAutoFilter.isGreaterThanOrEqualTo && cond2 == Asc.c_oAscCustomAutoFilter.isLessThanOrEqualTo);
                    newCustomFilter.asc_setAnd(isBetween ? isAnd : true);
                    newCustomFilters[0].asc_setVal(isBetween ? value1 : '');
                    newCustomFilters[1].asc_setOperator(Asc.c_oAscCustomAutoFilter.isLessThanOrEqualTo);
                    newCustomFilters[1].asc_setVal(isBetween ? value2 : '');
                } else {
                    newCustomFilter.asc_setAnd(true);
                    newCustomFilters[0].asc_setVal((item.value == cond1) ? value1 : '');
                }

                filterObj.asc_setFilter(newCustomFilter);
                filterObj.asc_setType(Asc.c_oAscAutoFilterTypes.CustomFilters);
            }

            var me = this,
                dlgDigitalFilter = new SSE.Views.DigitalFilterDialog({api:this.api, type: 'date'}).on({
                    'close': function() {
                        me.close();
                    }
                });
            this.close();

            dlgDigitalFilter.setSettings(this.configTo);
            dlgDigitalFilter.show();
        },

        onNumDynamicFilterItemClick: function(item) {
            var filterObj = this.configTo.asc_getFilterObj();

            if (filterObj.asc_getType() !== Asc.c_oAscAutoFilterTypes.DynamicFilter) {
                filterObj.asc_setFilter(new Asc.DynamicFilter());
                filterObj.asc_setType(Asc.c_oAscAutoFilterTypes.DynamicFilter);
            }

            filterObj.asc_getFilter().asc_setType(item.value);
            this.api.asc_applyAutoFilter(this.configTo);
            
            this.close();
        },

        onTop10FilterItemClick: function(item) {
            var me = this,
                dlgTop10Filter = new SSE.Views.Top10FilterDialog({api:this.api, type: item.options.pivottype}).on({
                    'close': function() {
                        me.close();
                    }
                });
            this.close();

            dlgTop10Filter.setSettings(this.configTo);
            dlgTop10Filter.show();
        },

        onLabelFilterMenuClick: function(menu, item) {
            if (item.value == Asc.c_oAscCustomAutoFilter.isGreaterThan || item.value == Asc.c_oAscCustomAutoFilter.isGreaterThanOrEqualTo || item.value == Asc.c_oAscCustomAutoFilter.isLessThan ||
                item.value == Asc.c_oAscCustomAutoFilter.isLessThanOrEqualTo || item.value == -2 || item.value == -3)
                this.onNumCustomFilterItemClick(item);
            else
                this.onTextFilterMenuClick(menu, item);
        },

        onValueFilterMenuClick: function(menu, item) {
            var me = this;
            var pivotObj = this.configTo.asc_getPivotObj(),
                fields = pivotObj.asc_getDataFields();
            if (fields.length<2) {
                Common.UI.warning({title: this.textWarning,
                    msg: this.warnFilterError,
                    callback: function() {
                        _.delay(function () {
                            me.close();
                        }, 10);
                    }
                });
            } else {
                if (item.options.type == Asc.c_oAscAutoFilterTypes.CustomFilters)
                    this.onNumCustomFilterItemClick(item);
                else
                    this.onTop10FilterItemClick(item);
            }
        },

        onFilterColorSelect: function(isCellColor, picker, color) {
            var filterObj = this.configTo.asc_getFilterObj();
            if (filterObj.asc_getType() !== Asc.c_oAscAutoFilterTypes.ColorFilter) {
                filterObj.asc_setFilter(new Asc.ColorFilter());
                filterObj.asc_setType(Asc.c_oAscAutoFilterTypes.ColorFilter);
            }

            var colorFilter = filterObj.asc_getFilter();
            colorFilter.asc_setCellColor(isCellColor ? null : false);
            colorFilter.asc_setCColor((isCellColor && color == 'transparent' || !isCellColor && color == '#000000') ? null : Common.Utils.ThemeColor.getRgbColor(color));

            this.api.asc_applyAutoFilter(this.configTo);

            this.close();
        },

        onSortColorSelect: function(type, picker, color) {
            if (this.api && this.configTo) {
                var isCellColor = (type == Asc.c_oAscSortOptions.ByColorFill);
                this.api.asc_sortColFilter(type, this.configTo.asc_getCellId(), this.configTo.asc_getDisplayName(), (isCellColor && color == 'transparent' || !isCellColor && color == '#000000') ? null : Common.Utils.ThemeColor.getRgbColor(color));
            }
            this.close();
        },

        onCellCheck: function (listView, itemView, record) {
            if (this.checkCellTrigerBlock)
                return;

            var target = '', isLabel = false, bound = null;

            var event = window.event ? window.event : window._event;
            if (event) {
                target = $(event.currentTarget).find('.tree-label');

                if (target.length) {
                    bound = target.get(0).getBoundingClientRect();
                    var _clientX = event.clientX*Common.Utils.zoom(),
                        _clientY = event.clientY*Common.Utils.zoom();
                    if (bound.left < _clientX && _clientX < bound.right &&
                        bound.top < _clientY && _clientY < bound.bottom) {
                        isLabel = true;
                    }
                }

                if (isLabel || event.target.className.match('checkbox') && event.target.localName!=='input') {
                    this.updateCellCheck(listView, record);

                    _.delay(function () {
                        listView.focus();
                    }, 100, this);
                }
            }
        },
        onListKeyDown: function (e, data) {
            var record = null, listView = this.cellsList;

            if (listView.disabled) return;
            if (_.isUndefined(undefined)) data = e;

            if (data.keyCode == Common.UI.Keys.SPACE) {
                data.preventDefault();
                data.stopPropagation();

                this.updateCellCheck(listView, listView.getSelectedRec());

            } else {
                Common.UI.TreeView.prototype.onKeyDown.call(this.cellsList, e, data);
            }
        },

        updateDateLevelCheck: function (check) {
            var selectAllState = check || this.cells.at(this.cells.length - 1).get('check'),
                i, cell,
                state = [],
                lastLevel = -1,
                curLevelCells = [];
            this.dateTimeGroup = [];
            for (i = this.cells.length - 1; i >= 0; i--) {
                cell = this.cells.at(i);
                if (cell.get('isDate')) {
                    if (lastLevel === 0) {
                        var lastState = state[lastLevel];
                        state = [lastState];
                    }
                    var curLevel = cell.get('level'),
                        curCheck = cell.get('check'),
                        throughIndex = cell.get('throughIndex');
                    if (curLevel > lastLevel) { // new branch, new date item
                        lastLevel > 0 && (state = state.slice(0, lastLevel + 1));
                        state[curLevel] = curCheck;
                        curLevelCells.push(throughIndex);
                    } else if (curLevel === lastLevel) { // another item at the same level
                        curLevelCells.push(throughIndex);
                        if (curCheck !== state[curLevel]) {
                            state[curLevel] = 'indeterminate';
                        }
                    } else if (curLevel < lastLevel) { // the same date item
                        if (curLevelCells.length > 0 && (state[lastLevel] === 'indeterminate' || curLevel === 0)) {
                            var groupLevel = state[lastLevel] === 'indeterminate' ? lastLevel : 0;
                            for (var l = 0; l < curLevelCells.length; l++) {
                                this.dateTimeGroup[curLevelCells[l]] = groupLevel;
                            }
                            curLevelCells.length = 0;
                        }
                        cell.set('check', state[lastLevel]);
                        if (state[curLevel] !== undefined && state[lastLevel] !== state[curLevel]) {
                            state[curLevel] = 'indeterminate';
                        } else if (state[curLevel] === undefined) {
                            state[curLevel] = state[lastLevel];
                        }
                    }
                    lastLevel = curLevel;
                } else if ('0' === cell.get('groupid') && selectAllState !== 'indeterminate') {
                    selectAllState = state[0];
                } else if ('1' === cell.get('groupid') && cell.get('check') !== selectAllState) {
                    selectAllState = 'indeterminate';
                }
            }
            this.checkCellTrigerBlock = true;
            this.cells.at(0).set('check', selectAllState);
            this.checkCellTrigerBlock = undefined;
        },

        updateCellCheck: function (listView, record) {
            if (record && listView) {
                // listView.isSuspendEvents = true;

                var check = !record.get('check'),
                    me = this,
                    idxs = (me.filter) ? me.filteredIndexes : me.throughIndexes;
                if ('0' == record.get('groupid')) {
                    this.cells.each(function(cell) {
                        if ('2' !== cell.get('groupid')) {
                            cell.set('check', check);
                            if (cell.get('throughIndex')>1)
                                idxs[parseInt(cell.get('throughIndex'))] = check;
                        }
                    });
                } else {
                    record.set('check', check);
                    var selectAllState = check,
                        i, cell;
                    idxs[parseInt(record.get('throughIndex'))] = check;

                    if (record.get('isDate')) {
                        var level = record.get('level'),
                            startInnerItems = record.get('fullDate').slice(0, level + 1);
                        for (i = 0; i < this.cells.length; i++) {
                            cell = this.cells.at(i);
                            if ('1' == cell.get('groupid')) {
                                if (cell.get('isDate')) {
                                    if (cell.get('level') > level && startInnerItems.toString() === cell.get('fullDate').slice(0, level + 1).toString()) { // change checking of inner items
                                        cell.set('check', check);
                                        idxs[parseInt(cell.get('throughIndex'))] = check;
                                    }
                                }
                            }
                        }
                        this.updateDateLevelCheck(check);
                    } else {
                        for (i = 0; i < this.cells.length; i++) {
                            cell = this.cells.at(i);
                            if ('1' == cell.get('groupid') && cell.get('check') !== check) {
                                selectAllState = 'indeterminate';
                                break;
                            }
                        }
                        this.checkCellTrigerBlock = true;
                        this.cells.at(0).set('check', selectAllState);
                        this.checkCellTrigerBlock = undefined;
                    }
                }

                this.btnOk.setDisabled(false);
                this.configTo.asc_getFilterObj().asc_setType(Asc.c_oAscAutoFilterTypes.Filters);

                // listView.isSuspendEvents = false;
                listView.scroller.update({minScrollbarLength  : listView.minScrollbarLength, alwaysVisibleY: true, suppressScrollX: true});
            }
        },

        onClear: function() {
            if (this.api && this.configTo)
                this.api.asc_clearFilterColumn(this.configTo.asc_getCellId(), this.configTo.asc_getDisplayName());
            this.close();
        },

        onReapply: function() {
            if (this.api && this.configTo)
                this.api.asc_reapplyAutoFilter(this.config.asc_getDisplayName());
            this.close();
        },

        setSettings: function (config) {
            this.config = config;
            this.configTo = config;
        },

        _setDefaults: function() {
            this.initialFilterType = this.configTo.asc_getFilterObj().asc_getType();
            var menuPanel = this.$window.find('.menu-panel');
            var pivotObj = this.configTo.asc_getPivotObj(),
                isPivot = !!pivotObj,
                isValueFilter = false;

            this.miValueFilter.setVisible(isPivot);
            this.miLabelFilter.setVisible(isPivot);
            this.miSortOptions.setVisible(isPivot);

            if (isPivot) {
                this.miReapplySeparator.setVisible(false);
                this.miReapply.setVisible(false);

                isValueFilter = (pivotObj.asc_getDataFieldIndexFilter()!==0);
            }

            var filterObj = this.configTo.asc_getFilterObj(),
                isCustomFilter = (this.initialFilterType === Asc.c_oAscAutoFilterTypes.CustomFilters),
                isDynamicFilter = (this.initialFilterType === Asc.c_oAscAutoFilterTypes.DynamicFilter),
                isTop10 = (this.initialFilterType === Asc.c_oAscAutoFilterTypes.Top10),
                isTextFilter = this.configTo.asc_getIsTextFilter(),
                isDateFilter = this.configTo.asc_getIsDateFilter(),
                colorsFill = this.configTo.asc_getColorsFill(),
                colorsFont = this.configTo.asc_getColorsFont(),
                sort = this.configTo.asc_getSortState(),
                sortColor = this.configTo.asc_getSortColor();

            if (sortColor) sortColor = Common.Utils.ThemeColor.getHexColor(sortColor.get_r(), sortColor.get_g(), sortColor.get_b()).toLocaleUpperCase();

            this.miTextFilter.setVisible(!isPivot && isTextFilter);
            this.miDateFilter.setVisible(!isPivot && isDateFilter);
            this.miNumFilter.setVisible(!isPivot && !isTextFilter && !isDateFilter);
            this.miTextFilter.setChecked(isCustomFilter && isTextFilter, true);
            this.miNumFilter.setChecked((isCustomFilter || isDynamicFilter || isTop10) && !isTextFilter, true);
            this.miDateFilter.setChecked((isDynamicFilter || isCustomFilter) && isDateFilter, true);

            this.miValueFilter.setChecked(isPivot && isValueFilter, true);
            this.miLabelFilter.setChecked(isPivot && !isValueFilter && (isCustomFilter || isTop10), true);

            this.miSortLow2High.setChecked(sort == Asc.c_oAscSortOptions.Ascending, true);
            this.miSortHigh2Low.setChecked(sort == Asc.c_oAscSortOptions.Descending, true);

            var hasColors = (colorsFont && colorsFont.length>0);
            this.miSortFontColor.setVisible(hasColors);
            this.miFilterFontColor.setVisible(!isPivot && hasColors);
            if (hasColors) {
                var colors = [];
                colorsFont.forEach(function(item, index) {
                    if (item)
                        colors.push(Common.Utils.ThemeColor.getHexColor(item.get_r(), item.get_g(), item.get_b()).toLocaleUpperCase());
                    else
                        colors.push('000000');
                });
                this.mnuSortColorFontPicker.updateColors(colors);
                this.mnuFilterColorFontPicker.updateColors(colors);

                this.miFilterFontColor.setChecked(false, true);
                this.miSortFontColor.setChecked(sort == Asc.c_oAscSortOptions.ByColorFont, true);
                if (sort == Asc.c_oAscSortOptions.ByColorFont)
                    this.mnuSortColorFontPicker.select((sortColor) ? sortColor : '000000', true);
            }

            hasColors = (colorsFill && colorsFill.length>0);
            this.miSortCellColor.setVisible(hasColors);
            this.miFilterCellColor.setVisible(!isPivot && hasColors);
            if (hasColors) {
                var colors = [];
                colorsFill.forEach(function(item, index) {
                    if (item)
                        colors.push(Common.Utils.ThemeColor.getHexColor(item.get_r(), item.get_g(), item.get_b()).toLocaleUpperCase());
                    else
                        colors.push('transparent');
                 });
                this.mnuSortColorCellsPicker.updateColors(colors);
                this.mnuFilterColorCellsPicker.updateColors(colors);

                this.miFilterCellColor.setChecked(false, true);
                this.miSortCellColor.setChecked(sort == Asc.c_oAscSortOptions.ByColorFill, true);
                if (sort == Asc.c_oAscSortOptions.ByColorFill)
                    this.mnuSortColorCellsPicker.select((sortColor) ? sortColor : 'transparent', true);
            }

            if (isCustomFilter) {
                var customFilter = filterObj.asc_getFilter(),
                    customFilters = customFilter.asc_getCustomFilters(),
                    isAnd = (customFilter.asc_getAnd()),
                    cond1 = customFilters[0].asc_getOperator(),
                    cond2 = ((customFilters.length>1) ? (customFilters[1].asc_getOperator() || 0) : 0),
                    items = isPivot ? (isValueFilter ? this.miValueFilter.menu.items : this.miLabelFilter.menu.items) :
                        (isTextFilter ? this.miTextFilter.menu.items : (isDateFilter ? this.miDateFilter.menu.items : this.miNumFilter.menu.items)),
                    isCustomConditions = true;

                if (customFilters.length==1)
                    items.forEach(function(item){
                        var checked = (item.options.type == Asc.c_oAscAutoFilterTypes.CustomFilters) && (item.value == cond1);
                        item.setChecked(checked, true);
                        if (checked) isCustomConditions = false;
                    });
                else if ((isPivot || !isTextFilter) && (cond1 == Asc.c_oAscCustomAutoFilter.isGreaterThanOrEqualTo && cond2 == Asc.c_oAscCustomAutoFilter.isLessThanOrEqualTo)){
                    items[isDateFilter ? 3 : (isPivot && !isValueFilter ? 13 : 6)].setChecked(true, true); // between filter
                    isCustomConditions = false;
                } else if (isPivot && (cond1 == Asc.c_oAscCustomAutoFilter.isLessThan && cond2 == Asc.c_oAscCustomAutoFilter.isGreaterThan)) {
                    items[!isValueFilter ? 14 : 7].setChecked(true, true); // not between filter
                    isCustomConditions = false;
                }
                if (isCustomConditions)
                    items[items.length-1].setChecked(true, true);
            } else if (this.initialFilterType === Asc.c_oAscAutoFilterTypes.ColorFilter) {
                var colorFilter = filterObj.asc_getFilter(),
                    filterColor = colorFilter.asc_getCColor();
                if (filterColor)
                    filterColor = Common.Utils.ThemeColor.getHexColor(filterColor.get_r(), filterColor.get_g(), filterColor.get_b()).toLocaleUpperCase();
                if ( colorFilter.asc_getCellColor()===null ) { // cell color
                    this.miFilterCellColor.setChecked(true, true);
                    this.mnuFilterColorCellsPicker.select((filterColor) ? filterColor : 'transparent', true);
                } else if (colorFilter.asc_getCellColor()===false) { // font color
                    this.miFilterFontColor.setChecked(true, true);
                    this.mnuFilterColorFontPicker.select((filterColor) ? filterColor : '000000', true);
                }
            } else if (isDynamicFilter || isTop10) {
                var dynType = (isDynamicFilter) ? filterObj.asc_getFilter().asc_getType() : null,
                    items = isPivot ? this.miValueFilter.menu.items : (isDateFilter ? this.miDateFilter.menu.items : this.miNumFilter.menu.items);
                items.forEach(function(item){
                    item.setChecked(isDynamicFilter && (item.options.type == Asc.c_oAscAutoFilterTypes.DynamicFilter) && (item.value == dynType) ||
                                    isTop10 && (item.options.type == Asc.c_oAscAutoFilterTypes.Top10), true);
                });
                if (isDateFilter) {
                    var item = this.miDateFilter.menu.getChecked();
                    if (!item) {
                        var isChecked = false;
                        items = this.miDatesInThePeriod.menu.items;
                        items.forEach(function(item){
                            var value = item.value == dynType;
                            item.setChecked(value, true);
                            if (value) {
                                isChecked = true;
                            }
                        });
                        isChecked && this.miDateFilter.menu.items[20].setChecked(isChecked, true);
                    }
                }
            }

            this.miClear.setDisabled(this.initialFilterType === Asc.c_oAscAutoFilterTypes.None);
            this.miReapply.setDisabled(this.initialFilterType === Asc.c_oAscAutoFilterTypes.None);
            this.btnOk.setDisabled(this.initialFilterType !== Asc.c_oAscAutoFilterTypes.Filters && this.initialFilterType !== Asc.c_oAscAutoFilterTypes.None);

            this.menuPanelWidth = menuPanel.innerWidth();
            var width = this.getWidth();
            if (width-this.menuPanelWidth<260) {
                width = Math.ceil(this.menuPanelWidth + 260);
                this.setResizable(true, [width, this.initConfig.minheight]);
            }
            if (Common.Utils.InternalSettings.get('sse-settings-size-filter-window')) {
                width = Common.Utils.InternalSettings.get('sse-settings-size-filter-window')[0] + this.menuPanelWidth;
            }
            if (isPivot && pivotObj.asc_getIsPageFilter()) {
                this.setResizable(true, [this.initConfig.minwidth - this.menuPanelWidth, this.initConfig.minheight]);
                menuPanel.addClass('hidden');
                width -= this.menuPanelWidth;
                this.menuPanelWidth = 0;
            }
            this.setSize(width, this.getHeight());
        },

        setupDataCells: function() {
            function isNumeric(value) {
                return !isNaN(parseFloat(value)) && isFinite(value);
            }

            function getDateLevel(lastDate, curDate) {
                var level = 0;
                if (lastDate) {
                    for (var i = 0; i < lastDate.length; i++) {
                        if (lastDate[i] !== curDate[i]) {
                            level = i;
                            break;
                        }
                    }
                }
                return level;
            }

            var me = this,
                isnumber, value, count,
                index = 0, throughIndex = 2,
                applyfilter = true,
                selectAllState = false,
                selectedCells = 0,
                arr = [], arrEx = [],
                idxs = (me.filter) ? me.filteredIndexes : me.throughIndexes,
                isdate,
                isTimeFormat = me.configTo.asc_getTimeFormat(),
                lastDate,
                monthList = [
                    this.txtJanuary,
                    this.txtFebruary,
                    this.txtMarch,
                    this.txtApril,
                    this.txtMay,
                    this.txtJune,
                    this.txtJuly,
                    this.txtAugust,
                    this.txtSeptember,
                    this.txtOctober,
                    this.txtNovember,
                    this.txtDecember
                ],
                countYears = 0,
                countMonth = 0;

            this.configTo.asc_getValues().forEach(function (item) {
                value       = item.asc_getText();
                isnumber    = isNumeric(value);
                applyfilter = true;
                count = item.asc_getRepeats ? item.asc_getRepeats() : undefined;

                var isDate = item.asc_getIsDateFormat(),
                    curDate,
                    displayDate,
                    dateLevel,
                    lastDateLevel,
                    dateText = '';
                if (isDate) {
                    isdate = true;
                    if (me.filter && index === 0)
                        index += 1;
                    var year = item.asc_getYear(),
                        month = item.asc_getMonth(),
                        day = item.asc_getDay(),
                        hour = item.asc_getHour(),
                        minute = item.asc_getMinute(),
                        second = item.asc_getSecond();
                    if (isTimeFormat) {
                        curDate = [year, month, day, hour, minute, second];
                        displayDate = [year, month, day,
                            !hour ? '00' : hour,
                            ':' + (!minute ? '00' : minute),
                            ':' + (!second ? '00' : second)
                        ];
                    } else {
                        curDate = [year, month, day];
                        displayDate = curDate.slice();
                    }
                    displayDate.forEach(function (item, index) {
                        dateText += index === 1 ? monthList[item] : item;
                    });
                    dateLevel = getDateLevel(lastDate, curDate);

                    lastDateLevel = curDate.length - 1;
                }

                if (me.filter) {
                    var val = !isDate ? value : dateText;
                    if (null === val.match(me.filter)) {
                        applyfilter = false;
                    }
                    idxs[throughIndex] = applyfilter;
                } else if (idxs[throughIndex]==undefined)
                    idxs[throughIndex] = item.asc_getVisible();

                if (applyfilter) {
                    if (isDate) {
                        if (dateLevel === 0) { // year
                            countYears += 1;
                            countMonth += 1;
                        } else if (dateLevel === 1) { // month
                            countMonth += 1;
                        }
                        for (var i = dateLevel; i <= lastDateLevel; i++) {
                            index+=1;
                            arr.push(new Common.UI.TreeViewModel({
                                id: index,
                                selected: false,
                                allowSelected: true,
                                cellvalue: value,
                                value: value,
                                groupid: '1',
                                check: idxs[throughIndex],
                                throughIndex: throughIndex,
                                count: count ? count.toString() : '',
                                isDate: true,
                                fullDate: curDate,
                                dateValue: i === 1 ? monthList[displayDate[i]] : displayDate[i],
                                level: i,
                                index: index,
                                hasParent: i > 0,
                                hasSubItems: i < lastDateLevel,
                                isVisible: i === 0,
                                isExpanded: false
                            }));
                            if (idxs[throughIndex]) selectedCells++;
                        }
                        lastDate = curDate;
                    } else {
                        arr.push(new Common.UI.TreeViewModel({
                            id: ++index,
                            selected: false,
                            allowSelected: true,
                            cellvalue: value,
                            value: isnumber ? value : (value.length > 0 ? value : me.textEmptyItem),
                            intval: isnumber ? parseFloat(value) : undefined,
                            strval: !isnumber ? value : '',
                            groupid: '1',
                            check: idxs[throughIndex],
                            throughIndex: throughIndex,
                            count: count ? count.toString() : ''
                        }));
                        if (idxs[throughIndex]) selectedCells++;
                    }
                } else {
                    arrEx.push(new Common.UI.TreeViewModel({
                        cellvalue       : value
                    }));
                }

                ++throughIndex;
            });

            if (countYears === 1) { // Date filter
                arr.forEach(function (item) {
                    if (item.get('isDate')) {
                        var level = item.get('level');
                        if (countMonth > 1) {
                            item.set('isVisible', level < 2);
                            item.set('isExpanded', level === 0);
                        } else {
                            item.set('isVisible', level < 3);
                            item.set('isExpanded', level < 2);
                        }
                    }
                });
            }

            me.cellsList.cmpEl[countYears > 0 ? 'addClass' : 'removeClass']('shifted-right');

            if (selectedCells==arr.length) selectAllState = true;
            else if (selectedCells>0) selectAllState = 'indeterminate';

            if (me.filter || idxs[0]==undefined)
                idxs[0] = true;
            if (!me.filter || arr.length>0)
                arr.unshift(new Common.UI.TreeViewModel({
                    id              : ++index,
                    selected        : false,
                    allowSelected   : true,
                    value           : (me.filter) ? this.textSelectAllResults : this.textSelectAll,
                    groupid         : '0',
                    check           : idxs[0],
                    throughIndex    : 0
                }));
            if (me.filter && arr.length>1) {
                if (idxs[1]==undefined)
                    idxs[1] = false;
                arr.splice(1, 0, new Common.UI.TreeViewModel({
                    id              : ++index,
                    selected        : false,
                    allowSelected   : true,
                    value           : this.textAddSelection,
                    groupid         : '2',
                    check           : idxs[1],
                    throughIndex    : 1
                }));
            }

            this.cells.reset(arr);
            this.filterExcludeCells.reset(arrEx);

            if (this.cells.length) {
                if (isdate && selectedCells !== arr.length) {
                    this.updateDateLevelCheck();
                } else {
                    this.checkCellTrigerBlock = true;
                    this.cells.at(0).set('check', selectAllState);
                    this.checkCellTrigerBlock = undefined;
                }
            }
            this.btnOk.setDisabled(this.cells.length<1);
            this.cellsList.scroller.update({minScrollbarLength  : this.cellsList.minScrollbarLength, alwaysVisibleY: true, suppressScrollX: true});
        },

        testFilter: function () {
            var me = this, isValid= false;

            if (this.cells) {
                if (this.filter && this.filteredIndexes[1])
                    isValid = true;
                else
                    this.cells.forEach(function(item){
                        if ('1' == item.get('groupid') && item.get('check')) {
                            isValid = true;
                            return true;
                        }
                    });
            }

            if (!isValid) {
                me._skipCheckDocumentClick = true;
                Common.UI.warning({title: this.textWarning,
                    msg: this.warnNoSelected,
                    callback: function() {
                        me._skipCheckDocumentClick = false;
                        _.delay(function () {
                            me.input.focus();
                        }, 100, this);
                    }
                });
            }

            return isValid;
        },
        save: function () {
            if (this.api && this.configTo && this.cells && this.filterExcludeCells) {
                var arr = this.configTo.asc_getValues(),
                    isValid = false,
                    me = this;
                if (this.filter && this.filteredIndexes[1]) {
                    if (this.initialFilterType === Asc.c_oAscAutoFilterTypes.CustomFilters) {
                        arr.forEach(function(item, index) {
                            item.asc_setVisible(true);
                        });
                    }
                    this.cells.each(function(cell) {
                        if ('1' == cell.get('groupid')) {
                            arr[parseInt(cell.get('throughIndex'))-2].asc_setVisible(cell.get('check'));
                        }
                    });
                    arr.forEach(function(item, index) {
                        if (item.asc_getVisible()) {
                            isValid = true;
                            return true;
                        }
                    });
                } else {
                    var idxs = (this.filter) ? this.filteredIndexes : this.throughIndexes;
                    arr.forEach(function(item, index) {
                        item.asc_setVisible(idxs[index+2]);
                        if (item.asc_getIsDateFormat()) {
                            var group = me.dateTimeGroup[index+2],
                                value;
                            switch (group) {
                                case 0:
                                    value = Asc.EDateTimeGroup.datetimegroupYear;
                                    break;
                                case 1:
                                    value = Asc.EDateTimeGroup.datetimegroupMonth;
                                    break;
                                case 2:
                                    value = Asc.EDateTimeGroup.datetimegroupDay;
                                    break;
                                case 3:
                                    value = Asc.EDateTimeGroup.datetimegroupHour;
                                    break;
                                case 4:
                                    value = Asc.EDateTimeGroup.datetimegroupMinute;
                                    break;
                                case 5:
                                    value = Asc.EDateTimeGroup.datetimegroupSecond;
                                    break;
                            }
                            item.asc_setDateTimeGrouping(value);
                        }
                    });
                    isValid = true;
                }
                if (isValid) {
                    var pivotObj = this.configTo.asc_getPivotObj();
                    if (pivotObj && pivotObj.asc_getIsPageFilter())
                        pivotObj.asc_setIsMultipleItemSelectionAllowed(true);
                    this.configTo.asc_getFilterObj().asc_setType(Asc.c_oAscAutoFilterTypes.Filters);
                    this.api.asc_applyAutoFilter(this.configTo);
                }
            }
        },

        onPrimary: function() {
            this.save();
            this.close();
            return false;
        },

        onWindowResize: function (args) {
            if (args && args[1]=='start')
                this.curSize = {resize: false, height: this.getSize()[1]};
            else if (this.curSize.resize) {
                var size = this.getSize();
                this.cellsList.scroller.update({minScrollbarLength  : this.cellsList.minScrollbarLength, alwaysVisibleY: true, suppressScrollX: true});
            }
        },

        onWindowResizing: function () {
            if (!this.curSize) return;

            var size = this.getSize();
            if (size[1] !== this.curSize.height) {
                if (!this.curSize.resize) {
                    this.curSize.resize = true;
                    this.cellsList.scroller.update({minScrollbarLength  : this.cellsList.minScrollbarLength, alwaysVisibleY: false, suppressScrollX: true});
                }
                this.curSize.height = size[1];
            }
            size[0] -= this.menuPanelWidth;
            Common.Utils.InternalSettings.set('sse-settings-size-filter-window', size);
        },

        onItemChanged: function (view, record) {
            var state = record.model.get('check');
            if ( state == 'indeterminate' )
                $('input[type=checkbox]', record.$el).prop('indeterminate', true);
            else $('input[type=checkbox]', record.$el).prop({checked: state, indeterminate: false});
        },

        btnCustomFilter     : 'Custom Filter',
        textSelectAll       : 'Select All',
        txtTitle            : 'Filter',
        warnNoSelected      : 'You must choose at least one value',
        textWarning         : 'Warning',
        textEmptyItem       : '{Blanks}',
        txtEmpty            : 'Enter cell\'s filter',
        txtSortLow2High     : 'Sort Lowest to Highest',
        txtSortHigh2Low     : 'Sort Highest to Lowest',
        txtSortCellColor    : 'Sort by cells color',
        txtSortFontColor    : 'Sort by font color',
        txtNumFilter        : 'Number filter',
        txtTextFilter       : 'Text filter',
        txtDateFilter       : 'Date Filter',
        txtFilterCellColor  : 'Filter by cells color',
        txtFilterFontColor  : 'Filter by font color',
        txtClear            : 'Clear',
        txtReapply          : 'Reapply',
        txtEquals           : "Equals...",
        txtNotEquals        : "Does not equal...",
        txtGreater          : "Greater than...",
        txtGreaterEquals    : "Greater than or equal to...",
        txtLess             : "Less than...",
        txtLessEquals       : "Less than or equal to...",
        txtBetween          : 'Between...',
        txtTop10            : 'Top 10',
        txtAboveAve         : 'Above average',
        txtBelowAve         : 'Below average',
        txtBegins           : "Begins with...",
        txtNotBegins        : "Does not begin with...",
        txtEnds             : "Ends with...",
        txtNotEnds          : "Does not end with...",
        txtContains         : "Contains...",
        txtNotContains      : "Does not contain...",
        textSelectAllResults: 'Select All Search Results',
        textAddSelection    : 'Add current selection to filter',
        txtValueFilter: 'Value filter',
        txtLabelFilter: 'Label filter',
        warnFilterError: 'You need at least one field in the Values area in order to apply a value filter.',
        txtNotBetween: 'Not between...',
        txtSortOption: 'More sort options...',
        txtBefore: 'Before...',
        txtAfter: 'After...',
        txtTomorrow: 'Tomorrow',
        txtToday: 'Today',
        txtYesterday: 'Yesterday',
        txtNextWeek: 'Next Week',
        txtThisWeek: 'This Week',
        txtLastWeek: 'Last Week',
        txtNextMonth: 'Next Month',
        txtThisMonth: 'This Month',
        txtLastMonth: 'Last Month',
        txtNextQuarter: 'Next Quarter',
        txtThisQuarter: 'This Quarter',
        txtLastQuarter: 'Last Quarter',
        txtNextYear: 'Next Year',
        txtThisYear: 'This Year',
        txtLastYear: 'Last Year',
        txtYearToDate: 'Year to Date',
        txtAllDatesInThePeriod: 'All Dates in the Period',
        txtQuarter1: 'Quarter 1',
        txtQuarter2: 'Quarter 1',
        txtQuarter3: 'Quarter 1',
        txtQuarter4: 'Quarter 1',
        txtJanuary: 'January',
        txtFebruary: 'February',
        txtMarch: 'March',
        txtApril: 'April',
        txtMay: 'May',
        txtJune: 'June',
        txtJuly: 'July',
        txtAugust: 'August',
        txtSeptember: 'September',
        txtOctober: 'October',
        txtNovember: 'November',
        txtDecember: 'December'

    }, SSE.Views.AutoFilterDialog || {}));
});<|MERGE_RESOLUTION|>--- conflicted
+++ resolved
@@ -1480,13 +1480,9 @@
                 this.cellsList = new Common.UI.TreeView({
                     el: $('#id-dlg-filter-values', this.$window),
                     store: this.cells,
-<<<<<<< HEAD
                     tabindex: 1,
                     enableKeyEvents: true,
-=======
-                    simpleAddMode: true,
-                    template: _.template(['<div class="listview inner" style="border:none;height:auto;"></div>'].join('')),
->>>>>>> 6fd85e51
+                    template: _.template(['<div class="treeview inner" style="height:auto;"></div>'].join('')),
                     itemTemplate: _.template([
                         '<% if (typeof isDate !=="undefined" && isDate) { %>',
                             '<div class="tree-item date <% if (!isVisible) { %>' + 'hidden' + '<% } %>" style="display: block;' + (!Common.UI.isRTL() ? 'padding-left' : 'padding-right') + ': <%= level*16 + 22 %>px;">',
