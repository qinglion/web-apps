--- conflicted
+++ resolved
@@ -92,11 +92,7 @@
             this.GradColor = { values: [0, 100], colors: ['000000', 'ffffff'], currentIdx: 0};
 
             this.fillControls = [];
-<<<<<<< HEAD
-            this.gradientColorsStr="";
-=======
             this.gradientColorsStr="#000, #fff";
->>>>>>> d2c5b7ff
             this.typeGradient = 90;
 
             this.render();
@@ -270,12 +266,8 @@
                     parentMenu: btn.menu,
                     restoreHeight: 174,
                     store: new Common.UI.DataViewStore(me._viewDataLinear),
-<<<<<<< HEAD
-                    itemTemplate: _.template('<div id="<%= id %>" class="item-gradient" ></div>')
-=======
                     itemTemplate: _.template('<div id="<%= id %>" class="item-gradient" style="background: '
                         +'linear-gradient(<%= type + 90 %>deg,<%= gradientColorsStr %>);"></div>')
->>>>>>> d2c5b7ff
                 });
             });
             this.btnDirection.render($('#cell-button-direction'));
@@ -1092,17 +1084,6 @@
         },
 
         btnDirectionRedraw: function(slider, gradientColorsStr) {
-<<<<<<< HEAD
-
-            this.gradientColorsStr = gradientColorsStr;
-            if (this.mnuDirectionPicker.dataViewItems.length == 1)
-                this.mnuDirectionPicker.dataViewItems[0].$el.children(0).css({'background': 'radial-gradient(' + gradientColorsStr + ')'});
-            else
-                this.mnuDirectionPicker.dataViewItems.forEach(function (item) {
-                    var type = item.model.get('type') + 90;
-                    item.$el.children(0).css({'background': 'linear-gradient(' + type + 'deg, ' + gradientColorsStr + ')'});
-                });
-=======
             this.gradientColorsStr = gradientColorsStr;
             _.each(this._viewDataLinear, function(item){
                 item.gradientColorsStr = gradientColorsStr;
@@ -1110,7 +1091,6 @@
             this.mnuDirectionPicker.store.each(function(item){
                 item.set('gradientColorsStr', gradientColorsStr);
             }, this);
->>>>>>> d2c5b7ff
 
             if (this.typeGradient == -1)
                 this.btnDirection.$icon.css({'background': 'none'});
