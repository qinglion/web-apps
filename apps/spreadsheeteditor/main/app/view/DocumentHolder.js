/*
 * (c) Copyright Ascensio System SIA 2010-2023
 *
 * This program is a free software product. You can redistribute it and/or
 * modify it under the terms of the GNU Affero General Public License (AGPL)
 * version 3 as published by the Free Software Foundation. In accordance with
 * Section 7(a) of the GNU AGPL its Section 15 shall be amended to the effect
 * that Ascensio System SIA expressly excludes the warranty of non-infringement
 * of any third-party rights.
 *
 * This program is distributed WITHOUT ANY WARRANTY; without even the implied
 * warranty of MERCHANTABILITY or FITNESS FOR A PARTICULAR  PURPOSE. For
 * details, see the GNU AGPL at: http://www.gnu.org/licenses/agpl-3.0.html
 *
 * You can contact Ascensio System SIA at 20A-6 Ernesta Birznieka-Upish
 * street, Riga, Latvia, EU, LV-1050.
 *
 * The  interactive user interfaces in modified source and object code versions
 * of the Program must display Appropriate Legal Notices, as required under
 * Section 5 of the GNU AGPL version 3.
 *
 * Pursuant to Section 7(b) of the License you must retain the original Product
 * logo when distributing the program. Pursuant to Section 7(e) we decline to
 * grant you any rights under trademark law for use of our trademarks.
 *
 * All the Product's GUI elements, including illustrations and icon sets, as
 * well as technical writing content are licensed under the terms of the
 * Creative Commons Attribution-ShareAlike 4.0 International. See the License
 * terms at http://creativecommons.org/licenses/by-sa/4.0/legalcode
 *
 */
/**
 *  DocumentHolder.js
 *
 *  DocumentHolder view
 *
 *  Created by Julia Radzhabova on 3/28/14
 *  Copyright (c) 2018 Ascensio System SIA. All rights reserved.
 *
 */

define([
    'jquery',
    'underscore',
    'backbone',
    'gateway',
    'common/main/lib/component/Menu'
], function ($, _, Backbone, gateway) { 'use strict';

    SSE.Views.DocumentHolder =  Backbone.View.extend(_.extend({
        el: '#editor_sdk',

        // Compile our stats template
        template: null,

        // Delegated events for creating new items, and clearing completed ones.
        events: {
        },

        initialize: function() {
            var me = this;
            me._preventCustomClick = null;
            me._hasCustomItems = false;

            this.setApi = function(api) {
                me.api = api;
                return me;
            };
        },

        render: function() {
            this.fireEvent('render:before', this);

            this.cmpEl = $(this.el);

            this.fireEvent('render:after', this);
            return this;
        },

        focus: function() {
            var me = this;
            _.defer(function(){
                me.cmpEl && me.cmpEl.focus();
            }, 50);
        },

        createDelayedElementsViewer: function() {
            var me = this;

            me.menuViewCopy = new Common.UI.MenuItem({
                iconCls: 'menu__icon btn-copy',
                caption: me.txtCopy,
                value: 'copy'
            });

            me.menuViewUndo = new Common.UI.MenuItem({
                iconCls: 'menu__icon btn-undo',
                caption: me.textUndo
            });

            me.menuViewCopySeparator = new Common.UI.MenuItem({
                caption: '--'
            });

            me.menuViewAddComment = new Common.UI.MenuItem({
                iconCls: 'menu__icon btn-menu-comments',
                id: 'id-context-menu-item-view-add-comment',
                caption: me.txtAddComment
            });

            me.menuSignatureViewSign   = new Common.UI.MenuItem({caption: this.strSign,      value: 0 });
            me.menuSignatureDetails    = new Common.UI.MenuItem({caption: this.strDetails,   value: 1 });
            me.menuSignatureViewSetup  = new Common.UI.MenuItem({caption: this.strSetup,     value: 2 });
            me.menuSignatureRemove     = new Common.UI.MenuItem({caption: this.strDelete,    value: 3 });
            me.menuViewSignSeparator   = new Common.UI.MenuItem({caption: '--' });

            this.viewModeMenu = new Common.UI.Menu({
                cls: 'shifted-right',
                items: [
                    me.menuViewCopy,
                    me.menuViewUndo,
                    me.menuViewCopySeparator,
                    me.menuSignatureViewSign,
                    me.menuSignatureDetails,
                    me.menuSignatureViewSetup,
                    me.menuSignatureRemove,
                    me.menuViewSignSeparator,
                    me.menuViewAddComment
                ]
            }).on('hide:after', function(menu, e, isFromInputControl) {
                me.clearCustomItems(menu);
            });

            me.fireEvent('createdelayedelements', [me, 'view']);
        },

        createDelayedElements: function() {
            var me = this;

            me.pmiCut = new Common.UI.MenuItem({
                iconCls: 'menu__icon btn-cut',
                caption     : me.txtCut,
                value       : 'cut'
            });

            me.pmiCopy = new Common.UI.MenuItem({
                iconCls: 'menu__icon btn-copy',
                caption     : me.txtCopy,
                value       : 'copy'
            });

            me.pmiPaste = new Common.UI.MenuItem({
                iconCls: 'menu__icon btn-paste',
                caption     : me.txtPaste,
                value       : 'paste'
            });

            me.pmiSelectTable = new Common.UI.MenuItem({
                caption     : me.txtSelect,
                menu        : new Common.UI.Menu({
                    cls: 'shifted-right',
                    menuAlign   : 'tl-tr',
                    items: [
                        { caption: this.selectRowText,      value:  Asc.c_oAscChangeSelectionFormatTable.row},
                        { caption: this.selectColumnText,   value: Asc.c_oAscChangeSelectionFormatTable.column},
                        { caption: this.selectDataText,     value: Asc.c_oAscChangeSelectionFormatTable.data},
                        { caption: this.selectTableText,    value: Asc.c_oAscChangeSelectionFormatTable.all}
                    ]
                })
            });

            me.pmiInsertEntire = new Common.UI.MenuItem({
                caption     : me.txtInsert
            });

            me.pmiInsertCells = new Common.UI.MenuItem({
                iconCls: 'menu__icon btn-addcell',
                caption     : me.txtInsert,
                menu        : new Common.UI.Menu({
                    cls: 'shifted-right',
                    menuAlign   : 'tl-tr',
                    items: [
                        {
                            caption : me.txtShiftRight,
                            value   : Asc.c_oAscInsertOptions.InsertCellsAndShiftRight
                        },{
                            caption : me.txtShiftDown,
                            value   : Asc.c_oAscInsertOptions.InsertCellsAndShiftDown
                        },{
                            caption : me.txtRow,
                            value   : Asc.c_oAscInsertOptions.InsertRows
                        },{
                            caption : me.txtColumn,
                            value   : Asc.c_oAscInsertOptions.InsertColumns
                        }
                    ]
                })
            });
            
            me.pmiInsertTable = new Common.UI.MenuItem({
                iconCls: 'menu__icon btn-addcell',
                caption     : me.txtInsert,
                menu        : new Common.UI.Menu({
                    cls: 'shifted-right',
                    menuAlign   : 'tl-tr',
                    items: [
                        { caption: me.insertRowAboveText, value: Asc.c_oAscInsertOptions.InsertTableRowAbove},
                        { caption: me.insertRowBelowText, value: Asc.c_oAscInsertOptions.InsertTableRowBelow},
                        { caption: me.insertColumnLeftText,  value: Asc.c_oAscInsertOptions.InsertTableColLeft},
                        { caption: me.insertColumnRightText, value: Asc.c_oAscInsertOptions.InsertTableColRight}
                    ]
                })
            });

            me.pmiDeleteEntire = new Common.UI.MenuItem({
                caption     : me.txtDelete
            });

            me.pmiDeleteCells = new Common.UI.MenuItem({
                iconCls: 'menu__icon btn-delcell',
                caption     : me.txtDelete,
                menu        : new Common.UI.Menu({
                    cls: 'shifted-right',
                    menuAlign   : 'tl-tr',
                    items: [
                        {
                            caption : me.txtShiftLeft,
                            value   : Asc.c_oAscDeleteOptions.DeleteCellsAndShiftLeft
                        },{
                            caption : me.txtShiftUp,
                            value   : Asc.c_oAscDeleteOptions.DeleteCellsAndShiftTop
                        },{
                            caption : me.txtRow,
                            value   : Asc.c_oAscDeleteOptions.DeleteRows
                        },{
                            caption : me.txtColumn,
                            value   : Asc.c_oAscDeleteOptions.DeleteColumns
                        }
                    ]
                })
            });

            me.pmiDeleteTable = new Common.UI.MenuItem({
                iconCls: 'menu__icon btn-delcell',
                caption     : me.txtDelete,
                menu        : new Common.UI.Menu({
                    cls: 'shifted-right',
                    menuAlign   : 'tl-tr',
                    items: [
                        { caption: this.deleteRowText,      value: Asc.c_oAscDeleteOptions.DeleteRows},
                        { caption: this.deleteColumnText,   value: Asc.c_oAscDeleteOptions.DeleteColumns},
                        { caption: this.deleteTableText,    value: Asc.c_oAscDeleteOptions.DeleteTable}
                    ]
                })
            });

            me.pmiClear = new Common.UI.MenuItem({
                iconCls: 'menu__icon btn-clearstyle',
                caption     : me.txtClear,
                menu        : new Common.UI.Menu({
                    cls: 'shifted-right',
                    menuAlign   : 'tl-tr',
                    items: [
                        {
                            caption : me.txtClearAll,
                            value   : Asc.c_oAscCleanOptions.All
                        },
                        {
                            caption : me.txtClearText,
                            value   : Asc.c_oAscCleanOptions.Text
                        },
                        {
                            caption : me.txtClearFormat,
                            value   : Asc.c_oAscCleanOptions.Format
                        },
                        {
                            caption : me.txtClearComments,
                            value   : Asc.c_oAscCleanOptions.Comments
                        },
                        {
                            caption : me.txtClearHyper,
                            value   : Asc.c_oAscCleanOptions.Hyperlinks
                        }
                    ]
                })
            });

            me.pmiSortCells = new Common.UI.MenuItem({
                caption     : me.txtSort,
                menu        : new Common.UI.Menu({
                    cls: 'shifted-right',
                    menuAlign   : 'tl-tr',
                    items: [
                        {
                            iconCls: 'menu__icon btn-sort-down',
                            caption : me.txtAscending,
                            value   : Asc.c_oAscSortOptions.Ascending
                        },{
                            iconCls: 'menu__icon btn-sort-up',
                            caption : me.txtDescending,
                            value   : Asc.c_oAscSortOptions.Descending
                        },{
                            caption : me.txtSortCellColor,
                            value   : Asc.c_oAscSortOptions.ByColorFill
                        },{
                            caption : me.txtSortFontColor,
                            value   : Asc.c_oAscSortOptions.ByColorFont
                        },{
                            caption : me.txtCustomSort,
                            value   : 'advanced'
                        }
                    ]
                })
            });

            me.pmiFilterCells = new Common.UI.MenuItem({
                iconCls: 'menu__icon btn-autofilter',
                caption     : me.txtFilter,
                menu        : new Common.UI.Menu({
                    cls: 'shifted-right',
                    menuAlign   : 'tl-tr',
                    items: [
                        {
                            caption : me.txtFilterValue,
                            value   : 0
                        },{
                            caption : me.txtFilterCellColor,
                            value   : 1
                        },{
                            caption : me.txtFilterFontColor,
                            value   : 2
                        }
                    ]
                })
            });
            
            me.pmiReapply = new Common.UI.MenuItem({
                caption     : me.txtReapply
            });

            me.mnuRefreshPivot = new Common.UI.MenuItem({
                caption     : me.txtRefresh
            });

            me.mnuGroupPivot = new Common.UI.MenuItem({
                caption     : this.txtGroup,
                value       : 'grouping'
            });

            me.mnuUnGroupPivot = new Common.UI.MenuItem({
                caption     : this.txtUngroup,
                value       : 'ungrouping'
            });

            me.mnuPivotSettings = new Common.UI.MenuItem({
                caption     : this.txtPivotSettings
            });

            me.mnuFieldSettings = new Common.UI.MenuItem({
                caption     : this.txtFieldSettings
            });

            me.mnuPivotFilter = new Common.UI.MenuItem({
                caption     : this.txtFilter,
                menu        : new Common.UI.Menu({
                    cls: 'shifted-right',
                    menuAlign   : 'tl-tr',
                    items: [
                        {
                            caption : me.txtClear,
                            value   : 'clear'
                        },{
                            caption : '--'
                        },{
                            caption : me.txtTop10,
                            value   : 'top10'
                        },{
                            caption : me.txtValueFilter,
                            value   : 'value'
                        },{
                            caption : me.txtLabelFilter,
                            value   : 'label'
                        }
                    ]
                })
            });

            me.mnuPivotSort = new Common.UI.MenuItem({
                caption     : this.txtSort,
                menu        : new Common.UI.Menu({
                    cls: 'shifted-right',
                    menuAlign   : 'tl-tr',
                    items: [
                        {
                            iconCls: 'menu__icon btn-sort-down',
                            caption : me.txtAscending,
                            value   : Asc.c_oAscSortOptions.Ascending
                        },{
                            iconCls: 'menu__icon btn-sort-up',
                            caption : me.txtDescending,
                            value   : Asc.c_oAscSortOptions.Descending
                        },{
                            caption : me.txtSortOption,
                            value   : 'advanced'
                        }
                    ]
                })
            });

            me.mnuDeleteField = new Common.UI.MenuItem({
                caption     : this.txtDelField
            });

            me.mnuSubtotalField = new Common.UI.MenuItem({
                caption     : this.txtSubtotalField,
                checkable: true,
                allowDepress: true
            });

            me.mnuSummarize = new Common.UI.MenuItem({
                caption     : this.txtSummarize,
                menu        : new Common.UI.Menu({
                    cls: 'shifted-right',
                    menuAlign   : 'tl-tr',
                    items: [
                        {
                            caption : me.txtSum,
                            value   : Asc.c_oAscDataConsolidateFunction.Sum,
                            checkable: true
                        },{
                            caption : me.txtCount,
                            value   : Asc.c_oAscDataConsolidateFunction.Count,
                            checkable: true
                        },{
                            caption : me.txtAverage,
                            value   : Asc.c_oAscDataConsolidateFunction.Average,
                            checkable: true
                        },{
                            caption : me.txtMax,
                            value   : Asc.c_oAscDataConsolidateFunction.Max,
                            checkable: true
                        },{
                            caption : me.txtMin,
                            value   : Asc.c_oAscDataConsolidateFunction.Min,
                            checkable: true
                        },{
                            caption : me.txtProduct,
                            value   : Asc.c_oAscDataConsolidateFunction.Product,
                            checkable: true
                        },{
                            caption : '--'
                        },{
                            caption : me.txtMoreOptions,
                            value: -1
                        }
                    ]
                })
            });

            me.mnuShowAs = new Common.UI.MenuItem({
                caption     : this.txtShowAs,
                menu        : new Common.UI.Menu({
                    cls: 'shifted-right',
                    menuAlign   : 'tl-tr',
                    items: [
                        {
                            caption : me.txtNormal,
                            value   : Asc.c_oAscShowDataAs.Normal,
                            numFormat: Asc.c_oAscNumFormatType.General,
                            checkable: true
                        },{
                            caption : me.txtPercentOfGrand,
                            value   : Asc.c_oAscShowDataAs.PercentOfTotal,
                            numFormat: Asc.c_oAscNumFormatType.Percent,
                            checkable: true
                        },{
                            caption : me.txtPercentOfCol,
                            value   : Asc.c_oAscShowDataAs.PercentOfCol,
                            numFormat: Asc.c_oAscNumFormatType.Percent,
                            checkable: true
                        },{
                            caption : me.txtPercentOfTotal,
                            value   : Asc.c_oAscShowDataAs.PercentOfRow,
                            numFormat: Asc.c_oAscNumFormatType.Percent,
                            checkable: true
                        },{
                            caption : me.txtPercent,
                            value   : Asc.c_oAscShowDataAs.Percent,
                            numFormat: Asc.c_oAscNumFormatType.Percent,
                            showMore: true,
                            checkable: true
                        },{
                            caption : me.txtPercentOfParentRow,
                            value   : Asc.c_oAscShowDataAs.PercentOfParentRow,
                            numFormat: Asc.c_oAscNumFormatType.Percent,
                            checkable: true
                        },{
                            caption : me.txtPercentOfParentCol,
                            value   : Asc.c_oAscShowDataAs.PercentOfParentCol,
                            numFormat: Asc.c_oAscNumFormatType.Percent,
                            checkable: true
                        },{
                            caption : me.txtPercentOfParent,
                            value   : Asc.c_oAscShowDataAs.PercentOfParent,
                            numFormat: Asc.c_oAscNumFormatType.Percent,
                            showMore: true,
                            checkable: true
                        },{
                            caption : me.txtDifference,
                            value   : Asc.c_oAscShowDataAs.Difference,
                            numFormat: Asc.c_oAscNumFormatType.General,
                            showMore: true,
                            checkable: true
                        },{
                            caption : me.txtPercentDiff,
                            value   : Asc.c_oAscShowDataAs.PercentDiff,
                            numFormat: Asc.c_oAscNumFormatType.Percent,
                            showMore: true,
                            checkable: true
                        },{
                            caption : me.txtRunTotal,
                            value   : Asc.c_oAscShowDataAs.RunTotal,
                            numFormat: Asc.c_oAscNumFormatType.General,
                            showMore: true,
                            checkable: true
                        },{
                            caption : me.txtPercentOfRunTotal,
                            value   : Asc.c_oAscShowDataAs.PercentOfRunningTotal,
                            numFormat: Asc.c_oAscNumFormatType.Percent,
                            showMore: true,
                            checkable: true
                        },{
                            caption : me.txtRankAscending,
                            value   : Asc.c_oAscShowDataAs.RankAscending,
                            numFormat: Asc.c_oAscNumFormatType.General,
                            showMore: true,
                            checkable: true
                        },{
                            caption : me.txtRankDescending,
                            value   : Asc.c_oAscShowDataAs.RankDescending,
                            numFormat: Asc.c_oAscNumFormatType.General,
                            showMore: true,
                            checkable: true
                        },{
                            caption : me.txtIndex,
                            value   : Asc.c_oAscShowDataAs.Index,
                            numFormat: Asc.c_oAscNumFormatType.General,
                            checkable: true
                        },{
                            caption : '--'
                        },{
                            caption : me.txtMoreOptions,
                            value: -1
                        }
                    ]
                })
            });

            me.mnuPivotRefreshSeparator = new Common.UI.MenuItem({caption: '--'});
            me.mnuPivotSubtotalSeparator = new Common.UI.MenuItem({caption: '--'});
            me.mnuPivotSettingsSeparator = new Common.UI.MenuItem({caption: '--'});
            me.mnuPivotDeleteSeparator = new Common.UI.MenuItem({caption: '--'});
            me.mnuPivotValueSeparator = new Common.UI.MenuItem({caption: '--'});
            me.mnuPivotFilterSeparator = new Common.UI.MenuItem({caption: '--'});

            me.pmiInsFunction = new Common.UI.MenuItem({
                iconCls: 'menu__icon btn-function',
                caption     : me.txtFormula
            });

            me.menuAddHyperlink = new Common.UI.MenuItem({
                iconCls: 'menu__icon btn-inserthyperlink',
                caption     : me.txtInsHyperlink,
                inCell      : true
            });

            me.menuEditHyperlink = new Common.UI.MenuItem({
                caption     : me.editHyperlinkText,
                inCell      : true
            });

            me.menuRemoveHyperlink = new Common.UI.MenuItem({
                caption     : me.removeHyperlinkText
            });

            me.menuHyperlink = new Common.UI.MenuItem({
                iconCls: 'menu__icon btn-inserthyperlink',
                caption     : me.txtInsHyperlink,
                menu        : new Common.UI.Menu({
                    cls: 'shifted-right',
                    menuAlign: 'tl-tr',
                    items   : [
                        me.menuEditHyperlink,
                        me.menuRemoveHyperlink
                    ]
                })
            });

            me.pmiRowHeight = new Common.UI.MenuItem({
                caption     : me.txtRowHeight,
                menu        : new Common.UI.Menu({
                    cls: 'shifted-right',
                    menuAlign: 'tl-tr',
                    items   : [
                        { caption: me.txtAutoRowHeight, value: 'auto-row-height' },
                        { caption: me.txtCustomRowHeight, value: 'row-height' }
                    ]
                })
            });

            me.pmiColumnWidth = new Common.UI.MenuItem({
                caption     : me.txtColumnWidth,
                menu        : new Common.UI.Menu({
                    cls: 'shifted-right',
                    menuAlign: 'tl-tr',
                    items   : [
                        { caption: me.txtAutoColumnWidth, value: 'auto-column-width' },
                        { caption: me.txtCustomColumnWidth, value: 'column-width' }
                    ]
                })
            });

            me.pmiEntireHide = new Common.UI.MenuItem({
                caption     : me.txtHide
            });

            me.pmiEntireShow = new Common.UI.MenuItem({
                caption     : me.txtShow
            });

            me.pmiAddComment = new Common.UI.MenuItem({
                iconCls: 'menu__icon btn-menu-comments',
                id          : 'id-context-menu-item-add-comment',
                caption     : me.txtAddComment
            });

            me.pmiAddCommentSeparator =  new Common.UI.MenuItem({
                caption     : '--'
            });

            me.pmiCellMenuSeparator =  new Common.UI.MenuItem({
                caption     : '--'
            });

            me.pmiFunctionSeparator =  new Common.UI.MenuItem({
                caption     : '--'
            });

            me.pmiFreezeSeparator =  new Common.UI.MenuItem({
                caption     : '--'
            });

            me.pmiAddNamedRange = new Common.UI.MenuItem({
                id          : 'id-context-menu-item-add-named-range',
                caption     : me.txtAddNamedRange
            });

            me.pmiFreezePanes = new Common.UI.MenuItem({
                caption     : me.textFreezePanes
            });

            me.pmiEntriesList = new Common.UI.MenuItem({
                caption     : me.textEntriesList
            });

            me.pmiSparklines = new Common.UI.MenuItem({
                caption     : me.txtSparklines,
                menu        : new Common.UI.Menu({
                    cls: 'shifted-right',
                    menuAlign: 'tl-tr',
                    items   : [
                        { caption: me.txtClearSparklines, value: Asc.c_oAscCleanOptions.Sparklines },
                        { caption: me.txtClearSparklineGroups, value: Asc.c_oAscCleanOptions.SparklineGroups }
                    ]
                })
            });

            var numFormatTemplate = _.template('<a id="<%= id %>" tabindex="-1" type="menuitem">'+
                '<div style="position: relative;">'+
                    '<div style="position: absolute; left: 0; width: 100px;"><%= caption %></div>' +
                    '<label style="width: 100%; max-width: 300px; overflow: hidden; text-overflow: ellipsis; text-align: right; vertical-align: bottom; padding-left: 100px; color: silver;cursor: pointer;"><%= options.exampleval ? options.exampleval : "" %></label>' +
                '</div></a>');

            me.pmiNumFormat = new Common.UI.MenuItem({
                caption: me.txtNumFormat,
                menu: new Common.UI.Menu({
                    cls: 'shifted-right',
                    menuAlign: 'tl-tr',
                    items: [
                        {
                            caption: this.txtGeneral,
                            template: numFormatTemplate,
                            format: 'General',
                            exampleval: '100',
                            value: Asc.c_oAscNumFormatType.General
                        },
                        {
                            caption: this.txtNumber,
                            template: numFormatTemplate,
                            format: '0.00',
                            exampleval: '100,00',
                            value: Asc.c_oAscNumFormatType.Number
                        },
                        {
                            caption: this.txtScientific,
                            template: numFormatTemplate,
                            format: '0.00E+00',
                            exampleval: '1,00E+02',
                            value: Asc.c_oAscNumFormatType.Scientific
                        },
                        {
                            caption: this.txtAccounting,
                            template: numFormatTemplate,
                            format: '_($* #,##0.00_);_($* (#,##0.00);_($* "-"??_);_(@_)',
                            exampleval: '100,00 $',
                            value: Asc.c_oAscNumFormatType.Accounting
                        },
                        {
                            caption: this.txtCurrency,
                            template: numFormatTemplate,
                            format: '$#,##0.00',
                            exampleval: '100,00 $',
                            value: Asc.c_oAscNumFormatType.Currency
                        },
                        {
                            caption: this.txtDateShort,
                            template: numFormatTemplate,
                            format: 'MM-dd-yyyy',
                            exampleval: '04-09-1900',
                            value: Asc.c_oAscNumFormatType.Date
                        },
                        {
                            caption: this.txtDateLong,
                            template: numFormatTemplate,
                            format: 'MMMM d yyyy',
                            exampleval: 'April 9 1900',
                            value: Asc.c_oAscNumFormatType.Date
                        },
                        {
                            caption: this.txtTime,
                            template: numFormatTemplate,
                            format: 'HH:MM:ss',
                            exampleval: '00:00:00',
                            value: Asc.c_oAscNumFormatType.Time
                        },
                        {
                            caption: this.txtPercentage,
                            template: numFormatTemplate,
                            format: '0.00%',
                            exampleval: '100,00%',
                            value: Asc.c_oAscNumFormatType.Percent
                        },
                        {
                            caption: this.txtFraction,
                            template: numFormatTemplate,
                            format: '# ?/?',
                            exampleval: '100',
                            value: Asc.c_oAscNumFormatType.Fraction
                        },
                        {
                            caption: this.txtText,
                            template: numFormatTemplate,
                            format: '@',
                            exampleval: '100',
                            value: Asc.c_oAscNumFormatType.Text
                        },
                        {caption: '--'},
                        me.pmiAdvancedNumFormat = new Common.UI.MenuItem({
                            caption: me.textMoreFormats,
                            value: 'advanced'
                        })
                    ]
                })
            });

            me.pmiCondFormat = new Common.UI.MenuItem({
                caption     : me.txtCondFormat
            });

            me.pmiGetRangeList = new Common.UI.MenuItem({
                caption     : me.txtGetLink
            });

            me.ssMenu = new Common.UI.Menu({
                cls: 'shifted-right',
                restoreHeightAndTop: true,
                scrollToCheckedItem: false,
                id          : 'id-context-menu-cell',
                items       : [
                    me.pmiCut,
                    me.pmiCopy,
                    me.pmiPaste,
                    {caption: '--'},
                    me.pmiSelectTable,
                    me.pmiInsertEntire,
                    me.pmiInsertCells,
                    me.pmiInsertTable,
                    me.pmiDeleteEntire,
                    me.pmiDeleteCells,
                    me.pmiDeleteTable,
                    me.pmiClear,
                    {caption: '--'},
                    me.pmiSparklines,
                    me.pmiSortCells,
                    me.pmiFilterCells,
                    me.pmiReapply,
                    me.mnuRefreshPivot,
                    me.mnuPivotRefreshSeparator,
                    me.mnuPivotSort,
                    me.mnuPivotFilter,
                    me.mnuPivotFilterSeparator,
                    me.mnuSubtotalField,
                    me.mnuPivotSubtotalSeparator,
                    me.mnuGroupPivot,
                    me.mnuUnGroupPivot,
                    me.mnuPivotDeleteSeparator,
                    me.mnuDeleteField,
                    me.mnuPivotValueSeparator,
                    me.mnuSummarize,
                    me.mnuShowAs,
                    me.mnuPivotSettingsSeparator,
                    me.mnuFieldSettings,
                    me.mnuPivotSettings,
                    me.pmiAddCommentSeparator,
                    me.pmiAddComment,
                    me.pmiCellMenuSeparator,
                    me.pmiNumFormat,
                    me.pmiCondFormat,
                    me.pmiEntriesList,
                    me.pmiGetRangeList,
                    me.pmiAddNamedRange,
                    me.pmiFunctionSeparator,
                    me.pmiInsFunction,
                    me.menuAddHyperlink,
                    me.menuHyperlink,
                    me.pmiRowHeight,
                    me.pmiColumnWidth,
                    me.pmiEntireHide,
                    me.pmiEntireShow,
                    me.pmiFreezeSeparator,
                    me.pmiFreezePanes
                ]
            }).on('hide:after', function(menu, e, isFromInputControl) {
                me.clearCustomItems(menu);
            });

            me.mnuGroupImg = new Common.UI.MenuItem({
                caption     : this.txtGroup,
                iconCls     : 'menu__icon btn-shape-group',
                type        : 'group',
                value       : 'grouping'
            });

            me.mnuUnGroupImg = new Common.UI.MenuItem({
                caption     : this.txtUngroup,
                iconCls     : 'menu__icon btn-shape-ungroup',
                type        : 'group',
                value       : 'ungrouping'
            });

            me.mnuShapeSeparator = new Common.UI.MenuItem({
                caption     : '--'
            });

            me.mnuShapeAdvanced = new Common.UI.MenuItem({
                iconCls     : 'menu__icon btn-menu-shape',
                caption : me.advancedShapeText
            });

            me.mnuImgAdvanced = new Common.UI.MenuItem({
                iconCls     : 'menu__icon btn-menu-image',
                caption : me.advancedImgText
            });

            me.mnuSlicerSeparator = new Common.UI.MenuItem({
                caption     : '--'
            });

            me.mnuSlicerAdvanced = new Common.UI.MenuItem({
                iconCls     : 'menu__icon btn-slicer',
                caption : me.advancedSlicerText
            });

            me.mnuChartEdit = new Common.UI.MenuItem({
                iconCls     : 'menu__icon btn-menu-chart',
                caption : me.chartText
            });

             me.mnuChartData = new Common.UI.MenuItem({
                iconCls     : 'menu__icon btn-select-range',
                caption : me.chartDataText
            });

             me.mnuChartType = new Common.UI.MenuItem({
                caption : me.chartTypeText
            });

            me.pmiImgCut = new Common.UI.MenuItem({
                iconCls: 'menu__icon btn-cut',
                caption     : me.txtCut,
                value       : 'cut'
            });

            me.pmiImgCopy = new Common.UI.MenuItem({
                iconCls: 'menu__icon btn-copy',
                caption     : me.txtCopy,
                value       : 'copy'
            });

            me.pmiImgPaste = new Common.UI.MenuItem({
                iconCls: 'menu__icon btn-paste',
                caption     : me.txtPaste,
                value       : 'paste'
            });

            me.menuSignatureEditSign   = new Common.UI.MenuItem({caption: this.strSign,      value: 0 });
            me.menuSignatureEditSetup  = new Common.UI.MenuItem({caption: this.strSetup,     value: 2 });
            me.menuEditSignSeparator   = new Common.UI.MenuItem({ caption: '--' });

            me.menuImgOriginalSize = new Common.UI.MenuItem({
                caption     : me.originalSizeText
            });

            me.menuImgReplace = new Common.UI.MenuItem({
                caption     : me.textReplace,
                menu        : new Common.UI.Menu({
                    cls: 'shifted-right',
                    menuAlign: 'tl-tr',
                    items: [
                        new Common.UI.MenuItem({caption     : this.textFromFile, value: 'file'}),
                        new Common.UI.MenuItem({caption     : this.textFromUrl, value: 'url'}),
                        new Common.UI.MenuItem({caption     : this.textFromStorage, value: 'storage'})
                    ]
                })
            });

            me.menuImgCrop = new Common.UI.MenuItem({
                caption     : me.textCrop,
                menu        : new Common.UI.Menu({
                    cls: 'shifted-right',
                    menuAlign: 'tl-tr',
                    items: [
                        new Common.UI.MenuItem({
                            caption: me.textCrop,
                            checkable: true,
                            allowDepress: true,
                            value  : 0
                        }),
                        new Common.UI.MenuItem({
                            caption: me.textCropFill,
                            value  : 1
                        }),
                        new Common.UI.MenuItem({
                            caption: me.textCropFit,
                            value  : 2
                        })
                    ]
                })
            });

            me.mnuBringToFront = new Common.UI.MenuItem({
                caption : this.textArrangeFront,
                iconCls : 'menu__icon btn-arrange-front',
                type    : 'arrange',
                value   : Asc.c_oAscDrawingLayerType.BringToFront
            });
            me.mnuSendToBack = new Common.UI.MenuItem({
                caption : this.textArrangeBack,
                iconCls : 'menu__icon btn-arrange-back',
                type    : 'arrange',
                value   : Asc.c_oAscDrawingLayerType.SendToBack
            });
            me.mnuBringForward = new Common.UI.MenuItem({
                caption : this.textArrangeForward,
                iconCls : 'menu__icon btn-arrange-forward',
                type    : 'arrange',
                value   : Asc.c_oAscDrawingLayerType.BringForward
            });
            me.mnuSendBackward = new Common.UI.MenuItem({
                caption: this.textArrangeBackward,
                iconCls : 'menu__icon btn-arrange-backward',
                type    : 'arrange',
                value   : Asc.c_oAscDrawingLayerType.SendBackward
            });

            me.menuImageArrange = new Common.UI.MenuItem({
                caption : me.textArrange,
                menu    : new Common.UI.Menu({
                    cls: 'shifted-right',
                    menuAlign: 'tl-tr',
                    items: [
                        me.mnuBringToFront,
                        me.mnuSendToBack,
                        me.mnuBringForward,
                        me.mnuSendBackward,
                        { caption: '--' },
                        me.mnuGroupImg,
                        me.mnuUnGroupImg
                    ]
                })
            });

            me.menuImageAlign = new Common.UI.MenuItem({
                caption     : me.textAlign,
                menu        : new Common.UI.Menu({
                    cls: 'shifted-right',
                    menuAlign: 'tl-tr',
                    items: [{
                        caption : me.textShapeAlignLeft,
                        iconCls : 'menu__icon btn-shape-align-left',
                        value   : 0
                    }, {
                        caption : me.textShapeAlignCenter,
                        iconCls : 'menu__icon btn-shape-align-center',
                        value   : 4
                    }, {
                        caption : me.textShapeAlignRight,
                        iconCls : 'menu__icon btn-shape-align-right',
                        value   : 1
                    }, {
                        caption : me.textShapeAlignTop,
                        iconCls : 'menu__icon btn-shape-align-top',
                        value   : 3
                    }, {
                        caption : me.textShapeAlignMiddle,
                        iconCls : 'menu__icon btn-shape-align-middle',
                        value   : 5
                    }, {
                        caption : me.textShapeAlignBottom,
                        iconCls : 'menu__icon btn-shape-align-bottom',
                        value   : 2
                    },
                    {caption: '--'},
                    {
                        caption: me.txtDistribHor,
                        iconCls: 'menu__icon btn-shape-distribute-hor',
                        value: 6
                    },
                    {
                        caption: me.txtDistribVert,
                        iconCls: 'menu__icon btn-shape-distribute-vert',
                        value: 7
                    }]
                })
            });

            me.menuImgRotate = new Common.UI.MenuItem({
                caption     : me.textRotate,
                menu        : new Common.UI.Menu({
                    cls: 'shifted-right',
                    menuAlign: 'tl-tr',
                    items: [
                        new Common.UI.MenuItem({
                            iconCls: 'menu__icon btn-rotate-90',
                            caption: me.textRotate90,
                            type   : 'rotate',
                            value  : 1
                        }),
                        new Common.UI.MenuItem({
                            iconCls: 'menu__icon btn-rotate-270',
                            caption: me.textRotate270,
                            type   : 'rotate',
                            value  : 0
                        }),
                        { caption: '--' },
                        new Common.UI.MenuItem({
                            iconCls: 'menu__icon btn-flip-hor',
                            caption: me.textFlipH,
                            type   : 'flip',
                            value  : 1
                        }),
                        new Common.UI.MenuItem({
                            iconCls: 'menu__icon btn-flip-vert',
                            caption: me.textFlipV,
                            type   : 'flip',
                            value  : 0
                        })
                    ]
                })
            });

            me.menuImgMacro = new Common.UI.MenuItem({
                caption: me.textMacro
            });

            me.menuSaveAsPicture = new Common.UI.MenuItem({
                caption     : me.textSaveAsPicture
            });

            var menuSaveAsPictureSeparator = new Common.UI.MenuItem({ caption: '--'});

            me.menuImgEditPoints = new Common.UI.MenuItem({
                caption: me.textEditPoints
            });

            this.imgMenu = new Common.UI.Menu({
                cls: 'shifted-right',
                restoreHeightAndTop: true,
                scrollToCheckedItem: false,
                items: [
                    me.pmiImgCut,
                    me.pmiImgCopy,
                    me.pmiImgPaste,
                    {caption: '--'},
                    me.menuSignatureEditSign,
                    me.menuSignatureEditSetup,
                    me.menuEditSignSeparator,
                    me.menuImageArrange,
                    me.menuImageAlign,
                    me.menuImgRotate,
                    me.menuImgMacro,
                    menuSaveAsPictureSeparator,
                    me.menuSaveAsPicture,
                    me.mnuShapeSeparator,
                    me.menuImgCrop,
                    me.mnuChartData,
                    me.mnuChartType,
                    me.mnuChartEdit,
                    me.menuImgEditPoints,
                    me.mnuShapeAdvanced,
                    me.menuImgOriginalSize,
                    me.menuImgReplace,
                    me.mnuImgAdvanced,
                    me.mnuSlicerSeparator,
                    me.mnuSlicerAdvanced
                ]
            }).on('hide:after', function(menu, e, isFromInputControl) {
                me.clearCustomItems(menu);
            });

            this.menuParagraphVAlign = new Common.UI.MenuItem({
                iconCls: 'menu__icon btn-align-top',
                caption     : this.vertAlignText,
                menu        : new Common.UI.Menu({
                    cls: 'shifted-right',
                    menuAlign   : 'tl-tr',
                    items: [
                        me.menuParagraphTop = new Common.UI.MenuItem({
                            iconCls: 'menu__icon btn-align-top',
                            caption     : me.topCellText,
                            checkable   : true,
                            checkmark   : false,
                            toggleGroup : 'popupparagraphvalign',
                            value       : Asc.c_oAscVAlign.Top
                        }),
                        me.menuParagraphCenter = new Common.UI.MenuItem({
                            iconCls: 'menu__icon btn-align-middle',
                            caption     : me.centerCellText,
                            checkable   : true,
                            checkmark   : false,
                            toggleGroup : 'popupparagraphvalign',
                            value       : Asc.c_oAscVAlign.Center
                        }),
                        this.menuParagraphBottom = new Common.UI.MenuItem({
                            iconCls: 'menu__icon btn-align-bottom',
                            caption     : me.bottomCellText,
                            checkable   : true,
                            checkmark   : false,
                            toggleGroup : 'popupparagraphvalign',
                            value       : Asc.c_oAscVAlign.Bottom
                        })
                    ]
                })
            });

            me.menuParagraphDirection = new Common.UI.MenuItem({
                iconCls: 'menu__icon btn-text-orient-hor',
                caption     : me.directionText,
                menu        : new Common.UI.Menu({
                    cls: 'shifted-right',
                    menuAlign: 'tl-tr',
                    items   : [
                        me.menuParagraphDirectH = new Common.UI.MenuItem({
                            caption     : me.directHText,
                            iconCls     : 'menu__icon btn-text-orient-hor',
                            checkable   : true,
                            checkmark   : false,
                            checked     : false,
                            toggleGroup : 'popupparagraphdirect',
                            direction      : Asc.c_oAscVertDrawingText.normal
                        }),
                        me.menuParagraphDirect90 = new Common.UI.MenuItem({
                            caption     : me.direct90Text,
                            iconCls     : 'menu__icon btn-text-orient-rdown',
                            checkable   : true,
                            checkmark   : false,
                            checked     : false,
                            toggleGroup : 'popupparagraphdirect',
                            direction      : Asc.c_oAscVertDrawingText.vert
                        }),
                        me.menuParagraphDirect270 = new Common.UI.MenuItem({
                            caption     : me.direct270Text,
                            iconCls     : 'menu__icon btn-text-orient-rup',
                            checkable   : true,
                            checkmark   : false,
                            checked     : false,
                            toggleGroup : 'popupparagraphdirect',
                            direction      : Asc.c_oAscVertDrawingText.vert270
                        })
                    ]
                })
            });

            me.menuParagraphBullets = new Common.UI.MenuItem({
                iconCls: 'menu__icon btn-setmarkers',
                caption     : me.bulletsText,
                menu        : new Common.UI.Menu({
                    cls: 'shifted-right',
                    menuAlign: 'tl-tr',
                    items   : [
                        { template: _.template('<div id="id-docholder-menu-bullets" class="menu-layouts" style="width: 376px; margin: 4px 2px 4px 6px;"></div>') },
                        {caption: '--'},
                        me.menuParagraphBulletNone = new Common.UI.MenuItem({
                            caption     : me.textNone,
                            checkable   : true,
                            checked     : false,
                            value       : -1
                        }),
                        me.mnuListSettings = new Common.UI.MenuItem({
                            caption: me.textListSettings,
                            value: 'settings'
                        })
                    ]
                })
            });

            me._markersArr = [
                '{"bulletTypeface":{"type":"bufont","typeface":"Symbol"},"bulletType":{"type":"char","char":"·","startAt":null}}',
                '{"bulletTypeface":{"type":"bufont","typeface":"Courier New"},"bulletType":{"type":"char","char":"o","startAt":null}}',
                '{"bulletTypeface":{"type":"bufont","typeface":"Wingdings"},"bulletType":{"type":"char","char":"§","startAt":null}}',
                '{"bulletTypeface":{"type":"bufont","typeface":"Wingdings"},"bulletType":{"type":"char","char":"v","startAt":null}}',
                '{"bulletTypeface":{"type":"bufont","typeface":"Wingdings"},"bulletType":{"type":"char","char":"Ø","startAt":null}}',
                '{"bulletTypeface":{"type":"bufont","typeface":"Wingdings"},"bulletType":{"type":"char","char":"ü","startAt":null}}',
                '{"bulletTypeface":{"type":"bufont","typeface":"Symbol"},"bulletType":{"type":"char","char":"¨","startAt":null}}',
                '{"bulletTypeface":{"type":"bufont","typeface":"Arial"},"bulletType":{"type":"char","char":"–","startAt":null}}'
            ];
            me._numbersArr = [
                '{"bulletTypeface":{"type":"bufont","typeface":"Arial"},"bulletType":{"type":"autonum","char":null,"autoNumType":"alphaUcPeriod","startAt":null}}',
                '{"bulletTypeface":{"type":"bufont","typeface":"Arial"},"bulletType":{"type":"autonum","char":null,"autoNumType":"alphaLcParenR","startAt":null}}',
                '{"bulletTypeface":{"type":"bufont","typeface":"Arial"},"bulletType":{"type":"autonum","char":null,"autoNumType":"alphaLcPeriod","startAt":null}}',
                '{"bulletTypeface":{"type":"bufont","typeface":"Arial"},"bulletType":{"type":"autonum","char":null,"autoNumType":"arabicPeriod","startAt":null}}',
                '{"bulletTypeface":{"type":"bufont","typeface":"Arial"},"bulletType":{"type":"autonum","char":null,"autoNumType":"arabicParenR","startAt":null}}',
                '{"bulletTypeface":{"type":"bufont","typeface":"Arial"},"bulletType":{"type":"autonum","char":null,"autoNumType":"romanUcPeriod","startAt":null}}',
                '{"bulletTypeface":{"type":"bufont","typeface":"Arial"},"bulletType":{"type":"autonum","char":null,"autoNumType":"romanLcPeriod","startAt":null}}'
            ];
            me.paraBulletsPicker = {
                conf: {rec: null},
                delayRenderTips: true,
                store       : new Common.UI.DataViewStore([
                    {group: 'menu-list-bullet-group', id: 'id-markers-' + Common.UI.getId(), type: 0, subtype: 1, numberingInfo: me._markersArr[0], skipRenderOnChange: true, tip: this.tipMarkersFRound},
                    {group: 'menu-list-bullet-group', id: 'id-markers-' + Common.UI.getId(), type: 0, subtype: 2, numberingInfo: me._markersArr[1], skipRenderOnChange: true, tip: this.tipMarkersHRound},
                    {group: 'menu-list-bullet-group', id: 'id-markers-' + Common.UI.getId(), type: 0, subtype: 3, numberingInfo: me._markersArr[2], skipRenderOnChange: true, tip: this.tipMarkersFSquare},
                    {group: 'menu-list-bullet-group', id: 'id-markers-' + Common.UI.getId(), type: 0, subtype: 4, numberingInfo: me._markersArr[3], skipRenderOnChange: true, tip: this.tipMarkersStar},
                    {group: 'menu-list-bullet-group', id: 'id-markers-' + Common.UI.getId(), type: 0, subtype: 5, numberingInfo: me._markersArr[4], skipRenderOnChange: true, tip: this.tipMarkersArrow},
                    {group: 'menu-list-bullet-group', id: 'id-markers-' + Common.UI.getId(), type: 0, subtype: 6, numberingInfo: me._markersArr[5], skipRenderOnChange: true, tip: this.tipMarkersCheckmark},
                    {group: 'menu-list-bullet-group', id: 'id-markers-' + Common.UI.getId(), type: 0, subtype: 7, numberingInfo: me._markersArr[6], skipRenderOnChange: true, tip: this.tipMarkersFRhombus},
                    {group: 'menu-list-bullet-group', id: 'id-markers-' + Common.UI.getId(), type: 0, subtype: 8, numberingInfo: me._markersArr[7], skipRenderOnChange: true, tip: this.tipMarkersDash},
                    {group: 'menu-list-number-group', id: 'id-numbers-' + Common.UI.getId(), type: 1, subtype: 4, numberingInfo: me._numbersArr[0], skipRenderOnChange: true, tip: this.tipNumCapitalLetters},
                    {group: 'menu-list-number-group', id: 'id-numbers-' + Common.UI.getId(), type: 1, subtype: 5, numberingInfo: me._numbersArr[1], skipRenderOnChange: true, tip: this.tipNumLettersParentheses},
                    {group: 'menu-list-number-group', id: 'id-numbers-' + Common.UI.getId(), type: 1, subtype: 6, numberingInfo: me._numbersArr[2], skipRenderOnChange: true, tip: this.tipNumLettersPoints},
                    {group: 'menu-list-number-group', id: 'id-numbers-' + Common.UI.getId(), type: 1, subtype: 1, numberingInfo: me._numbersArr[3], skipRenderOnChange: true, tip: this.tipNumNumbersPoint},
                    {group: 'menu-list-number-group', id: 'id-numbers-' + Common.UI.getId(), type: 1, subtype: 2, numberingInfo: me._numbersArr[4], skipRenderOnChange: true, tip: this.tipNumNumbersParentheses},
                    {group: 'menu-list-number-group', id: 'id-numbers-' + Common.UI.getId(), type: 1, subtype: 3, numberingInfo: me._numbersArr[5], skipRenderOnChange: true, tip: this.tipNumRoman},
                    {group: 'menu-list-number-group', id: 'id-numbers-' + Common.UI.getId(), type: 1, subtype: 7, numberingInfo: me._numbersArr[6], skipRenderOnChange: true, tip: this.tipNumRomanSmall}
                ]),
                groups: new Common.UI.DataViewGroupStore([
                    {id: 'menu-list-bullet-group', caption: this.textBullets},
                    {id: 'menu-list-number-group', caption: this.textNumbering}
                ]),
                selectRecord: function (rec) {
                    this.conf.rec = rec;
                }
            };

            me.menuAddHyperlinkShape = new Common.UI.MenuItem({
                iconCls: 'menu__icon btn-inserthyperlink',
                caption     : me.txtInsHyperlink
            });

            me.menuEditHyperlinkShape = new Common.UI.MenuItem({
                caption     : me.editHyperlinkText
            });

            me.menuRemoveHyperlinkShape = new Common.UI.MenuItem({
                caption     : me.removeHyperlinkText
            });

            me.menuHyperlinkShape = new Common.UI.MenuItem({
                iconCls: 'menu__icon btn-inserthyperlink',
                caption     : me.txtInsHyperlink,
                menu        : new Common.UI.Menu({
                    cls: 'shifted-right',
                    menuAlign: 'tl-tr',
                    items   : [
                        me.menuEditHyperlinkShape,
                        me.menuRemoveHyperlinkShape
                    ]
                })
            });

            this.pmiTextAdvanced = new Common.UI.MenuItem({
                iconCls: 'menu__icon btn-paragraph',
                caption     : me.txtTextAdvanced
            });

            me.pmiTextCut = new Common.UI.MenuItem({
                iconCls: 'menu__icon btn-cut',
                caption     : me.txtCut,
                value       : 'cut'
            });

            me.pmiTextCopy = new Common.UI.MenuItem({
                iconCls: 'menu__icon btn-copy',
                caption     : me.txtCopy,
                value       : 'copy'
            });

            me.pmiTextPaste = new Common.UI.MenuItem({
                iconCls: 'menu__icon btn-paste',
                caption     : me.txtPaste,
                value       : 'paste'
            });

            me.menuParagraphEquation = new Common.UI.MenuItem({
                caption     : me.advancedEquationText,
                iconCls     : 'menu__icon btn-equation',
                menu        : me.createEquationMenu('popupparaeqinput', 'tl-tr')
            });

            this.textInShapeMenu = new Common.UI.Menu({
                cls: 'shifted-right',
                scrollToCheckedItem: false,
                items: [
                    me.pmiTextCut,
                    me.pmiTextCopy,
                    me.pmiTextPaste,
                    {caption: '--'},
                    me.menuParagraphVAlign,
                    me.menuParagraphDirection,
                    me.menuParagraphBullets,
                    me.menuAddHyperlinkShape,
                    me.menuHyperlinkShape,
                    {caption: '--'},
                    me.pmiTextAdvanced,
                    me.menuParagraphEquation
                ]
            }).on('hide:after', function(menu, e, isFromInputControl) {
                me.clearCustomItems(menu);
            });

            me.pmiCommonCut = new Common.UI.MenuItem({
                iconCls: 'menu__icon btn-cut',
                caption     : me.txtCut,
                value       : 'cut'
            });

            me.pmiCommonCopy = new Common.UI.MenuItem({
                iconCls: 'menu__icon btn-copy',
                caption     : me.txtCopy,
                value       : 'copy'
            });

            me.pmiCommonPaste = new Common.UI.MenuItem({
                iconCls: 'menu__icon btn-paste',
                caption     : me.txtPaste,
                value       : 'paste'
            });

            this.copyPasteMenu = new Common.UI.Menu({
                cls: 'shifted-right',
                items: [
                    me.pmiCommonCut,
                    me.pmiCommonCopy,
                    me.pmiCommonPaste
                ]
            });

            this.entriesMenu = new Common.UI.Menu({
                maxHeight: 200,
                cyclic: false,
                items: []
            }).on('show:after', function () {
                this.scroller.update({alwaysVisibleY: true});
            }).on('keydown:before', function (menu, e) {
                if (e.altKey && e.keyCode == Common.UI.Keys.DOWN) {
                    var li = $(e.target).closest('li');
                    if (li.length>0)
                        li.click();
                    else
                        menu.hide();
                }
            });

            this.funcMenu = new Common.UI.Menu({
                maxHeight: 200,
                cyclic: false,
                items: []
            }).on('render:after', function(mnu) {
                mnu.cmpEl.removeAttr('oo_editor_input').attr('oo_editor_keyboard', true);
            });

            this.tableTotalMenu = new Common.UI.Menu({
                maxHeight: 160,
                menuAlign: 'tr-br',
                cyclic: false,
                cls: 'lang-menu',
                items: [
                    {caption: this.textNone, value: Asc.ETotalsRowFunction.totalrowfunctionNone, checkable: true},
                    {caption: this.textAverage, value: Asc.ETotalsRowFunction.totalrowfunctionAverage, checkable: true },
                    {caption: this.textCount, value: Asc.ETotalsRowFunction.totalrowfunctionCount, checkable: true },
                    {caption: this.textMax, value: Asc.ETotalsRowFunction.totalrowfunctionMax, checkable: true },
                    {caption: this.textMin, value: Asc.ETotalsRowFunction.totalrowfunctionMin, checkable: true },
                    {caption: this.textSum, value: Asc.ETotalsRowFunction.totalrowfunctionSum, checkable: true },
                    {caption: this.textStdDev, value: Asc.ETotalsRowFunction.totalrowfunctionStdDev, checkable: true },
                    {caption: this.textVar, value: Asc.ETotalsRowFunction.totalrowfunctionVar, checkable: true },
                    {caption: this.textMore, value: Asc.ETotalsRowFunction.totalrowfunctionCustom, checkable: true }
                ]
            });

            me.fireEvent('createdelayedelements', [me, 'edit']);
        },

        setMenuItemCommentCaptionMode: function (item, add, editable) {
            item.setCaption(add ? this.txtAddComment : (editable ? this.txtEditComment : this.txtShowComment), true);
        },

        createEquationMenu: function(toggleGroup, menuAlign) {
            return new Common.UI.Menu({
                cls: 'ppm-toolbar shifted-right',
                menuAlign: menuAlign,
                items   : [
                    new Common.UI.MenuItem({
<<<<<<< HEAD
=======
                        caption     : this.unicodeText,
                        iconCls     : 'menu__icon btn-unicode',
                        checkable   : true,
                        checkmark   : false,
                        checked     : false,
                        toggleGroup : toggleGroup,
                        type        : 'input',
                        value       : Asc.c_oAscMathInputType.Unicode
                    }),
                    new Common.UI.MenuItem({
                        caption     : this.latexText,
                        iconCls     : 'menu__icon btn-latex',
                        checkable   : true,
                        checkmark   : false,
                        checked     : false,
                        toggleGroup : toggleGroup,
                        type        : 'input',
                        value       : Asc.c_oAscMathInputType.LaTeX
                    }),
                    { caption     : '--' },
                    new Common.UI.MenuItem({
>>>>>>> efc9743c
                        caption     : this.currProfText,
                        iconCls     : 'menu__icon btn-professional-equation',
                        type        : 'view',
                        value       : {all: false, linear: false}
                    }),
                    new Common.UI.MenuItem({
                        caption     : this.currLinearText,
                        iconCls     : 'menu__icon btn-linear-equation',
                        type        : 'view',
                        value       : {all: false, linear: true}
                    }),
                    new Common.UI.MenuItem({
                        caption     : this.allProfText,
                        iconCls     : 'menu__icon btn-professional-equation',
                        type        : 'view',
                        value       : {all: true, linear: false}
                    }),
                    new Common.UI.MenuItem({
                        caption     : this.allLinearText,
                        iconCls     : 'menu__icon btn-linear-equation',
                        type        : 'view',
                        value       : {all: true, linear: true}
                    }),
                    { caption     : '--' },
                    new Common.UI.MenuItem({
                        caption     : this.unicodeText,
                        checkable   : true,
                        checked     : false,
                        toggleGroup : toggleGroup,
                        type        : 'input',
                        value       : Asc.c_oAscMathInputType.Unicode
                    }),
                    new Common.UI.MenuItem({
                        caption     : this.latexText,
                        checkable   : true,
                        checked     : false,
                        toggleGroup : toggleGroup,
                        type        : 'input',
                        value       : Asc.c_oAscMathInputType.LaTeX
                    }),
                    { caption     : '--' },
                    new Common.UI.MenuItem({
                        caption     : this.hideEqToolbar,
                        isToolbarHide: false,
                        type        : 'hide',
                    })
                ]
            });
        },

        updateCustomItems: function(menu, data) {
            if (!menu || !data || data.length<1) return;

            var me = this,
                lang = me.mode && me.mode.lang ? me.mode.lang.split(/[\-_]/)[0] : 'en';

            me._preventCustomClick && clearTimeout(me._preventCustomClick);
            me._hasCustomItems && (me._preventCustomClick = setTimeout(function () {
                me._preventCustomClick = null;
            },500)); // set delay only on update existing items
            me._hasCustomItems = true;

            var findCustomItem = function(guid, id) {
                if (menu && menu.items.length>0) {
                    for (var i = menu.items.length-1; i >=0 ; i--) {
                        if (menu.items[i].options.isCustomItem && (id===undefined && menu.items[i].options.guid === guid || menu.items[i].options.guid === guid && menu.items[i].value === id)) {
                            return menu.items[i];
                        }
                    }
                }
            }

            var getMenu = function(items, guid, toMenu) {
                if (toMenu)
                    toMenu.removeAll();
                else {
                    toMenu = new Common.UI.Menu({
                        cls: 'shifted-right',
                        menuAlign: 'tl-tr',
                        items: []
                    });
                    toMenu.on('item:click', function(menu, item, e) {
                        !me._preventCustomClick && me.api && me.api.onPluginContextMenuItemClick && me.api.onPluginContextMenuItemClick(item.options.guid, item.value);
                    });
                    toMenu.on('menu:click', function(menu, e) {
                        me._preventCustomClick && e.stopPropagation();
                    });
                }
                items.forEach(function(item) {
                    item.separator && toMenu.addItem({
                        caption: '--',
                        isCustomItem: true,
                        guid: guid
                    });
                    item.text && toMenu.addItem({
                        caption: ((typeof item.text == 'object') ? item.text[lang] || item.text['en'] : item.text) || '',
                        isCustomItem: true,
                        value: item.id,
                        guid: guid,
                        menu: item.items ? getMenu(item.items, guid) : false,
                        disabled: !!item.disabled
                    });
                });
                return toMenu;
            }

            var focused;
            data.forEach(function(plugin) {
                var isnew = !findCustomItem(plugin.guid);
                if (plugin && plugin.items && plugin.items.length>0) {
                    plugin.items.forEach(function(item) {
                        if (item.separator && isnew) {// add separator only to new plugins menu
                            menu.addItem({
                                caption: '--',
                                isCustomItem: true,
                                guid: plugin.guid
                            });
                            return;
                        }

                        if (!item.text) return;
                        var mnu = findCustomItem(plugin.guid, item.id),
                            caption = ((typeof item.text == 'object') ? item.text[lang] || item.text['en'] : item.text) || '';
                        if (mnu) {
                            mnu.setCaption(caption);
                            mnu.setDisabled(!!item.disabled);
                            if (item.items) {
                                if (mnu.menu) {
                                    if (mnu.menu.isVisible() && mnu.menu.cmpEl.find(' > li:not(.divider):not(.disabled):visible').find('> a').filter(':focus').length>0) {
                                        mnu.menu.isOver = true;
                                        focused = mnu.cmpEl;
                                    }
                                    getMenu(item.items, plugin.guid, mnu.menu);
                                } else
                                    mnu.setMenu(getMenu(item.items, plugin.guid));
                            }
                        } else {
                            var mnu = new Common.UI.MenuItem({
                                caption     : caption,
                                isCustomItem: true,
                                value: item.id,
                                guid: plugin.guid,
                                menu: item.items && item.items.length>=0 ? getMenu(item.items, plugin.guid) : false,
                                disabled: !!item.disabled
                            }).on('click', function(item, e) {
                                !me._preventCustomClick && me.api && me.api.onPluginContextMenuItemClick && me.api.onPluginContextMenuItemClick(item.options.guid, item.value);
                            });
                            menu.addItem(mnu);
                        }
                    });
                }
            });

            if (focused) {
                var $subitems = $('> [role=menu]', focused).find('> li:not(.divider):not(.disabled):visible > a');
                ($subitems.length>0) && $subitems.eq(0).focus();
            }
            menu.alignPosition();
        },

        clearCustomItems: function(menu) {
            if (menu && menu.items.length>0) {
                for (var i = 0; i < menu.items.length; i++) {
                    if (menu.items[i].options.isCustomItem) {
                        menu.removeItem(menu.items[i]);
                        i--;
                    }
                }
            }
            this._hasCustomItems = false;
        },

        txtSort:                'Sort',
        txtAscending:           'Ascending',
        txtDescending:          'Descending',
        txtFormula:             'Insert Function',
        txtInsHyperlink:        'Hyperlink',
        txtCut:                 'Cut',
        txtCopy:                'Copy',
        txtPaste:               'Paste',
        txtInsert:              'Insert',
        txtDelete:              'Delete',
        txtClear:               'Clear',
        txtClearAll:            'All',
        txtClearText:           'Text',
        txtClearFormat:         'Format',
        txtClearHyper:          'Hyperlink',
        txtClearComments:       'Comments',
        txtShiftRight:          'Shift cells right',
        txtShiftLeft:           'Shift cells left',
        txtShiftUp:             'Shift cells up',
        txtShiftDown:           'Shift cells down',
        txtRow:                 'Entire Row',
        txtColumn:              'Entire Column',
        txtColumnWidth:         'Set Column Width',
        txtRowHeight:           'Set Row Height',
        txtWidth:               'Width',
        txtHide:                'Hide',
        txtShow:                'Show',
        textArrangeFront:       'Bring To Front',
        textArrangeBack:        'Send To Back',
        textArrangeForward:     'Bring Forward',
        textArrangeBackward:    'Send Backward',
        txtArrange:             'Arrange',
        txtAddComment:          'Add Comment',
        txtEditComment:         'Edit Comment',
        txtUngroup:             'Ungroup',
        txtGroup:               'Group',
        topCellText:            'Align Top',
        centerCellText:         'Align Middle',
        bottomCellText:         'Align Bottom',
        vertAlignText:          'Vertical Alignment',
        txtTextAdvanced:        'Text Advanced Settings',
        editHyperlinkText:      'Edit Hyperlink',
        removeHyperlinkText:    'Remove Hyperlink',
        editChartText:          'Edit Data',
        advancedShapeText:      'Shape Advanced Settings',
        chartText:              'Chart Advanced Settings',
        directionText:          'Text Direction',
        directHText:            'Horizontal',
        direct90Text:           'Rotate Text Down',
        direct270Text:          'Rotate Text Up',
        txtAddNamedRange:       'Define Name',
        textFreezePanes:        'Freeze Panes',
        textUnFreezePanes:      'Unfreeze Panes',
        txtSelect:              'Select',
        selectRowText           : 'Row',
        selectColumnText        : 'Entire Column',
        selectDataText          : 'Column Data',
        selectTableText         : 'Table',
        insertRowAboveText      : 'Row Above',
        insertRowBelowText      : 'Row Below',
        insertColumnLeftText    : 'Column Left',
        insertColumnRightText   : 'Column Right',
        deleteRowText           : 'Row',
        deleteColumnText        : 'Column',
        deleteTableText         : 'Table',
        txtFilter: 'Filter',
        txtFilterValue: 'Filter by Selected cell\'s value',
        txtFilterCellColor: 'Filter by cell\'s color',
        txtFilterFontColor: 'Filter by font color',
        txtReapply: 'Reapply',
        txtSortCellColor: 'Selected Cell Color on top',
        txtSortFontColor: 'Selected Font Color on top',
        txtAutoColumnWidth: 'Auto Fit Column Width',
        txtAutoRowHeight: 'Auto Fit Row Height',
        txtCustomColumnWidth: 'Custom Column Width',
        txtCustomRowHeight: 'Custom Row Height',
        textEntriesList: 'Select from drop-down list',
        txtSparklines: 'Sparklines',
        txtClearSparklines: 'Clear Selected Sparklines',
        txtClearSparklineGroups: 'Clear Selected Sparkline Groups',
        txtShowComment: 'Show Comment',
        advancedImgText: 'Image Advanced Settings',
        textNone: 'None',
        bulletsText: 'Bullets and Numbering',
        textUndo: 'Undo',
        strSign: 'Sign',
        strDetails: 'Signature Details',
        strSetup: 'Signature Setup',
        strDelete: 'Remove Signature',
        originalSizeText: 'Actual Size',
        textReplace: 'Replace image',
        textFromUrl: 'From URL',
        textFromFile: 'From File',
        txtNumFormat:       'Number Format',
        txtGeneral:         'General',
        txtNumber:          'Number',
        txtScientific:      'Scientific',
        txtAccounting:      'Accounting',
        txtCurrency:        'Currency',
        txtDateShort:       'Short Date',
        txtDateLong:        'Long Date',
        txtTime:            'Time',
        txtPercentage:      'Percentage',
        txtFraction:        'Fraction',
        txtText:            'Text',
        textMoreFormats: 'More formats',
        textShapeAlignLeft      : 'Align Left',
        textShapeAlignRight     : 'Align Right',
        textShapeAlignCenter    : 'Align Center',
        textShapeAlignTop       : 'Align Top',
        textShapeAlignBottom    : 'Align Bottom',
        textShapeAlignMiddle    : 'Align Middle',
        txtDistribHor: 'Distribute Horizontally',
        txtDistribVert: 'Distribute Vertically',
        textRotate270: 'Rotate 90° Counterclockwise',
        textRotate90: 'Rotate 90° Clockwise',
        textFlipV: 'Flip Vertically',
        textFlipH: 'Flip Horizontally',
        textRotate: 'Rotate',
        textArrange: 'Arrange',
        textAlign: 'Align',
        textCrop: 'Crop',
        textCropFill: 'Fill',
        textCropFit: 'Fit',
        textListSettings: 'List Settings',
        textFromStorage: 'From Storage',
        advancedSlicerText: 'Slicer Advanced Settings',
        textAverage: 'Average',
        textMax: 'Max',
        textMin: 'Min',
        textCount: 'Count',
        textSum: 'Sum',
        textStdDev: 'StdDev',
        textVar: 'Var',
        textMore: 'More functions',
        txtCustomSort: 'Custom sort',
        txtCondFormat: 'Conditional Formatting',
        textBullets: 'Bullets',
        textNumbering: 'Numbering',
        textMacro: 'Assign Macro',
        textSaveAsPicture: 'Save as picture',
        textEditPoints: 'Edit Points',
        tipNumCapitalLetters: 'A. B. C.',
        tipNumLettersParentheses: 'a) b) c)',
        tipNumLettersPoints: 'a. b. c.',
        tipNumNumbersPoint: '1. 2. 3.',
        tipNumNumbersParentheses: '1) 2) 3)',
        tipNumRoman: 'I. II. III.',
        tipNumRomanSmall: 'i. ii. iii.',
        tipMarkersFRound: 'Filled round bullets',
        tipMarkersHRound: 'Hollow round bullets',
        tipMarkersFSquare: 'Filled square bullets',
        tipMarkersStar: 'Star bullets',
        tipMarkersArrow: 'Arrow bullets',
        tipMarkersCheckmark: 'Checkmark bullets',
        tipMarkersFRhombus: 'Filled rhombus bullets',
        tipMarkersDash: 'Dash bullets',
        chartDataText: 'Select Chart Data',
        chartTypeText: 'Change Chart Type',
        txtGetLink: 'Get link to this range',
        txtRefresh: 'Refresh',
        advancedEquationText: 'Equation Settings',
        unicodeText: 'Unicode',
        latexText: 'LaTeX',
        currProfText: 'Current - Professional',
        currLinearText: 'Current - Linear',
        allProfText: 'All - Professional',
        allLinearText: 'All - Linear',
        hideEqToolbar: 'Hide Equation Toolbar',
        showEqToolbar: 'Show Equation Toolbar',
        txtPivotSettings: 'Pivot Table settings',
        txtFieldSettings: 'Field settings',
        txtValueFieldSettings: 'Value field settings',
        txtDelField: 'Remove',
        txtSubtotalField: 'Subtotal',
        txtGrandTotal: 'Grand total',
        txtSummarize: 'Summarize values by',
        txtShowAs: 'Show values as',
        txtMoreOptions: 'More options',
        txtSum: 'Sum',
        txtAverage: 'Average',
        txtCount: 'Count',
        txtMax: 'Max',
        txtMin: 'Min',
        txtProduct: 'Product',
        txtNormal: 'No calculation',
        txtDifference: 'The difference from',
        txtPercent: '% of',
        txtPercentDiff: '% difference from',
        txtRunTotal: 'Running total in',
        txtPercentOfRunTotal: '% running total in',
        txtPercentOfCol: '% of column total',
        txtPercentOfTotal: '% of row total',
        txtPercentOfGrand: '% of grand total',
        txtIndex: 'Index',
        txtPercentOfParentRow: '% of parent row total',
        txtPercentOfParentCol: '% of parent column total',
        txtPercentOfParent: '% of parent total',
        txtRankAscending: 'Rank smallest to largest',
        txtRankDescending: 'Rank largest to smallest',
        txtValueFilter: 'Value filters',
        txtLabelFilter: 'Label filters',
        txtTop10: 'Top 10',
        txtClearPivotField: 'Clear filter from {0}',
        txtSortOption: 'More sort options'

    }, SSE.Views.DocumentHolder || {}));
});<|MERGE_RESOLUTION|>--- conflicted
+++ resolved
@@ -1430,30 +1430,6 @@
                 menuAlign: menuAlign,
                 items   : [
                     new Common.UI.MenuItem({
-<<<<<<< HEAD
-=======
-                        caption     : this.unicodeText,
-                        iconCls     : 'menu__icon btn-unicode',
-                        checkable   : true,
-                        checkmark   : false,
-                        checked     : false,
-                        toggleGroup : toggleGroup,
-                        type        : 'input',
-                        value       : Asc.c_oAscMathInputType.Unicode
-                    }),
-                    new Common.UI.MenuItem({
-                        caption     : this.latexText,
-                        iconCls     : 'menu__icon btn-latex',
-                        checkable   : true,
-                        checkmark   : false,
-                        checked     : false,
-                        toggleGroup : toggleGroup,
-                        type        : 'input',
-                        value       : Asc.c_oAscMathInputType.LaTeX
-                    }),
-                    { caption     : '--' },
-                    new Common.UI.MenuItem({
->>>>>>> efc9743c
                         caption     : this.currProfText,
                         iconCls     : 'menu__icon btn-professional-equation',
                         type        : 'view',
