/*
 * (c) Copyright Ascensio System SIA 2010-2023
 *
 * This program is a free software product. You can redistribute it and/or
 * modify it under the terms of the GNU Affero General Public License (AGPL)
 * version 3 as published by the Free Software Foundation. In accordance with
 * Section 7(a) of the GNU AGPL its Section 15 shall be amended to the effect
 * that Ascensio System SIA expressly excludes the warranty of non-infringement
 * of any third-party rights.
 *
 * This program is distributed WITHOUT ANY WARRANTY; without even the implied
 * warranty of MERCHANTABILITY or FITNESS FOR A PARTICULAR  PURPOSE. For
 * details, see the GNU AGPL at: http://www.gnu.org/licenses/agpl-3.0.html
 *
 * You can contact Ascensio System SIA at 20A-6 Ernesta Birznieka-Upish
 * street, Riga, Latvia, EU, LV-1050.
 *
 * The  interactive user interfaces in modified source and object code versions
 * of the Program must display Appropriate Legal Notices, as required under
 * Section 5 of the GNU AGPL version 3.
 *
 * Pursuant to Section 7(b) of the License you must retain the original Product
 * logo when distributing the program. Pursuant to Section 7(e) we decline to
 * grant you any rights under trademark law for use of our trademarks.
 *
 * All the Product's GUI elements, including illustrations and icon sets, as
 * well as technical writing content are licensed under the terms of the
 * Creative Commons Attribution-ShareAlike 4.0 International. See the License
 * terms at http://creativecommons.org/licenses/by-sa/4.0/legalcode
 *
 */
/**
 *  DocumentHolder.js
 *
 *  DocumentHolder view
 *
 *  Created by Julia Radzhabova on 3/28/14
 *  Copyright (c) 2018 Ascensio System SIA. All rights reserved.
 *
 */

define([
    'jquery',
    'underscore',
    'backbone',
    'gateway',
    'common/main/lib/component/Menu'
], function ($, _, Backbone, gateway) { 'use strict';

    SSE.Views.DocumentHolder =  Backbone.View.extend(_.extend({
        el: '#editor_sdk',

        // Compile our stats template
        template: null,

        // Delegated events for creating new items, and clearing completed ones.
        events: {
        },

        initialize: function() {
            var me = this;
            me._preventCustomClick = null;
            me._hasCustomItems = false;

            this.setApi = function(api) {
                me.api = api;
                return me;
            };
        },

        render: function() {
            this.fireEvent('render:before', this);

            this.cmpEl = $(this.el);

            this.fireEvent('render:after', this);
            return this;
        },

        focus: function() {
            var me = this;
            _.defer(function(){
                me.cmpEl && me.cmpEl.focus();
            }, 50);
        },

        createDelayedElementsViewer: function() {
            var me = this;

            me.menuViewCopy = new Common.UI.MenuItem({
                iconCls: 'menu__icon btn-copy',
                caption: me.txtCopy,
                value: 'copy'
            });

            me.menuViewUndo = new Common.UI.MenuItem({
                iconCls: 'menu__icon btn-undo',
                caption: me.textUndo
            });

            me.menuViewCopySeparator = new Common.UI.MenuItem({
                caption: '--'
            });

            me.menuViewAddComment = new Common.UI.MenuItem({
                iconCls: 'menu__icon btn-menu-comments',
                id: 'id-context-menu-item-view-add-comment',
                caption: me.txtAddComment
            });

            me.menuSignatureViewSign   = new Common.UI.MenuItem({caption: this.strSign,      value: 0 });
            me.menuSignatureDetails    = new Common.UI.MenuItem({caption: this.strDetails,   value: 1 });
            me.menuSignatureViewSetup  = new Common.UI.MenuItem({caption: this.strSetup,     value: 2 });
            me.menuSignatureRemove     = new Common.UI.MenuItem({caption: this.strDelete,    value: 3 });
            me.menuViewSignSeparator   = new Common.UI.MenuItem({caption: '--' });

            this.viewModeMenu = new Common.UI.Menu({
                cls: 'shifted-right',
                items: [
                    me.menuViewCopy,
                    me.menuViewUndo,
                    me.menuViewCopySeparator,
                    me.menuSignatureViewSign,
                    me.menuSignatureDetails,
                    me.menuSignatureViewSetup,
                    me.menuSignatureRemove,
                    me.menuViewSignSeparator,
                    me.menuViewAddComment
                ]
            }).on('hide:after', function(menu, e, isFromInputControl) {
                me.clearCustomItems(menu);
            });

            me.fireEvent('createdelayedelements', [me, 'view']);
        },

        createDelayedElements: function() {
            var me = this;

            me.pmiCut = new Common.UI.MenuItem({
                iconCls: 'menu__icon btn-cut',
                caption     : me.txtCut,
                value       : 'cut'
            });

            me.pmiCopy = new Common.UI.MenuItem({
                iconCls: 'menu__icon btn-copy',
                caption     : me.txtCopy,
                value       : 'copy'
            });

            me.pmiPaste = new Common.UI.MenuItem({
                iconCls: 'menu__icon btn-paste',
                caption     : me.txtPaste,
                value       : 'paste'
            });

            me.pmiSelectTable = new Common.UI.MenuItem({
                caption     : me.txtSelect,
                menu        : new Common.UI.Menu({
                    cls: 'shifted-right',
                    menuAlign   : 'tl-tr',
                    items: [
                        { caption: this.selectRowText,      value:  Asc.c_oAscChangeSelectionFormatTable.row},
                        { caption: this.selectColumnText,   value: Asc.c_oAscChangeSelectionFormatTable.column},
                        { caption: this.selectDataText,     value: Asc.c_oAscChangeSelectionFormatTable.data},
                        { caption: this.selectTableText,    value: Asc.c_oAscChangeSelectionFormatTable.all}
                    ]
                })
            });

            me.pmiInsertEntire = new Common.UI.MenuItem({
                caption     : me.txtInsert
            });

            me.pmiInsertCells = new Common.UI.MenuItem({
                iconCls: 'menu__icon btn-addcell',
                caption     : me.txtInsert,
                menu        : new Common.UI.Menu({
                    cls: 'shifted-right',
                    menuAlign   : 'tl-tr',
                    items: [
                        {
                            caption : me.txtShiftRight,
                            value   : Asc.c_oAscInsertOptions.InsertCellsAndShiftRight
                        },{
                            caption : me.txtShiftDown,
                            value   : Asc.c_oAscInsertOptions.InsertCellsAndShiftDown
                        },{
                            caption : me.txtRow,
                            value   : Asc.c_oAscInsertOptions.InsertRows
                        },{
                            caption : me.txtColumn,
                            value   : Asc.c_oAscInsertOptions.InsertColumns
                        }
                    ]
                })
            });
            
            me.pmiInsertTable = new Common.UI.MenuItem({
                iconCls: 'menu__icon btn-addcell',
                caption     : me.txtInsert,
                menu        : new Common.UI.Menu({
                    cls: 'shifted-right',
                    menuAlign   : 'tl-tr',
                    items: [
                        { caption: me.insertRowAboveText, value: Asc.c_oAscInsertOptions.InsertTableRowAbove},
                        { caption: me.insertRowBelowText, value: Asc.c_oAscInsertOptions.InsertTableRowBelow},
                        { caption: me.insertColumnLeftText,  value: Asc.c_oAscInsertOptions.InsertTableColLeft},
                        { caption: me.insertColumnRightText, value: Asc.c_oAscInsertOptions.InsertTableColRight}
                    ]
                })
            });

            me.pmiDeleteEntire = new Common.UI.MenuItem({
                caption     : me.txtDelete
            });

            me.pmiDeleteCells = new Common.UI.MenuItem({
                iconCls: 'menu__icon btn-delcell',
                caption     : me.txtDelete,
                menu        : new Common.UI.Menu({
                    cls: 'shifted-right',
                    menuAlign   : 'tl-tr',
                    items: [
                        {
                            caption : me.txtShiftLeft,
                            value   : Asc.c_oAscDeleteOptions.DeleteCellsAndShiftLeft
                        },{
                            caption : me.txtShiftUp,
                            value   : Asc.c_oAscDeleteOptions.DeleteCellsAndShiftTop
                        },{
                            caption : me.txtRow,
                            value   : Asc.c_oAscDeleteOptions.DeleteRows
                        },{
                            caption : me.txtColumn,
                            value   : Asc.c_oAscDeleteOptions.DeleteColumns
                        }
                    ]
                })
            });

            me.pmiDeleteTable = new Common.UI.MenuItem({
                iconCls: 'menu__icon btn-delcell',
                caption     : me.txtDelete,
                menu        : new Common.UI.Menu({
                    cls: 'shifted-right',
                    menuAlign   : 'tl-tr',
                    items: [
                        { caption: this.deleteRowText,      value: Asc.c_oAscDeleteOptions.DeleteRows},
                        { caption: this.deleteColumnText,   value: Asc.c_oAscDeleteOptions.DeleteColumns},
                        { caption: this.deleteTableText,    value: Asc.c_oAscDeleteOptions.DeleteTable}
                    ]
                })
            });

            me.pmiClear = new Common.UI.MenuItem({
                iconCls: 'menu__icon btn-clearstyle',
                caption     : me.txtClear,
                menu        : new Common.UI.Menu({
                    cls: 'shifted-right',
                    menuAlign   : 'tl-tr',
                    items: [
                        {
                            caption : me.txtClearAll,
                            value   : Asc.c_oAscCleanOptions.All
                        },
                        {
                            caption : me.txtClearText,
                            value   : Asc.c_oAscCleanOptions.Text
                        },
                        {
                            caption : me.txtClearFormat,
                            value   : Asc.c_oAscCleanOptions.Format
                        },
                        {
                            caption : me.txtClearComments,
                            value   : Asc.c_oAscCleanOptions.Comments
                        },
                        {
                            caption : me.txtClearHyper,
                            value   : Asc.c_oAscCleanOptions.Hyperlinks
                        }
                    ]
                })
            });

            me.pmiSortCells = new Common.UI.MenuItem({
                caption     : me.txtSort,
                menu        : new Common.UI.Menu({
                    cls: 'shifted-right',
                    menuAlign   : 'tl-tr',
                    items: [
                        {
                            iconCls: 'menu__icon btn-sort-down',
                            caption : me.txtAscending,
                            value   : Asc.c_oAscSortOptions.Ascending
                        },{
                            iconCls: 'menu__icon btn-sort-up',
                            caption : me.txtDescending,
                            value   : Asc.c_oAscSortOptions.Descending
                        },{
                            caption : me.txtSortCellColor,
                            value   : Asc.c_oAscSortOptions.ByColorFill
                        },{
                            caption : me.txtSortFontColor,
                            value   : Asc.c_oAscSortOptions.ByColorFont
                        },{
                            caption : me.txtCustomSort,
                            value   : 'advanced'
                        }
                    ]
                })
            });

            me.pmiFilterCells = new Common.UI.MenuItem({
                iconCls: 'menu__icon btn-autofilter',
                caption     : me.txtFilter,
                menu        : new Common.UI.Menu({
                    cls: 'shifted-right',
                    menuAlign   : 'tl-tr',
                    items: [
                        {
                            caption : me.txtFilterValue,
                            value   : 0
                        },{
                            caption : me.txtFilterCellColor,
                            value   : 1
                        },{
                            caption : me.txtFilterFontColor,
                            value   : 2
                        }
                    ]
                })
            });
            
            me.pmiReapply = new Common.UI.MenuItem({
                caption     : me.txtReapply
            });

            me.mnuRefreshPivot = new Common.UI.MenuItem({
                caption     : me.txtRefresh
            });

            me.mnuGroupPivot = new Common.UI.MenuItem({
                caption     : this.txtGroup,
                value       : 'grouping'
            });

            me.mnuUnGroupPivot = new Common.UI.MenuItem({
                caption     : this.txtUngroup,
                value       : 'ungrouping'
            });

            me.mnuPivotSettings = new Common.UI.MenuItem({
                caption     : this.txtPivotSettings
            });

            me.mnuFieldSettings = new Common.UI.MenuItem({
                caption     : this.txtFieldSettings
            });

            me.mnuPivotFilter = new Common.UI.MenuItem({
                caption     : this.txtFilter,
                menu        : new Common.UI.Menu({
                    cls: 'shifted-right',
                    menuAlign   : 'tl-tr',
                    items: [
                        {
                            caption : me.txtClear,
                            value   : 'clear'
                        },{
                            caption : '--'
                        },{
                            caption : me.txtTop10,
                            value   : 'top10'
                        },{
                            caption : me.txtValueFilter,
                            value   : 'value'
                        },{
                            caption : me.txtLabelFilter,
                            value   : 'label'
                        }
                    ]
                })
            });

            me.mnuPivotSort = new Common.UI.MenuItem({
                caption     : this.txtSort,
                menu        : new Common.UI.Menu({
                    cls: 'shifted-right',
                    menuAlign   : 'tl-tr',
                    items: [
                        {
                            iconCls: 'menu__icon btn-sort-down',
                            caption : me.txtAscending,
                            value   : Asc.c_oAscSortOptions.Ascending
                        },{
                            iconCls: 'menu__icon btn-sort-up',
                            caption : me.txtDescending,
                            value   : Asc.c_oAscSortOptions.Descending
                        },{
                            caption : me.txtSortOption,
                            value   : 'advanced'
                        }
                    ]
                })
            });

            me.mnuDeleteField = new Common.UI.MenuItem({
                caption     : this.txtDelField
            });

            me.mnuSubtotalField = new Common.UI.MenuItem({
                caption     : this.txtSubtotalField,
                checkable: true,
                allowDepress: true
            });

            me.mnuSummarize = new Common.UI.MenuItem({
                caption     : this.txtSummarize,
                menu        : new Common.UI.Menu({
                    cls: 'shifted-right',
                    menuAlign   : 'tl-tr',
                    items: [
                        {
                            caption : me.txtSum,
                            value   : Asc.c_oAscDataConsolidateFunction.Sum,
                            checkable: true
                        },{
                            caption : me.txtCount,
                            value   : Asc.c_oAscDataConsolidateFunction.Count,
                            checkable: true
                        },{
                            caption : me.txtAverage,
                            value   : Asc.c_oAscDataConsolidateFunction.Average,
                            checkable: true
                        },{
                            caption : me.txtMax,
                            value   : Asc.c_oAscDataConsolidateFunction.Max,
                            checkable: true
                        },{
                            caption : me.txtMin,
                            value   : Asc.c_oAscDataConsolidateFunction.Min,
                            checkable: true
                        },{
                            caption : me.txtProduct,
                            value   : Asc.c_oAscDataConsolidateFunction.Product,
                            checkable: true
                        },{
                            caption : '--'
                        },{
                            caption : me.txtMoreOptions,
                            value: -1
                        }
                    ]
                })
            });

            me.mnuShowAs = new Common.UI.MenuItem({
                caption     : this.txtShowAs,
                menu        : new Common.UI.Menu({
                    cls: 'shifted-right',
                    menuAlign   : 'tl-tr',
                    items: [
                        {
                            caption : me.txtNormal,
                            value   : Asc.c_oAscShowDataAs.Normal,
                            numFormat: Asc.c_oAscNumFormatType.General,
                            checkable: true
                        },{
                            caption : me.txtPercentOfGrand,
                            value   : Asc.c_oAscShowDataAs.PercentOfTotal,
                            numFormat: Asc.c_oAscNumFormatType.Percent,
                            checkable: true
                        },{
                            caption : me.txtPercentOfCol,
                            value   : Asc.c_oAscShowDataAs.PercentOfCol,
                            numFormat: Asc.c_oAscNumFormatType.Percent,
                            checkable: true
                        },{
                            caption : me.txtPercentOfTotal,
                            value   : Asc.c_oAscShowDataAs.PercentOfRow,
                            numFormat: Asc.c_oAscNumFormatType.Percent,
                            checkable: true
                        },{
                            caption : me.txtPercent,
                            value   : Asc.c_oAscShowDataAs.Percent,
                            numFormat: Asc.c_oAscNumFormatType.Percent,
                            showMore: true,
                            checkable: true
                        },{
                            caption : me.txtPercentOfParentRow,
                            value   : Asc.c_oAscShowDataAs.PercentOfParentRow,
                            numFormat: Asc.c_oAscNumFormatType.Percent,
                            checkable: true
                        },{
                            caption : me.txtPercentOfParentCol,
                            value   : Asc.c_oAscShowDataAs.PercentOfParentCol,
                            numFormat: Asc.c_oAscNumFormatType.Percent,
                            checkable: true
                        },{
                            caption : me.txtPercentOfParent,
                            value   : Asc.c_oAscShowDataAs.PercentOfParent,
                            numFormat: Asc.c_oAscNumFormatType.Percent,
                            showMore: true,
                            checkable: true
                        },{
                            caption : me.txtDifference,
                            value   : Asc.c_oAscShowDataAs.Difference,
                            numFormat: Asc.c_oAscNumFormatType.General,
                            showMore: true,
                            checkable: true
                        },{
                            caption : me.txtPercentDiff,
                            value   : Asc.c_oAscShowDataAs.PercentDiff,
                            numFormat: Asc.c_oAscNumFormatType.Percent,
                            showMore: true,
                            checkable: true
                        },{
                            caption : me.txtRunTotal,
                            value   : Asc.c_oAscShowDataAs.RunTotal,
                            numFormat: Asc.c_oAscNumFormatType.General,
                            showMore: true,
                            checkable: true
                        },{
                            caption : me.txtPercentOfRunTotal,
                            value   : Asc.c_oAscShowDataAs.PercentOfRunningTotal,
                            numFormat: Asc.c_oAscNumFormatType.Percent,
                            showMore: true,
                            checkable: true
                        },{
                            caption : me.txtRankAscending,
                            value   : Asc.c_oAscShowDataAs.RankAscending,
                            numFormat: Asc.c_oAscNumFormatType.General,
                            showMore: true,
                            checkable: true
                        },{
                            caption : me.txtRankDescending,
                            value   : Asc.c_oAscShowDataAs.RankDescending,
                            numFormat: Asc.c_oAscNumFormatType.General,
                            showMore: true,
                            checkable: true
                        },{
                            caption : me.txtIndex,
                            value   : Asc.c_oAscShowDataAs.Index,
                            numFormat: Asc.c_oAscNumFormatType.General,
                            checkable: true
                        },{
                            caption : '--'
                        },{
                            caption : me.txtMoreOptions,
                            value: -1
                        }
                    ]
                })
            });

            me.mnuShowDetails = new Common.UI.MenuItem({
                caption     : me.txtShowDetails
            });

            me.mnuPivotRefreshSeparator = new Common.UI.MenuItem({caption: '--'});
            me.mnuPivotSubtotalSeparator = new Common.UI.MenuItem({caption: '--'});
            me.mnuPivotGroupSeparator = new Common.UI.MenuItem({caption: '--'});
            me.mnuPivotDeleteSeparator = new Common.UI.MenuItem({caption: '--'});
            me.mnuPivotValueSeparator = new Common.UI.MenuItem({caption: '--'});
            me.mnuPivotFilterSeparator = new Common.UI.MenuItem({caption: '--'});
            me.mnuShowDetailsSeparator = new Common.UI.MenuItem({caption: '--'});

            me.pmiInsFunction = new Common.UI.MenuItem({
                iconCls: 'menu__icon btn-function',
                caption     : me.txtFormula
            });

            me.menuAddHyperlink = new Common.UI.MenuItem({
                iconCls: 'menu__icon btn-inserthyperlink',
                caption     : me.txtInsHyperlink,
                inCell      : true
            });

            me.menuEditHyperlink = new Common.UI.MenuItem({
                caption     : me.editHyperlinkText,
                inCell      : true
            });

            me.menuRemoveHyperlink = new Common.UI.MenuItem({
                caption     : me.removeHyperlinkText
            });

            me.menuHyperlink = new Common.UI.MenuItem({
                iconCls: 'menu__icon btn-inserthyperlink',
                caption     : me.txtInsHyperlink,
                menu        : new Common.UI.Menu({
                    cls: 'shifted-right',
                    menuAlign: 'tl-tr',
                    items   : [
                        me.menuEditHyperlink,
                        me.menuRemoveHyperlink
                    ]
                })
            });

            me.pmiRowHeight = new Common.UI.MenuItem({
                caption     : me.txtRowHeight,
                menu        : new Common.UI.Menu({
                    cls: 'shifted-right',
                    menuAlign: 'tl-tr',
                    items   : [
                        { caption: me.txtAutoRowHeight, value: 'auto-row-height' },
                        { caption: me.txtCustomRowHeight, value: 'row-height' }
                    ]
                })
            });

            me.pmiColumnWidth = new Common.UI.MenuItem({
                caption     : me.txtColumnWidth,
                menu        : new Common.UI.Menu({
                    cls: 'shifted-right',
                    menuAlign: 'tl-tr',
                    items   : [
                        { caption: me.txtAutoColumnWidth, value: 'auto-column-width' },
                        { caption: me.txtCustomColumnWidth, value: 'column-width' }
                    ]
                })
            });

            me.pmiEntireHide = new Common.UI.MenuItem({
                caption     : me.txtHide
            });

            me.pmiEntireShow = new Common.UI.MenuItem({
                caption     : me.txtShow
            });

            me.pmiAddComment = new Common.UI.MenuItem({
                iconCls: 'menu__icon btn-menu-comments',
                id          : 'id-context-menu-item-add-comment',
                caption     : me.txtAddComment
            });

            me.pmiAddCommentSeparator =  new Common.UI.MenuItem({
                caption     : '--'
            });

            me.pmiCellMenuSeparator =  new Common.UI.MenuItem({
                caption     : '--'
            });

            me.pmiFunctionSeparator =  new Common.UI.MenuItem({
                caption     : '--'
            });

            me.pmiFreezeSeparator =  new Common.UI.MenuItem({
                caption     : '--'
            });

            me.pmiAddNamedRange = new Common.UI.MenuItem({
                id          : 'id-context-menu-item-add-named-range',
                caption     : me.txtAddNamedRange
            });

            me.pmiFreezePanes = new Common.UI.MenuItem({
                caption     : me.textFreezePanes
            });

            me.pmiEntriesList = new Common.UI.MenuItem({
                caption     : me.textEntriesList
            });

            me.pmiSparklines = new Common.UI.MenuItem({
                caption     : me.txtSparklines,
                menu        : new Common.UI.Menu({
                    cls: 'shifted-right',
                    menuAlign: 'tl-tr',
                    items   : [
                        { caption: me.txtClearSparklines, value: Asc.c_oAscCleanOptions.Sparklines },
                        { caption: me.txtClearSparklineGroups, value: Asc.c_oAscCleanOptions.SparklineGroups }
                    ]
                })
            });

            var numFormatTemplate = _.template('<a id="<%= id %>" tabindex="-1" type="menuitem">'+
                '<div style="position: relative;">'+
<<<<<<< HEAD
                    '<div class="display-value"><%= caption %></div>' +
                    '<label class="example-val" style="cursor: pointer;"><%= options.exampleval ? options.exampleval : "" %></label>' +
=======
                    '<div style="position: absolute; left: 0; width: 125px;"><%= caption %></div>' +
                    '<label style="width: 100%; max-width: 300px; overflow: hidden; text-overflow: ellipsis; text-align: right; vertical-align: bottom; padding-left: 125px; color: silver;cursor: pointer;"><%= options.exampleval ? options.exampleval : "" %></label>' +
>>>>>>> d0bdbd44
                '</div></a>');

            me.pmiNumFormat = new Common.UI.MenuItem({
                caption: me.txtNumFormat,
                menu: new Common.UI.Menu({
                    cls: 'shifted-right format-num-cls',
                    menuAlign: 'tl-tr',
                    items: [
                        {
                            caption: this.txtGeneral,
                            template: numFormatTemplate,
                            format: 'General',
                            exampleval: '100',
                            value: Asc.c_oAscNumFormatType.General
                        },
                        {
                            caption: this.txtNumber,
                            template: numFormatTemplate,
                            format: '0.00',
                            exampleval: '100,00',
                            value: Asc.c_oAscNumFormatType.Number
                        },
                        {
                            caption: this.txtScientific,
                            template: numFormatTemplate,
                            format: '0.00E+00',
                            exampleval: '1,00E+02',
                            value: Asc.c_oAscNumFormatType.Scientific
                        },
                        {
                            caption: this.txtAccounting,
                            template: numFormatTemplate,
                            format: '_($* #,##0.00_);_($* (#,##0.00);_($* "-"??_);_(@_)',
                            exampleval: '100,00 $',
                            value: Asc.c_oAscNumFormatType.Accounting
                        },
                        {
                            caption: this.txtCurrency,
                            template: numFormatTemplate,
                            format: '$#,##0.00',
                            exampleval: '100,00 $',
                            value: Asc.c_oAscNumFormatType.Currency
                        },
                        {
                            caption: this.txtDateShort,
                            template: numFormatTemplate,
                            format: 'MM-dd-yyyy',
                            exampleval: '04-09-1900',
                            value: Asc.c_oAscNumFormatType.Date
                        },
                        {
                            caption: this.txtDateLong,
                            template: numFormatTemplate,
                            format: 'MMMM d yyyy',
                            exampleval: 'April 9 1900',
                            value: Asc.c_oAscNumFormatType.Date
                        },
                        {
                            caption: this.txtTime,
                            template: numFormatTemplate,
                            format: 'HH:MM:ss',
                            exampleval: '00:00:00',
                            value: Asc.c_oAscNumFormatType.Time
                        },
                        {
                            caption: this.txtPercentage,
                            template: numFormatTemplate,
                            format: '0.00%',
                            exampleval: '100,00%',
                            value: Asc.c_oAscNumFormatType.Percent
                        },
                        {
                            caption: this.txtFraction,
                            template: numFormatTemplate,
                            format: '# ?/?',
                            exampleval: '100',
                            value: Asc.c_oAscNumFormatType.Fraction
                        },
                        {
                            caption: this.txtText,
                            template: numFormatTemplate,
                            format: '@',
                            exampleval: '100',
                            value: Asc.c_oAscNumFormatType.Text
                        },
                        {caption: '--'},
                        me.pmiAdvancedNumFormat = new Common.UI.MenuItem({
                            caption: me.textMoreFormats,
                            value: 'advanced'
                        })
                    ]
                })
            });

            me.pmiCondFormat = new Common.UI.MenuItem({
                caption     : me.txtCondFormat
            });

            me.pmiGetRangeList = new Common.UI.MenuItem({
                caption     : me.txtGetLink
            });

            me.ssMenu = new Common.UI.Menu({
                cls: 'shifted-right',
                restoreHeightAndTop: true,
                scrollToCheckedItem: false,
                id          : 'id-context-menu-cell',
                items       : [
                    me.pmiCut,
                    me.pmiCopy,
                    me.pmiPaste,
                    {caption: '--'},
                    me.pmiSelectTable,
                    me.pmiInsertEntire,
                    me.pmiInsertCells,
                    me.pmiInsertTable,
                    me.pmiDeleteEntire,
                    me.pmiDeleteCells,
                    me.pmiDeleteTable,
                    me.pmiClear,
                    {caption: '--'},
                    me.pmiSparklines,
                    me.pmiSortCells,
                    me.pmiFilterCells,
                    me.pmiReapply,
                    me.mnuRefreshPivot,
                    me.mnuPivotRefreshSeparator,
                    me.mnuPivotSort,
                    me.mnuPivotFilter,
                    me.mnuPivotFilterSeparator,
                    me.mnuSubtotalField,
                    me.mnuPivotSubtotalSeparator,
                    me.mnuGroupPivot,
                    me.mnuUnGroupPivot,
                    me.mnuPivotGroupSeparator,
                    me.mnuDeleteField,
                    me.mnuPivotDeleteSeparator,
                    me.mnuSummarize,
                    me.mnuShowAs,
                    me.mnuPivotValueSeparator,
                    me.mnuShowDetails,
                    me.mnuShowDetailsSeparator,
                    me.mnuFieldSettings,
                    me.mnuPivotSettings,
                    me.pmiAddCommentSeparator,
                    me.pmiAddComment,
                    me.pmiCellMenuSeparator,
                    me.pmiNumFormat,
                    me.pmiCondFormat,
                    me.pmiEntriesList,
                    me.pmiGetRangeList,
                    me.pmiAddNamedRange,
                    me.pmiFunctionSeparator,
                    me.pmiInsFunction,
                    me.menuAddHyperlink,
                    me.menuHyperlink,
                    me.pmiRowHeight,
                    me.pmiColumnWidth,
                    me.pmiEntireHide,
                    me.pmiEntireShow,
                    me.pmiFreezeSeparator,
                    me.pmiFreezePanes
                ]
            }).on('hide:after', function(menu, e, isFromInputControl) {
                me.clearCustomItems(menu);
            });

            me.mnuGroupImg = new Common.UI.MenuItem({
                caption     : this.txtGroup,
                iconCls     : 'menu__icon btn-shape-group',
                type        : 'group',
                value       : 'grouping'
            });

            me.mnuUnGroupImg = new Common.UI.MenuItem({
                caption     : this.txtUngroup,
                iconCls     : 'menu__icon btn-shape-ungroup',
                type        : 'group',
                value       : 'ungrouping'
            });

            me.mnuShapeSeparator = new Common.UI.MenuItem({
                caption     : '--'
            });

            me.mnuShapeAdvanced = new Common.UI.MenuItem({
                iconCls     : 'menu__icon btn-menu-shape',
                caption : me.advancedShapeText
            });

            me.mnuImgAdvanced = new Common.UI.MenuItem({
                iconCls     : 'menu__icon btn-menu-image',
                caption : me.advancedImgText
            });

            me.mnuSlicerSeparator = new Common.UI.MenuItem({
                caption     : '--'
            });

            me.mnuSlicerAdvanced = new Common.UI.MenuItem({
                iconCls     : 'menu__icon btn-slicer',
                caption : me.advancedSlicerText
            });

            me.mnuChartEdit = new Common.UI.MenuItem({
                iconCls     : 'menu__icon btn-menu-chart',
                caption : me.chartText
            });

             me.mnuChartData = new Common.UI.MenuItem({
                iconCls     : 'menu__icon btn-select-range',
                caption : me.chartDataText
            });

             me.mnuChartType = new Common.UI.MenuItem({
                caption : me.chartTypeText
            });

            me.pmiImgCut = new Common.UI.MenuItem({
                iconCls: 'menu__icon btn-cut',
                caption     : me.txtCut,
                value       : 'cut'
            });

            me.pmiImgCopy = new Common.UI.MenuItem({
                iconCls: 'menu__icon btn-copy',
                caption     : me.txtCopy,
                value       : 'copy'
            });

            me.pmiImgPaste = new Common.UI.MenuItem({
                iconCls: 'menu__icon btn-paste',
                caption     : me.txtPaste,
                value       : 'paste'
            });

            me.menuSignatureEditSign   = new Common.UI.MenuItem({caption: this.strSign,      value: 0 });
            me.menuSignatureEditSetup  = new Common.UI.MenuItem({caption: this.strSetup,     value: 2 });
            me.menuEditSignSeparator   = new Common.UI.MenuItem({ caption: '--' });

            me.menuImgOriginalSize = new Common.UI.MenuItem({
                caption     : me.originalSizeText
            });

            me.menuImgReplace = new Common.UI.MenuItem({
                caption     : me.textReplace,
                menu        : new Common.UI.Menu({
                    cls: 'shifted-right',
                    menuAlign: 'tl-tr',
                    items: [
                        new Common.UI.MenuItem({caption     : this.textFromFile, value: 'file'}),
                        new Common.UI.MenuItem({caption     : this.textFromUrl, value: 'url'}),
                        new Common.UI.MenuItem({caption     : this.textFromStorage, value: 'storage'})
                    ]
                })
            });

            me.menuImgCrop = new Common.UI.MenuItem({
                caption     : me.textCrop,
                menu        : new Common.UI.Menu({
                    cls: 'shifted-right',
                    menuAlign: 'tl-tr',
                    items: [
                        new Common.UI.MenuItem({
                            caption: me.textCrop,
                            checkable: true,
                            allowDepress: true,
                            value  : 0
                        }),
                        new Common.UI.MenuItem({
                            caption: me.textCropFill,
                            value  : 1
                        }),
                        new Common.UI.MenuItem({
                            caption: me.textCropFit,
                            value  : 2
                        })
                    ]
                })
            });

            me.mnuBringToFront = new Common.UI.MenuItem({
                caption : this.textArrangeFront,
                iconCls : 'menu__icon btn-arrange-front',
                type    : 'arrange',
                value   : Asc.c_oAscDrawingLayerType.BringToFront
            });
            me.mnuSendToBack = new Common.UI.MenuItem({
                caption : this.textArrangeBack,
                iconCls : 'menu__icon btn-arrange-back',
                type    : 'arrange',
                value   : Asc.c_oAscDrawingLayerType.SendToBack
            });
            me.mnuBringForward = new Common.UI.MenuItem({
                caption : this.textArrangeForward,
                iconCls : 'menu__icon btn-arrange-forward',
                type    : 'arrange',
                value   : Asc.c_oAscDrawingLayerType.BringForward
            });
            me.mnuSendBackward = new Common.UI.MenuItem({
                caption: this.textArrangeBackward,
                iconCls : 'menu__icon btn-arrange-backward',
                type    : 'arrange',
                value   : Asc.c_oAscDrawingLayerType.SendBackward
            });

            me.menuImageArrange = new Common.UI.MenuItem({
                caption : me.textArrange,
                menu    : new Common.UI.Menu({
                    cls: 'shifted-right',
                    menuAlign: 'tl-tr',
                    items: [
                        me.mnuBringToFront,
                        me.mnuSendToBack,
                        me.mnuBringForward,
                        me.mnuSendBackward,
                        { caption: '--' },
                        me.mnuGroupImg,
                        me.mnuUnGroupImg
                    ]
                })
            });

            me.menuImageAlign = new Common.UI.MenuItem({
                caption     : me.textAlign,
                menu        : new Common.UI.Menu({
                    cls: 'shifted-right',
                    menuAlign: 'tl-tr',
                    items: [{
                        caption : me.textShapeAlignLeft,
                        iconCls : 'menu__icon btn-shape-align-left',
                        value   : 0
                    }, {
                        caption : me.textShapeAlignCenter,
                        iconCls : 'menu__icon btn-shape-align-center',
                        value   : 4
                    }, {
                        caption : me.textShapeAlignRight,
                        iconCls : 'menu__icon btn-shape-align-right',
                        value   : 1
                    }, {
                        caption : me.textShapeAlignTop,
                        iconCls : 'menu__icon btn-shape-align-top',
                        value   : 3
                    }, {
                        caption : me.textShapeAlignMiddle,
                        iconCls : 'menu__icon btn-shape-align-middle',
                        value   : 5
                    }, {
                        caption : me.textShapeAlignBottom,
                        iconCls : 'menu__icon btn-shape-align-bottom',
                        value   : 2
                    },
                    {caption: '--'},
                    {
                        caption: me.txtDistribHor,
                        iconCls: 'menu__icon btn-shape-distribute-hor',
                        value: 6
                    },
                    {
                        caption: me.txtDistribVert,
                        iconCls: 'menu__icon btn-shape-distribute-vert',
                        value: 7
                    }]
                })
            });

            me.menuImgRotate = new Common.UI.MenuItem({
                caption     : me.textRotate,
                menu        : new Common.UI.Menu({
                    cls: 'shifted-right',
                    menuAlign: 'tl-tr',
                    items: [
                        new Common.UI.MenuItem({
                            iconCls: 'menu__icon btn-rotate-90',
                            caption: me.textRotate90,
                            type   : 'rotate',
                            value  : 1
                        }),
                        new Common.UI.MenuItem({
                            iconCls: 'menu__icon btn-rotate-270',
                            caption: me.textRotate270,
                            type   : 'rotate',
                            value  : 0
                        }),
                        { caption: '--' },
                        new Common.UI.MenuItem({
                            iconCls: 'menu__icon btn-flip-hor',
                            caption: me.textFlipH,
                            type   : 'flip',
                            value  : 1
                        }),
                        new Common.UI.MenuItem({
                            iconCls: 'menu__icon btn-flip-vert',
                            caption: me.textFlipV,
                            type   : 'flip',
                            value  : 0
                        })
                    ]
                })
            });

            me.menuImgMacro = new Common.UI.MenuItem({
                caption: me.textMacro
            });

            me.menuSaveAsPicture = new Common.UI.MenuItem({
                caption     : me.textSaveAsPicture
            });

            var menuSaveAsPictureSeparator = new Common.UI.MenuItem({ caption: '--'});

            me.menuImgEditPoints = new Common.UI.MenuItem({
                caption: me.textEditPoints
            });

            this.imgMenu = new Common.UI.Menu({
                cls: 'shifted-right',
                restoreHeightAndTop: true,
                scrollToCheckedItem: false,
                items: [
                    me.pmiImgCut,
                    me.pmiImgCopy,
                    me.pmiImgPaste,
                    {caption: '--'},
                    me.menuSignatureEditSign,
                    me.menuSignatureEditSetup,
                    me.menuEditSignSeparator,
                    me.menuImageArrange,
                    me.menuImageAlign,
                    me.menuImgRotate,
                    me.menuImgMacro,
                    menuSaveAsPictureSeparator,
                    me.menuSaveAsPicture,
                    me.mnuShapeSeparator,
                    me.menuImgCrop,
                    me.mnuChartData,
                    me.mnuChartType,
                    me.mnuChartEdit,
                    me.menuImgEditPoints,
                    me.mnuShapeAdvanced,
                    me.menuImgOriginalSize,
                    me.menuImgReplace,
                    me.mnuImgAdvanced,
                    me.mnuSlicerSeparator,
                    me.mnuSlicerAdvanced
                ]
            }).on('hide:after', function(menu, e, isFromInputControl) {
                me.clearCustomItems(menu);
            });

            this.menuParagraphVAlign = new Common.UI.MenuItem({
                iconCls: 'menu__icon btn-align-top',
                caption     : this.vertAlignText,
                menu        : new Common.UI.Menu({
                    cls: 'shifted-right',
                    menuAlign   : 'tl-tr',
                    items: [
                        me.menuParagraphTop = new Common.UI.MenuItem({
                            iconCls: 'menu__icon btn-align-top',
                            caption     : me.topCellText,
                            checkable   : true,
                            checkmark   : false,
                            toggleGroup : 'popupparagraphvalign',
                            value       : Asc.c_oAscVAlign.Top
                        }),
                        me.menuParagraphCenter = new Common.UI.MenuItem({
                            iconCls: 'menu__icon btn-align-middle',
                            caption     : me.centerCellText,
                            checkable   : true,
                            checkmark   : false,
                            toggleGroup : 'popupparagraphvalign',
                            value       : Asc.c_oAscVAlign.Center
                        }),
                        this.menuParagraphBottom = new Common.UI.MenuItem({
                            iconCls: 'menu__icon btn-align-bottom',
                            caption     : me.bottomCellText,
                            checkable   : true,
                            checkmark   : false,
                            toggleGroup : 'popupparagraphvalign',
                            value       : Asc.c_oAscVAlign.Bottom
                        })
                    ]
                })
            });

            me.menuParagraphDirection = new Common.UI.MenuItem({
                iconCls: 'menu__icon btn-text-orient-hor',
                caption     : me.directionText,
                menu        : new Common.UI.Menu({
                    cls: 'shifted-right',
                    menuAlign: 'tl-tr',
                    items   : [
                        me.menuParagraphDirectH = new Common.UI.MenuItem({
                            caption     : me.directHText,
                            iconCls     : 'menu__icon btn-text-orient-hor',
                            checkable   : true,
                            checkmark   : false,
                            checked     : false,
                            toggleGroup : 'popupparagraphdirect',
                            direction      : Asc.c_oAscVertDrawingText.normal
                        }),
                        me.menuParagraphDirect90 = new Common.UI.MenuItem({
                            caption     : me.direct90Text,
                            iconCls     : 'menu__icon btn-text-orient-rdown',
                            checkable   : true,
                            checkmark   : false,
                            checked     : false,
                            toggleGroup : 'popupparagraphdirect',
                            direction      : Asc.c_oAscVertDrawingText.vert
                        }),
                        me.menuParagraphDirect270 = new Common.UI.MenuItem({
                            caption     : me.direct270Text,
                            iconCls     : 'menu__icon btn-text-orient-rup',
                            checkable   : true,
                            checkmark   : false,
                            checked     : false,
                            toggleGroup : 'popupparagraphdirect',
                            direction      : Asc.c_oAscVertDrawingText.vert270
                        })
                    ]
                })
            });

            me.menuParagraphBullets = new Common.UI.MenuItem({
                iconCls: 'menu__icon btn-setmarkers',
                caption     : me.bulletsText,
                menu        : new Common.UI.Menu({
                    cls: 'shifted-right',
                    menuAlign: 'tl-tr',
                    items   : [
                        { template: _.template('<div id="id-docholder-menu-bullets" class="menu-layouts" style="width: 376px;"></div>') },
                        {caption: '--'},
                        me.menuParagraphBulletNone = new Common.UI.MenuItem({
                            caption     : me.textNone,
                            checkable   : true,
                            checked     : false,
                            value       : -1
                        }),
                        me.mnuListSettings = new Common.UI.MenuItem({
                            caption: me.textListSettings,
                            value: 'settings'
                        })
                    ]
                })
            });

            me._markersArr = [
                '{"bulletTypeface":{"type":"bufont","typeface":"Symbol"},"bulletType":{"type":"char","char":"·","startAt":null}}',
                '{"bulletTypeface":{"type":"bufont","typeface":"Courier New"},"bulletType":{"type":"char","char":"o","startAt":null}}',
                '{"bulletTypeface":{"type":"bufont","typeface":"Wingdings"},"bulletType":{"type":"char","char":"§","startAt":null}}',
                '{"bulletTypeface":{"type":"bufont","typeface":"Wingdings"},"bulletType":{"type":"char","char":"v","startAt":null}}',
                '{"bulletTypeface":{"type":"bufont","typeface":"Wingdings"},"bulletType":{"type":"char","char":"Ø","startAt":null}}',
                '{"bulletTypeface":{"type":"bufont","typeface":"Wingdings"},"bulletType":{"type":"char","char":"ü","startAt":null}}',
                '{"bulletTypeface":{"type":"bufont","typeface":"Symbol"},"bulletType":{"type":"char","char":"¨","startAt":null}}',
                '{"bulletTypeface":{"type":"bufont","typeface":"Arial"},"bulletType":{"type":"char","char":"–","startAt":null}}'
            ];
            me._numbersArr = [
                '{"bulletTypeface":{"type":"bufont","typeface":"Arial"},"bulletType":{"type":"autonum","char":null,"autoNumType":"alphaUcPeriod","startAt":null}}',
                '{"bulletTypeface":{"type":"bufont","typeface":"Arial"},"bulletType":{"type":"autonum","char":null,"autoNumType":"alphaLcParenR","startAt":null}}',
                '{"bulletTypeface":{"type":"bufont","typeface":"Arial"},"bulletType":{"type":"autonum","char":null,"autoNumType":"alphaLcPeriod","startAt":null}}',
                '{"bulletTypeface":{"type":"bufont","typeface":"Arial"},"bulletType":{"type":"autonum","char":null,"autoNumType":"arabicPeriod","startAt":null}}',
                '{"bulletTypeface":{"type":"bufont","typeface":"Arial"},"bulletType":{"type":"autonum","char":null,"autoNumType":"arabicParenR","startAt":null}}',
                '{"bulletTypeface":{"type":"bufont","typeface":"Arial"},"bulletType":{"type":"autonum","char":null,"autoNumType":"romanUcPeriod","startAt":null}}',
                '{"bulletTypeface":{"type":"bufont","typeface":"Arial"},"bulletType":{"type":"autonum","char":null,"autoNumType":"romanLcPeriod","startAt":null}}'
            ];
            me.paraBulletsPicker = {
                conf: {rec: null},
                delayRenderTips: true,
                store       : new Common.UI.DataViewStore([
                    {group: 'menu-list-bullet-group', id: 'id-markers-' + Common.UI.getId(), type: 0, subtype: 1, numberingInfo: me._markersArr[0], skipRenderOnChange: true, tip: this.tipMarkersFRound},
                    {group: 'menu-list-bullet-group', id: 'id-markers-' + Common.UI.getId(), type: 0, subtype: 2, numberingInfo: me._markersArr[1], skipRenderOnChange: true, tip: this.tipMarkersHRound},
                    {group: 'menu-list-bullet-group', id: 'id-markers-' + Common.UI.getId(), type: 0, subtype: 3, numberingInfo: me._markersArr[2], skipRenderOnChange: true, tip: this.tipMarkersFSquare},
                    {group: 'menu-list-bullet-group', id: 'id-markers-' + Common.UI.getId(), type: 0, subtype: 4, numberingInfo: me._markersArr[3], skipRenderOnChange: true, tip: this.tipMarkersStar},
                    {group: 'menu-list-bullet-group', id: 'id-markers-' + Common.UI.getId(), type: 0, subtype: 5, numberingInfo: me._markersArr[4], skipRenderOnChange: true, tip: this.tipMarkersArrow},
                    {group: 'menu-list-bullet-group', id: 'id-markers-' + Common.UI.getId(), type: 0, subtype: 6, numberingInfo: me._markersArr[5], skipRenderOnChange: true, tip: this.tipMarkersCheckmark},
                    {group: 'menu-list-bullet-group', id: 'id-markers-' + Common.UI.getId(), type: 0, subtype: 7, numberingInfo: me._markersArr[6], skipRenderOnChange: true, tip: this.tipMarkersFRhombus},
                    {group: 'menu-list-bullet-group', id: 'id-markers-' + Common.UI.getId(), type: 0, subtype: 8, numberingInfo: me._markersArr[7], skipRenderOnChange: true, tip: this.tipMarkersDash},
                    {group: 'menu-list-number-group', id: 'id-numbers-' + Common.UI.getId(), type: 1, subtype: 4, numberingInfo: me._numbersArr[0], skipRenderOnChange: true, tip: this.tipNumCapitalLetters},
                    {group: 'menu-list-number-group', id: 'id-numbers-' + Common.UI.getId(), type: 1, subtype: 5, numberingInfo: me._numbersArr[1], skipRenderOnChange: true, tip: this.tipNumLettersParentheses},
                    {group: 'menu-list-number-group', id: 'id-numbers-' + Common.UI.getId(), type: 1, subtype: 6, numberingInfo: me._numbersArr[2], skipRenderOnChange: true, tip: this.tipNumLettersPoints},
                    {group: 'menu-list-number-group', id: 'id-numbers-' + Common.UI.getId(), type: 1, subtype: 1, numberingInfo: me._numbersArr[3], skipRenderOnChange: true, tip: this.tipNumNumbersPoint},
                    {group: 'menu-list-number-group', id: 'id-numbers-' + Common.UI.getId(), type: 1, subtype: 2, numberingInfo: me._numbersArr[4], skipRenderOnChange: true, tip: this.tipNumNumbersParentheses},
                    {group: 'menu-list-number-group', id: 'id-numbers-' + Common.UI.getId(), type: 1, subtype: 3, numberingInfo: me._numbersArr[5], skipRenderOnChange: true, tip: this.tipNumRoman},
                    {group: 'menu-list-number-group', id: 'id-numbers-' + Common.UI.getId(), type: 1, subtype: 7, numberingInfo: me._numbersArr[6], skipRenderOnChange: true, tip: this.tipNumRomanSmall}
                ]),
                groups: new Common.UI.DataViewGroupStore([
                    {id: 'menu-list-bullet-group', caption: this.textBullets},
                    {id: 'menu-list-number-group', caption: this.textNumbering}
                ]),
                selectRecord: function (rec) {
                    this.conf.rec = rec;
                }
            };

            me.menuAddHyperlinkShape = new Common.UI.MenuItem({
                iconCls: 'menu__icon btn-inserthyperlink',
                caption     : me.txtInsHyperlink
            });

            me.menuEditHyperlinkShape = new Common.UI.MenuItem({
                caption     : me.editHyperlinkText
            });

            me.menuRemoveHyperlinkShape = new Common.UI.MenuItem({
                caption     : me.removeHyperlinkText
            });

            me.menuHyperlinkShape = new Common.UI.MenuItem({
                iconCls: 'menu__icon btn-inserthyperlink',
                caption     : me.txtInsHyperlink,
                menu        : new Common.UI.Menu({
                    cls: 'shifted-right',
                    menuAlign: 'tl-tr',
                    items   : [
                        me.menuEditHyperlinkShape,
                        me.menuRemoveHyperlinkShape
                    ]
                })
            });

            this.pmiTextAdvanced = new Common.UI.MenuItem({
                iconCls: 'menu__icon btn-paragraph',
                caption     : me.txtTextAdvanced
            });

            me.pmiTextCut = new Common.UI.MenuItem({
                iconCls: 'menu__icon btn-cut',
                caption     : me.txtCut,
                value       : 'cut'
            });

            me.pmiTextCopy = new Common.UI.MenuItem({
                iconCls: 'menu__icon btn-copy',
                caption     : me.txtCopy,
                value       : 'copy'
            });

            me.pmiTextPaste = new Common.UI.MenuItem({
                iconCls: 'menu__icon btn-paste',
                caption     : me.txtPaste,
                value       : 'paste'
            });

            me.menuParagraphEquation = new Common.UI.MenuItem({
                caption     : me.advancedEquationText,
                iconCls     : 'menu__icon btn-equation',
                menu        : me.createEquationMenu('popupparaeqinput', 'tl-tr')
            });

            this.textInShapeMenu = new Common.UI.Menu({
                cls: 'shifted-right',
                scrollToCheckedItem: false,
                items: [
                    me.pmiTextCut,
                    me.pmiTextCopy,
                    me.pmiTextPaste,
                    {caption: '--'},
                    me.menuParagraphVAlign,
                    me.menuParagraphDirection,
                    me.menuParagraphBullets,
                    me.menuAddHyperlinkShape,
                    me.menuHyperlinkShape,
                    {caption: '--'},
                    me.pmiTextAdvanced,
                    me.menuParagraphEquation
                ]
            }).on('hide:after', function(menu, e, isFromInputControl) {
                me.clearCustomItems(menu);
            });

            me.pmiCommonCut = new Common.UI.MenuItem({
                iconCls: 'menu__icon btn-cut',
                caption     : me.txtCut,
                value       : 'cut'
            });

            me.pmiCommonCopy = new Common.UI.MenuItem({
                iconCls: 'menu__icon btn-copy',
                caption     : me.txtCopy,
                value       : 'copy'
            });

            me.pmiCommonPaste = new Common.UI.MenuItem({
                iconCls: 'menu__icon btn-paste',
                caption     : me.txtPaste,
                value       : 'paste'
            });

            this.copyPasteMenu = new Common.UI.Menu({
                cls: 'shifted-right',
                items: [
                    me.pmiCommonCut,
                    me.pmiCommonCopy,
                    me.pmiCommonPaste
                ]
            });

            this.entriesMenu = new Common.UI.Menu({
                maxHeight: 200,
                cyclic: false,
                items: []
            }).on('show:after', function () {
                this.scroller.update({alwaysVisibleY: true});
            }).on('keydown:before', function (menu, e) {
                if (e.altKey && e.keyCode == Common.UI.Keys.DOWN) {
                    var li = $(e.target).closest('li');
                    if (li.length>0)
                        li.click();
                    else
                        menu.hide();
                }
            });

            this.funcMenu = new Common.UI.Menu({
                maxHeight: 200,
                cyclic: false,
                items: []
            }).on('render:after', function(mnu) {
                mnu.cmpEl.removeAttr('oo_editor_input').attr('oo_editor_keyboard', true);
            });

            this.tableTotalMenu = new Common.UI.Menu({
                maxHeight: 160,
                menuAlign: 'tr-br',
                cyclic: false,
                cls: 'lang-menu',
                items: [
                    {caption: this.textNone, value: Asc.ETotalsRowFunction.totalrowfunctionNone, checkable: true},
                    {caption: this.textAverage, value: Asc.ETotalsRowFunction.totalrowfunctionAverage, checkable: true },
                    {caption: this.textCount, value: Asc.ETotalsRowFunction.totalrowfunctionCount, checkable: true },
                    {caption: this.textMax, value: Asc.ETotalsRowFunction.totalrowfunctionMax, checkable: true },
                    {caption: this.textMin, value: Asc.ETotalsRowFunction.totalrowfunctionMin, checkable: true },
                    {caption: this.textSum, value: Asc.ETotalsRowFunction.totalrowfunctionSum, checkable: true },
                    {caption: this.textStdDev, value: Asc.ETotalsRowFunction.totalrowfunctionStdDev, checkable: true },
                    {caption: this.textVar, value: Asc.ETotalsRowFunction.totalrowfunctionVar, checkable: true },
                    {caption: this.textMore, value: Asc.ETotalsRowFunction.totalrowfunctionCustom, checkable: true }
                ]
            });

            me.fireEvent('createdelayedelements', [me, 'edit']);
        },

        setMenuItemCommentCaptionMode: function (item, add, editable) {
            item.setCaption(add ? this.txtAddComment : (editable ? this.txtEditComment : this.txtShowComment), true);
        },

        createEquationMenu: function(toggleGroup, menuAlign) {
            return new Common.UI.Menu({
                cls: 'ppm-toolbar shifted-right',
                menuAlign: menuAlign,
                items   : [
                    new Common.UI.MenuItem({
                        caption     : this.currProfText,
                        iconCls     : 'menu__icon btn-professional-equation',
                        type        : 'view',
                        value       : {all: false, linear: false}
                    }),
                    new Common.UI.MenuItem({
                        caption     : this.currLinearText,
                        iconCls     : 'menu__icon btn-linear-equation',
                        type        : 'view',
                        value       : {all: false, linear: true}
                    }),
                    new Common.UI.MenuItem({
                        caption     : this.allProfText,
                        iconCls     : 'menu__icon btn-professional-equation',
                        type        : 'view',
                        value       : {all: true, linear: false}
                    }),
                    new Common.UI.MenuItem({
                        caption     : this.allLinearText,
                        iconCls     : 'menu__icon btn-linear-equation',
                        type        : 'view',
                        value       : {all: true, linear: true}
                    }),
                    { caption     : '--' },
                    new Common.UI.MenuItem({
                        caption     : this.unicodeText,
                        checkable   : true,
                        checked     : false,
                        toggleGroup : toggleGroup,
                        type        : 'input',
                        value       : Asc.c_oAscMathInputType.Unicode
                    }),
                    new Common.UI.MenuItem({
                        caption     : this.latexText,
                        checkable   : true,
                        checked     : false,
                        toggleGroup : toggleGroup,
                        type        : 'input',
                        value       : Asc.c_oAscMathInputType.LaTeX
                    }),
                    { caption     : '--' },
                    new Common.UI.MenuItem({
                        caption     : this.hideEqToolbar,
                        isToolbarHide: false,
                        type        : 'hide',
                    })
                ]
            });
        },

        updateCustomItems: function(menu, data) {
            if (!menu || !data || data.length<1) return;

            var me = this,
                lang = me.mode && me.mode.lang ? me.mode.lang.split(/[\-_]/)[0] : 'en';

            me._preventCustomClick && clearTimeout(me._preventCustomClick);
            me._hasCustomItems && (me._preventCustomClick = setTimeout(function () {
                me._preventCustomClick = null;
            },500)); // set delay only on update existing items
            me._hasCustomItems = true;

            var findCustomItem = function(guid, id) {
                if (menu && menu.items.length>0) {
                    for (var i = menu.items.length-1; i >=0 ; i--) {
                        if (menu.items[i].options.isCustomItem && (id===undefined && menu.items[i].options.guid === guid || menu.items[i].options.guid === guid && menu.items[i].value === id)) {
                            return menu.items[i];
                        }
                    }
                }
            }

            var getMenu = function(items, guid, toMenu) {
                if (toMenu)
                    toMenu.removeAll();
                else {
                    toMenu = new Common.UI.Menu({
                        cls: 'shifted-right',
                        menuAlign: 'tl-tr',
                        items: []
                    });
                    toMenu.on('item:click', function(menu, item, e) {
                        !me._preventCustomClick && me.api && me.api.onPluginContextMenuItemClick && me.api.onPluginContextMenuItemClick(item.options.guid, item.value);
                    });
                    toMenu.on('menu:click', function(menu, e) {
                        me._preventCustomClick && e.stopPropagation();
                    });
                }
                items.forEach(function(item) {
                    item.separator && toMenu.addItem({
                        caption: '--',
                        isCustomItem: true,
                        guid: guid
                    });
                    item.text && toMenu.addItem({
                        caption: ((typeof item.text == 'object') ? item.text[lang] || item.text['en'] : item.text) || '',
                        isCustomItem: true,
                        value: item.id,
                        guid: guid,
                        menu: item.items ? getMenu(item.items, guid) : false,
                        disabled: !!item.disabled
                    });
                });
                return toMenu;
            }

            var focused;
            data.forEach(function(plugin) {
                var isnew = !findCustomItem(plugin.guid);
                if (plugin && plugin.items && plugin.items.length>0) {
                    plugin.items.forEach(function(item) {
                        if (item.separator && isnew) {// add separator only to new plugins menu
                            menu.addItem({
                                caption: '--',
                                isCustomItem: true,
                                guid: plugin.guid
                            });
                            return;
                        }

                        if (!item.text) return;
                        var mnu = findCustomItem(plugin.guid, item.id),
                            caption = ((typeof item.text == 'object') ? item.text[lang] || item.text['en'] : item.text) || '';
                        if (mnu) {
                            mnu.setCaption(caption);
                            mnu.setDisabled(!!item.disabled);
                            if (item.items) {
                                if (mnu.menu) {
                                    if (mnu.menu.isVisible() && mnu.menu.cmpEl.find(' > li:not(.divider):not(.disabled):visible').find('> a').filter(':focus').length>0) {
                                        mnu.menu.isOver = true;
                                        focused = mnu.cmpEl;
                                    }
                                    getMenu(item.items, plugin.guid, mnu.menu);
                                } else
                                    mnu.setMenu(getMenu(item.items, plugin.guid));
                            }
                        } else {
                            var mnu = new Common.UI.MenuItem({
                                caption     : caption,
                                isCustomItem: true,
                                value: item.id,
                                guid: plugin.guid,
                                menu: item.items && item.items.length>=0 ? getMenu(item.items, plugin.guid) : false,
                                disabled: !!item.disabled
                            }).on('click', function(item, e) {
                                !me._preventCustomClick && me.api && me.api.onPluginContextMenuItemClick && me.api.onPluginContextMenuItemClick(item.options.guid, item.value);
                            });
                            menu.addItem(mnu);
                        }
                    });
                }
            });

            if (focused) {
                var $subitems = $('> [role=menu]', focused).find('> li:not(.divider):not(.disabled):visible > a');
                ($subitems.length>0) && $subitems.eq(0).focus();
            }
            menu.alignPosition();
        },

        clearCustomItems: function(menu) {
            if (menu && menu.items.length>0) {
                for (var i = 0; i < menu.items.length; i++) {
                    if (menu.items[i].options.isCustomItem) {
                        menu.removeItem(menu.items[i]);
                        i--;
                    }
                }
            }
            this._hasCustomItems = false;
        },

        txtSort:                'Sort',
        txtAscending:           'Ascending',
        txtDescending:          'Descending',
        txtFormula:             'Insert Function',
        txtInsHyperlink:        'Hyperlink',
        txtCut:                 'Cut',
        txtCopy:                'Copy',
        txtPaste:               'Paste',
        txtInsert:              'Insert',
        txtDelete:              'Delete',
        txtClear:               'Clear',
        txtClearAll:            'All',
        txtClearText:           'Text',
        txtClearFormat:         'Format',
        txtClearHyper:          'Hyperlink',
        txtClearComments:       'Comments',
        txtShiftRight:          'Shift cells right',
        txtShiftLeft:           'Shift cells left',
        txtShiftUp:             'Shift cells up',
        txtShiftDown:           'Shift cells down',
        txtRow:                 'Entire Row',
        txtColumn:              'Entire Column',
        txtColumnWidth:         'Set Column Width',
        txtRowHeight:           'Set Row Height',
        txtWidth:               'Width',
        txtHide:                'Hide',
        txtShow:                'Show',
        textArrangeFront:       'Bring To Front',
        textArrangeBack:        'Send To Back',
        textArrangeForward:     'Bring Forward',
        textArrangeBackward:    'Send Backward',
        txtArrange:             'Arrange',
        txtAddComment:          'Add Comment',
        txtEditComment:         'Edit Comment',
        txtUngroup:             'Ungroup',
        txtGroup:               'Group',
        topCellText:            'Align Top',
        centerCellText:         'Align Middle',
        bottomCellText:         'Align Bottom',
        vertAlignText:          'Vertical Alignment',
        txtTextAdvanced:        'Text Advanced Settings',
        editHyperlinkText:      'Edit Hyperlink',
        removeHyperlinkText:    'Remove Hyperlink',
        editChartText:          'Edit Data',
        advancedShapeText:      'Shape Advanced Settings',
        chartText:              'Chart Advanced Settings',
        directionText:          'Text Direction',
        directHText:            'Horizontal',
        direct90Text:           'Rotate Text Down',
        direct270Text:          'Rotate Text Up',
        txtAddNamedRange:       'Define Name',
        textFreezePanes:        'Freeze Panes',
        textUnFreezePanes:      'Unfreeze Panes',
        txtSelect:              'Select',
        selectRowText           : 'Row',
        selectColumnText        : 'Entire Column',
        selectDataText          : 'Column Data',
        selectTableText         : 'Table',
        insertRowAboveText      : 'Row Above',
        insertRowBelowText      : 'Row Below',
        insertColumnLeftText    : 'Column Left',
        insertColumnRightText   : 'Column Right',
        deleteRowText           : 'Row',
        deleteColumnText        : 'Column',
        deleteTableText         : 'Table',
        txtFilter: 'Filter',
        txtFilterValue: 'Filter by Selected cell\'s value',
        txtFilterCellColor: 'Filter by cell\'s color',
        txtFilterFontColor: 'Filter by font color',
        txtReapply: 'Reapply',
        txtSortCellColor: 'Selected Cell Color on top',
        txtSortFontColor: 'Selected Font Color on top',
        txtAutoColumnWidth: 'Auto Fit Column Width',
        txtAutoRowHeight: 'Auto Fit Row Height',
        txtCustomColumnWidth: 'Custom Column Width',
        txtCustomRowHeight: 'Custom Row Height',
        textEntriesList: 'Select from drop-down list',
        txtSparklines: 'Sparklines',
        txtClearSparklines: 'Clear Selected Sparklines',
        txtClearSparklineGroups: 'Clear Selected Sparkline Groups',
        txtShowComment: 'Show Comment',
        advancedImgText: 'Image Advanced Settings',
        textNone: 'None',
        bulletsText: 'Bullets and Numbering',
        textUndo: 'Undo',
        strSign: 'Sign',
        strDetails: 'Signature Details',
        strSetup: 'Signature Setup',
        strDelete: 'Remove Signature',
        originalSizeText: 'Actual Size',
        textReplace: 'Replace image',
        textFromUrl: 'From URL',
        textFromFile: 'From File',
        txtNumFormat:       'Number Format',
        txtGeneral:         'General',
        txtNumber:          'Number',
        txtScientific:      'Scientific',
        txtAccounting:      'Accounting',
        txtCurrency:        'Currency',
        txtDateShort:       'Short Date',
        txtDateLong:        'Long Date',
        txtTime:            'Time',
        txtPercentage:      'Percentage',
        txtFraction:        'Fraction',
        txtText:            'Text',
        textMoreFormats: 'More formats',
        textShapeAlignLeft      : 'Align Left',
        textShapeAlignRight     : 'Align Right',
        textShapeAlignCenter    : 'Align Center',
        textShapeAlignTop       : 'Align Top',
        textShapeAlignBottom    : 'Align Bottom',
        textShapeAlignMiddle    : 'Align Middle',
        txtDistribHor: 'Distribute Horizontally',
        txtDistribVert: 'Distribute Vertically',
        textRotate270: 'Rotate 90° Counterclockwise',
        textRotate90: 'Rotate 90° Clockwise',
        textFlipV: 'Flip Vertically',
        textFlipH: 'Flip Horizontally',
        textRotate: 'Rotate',
        textArrange: 'Arrange',
        textAlign: 'Align',
        textCrop: 'Crop',
        textCropFill: 'Fill',
        textCropFit: 'Fit',
        textListSettings: 'List Settings',
        textFromStorage: 'From Storage',
        advancedSlicerText: 'Slicer Advanced Settings',
        textAverage: 'Average',
        textMax: 'Max',
        textMin: 'Min',
        textCount: 'Count',
        textSum: 'Sum',
        textStdDev: 'StdDev',
        textVar: 'Var',
        textMore: 'More functions',
        txtCustomSort: 'Custom sort',
        txtCondFormat: 'Conditional Formatting',
        textBullets: 'Bullets',
        textNumbering: 'Numbering',
        textMacro: 'Assign Macro',
        textSaveAsPicture: 'Save as picture',
        textEditPoints: 'Edit Points',
        tipNumCapitalLetters: 'A. B. C.',
        tipNumLettersParentheses: 'a) b) c)',
        tipNumLettersPoints: 'a. b. c.',
        tipNumNumbersPoint: '1. 2. 3.',
        tipNumNumbersParentheses: '1) 2) 3)',
        tipNumRoman: 'I. II. III.',
        tipNumRomanSmall: 'i. ii. iii.',
        tipMarkersFRound: 'Filled round bullets',
        tipMarkersHRound: 'Hollow round bullets',
        tipMarkersFSquare: 'Filled square bullets',
        tipMarkersStar: 'Star bullets',
        tipMarkersArrow: 'Arrow bullets',
        tipMarkersCheckmark: 'Checkmark bullets',
        tipMarkersFRhombus: 'Filled rhombus bullets',
        tipMarkersDash: 'Dash bullets',
        chartDataText: 'Select Chart Data',
        chartTypeText: 'Change Chart Type',
        txtGetLink: 'Get link to this range',
        txtRefresh: 'Refresh',
        advancedEquationText: 'Equation Settings',
        unicodeText: 'Unicode',
        latexText: 'LaTeX',
        currProfText: 'Current - Professional',
        currLinearText: 'Current - Linear',
        allProfText: 'All - Professional',
        allLinearText: 'All - Linear',
        hideEqToolbar: 'Hide Equation Toolbar',
        showEqToolbar: 'Show Equation Toolbar',
        txtPivotSettings: 'Pivot Table settings',
        txtFieldSettings: 'Field settings',
        txtValueFieldSettings: 'Value field settings',
        txtDelField: 'Remove',
        txtSubtotalField: 'Subtotal',
        txtGrandTotal: 'Grand total',
        txtSummarize: 'Summarize values by',
        txtShowAs: 'Show values as',
        txtMoreOptions: 'More options',
        txtSum: 'Sum',
        txtAverage: 'Average',
        txtCount: 'Count',
        txtMax: 'Max',
        txtMin: 'Min',
        txtProduct: 'Product',
        txtNormal: 'No calculation',
        txtDifference: 'The difference from',
        txtPercent: '% of',
        txtPercentDiff: '% difference from',
        txtRunTotal: 'Running total in',
        txtPercentOfRunTotal: '% running total in',
        txtPercentOfCol: '% of column total',
        txtPercentOfTotal: '% of row total',
        txtPercentOfGrand: '% of grand total',
        txtIndex: 'Index',
        txtPercentOfParentRow: '% of parent row total',
        txtPercentOfParentCol: '% of parent column total',
        txtPercentOfParent: '% of parent total',
        txtRankAscending: 'Rank smallest to largest',
        txtRankDescending: 'Rank largest to smallest',
        txtValueFilter: 'Value filters',
        txtLabelFilter: 'Label filters',
        txtTop10: 'Top 10',
        txtClearPivotField: 'Clear filter from {0}',
        txtSortOption: 'More sort options',
        txtShowDetails: 'Show details',
        txtInsImage: 'Insert image from File',
        txtInsImageUrl: 'Insert image from URL'

    }, SSE.Views.DocumentHolder || {}));
});<|MERGE_RESOLUTION|>--- conflicted
+++ resolved
@@ -682,13 +682,8 @@
 
             var numFormatTemplate = _.template('<a id="<%= id %>" tabindex="-1" type="menuitem">'+
                 '<div style="position: relative;">'+
-<<<<<<< HEAD
                     '<div class="display-value"><%= caption %></div>' +
                     '<label class="example-val" style="cursor: pointer;"><%= options.exampleval ? options.exampleval : "" %></label>' +
-=======
-                    '<div style="position: absolute; left: 0; width: 125px;"><%= caption %></div>' +
-                    '<label style="width: 100%; max-width: 300px; overflow: hidden; text-overflow: ellipsis; text-align: right; vertical-align: bottom; padding-left: 125px; color: silver;cursor: pointer;"><%= options.exampleval ? options.exampleval : "" %></label>' +
->>>>>>> d0bdbd44
                 '</div></a>');
 
             me.pmiNumFormat = new Common.UI.MenuItem({
