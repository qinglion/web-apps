--- conflicted
+++ resolved
@@ -2531,11 +2531,8 @@
         textHeight: 'Height',
         textWidth: 'Width',
         textMorePages: 'More pages',
-<<<<<<< HEAD
-        capBtnAddComment: 'Add Comment'
-=======
+        capBtnAddComment: 'Add Comment',
         capBtnInsSymbol: 'Symbol',
         tipInsertSymbol: 'Insert symbol'
->>>>>>> 82cfe9c7
     }, SSE.Views.Toolbar || {}));
 });