/*
 *
 * (c) Copyright Ascensio System SIA 2010-2019
 *
 * This program is a free software product. You can redistribute it and/or
 * modify it under the terms of the GNU Affero General Public License (AGPL)
 * version 3 as published by the Free Software Foundation. In accordance with
 * Section 7(a) of the GNU AGPL its Section 15 shall be amended to the effect
 * that Ascensio System SIA expressly excludes the warranty of non-infringement
 * of any third-party rights.
 *
 * This program is distributed WITHOUT ANY WARRANTY; without even the implied
 * warranty of MERCHANTABILITY or FITNESS FOR A PARTICULAR  PURPOSE. For
 * details, see the GNU AGPL at: http://www.gnu.org/licenses/agpl-3.0.html
 *
 * You can contact Ascensio System SIA at 20A-12 Ernesta Birznieka-Upisha
 * street, Riga, Latvia, EU, LV-1050.
 *
 * The  interactive user interfaces in modified source and object code versions
 * of the Program must display Appropriate Legal Notices, as required under
 * Section 5 of the GNU AGPL version 3.
 *
 * Pursuant to Section 7(b) of the License you must retain the original Product
 * logo when distributing the program. Pursuant to Section 7(e) we decline to
 * grant you any rights under trademark law for use of our trademarks.
 *
 * All the Product's GUI elements, including illustrations and icon sets, as
 * well as technical writing content are licensed under the terms of the
 * Creative Commons Attribution-ShareAlike 4.0 International. See the License
 * terms at http://creativecommons.org/licenses/by-sa/4.0/legalcode
 *
*/
/**
 *  Toolbar.js
 *
 *  Created by Alexander Yuzhin on 3/31/14
 *  Copyright (c) 2018 Ascensio System SIA. All rights reserved.
 *
 */

define([
    'backbone',
    'text!spreadsheeteditor/main/app/template/Toolbar.template',
    'text!spreadsheeteditor/main/app/template/ToolbarAnother.template',
    'text!spreadsheeteditor/main/app/template/ToolbarView.template',
    'common/main/lib/collection/Fonts',
    'common/main/lib/component/Button',
    'common/main/lib/component/ComboBox',
    'common/main/lib/component/DataView',
    'common/main/lib/component/ColorPalette',
    'common/main/lib/component/ThemeColorPalette',
    'common/main/lib/component/Menu',
    'common/main/lib/component/DimensionPicker',
    'common/main/lib/component/Window',
    'common/main/lib/component/ComboBoxFonts',
    'common/main/lib/component/ComboDataView'
    ,'common/main/lib/component/SynchronizeTip'
    ,'common/main/lib/component/Mixtbar'
], function (Backbone, template, simple, template_view) { 'use strict';

    if (!Common.enumLock)
        Common.enumLock = {};

    var enumLock = {
        editCell:       'cell-editing',
        editFormula:    'is-formula',
        editText:       'is-text',
        editPivot:      'is-pivot',
        selImage:       'sel-image',
        selShape:       'sel-shape',
        selShapeText:   'sel-shape-txt',
        selChart:       'sel-chart',
        selChartText:   'sel-chart-txt',
        selRange:       'sel-range',
        selRangeEdit:   'sel-range-edit',
        lostConnect:    'disconnect',
        coAuth:         'co-auth',
        coAuthText:     'co-auth-text',
        ruleMerge:      'rule-btn-merge',
        ruleFilter:     'rule-filter',
        ruleDelFilter:  'rule-clear-filter',
        menuFileOpen:   'menu-file-open',
        cantPrint:      'cant-print',
        multiselect:    'is-multiselect',
        cantHyperlink:  'cant-hyperlink',
        commentLock:    'can-comment',
        cantModifyFilter: 'cant-filter',
        disableOnStart: 'on-start',
        cantGroup:      'cant-group',
        cantGroupUngroup: 'cant-group-ungroup',
        docPropsLock:   'doc-props-lock',
        printAreaLock:  'print-area-lock',
        namedRangeLock: 'named-range-lock',
        multiselectCols:'is-multiselect-cols',
        headerLock: 'header-lock',
        sheetLock: 'sheet-lock',
        noPivot: 'no-pivot',
        noSubitems: 'no-subitems',
        noSlicerSource: 'no-slicer-source',
        selSlicer: 'sel-slicer',
        cantSort: 'cant-sort',
        pivotLock: 'pivot-lock',
        tableHasSlicer: 'table-has-slicer',
        sheetView: 'sheet-view',
        wbLock: 'workbook-lock',
        wsLock: 'worksheet-lock',
        itemsDisabled: 'all-items-disabled',
        wsLockText: 'worksheet-lock-text',
        wsLockShape: 'worksheet-lock-shape',
        wsLockFormat: 'worksheet-lock-format',
        inSmartartInternal: 'in-smartart-internal',
        wsLockFormatFill: 'worksheet-lock-format-fill',
        editVisibleArea: 'is-visible-area'
    };
    for (var key in enumLock) {
        if (enumLock.hasOwnProperty(key)) {
            Common.enumLock[key] = enumLock[key];
        }
    }

    SSE.Views.Toolbar =  Common.UI.Mixtbar.extend(_.extend({
        el: '#toolbar',

        // Compile our stats template
        template: _.template(template),

        // Delegated events for creating new items, and clearing completed ones.
        events: {
            //
        },

        initialize: function () {
            var me = this,
                options = {};

            me.SchemeNames = [me.txtScheme22,
                me.txtScheme1, me.txtScheme2, me.txtScheme3, me.txtScheme4, me.txtScheme5,
                me.txtScheme6, me.txtScheme7, me.txtScheme8, me.txtScheme9, me.txtScheme10,
                me.txtScheme11, me.txtScheme12, me.txtScheme13, me.txtScheme14, me.txtScheme15,
                me.txtScheme16, me.txtScheme17, me.txtScheme18, me.txtScheme19, me.txtScheme20,
                me.txtScheme21
            ];
            me._state = {
                hasCollaborativeChanges: undefined
            };
            me.btnSaveCls = 'btn-save';
            me.btnSaveTip = this.tipSave + Common.Utils.String.platformKey('Ctrl+S');

            me.ascFormatOptions = {
                General     : 'General',
                Number      : '0.00',
                Currency    : '$#,##0.00',
                Accounting  : '_($* #,##0.00_);_($* (#,##0.00);_($* "-"??_);_(@_)',
                DateShort   : 'm/d/yyyy',
                DateLong    : '[$-F800]dddd, mmmm dd, yyyy',
                Time        : '[$-F400]h:mm:ss AM/PM',
                Percentage  : '0.00%',
                Percent     : '0%',
                Fraction    : '# ?/?',
                Scientific  : '0.00E+00',
                Text        : '@'
            };

            me.numFormatData = [
                { value: Asc.c_oAscNumFormatType.General,   format: this.ascFormatOptions.General,     displayValue: this.txtGeneral,      exampleval: '100' },
                { value: Asc.c_oAscNumFormatType.Number,    format: this.ascFormatOptions.Number,      displayValue: this.txtNumber,       exampleval: '100,00' },
                { value: Asc.c_oAscNumFormatType.Scientific,format: this.ascFormatOptions.Scientific,  displayValue: this.txtScientific,   exampleval: '1,00E+02' },
                { value: Asc.c_oAscNumFormatType.Accounting,format: this.ascFormatOptions.Accounting,  displayValue: this.txtAccounting,   exampleval: '100,00 $' },
                { value: Asc.c_oAscNumFormatType.Currency,  format: this.ascFormatOptions.Currency,    displayValue: this.txtCurrency,     exampleval: '100,00 $' },
                { value: Asc.c_oAscNumFormatType.Date,      format: 'MM-dd-yyyy',                      displayValue: this.txtDate,         exampleval: '04-09-1900' },
                { value: Asc.c_oAscNumFormatType.Time,      format: 'HH:MM:ss',                        displayValue: this.txtTime,         exampleval: '00:00:00' },
                { value: Asc.c_oAscNumFormatType.Percent,   format: this.ascFormatOptions.Percentage,  displayValue: this.txtPercentage,   exampleval: '100,00%' },
                { value: Asc.c_oAscNumFormatType.Fraction,  format: this.ascFormatOptions.Fraction,    displayValue: this.txtFraction,     exampleval: '100' },
                { value: Asc.c_oAscNumFormatType.Text,      format: this.ascFormatOptions.Text,        displayValue: this.txtText,         exampleval: '100' }
            ];

            return this;
        },

        lockToolbar: function(causes, lock, opts) {
            Common.Utils.lockControls(causes, lock, opts, this.lockControls);
        },

        applyLayout: function (config) {
            var me = this;

            function dummyCmp() {
                return {
                    isDummy : true,
                    on      : function() {}
                }
            }

            var _set = Common.enumLock;

            me.btnCopy = new Common.UI.Button({
                id          : 'id-toolbar-btn-copy',
                cls         : 'btn-toolbar',
                iconCls     : 'toolbar__icon btn-copy',
                dataHint: '1',
                dataHintDirection: (config.isEditDiagram || config.isEditMailMerge || config.isEditOle) ? 'bottom' : 'top',
                dataHintTitle: 'C'
            });

            me.btnPaste = new Common.UI.Button({
                id          : 'id-toolbar-btn-paste',
                cls         : 'btn-toolbar',
                iconCls     : 'toolbar__icon btn-paste',
                lock        : [/*_set.editCell,*/ _set.coAuth, _set.lostConnect, _set.editVisibleArea],
                dataHint    : '1',
                dataHintDirection: (config.isEditDiagram || config.isEditMailMerge || config.isEditOle) ? 'bottom' : 'top',
                dataHintTitle: 'V'
            });

            me.btnUndo = new Common.UI.Button({
                id          : 'id-toolbar-btn-undo',
                cls         : 'btn-toolbar',
                iconCls     : 'toolbar__icon btn-undo',
                disabled    : true,
                lock        : [_set.lostConnect],
                signals     : ['disabled'],
                dataHint    : '1',
                dataHintDirection: 'bottom',
                dataHintTitle: 'Z'
            });

            me.btnRedo = new Common.UI.Button({
                id          : 'id-toolbar-btn-redo',
                cls         : 'btn-toolbar',
                iconCls     : 'toolbar__icon btn-redo',
                disabled    : true,
                lock        : [_set.lostConnect],
                signals     : ['disabled'],
                dataHint    : '1',
                dataHintDirection: 'bottom',
                dataHintTitle: 'Y'
            });

            if (config.isEditDiagram || config.isEditMailMerge || config.isEditOle ) {
                me.$layout = $(_.template(simple)(config));
                if ( config.isEditDiagram || config.isEditOle ) {
                    me.btnInsertFormula = new Common.UI.Button({
                        id          : 'id-toolbar-btn-insertformula',
                        cls         : 'btn-toolbar',
                        iconCls     : 'toolbar__icon btn-formula',
                        split       : true,
                        lock        : [_set.editText, _set.selChart, _set.selChartText, _set.selShape, _set.selShapeText, _set.selImage, _set.selRangeEdit, _set.lostConnect, _set.coAuth, _set.editVisibleArea],
                        menu        : new Common.UI.Menu({
                            style : 'min-width: 110px',
                            items : [
                                {caption: 'SUM',   value: 'SUM'},
                                {caption: 'AVERAGE', value: 'AVERAGE'},
                                {caption: 'MIN',   value: 'MIN'},
                                {caption: 'MAX',   value: 'MAX'},
                                {caption: 'COUNT', value: 'COUNT'},
                                {caption: '--'},
                                {
                                    caption: me.txtAdditional,
                                    value: 'more',
                                    hint: me.txtFormula + Common.Utils.String.platformKey('Shift+F3')
                                }
                            ]
                        }),
                        dataHint: '1',
                        dataHintDirection: 'bottom'
                    });

                    var formatTemplate =
                        _.template([
                            '<% _.each(items, function(item) { %>',
                            '<li id="<%= item.id %>" data-value="<%= item.value %>"><a tabindex="-1" type="menuitem">',
                            '<div style="position: relative;"><div style="position: absolute; left: 0; width: 100px;"><%= scope.getDisplayValue(item) %></div>',
                            '<div style="display: inline-block; width: 100%; max-width: 300px; overflow: hidden; text-overflow: ellipsis; text-align: right; vertical-align: bottom; padding-left: 100px; color: silver;white-space: nowrap;"><%= item.exampleval ? item.exampleval : "" %></div>',
                            '</div></a></li>',
                            '<% }); %>',
                            '<li class="divider">',
                            '<li id="id-toolbar-mnu-item-more-formats" data-value="-1"><a tabindex="-1" type="menuitem">' + me.textMoreFormats + '</a></li>'
                        ].join(''));

                    me.cmbNumberFormat = new Common.UI.ComboBox({
                        cls         : 'input-group-nr',
                        menuStyle   : 'min-width: 180px;',
                        hint        : me.tipNumFormat,
                        lock        : [_set.editCell, _set.selChart, _set.selChartText, _set.selShape, _set.selShapeText, _set.selImage, _set.selRangeEdit, _set.lostConnect, _set.coAuth, _set.editVisibleArea],
                        itemsTemplate: formatTemplate,
                        editable    : false,
                        data        : me.numFormatData,
                        dataHint    : '1',
                        dataHintDirection: 'bottom'
                    });
                }
                if ( config.isEditMailMerge || config.isEditOle ) {
                    me.btnSearch = new Common.UI.Button({
                        id          : 'id-toolbar-btn-search',
                        cls         : 'btn-toolbar',
                        iconCls     : 'toolbar__icon btn-menu-search',
                        lock        : [_set.lostConnect],
                        enableToggle: true,
                        dataHint    : '1',
                        dataHintDirection: 'bottom'
                    });
                }
                if ( config.isEditDiagram ) {
                    me.btnDecDecimal = new Common.UI.Button({
                        id          : 'id-toolbar-btn-decdecimal',
                        cls         : 'btn-toolbar',
                        iconCls     : 'toolbar__icon btn-decdecimal',
                        lock        : [_set.editCell, _set.selChart, _set.selChartText, _set.selShape, _set.selShapeText, _set.selImage, _set.lostConnect, _set.coAuth, _set.editVisibleArea],
                        dataHint    : '1',
                        dataHintDirection: 'bottom'
                    });

                    me.btnIncDecimal = new Common.UI.Button({
                        id          : 'id-toolbar-btn-incdecimal',
                        cls         : 'btn-toolbar',
                        iconCls     : 'toolbar__icon btn-incdecimal',
                        lock        : [_set.editCell, _set.selChart, _set.selChartText, _set.selShape, _set.selShapeText, _set.selImage, _set.lostConnect, _set.coAuth, _set.editVisibleArea],
                        dataHint    : '1',
                        dataHintDirection: 'bottom'
                    });

                    me.btnEditChart = new Common.UI.Button({
                        id          : 'id-toolbar-rtn-edit-chart',
                        cls         : 'btn-toolbar btn-text-default auto',
                        caption     : me.tipEditChart,
                        lock        : [_set.lostConnect],
                        style       : 'min-width: 120px;',
                        dataHint    : '1',
                        dataHintDirection: 'bottom'
                    });

                    me.btnEditChartData = new Common.UI.Button({
                        id          : 'id-toolbar-rtn-edit-chart-data',
                        cls         : 'btn-toolbar',
                        iconCls     : 'toolbar__icon btn-select-range',
                        caption     : me.tipEditChartData,
                        lock        : [_set.editCell, _set.selRange, _set.selRangeEdit, _set.lostConnect],
                        dataHint    : '1',
                        dataHintDirection: 'left',
                        dataHintOffset: 'medium'
                    });

                    me.btnEditChartType = new Common.UI.Button({
                        id          : 'id-toolbar-rtn-edit-chart-type',
                        cls         : 'btn-toolbar',
                        iconCls     : 'toolbar__icon btn-menu-chart',
                        caption     : me.tipEditChartType,
                        lock        : [_set.editCell, _set.selRange, _set.selRangeEdit, _set.lostConnect],
                        style       : 'min-width: 120px;',
                        dataHint    : '1',
                        dataHintDirection: 'left',
                        dataHintOffset: 'medium'
                    });
                }
                if ( config.isEditMailMerge) {
                    me.btnSortDown = new Common.UI.Button({
                        id          : 'id-toolbar-btn-sort-down',
                        cls         : 'btn-toolbar',
                        iconCls     : 'toolbar__icon btn-sort-down',
                        lock        : [_set.editCell, _set.selChart, _set.selChartText, _set.selShape, _set.selShapeText, _set.selImage, _set.lostConnect, _set.coAuth, _set.ruleFilter, _set.editPivot, _set.editVisibleArea],
                        dataHint    : '1',
                        dataHintDirection: 'bottom'
                    });

                    me.btnSortUp = new Common.UI.Button({
                        id          : 'id-toolbar-btn-sort-up',
                        cls         : 'btn-toolbar',
                        iconCls     : 'toolbar__icon btn-sort-up',
                        lock        : [_set.editCell, _set.selChart, _set.selChartText, _set.selShape, _set.selShapeText, _set.selImage, _set.lostConnect, _set.coAuth, _set.ruleFilter, _set.editPivot, _set.editVisibleArea],
                        dataHint    : '1',
                        dataHintDirection: 'bottom'
                    });

                    me.btnSetAutofilter = new Common.UI.Button({
                        id          : 'id-toolbar-btn-setautofilter',
                        cls         : 'btn-toolbar',
                        iconCls     : 'toolbar__icon btn-autofilter',
                        lock        : [_set.editCell, _set.selChart, _set.selChartText, _set.selShape, _set.selShapeText, _set.selImage, _set.lostConnect, _set.coAuth, _set.ruleFilter, _set.editPivot, _set.editVisibleArea],
                        enableToggle: true,
                        dataHint    : '1',
                        dataHintDirection: 'bottom'
                    });

                    me.btnClearAutofilter = new Common.UI.Button({
                        id          : 'id-toolbar-btn-clearfilter',
                        cls         : 'btn-toolbar',
                        iconCls     : 'toolbar__icon btn-clear-filter',
                        lock        : [_set.editCell, _set.selChart, _set.selChartText, _set.selShape, _set.selShapeText, _set.selImage, _set.lostConnect, _set.coAuth, _set.ruleDelFilter, _set.editPivot, _set.editVisibleArea],
                        dataHint    : '1',
                        dataHintDirection: 'bottom'
                    });
                }
                if ( config.isEditOle ) {
                    me.cmbFontSize = new Common.UI.ComboBox({
                        cls         : 'input-group-nr',
                        menuStyle   : 'min-width: 55px;',
                        hint        : me.tipFontSize,
                        lock        : [_set.selImage, _set.editFormula, _set.selRangeEdit, _set.selSlicer, _set.coAuth, _set.coAuthText, _set.lostConnect, _set.editVisibleArea],
                        data        : [
                            { value: 8, displayValue: "8" },
                            { value: 9, displayValue: "9" },
                            { value: 10, displayValue: "10" },
                            { value: 11, displayValue: "11" },
                            { value: 12, displayValue: "12" },
                            { value: 14, displayValue: "14" },
                            { value: 16, displayValue: "16" },
                            { value: 18, displayValue: "18" },
                            { value: 20, displayValue: "20" },
                            { value: 22, displayValue: "22" },
                            { value: 24, displayValue: "24" },
                            { value: 26, displayValue: "26" },
                            { value: 28, displayValue: "28" },
                            { value: 36, displayValue: "36" },
                            { value: 48, displayValue: "48" },
                            { value: 72, displayValue: "72" },
                            { value: 96, displayValue: "96" }
                        ],
                        dataHint: '1',
                        dataHintDirection: 'bottom'
                    });

                    me.cmbFontName = new Common.UI.ComboBoxFonts({
                        cls         : 'input-group-nr',
                        menuCls     : 'scrollable-menu',
                        menuStyle   : 'min-width: 325px;',
                        hint        : me.tipFontName,
                        lock        : [_set.selImage, _set.editFormula, _set.selRangeEdit, _set.selSlicer, _set.coAuth, _set.coAuthText, _set.lostConnect, _set.editVisibleArea],
                        store       : new Common.Collections.Fonts(),
                        recent      : 0,
                        dataHint: '1',
                        dataHintDirection: 'bottom'
                    });

                    me.btnWrap = new Common.UI.Button({
                        id          : 'id-toolbar-rtn-wrap',
                        cls         : 'btn-toolbar',
                        iconCls     : 'toolbar__icon btn-wrap',
                        lock        : [_set.editCell, _set.selChart, _set.selChartText, _set.selShape, _set.selShapeText, _set.selImage, _set.selSlicer, _set.lostConnect, _set.coAuth, _set['FormatCells'], _set.editVisibleArea],
                        enableToggle: true,
                        allowDepress: true,
                        dataHint    : '1',
                        dataHintDirection: 'bottom'
                    });

                    me.btnMerge = new Common.UI.Button({
                        id          : 'id-toolbar-rtn-merge',
                        cls         : 'btn-toolbar',
                        iconCls     : 'toolbar__icon btn-merge-and-center',
                        enableToggle: true,
                        allowDepress: true,
                        split       : true,
                        lock        : [_set.editCell, _set.selShape, _set.selShapeText, _set.selChart, _set.selChartText, _set.selImage, _set.selSlicer, _set.lostConnect, _set.coAuth, _set.ruleMerge, _set.editPivot, _set.wsLock, _set.editVisibleArea],
                        menu        : new Common.UI.Menu({
                            items: [
                                {
                                    caption : me.txtMergeCenter,
                                    iconCls     : 'menu__icon btn-merge-and-center',
                                    value   : Asc.c_oAscMergeOptions.MergeCenter
                                },
                                {
                                    caption : me.txtMergeAcross,
                                    iconCls     : 'menu__icon btn-merge-across',
                                    value   : Asc.c_oAscMergeOptions.MergeAcross
                                },
                                {
                                    caption : me.txtMergeCells,
                                    iconCls     : 'menu__icon btn-merge-cells',
                                    value   : Asc.c_oAscMergeOptions.Merge
                                },
                                {
                                    caption : me.txtUnmerge,
                                    iconCls     : 'menu__icon btn-unmerge-cells',
                                    value   : Asc.c_oAscMergeOptions.None
                                }
                            ]
                        }),
                        dataHint    : '1',
                        dataHintDirection: 'bottom'
                    });

                    me.mnuTextColorPicker = dummyCmp();
                    me.btnTextColor = new Common.UI.ButtonColored({
                        id          : 'id-toolbar-btn-fontcolor',
                        cls         : 'btn-toolbar',
                        iconCls     : 'toolbar__icon btn-fontcolor',
                        split       : true,
                        lock        : [_set.selImage, _set.editFormula, _set.selRangeEdit, _set.selSlicer, _set.coAuth, _set.coAuthText, _set.lostConnect, _set.wsLockFormat, _set.editVisibleArea],
                        menu: true,
                        auto: true,
                        dataHint    : '1',
                        dataHintDirection: 'bottom'
                    });

                    me.mnuBackColorPicker = dummyCmp();
                    me.btnBackColor = new Common.UI.ButtonColored({
                        id          : 'id-toolbar-btn-fillparag',
                        cls         : 'btn-toolbar',
                        iconCls     : 'toolbar__icon btn-paracolor',
                        split       : true,
                        lock        : [_set.selImage, _set.editCell, _set.selSlicer, _set.coAuth, _set.coAuthText, _set.lostConnect, _set.wsLockFormatFill, _set.editVisibleArea],
                        transparent: true,
                        menu: true,
                        dataHint: '1',
                        dataHintDirection: 'bottom'
                    });

                    me.btnBorders = new Common.UI.Button({
                        id          : 'id-toolbar-btn-borders',
                        cls         : 'btn-toolbar',
                        iconCls     : 'toolbar__icon btn-border-out',
                        icls        : 'btn-border-out',
                        borderId    : 'outer',
                        borderswidth: Asc.c_oAscBorderStyles.Thin,
                        lock        : [_set.editCell, _set.selChart, _set.selChartText, _set.selShape, _set.selShapeText, _set.selImage, _set.selSlicer, _set.lostConnect, _set.coAuth, _set['FormatCells'], _set.editVisibleArea],
                        split       : true,
                        menu        : true,
                        dataHint    : '1',
                        dataHintDirection: 'bottom'
                    });

                    me.btnTableTemplate = new Common.UI.Button({
                        id          : 'id-toolbar-btn-ttempl',
                        cls         : 'btn-toolbar',
                        iconCls     : 'toolbar__icon btn-menu-table',
                        lock        : [_set.editCell, _set.selChart, _set.selChartText, _set.selShape, _set.selShapeText, _set.selImage, _set.selSlicer, _set.lostConnect, _set.coAuth, _set.ruleFilter, _set.multiselect, _set.cantModifyFilter, _set.wsLock, _set.editVisibleArea],
                        menu        : new Common.UI.Menu({
                            items: [
                                { template: _.template('<div id="id-toolbar-menu-table-templates" style="width: 487px; height: 300px; margin: 0px 4px;"></div>') }
                            ]
                        }),
                        dataHint    : '1',
                        dataHintDirection: 'bottom'
                    });

                    me.btnCellStyle = new Common.UI.Button({
                        id          : 'id-toolbar-btn-cstyle',
                        cls         : 'btn-toolbar',
                        iconCls     : 'toolbar__icon btn-menu-cell',
                        lock        : [_set.editCell, _set.selChart, _set.selChartText, _set.selShape, _set.selShapeText, _set.selImage, _set.selSlicer, _set.lostConnect, _set.coAuth, _set.ruleFilter, _set.multiselect, _set.cantModifyFilter, _set.wsLock, _set.editVisibleArea],
                        menu        : new Common.UI.Menu({
                            items: [
                                { template: _.template('<div id="id-toolbar-menu-cell-styles" style="width: 645px; height: 306px; margin: 0px 4px;"></div>') }
                            ]
                        }),
                        dataHint    : '1',
                        dataHintDirection: 'bottom'
                    });

                    me.btnTextFormatting = new Common.UI.Button({
                        id          : 'id-toolbar-btn-formatting',
                        cls         : 'btn-toolbar no-caret',
                        iconCls     : 'toolbar__icon more-vertical',
                        lock        : [_set.selImage, _set.editFormula, _set.selRangeEdit, _set.selSlicer, _set.coAuth, _set.coAuthText, _set.lostConnect, _set.wsLockFormat, _set.editVisibleArea],
                        menu        : new Common.UI.Menu({
                            items: [
                                {
                                    caption : me.textBold,
                                    iconCls     : 'menu__icon btn-bold',
                                    value   : 'bold',
                                    checkable   : true,
                                    checkmark   : false,
                                    allowDepress: true
                                },
                                {
                                    caption : me.textItalic,
                                    iconCls     : 'menu__icon btn-italic',
                                    value   : 'italic',
                                    checkable   : true,
                                    checkmark   : false,
                                    allowDepress: true
                                },
                                {
                                    caption : me.textUnderline,
                                    iconCls     : 'menu__icon btn-underline',
                                    value   : 'underline',
                                    checkable   : true,
                                    checkmark   : false,
                                    allowDepress: true
                                },
                                {
                                    caption : me.textStrikeout,
                                    iconCls     : 'menu__icon btn-strikeout',
                                    value   : 'strikeout',
                                    checkable   : true,
                                    checkmark   : false,
                                    allowDepress: true
                                },
                                {
                                    caption : me.textSuperscript,
                                    iconCls     : 'menu__icon btn-superscript',
                                    checkable   : true,
                                    checkmark   : false,
                                    allowDepress: true,
                                    toggleGroup : 'textsubscriptgroup',
                                    value   : 'superscript'
                                },
                                {
                                    caption : me.textSubscript,
                                    iconCls     : 'menu__icon btn-subscript',
                                    checkable   : true,
                                    checkmark   : false,
                                    allowDepress: true,
                                    toggleGroup : 'textsubscriptgroup',
                                    value   : 'subscript'
                                }
                            ]
                        }),
                        dataHint    : '1',
                        dataHintDirection: 'bottom'
                    });

                    me.btnHorizontalAlign = new Common.UI.Button({
                        id: 'id-toolbar-btn-halign',
                        cls: 'btn-toolbar',
                        iconCls: 'toolbar__icon btn-align-left',
                        icls: 'btn-align-left',
                        lock: [_set.editCell, _set.selChart, _set.selChartText, _set.selImage, _set.selSlicer, _set.lostConnect, _set.coAuth, _set.coAuthText, _set.wsLockFormat, _set.editVisibleArea],
                        menu: new Common.UI.Menu({
                            items: [
                                {
                                    caption: me.tipAlignLeft,
                                    iconCls: 'menu__icon btn-align-left',
                                    icls: 'btn-align-left',
                                    checkable: true,
                                    checkmark: false,
                                    allowDepress: true,
                                    toggleGroup: 'halignGroup',
                                    checked: true,
                                    value: AscCommon.align_Left
                                },
                                {
                                    caption: me.tipAlignCenter,
                                    iconCls: 'menu__icon btn-align-center',
                                    icls: 'btn-align-center',
                                    checkable: true,
                                    checkmark: false,
                                    allowDepress: true,
                                    toggleGroup: 'halignGroup',
                                    value: AscCommon.align_Center
                                },
                                {
                                    caption: me.tipAlignRight,
                                    iconCls: 'menu__icon btn-align-right',
                                    icls: 'btn-align-right',
                                    checkable: true,
                                    checkmark: false,
                                    allowDepress: true,
                                    toggleGroup: 'halignGroup',
                                    value: AscCommon.align_Right
                                },
                                {
                                    caption: me.tipAlignJust,
                                    iconCls: 'menu__icon btn-align-just',
                                    icls: 'btn-align-just',
                                    checkable: true,
                                    checkmark: false,
                                    allowDepress: true,
                                    toggleGroup: 'halignGroup',
                                    value: AscCommon.align_Justify
                                }
                            ]
                        }),
                        dataHint: '1',
                        dataHintDirection: 'bottom'
                    });

                    me.btnVerticalAlign = new Common.UI.Button({
                        id: 'id-toolbar-btn-valign',
                        cls: 'btn-toolbar',
                        lock: [_set.editCell, _set.selChart, _set.selChartText, _set.selImage, _set.selSlicer, _set.lostConnect, _set.coAuth, _set.coAuthText, _set.wsLockFormat, _set.editVisibleArea],
                        iconCls: 'toolbar__icon btn-align-middle',
                        icls: 'btn-align-middle',
                        menu: new Common.UI.Menu({
                            items: [
                                {
                                    caption: me.textAlignTop,
                                    iconCls: 'menu__icon btn-align-top',
                                    icls: 'btn-align-top',
                                    checkable: true,
                                    checkmark: false,
                                    allowDepress: true,
                                    toggleGroup: 'valignGroup',
                                    value: Asc.c_oAscVAlign.Top
                                },
                                {
                                    caption: me.textAlignMiddle,
                                    iconCls: 'menu__icon btn-align-middle',
                                    icls: 'btn-align-middle',
                                    checkable: true,
                                    checkmark: false,
                                    allowDepress: true,
                                    toggleGroup: 'valignGroup',
                                    value: Asc.c_oAscVAlign.Center,
                                    checked: true
                                },
                                {
                                    caption: me.textAlignBottom,
                                    iconCls: 'menu__icon btn-align-bottom',
                                    icls: 'btn-align-bottom',
                                    checkable: true,
                                    checkmark: false,
                                    allowDepress: true,
                                    toggleGroup: 'valignGroup',
                                    value: Asc.c_oAscVAlign.Bottom
                                }
                            ]
                        }),
                        dataHint: '1',
                        dataHintDirection: 'bottom'
                    });

                    me.btnVisibleArea = new Common.UI.Button({
                        id          : 'id-toolbar-btn-visible-area',
                        cls         : 'btn-toolbar btn-icon-default',
                        iconCls     : 'toolbar__icon btn-sheet-view',
                        menu        : new Common.UI.Menu({
                            items: [
                                {caption: me.textShowVA,   value: 'show'},
                                {caption: me.textHideVA,   value: 'hide', visible: false},
                                {caption: me.textEditVA,   value: 'edit'}
                            ]
                        }),
                        lock        : [_set.lostConnect],
                        dataHint    : '1',
                        dataHintDirection: 'bottom'
                    });

                    me.btnVisibleAreaClose = new Common.UI.Button({
                        id          : 'id-toolbar-btn-visible-area-close',
                        cls         : 'btn-toolbar btn-text-default auto',
                        caption     : me.textDone,
                        lock        : [_set.lostConnect],
                        visible     : false,
                        // style       : 'min-width: 120px;',
                        dataHint    : '1',
                        dataHintDirection: 'bottom'
                    });

                }
            } else if ( config.isEdit ) {
                Common.UI.Mixtbar.prototype.initialize.call(this, {
                    template: _.template(template),
                    tabs: [
                        { caption: me.textTabFile, action: 'file', extcls: 'canedit', layoutname: 'toolbar-file', haspanel:false, dataHintTitle: 'F'},
                        { caption: me.textTabHome, action: 'home', extcls: 'canedit', dataHintTitle: 'H'},
                        { caption: me.textTabInsert, action: 'ins', extcls: 'canedit', dataHintTitle: 'I'},
                        {caption: me.textTabLayout, action: 'layout', extcls: 'canedit', layoutname: 'toolbar-layout', dataHintTitle: 'L'},
                        {caption: me.textTabFormula, action: 'formula', extcls: 'canedit', dataHintTitle: 'O'},
                        {caption: me.textTabData, action: 'data', extcls: 'canedit', dataHintTitle: 'D'}
                        // undefined, undefined, undefined, undefined
                    ]}
                );

                me.btnCut = new Common.UI.Button({
                    id: 'id-toolbar-btn-cut',
                    cls: 'btn-toolbar',
                    iconCls: 'toolbar__icon btn-cut',
                    lock: [_set.coAuth, _set.lostConnect, _set.disableOnStart],
                    dataHint: '1',
                    dataHintDirection: 'top',
                    dataHintTitle: 'X'
                });

                me.btnSelectAll = new Common.UI.Button({
                    id: 'id-toolbar-btn-select-all',
                    cls: 'btn-toolbar',
                    iconCls: 'toolbar__icon select-all',
                    lock: [_set.disableOnStart],
                    dataHint: '1',
                    dataHintDirection: 'bottom'
                });

                me.cmbFontSize = new Common.UI.ComboBox({
                    cls         : 'input-group-nr',
                    menuStyle   : 'min-width: 55px;',
                    hint        : me.tipFontSize,
                    lock        : [_set.selImage, _set.editFormula, _set.selRangeEdit, _set.selSlicer, _set.coAuth, _set.coAuthText, _set.lostConnect],
                    data        : [
                        { value: 8, displayValue: "8" },
                        { value: 9, displayValue: "9" },
                        { value: 10, displayValue: "10" },
                        { value: 11, displayValue: "11" },
                        { value: 12, displayValue: "12" },
                        { value: 14, displayValue: "14" },
                        { value: 16, displayValue: "16" },
                        { value: 18, displayValue: "18" },
                        { value: 20, displayValue: "20" },
                        { value: 22, displayValue: "22" },
                        { value: 24, displayValue: "24" },
                        { value: 26, displayValue: "26" },
                        { value: 28, displayValue: "28" },
                        { value: 36, displayValue: "36" },
                        { value: 48, displayValue: "48" },
                        { value: 72, displayValue: "72" },
                        { value: 96, displayValue: "96" }
                    ],
                    dataHint: '1',
                    dataHintDirection: 'top'
                });

                me.cmbFontName = new Common.UI.ComboBoxFonts({
                    cls         : 'input-group-nr',
                    menuCls     : 'scrollable-menu',
                    menuStyle   : 'min-width: 325px;',
                    hint        : me.tipFontName,
                    lock        : [_set.selImage, _set.editFormula, _set.selRangeEdit, _set.selSlicer, _set.coAuth, _set.coAuthText, _set.lostConnect],
                    store       : new Common.Collections.Fonts(),
                    dataHint: '1',
                    dataHintDirection: 'top'
                });

                me.btnPrint = new Common.UI.Button({
                    id          : 'id-toolbar-btn-print',
                    cls         : 'btn-toolbar',
                    iconCls     : 'toolbar__icon btn-print no-mask',
                    lock        : [_set.editCell, _set.cantPrint, _set.disableOnStart],
                    signals: ['disabled'],
                    dataHint    : '1',
                    dataHintDirection: 'bottom',
                    dataHintTitle: 'P'
                });

                me.btnSave = new Common.UI.Button({
                    id          : 'id-toolbar-btn-save',
                    cls         : 'btn-toolbar',
                    iconCls     : 'toolbar__icon no-mask ' + me.btnSaveCls,
                    lock        : [_set.lostConnect],
                    signals     : ['disabled'],
                    dataHint    : '1',
                    dataHintDirection: 'top',
                    dataHintTitle: 'S'
                });
                me.btnCollabChanges = me.btnSave;

                me.btnIncFontSize = new Common.UI.Button({
                    id          : 'id-toolbar-btn-incfont',
                    cls         : 'btn-toolbar',
                    iconCls     : 'toolbar__icon btn-incfont',
                    lock        : [_set.selImage, _set.editFormula, _set.selRangeEdit, _set.selSlicer, _set.coAuth, _set.coAuthText, _set.lostConnect, _set.wsLockFormat],
                    dataHint    : '1',
                    dataHintDirection: 'top'
                });

                me.btnDecFontSize = new Common.UI.Button({
                    id          : 'id-toolbar-btn-decfont',
                    cls         : 'btn-toolbar',
                    iconCls     : 'toolbar__icon btn-decfont',
                    lock        : [_set.selImage, _set.editFormula, _set.selRangeEdit, _set.selSlicer, _set.coAuth, _set.coAuthText, _set.lostConnect, _set.wsLockFormat],
                    dataHint    : '1',
                    dataHintDirection: 'top'
                });

                me.btnBold = new Common.UI.Button({
                    id          : 'id-toolbar-btn-bold',
                    cls         : 'btn-toolbar',
                    iconCls     : 'toolbar__icon btn-bold',
                    lock        : [_set.selImage, _set.editFormula, _set.selRangeEdit, _set.selSlicer, _set.coAuth, _set.coAuthText, _set.lostConnect, _set.wsLockFormat],
                    enableToggle: true,
                    dataHint    : '1',
                    dataHintDirection: 'bottom'
                });

                me.btnItalic = new Common.UI.Button({
                    id          : 'id-toolbar-btn-italic',
                    cls         : 'btn-toolbar',
                    iconCls     : 'toolbar__icon btn-italic',
                    lock        : [_set.selImage, _set.editFormula, _set.selRangeEdit, _set.selSlicer, _set.coAuth, _set.coAuthText, _set.lostConnect, _set.wsLockFormat],
                    enableToggle: true,
                    dataHint    : '1',
                    dataHintDirection: 'bottom'
                });

                me.btnUnderline = new Common.UI.Button({
                    id          : 'id-toolbar-btn-underline',
                    cls         : 'btn-toolbar',
                    iconCls     : 'toolbar__icon btn-underline',
                    lock        : [_set.selImage, _set.editFormula, _set.selRangeEdit, _set.selSlicer, _set.coAuth, _set.coAuthText, _set.lostConnect, _set.wsLockFormat],
                    enableToggle: true,
                    dataHint    : '1',
                    dataHintDirection: 'bottom'
                });

                me.btnStrikeout = new Common.UI.Button({
                    id: 'id-toolbar-btn-strikeout',
                    cls: 'btn-toolbar',
                    iconCls: 'toolbar__icon btn-strikeout',
                    lock        : [_set.selImage, _set.editFormula, _set.selRangeEdit, _set.selSlicer, _set.coAuth, _set.coAuthText, _set.lostConnect, _set.wsLockFormat],
                    enableToggle: true,
                    dataHint    : '1',
                    dataHintDirection: 'bottom'
                });

                me.btnSubscript = new Common.UI.Button({
                    id          : 'id-toolbar-btn-subscript',
                    cls         : 'btn-toolbar',
                    iconCls     : 'toolbar__icon btn-subscript',
                    icls     : 'btn-subscript',
                    split       : true,
                    enableToggle: true,
                    lock        : [_set.selImage, _set.editFormula, _set.selRangeEdit, _set.selSlicer, _set.coAuth, _set.coAuthText, _set.lostConnect, _set.wsLockFormat],
                    menu        : new Common.UI.Menu({
                        items: [
                            {
                                caption     : me.textSuperscript,
                                iconCls     : 'menu__icon btn-superscript',
                                icls        : 'btn-superscript',
                                checkable   : true,
                                checkmark   : false,
                                allowDepress: true,
                                toggleGroup : 'textsubscriptgroup',
                                value       : 'super'
                            },
                            {
                                caption     : me.textSubscript,
                                iconCls     : 'menu__icon btn-subscript',
                                icls        : 'btn-subscript',
                                checkable   : true,
                                checkmark   : false,
                                allowDepress: true,
                                toggleGroup : 'textsubscriptgroup',
                                value       : 'sub'
                            }
                        ]
                    }),
                    dataHint    : '1',
                    dataHintDirection: 'bottom',
                    dataHintOffset: '0, -16'
                });

                me.mnuTextColorPicker = dummyCmp();
                me.btnTextColor = new Common.UI.ButtonColored({
                    id          : 'id-toolbar-btn-fontcolor',
                    cls         : 'btn-toolbar',
                    iconCls     : 'toolbar__icon btn-fontcolor',
                    split       : true,
                    lock        : [_set.selImage, _set.editFormula, _set.selRangeEdit, _set.selSlicer, _set.coAuth, _set.coAuthText, _set.lostConnect, _set.wsLockFormat],
                    menu: true,
                    auto: true,
                    dataHint    : '1',
                    dataHintDirection: 'bottom',
                    dataHintOffset: '0, -16'
                });

                me.mnuBackColorPicker = dummyCmp();
                me.btnBackColor = new Common.UI.ButtonColored({
                    id          : 'id-toolbar-btn-fillparag',
                    cls         : 'btn-toolbar',
                    iconCls     : 'toolbar__icon btn-paracolor',
                    split       : true,
                    lock        : [_set.selImage, _set.editCell, _set.selSlicer, _set.coAuth, _set.coAuthText, _set.lostConnect, _set.wsLockFormatFill],
                    transparent: true,
                    menu: true,
                    dataHint: '1',
                    dataHintDirection: 'bottom',
                    dataHintOffset: '0, -16'
                });

                me.btnBorders = new Common.UI.Button({
                    id          : 'id-toolbar-btn-borders',
                    cls         : 'btn-toolbar',
                    iconCls     : 'toolbar__icon btn-border-out',
                    icls        : 'btn-border-out',
                    borderId    : 'outer',
                    borderswidth: Asc.c_oAscBorderStyles.Thin,
                    lock        : [_set.editCell, _set.selChart, _set.selChartText, _set.selShape, _set.selShapeText, _set.selImage, _set.selSlicer, _set.lostConnect, _set.coAuth, _set['FormatCells']],
                    split       : true,
                    menu        : true,
                    dataHint    : '1',
                    dataHintDirection: 'bottom',
                    dataHintOffset: '0, -16'
                });

                me.btnAlignLeft = new Common.UI.Button({
                    id          : 'id-toolbar-btn-align-left',
                    cls         : 'btn-toolbar',
                    iconCls     : 'toolbar__icon btn-align-left',
                    enableToggle: true,
                    lock        : [_set.editCell, _set.selChart, _set.selChartText, _set.selImage, _set.selSlicer, _set.lostConnect, _set.coAuth, _set.coAuthText, _set.wsLockFormat],
                    toggleGroup : 'alignGroup',
                    dataHint    : '1',
                    dataHintDirection: 'bottom'
                });

                me.btnAlignCenter = new Common.UI.Button({
                    id          : 'id-toolbar-btn-align-center',
                    cls         : 'btn-toolbar',
                    iconCls     : 'toolbar__icon btn-align-center',
                    enableToggle: true,
                    lock        : [_set.editCell, _set.selChart, _set.selChartText, _set.selImage, _set.selSlicer, _set.lostConnect, _set.coAuth, _set.coAuthText, _set.wsLockFormat],
                    toggleGroup : 'alignGroup',
                    dataHint    : '1',
                    dataHintDirection: 'bottom'
                });

                me.btnAlignRight = new Common.UI.Button({
                    id          : 'id-toolbar-btn-align-right',
                    cls         : 'btn-toolbar',
                    iconCls     : 'toolbar__icon btn-align-right',
                    enableToggle: true,
                    lock        : [_set.editCell, _set.selChart, _set.selChartText, _set.selImage, _set.selSlicer, _set.lostConnect, _set.coAuth, _set.coAuthText, _set.wsLockFormat],
                    toggleGroup : 'alignGroup',
                    dataHint    : '1',
                    dataHintDirection: 'bottom'
                });

                me.btnAlignJust = new Common.UI.Button({
                    id          : 'id-toolbar-btn-align-just',
                    cls         : 'btn-toolbar',
                    iconCls     : 'toolbar__icon btn-align-just',
                    enableToggle: true,
                    lock        : [_set.editCell, _set.selChart, _set.selChartText, _set.selImage, _set.selSlicer, _set.lostConnect, _set.coAuth, _set.coAuthText, _set.wsLockFormat],
                    toggleGroup: 'alignGroup',
                    dataHint    : '1',
                    dataHintDirection: 'bottom'
                });

                me.btnMerge = new Common.UI.Button({
                    id          : 'id-toolbar-rtn-merge',
                    cls         : 'btn-toolbar',
                    iconCls     : 'toolbar__icon btn-merge-and-center',
                    enableToggle: true,
                    allowDepress: true,
                    split       : true,
                    lock        : [_set.editCell, _set.selShape, _set.selShapeText, _set.selChart, _set.selChartText, _set.selImage, _set.selSlicer, _set.lostConnect, _set.coAuth, _set.ruleMerge, _set.editPivot, _set.wsLock],
                    menu        : new Common.UI.Menu({
                        items: [
                            {
                                caption : me.txtMergeCenter,
                                iconCls     : 'menu__icon btn-merge-and-center',
                                value   : Asc.c_oAscMergeOptions.MergeCenter
                            },
                            {
                                caption : me.txtMergeAcross,
                                iconCls     : 'menu__icon btn-merge-across',
                                value   : Asc.c_oAscMergeOptions.MergeAcross
                            },
                            {
                                caption : me.txtMergeCells,
                                iconCls     : 'menu__icon btn-merge-cells',
                                value   : Asc.c_oAscMergeOptions.Merge
                            },
                            {
                                caption : me.txtUnmerge,
                                iconCls     : 'menu__icon btn-unmerge-cells',
                                value   : Asc.c_oAscMergeOptions.None
                            }
                        ]
                    }),
                    dataHint    : '1',
                    dataHintDirection: 'bottom',
                    dataHintOffset: '0, -16'
                });

                me.btnAlignTop = new Common.UI.Button({
                    id          : 'id-toolbar-rtn-valign-top',
                    cls         : 'btn-toolbar',
                    iconCls     : 'toolbar__icon btn-align-top',
                    lock        : [_set.editCell, _set.selChart, _set.selChartText, _set.selImage, _set.selSlicer, _set.lostConnect, _set.coAuth, _set.coAuthText, _set.wsLockFormat],
                    enableToggle: true,
                    toggleGroup : 'vAlignGroup',
                    dataHint    : '1',
                    dataHintDirection: 'top'
                });

                me.btnAlignMiddle = new Common.UI.Button({
                    id          : 'id-toolbar-rtn-valign-middle',
                    cls         : 'btn-toolbar',
                    iconCls     : 'toolbar__icon btn-align-middle',
                    enableToggle: true,
                    lock        : [_set.editCell, _set.selChart, _set.selChartText, _set.selImage, _set.selSlicer, _set.lostConnect, _set.coAuth, _set.coAuthText, _set.wsLockFormat],
                    toggleGroup : 'vAlignGroup',
                    dataHint    : '1',
                    dataHintDirection: 'top'
                });

                me.btnAlignBottom = new Common.UI.Button({
                    id          : 'id-toolbar-rtn-valign-bottom',
                    cls         : 'btn-toolbar',
                    iconCls     : 'toolbar__icon btn-align-bottom',
                    lock        : [_set.editCell, _set.selChart, _set.selChartText, _set.selImage, _set.selSlicer, _set.lostConnect, _set.coAuth, _set.coAuthText, _set.wsLockFormat],
                    enableToggle: true,
                    toggleGroup : 'vAlignGroup',
                    dataHint    : '1',
                    dataHintDirection: 'top'
                });

                me.btnWrap = new Common.UI.Button({
                    id          : 'id-toolbar-rtn-wrap',
                    cls         : 'btn-toolbar',
                    iconCls     : 'toolbar__icon btn-wrap',
                    lock        : [_set.editCell, _set.selChart, _set.selChartText, _set.selShape, _set.selShapeText, _set.selImage, _set.selSlicer, _set.lostConnect, _set.coAuth, _set['FormatCells']],
                    enableToggle: true,
                    allowDepress: true,
                    dataHint    : '1',
                    dataHintDirection: 'top'
                });

                me.btnTextOrient = new Common.UI.Button({
                    id          : 'id-toolbar-rtn-textorient',
                    cls         : 'btn-toolbar',
                    iconCls     : 'toolbar__icon text-orient-ccw',
                    lock        : [_set.editCell, _set.selChart, _set.selChartText, _set.selImage, _set.selSlicer, _set.lostConnect, _set.coAuth, _set.coAuthText, _set.wsLockFormat],
                    menu        : new Common.UI.Menu({
                        items: [
                            {
                                caption     : me.textHorizontal,
                                iconCls     : 'menu__icon text-orient-hor',
                                checkable   : true,
                                checkmark   : false,
                                toggleGroup : 'textorientgroup',
                                value       : 'horiz'
                            },
                            {
                                caption     : me.textCounterCw,
                                iconCls     : 'menu__icon text-orient-ccw',
                                checkable   : true,
                                checkmark   : false,
                                toggleGroup : 'textorientgroup',
                                value       : 'countcw'
                            },
                            {
                                caption     : me.textClockwise,
                                iconCls     : 'menu__icon text-orient-cw',
                                checkable   : true,
                                checkmark   : false,
                                toggleGroup : 'textorientgroup',
                                value       : 'clockwise'
                            },
                            {
                                caption     : me.textVertical,
                                iconCls     : 'menu__icon text-orient-vertical',
                                checkable   : true,
                                checkmark   : false,
                                toggleGroup : 'textorientgroup',
                                value       : 'vertical'
                            },
                            {
                                caption     : me.textRotateUp,
                                iconCls     : 'menu__icon text-orient-rup',
                                checkable   : true,
                                checkmark   : false,
                                toggleGroup : 'textorientgroup',
                                value       : 'rotateup'
                            },
                            {
                                caption     : me.textRotateDown,
                                iconCls     : 'menu__icon text-orient-rdown',
                                checkable   : true,
                                checkmark   : false,
                                toggleGroup : 'textorientgroup',
                                value       : 'rotatedown'
                            }
                        ]
                    }),
                    dataHint    : '1',
                    dataHintDirection: 'top'
                });

                me.btnInsertImage = new Common.UI.Button({
                    id          : 'tlbtn-insertimage',
                    cls         : 'btn-toolbar x-huge icon-top',
                    iconCls     : 'toolbar__icon btn-insertimage',
                    caption     : me.capInsertImage,
                    lock        : [_set.editCell, _set.lostConnect, _set.coAuth, _set['Objects']],
                    menu        : new Common.UI.Menu({
                        items: [
                            { caption: me.mniImageFromFile, value: 'file' },
                            { caption: me.mniImageFromUrl,  value: 'url' },
                            { caption: me.mniImageFromStorage, value: 'storage'}
                        ]
                    }),
                    dataHint    : '1',
                    dataHintDirection: 'bottom',
                    dataHintOffset: 'small'
                });

                me.btnInsertHyperlink = new Common.UI.Button({
                    id          : 'tlbtn-insertlink',
                    cls         : 'btn-toolbar x-huge icon-top',
                    iconCls     : 'toolbar__icon btn-inserthyperlink',
                    caption     : me.capInsertHyperlink,
                    lock        : [_set.editCell, _set.selChart, _set.selChartText, _set.selImage, _set.selShape, _set.cantHyperlink, _set.selSlicer, _set.multiselect, _set.lostConnect, _set.coAuth, _set.editPivot, _set['InsertHyperlinks']],
                    dataHint    : '1',
                    dataHintDirection: 'bottom',
                    dataHintOffset: 'small'
                });

                me.btnInsertChart = new Common.UI.Button({
                    id          : 'tlbtn-insertchart',
                    cls         : 'btn-toolbar x-huge icon-top',
                    iconCls     : 'toolbar__icon btn-insertchart',
                    lock        : [_set.editCell, _set.lostConnect, _set.coAuth, _set.coAuthText, _set['Objects']],
                    caption     : me.capInsertChart,
                    menu        : true,
                    dataHint    : '1',
                    dataHintDirection: 'bottom',
                    dataHintOffset: 'small'
                });

                me.btnInsertSparkline = new Common.UI.Button({
                    id          : 'tlbtn-insertsparkline',
                    cls         : 'btn-toolbar x-huge icon-top',
                    iconCls     : 'toolbar__icon btn-sparkline',
                    lock        : [_set.editCell, _set.selChart, _set.selChartText, _set.selImage, _set.selShape, _set.selSlicer, _set.multiselect, _set.lostConnect, _set.coAuth, _set.coAuthText, _set.editPivot, _set.wsLock],
                    caption     : me.capInsertSpark,
                    menu        : true,
                    dataHint    : '1',
                    dataHintDirection: 'bottom',
                    dataHintOffset: 'small'
                });

                this.btnInsertSmartArt = new Common.UI.Button({
                    id: 'tlbtn-insertsmartart',
                    cls: 'btn-toolbar x-huge icon-top',
                    iconCls: 'toolbar__icon smart-art',
                    lock: [_set.editCell, _set.lostConnect, _set.coAuth, _set['Objects']],
                    caption: me.capBtnInsSmartArt,
                    menu: true,
                    dataHint: '1',
                    dataHintDirection: 'bottom',
                    dataHintOffset: 'small'
                });

                me.btnInsertShape = new Common.UI.Button({
                    id          : 'tlbtn-insertshape',
                    cls         : 'btn-toolbar x-huge icon-top',
                    iconCls     : 'toolbar__icon btn-insertshape',
                    enableToggle: true,
                    caption     : me.capInsertShape,
                    lock        : [_set.editCell, _set.lostConnect, _set.coAuth, _set['Objects']],
                    menu        : new Common.UI.Menu({cls: 'menu-shapes menu-insert-shape'}),
                    dataHint    : '1',
                    dataHintDirection: 'bottom',
                    dataHintOffset: 'small'
                });

                me.btnInsertText = new Common.UI.Button({
                    id          : 'tlbtn-inserttext',
                    cls         : 'btn-toolbar x-huge icon-top',
                    iconCls     : 'toolbar__icon btn-text',
                    caption     : me.capInsertText,
                    lock        : [_set.editCell, _set.lostConnect, _set.coAuth, _set['Objects']],
                    enableToggle: true,
                    split       : true,
                    dataHint    : '1',
                    dataHintDirection: 'bottom',
                    dataHintOffset: 'small', 
                    textboxType: 'textRect',
                });

                me.btnInsertTextArt = new Common.UI.Button({
                    id          : 'tlbtn-inserttextart',
                    cls         : 'btn-toolbar x-huge icon-top',
                    iconCls     : 'toolbar__icon btn-textart',
                    caption     : me.capInsertTextart,
                    lock        : [_set.editCell, _set.lostConnect, _set.coAuth, _set['Objects']],
                    menu        : new Common.UI.Menu({
                        cls: 'menu-shapes',
                        items: [
                            {template: _.template('<div id="id-toolbar-menu-insart" style="width: 239px; margin-left: 5px;"></div>')}
                        ]
                    }),
                    dataHint    : '1',
                    dataHintDirection: 'bottom',
                    dataHintOffset: 'small'
                });

                me.btnInsertEquation = new Common.UI.Button({
                    id          : 'tlbtn-insertequation',
                    cls         : 'btn-toolbar x-huge icon-top',
                    iconCls     : 'toolbar__icon btn-insertequation',
                    caption     : me.capInsertEquation,
                    split       : true,
                    lock        : [_set.editCell, _set.lostConnect, _set.coAuth],
                    menu        : new Common.UI.Menu({cls: 'menu-shapes'}),
                    dataHint    : '1',
                    dataHintDirection: 'bottom',
                    dataHintOffset: 'small'
                });

                me.btnInsertSymbol = new Common.UI.Button({
                    id: 'tlbtn-insertsymbol',
                    cls: 'btn-toolbar x-huge icon-top',
                    iconCls: 'toolbar__icon btn-symbol',
                    caption: me.capBtnInsSymbol,
                    lock: [_set.selImage, _set.selChart, _set.selShape, _set.editFormula, _set.selRangeEdit, _set.selSlicer, _set.coAuth, _set.coAuthText, _set.lostConnect],
                    dataHint: '1',
                    dataHintDirection: 'bottom',
                    dataHintOffset: 'small'
                });

                me.btnInsertSlicer = new Common.UI.Button({
                    id: 'tlbtn-insertslicer',
                    cls: 'btn-toolbar x-huge icon-top',
                    iconCls: 'toolbar__icon btn-slicer',
                    caption: me.capBtnInsSlicer,
                    lock: [_set.editCell, _set.selChart, _set.selChartText, _set.selShape, _set.selShapeText, _set.selImage, _set.selSlicer, _set.lostConnect, _set.coAuth, _set.multiselect, _set.noSlicerSource, _set.wsLock],
                    dataHint: '1',
                    dataHintDirection: 'bottom',
                    dataHintOffset: 'small'
                });

                me.btnTableTemplate = new Common.UI.Button({
                    id          : 'id-toolbar-btn-ttempl',
                    cls         : 'btn-toolbar',
                    iconCls     : 'toolbar__icon btn-menu-table',
                    lock        : [_set.editCell, _set.selChart, _set.selChartText, _set.selShape, _set.selShapeText, _set.selImage, _set.selSlicer, _set.lostConnect, _set.coAuth, _set.ruleFilter, _set.multiselect, _set.cantModifyFilter, _set.wsLock],
                    menu        : new Common.UI.Menu({
                        items: [
                            { template: _.template('<div id="id-toolbar-menu-table-templates" style="width: 487px; height: 300px; margin: 0px 4px;"></div>') }
                        ]
                    }),
                    dataHint    : '1',
                    dataHintDirection: 'bottom',
                    dataHintOffset: '0, -6'
                });

                me.btnInsertTable = new Common.UI.Button({
                    id          : 'tlbtn-inserttable',
                    cls         : 'btn-toolbar x-huge icon-top',
                    iconCls     : 'toolbar__icon btn-inserttable',
                    caption     : me.capInsertTable,
                    lock        : [_set.editCell, _set.selChart, _set.selChartText, _set.selShape, _set.selShapeText, _set.selImage, _set.selSlicer, _set.lostConnect, _set.coAuth, _set.ruleFilter, _set.multiselect, _set.cantModifyFilter, _set.ruleMerge, _set.editPivot, _set.wsLock],
                    dataHint: '1',
                    dataHintDirection: 'bottom',
                    dataHintOffset: 'small'
                });

                me.listStyles = new Common.UI.ComboDataView({
                    cls             : 'combo-cell-styles',
                    enableKeyEvents : true,
                    itemWidth       : 100,
                    itemHeight      : 20,
                    style: 'min-width:135px; max-width: 660px;',
                    groups: new Common.UI.DataViewGroupStore(),
                    menuMaxHeight   : 380,
                    lock            : [_set.editCell, _set.selChart, _set.selChartText, _set.selShape, _set.selShapeText, _set.selImage, _set.selSlicer, _set.lostConnect, _set.coAuth, _set['FormatCells']],
                    dataHint        : '1',
                    dataHintDirection: 'bottom',
                    dataHintOffset  : '-16, -4',
                    delayRenderTips: true,
                    autoWidth:      true,
                    beforeOpenHandler: function(e) {
                        var cmp = this,
                            menu = cmp.openButton.menu;

                        if (menu.cmpEl) {
                            var itemEl = $(menu.menuRoot.find('.dataview .item').get(0));
                            var groupContainerEl = $(menu.menuRoot.find('.dataview .group-items-container').get(0));
                            var itemMargin = parseFloat(itemEl.css('margin-left')) + parseFloat(itemEl.css('margin-right'));
                            Common.Utils.applicationPixelRatio() > 1 && Common.Utils.applicationPixelRatio() < 2 && (itemMargin = -1/Common.Utils.applicationPixelRatio());
                            var itemWidth = itemEl.is(':visible') ? parseFloat(itemEl.css('width')) :
                                (cmp.itemWidth + parseFloat(itemEl.css('padding-left')) + parseFloat(itemEl.css('padding-right')) +
                                parseFloat(itemEl.css('border-left-width')) + parseFloat(itemEl.css('border-right-width')));

                            var columnCount = 6;
                            menu.menuAlignEl = cmp.cmpEl;

                            menu.menuAlign = 'tl-tl';
                            var menuPickerEl = $(menu.menuRoot.find('.menu-picker-container').get(0)),
                                paddings = 15 + parseFloat(groupContainerEl.css('padding-left')) + parseFloat(groupContainerEl.css('padding-right')) + parseFloat(menuPickerEl.css('margin-left')) + parseFloat(menuPickerEl.css('margin-right')),
                                menuWidth = Math.ceil(+ columnCount * (itemWidth + itemMargin) + paddings),
                                buttonOffsetLeft = cmp.openButton.$el.offset().left;
                            if (menuWidth>Common.Utils.innerWidth())
                                menuWidth = Math.max(Math.floor((Common.Utils.innerWidth()-paddings)/(itemMargin + itemWidth)), 2) * (itemMargin + itemWidth) + paddings;
                            var offset = cmp.cmpEl.width() - cmp.openButton.$el.width() - Math.min(menuWidth, buttonOffsetLeft) - 1;
<<<<<<< HEAD
                            if (Common.UI.isRTL()) {
                                offset = cmp.openButton.$el.width();
                            }
                            menu.setOffset(Common.UI.isRTL() ? offset : Math.min(offset, 0));

=======
                            menu.setOffset(Math.min(offset, 0));
>>>>>>> 8b438a0c
                            menu.cmpEl.css({
                                'width': menuWidth,
                                'min-height': cmp.cmpEl.height()
                            });
                        }
                    }
                });

                var formatTemplate =
                    _.template([
                        '<% _.each(items, function(item) { %>',
                        '<li id="<%= item.id %>" data-value="<%= item.value %>"><a tabindex="-1" type="menuitem">',
                        '<div style="position: relative;"><div style="position: absolute; left: 0; width: 100px;"><%= scope.getDisplayValue(item) %></div>',
                        '<div style="display: inline-block; width: 100%; max-width: 300px; overflow: hidden; text-overflow: ellipsis; text-align: right; vertical-align: bottom; padding-left: 100px; color: silver;white-space: nowrap;"><%= item.exampleval ? item.exampleval : "" %></div>',
                        '</div></a></li>',
                        '<% }); %>',
                        '<li class="divider">',
                        '<li id="id-toolbar-mnu-item-more-formats" data-value="-1"><a tabindex="-1" type="menuitem">' + me.textMoreFormats + '</a></li>'
                    ].join(''));

                me.cmbNumberFormat = new Common.UI.ComboBox({
                    cls         : 'input-group-nr',
                    style       : 'width: 113px;',
                    menuStyle   : 'min-width: 180px;',
                    hint        : me.tipNumFormat,
                    lock        : [_set.editCell, _set.selChart, _set.selChartText, _set.selShape, _set.selShapeText, _set.selImage, _set.selSlicer, _set.selRangeEdit, _set.lostConnect, _set.coAuth, _set['FormatCells']],
                    itemsTemplate: formatTemplate,
                    editable    : false,
                    data        : me.numFormatData,
                    dataHint    : '1',
                    dataHintDirection: 'top'
                });

                me.btnPercentStyle = new Common.UI.Button({
                    id          : 'id-toolbar-btn-percent-style',
                    cls         : 'btn-toolbar',
                    iconCls     : 'toolbar__icon btn-percent-style',
                    lock        : [_set.editCell, _set.selChart, _set.selChartText, _set.selShape, _set.selShapeText, _set.selImage, _set.selSlicer, _set.lostConnect, _set.coAuth, _set['FormatCells']],
                    styleName   : 'Percent',
                    dataHint    : '1',
                    dataHintDirection: 'bottom'
                });

                me.btnCurrencyStyle = new Common.UI.Button({
                    id          : 'id-toolbar-btn-accounting-style',
                    cls         : 'btn-toolbar',
                    iconCls     : 'toolbar__icon btn-currency-style',
                    lock        : [_set.editCell, _set.selChart, _set.selChartText, _set.selShape, _set.selShapeText, _set.selImage, _set.selSlicer, _set.lostConnect, _set.coAuth, _set['FormatCells']],
                    styleName    : 'Currency',
                    split       : true,
                    menu        : new Common.UI.Menu({
                        style: 'min-width: 120px;',
                        items : [
                            {
                                caption : me.txtDollar,
                                value   : 0x0409 // $ en-US
                            },
                            {
                                caption : me.txtEuro,
                                value   : 0x0407 // € de-DE
                            },
                            {
                                caption : me.txtPound,
                                value   : 0x0809 // £ en-GB
                            },
                            {
                                caption : me.txtRouble,
                                value   : 0x0419 // ₽ ru-RU
                            },
                            {
                                caption : me.txtYen,
                                value   : 0x0411 // ¥ ja-JP
                            },{caption: '--'},
                            {
                                caption : me.textMoreFormats,
                                value   : -1
                            }
                        ]
                    }),
                    dataHint    : '1',
                    dataHintDirection: 'bottom',
                    dataHintOffset: '0, -16'
                });

                me.btnDecDecimal = new Common.UI.Button({
                    id          : 'id-toolbar-btn-decdecimal',
                    cls         : 'btn-toolbar',
                    iconCls     : 'toolbar__icon btn-decdecimal',
                    lock        : [_set.editCell, _set.selChart, _set.selChartText, _set.selShape, _set.selShapeText, _set.selImage, _set.selSlicer, _set.lostConnect, _set.coAuth, _set['FormatCells']],
                    dataHint    : '1',
                    dataHintDirection: 'bottom'
                });

                me.btnIncDecimal = new Common.UI.Button({
                    id          : 'id-toolbar-btn-incdecimal',
                    cls         : 'btn-toolbar',
                    iconCls     : 'toolbar__icon btn-incdecimal',
                    lock        : [_set.editCell, _set.selChart, _set.selChartText, _set.selShape, _set.selShapeText, _set.selImage, _set.selSlicer, _set.lostConnect, _set.coAuth, _set['FormatCells']],
                    dataHint    : '1',
                    dataHintDirection: 'bottom'
                });

                me.btnInsertFormula = new Common.UI.Button({
                    id          : 'id-toolbar-btn-insertformula',
                    cls         : 'btn-toolbar',
                    iconCls     : 'toolbar__icon btn-formula',
                    split       : true,
                    lock        : [_set.editText, _set.selChart, _set.selChartText, _set.selShape, _set.selShapeText, _set.selImage, _set.selSlicer, _set.selRangeEdit, _set.lostConnect, _set.coAuth],
                    menu        : new Common.UI.Menu({
                        style : 'min-width: 110px',
                        items : [
                            {caption: 'SUM',   value: 'SUM'},
                            {caption: 'AVERAGE', value: 'AVERAGE'},
                            {caption: 'MIN',   value: 'MIN'},
                            {caption: 'MAX',   value: 'MAX'},
                            {caption: 'COUNT', value: 'COUNT'},
                            {caption: '--'},
                            {
                                caption: me.txtAdditional,
                                value: 'more',
                                hint: me.txtFormula + Common.Utils.String.platformKey('Shift+F3')
                            }
                        ]
                    }),
                    dataHint: '1',
                    dataHintDirection: 'top',
                    dataHintOffset: '0, -16'
                });

                me.btnNamedRange = new Common.UI.Button({
                    id          : 'id-toolbar-btn-insertrange',
                    cls         : 'btn-toolbar',
                    iconCls     : 'toolbar__icon btn-named-range',
                    lock        : [_set.selChart, _set.selChartText, _set.selShape, _set.selShapeText, _set.selImage, _set.lostConnect, _set.coAuth, _set.selRangeEdit, _set.wsLock],
                    menu        : new Common.UI.Menu({
                        style : 'min-width: 110px',
                        items : [
                            {
                                caption: me.txtManageRange,
                                lock    : [_set.editCell],
                                value: 'manage'
                            },
                            {
                                caption: me.txtNewRange,
                                lock    : [_set.editCell],
                                value: 'new'
                            },
                            {
                                caption: me.txtPasteRange,
                                value: 'paste'
                            }
                        ]
                    }),
                    dataHint: '1',
                    dataHintDirection: 'bottom',
                    dataHintOffset: '0, -6'
                });

                me.btnClearStyle = new Common.UI.Button({
                    id          : 'id-toolbar-btn-clear',
                    cls         : 'btn-toolbar',
                    iconCls     : 'toolbar__icon btn-clearstyle',
                    lock        : [_set.lostConnect, _set.coAuth, _set.selRangeEdit, _set.selSlicer],
                    menu        : new Common.UI.Menu({
                        style : 'min-width: 110px',
                        items : [
                            {
                                caption : me.txtClearAll,
                                lock    : [ _set.cantModifyFilter],
                                value   : Asc.c_oAscCleanOptions.All
                            },
                            {
                                caption : me.txtClearText,
                                lock    : [_set.editCell, _set.selChart, _set.selChartText, _set.selShape, _set.selShapeText, _set.selImage, _set.coAuth],
                                value   : Asc.c_oAscCleanOptions.Text
                            },
                            {
                                caption : me.txtClearFormat,
                                lock    : [_set.editCell, _set.selChart, _set.selChartText, _set.selShape, _set.selShapeText, _set.selImage, _set.coAuth, _set.cantModifyFilter],
                                value   : Asc.c_oAscCleanOptions.Format
                            },
                            {
                                caption : me.txtClearComments,
                                lock    : [_set.editCell, _set.selChart, _set.selChartText, _set.selShape, _set.selShapeText, _set.selImage, _set.coAuth],
                                value   : Asc.c_oAscCleanOptions.Comments
                            },
                            {
                                caption : me.txtClearHyper,
                                lock    : [_set.editCell, _set.selChart, _set.selChartText, _set.selShape, _set.selShapeText, _set.selImage, _set.coAuth],
                                value   : Asc.c_oAscCleanOptions.Hyperlinks
                            }
                        ]
                    }),
                    dataHint: '1',
                    dataHintDirection: 'top',
                    dataHintOffset: '0, -6'
                });

                me.btnCopyStyle = new Common.UI.Button({
                    id          : 'id-toolbar-btn-copystyle',
                    cls         : 'btn-toolbar',
                    iconCls     : 'toolbar__icon btn-copystyle',
                    lock        : [_set.editCell, _set.lostConnect, _set.coAuth, _set.selChart, _set.selSlicer],
                    enableToggle: true,
                    dataHint    : '1',
                    dataHintDirection: 'bottom'
                });

                me.btnAddCell = new Common.UI.Button({
                    id          : 'id-toolbar-btn-addcell',
                    cls         : 'btn-toolbar',
                    iconCls     : 'toolbar__icon btn-addcell',
                    lock        : [_set.editCell, _set.selChart, _set.selChartText, _set.selShape, _set.selShapeText, _set.selImage, _set.selSlicer, _set.itemsDisabled, _set.lostConnect, _set.coAuth],
                    menu        : new Common.UI.Menu({
                        items : [
                            {
                                caption : me.textInsRight,
                                value   : Asc.c_oAscInsertOptions.InsertCellsAndShiftRight,
                                lock        : [_set.wsLock]
                            },
                            {
                                caption : me.textInsDown,
                                value   : Asc.c_oAscInsertOptions.InsertCellsAndShiftDown,
                                lock        : [_set.wsLock]
                            },
                            {
                                caption : me.textEntireRow,
                                value   : Asc.c_oAscInsertOptions.InsertRows
                            },
                            {
                                caption : me.textEntireCol,
                                value   : Asc.c_oAscInsertOptions.InsertColumns
                            }
                        ]
                    }),
                    dataHint: '1',
                    dataHintDirection: 'top',
                    dataHintOffset: '0, -6'
                });

                me.btnDeleteCell = new Common.UI.Button({
                    id          : 'id-toolbar-btn-delcell',
                    cls         : 'btn-toolbar',
                    iconCls     : 'toolbar__icon btn-delcell',
                    lock        : [_set.editCell, _set.selChart, _set.selChartText, _set.selShape, _set.selShapeText, _set.selImage, _set.selSlicer, _set.itemsDisabled, _set.lostConnect, _set.coAuth],
                    menu        : new Common.UI.Menu({
                        items : [
                            {
                                caption : me.textDelLeft,
                                value   : Asc.c_oAscDeleteOptions.DeleteCellsAndShiftLeft,
                                lock        : [_set.wsLock]
                            },
                            {
                                caption : me.textDelUp,
                                value   : Asc.c_oAscDeleteOptions.DeleteCellsAndShiftTop,
                                lock        : [_set.wsLock]
                            },
                            {
                                caption : me.textEntireRow,
                                value   : Asc.c_oAscDeleteOptions.DeleteRows
                            },
                            {
                                caption : me.textEntireCol,
                                value   : Asc.c_oAscDeleteOptions.DeleteColumns
                            }
                        ]
                    }),
                    dataHint: '1',
                    dataHintDirection: 'bottom',
                    dataHintOffset: '0, -6'
                });

                me.btnCondFormat = new Common.UI.Button({
                    id          : 'id-toolbar-btn-condformat',
                    cls         : 'btn-toolbar',
                    iconCls     : 'toolbar__icon btn-cond-format',
                    lock        : [_set.editCell, _set.selChart, _set.selChartText, _set.selShape, _set.selShapeText, _set.selImage, _set.lostConnect, _set.coAuth, _set['FormatCells']],
                    menu        : true,
                    dataHint    : '1',
                    dataHintDirection: 'top',
                    dataHintOffset: '0, -6'
                });

                me.btnColorSchemas = new Common.UI.Button({
                    id          : 'id-toolbar-btn-colorschemas',
                    cls         : 'btn-toolbar x-huge icon-top',
                    iconCls     : 'toolbar__icon btn-colorschemas',
                    caption     : me.capBtnColorSchemas,
                    lock        : [_set.editCell, _set.lostConnect, _set.coAuth, _set.wsLock],
                    menu        : new Common.UI.Menu({
                        cls: 'shifted-left',
                        items: [],
                        restoreHeight: true
                    }),
                    dataHint    : '1',
                    dataHintDirection: 'bottom',
                    dataHintOffset: 'small'
                });

                var hidetip = Common.localStorage.getItem("sse-hide-synch");
                me.showSynchTip = !(hidetip && parseInt(hidetip) == 1);
                // me.needShowSynchTip = false;

                me.btnPageOrient = new Common.UI.Button({
                    id: 'tlbtn-pageorient',
                    cls: 'btn-toolbar x-huge icon-top',
                    iconCls: 'toolbar__icon btn-pageorient',
                    caption: me.capBtnPageOrient,
                    lock        : [_set.docPropsLock, _set.lostConnect, _set.coAuth, _set.editCell, _set.selRangeEdit],
                    menu: new Common.UI.Menu({
                        cls: 'ppm-toolbar',
                        items: [
                            {
                                caption: me.textPortrait,
                                iconCls: 'menu__icon page-portrait',
                                checkable: true,
                                checkmark: false,
                                toggleGroup: 'menuOrient',
                                value: Asc.c_oAscPageOrientation.PagePortrait
                            },
                            {
                                caption: me.textLandscape,
                                iconCls: 'menu__icon page-landscape',
                                checkable: true,
                                checkmark: false,
                                toggleGroup: 'menuOrient',
                                value: Asc.c_oAscPageOrientation.PageLandscape
                            }
                        ]
                    }),
                    dataHint: '1',
                    dataHintDirection: 'bottom',
                    dataHintOffset: 'small'
                });

                var pageMarginsTemplate = !Common.UI.isRTL() ? _.template('<a id="<%= id %>" tabindex="-1" type="menuitem"><div><b><%= caption %></b></div>' +
                    '<% if (options.value !== null) { %><div class="margin-vertical">' +
                    '<label>' + this.textTop + '<%= parseFloat(Common.Utils.Metric.fnRecalcFromMM(options.value[0]).toFixed(2)) %> <%= Common.Utils.Metric.getCurrentMetricName() %></label>' +
                    '<label>' + this.textLeft + '<%= parseFloat(Common.Utils.Metric.fnRecalcFromMM(options.value[1]).toFixed(2)) %> <%= Common.Utils.Metric.getCurrentMetricName() %></label></div>' +
                    '<div class="margin-horizontal">' +
                    '<label>' + this.textBottom + '<%= parseFloat(Common.Utils.Metric.fnRecalcFromMM(options.value[2]).toFixed(2)) %> <%= Common.Utils.Metric.getCurrentMetricName() %></label>' +
                    '<label>' + this.textRight + '<%= parseFloat(Common.Utils.Metric.fnRecalcFromMM(options.value[3]).toFixed(2)) %> <%= Common.Utils.Metric.getCurrentMetricName() %></label></div>' +
                    '<% } %></a>') :
                    _.template('<a id="<%= id %>" tabindex="-1" type="menuitem"><div><b><%= caption %></b></div>' +
                    '<% if (options.value !== null) { %><div class="margin-vertical">' +
                    '<label><%= Common.Utils.Metric.getCurrentMetricName() %> <%= parseFloat(Common.Utils.Metric.fnRecalcFromMM(options.value[0]).toFixed(2)) %>' + this.textTop + '</label>' +
                    '<label><%= Common.Utils.Metric.getCurrentMetricName() %> <%= parseFloat(Common.Utils.Metric.fnRecalcFromMM(options.value[1]).toFixed(2)) %>' + this.textLeft + '</label></div>' +
                    '<div class="margin-horizontal">' +
                    '<label><%= Common.Utils.Metric.getCurrentMetricName() %> <%= parseFloat(Common.Utils.Metric.fnRecalcFromMM(options.value[2]).toFixed(2)) %>' + this.textBottom + '</label>' +
                    '<label><%= Common.Utils.Metric.getCurrentMetricName() %> <%= parseFloat(Common.Utils.Metric.fnRecalcFromMM(options.value[3]).toFixed(2)) %>' + this.textRight + '</label></div>' +
                    '<% } %></a>');

                me.btnPageMargins = new Common.UI.Button({
                    id: 'tlbtn-pagemargins',
                    cls: 'btn-toolbar x-huge icon-top',
                    iconCls: 'toolbar__icon btn-pagemargins',
                    caption: me.capBtnMargins,
                    lock        : [_set.docPropsLock, _set.lostConnect, _set.coAuth, _set.editCell, _set.selRangeEdit],
                    menu: new Common.UI.Menu({
                        cls: 'menu-margins',
                        items: [
                            {
                                caption: me.textMarginsLast,
                                checkable: true,
                                template: pageMarginsTemplate,
                                toggleGroup: 'menuPageMargins'
                            }, //top,left,bottom,right
                            {
                                caption: me.textMarginsNormal,
                                checkable: true,
                                template: pageMarginsTemplate,
                                toggleGroup: 'menuPageMargins',
                                value: [19.1, 17.8, 19.1, 17.8]
                            },
                            {
                                caption: me.textMarginsNarrow,
                                checkable: true,
                                template: pageMarginsTemplate,
                                toggleGroup: 'menuPageMargins',
                                value: [19.1, 6.4, 19.1, 6.4]
                            },
                            {
                                caption: me.textMarginsWide,
                                checkable: true,
                                template: pageMarginsTemplate,
                                toggleGroup: 'menuPageMargins',
                                value: [25.4, 25.4, 25.4, 25.4]
                            },
                            {caption: '--'},
                            {caption: me.textPageMarginsCustom, value: 'advanced'}
                        ]
                    }),
                    dataHint: '1',
                    dataHintDirection: 'bottom',
                    dataHintOffset: 'small'
                });

                var pageSizeTemplate = !Common.UI.isRTL() ? _.template('<a id="<%= id %>" tabindex="-1" type="menuitem"><div><b><%= caption %></b></div>' +
                    '<div dir="ltr"><%= parseFloat(Common.Utils.Metric.fnRecalcFromMM(options.value[0]).toFixed(2)) %> <%= Common.Utils.Metric.getCurrentMetricName() %> x ' +
                    '<%= parseFloat(Common.Utils.Metric.fnRecalcFromMM(options.value[1]).toFixed(2)) %> <%= Common.Utils.Metric.getCurrentMetricName() %></div></a>') :
                    _.template('<a id="<%= id %>" tabindex="-1" type="menuitem"><div><b><%= caption %></b></div>' +
                    '<div dir="ltr"><%= Common.Utils.Metric.getCurrentMetricName() %> <%= parseFloat(Common.Utils.Metric.fnRecalcFromMM(options.value[1]).toFixed(2)) %> x ' +
                    '<%= Common.Utils.Metric.getCurrentMetricName() %> <%= parseFloat(Common.Utils.Metric.fnRecalcFromMM(options.value[0]).toFixed(2)) %></div></a>');

                me.btnPageSize = new Common.UI.Button({
                    id: 'tlbtn-pagesize',
                    cls: 'btn-toolbar x-huge icon-top',
                    iconCls: 'toolbar__icon btn-pagesize',
                    caption: me.capBtnPageSize,
                    lock        : [_set.docPropsLock, _set.lostConnect, _set.coAuth, _set.editCell, _set.selRangeEdit],
                    menu: new Common.UI.Menu({
                        restoreHeight: true,
                        items: [
                            {
                                caption: 'US Letter',
                                subtitle: '21,59cm x 27,94cm',
                                template: pageSizeTemplate,
                                checkable: true,
                                toggleGroup: 'menuPageSize',
                                value: [215.9, 279.4]
                            },
                            {
                                caption: 'US Legal',
                                subtitle: '21,59cm x 35,56cm',
                                template: pageSizeTemplate,
                                checkable: true,
                                toggleGroup: 'menuPageSize',
                                value: [215.9, 355.6]
                            },
                            {
                                caption: 'A4',
                                subtitle: '21cm x 29,7cm',
                                template: pageSizeTemplate,
                                checkable: true,
                                toggleGroup: 'menuPageSize',
                                value: [210, 297],
                                checked: true
                            },
                            {
                                caption: 'A5',
                                subtitle: '14,81cm x 20,99cm',
                                template: pageSizeTemplate,
                                checkable: true,
                                toggleGroup: 'menuPageSize',
                                value: [148, 210]
                            },
                            {
                                caption: 'B5',
                                subtitle: '17,6cm x 25,01cm',
                                template: pageSizeTemplate,
                                checkable: true,
                                toggleGroup: 'menuPageSize',
                                value: [176, 250]
                            },
                            {
                                caption: 'Envelope #10',
                                subtitle: '10,48cm x 24,13cm',
                                template: pageSizeTemplate,
                                checkable: true,
                                toggleGroup: 'menuPageSize',
                                value: [104.8, 241.3]
                            },
                            {
                                caption: 'Envelope DL',
                                subtitle: '11,01cm x 22,01cm',
                                template: pageSizeTemplate,
                                checkable: true,
                                toggleGroup: 'menuPageSize',
                                value: [110, 220]
                            },
                            {
                                caption: 'Tabloid',
                                subtitle: '27,94cm x 43,17cm',
                                template: pageSizeTemplate,
                                checkable: true,
                                toggleGroup: 'menuPageSize',
                                value: [279.4, 431.8]
                            },
                            {
                                caption: 'A3',
                                subtitle: '29,7cm x 42,01cm',
                                template: pageSizeTemplate,
                                checkable: true,
                                toggleGroup: 'menuPageSize',
                                value: [297, 420]
                            },
                            {
                                caption: 'Tabloid Oversize',
                                subtitle: '30,48cm x 45,71cm',
                                template: pageSizeTemplate,
                                checkable: true,
                                toggleGroup: 'menuPageSize',
                                value: [304.8, 457.1]
                            },
                            {
                                caption: 'ROC 16K',
                                subtitle: '19,68cm x 27,3cm',
                                template: pageSizeTemplate,
                                checkable: true,
                                toggleGroup: 'menuPageSize',
                                value: [196.8, 273]
                            },
                            {
                                caption: 'Envelope Choukei 3',
                                subtitle: '11,99cm x 23,49cm',
                                template: pageSizeTemplate,
                                checkable: true,
                                toggleGroup: 'menuPageSize',
                                value: [119.9, 234.9]
                            },
                            {
                                caption: 'Super B/A3',
                                subtitle: '33,02cm x 48,25cm',
                                template: pageSizeTemplate,
                                checkable: true,
                                toggleGroup: 'menuPageSize',
                                value: [330.2, 482.5]
                            }
                        ]
                    }),
                    dataHint: '1',
                    dataHintDirection: 'bottom',
                    dataHintOffset: 'small'
                });
                me.mnuPageSize = me.btnPageSize.menu;

                me.btnPrintArea = new Common.UI.Button({
                    id: 'tlbtn-printarea',
                    cls: 'btn-toolbar x-huge icon-top',
                    iconCls: 'toolbar__icon btn-print-area',
                    caption: me.capBtnPrintArea,
                    lock        : [_set.selChart, _set.selChartText, _set.selShape, _set.selShapeText, _set.selImage, _set.selSlicer, _set.editCell, _set.selRangeEdit, _set.printAreaLock, _set.lostConnect, _set.coAuth],
                    menu: new Common.UI.Menu({
                        cls: 'ppm-toolbar',
                        items: [
                            {
                                caption: me.textSetPrintArea,
                                lock: [_set.namedRangeLock],
                                value: Asc.c_oAscChangePrintAreaType.set
                            },
                            {
                                caption: me.textClearPrintArea,
                                value: Asc.c_oAscChangePrintAreaType.clear
                            },
                            {
                                caption: me.textAddPrintArea,
                                lock: [_set.namedRangeLock],
                                value: Asc.c_oAscChangePrintAreaType.add
                            }
                        ]
                    }),
                    dataHint: '1',
                    dataHintDirection: 'bottom',
                    dataHintOffset: 'small'
                });

                me.mnuCustomScale = new Common.UI.MenuItem({
                    template: _.template([
                            '<div class="checkable custom-scale"',
                            '<% if(!_.isUndefined(options.stopPropagation)) { %>',
                            'data-stopPropagation="true"',
                            '<% } %>', '>',
                            '<label class="title">' + me.textScale + '</label>',
                            '<button id="custom-scale-up" type="button" class="btn small btn-toolbar"><i class="icon toolbar__icon btn-zoomup">&nbsp;</i></button>',
                            '<label id="value-custom-scale"></label>',
                            '<button id="custom-scale-down" type="button" class="btn small btn-toolbar"><i class="icon toolbar__icon btn-zoomdown">&nbsp;</i></button>',
                            '</div>'
                        ].join('')),
                    stopPropagation: true,
                    value: 4
                });

                me.btnScale = new Common.UI.Button({
                    id: 'tlbtn-scale',
                    cls: 'btn-toolbar x-huge icon-top',
                    iconCls: 'toolbar__icon btn-scale',
                    caption: me.capBtnScale,
                    lock: [_set.docPropsLock, _set.lostConnect, _set.coAuth, _set.editCell, _set.selRangeEdit],
                    menu: new Common.UI.Menu({
                        items: [],
                        cls: 'scale-menu'}),
                    dataHint: '1',
                    dataHintDirection: 'bottom',
                    dataHintOffset: 'small'
                });
                var menuWidthItem = new Common.UI.MenuItem({
                    caption: me.textWidth,
                    menu: new Common.UI.Menu({
                        menuAlign: 'tl-tr',
                        items: [
                            {caption: this.textAuto, value: 0, checkable: true, toggleGroup : 'scaleWidth'},
                            {caption: '1 ' + this.textOnePage, value: 1, checkable: true, toggleGroup : 'scaleWidth'},
                            {caption: '2 ' + this.textFewPages, value: 2, checkable: true, toggleGroup : 'scaleWidth'},
                            {caption: '3 ' + this.textFewPages, value: 3, checkable: true, toggleGroup : 'scaleWidth'},
                            {caption: '4 ' + this.textFewPages, value: 4, checkable: true, toggleGroup : 'scaleWidth'},
                            {caption: '5 ' + this.textManyPages, value: 5, checkable: true, toggleGroup : 'scaleWidth'},
                            {caption: '6 ' + this.textManyPages, value: 6, checkable: true, toggleGroup : 'scaleWidth'},
                            {caption: '7 ' + this.textManyPages, value: 7, checkable: true, toggleGroup : 'scaleWidth'},
                            {caption: '8 ' + this.textManyPages, value: 8, checkable: true, toggleGroup : 'scaleWidth'},
                            {caption: '9 ' + this.textManyPages, value: 9, checkable: true, toggleGroup : 'scaleWidth'},
                            {caption: '--'},
                            {caption: this.textMorePages, value: 'more', checkable: true, toggleGroup : 'scaleWidth'}
                        ]
                    })
                });
                var menuHeightItem = new Common.UI.MenuItem({
                    caption: me.textHeight,
                    menu: new Common.UI.Menu({
                        menuAlign: 'tl-tr',
                        items: [
                            {caption: this.textAuto, value: 0, checkable: true, toggleGroup : 'scaleHeight'},
                            {caption: '1 ' + this.textOnePage, value: 1, checkable: true, toggleGroup : 'scaleHeight'},
                            {caption: '2 ' + this.textFewPages, value: 2, checkable: true, toggleGroup : 'scaleHeight'},
                            {caption: '3 ' + this.textFewPages, value: 3, checkable: true, toggleGroup : 'scaleHeight'},
                            {caption: '4 ' + this.textFewPages, value: 4, checkable: true, toggleGroup : 'scaleHeight'},
                            {caption: '5 ' + this.textManyPages, value: 5, checkable: true, toggleGroup : 'scaleHeight'},
                            {caption: '6 ' + this.textManyPages, value: 6, checkable: true, toggleGroup : 'scaleHeight'},
                            {caption: '7 ' + this.textManyPages, value: 7, checkable: true, toggleGroup : 'scaleHeight'},
                            {caption: '8 ' + this.textManyPages, value: 8, checkable: true, toggleGroup : 'scaleHeight'},
                            {caption: '9 ' + this.textManyPages, value: 9, checkable: true, toggleGroup : 'scaleHeight'},
                            {caption: '--'},
                            {caption: this.textMorePages, value: 'more', checkable: true, toggleGroup : 'scaleHeight'}
                        ]
                    })
                });
                me.btnScale.menu.addItem(menuWidthItem);
                me.btnScale.menu.addItem(menuHeightItem);
                me.btnScale.menu.addItem(me.mnuCustomScale);
                me.btnScale.menu.addItem({caption: '--'});
                me.btnScale.menu.addItem(
                    {   caption: me.textScaleCustom, value: 'custom'
                    });
                me.menuWidthScale = me.btnScale.menu.items[0].menu;
                me.menuHeightScale = me.btnScale.menu.items[1].menu;

                me.mnuScale = me.btnScale.menu;
                me.mnuScale.on('show:after', _.bind(me.onAfterShowMenuScale, me));

                me.btnPrintTitles = new Common.UI.Button({
                    id: 'tlbtn-printtitles',
                    cls: 'btn-toolbar x-huge icon-top',
                    iconCls: 'toolbar__icon btn-print-titles',
                    caption: me.capBtnPrintTitles,
                    lock        : [_set.docPropsLock, _set.lostConnect, _set.coAuth, _set.editCell, _set.selRangeEdit],
                    dataHint    : '1',
                    dataHintDirection: 'bottom',
                    dataHintOffset: 'small'
                });

                me.chPrintGridlines = new Common.UI.CheckBox({
                    labelText: this.textPrintGridlines,
                    lock: [_set.selRange, _set.selRangeEdit, _set.lostConnect, _set.coAuth, _set.coAuthText, _set["Objects"]],
                    dataHint: '1',
                    dataHintDirection: 'left',
                    dataHintOffset: 'small'
                });

                me.chPrintHeadings = new Common.UI.CheckBox({
                    labelText: this.textPrintHeadings,
                    lock: [_set.selRange, _set.selRangeEdit, _set.lostConnect, _set.coAuth, _set.coAuthText, _set["Objects"]],
                    dataHint: '1',
                    dataHintDirection: 'left',
                    dataHintOffset: 'small'
                });

                me.btnImgAlign = new Common.UI.Button({
                    cls: 'btn-toolbar x-huge icon-top',
                    iconCls: 'toolbar__icon btn-img-align',
                    caption: me.capImgAlign,
                    lock        : [_set.selRange, _set.selRangeEdit, _set.cantGroup, _set.lostConnect,  _set.coAuth, _set.coAuthText, _set["Objects"]],
                    menu: true,
                    dataHint: '1',
                    dataHintDirection: 'bottom',
                    dataHintOffset: 'small'
                });

                me.btnImgGroup = new Common.UI.Button({
                    cls: 'btn-toolbar x-huge icon-top',
                    iconCls: 'toolbar__icon btn-img-group',
                    caption: me.capImgGroup,
                    lock        : [_set.selRange, _set.selRangeEdit, _set.cantGroupUngroup, _set.lostConnect, _set.coAuth, _set.coAuthText, _set["Objects"]],
                    menu: true,
                    dataHint: '1',
                    dataHintDirection: 'bottom',
                    dataHintOffset: 'small'
                });
                me.btnImgForward = new Common.UI.Button({
                    cls: 'btn-toolbar x-huge icon-top',
                    iconCls: 'toolbar__icon btn-img-frwd',
                    caption: me.capImgForward,
                    split: true,
                    lock        : [_set.selRange, _set.selRangeEdit, _set.lostConnect, _set.coAuth, _set.coAuthText, _set["Objects"], _set.inSmartartInternal],
                    menu: true,
                    dataHint: '1',
                    dataHintDirection: 'bottom',
                    dataHintOffset: 'small'
                });
                me.btnImgBackward = new Common.UI.Button({
                    cls: 'btn-toolbar x-huge icon-top',
                    iconCls: 'toolbar__icon btn-img-bkwd',
                    caption: me.capImgBackward,
                    lock        : [_set.selRange, _set.selRangeEdit, _set.lostConnect, _set.coAuth, _set.coAuthText, _set["Objects"], _set.inSmartartInternal],
                    split: true,
                    menu: true,
                    dataHint: '1',
                    dataHintDirection: 'bottom',
                    dataHintOffset: 'small'
                });

            } else {
                Common.UI.Mixtbar.prototype.initialize.call(this, {
                        template: _.template(template_view),
                        tabs: [
                            {caption: me.textTabFile, action: 'file', layoutname: 'toolbar-file', haspanel:false, dataHintTitle: 'F'}
                        ]
                    }
                );
            }
            me.lockControls = [];
            if (config.isEdit) {
                me.lockControls = [
                    me.cmbFontName, me.cmbFontSize, me.btnIncFontSize, me.btnDecFontSize, me.btnBold,
                    me.btnItalic, me.btnUnderline, me.btnStrikeout, me.btnSubscript, me.btnTextColor, me.btnAlignLeft,
                    me.btnAlignCenter,me.btnAlignRight,me.btnAlignJust, me.btnAlignTop,
                    me.btnAlignMiddle, me.btnAlignBottom, me.btnWrap, me.btnTextOrient, me.btnBackColor, me.btnInsertTable,
                    me.btnMerge, me.btnInsertFormula, me.btnNamedRange, me.btnIncDecimal, me.btnInsertShape, me.btnInsertSmartArt, me.btnInsertEquation, me.btnInsertSymbol, me.btnInsertSlicer,
                    me.btnInsertText, me.btnInsertTextArt, me.btnSortUp, me.btnSortDown, me.btnSetAutofilter, me.btnClearAutofilter,
                    me.btnTableTemplate, me.btnCellStyle, me.btnPercentStyle, me.btnCurrencyStyle, me.btnDecDecimal, me.btnAddCell, me.btnDeleteCell, me.btnCondFormat,
                    me.cmbNumberFormat, me.btnBorders, me.btnInsertImage, me.btnInsertHyperlink,
                    me.btnInsertChart, me.btnColorSchemas, me.btnInsertSparkline,
                    me.btnCopy, me.btnPaste, me.btnCut, me.btnSelectAll, me.listStyles, me.btnPrint,
                    /*me.btnSave,*/ me.btnClearStyle, me.btnCopyStyle,
                    me.btnPageMargins, me.btnPageSize, me.btnPageOrient, me.btnPrintArea, me.btnPrintTitles, me.btnImgAlign, me.btnImgBackward, me.btnImgForward, me.btnImgGroup, me.btnScale,
                    me.chPrintGridlines, me.chPrintHeadings, me.btnVisibleArea, me.btnVisibleAreaClose, me.btnTextFormatting, me.btnHorizontalAlign, me.btnVerticalAlign
                ];

                _.each(me.lockControls.concat([me.btnSave]), function(cmp) {
                    if (cmp && _.isFunction(cmp.setDisabled))
                        cmp.setDisabled(true);
                });
                this.lockToolbar(Common.enumLock.disableOnStart, true, {array: [me.btnPrint]});

                this.on('render:after', _.bind(this.onToolbarAfterRender, this));
            }
            return this;
        },

        onAfterShowMenuScale: function () {
            var me = this;
            if (me.api) {
                var scale = me.api.asc_getPageOptions().asc_getPageSetup().asc_getScale();
                $('#value-custom-scale', me.mnuCustomScale.$el).html(scale + '%');
                me.valueCustomScale = scale;
            }
            if (!me.itemCustomScale) {
                me.itemCustomScale = $('.custom-scale', me.mnuCustomScale.$el).on('click', _.bind(function () {
                    me.fireEvent('click:customscale', ['scale', undefined, undefined, undefined, me.valueCustomScale], this);
                }, this));
            }
            if (!me.btnCustomScaleUp) {
                me.btnCustomScaleUp = new Common.UI.Button({
                    el: $('#custom-scale-up', me.mnuCustomScale.$el),
                    cls: 'btn-toolbar'
                }).on('click', _.bind(function () {
                    me.fireEvent('change:scalespn', ['up', me.valueCustomScale], this);
                }, this));
            }
            if (!me.btnCustomScaleDown) {
                me.btnCustomScaleDown = new Common.UI.Button({
                    el: $('#custom-scale-down', me.mnuCustomScale.$el),
                    cls: 'btn-toolbar'
                }).on('click', _.bind(function () {
                    me.fireEvent('change:scalespn', ['down', me.valueCustomScale], this);
                }, this));
            }
            SSE.getController('Toolbar').onChangeScaleSettings();
        },

        setValueCustomScale: function(val) {
            if (this.api && val !== null && val !== undefined) {
                $('#value-custom-scale', this.mnuCustomScale.$el).html(val + '%');
                this.valueCustomScale = val;
            }
        },

        render: function (mode) {
            var me = this;

            /**
             * Render UI layout
             */

            me.isCompactView = mode.isCompactView;

            this.fireEvent('render:before', [this]);

            // el.html(this.template({
            //     isEditDiagram: mode.isEditDiagram,
            //     isEditMailMerge: mode.isEditMailMerge,
            //     isCompactView: isCompactView
            // }));
            // me.rendererComponents(mode.isEditDiagram ? 'diagram' : (mode.isEditMailMerge ? 'merge' : isCompactView ? 'short' : 'full'));

            if ( mode.isEdit ) {
                me.$el.html(me.rendererComponents(me.$layout));
            } else {
                me.$layout.find('.canedit').hide();
                me.$layout.addClass('folded');

                me.$el.html(me.$layout);
            }

            this.fireEvent('render:after', [this]);
            Common.UI.Mixtbar.prototype.afterRender.call(this);

            Common.NotificationCenter.on({
                'window:resize': function() {
                    Common.UI.Mixtbar.prototype.onResize.apply(me, arguments);
                }
            });

            if ( mode.isEdit ) {
                if (!mode.isEditDiagram && !mode.isEditMailMerge && !mode.isEditOle) {
                    var top = Common.localStorage.getItem("sse-pgmargins-top"),
                        left = Common.localStorage.getItem("sse-pgmargins-left"),
                        bottom = Common.localStorage.getItem("sse-pgmargins-bottom"),
                        right = Common.localStorage.getItem("sse-pgmargins-right");
                    if ( top!==null && left!==null && bottom!==null && right!==null ) {
                        var mnu = this.btnPageMargins.menu.items[0];
                        mnu.options.value = mnu.value = [parseFloat(top), parseFloat(left), parseFloat(bottom), parseFloat(right)];
                        mnu.setVisible(true);
                        $(mnu.el).html(mnu.template({id: Common.UI.getId(), caption : mnu.caption, options : mnu.options}));
                    } else
                        this.btnPageMargins.menu.items[0].setVisible(false);
                    this.btnInsertImage.menu.items[2].setVisible(mode.canRequestInsertImage || mode.fileChoiceUrl && mode.fileChoiceUrl.indexOf("{documentType}")>-1);
                }

                me.setTab('home');
            }
            if ( me.isCompactView )
                me.setFolded(true);

            return this;
        },

        onTabClick: function (e) {
            var me = this,
                tab = $(e.currentTarget).find('> a[data-tab]').data('tab'),
                is_file_active = me.isTabActive('file');

            Common.UI.Mixtbar.prototype.onTabClick.apply(me, arguments);

            if ( is_file_active ) {
                me.fireEvent('file:close');
            } else
            if ( tab == 'file' ) {
                me.fireEvent('file:open');
                me.setTab(tab);
            }
            if ( me.isTabActive('home'))
                me.fireEvent('home:open');

            if ( me.isTabActive('pivot')) {
                var pivottab = SSE.getController('PivotTable');
                pivottab && pivottab.getView('PivotTable').fireEvent('pivot:open');
            }
        },

        rendererComponents: function(html) {
            var $host = $(html);
            var _injectComponent = function (id, cmp) {
                Common.Utils.injectComponent($host.find(id), cmp);
            };

            _injectComponent('#slot-field-fontname',     this.cmbFontName);
            _injectComponent('#slot-field-fontsize',     this.cmbFontSize);
            _injectComponent('#slot-btn-print',          this.btnPrint);
            _injectComponent('#slot-btn-save',           this.btnSave);
            _injectComponent('#slot-btn-undo',           this.btnUndo);
            _injectComponent('#slot-btn-redo',           this.btnRedo);
            _injectComponent('#slot-btn-copy',           this.btnCopy);
            _injectComponent('#slot-btn-paste',          this.btnPaste);
            _injectComponent('#slot-btn-cut',            this.btnCut);
            _injectComponent('#slot-btn-select-all',     this.btnSelectAll);
            _injectComponent('#slot-btn-incfont',        this.btnIncFontSize);
            _injectComponent('#slot-btn-decfont',        this.btnDecFontSize);
            _injectComponent('#slot-btn-bold',           this.btnBold);
            _injectComponent('#slot-btn-italic',         this.btnItalic);
            _injectComponent('#slot-btn-underline',      this.btnUnderline);
            _injectComponent('#slot-btn-strikeout',      this.btnStrikeout);
            _injectComponent('#slot-btn-subscript',      this.btnSubscript);
            _injectComponent('#slot-btn-fontcolor',      this.btnTextColor);
            _injectComponent('#slot-btn-fillparag',      this.btnBackColor);
            _injectComponent('#slot-btn-borders',        this.btnBorders);
            _injectComponent('#slot-btn-align-left',     this.btnAlignLeft);
            _injectComponent('#slot-btn-align-center',   this.btnAlignCenter);
            _injectComponent('#slot-btn-align-right',    this.btnAlignRight);
            _injectComponent('#slot-btn-align-just',     this.btnAlignJust);
            _injectComponent('#slot-btn-merge',          this.btnMerge);
            _injectComponent('#slot-btn-top',            this.btnAlignTop);
            _injectComponent('#slot-btn-middle',         this.btnAlignMiddle);
            _injectComponent('#slot-btn-bottom',         this.btnAlignBottom);
            _injectComponent('#slot-btn-wrap',           this.btnWrap);
            _injectComponent('#slot-btn-text-orient',    this.btnTextOrient);
            _injectComponent('#slot-btn-insimage',       this.btnInsertImage);
            _injectComponent('#slot-btn-instable',       this.btnInsertTable);
            _injectComponent('#slot-btn-inshyperlink',   this.btnInsertHyperlink);
            _injectComponent('#slot-btn-insshape',       this.btnInsertShape);
            _injectComponent('#slot-btn-instext',        this.btnInsertText);
            _injectComponent('#slot-btn-instextart',     this.btnInsertTextArt);
            _injectComponent('#slot-btn-insequation',    this.btnInsertEquation);
            _injectComponent('#slot-btn-inssymbol',      this.btnInsertSymbol);
            _injectComponent('#slot-btn-insslicer',      this.btnInsertSlicer);
            _injectComponent('#slot-btn-sortdesc',       this.btnSortDown);
            _injectComponent('#slot-btn-sortasc',        this.btnSortUp);
            _injectComponent('#slot-btn-setfilter',      this.btnSetAutofilter);
            _injectComponent('#slot-btn-clear-filter',   this.btnClearAutofilter);
            _injectComponent('#slot-btn-table-tpl',      this.btnTableTemplate);
            _injectComponent('#slot-btn-cell-style',     this.btnCellStyle);
            _injectComponent('#slot-btn-format',         this.cmbNumberFormat);
            _injectComponent('#slot-btn-percents',       this.btnPercentStyle);
            _injectComponent('#slot-btn-currency',       this.btnCurrencyStyle);
            _injectComponent('#slot-btn-digit-dec',      this.btnDecDecimal);
            _injectComponent('#slot-btn-digit-inc',      this.btnIncDecimal);
            _injectComponent('#slot-btn-formula',        this.btnInsertFormula);
            _injectComponent('#slot-btn-named-range',    this.btnNamedRange);
            _injectComponent('#slot-btn-clear',          this.btnClearStyle);
            _injectComponent('#slot-btn-copystyle',      this.btnCopyStyle);
            _injectComponent('#slot-btn-cell-ins',       this.btnAddCell);
            _injectComponent('#slot-btn-cell-del',       this.btnDeleteCell);
            _injectComponent('#slot-btn-colorschemas',   this.btnColorSchemas);
            _injectComponent('#slot-btn-search',         this.btnSearch);
            _injectComponent('#slot-btn-inschart',       this.btnInsertChart);
            _injectComponent('#slot-btn-inssparkline',   this.btnInsertSparkline);
            _injectComponent('#slot-btn-inssmartart',    this.btnInsertSmartArt);
            _injectComponent('#slot-field-styles',       this.listStyles);
            _injectComponent('#slot-btn-chart',          this.btnEditChart);
            _injectComponent('#slot-btn-chart-data',     this.btnEditChartData);
            _injectComponent('#slot-btn-chart-type',     this.btnEditChartType);
            _injectComponent('#slot-btn-pageorient',    this.btnPageOrient);
            _injectComponent('#slot-btn-pagemargins',   this.btnPageMargins);
            _injectComponent('#slot-btn-pagesize',      this.btnPageSize);
            _injectComponent('#slot-btn-printarea',      this.btnPrintArea);
            _injectComponent('#slot-btn-printtitles',   this.btnPrintTitles);
            _injectComponent('#slot-chk-print-gridlines', this.chPrintGridlines);
            _injectComponent('#slot-chk-print-headings',  this.chPrintHeadings);
            _injectComponent('#slot-img-align',         this.btnImgAlign);
            _injectComponent('#slot-img-group',         this.btnImgGroup);
            _injectComponent('#slot-img-movefrwd',      this.btnImgForward);
            _injectComponent('#slot-img-movebkwd',      this.btnImgBackward);
            _injectComponent('#slot-btn-scale',         this.btnScale);
            _injectComponent('#slot-btn-condformat',    this.btnCondFormat);
            _injectComponent('#slot-btn-visible-area',  this.btnVisibleArea);
            _injectComponent('#slot-btn-visible-area-close',  this.btnVisibleAreaClose);
            _injectComponent('#slot-btn-formatting',  this.btnTextFormatting);
            _injectComponent('#slot-btn-halign',  this.btnHorizontalAlign);
            _injectComponent('#slot-btn-valign',  this.btnVerticalAlign);

            this.btnsEditHeader = Common.Utils.injectButtons($host.find('.slot-editheader'), 'tlbtn-editheader-', 'toolbar__icon btn-editheader', this.capBtnInsHeader,
                                [Common.enumLock.editCell, Common.enumLock.selRangeEdit, Common.enumLock.headerLock, Common.enumLock.lostConnect, Common.enumLock.coAuth], undefined, undefined, undefined, '1', 'bottom', 'small');
            Array.prototype.push.apply(this.lockControls, this.btnsEditHeader);

            return $host;
        },

        createDelayedElements: function() {
            var me = this;

            function _updateHint(cmp, hint) {
                cmp && cmp.updateHint(hint);
            }

            // set hints
            _updateHint(this.btnPrint, this.tipPrint + Common.Utils.String.platformKey('Ctrl+P'));
            _updateHint(this.btnSave, this.btnSaveTip);
            _updateHint(this.btnCopy, this.tipCopy + Common.Utils.String.platformKey('Ctrl+C'));
            _updateHint(this.btnPaste, this.tipPaste + Common.Utils.String.platformKey('Ctrl+V'));
            _updateHint(this.btnCut, this.tipCut + Common.Utils.String.platformKey('Ctrl+X'));
            _updateHint(this.btnSelectAll, this.tipSelectAll + Common.Utils.String.platformKey('Ctrl+A'));
            _updateHint(this.btnUndo, this.tipUndo + Common.Utils.String.platformKey('Ctrl+Z'));
            _updateHint(this.btnRedo, this.tipRedo + Common.Utils.String.platformKey('Ctrl+Y'));
            _updateHint(this.btnIncFontSize, this.tipIncFont + Common.Utils.String.platformKey('Ctrl+]'));
            _updateHint(this.btnDecFontSize, this.tipDecFont + Common.Utils.String.platformKey('Ctrl+['));
            _updateHint(this.btnBold, this.textBold + Common.Utils.String.platformKey('Ctrl+B'));
            _updateHint(this.btnItalic, this.textItalic + Common.Utils.String.platformKey('Ctrl+I'));
            _updateHint(this.btnUnderline, this.textUnderline + Common.Utils.String.platformKey('Ctrl+U'));
            _updateHint(this.btnStrikeout, this.textStrikeout);
            _updateHint(this.btnSubscript, this.textSubSuperscript);
            _updateHint(this.btnTextColor, this.tipFontColor);
            _updateHint(this.btnBackColor, this.tipPrColor);
            _updateHint(this.btnBorders, this.tipBorders);
            _updateHint(this.btnAlignLeft, this.tipAlignLeft);
            _updateHint(this.btnAlignCenter, this.tipAlignCenter);
            _updateHint(this.btnAlignRight, this.tipAlignRight);
            _updateHint(this.btnAlignJust, this.tipAlignJust);
            _updateHint(this.btnMerge, this.tipMerge);
            _updateHint(this.btnAlignTop, this.tipAlignTop);
            _updateHint(this.btnAlignMiddle, this.tipAlignMiddle);
            _updateHint(this.btnAlignBottom, this.tipAlignBottom);
            _updateHint(this.btnWrap, this.tipWrap);
            _updateHint(this.btnTextOrient, this.tipTextOrientation);
            _updateHint(this.btnInsertTable, this.tipInsertTable);
            _updateHint(this.btnInsertImage, this.tipInsertImage);
            _updateHint(this.btnInsertChart, this.tipInsertChartSpark);
            _updateHint(this.btnInsertSparkline, this.tipInsertSpark);
            _updateHint(this.btnInsertSmartArt, this.tipInsertSmartArt);
            _updateHint(this.btnInsertText, [this.tipInsertHorizontalText ,this.tipInsertText]);
            _updateHint(this.btnInsertTextArt, this.tipInsertTextart);
            _updateHint(this.btnInsertHyperlink, this.tipInsertHyperlink + Common.Utils.String.platformKey('Ctrl+K'));
            _updateHint(this.btnInsertShape, this.tipInsertShape);
            _updateHint(this.btnInsertEquation, this.tipInsertEquation);
            _updateHint(this.btnInsertSymbol, this.tipInsertSymbol);
            _updateHint(this.btnInsertSlicer, this.tipInsertSlicer);
            _updateHint(this.btnSortDown, this.txtSortAZ);
            _updateHint(this.btnSortUp, this.txtSortZA);
            _updateHint(this.btnSetAutofilter, this.txtFilter + ' (Ctrl+Shift+L)');
            _updateHint(this.btnClearAutofilter, this.txtClearFilter);
            _updateHint(this.btnSearch, this.txtSearch);
            _updateHint(this.btnTableTemplate, this.txtTableTemplate);
            _updateHint(this.btnCellStyle, this.txtCellStyle);
            _updateHint(this.btnPercentStyle, this.tipDigStylePercent);
            _updateHint(this.btnCurrencyStyle, this.tipDigStyleAccounting);
            _updateHint(this.btnDecDecimal, this.tipDecDecimal);
            _updateHint(this.btnIncDecimal, this.tipIncDecimal);
            _updateHint(this.btnInsertFormula, [this.txtAutosumTip + Common.Utils.String.platformKey('Alt+='), this.txtFormula + Common.Utils.String.platformKey('Shift+F3')]);
            _updateHint(this.btnNamedRange, this.txtNamedRange);
            _updateHint(this.btnClearStyle, this.tipClearStyle);
            _updateHint(this.btnCopyStyle, this.tipCopyStyle);
            _updateHint(this.btnAddCell, this.tipInsertOpt + Common.Utils.String.platformKey('Ctrl+Shift+='));
            _updateHint(this.btnDeleteCell, this.tipDeleteOpt + Common.Utils.String.platformKey('Ctrl+Shift+-'));
            _updateHint(this.btnColorSchemas, this.tipColorSchemas);
            _updateHint(this.btnPageOrient, this.tipPageOrient);
            _updateHint(this.btnPageSize, this.tipPageSize);
            _updateHint(this.btnPageMargins, this.tipPageMargins);
            _updateHint(this.btnPrintArea, this.tipPrintArea);
            _updateHint(this.btnPrintTitles, this.tipPrintTitles);
            _updateHint(this.btnScale, this.tipScale);
            _updateHint(this.btnCondFormat, this.tipCondFormat);
            _updateHint(this.btnVisibleArea, this.tipVisibleArea);
            _updateHint(this.btnTextFormatting, this.tipTextFormatting);
            _updateHint(this.btnHorizontalAlign, this.tipHAlighOle);
            _updateHint(this.btnVerticalAlign, this.tipVAlighOle);
            this.btnsEditHeader.forEach(function (btn) {
                _updateHint(btn, me.tipEditHeader);
            });

            // set menus
            if (this.btnBorders && this.btnBorders.rendered) {
                this.btnBorders.setMenu( new Common.UI.Menu({
                    items: [
                        {
                            caption     : this.textOutBorders,
                            iconCls     : 'menu__icon btn-border-out',
                            icls        : 'btn-border-out',
                            borderId    : 'outer'
                        },
                        {
                            caption     : this.textAllBorders,
                            iconCls     : 'menu__icon btn-border-all',
                            icls        : 'btn-border-all',
                            borderId    : 'all'
                        },
                        {
                            caption     : this.textTopBorders,
                            iconCls     : 'menu__icon btn-border-top',
                            icls        : 'btn-border-top',
                            borderId    : Asc.c_oAscBorderOptions.Top
                        },
                        {
                            caption     : this.textBottomBorders,
                            iconCls     : 'menu__icon btn-border-bottom',
                            icls        : 'btn-border-bottom',
                            borderId    : Asc.c_oAscBorderOptions.Bottom
                        },
                        {
                            caption     : this.textLeftBorders,
                            iconCls     : 'menu__icon btn-border-left',
                            icls        : 'btn-border-left',
                            borderId    : Asc.c_oAscBorderOptions.Left
                        },
                        {
                            caption     : this.textRightBorders,
                            iconCls     : 'menu__icon btn-border-right',
                            icls        : 'btn-border-right',
                            borderId    : Asc.c_oAscBorderOptions.Right
                        },
                        {
                            caption     : this.textNoBorders,
                            iconCls     : 'menu__icon btn-border-no',
                            icls        : 'btn-border-no',
                            borderId    : 'none'
                        },
                        {caption: '--'},
                        {
                            caption     : this.textInsideBorders,
                            iconCls     : 'menu__icon btn-border-inside',
                            icls        : 'btn-border-inside',
                            borderId    : 'inner'
                        },
                        {
                            caption     : this.textCenterBorders,
                            iconCls     : 'menu__icon btn-border-insidevert',
                            icls        : 'btn-border-insidevert',
                            borderId    : Asc.c_oAscBorderOptions.InnerV
                        },
                        {
                            caption     : this.textMiddleBorders,
                            iconCls     : 'menu__icon btn-border-insidehor',
                            icls        : 'btn-border-insidehor',
                            borderId    : Asc.c_oAscBorderOptions.InnerH
                        },
                        {
                            caption     : this.textDiagUpBorder,
                            iconCls     : 'menu__icon btn-border-diagup',
                            icls        : 'btn-border-diagup',
                            borderId    : Asc.c_oAscBorderOptions.DiagU
                        },
                        {
                            caption     : this.textDiagDownBorder,
                            iconCls     : 'menu__icon btn-border-diagdown',
                            icls        : 'btn-border-diagdown',
                            borderId    : Asc.c_oAscBorderOptions.DiagD
                        },
                        {caption: '--'},
                        {
                            id          : 'id-toolbar-mnu-item-border-width',
                            caption     : this.textBordersStyle,
                            iconCls     : 'menu__icon btn-border-style',
                            // template    : _.template('<a id="<%= id %>" tabindex="-1" type="menuitem"><span class="menu-item-icon" style="background-image: none; width: 11px; height: 11px; margin: 2px 7px 0 -9px;"></span><%= caption %></a>'),
                            menu        : (function(){
                                var itemTemplate = _.template('<a id="<%= id %>" tabindex="-1" type="menuitem"><div class="border-size-item" style="background-position: 0 -<%= options.offsety %>px;"></div></a>');

                                me.mnuBorderWidth = new Common.UI.Menu({
                                    style       : 'min-width: 100px;',
                                    menuAlign   : 'tl-tr',
                                    id          : 'toolbar-menu-borders-width',
                                    items: [
                                        { template: itemTemplate, stopPropagation: true, checkable: true, toggleGroup: 'border-width', value: Asc.c_oAscBorderStyles.Thin ,   offsety: 0, checked:true},
                                        { template: itemTemplate, stopPropagation: true, checkable: true, toggleGroup: 'border-width', value: Asc.c_oAscBorderStyles.Hair,   offsety: 20},
                                        { template: itemTemplate, stopPropagation: true, checkable: true, toggleGroup: 'border-width', value: Asc.c_oAscBorderStyles.Dotted,   offsety: 40},
                                        { template: itemTemplate, stopPropagation: true, checkable: true, toggleGroup: 'border-width', value: Asc.c_oAscBorderStyles.Dashed,   offsety: 60},
                                        { template: itemTemplate, stopPropagation: true, checkable: true, toggleGroup: 'border-width', value: Asc.c_oAscBorderStyles.DashDot,   offsety: 80},
                                        { template: itemTemplate, stopPropagation: true, checkable: true, toggleGroup: 'border-width', value: Asc.c_oAscBorderStyles.DashDotDot,   offsety: 100},
                                        { template: itemTemplate, stopPropagation: true, checkable: true, toggleGroup: 'border-width', value: Asc.c_oAscBorderStyles.Medium, offsety: 120},
                                        { template: itemTemplate, stopPropagation: true, checkable: true, toggleGroup: 'border-width', value: Asc.c_oAscBorderStyles.MediumDashed,  offsety: 140},
                                        { template: itemTemplate, stopPropagation: true, checkable: true, toggleGroup: 'border-width', value: Asc.c_oAscBorderStyles.MediumDashDot,  offsety: 160},
                                        { template: itemTemplate, stopPropagation: true, checkable: true, toggleGroup: 'border-width', value: Asc.c_oAscBorderStyles.MediumDashDotDot,  offsety: 180},
                                        { template: itemTemplate, stopPropagation: true, checkable: true, toggleGroup: 'border-width', value: Asc.c_oAscBorderStyles.Thick,  offsety: 200}
                                    ]
                                });

                                return me.mnuBorderWidth;
                            })()
                        },
                        this.mnuBorderColor = new Common.UI.MenuItem({
                            id          : 'id-toolbar-mnu-item-border-color',
                            caption     : this.textBordersColor,
                            iconCls     : 'mnu-icon-item mnu-border-color',
                            template    : _.template('<a id="<%= id %>"tabindex="-1" type="menuitem"><span class="menu-item-icon" style="background-image: none; width: 12px; height: 12px; margin: 2px 9px 0 -11px; border-style: solid; border-width: 3px; border-color: #000;"></span><%= caption %></a>'),
                            menu        : new Common.UI.Menu({
                                menuAlign   : 'tl-tr',
                                cls: 'shifted-left',
                                items       : [
                                    {
                                        id: 'id-toolbar-menu-auto-bordercolor',
                                        caption: this.textAutoColor,
                                        template: _.template('<a tabindex="-1" type="menuitem"><span class="menu-item-icon color-auto" style="background-image: none; width: 12px; height: 12px; margin: 1px 7px 0 1px; background-color: #000;"></span><%= caption %></a>'),
                                        stopPropagation: true
                                    },
                                    {caption: '--'},
                                    { template: _.template('<div id="id-toolbar-menu-bordercolor" style="width: 164px;display: inline-block;"></div>'), stopPropagation: true },
                                    {caption: '--'},
                                    {
                                        id: "id-toolbar-menu-new-bordercolor",
                                        template: _.template('<a tabindex="-1" type="menuitem" style="padding-left:12px;">' + this.textNewColor + '</a>'),
                                        stopPropagation: true
                                    }
                                ]
                            })
                        })
                    ]
                }));
                this.mnuBorderColorPicker = new Common.UI.ThemeColorPalette({
                    el: $('#id-toolbar-menu-bordercolor'),
                    outerMenu: {menu: this.mnuBorderColor.menu, index: 2}
                });
                this.mnuBorderColor.menu.setInnerMenu([{menu: this.mnuBorderColorPicker, index: 2}]);
            }

            if ( this.btnInsertChart ) {
                this.btnInsertChart.setMenu(new Common.UI.Menu({
                    style: 'width: 364px;padding-top: 12px;',
                    items: [
                        { template: _.template('<div id="id-toolbar-menu-insertchart" class="menu-insertchart"></div>') }
                    ]
                }));

                var onShowBefore = function(menu) {
                    var picker = new Common.UI.DataView({
                        el: $('#id-toolbar-menu-insertchart'),
                        parentMenu: menu,
                        showLast: false,
                        restoreHeight: 465,
                        groups: new Common.UI.DataViewGroupStore(Common.define.chartData.getChartGroupData()/*.concat(Common.define.chartData.getSparkGroupData(true))*/),
                        store: new Common.UI.DataViewStore(Common.define.chartData.getChartData()/*.concat(Common.define.chartData.getSparkData())*/),
                        itemTemplate: _.template('<div id="<%= id %>" class="item-chartlist"><svg width="40" height="40" class=\"icon\"><use xlink:href=\"#chart-<%= iconCls %>\"></use></svg></div>')
                    });
                    picker.on('item:click', function (picker, item, record, e) {
                        if (record)
                            me.fireEvent('add:chart', [record.get('group'), record.get('type')]);
                        if (e.type !== 'click') menu.hide();
                    });
                    menu.off('show:before', onShowBefore);
                };
                this.btnInsertChart.menu.on('show:before', onShowBefore);
            }

            if (this.btnInsertSmartArt) {
                this.btnInsertSmartArt.setMenu(new Common.UI.Menu({
                    cls: 'shifted-right',
                    items: []
                }));

                var smartArtData = Common.define.smartArt.getSmartArtData();
                smartArtData.forEach(function (item, index) {
                    var length = item.items.length,
                        width = 399;
                    if (length < 5) {
                        width = length * (70 + 8) + 9; // 4px margin + 4px margin
                    }
                    me.btnInsertSmartArt.menu.addItem({
                        caption: item.caption,
                        value: item.sectionId,
                        itemId: item.id,
                        iconCls: item.icon ? 'menu__icon ' + item.icon : undefined,
                        menu: new Common.UI.Menu({
                            items: [
                                {template: _.template('<div id="' + item.id + '" class="menu-add-smart-art" style="width: ' + width + 'px; height: 500px; margin-left: 5px;"></div>')}
                            ],
                            menuAlign: 'tl-tr',
                        })});
                });
                var onShowBeforeSmartArt = function (menu) { // + <% if(typeof imageUrl === "undefined" || imageUrl===null || imageUrl==="") { %> style="visibility: hidden;" <% } %>/>',
                    me.btnInsertSmartArt.menu.items.forEach(function (item, index) {
                        item.$el.one('mouseenter', function () {
                            me.fireEvent('generate:smartart', [item.value]);
                            item.$el.mouseenter();
                        });
                        item.menuPicker = new Common.UI.DataView({
                            el: $('#' + item.options.itemId),
                            parentMenu: me.btnInsertSmartArt.menu.items[index].menu,
                            itemTemplate: _.template([
                                '<div>',
                                '<img src="<%= imageUrl %>" width="' + 70 + '" height="' + 70 + '" />',
                                '</div>'
                            ].join('')),
                            store: new Common.UI.DataViewStore(),
                            delayRenderTips: true,
                            scrollAlwaysVisible: true,
                            showLast: false
                        });
                        item.menuPicker.on('item:click', function(picker, item, record, e) {
                            if (record) {
                                me.fireEvent('insert:smartart', [record.get('value')]);
                            }
                            Common.NotificationCenter.trigger('edit:complete', me);
                        });
                    });
                    menu.off('show:before', onShowBeforeSmartArt);
                };
                this.btnInsertSmartArt.menu.on('show:before', onShowBeforeSmartArt);
            }

            if ( this.btnInsertSparkline ) {
                this.btnInsertSparkline.setMenu(new Common.UI.Menu({
                    style: 'width: 166px;padding: 5px 0 10px;',
                    items: [
                        { template: _.template('<div id="id-toolbar-menu-insertspark" class="menu-insertchart"></div>') }
                    ]
                }));

                var onShowBefore = function(menu) {
                    var picker = new Common.UI.DataView({
                        el: $('#id-toolbar-menu-insertspark'),
                        parentMenu: menu,
                        showLast: false,
                        restoreHeight: 50,
                        // groups: new Common.UI.DataViewGroupStore(Common.define.chartData.getSparkGroupData()),
                        store: new Common.UI.DataViewStore(Common.define.chartData.getSparkData()),
                        itemTemplate: _.template('<div id="<%= id %>" class="item-chartlist"><svg width="40" height="40" class=\"icon\"><use xlink:href=\"#chart-<%= iconCls %>\"></use></svg></div>')
                    });
                    picker.on('item:click', function (picker, item, record, e) {
                        if (record)
                            me.fireEvent('add:spark', [record.get('type')]);
                        if (e.type !== 'click') menu.hide();
                    });
                    menu.off('show:before', onShowBefore);
                };
                this.btnInsertSparkline.menu.on('show:before', onShowBefore);
            }

            if(this.btnInsertText) {
                this.btnInsertText.setMenu(new Common.UI.Menu({
                    items: [
                        {
                            caption: this.tipInsertHorizontalText,
                            checkable: true,
                            checkmark: false,
                            iconCls     : 'menu__icon btn-text',
                            toggleGroup: 'textbox',
                            value: 'textRect',
                            iconClsForMainBtn: 'btn-text'
                        },
                        {
                            caption: this.tipInsertVerticalText,
                            checkable: true,
                            checkmark: false,
                            iconCls     : 'menu__icon btn-text-vertical',
                            toggleGroup: 'textbox',
                            value: 'textRectVertical',
                            iconClsForMainBtn: 'btn-text-vertical'
                        },
                    ]
                }));
            }

            if (this.btnInsertTextArt) {
                var onShowBeforeTextArt = function (menu) {
                    var collection = SSE.getCollection('Common.Collections.TextArt');
                    if (collection.length<1)
                        SSE.getController('Main').fillTextArt(me.api.asc_getTextArtPreviews());
                    var picker = new Common.UI.DataView({
                        el: $('#id-toolbar-menu-insart'),
                        store: collection,
                        parentMenu: menu,
                        showLast: false,
                        itemTemplate: _.template('<div class="item-art"><img src="<%= imageUrl %>" id="<%= id %>" style="width:50px;height:50px;"></div>')
                    });
                    picker.on('item:click', function (picker, item, record, e) {
                        if (record)
                            me.fireEvent('insert:textart', [record.get('data')]);
                        if (e.type !== 'click') menu.hide();
                    });
                    menu.off('show:before', onShowBeforeTextArt);
                };
                this.btnInsertTextArt.menu.on('show:before', onShowBeforeTextArt);
            }

            if (this.btnCondFormat && this.btnCondFormat.rendered) {
                this.btnCondFormat.setMenu( new Common.UI.Menu({
                    items: [
                        {
                            caption     : Common.define.conditionalData.textValue,
                            menu        : new Common.UI.Menu({
                                menuAlign   : 'tl-tr',
                                items: [
                                    {   caption     : Common.define.conditionalData.textGreater,    type        : Asc.c_oAscCFType.cellIs, value       : Asc.c_oAscCFOperator.greaterThan },
                                    {   caption     : Common.define.conditionalData.textGreaterEq,  type        : Asc.c_oAscCFType.cellIs, value       : Asc.c_oAscCFOperator.greaterThanOrEqual },
                                    {   caption     : Common.define.conditionalData.textLess,       type        : Asc.c_oAscCFType.cellIs, value       : Asc.c_oAscCFOperator.lessThan },
                                    {   caption     : Common.define.conditionalData.textLessEq,     type        : Asc.c_oAscCFType.cellIs, value       : Asc.c_oAscCFOperator.lessThanOrEqual },
                                    {   caption     : Common.define.conditionalData.textEqual,      type        : Asc.c_oAscCFType.cellIs, value       : Asc.c_oAscCFOperator.equal },
                                    {   caption     : Common.define.conditionalData.textNotEqual,   type        : Asc.c_oAscCFType.cellIs, value       : Asc.c_oAscCFOperator.notEqual },
                                    {   caption     : Common.define.conditionalData.textBetween,    type        : Asc.c_oAscCFType.cellIs, value       : Asc.c_oAscCFOperator.between },
                                    {   caption     : Common.define.conditionalData.textNotBetween, type        : Asc.c_oAscCFType.cellIs, value       : Asc.c_oAscCFOperator.notBetween }
                                ]
                            })
                        },
                        {
                            caption     : Common.define.conditionalData.textTop + '/' + Common.define.conditionalData.textBottom,
                            type        : Asc.c_oAscCFType.top10,
                            menu        : new Common.UI.Menu({
                                menuAlign   : 'tl-tr',
                                items: [
                                    { caption: Common.define.conditionalData.textTop + ' 10 ' + this.textItems,      type: Asc.c_oAscCFType.top10, value: 0, percent: false },
                                    { caption: Common.define.conditionalData.textTop + ' 10%',      type: Asc.c_oAscCFType.top10, value: 0, percent: true },
                                    { caption: Common.define.conditionalData.textBottom + ' 10 ' + this.textItems,   type: Asc.c_oAscCFType.top10, value: 1, percent: false },
                                    { caption: Common.define.conditionalData.textBottom + ' 10%',   type: Asc.c_oAscCFType.top10, value: 1, percent: true }
                                ]
                            })
                        },
                        {
                            caption: Common.define.conditionalData.textAverage,
                            menu: new Common.UI.Menu({
                                menuAlign   : 'tl-tr',
                                items: [
                                    { caption: Common.define.conditionalData.textAbove, type: Asc.c_oAscCFType.aboveAverage, value: 0},
                                    { caption: Common.define.conditionalData.textBelow, type: Asc.c_oAscCFType.aboveAverage, value: 1},
                                    { caption: Common.define.conditionalData.textEqAbove, type: Asc.c_oAscCFType.aboveAverage, value: 2},
                                    { caption: Common.define.conditionalData.textEqBelow, type: Asc.c_oAscCFType.aboveAverage,value: 3},
                                    { caption: Common.define.conditionalData.text1Above, type: Asc.c_oAscCFType.aboveAverage, value: 4},
                                    { caption: Common.define.conditionalData.text1Below, type: Asc.c_oAscCFType.aboveAverage, value: 5},
                                    { caption: Common.define.conditionalData.text2Above, type: Asc.c_oAscCFType.aboveAverage, value: 6},
                                    { caption: Common.define.conditionalData.text2Below, type: Asc.c_oAscCFType.aboveAverage, value: 7},
                                    { caption: Common.define.conditionalData.text3Above, type: Asc.c_oAscCFType.aboveAverage, value: 8},
                                    { caption: Common.define.conditionalData.text3Below, type: Asc.c_oAscCFType.aboveAverage, value: 9}
                                ]
                            })
                        },
                        {
                            caption     : Common.define.conditionalData.textText,
                            menu        : new Common.UI.Menu({
                                menuAlign   : 'tl-tr',
                                items: [
                                    { caption: Common.define.conditionalData.textContains,   type: Asc.c_oAscCFType.containsText },
                                    { caption: Common.define.conditionalData.textNotContains,   type: Asc.c_oAscCFType.notContainsText },
                                    { caption: Common.define.conditionalData.textBegins,   type: Asc.c_oAscCFType.beginsWith },
                                    { caption: Common.define.conditionalData.textEnds,   type: Asc.c_oAscCFType.endsWith }
                                ]
                            })
                        },
                        {
                            caption     : Common.define.conditionalData.textDate,
                            menu        : new Common.UI.Menu({
                                menuAlign   : 'tl-tr',
                                items: [
                                    { caption: Common.define.conditionalData.textYesterday,  type: Asc.c_oAscCFType.timePeriod,  value: Asc.c_oAscTimePeriod.yesterday },
                                    { caption: Common.define.conditionalData.textToday,  type: Asc.c_oAscCFType.timePeriod,  value: Asc.c_oAscTimePeriod.today},
                                    { caption: Common.define.conditionalData.textTomorrow,  type: Asc.c_oAscCFType.timePeriod,  value: Asc.c_oAscTimePeriod.tomorrow},
                                    { caption: Common.define.conditionalData.textLast7days,  type: Asc.c_oAscCFType.timePeriod,  value: Asc.c_oAscTimePeriod.last7Days},
                                    { caption: Common.define.conditionalData.textLastWeek,  type: Asc.c_oAscCFType.timePeriod,  value: Asc.c_oAscTimePeriod.lastWeek},
                                    { caption: Common.define.conditionalData.textThisWeek,  type: Asc.c_oAscCFType.timePeriod,  value: Asc.c_oAscTimePeriod.thisWeek},
                                    { caption: Common.define.conditionalData.textNextWeek,  type: Asc.c_oAscCFType.timePeriod,  value: Asc.c_oAscTimePeriod.nextWeek},
                                    { caption: Common.define.conditionalData.textLastMonth,  type: Asc.c_oAscCFType.timePeriod,  value: Asc.c_oAscTimePeriod.lastMonth},
                                    { caption: Common.define.conditionalData.textThisMonth,  type: Asc.c_oAscCFType.timePeriod,  value: Asc.c_oAscTimePeriod.thisMonth},
                                    { caption: Common.define.conditionalData.textNextMonth,  type: Asc.c_oAscCFType.timePeriod,  value: Asc.c_oAscTimePeriod.nextMonth}
                                ]
                            })
                        },
                        {
                            caption: Common.define.conditionalData.textBlank + '/' + Common.define.conditionalData.textError,
                            menu        : new Common.UI.Menu({
                                menuAlign   : 'tl-tr',
                                items: [
                                    { caption: Common.define.conditionalData.textBlanks,   type: Asc.c_oAscCFType.containsBlanks },
                                    { caption: Common.define.conditionalData.textNotBlanks,type: Asc.c_oAscCFType.notContainsBlanks },
                                    { caption: Common.define.conditionalData.textErrors,   type: Asc.c_oAscCFType.containsErrors },
                                    { caption: Common.define.conditionalData.textNotErrors,type: Asc.c_oAscCFType.notContainsErrors }
                                ]
                            })
                        },
                        {
                            caption: Common.define.conditionalData.textDuplicate + '/' + Common.define.conditionalData.textUnique,
                            menu        : new Common.UI.Menu({
                                menuAlign   : 'tl-tr',
                                items: [
                                    { caption: Common.define.conditionalData.textDuplicate,    type: Asc.c_oAscCFType.duplicateValues },
                                    { caption: Common.define.conditionalData.textUnique,       type: Asc.c_oAscCFType.uniqueValues }
                                ]
                            })
                        },
                        {caption: '--'},
                        this.mnuDataBars = new Common.UI.MenuItem({
                            caption     : this.textDataBars,
                            type        : Asc.c_oAscCFType.dataBar,
                            menu        : new Common.UI.Menu({
                                menuAlign   : 'tl-tr',
                                style: 'min-width: auto;',
                                items: []
                            })
                        }),
                        this.mnuColorScales = new Common.UI.MenuItem({
                            caption     : this.textColorScales,
                            type        : Asc.c_oAscCFType.colorScale,
                            menu        : new Common.UI.Menu({
                                menuAlign   : 'tl-tr',
                                style: 'min-width: auto;',
                                items: []
                            })
                        }),
                        this.mnuIconSets = new Common.UI.MenuItem({
                            caption     : Common.define.conditionalData.textIconSets,
                            type        : Asc.c_oAscCFType.iconSet,
                            menu        : new Common.UI.Menu({
                                menuAlign   : 'tl-tr',
                                style: 'min-width: auto;',
                                items: []
                            })
                        }),
                        {caption: '--'},
                        {
                            caption     : Common.define.conditionalData.textFormula,
                            type        : Asc.c_oAscCFType.expression
                        },
                        {caption: '--'},
                        {
                            caption     : this.textNewRule,
                            value       : 'new'
                        },
                        {
                            caption     : this.textClearRule,
                            menu        : new Common.UI.Menu({
                                menuAlign   : 'tl-tr',
                                items: [
                                    { value: 'clear', type: Asc.c_oAscSelectionForCFType.selection, caption: this.textSelection },
                                    { value: 'clear', type: Asc.c_oAscSelectionForCFType.worksheet, caption: this.textThisSheet },
                                    { value: 'clear', type: Asc.c_oAscSelectionForCFType.table, caption: this.textThisTable },
                                    { value: 'clear', type: Asc.c_oAscSelectionForCFType.pivot, caption: this.textThisPivot }
                                ]
                            })
                        },
                        {
                            caption     : this.textManageRule,
                            value       : 'manage'
                        }
                    ]
                }));
            }

            if (!this.mode.isEditMailMerge && !this.mode.isEditDiagram && !this.mode.isEditOle)
                this.updateMetricUnit();
        },

        onToolbarAfterRender: function(toolbar) {
            // DataView and pickers
            //
            if (this.btnTextColor && this.btnTextColor.cmpEl) {
                this.btnTextColor.setMenu();
                this.mnuTextColorPicker = this.btnTextColor.getPicker();
                this.btnTextColor.setColor(this.btnTextColor.currentColor || 'transparent');
            }
            if (this.btnBackColor && this.btnBackColor.cmpEl) {
                this.btnBackColor.setMenu();
                this.mnuBackColorPicker = this.btnBackColor.getPicker();
                this.btnBackColor.setColor(this.btnBackColor.currentColor || 'transparent');
            }
        },

        updateMetricUnit: function () {
            var items = this.btnPageMargins.menu.items;
            for (var i = 0; i < items.length; i++) {
                var mnu = items[i];
                if (mnu.checkable) {
                    var checked = mnu.checked;
                    $(mnu.el).html(mnu.template({
                        id: Common.UI.getId(),
                        caption: mnu.caption,
                        options: mnu.options
                    }));
                    if (checked) mnu.setChecked(checked);
                }
            }
            items = this.btnPageSize.menu.items;
            for (var i = 0; i < items.length; i++) {
                var mnu = items[i];
                if (mnu.checkable) {
                    var checked = mnu.checked;
                    $(mnu.el).html(mnu.template({
                        id: Common.UI.getId(),
                        caption: mnu.caption,
                        options: mnu.options
                    }));
                    if (checked) mnu.setChecked(checked);
                }
            }
        },

        setApi: function(api) {
            this.api = api;

            if (!this.mode.isEditMailMerge && !this.mode.isEditDiagram && !this.mode.isEditOle) {
                this.api.asc_registerCallback('asc_onCollaborativeChanges',  _.bind(this.onApiCollaborativeChanges, this));
                this.api.asc_registerCallback('asc_onSendThemeColorSchemes', _.bind(this.onApiSendThemeColorSchemes, this));
                this.api.asc_registerCallback('asc_onAuthParticipantsChanged', _.bind(this.onApiUsersChanged, this));
                this.api.asc_registerCallback('asc_onParticipantsChanged',     _.bind(this.onApiUsersChanged, this));
            }

            return this;
        },

        setMode: function(mode) {
            if (mode.isDisconnected) {
                this.lockToolbar( Common.enumLock.lostConnect, true );
                this.lockToolbar( Common.enumLock.lostConnect, true,
                    {array:[this.btnEditChart, this.btnEditChartData, this.btnEditChartType, this.btnUndo,this.btnRedo,this.btnSave, this.btnVisibleArea, this.btnVisibleAreaClose]} );
                if ( this.synchTooltip )
                    this.synchTooltip.hide();
                if (!mode.enableDownload)
                    this.lockToolbar(Common.enumLock.cantPrint, true, {array: [this.btnPrint]});
            } else {
                this.mode = mode;
                !mode.canPrint && this.btnPrint.hide();
                this.lockToolbar(Common.enumLock.cantPrint, !mode.canPrint, {array: [this.btnPrint]});
            }

            return this;
        },

        onApiSendThemeColorSchemes: function(schemas) {
            var me = this;

            this.mnuColorSchema = this.btnColorSchemas.menu;

            if (this.mnuColorSchema && this.mnuColorSchema.items.length > 0) {
                _.each(this.mnuColorSchema.items, function(item) {
                    item.remove();
                });
            }

            if (this.mnuColorSchema == null) {
                this.mnuColorSchema = new Common.UI.Menu({
                    cls: 'shifted-left',
                    restoreHeight: true
                });
            }

            this.mnuColorSchema.items = [];

            var itemTemplate = _.template([
                '<a id="<%= id %>" class="<%= options.cls %>" tabindex="-1" type="menuitem">',
                    '<span class="colors">',
                        '<% _.each(options.colors, function(color) { %>',
                            '<span class="color" style="background: <%= color %>;"></span>',
                        '<% }) %>',
                    '</span>',
                    '<span class="text"><%= caption %></span>',
                '</a>'
            ].join(''));

            _.each(schemas, function(schema, index) {
                var colors = schema.get_colors();
                var schemecolors = [];
                for (var j = 2; j < 7; j++) {
                    var clr = '#' + Common.Utils.ThemeColor.getHexColor(colors[j].get_r(), colors[j].get_g(), colors[j].get_b());
                    schemecolors.push(clr);
                }

                if (index == 22) {
                    this.mnuColorSchema.addItem({
                        caption : '--'
                    });
                }
                var name = schema.get_name();
                this.mnuColorSchema.addItem({
                    template: itemTemplate,
                    cls     : 'color-schemas-menu',
                    colors  : schemecolors,
                    caption: (index < 22) ? (me.SchemeNames[index] || name) : name,
                    value: index,
                    checkable: true,
                    toggleGroup: 'menuSchema'
                });
            }, this);
        },

        onApiCollaborativeChanges: function() {
            if (this._state.hasCollaborativeChanges) return;
            if (!this.btnCollabChanges.rendered) {
                // this.needShowSynchTip = true;
                return;
            }

            this._state.hasCollaborativeChanges = true;
            this.btnCollabChanges.cmpEl.addClass('notify');

            if (this.showSynchTip){
                this.btnCollabChanges.updateHint('');
                if (this.synchTooltip===undefined)
                    this.createSynchTip();

                this.synchTooltip.show();
            } else {
                this.btnCollabChanges.updateHint(this.tipSynchronize + Common.Utils.String.platformKey('Ctrl+S'));
            }

            this.btnSave.setDisabled(false);
            Common.Gateway.collaborativeChanges();
        },

        createSynchTip: function () {
            this.synchTooltip = new Common.UI.SynchronizeTip({
                extCls: (this.mode.customization && !!this.mode.customization.compactHeader) ? undefined : 'inc-index',
                placement: 'right-bottom',
                target: this.btnCollabChanges.$el
            });
            this.synchTooltip.on('dontshowclick', function() {
                this.showSynchTip = false;
                this.synchTooltip.hide();
                this.btnCollabChanges.updateHint(this.tipSynchronize + Common.Utils.String.platformKey('Ctrl+S'));
                Common.localStorage.setItem('sse-hide-synch', 1);
            }, this);
            this.synchTooltip.on('closeclick', function() {
                this.synchTooltip.hide();
                this.btnCollabChanges.updateHint(this.tipSynchronize + Common.Utils.String.platformKey('Ctrl+S'));
            }, this);
        },

        synchronizeChanges: function() {
            if (this.btnCollabChanges.rendered) {
                var me = this;

                if ( me.btnCollabChanges.cmpEl.hasClass('notify') ) {
                    me.btnCollabChanges.cmpEl.removeClass('notify');
                    if (this.synchTooltip)
                        this.synchTooltip.hide();
                    this.btnCollabChanges.updateHint(this.btnSaveTip);
                    this.btnSave.setDisabled(!me.mode.forcesave);

                    this._state.hasCollaborativeChanges = false;
                }
            }
        },

        onApiUsersChanged: function(users) {
            var editusers = [];
            _.each(users, function(item){
                if (!item.asc_getView())
                    editusers.push(item);
            });

            var length = _.size(editusers);
            var cls = (length>1) ? 'btn-save-coauth' : 'btn-save';
            if (cls !== this.btnSaveCls && this.btnCollabChanges.rendered) {
                this.btnSaveTip = ((length>1) ? this.tipSaveCoauth : this.tipSave )+ Common.Utils.String.platformKey('Ctrl+S');
                this.btnCollabChanges.updateHint(this.btnSaveTip);
                this.btnCollabChanges.$icon.removeClass(this.btnSaveCls).addClass(cls);
                this.btnSaveCls = cls;
            }
        },

        onAppReady: function (config) {
            if (!this.mode.isEdit || this.mode.isEditMailMerge || this.mode.isEditDiagram || this.mode.isEditOle) return;

            var me = this;
            var _holder_view = SSE.getController('DocumentHolder').getView('DocumentHolder');
            me.btnImgForward.updateHint(me.tipSendForward);
            me.btnImgForward.setMenu(new Common.UI.Menu({
                items: [{
                    caption : _holder_view.textArrangeFront,
                    iconCls : 'menu__icon arrange-front',
                    value  : Asc.c_oAscDrawingLayerType.BringToFront
                }, {
                    caption : _holder_view.textArrangeForward,
                    iconCls : 'menu__icon arrange-forward',
                    value  : Asc.c_oAscDrawingLayerType.BringForward
                }
                ]})
            );

            me.btnImgBackward.updateHint(me.tipSendBackward);
            me.btnImgBackward.setMenu(new Common.UI.Menu({
                items: [{
                    caption : _holder_view.textArrangeBack,
                    iconCls : 'menu__icon arrange-back',
                    value  : Asc.c_oAscDrawingLayerType.SendToBack
                }, {
                    caption : _holder_view.textArrangeBackward,
                    iconCls : 'menu__icon arrange-backward',
                    value  : Asc.c_oAscDrawingLayerType.SendBackward
                }]
            }));

            me.btnImgAlign.updateHint(me.tipImgAlign);
            me.btnImgAlign.setMenu(new Common.UI.Menu({
                items: [{
                    caption : _holder_view.textShapeAlignLeft,
                    iconCls : 'menu__icon shape-align-left',
                    value   : 0
                }, {
                    caption : _holder_view.textShapeAlignCenter,
                    iconCls : 'menu__icon shape-align-center',
                    value   : 4
                }, {
                    caption : _holder_view.textShapeAlignRight,
                    iconCls : 'menu__icon shape-align-right',
                    value   : 1
                }, {
                    caption : _holder_view.textShapeAlignTop,
                    iconCls : 'menu__icon shape-align-top',
                    value   : 3
                }, {
                    caption : _holder_view.textShapeAlignMiddle,
                    iconCls : 'menu__icon shape-align-middle',
                    value   : 5
                }, {
                    caption : _holder_view.textShapeAlignBottom,
                    iconCls : 'menu__icon shape-align-bottom',
                    value   : 2
                },
                {caption: '--'},
                {
                    caption: _holder_view.txtDistribHor,
                    iconCls: 'menu__icon shape-distribute-hor',
                    value: 6
                },
                {
                    caption: _holder_view.txtDistribVert,
                    iconCls: 'menu__icon shape-distribute-vert',
                    value: 7
                }]
            }));

            me.btnImgGroup.updateHint(me.tipImgGroup);
            me.btnImgGroup.setMenu(new Common.UI.Menu({
                items: [{
                    caption : _holder_view.txtGroup,
                    iconCls : 'menu__icon shape-group',
                    value: 'grouping'
                }, {
                    caption : _holder_view.txtUngroup,
                    iconCls : 'menu__icon shape-ungroup',
                    value: 'ungrouping'
                }]
            }));

        },

        textBold:           'Bold',
        textItalic:         'Italic',
        textUnderline:      'Underline',
        textStrikeout:      'Strikeout',
        textSuperscript:    'Superscript',
        textSubscript:      'Subscript',
        textSubSuperscript: 'Subscript/Superscript',
        tipFontName:        'Font Name',
        tipFontSize:        'Font Size',
        tipCellStyle:       'Cell Style',
        tipCopy:            'Copy',
        tipPaste:           'Paste',
        tipUndo:            'Undo',
        tipRedo:            'Redo',
        tipPrint:           'Print',
        tipSave:            'Save',
        tipFontColor:       'Font color',
        tipPrColor:         'Background color',
        tipClearStyle:      'Clear',
        tipCopyStyle:       'Copy Style',
        tipBack:            'Back',
        tipAlignLeft:       'Align Left',
        tipAlignRight:      'Align Right',
        tipAlignCenter:     'Align Center',
        tipAlignJust:       'Justified',
        textAlignTop:       'Align text to the top',
        textAlignMiddle:    'Align text to the middle',
        textAlignBottom:    'Align text to the bottom',
        tipNumFormat:       'Number Format',
        txtNumber:          'Number',
        txtInteger:         'Integer',
        txtGeneral:         'General',
        txtCustom:          'Custom',
        txtCurrency:        'Currency',
        txtDollar:          '$ Dollar',
        txtEuro:            '€ Euro',
        txtRouble:          '₽ Rouble',
        txtPound:           '£ Pound',
        txtYen:             '¥ Yen',
//    txtFranc:           'CHF Swiss franc',
        txtAccounting:      'Accounting',
        txtDate:            'Date',
        txtTime:            'Time',
        txtDateTime:        'Date & Time',
        txtPercentage:      'Percentage',
        txtFraction:        'Fraction',
        txtScientific:      'Scientific',
        txtText:            'Text',
//    txtSpecial:         'Special',
        tipBorders:         'Borders',
        textOutBorders:     'Outside Borders',
        textAllBorders:     'All Borders',
        textTopBorders:     'Top Borders',
        textBottomBorders:  'Bottom Borders',
        textLeftBorders:    'Left Borders',
        textRightBorders:   'Right Borders',
        textNoBorders:      'No Borders',
        textInsideBorders:  'Inside Borders',
        textMiddleBorders:  'Inside Horizontal Borders',
        textCenterBorders:  'Inside Vertical Borders',
        textDiagDownBorder: 'Diagonal Down Border',
        textDiagUpBorder:   'Diagonal Up Border',
        tipWrap:            'Wrap Text',
        txtClearAll:        'All',
        txtClearText:       'Text',
        txtClearFormat:     'Format',
        txtClearFormula:    'Formula',
        txtClearHyper:      'Hyperlink',
        txtClearComments:   'Comments',
        tipMerge:           'Merge',
        txtMergeCenter:     'Merge Center',
        txtMergeAcross:     'Merge Across',
        txtMergeCells:      'Merge Cells',
        txtUnmerge:         'Unmerge Cells',
        tipIncDecimal:      'Increase Decimal',
        tipDecDecimal:      'Decrease Decimal',
        tipAutofilter:      'Set Autofilter',
        tipInsertImage:     'Insert Image',
        tipInsertHyperlink: 'Add Hyperlink',
        tipSynchronize:     'The document has been changed by another user. Please click to save your changes and reload the updates.',
        tipIncFont:         'Increment font size',
        tipDecFont:         'Decrement font size',
        tipInsertHorizontalText: 'Insert horizontal text box',
        tipInsertVerticalText: 'Insert vertical text box',
        tipInsertText: 'Insert text box',
        tipInsertTextart:   'Insert Text Art',
        tipInsertShape:     'Insert Autoshape',
        tipDigStylePercent: 'Percent Style',
//        tipDigStyleCurrency:'Currency Style',
        tipDigStyleAccounting: 'Accounting Style',
        tipTextOrientation: 'Orientation',
        tipInsertOpt:       'Insert Cells',
        tipDeleteOpt:       'Delete Cells',
        tipAlignTop:        'Align Top',
        tipAlignMiddle:     'Align Middle',
        tipAlignBottom:     'Align Bottom',
        textBordersStyle:   'Border Style',
        textBordersColor:   'Borders Color',
        textAlignLeft:      'Left align text',
        textAlignRight:     'Right align text',
        textAlignCenter:    'Center text',
        textAlignJust:      'Justify',
        txtSort:            'Sort',
//    txtAscending:       'Ascending',
//    txtDescending:      'Descending',
        txtFormula:         'Insert Function',
        txtNoBorders:       'No borders',
        txtAdditional:      'Insert Function',
        mniImageFromFile:   'Image from file',
        mniImageFromUrl:    'Image from url',
        textNewColor:       'Add New Custom Color',
        tipInsertChart:     'Insert Chart',
        tipEditChart:       'Edit Chart',
        textPrint:          'Print',
        textPrintOptions:   'Print Options',
        tipColorSchemas:    'Change Color Scheme',
        txtSortAZ:          'Sort A to Z',
        txtSortZA:          'Sort Z to A',
        txtFilter:          'Filter',
        txtTableTemplate:   'Format As Table Template',
        txtCellStyle:       'Cell Style',
        textHorizontal:     'Horizontal Text',
        textCounterCw:      'Angle Counterclockwise',
        textClockwise:      'Angle Clockwise',
        textRotateUp:       'Rotate Text Up',
        textRotateDown:     'Rotate Text Down',
        textInsRight:       'Shift Cells Right',
        textInsDown:        'Shift Cells Down',
        textEntireRow:      'Entire Row',
        textEntireCol:      'Entire Column',
        textDelLeft:        'Shift Cells Left',
        textDelUp:          'Shift Cells Up',
        textZoom:           'Zoom',
        txtScheme1:         'Office',
        txtScheme2:         'Grayscale',
        txtScheme3:         'Apex',
        txtScheme4:         'Aspect',
        txtScheme5:         'Civic',
        txtScheme6:         'Concourse',
        txtScheme7:         'Equity',
        txtScheme8:         'Flow',
        txtScheme9:         'Foundry',
        txtScheme10:        'Median',
        txtScheme11:        'Metro',
        txtScheme12:        'Module',
        txtScheme13:        'Opulent',
        txtScheme14:        'Oriel',
        txtScheme15:        'Origin',
        txtScheme16:        'Paper',
        txtScheme17:        'Solstice',
        txtScheme18:        'Technic',
        txtScheme19:        'Trek',
        txtScheme20:        'Urban',
        txtScheme21:        'Verve',
        txtClearFilter:     'Clear Filter',
        tipSaveCoauth: 'Save your changes for the other users to see them.',
        txtSearch: 'Search',
        txtNamedRange:      'Named Ranges',
        txtNewRange:        'Define Name',
        txtManageRange:     'Name manager',
        txtPasteRange:      'Paste name',
        textInsCharts:      'Charts',
        tipInsertEquation:  'Insert Equation',
        tipInsertChartSpark: 'Insert Chart',
        textMoreFormats: 'More formats',
        capInsertText: 'Text',
        capInsertTextart: 'Text Art',
        capInsertImage: 'Image',
        capInsertShape: 'Shape',
        capInsertChart: 'Chart',
        capInsertHyperlink: 'Hyperlink',
        capInsertEquation: 'Equation',
        capBtnComment: 'Comment',
        textTabFile: 'File',
        textTabHome: 'Home',
        textTabInsert: 'Insert',
        tipChangeChart: 'Change Chart Type',
        textTabCollaboration: 'Collaboration',
        textTabProtect: 'Protection',
        textTabLayout: 'Layout',
        capBtnPageOrient: 'Orientation',
        capBtnMargins: 'Margins',
        capBtnPageSize: 'Size',
        tipImgAlign: 'Align objects',
        tipImgGroup: 'Group objects',
        tipSendForward: 'Bring forward',
        tipSendBackward: 'Send backward',
        capImgAlign: 'Align',
        capImgGroup: 'Group',
        capImgForward: 'Bring Forward',
        capImgBackward: 'Send Backward',
        tipPageSize: 'Page Size',
        tipPageOrient: 'Page Orientation',
        tipPageMargins: 'Page Margins',
        textMarginsLast: 'Last Custom',
        textMarginsNormal: 'Normal',
        textMarginsNarrow: 'Narrow',
        textMarginsWide: 'Wide',
        textPageMarginsCustom: 'Custom margins',
        textTop: 'Top: ',
        textLeft: 'Left: ',
        textBottom: 'Bottom: ',
        textRight: 'Right: ',
        textPortrait: 'Portrait',
        textLandscape: 'Landscape',
        mniImageFromStorage: 'Image from Storage',
        capBtnPrintArea: 'Print Area',
        textSetPrintArea: 'Set Print Area',
        textClearPrintArea: 'Clear Print Area',
        textAddPrintArea: 'Add to Print Area',
        tipPrintArea: 'Print area',
        capBtnInsHeader: 'Header/Footer',
        tipEditHeader: 'Edit header or footer',
        textTabData: 'Data',
        capInsertTable: 'Table',
        tipInsertTable: 'Insert table',
        textTabFormula: 'Formula',
        capBtnScale: 'Scale to Fit',
        tipScale: 'Scale to Fit',
        textScaleCustom: 'Custom',
        textScale: 'Scale',
        textAuto: 'Auto',
        textOnePage: 'page',
        textFewPages: 'pages',
        textManyPages: 'pages',
        textHeight: 'Height',
        textWidth: 'Width',
        textMorePages: 'More pages',
        capBtnAddComment: 'Add Comment',
        capBtnInsSymbol: 'Symbol',
        tipInsertSymbol: 'Insert symbol',
        txtAutosumTip: 'Summation',
        capBtnPrintTitles: 'Print Titles',
        tipPrintTitles: 'Print titles',
        capBtnColorSchemas: 'Color Scheme',
        tipCondFormat: 'Conditional formatting',
        textDataBars: 'Data Bars',
        textColorScales: 'Color Scales',
        textNewRule: 'New Rule',
        textClearRule: 'Clear Rules',
        textSelection: 'From current selection',
        textThisSheet: 'From this worksheet',
        textThisTable: 'From this table',
        textThisPivot: 'From this pivot',
        textManageRule: 'Manage Rules',
        capBtnInsSlicer: 'Slicer',
        tipInsertSlicer: 'Insert slicer',
        textVertical: 'Vertical Text',
        textTabView: 'View',
        tipEditChartData: 'Select Data',
        tipEditChartType: 'Change Chart Type',
        textAutoColor: 'Automatic',
        textItems: 'Items',
        tipInsertSpark: 'Insert sparkline',
        capInsertSpark: 'Sparklines',
        txtScheme22: 'New Office',
        textPrintGridlines: 'Print gridlines',
        textPrintHeadings: 'Print headings',
        textShowVA: 'Show Visible Area',
        textHideVA: 'Hide Visible Area',
        textEditVA: 'Edit Visible Area',
        tipVisibleArea: 'Visible area',
        textDone: 'Done',
        tipTextFormatting: 'More text formatting tools',
        tipHAlighOle: 'Horizontal Align',
        tipVAlighOle: 'Vertical Align',
        tipSelectAll: 'Select all',
        tipCut: 'Cut',
        tipInsertSmartArt: 'Insert SmartArt',
        capBtnInsSmartArt: 'SmartArt'
    }, SSE.Views.Toolbar || {}));
});<|MERGE_RESOLUTION|>--- conflicted
+++ resolved
@@ -1364,15 +1364,11 @@
                             if (menuWidth>Common.Utils.innerWidth())
                                 menuWidth = Math.max(Math.floor((Common.Utils.innerWidth()-paddings)/(itemMargin + itemWidth)), 2) * (itemMargin + itemWidth) + paddings;
                             var offset = cmp.cmpEl.width() - cmp.openButton.$el.width() - Math.min(menuWidth, buttonOffsetLeft) - 1;
-<<<<<<< HEAD
                             if (Common.UI.isRTL()) {
                                 offset = cmp.openButton.$el.width();
                             }
                             menu.setOffset(Common.UI.isRTL() ? offset : Math.min(offset, 0));
 
-=======
-                            menu.setOffset(Math.min(offset, 0));
->>>>>>> 8b438a0c
                             menu.cmpEl.css({
                                 'width': menuWidth,
                                 'min-height': cmp.cmpEl.height()
