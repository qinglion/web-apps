/*
 *
 * (c) Copyright Ascensio System SIA 2010-2019
 *
 * This program is a free software product. You can redistribute it and/or
 * modify it under the terms of the GNU Affero General Public License (AGPL)
 * version 3 as published by the Free Software Foundation. In accordance with
 * Section 7(a) of the GNU AGPL its Section 15 shall be amended to the effect
 * that Ascensio System SIA expressly excludes the warranty of non-infringement
 * of any third-party rights.
 *
 * This program is distributed WITHOUT ANY WARRANTY; without even the implied
 * warranty of MERCHANTABILITY or FITNESS FOR A PARTICULAR  PURPOSE. For
 * details, see the GNU AGPL at: http://www.gnu.org/licenses/agpl-3.0.html
 *
 * You can contact Ascensio System SIA at 20A-12 Ernesta Birznieka-Upisha
 * street, Riga, Latvia, EU, LV-1050.
 *
 * The  interactive user interfaces in modified source and object code versions
 * of the Program must display Appropriate Legal Notices, as required under
 * Section 5 of the GNU AGPL version 3.
 *
 * Pursuant to Section 7(b) of the License you must retain the original Product
 * logo when distributing the program. Pursuant to Section 7(e) we decline to
 * grant you any rights under trademark law for use of our trademarks.
 *
 * All the Product's GUI elements, including illustrations and icon sets, as
 * well as technical writing content are licensed under the terms of the
 * Creative Commons Attribution-ShareAlike 4.0 International. See the License
 * terms at http://creativecommons.org/licenses/by-sa/4.0/legalcode
 *
*/
/**
 *  Toolbar.js
 *
 *  Created by Alexander Yuzhin on 3/31/14
 *  Copyright (c) 2018 Ascensio System SIA. All rights reserved.
 *
 */

define([
    'backbone',
    'text!spreadsheeteditor/main/app/template/Toolbar.template',
    'text!spreadsheeteditor/main/app/template/ToolbarAnother.template',
    'text!spreadsheeteditor/main/app/template/ToolbarView.template',
    'common/main/lib/collection/Fonts',
    'common/main/lib/component/Button',
    'common/main/lib/component/ComboBox',
    'common/main/lib/component/DataView',
    'common/main/lib/component/ColorPalette',
    'common/main/lib/component/ThemeColorPalette',
    'common/main/lib/component/Menu',
    'common/main/lib/component/DimensionPicker',
    'common/main/lib/component/Window',
    'common/main/lib/component/ComboBoxFonts',
    'common/main/lib/component/ComboDataView'
    ,'common/main/lib/component/SynchronizeTip'
    ,'common/main/lib/component/Mixtbar'
], function (Backbone, template, simple, template_view) { 'use strict';

    SSE.enumLock = {
        editCell:       'cell-editing',
        editFormula:    'is-formula',
        editText:       'is-text',
        editPivot:      'is-pivot',
        selImage:       'sel-image',
        selShape:       'sel-shape',
        selShapeText:   'sel-shape-txt',
        selChart:       'sel-chart',
        selChartText:   'sel-chart-txt',
        selRange:       'sel-range',
        selRangeEdit:   'sel-range-edit',
        lostConnect:    'disconnect',
        coAuth:         'co-auth',
        coAuthText:     'co-auth-text',
        ruleMerge:      'rule-btn-merge',
        ruleFilter:     'rule-filter',
        ruleDelFilter:  'rule-clear-filter',
        menuFileOpen:   'menu-file-open',
        cantPrint:      'cant-print',
        multiselect:    'is-multiselect',
        cantHyperlink:  'cant-hyperlink',
        commentLock:    'can-comment',
        cantModifyFilter: 'cant-filter',
        disableOnStart: 'on-start',
        cantGroup:      'cant-group',
        cantGroupUngroup: 'cant-group-ungroup',
        docPropsLock:   'doc-props-lock',
        printAreaLock:  'print-area-lock',
        namedRangeLock: 'named-range-lock',
        multiselectCols:'is-multiselect-cols',
        headerLock: 'header-lock',
        sheetLock: 'sheet-lock',
        noPivot: 'no-pivot',
        noSubitems: 'no-subitems',
        noSlicerSource: 'no-slicer-source',
        selSlicer: 'sel-slicer',
        cantSort: 'cant-sort',
        pivotLock: 'pivot-lock',
        tableHasSlicer: 'table-has-slicer'
    };

    SSE.Views.Toolbar =  Common.UI.Mixtbar.extend(_.extend({
        el: '#toolbar',

        // Compile our stats template
        template: _.template(template),

        // Delegated events for creating new items, and clearing completed ones.
        events: {
            //
        },

        initialize: function () {
            var me = this,
                options = {};

            me.SchemeNames = [
                me.txtScheme1, me.txtScheme2, me.txtScheme3, me.txtScheme4, me.txtScheme5,
                me.txtScheme6, me.txtScheme7, me.txtScheme8, me.txtScheme9, me.txtScheme10,
                me.txtScheme11, me.txtScheme12, me.txtScheme13, me.txtScheme14, me.txtScheme15,
                me.txtScheme16, me.txtScheme17, me.txtScheme18, me.txtScheme19, me.txtScheme20,
                me.txtScheme21
            ];
            me._state = {
                hasCollaborativeChanges: undefined
            };
            me.btnSaveCls = 'btn-save';
            me.btnSaveTip = this.tipSave + Common.Utils.String.platformKey('Ctrl+S');

            me.ascFormatOptions = {
                General     : 'General',
                Number      : '0.00',
                Currency    : '$#,##0.00',
                Accounting  : '_($* #,##0.00_);_($* (#,##0.00);_($* "-"??_);_(@_)',
                DateShort   : 'm/d/yyyy',
                DateLong    : '[$-F800]dddd, mmmm dd, yyyy',
                Time        : '[$-F400]h:mm:ss AM/PM',
                Percentage  : '0.00%',
                Percent     : '0%',
                Fraction    : '# ?/?',
                Scientific  : '0.00E+00',
                Text        : '@'
            };

            me.numFormatData = [
                { value: Asc.c_oAscNumFormatType.General,   format: this.ascFormatOptions.General,     displayValue: this.txtGeneral,      exampleval: '100' },
                { value: Asc.c_oAscNumFormatType.Number,    format: this.ascFormatOptions.Number,      displayValue: this.txtNumber,       exampleval: '100,00' },
                { value: Asc.c_oAscNumFormatType.Scientific,format: this.ascFormatOptions.Scientific,  displayValue: this.txtScientific,   exampleval: '1,00E+02' },
                { value: Asc.c_oAscNumFormatType.Accounting,format: this.ascFormatOptions.Accounting,  displayValue: this.txtAccounting,   exampleval: '100,00 $' },
                { value: Asc.c_oAscNumFormatType.Currency,  format: this.ascFormatOptions.Currency,    displayValue: this.txtCurrency,     exampleval: '100,00 $' },
                { value: Asc.c_oAscNumFormatType.Date,      format: 'MM-dd-yyyy',                      displayValue: this.txtDate,         exampleval: '04-09-1900' },
                { value: Asc.c_oAscNumFormatType.Time,      format: 'HH:MM:ss',                        displayValue: this.txtTime,         exampleval: '00:00:00' },
                { value: Asc.c_oAscNumFormatType.Percent,   format: this.ascFormatOptions.Percentage,  displayValue: this.txtPercentage,   exampleval: '100,00%' },
                { value: Asc.c_oAscNumFormatType.Fraction,  format: this.ascFormatOptions.Fraction,    displayValue: this.txtFraction,     exampleval: '100' },
                { value: Asc.c_oAscNumFormatType.Text,      format: this.ascFormatOptions.Text,        displayValue: this.txtText,         exampleval: '100' }
            ];

            return this;
        },

        lockToolbar: function(causes, lock, opts) {
            Common.Utils.lockControls(causes, lock, opts, this.lockControls);
        },

        applyLayout: function (config) {
            var me = this;

            function dummyCmp() {
                return {
                    isDummy : true,
                    on      : function() {}
                }
            }

            var _set = SSE.enumLock;

            me.btnCopy = new Common.UI.Button({
                id          : 'id-toolbar-btn-copy',
                cls         : 'btn-toolbar',
                iconCls     : 'toolbar__icon btn-copy'
            });

            me.btnPaste = new Common.UI.Button({
                id          : 'id-toolbar-btn-paste',
                cls         : 'btn-toolbar',
                iconCls     : 'toolbar__icon btn-paste',
                lock        : [/*_set.editCell,*/ _set.coAuth, _set.lostConnect]
            });

            me.btnUndo = new Common.UI.Button({
                id          : 'id-toolbar-btn-undo',
                cls         : 'btn-toolbar',
                iconCls     : 'toolbar__icon btn-undo',
                disabled    : true,
                lock        : [_set.lostConnect],
                signals     : ['disabled']
            });

            me.btnRedo = new Common.UI.Button({
                id          : 'id-toolbar-btn-redo',
                cls         : 'btn-toolbar',
                iconCls     : 'toolbar__icon btn-redo',
                disabled    : true,
                lock        : [_set.lostConnect],
                signals     : ['disabled']
            });

            if ( config.isEditDiagram ) {
                me.$layout = $(_.template(simple)(config));

                me.btnInsertFormula = new Common.UI.Button({
                    id          : 'id-toolbar-btn-insertformula',
                    cls         : 'btn-toolbar',
                    iconCls     : 'toolbar__icon btn-formula',
                    split       : true,
                    lock        : [_set.editText, _set.selChart, _set.selChartText, _set.selShape, _set.selShapeText, _set.selImage, _set.selRangeEdit, _set.lostConnect, _set.coAuth],
                    menu        : new Common.UI.Menu({
                        style : 'min-width: 110px',
                        items : [
                            {caption: 'SUM',   value: 'SUM'},
                            {caption: 'AVERAGE', value: 'AVERAGE'},
                            {caption: 'MIN',   value: 'MIN'},
                            {caption: 'MAX',   value: 'MAX'},
                            {caption: 'COUNT', value: 'COUNT'},
                            {caption: '--'},
                            {
                                caption: me.txtAdditional,
                                value: 'more',
                                hint: me.txtFormula + Common.Utils.String.platformKey('Shift+F3')
                            }
                        ]
                    })
                });

                me.btnDecDecimal = new Common.UI.Button({
                    id          : 'id-toolbar-btn-decdecimal',
                    cls         : 'btn-toolbar',
                    iconCls     : 'toolbar__icon btn-decdecimal',
                    lock        : [_set.editCell, _set.selChart, _set.selChartText, _set.selShape, _set.selShapeText, _set.selImage, _set.lostConnect, _set.coAuth]
                });

                me.btnIncDecimal = new Common.UI.Button({
                    id          : 'id-toolbar-btn-incdecimal',
                    cls         : 'btn-toolbar',
                    iconCls     : 'toolbar__icon btn-incdecimal',
                    lock        : [_set.editCell, _set.selChart, _set.selChartText, _set.selShape, _set.selShapeText, _set.selImage, _set.lostConnect, _set.coAuth]
                });

                var formatTemplate =
                    _.template([
                        '<% _.each(items, function(item) { %>',
                        '<li id="<%= item.id %>" data-value="<%= item.value %>"><a tabindex="-1" type="menuitem">',
                        '<div style="position: relative;"><div style="position: absolute; left: 0; width: 100px;"><%= scope.getDisplayValue(item) %></div>',
                        '<div style="display: inline-block; width: 100%; max-width: 300px; overflow: hidden; text-overflow: ellipsis; text-align: right; vertical-align: bottom; padding-left: 100px; color: silver;white-space: nowrap;"><%= item.exampleval ? item.exampleval : "" %></div>',
                        '</div></a></li>',
                        '<% }); %>',
                        '<li class="divider">',
                        '<li id="id-toolbar-mnu-item-more-formats" data-value="-1"><a tabindex="-1" type="menuitem">' + me.textMoreFormats + '</a></li>'
                    ].join(''));

                me.cmbNumberFormat = new Common.UI.ComboBox({
                    cls         : 'input-group-nr',
                    menuStyle   : 'min-width: 180px;',
                    hint        : me.tipNumFormat,
                    lock        : [_set.editCell, _set.selChart, _set.selChartText, _set.selShape, _set.selShapeText, _set.selImage, _set.selRangeEdit, _set.lostConnect, _set.coAuth],
                    itemsTemplate: formatTemplate,
                    editable    : false,
                    data        : me.numFormatData
                });

                me.btnEditChart = new Common.UI.Button({
                    id          : 'id-toolbar-rtn-edit-chart',
                    cls         : 'btn-toolbar btn-text-value',
                    caption     : me.tipEditChart,
                    lock        : [_set.lostConnect],
                    style       : 'width: 120px;'
                });
            } else
            if ( config.isEditMailMerge ) {
                me.$layout = $(_.template(simple)(config));

                me.btnSearch = new Common.UI.Button({
                    id          : 'id-toolbar-btn-search',
                    cls         : 'btn-toolbar',
                    iconCls     : 'toolbar__icon btn-menu-search',
                    lock        : [_set.lostConnect]
                });

                me.btnSortDown = new Common.UI.Button({
                    id          : 'id-toolbar-btn-sort-down',
                    cls         : 'btn-toolbar',
                    iconCls     : 'toolbar__icon btn-sort-down',
                    lock        : [_set.editCell, _set.selChart, _set.selChartText, _set.selShape, _set.selShapeText, _set.selImage, _set.lostConnect, _set.coAuth, _set.ruleFilter, _set.editPivot]
                });

                me.btnSortUp = new Common.UI.Button({
                    id          : 'id-toolbar-btn-sort-up',
                    cls         : 'btn-toolbar',
                    iconCls     : 'toolbar__icon btn-sort-up',
                    lock        : [_set.editCell, _set.selChart, _set.selChartText, _set.selShape, _set.selShapeText, _set.selImage, _set.lostConnect, _set.coAuth, _set.ruleFilter, _set.editPivot]
                });

                me.btnSetAutofilter = new Common.UI.Button({
                    id          : 'id-toolbar-btn-setautofilter',
                    cls         : 'btn-toolbar',
                    iconCls     : 'toolbar__icon btn-autofilter',
                    lock        : [_set.editCell, _set.selChart, _set.selChartText, _set.selShape, _set.selShapeText, _set.selImage, _set.lostConnect, _set.coAuth, _set.ruleFilter, _set.editPivot],
                    enableToggle: true
                });

                me.btnClearAutofilter = new Common.UI.Button({
                    id          : 'id-toolbar-btn-clearfilter',
                    cls         : 'btn-toolbar',
                    iconCls     : 'toolbar__icon btn-clear-filter',
                    lock        : [_set.editCell, _set.selChart, _set.selChartText, _set.selShape, _set.selShapeText, _set.selImage, _set.lostConnect, _set.coAuth, _set.ruleDelFilter, _set.editPivot]
                });
            } else
            if ( config.isEdit ) {
                Common.UI.Mixtbar.prototype.initialize.call(this, {
                    template: _.template(template),
                    tabs: [
                        { caption: me.textTabFile, action: 'file', extcls: 'canedit', haspanel:false},
                        { caption: me.textTabHome, action: 'home', extcls: 'canedit'},
                        { caption: me.textTabInsert, action: 'ins', extcls: 'canedit'},
                        {caption: me.textTabLayout, action: 'layout', extcls: 'canedit'},
                        {caption: me.textTabFormula, action: 'formula', extcls: 'canedit'},
                        {caption: me.textTabData, action: 'data', extcls: 'canedit'}
                    ]}
                );

                me.cmbFontSize = new Common.UI.ComboBox({
                    cls         : 'input-group-nr',
                    menuStyle   : 'min-width: 55px;',
                    hint        : me.tipFontSize,
                    lock        : [_set.selImage, _set.editFormula, _set.selRangeEdit, _set.selSlicer, _set.coAuth, _set.coAuthText, _set.lostConnect],
                    data        : [
                        { value: 8, displayValue: "8" },
                        { value: 9, displayValue: "9" },
                        { value: 10, displayValue: "10" },
                        { value: 11, displayValue: "11" },
                        { value: 12, displayValue: "12" },
                        { value: 14, displayValue: "14" },
                        { value: 16, displayValue: "16" },
                        { value: 18, displayValue: "18" },
                        { value: 20, displayValue: "20" },
                        { value: 22, displayValue: "22" },
                        { value: 24, displayValue: "24" },
                        { value: 26, displayValue: "26" },
                        { value: 28, displayValue: "28" },
                        { value: 36, displayValue: "36" },
                        { value: 48, displayValue: "48" },
                        { value: 72, displayValue: "72" },
                        { value: 96, displayValue: "96" }
                    ]
                });

                me.cmbFontName = new Common.UI.ComboBoxFonts({
                    cls         : 'input-group-nr',
                    menuCls     : 'scrollable-menu',
                    menuStyle   : 'min-width: 325px;',
                    hint        : me.tipFontName,
                    lock        : [_set.selImage, _set.editFormula, _set.selRangeEdit, _set.selSlicer, _set.coAuth, _set.coAuthText, _set.lostConnect],
                    store       : new Common.Collections.Fonts()
                });

                me.btnPrint = new Common.UI.Button({
                    id          : 'id-toolbar-btn-print',
                    cls         : 'btn-toolbar',
                    iconCls     : 'toolbar__icon btn-print no-mask',
                    lock        : [_set.editCell, _set.cantPrint, _set.disableOnStart],
                    signals: ['disabled']
                });

                me.btnSave = new Common.UI.Button({
                    id          : 'id-toolbar-btn-save',
                    cls         : 'btn-toolbar',
                    iconCls     : 'toolbar__icon no-mask ' + me.btnSaveCls,
                    signals     : ['disabled']
                });
                me.btnCollabChanges = me.btnSave;

                me.btnIncFontSize = new Common.UI.Button({
                    id          : 'id-toolbar-btn-incfont',
                    cls         : 'btn-toolbar',
                    iconCls     : 'toolbar__icon btn-incfont',
                    lock        : [_set.selImage, _set.editFormula, _set.selRangeEdit, _set.selSlicer, _set.coAuth, _set.coAuthText, _set.lostConnect]
                });

                me.btnDecFontSize = new Common.UI.Button({
                    id          : 'id-toolbar-btn-decfont',
                    cls         : 'btn-toolbar',
                    iconCls     : 'toolbar__icon btn-decfont',
                    lock        : [_set.selImage, _set.editFormula, _set.selRangeEdit, _set.selSlicer, _set.coAuth, _set.coAuthText, _set.lostConnect]
                });

                me.btnBold = new Common.UI.Button({
                    id          : 'id-toolbar-btn-bold',
                    cls         : 'btn-toolbar',
                    iconCls     : 'toolbar__icon btn-bold',
                    lock        : [_set.selImage, _set.editFormula, _set.selRangeEdit, _set.selSlicer, _set.coAuth, _set.coAuthText, _set.lostConnect],
                    enableToggle: true
                });

                me.btnItalic = new Common.UI.Button({
                    id          : 'id-toolbar-btn-italic',
                    cls         : 'btn-toolbar',
                    iconCls     : 'toolbar__icon btn-italic',
                    lock        : [_set.selImage, _set.editFormula, _set.selRangeEdit, _set.selSlicer, _set.coAuth, _set.coAuthText, _set.lostConnect],
                    enableToggle: true
                });

                me.btnUnderline = new Common.UI.Button({
                    id          : 'id-toolbar-btn-underline',
                    cls         : 'btn-toolbar',
                    iconCls     : 'toolbar__icon btn-underline',
                    lock        : [_set.selImage, _set.editFormula, _set.selRangeEdit, _set.selSlicer, _set.coAuth, _set.coAuthText, _set.lostConnect],
                    enableToggle: true
                });

                me.btnStrikeout = new Common.UI.Button({
                    id: 'id-toolbar-btn-strikeout',
                    cls: 'btn-toolbar',
                    iconCls: 'toolbar__icon btn-strikeout',
                    lock        : [_set.selImage, _set.editFormula, _set.selRangeEdit, _set.selSlicer, _set.coAuth, _set.coAuthText, _set.lostConnect],
                    enableToggle: true
                });

                me.btnSubscript = new Common.UI.Button({
                    id          : 'id-toolbar-btn-subscript',
                    cls         : 'btn-toolbar',
                    iconCls     : 'toolbar__icon btn-subscript',
                    icls     : 'btn-subscript',
                    split       : true,
                    enableToggle: true,
                    lock        : [_set.selImage, _set.editFormula, _set.selRangeEdit, _set.selSlicer, _set.coAuth, _set.coAuthText, _set.lostConnect],
                    menu        : new Common.UI.Menu({
                        items: [
                            {
                                caption     : me.textSuperscript,
                                iconCls     : 'menu__icon btn-superscript',
                                icls        : 'btn-superscript',
                                checkable   : true,
                                checkmark   : false,
                                allowDepress: true,
                                toggleGroup : 'textsubscriptgroup',
                                value       : 'super'
                            },
                            {
                                caption     : me.textSubscript,
                                iconCls     : 'menu__icon btn-subscript',
                                icls        : 'btn-subscript',
                                checkable   : true,
                                checkmark   : false,
                                allowDepress: true,
                                toggleGroup : 'textsubscriptgroup',
                                value       : 'sub'
                            }
                        ]
                    })
                });

                me.mnuTextColorPicker = dummyCmp();
                me.btnTextColor = new Common.UI.Button({
                    id          : 'id-toolbar-btn-fontcolor',
                    cls         : 'btn-toolbar',
                    iconCls     : 'toolbar__icon btn-fontcolor',
                    split       : true,
                    lock        : [_set.selImage, _set.editFormula, _set.selRangeEdit, _set.selSlicer, _set.coAuth, _set.coAuthText, _set.lostConnect],
                    menu        : new Common.UI.Menu({
                        items: [
                            { template: _.template('<div id="id-toolbar-menu-fontcolor" style="width: 169px; height: 220px; margin: 10px;"></div>') },
                            { template: _.template('<a id="id-toolbar-menu-new-fontcolor" style="padding-left:12px;">' + me.textNewColor + '</a>') }
                        ]
                    })
                });

                me.mnuBackColorPicker = dummyCmp();
                me.btnBackColor = new Common.UI.Button({
                    id          : 'id-toolbar-btn-fillparag',
                    cls         : 'btn-toolbar',
                    iconCls     : 'toolbar__icon btn-paracolor',
                    split       : true,
                    lock        : [_set.selImage, _set.editCell, _set.selSlicer, _set.coAuth, _set.coAuthText, _set.lostConnect],
                    menu        : new Common.UI.Menu({
                        items: [
                            { template: _.template('<div id="id-toolbar-menu-paracolor" style="width: 169px; height: 220px; margin: 10px;"></div>') },
                            { template: _.template('<a id="id-toolbar-menu-new-paracolor" style="padding-left:12px;">' + me.textNewColor + '</a>') }
                        ]
                    })
                });

                me.btnBorders = new Common.UI.Button({
                    id          : 'id-toolbar-btn-borders',
                    cls         : 'btn-toolbar',
                    iconCls     : 'toolbar__icon btn-border-out',
                    icls        : 'btn-border-out',
                    borderId    : 'outer',
                    borderswidth: Asc.c_oAscBorderStyles.Thin,
                    lock        : [_set.editCell, _set.selChart, _set.selChartText, _set.selShape, _set.selShapeText, _set.selImage, _set.selSlicer, _set.lostConnect, _set.coAuth],
                    split       : true,
                    menu        : true
                });

                me.btnAlignLeft = new Common.UI.Button({
                    id          : 'id-toolbar-btn-align-left',
                    cls         : 'btn-toolbar',
                    iconCls     : 'toolbar__icon btn-align-left',
                    enableToggle: true,
                    lock        : [_set.editCell, _set.selChart, _set.selChartText, _set.selImage, _set.selSlicer, _set.lostConnect, _set.coAuth, _set.coAuthText],
                    toggleGroup : 'alignGroup'
                });

                me.btnAlignCenter = new Common.UI.Button({
                    id          : 'id-toolbar-btn-align-center',
                    cls         : 'btn-toolbar',
                    iconCls     : 'toolbar__icon btn-align-center',
                    enableToggle: true,
                    lock        : [_set.editCell, _set.selChart, _set.selChartText, _set.selImage, _set.selSlicer, _set.lostConnect, _set.coAuth, _set.coAuthText],
                    toggleGroup : 'alignGroup'
                });

                me.btnAlignRight = new Common.UI.Button({
                    id          : 'id-toolbar-btn-align-right',
                    cls         : 'btn-toolbar',
                    iconCls     : 'toolbar__icon btn-align-right',
                    enableToggle: true,
                    lock        : [_set.editCell, _set.selChart, _set.selChartText, _set.selImage, _set.selSlicer, _set.lostConnect, _set.coAuth, _set.coAuthText],
                    toggleGroup : 'alignGroup'
                });

                me.btnAlignJust = new Common.UI.Button({
                    id          : 'id-toolbar-btn-align-just',
                    cls         : 'btn-toolbar',
                    iconCls     : 'toolbar__icon btn-align-just',
                    enableToggle: true,
                    lock        : [_set.editCell, _set.selChart, _set.selChartText, _set.selImage, _set.selSlicer, _set.lostConnect, _set.coAuth, _set.coAuthText],
                    toggleGroup: 'alignGroup'
                });

                me.btnMerge = new Common.UI.Button({
                    id          : 'id-toolbar-rtn-merge',
                    cls         : 'btn-toolbar',
                    iconCls     : 'toolbar__icon btn-merge',
                    enableToggle: true,
                    allowDepress: true,
                    split       : true,
                    lock        : [_set.editCell, _set.selShape, _set.selShapeText, _set.selChart, _set.selChartText, _set.selImage, _set.selSlicer, _set.lostConnect, _set.coAuth, _set.ruleMerge, _set.editPivot],
                    menu        : new Common.UI.Menu({
                        items: [
                            {
                                caption : me.txtMergeCenter,
                                value   : Asc.c_oAscMergeOptions.MergeCenter
                            },
                            {
                                caption : me.txtMergeAcross,
                                value   : Asc.c_oAscMergeOptions.MergeAcross
                            },
                            {
                                caption : me.txtMergeCells,
                                value   : Asc.c_oAscMergeOptions.Merge
                            },
                            {
                                caption : me.txtUnmerge,
                                value   : Asc.c_oAscMergeOptions.None
                            }
                        ]
                    })
                });

                me.btnAlignTop = new Common.UI.Button({
                    id          : 'id-toolbar-rtn-valign-top',
                    cls         : 'btn-toolbar',
                    iconCls     : 'toolbar__icon btn-align-top',
                    lock        : [_set.editCell, _set.selChart, _set.selChartText, _set.selImage, _set.selSlicer, _set.lostConnect, _set.coAuth, _set.coAuthText],
                    enableToggle: true,
                    toggleGroup : 'vAlignGroup'
                });

                me.btnAlignMiddle = new Common.UI.Button({
                    id          : 'id-toolbar-rtn-valign-middle',
                    cls         : 'btn-toolbar',
                    iconCls     : 'toolbar__icon btn-align-middle',
                    enableToggle: true,
                    lock        : [_set.editCell, _set.selChart, _set.selChartText, _set.selImage, _set.selSlicer, _set.lostConnect, _set.coAuth, _set.coAuthText],
                    toggleGroup : 'vAlignGroup'
                });

                me.btnAlignBottom = new Common.UI.Button({
                    id          : 'id-toolbar-rtn-valign-bottom',
                    cls         : 'btn-toolbar',
                    iconCls     : 'toolbar__icon btn-align-bottom',
                    lock        : [_set.editCell, _set.selChart, _set.selChartText, _set.selImage, _set.selSlicer, _set.lostConnect, _set.coAuth, _set.coAuthText],
                    enableToggle: true,
                    toggleGroup : 'vAlignGroup'
                });

                me.btnWrap = new Common.UI.Button({
                    id          : 'id-toolbar-rtn-wrap',
                    cls         : 'btn-toolbar',
                    iconCls     : 'toolbar__icon btn-wrap',
                    lock        : [_set.editCell, _set.selChart, _set.selChartText, _set.selShape, _set.selShapeText, _set.selImage, _set.selSlicer, _set.lostConnect, _set.coAuth],
                    enableToggle: true,
                    allowDepress: true
                });

                me.btnTextOrient = new Common.UI.Button({
                    id          : 'id-toolbar-rtn-textorient',
                    cls         : 'btn-toolbar',
                    iconCls     : 'toolbar__icon text-orient-ccw',
                    lock        : [_set.editCell, _set.selChart, _set.selChartText, _set.selImage, _set.selSlicer, _set.lostConnect, _set.coAuth, _set.coAuthText],
                    menu        : new Common.UI.Menu({
                        items: [
                            {
                                caption     : me.textHorizontal,
                                iconCls     : 'menu__icon text-orient-hor',
                                checkable   : true,
                                checkmark   : false,
                                toggleGroup : 'textorientgroup',
                                value       : 'horiz'
                            },
                            {
                                caption     : me.textCounterCw,
                                iconCls     : 'menu__icon text-orient-ccw',
                                checkable   : true,
                                checkmark   : false,
                                toggleGroup : 'textorientgroup',
                                value       : 'countcw'
                            },
                            {
                                caption     : me.textClockwise,
                                iconCls     : 'menu__icon text-orient-cw',
                                checkable   : true,
                                checkmark   : false,
                                toggleGroup : 'textorientgroup',
                                value       : 'clockwise'
                            },
                            {
                                caption     : me.textVertical,
                                iconCls     : 'menu__icon text-orient-vertical',
                                checkable   : true,
                                checkmark   : false,
                                toggleGroup : 'textorientgroup',
                                value       : 'vertical'
                            },
                            {
                                caption     : me.textRotateUp,
                                iconCls     : 'menu__icon text-orient-rup',
                                checkable   : true,
                                checkmark   : false,
                                toggleGroup : 'textorientgroup',
                                value       : 'rotateup'
                            },
                            {
                                caption     : me.textRotateDown,
                                iconCls     : 'menu__icon text-orient-rdown',
                                checkable   : true,
                                checkmark   : false,
                                toggleGroup : 'textorientgroup',
                                value       : 'rotatedown'
                            }
                        ]
                    })
                });

                me.btnInsertImage = new Common.UI.Button({
                    id          : 'tlbtn-insertimage',
                    cls         : 'btn-toolbar x-huge icon-top',
                    iconCls     : 'toolbar__icon btn-insertimage',
                    caption     : me.capInsertImage,
                    lock        : [_set.editCell, _set.lostConnect, _set.coAuth],
                    menu        : new Common.UI.Menu({
                        items: [
                            { caption: me.mniImageFromFile, value: 'file' },
                            { caption: me.mniImageFromUrl,  value: 'url' },
                            { caption: me.mniImageFromStorage, value: 'storage'}
                        ]
                    })
                });

                me.btnInsertHyperlink = new Common.UI.Button({
                    id          : 'tlbtn-insertlink',
                    cls         : 'btn-toolbar x-huge icon-top',
                    iconCls     : 'toolbar__icon btn-inserthyperlink',
                    caption     : me.capInsertHyperlink,
                    lock        : [_set.editCell, _set.selChart, _set.selChartText, _set.selImage, _set.selShape, _set.cantHyperlink, _set.selSlicer, _set.multiselect, _set.lostConnect, _set.coAuth, _set.editPivot]
                });

                me.btnInsertChart = new Common.UI.Button({
                    id          : 'tlbtn-insertchart',
                    cls         : 'btn-toolbar x-huge icon-top',
                    iconCls     : 'toolbar__icon btn-insertchart',
                    lock        : [_set.editCell, _set.lostConnect, _set.coAuth, _set.coAuthText],
                    caption     : me.capInsertChart,
                    menu        : true
                });

                me.btnInsertShape = new Common.UI.Button({
                    id          : 'tlbtn-insertshape',
                    cls         : 'btn-toolbar x-huge icon-top',
                    iconCls     : 'toolbar__icon btn-insertshape',
                    enableToggle: true,
                    caption     : me.capInsertShape,
                    lock        : [_set.editCell, _set.lostConnect, _set.coAuth],
                    menu        : new Common.UI.Menu({cls: 'menu-shapes'})
                });

                me.btnInsertText = new Common.UI.Button({
                    id          : 'tlbtn-inserttext',
                    cls         : 'btn-toolbar x-huge icon-top',
                    iconCls     : 'toolbar__icon btn-text',
                    caption     : me.capInsertText,
                    lock        : [_set.editCell, _set.lostConnect, _set.coAuth],
                    enableToggle: true
                });

                me.btnInsertTextArt = new Common.UI.Button({
                    id          : 'tlbtn-inserttextart',
                    cls         : 'btn-toolbar x-huge icon-top',
                    iconCls     : 'toolbar__icon btn-textart',
                    caption     : me.capInsertTextart,
                    lock        : [_set.editCell, _set.lostConnect, _set.coAuth],
                    menu        : new Common.UI.Menu({
                        cls: 'menu-shapes',
                        items: [
                            {template: _.template('<div id="id-toolbar-menu-insart" style="width: 239px; margin-left: 5px;"></div>')}
                        ]
                    })
                });

                me.btnInsertEquation = new Common.UI.Button({
                    id          : 'tlbtn-insertequation',
                    cls         : 'btn-toolbar x-huge icon-top',
                    iconCls     : 'toolbar__icon btn-insertequation',
                    caption     : me.capInsertEquation,
                    split       : true,
                    lock        : [_set.editCell, _set.lostConnect, _set.coAuth],
                    menu        : new Common.UI.Menu({cls: 'menu-shapes'})
                });

                me.btnInsertSymbol = new Common.UI.Button({
                    id: 'tlbtn-insertsymbol',
                    cls: 'btn-toolbar x-huge icon-top',
                    iconCls: 'toolbar__icon btn-symbol',
                    caption: me.capBtnInsSymbol,
                    lock: [_set.selImage, _set.selChart, _set.selShape, _set.editFormula, _set.selRangeEdit, _set.selSlicer, _set.coAuth, _set.coAuthText, _set.lostConnect]
                });

                me.btnInsertSlicer = new Common.UI.Button({
                    id: 'tlbtn-insertslicer',
                    cls: 'btn-toolbar x-huge icon-top',
                    iconCls: 'toolbar__icon btn-slicer',
                    caption: me.capBtnInsSlicer,
                    lock: [_set.editCell, _set.selChart, _set.selChartText, _set.selShape, _set.selShapeText, _set.selImage, _set.selSlicer, _set.lostConnect, _set.coAuth, _set.multiselect, _set.noSlicerSource]
                });

                me.btnTableTemplate = new Common.UI.Button({
                    id          : 'id-toolbar-btn-ttempl',
                    cls         : 'btn-toolbar',
                    iconCls     : 'toolbar__icon btn-menu-table',
                    lock        : [_set.editCell, _set.selChart, _set.selChartText, _set.selShape, _set.selShapeText, _set.selImage, _set.selSlicer, _set.lostConnect, _set.coAuth, _set.ruleFilter, _set.multiselect, _set.cantModifyFilter],
                    menu        : new Common.UI.Menu({
                        items: [
                            { template: _.template('<div id="id-toolbar-menu-table-templates" style="width: 494px; height: 300px; margin: 0px 4px;"></div>') }
                        ]
                    })
                });

                me.btnInsertTable = new Common.UI.Button({
                    id          : 'tlbtn-inserttable',
                    cls         : 'btn-toolbar x-huge icon-top',
                    iconCls     : 'toolbar__icon btn-inserttable',
                    caption     : me.capInsertTable,
                    lock        : [_set.editCell, _set.selChart, _set.selChartText, _set.selShape, _set.selShapeText, _set.selImage, _set.selSlicer, _set.lostConnect, _set.coAuth, _set.ruleFilter, _set.multiselect, _set.cantModifyFilter, _set.ruleMerge, _set.editPivot]
                });

                me.listStyles = new Common.UI.ComboDataView({
                    cls             : 'combo-styles',
                    enableKeyEvents : true,
                    itemWidth       : 112,
                    itemHeight      : 38,
                    menuMaxHeight   : 226,
                    lock            : [_set.editCell, _set.selChart, _set.selChartText, _set.selShape, _set.selShapeText, _set.selImage, _set.selSlicer, _set.lostConnect, _set.coAuth],
                    beforeOpenHandler: function(e) {
                        var cmp = this,
                            menu = cmp.openButton.menu,
                            minMenuColumn = 6;

                        if (menu.cmpEl) {
                            var itemEl = $(cmp.cmpEl.find('.dataview.inner .style').get(0)).parent();
                            var itemMargin = /*parseInt($(itemEl.get(0)).parent().css('margin-right'))*/-1;
                            var itemWidth = itemEl.is(':visible') ? parseInt(itemEl.css('width')) :
                                (cmp.itemWidth + parseInt(itemEl.css('padding-left')) + parseInt(itemEl.css('padding-right')) +
                                parseInt(itemEl.css('border-left-width')) + parseInt(itemEl.css('border-right-width')));

                            var minCount        = cmp.menuPicker.store.length >= minMenuColumn ? minMenuColumn : cmp.menuPicker.store.length,
                                columnCount     = Math.min(cmp.menuPicker.store.length, Math.round($('.dataview', $(cmp.fieldPicker.el)).width() / (itemMargin + itemWidth) + 0.5));

                            columnCount = columnCount < minCount ? minCount : columnCount;
                            menu.menuAlignEl = cmp.cmpEl;

                            menu.menuAlign = 'tl-tl';
                            var offset = cmp.cmpEl.width() - cmp.openButton.$el.width() - columnCount * (itemMargin + itemWidth) - 1;
                            menu.setOffset(Math.min(offset, 0));

                            menu.cmpEl.css({
                                'width' : columnCount * (itemWidth + itemMargin),
                                'min-height': cmp.cmpEl.height()
                            });
                        }
                    }
                });

                var formatTemplate =
                    _.template([
                        '<% _.each(items, function(item) { %>',
                        '<li id="<%= item.id %>" data-value="<%= item.value %>"><a tabindex="-1" type="menuitem">',
                        '<div style="position: relative;"><div style="position: absolute; left: 0; width: 100px;"><%= scope.getDisplayValue(item) %></div>',
                        '<div style="display: inline-block; width: 100%; max-width: 300px; overflow: hidden; text-overflow: ellipsis; text-align: right; vertical-align: bottom; padding-left: 100px; color: silver;white-space: nowrap;"><%= item.exampleval ? item.exampleval : "" %></div>',
                        '</div></a></li>',
                        '<% }); %>',
                        '<li class="divider">',
                        '<li id="id-toolbar-mnu-item-more-formats" data-value="-1"><a tabindex="-1" type="menuitem">' + me.textMoreFormats + '</a></li>'
                    ].join(''));

                me.cmbNumberFormat = new Common.UI.ComboBox({
                    cls         : 'input-group-nr',
                    menuStyle   : 'min-width: 180px;',
                    hint        : me.tipNumFormat,
                    lock        : [_set.editCell, _set.selChart, _set.selChartText, _set.selShape, _set.selShapeText, _set.selImage, _set.selSlicer, _set.selRangeEdit, _set.lostConnect, _set.coAuth],
                    itemsTemplate: formatTemplate,
                    editable    : false,
                    data        : me.numFormatData
                });

                me.btnPercentStyle = new Common.UI.Button({
                    id          : 'id-toolbar-btn-percent-style',
                    cls         : 'btn-toolbar',
                    iconCls     : 'toolbar__icon btn-percent-style',
                    lock        : [_set.editCell, _set.selChart, _set.selChartText, _set.selShape, _set.selShapeText, _set.selImage, _set.selSlicer, _set.lostConnect, _set.coAuth],
                    styleName   : 'Percent'
                });

                me.btnCurrencyStyle = new Common.UI.Button({
                    id          : 'id-toolbar-btn-accounting-style',
                    cls         : 'btn-toolbar',
                    iconCls     : 'toolbar__icon btn-currency-style',
                    lock        : [_set.editCell, _set.selChart, _set.selChartText, _set.selShape, _set.selShapeText, _set.selImage, _set.selSlicer, _set.lostConnect, _set.coAuth],
                    styleName    : 'Currency',
                    split       : true,
                    menu        : new Common.UI.Menu({
                        style: 'min-width: 120px;',
                        items : [
                            {
                                caption : me.txtDollar,
                                value   : 0x0409 // $ en-US
                            },
                            {
                                caption : me.txtEuro,
                                value   : 0x0407 // € de-DE
                            },
                            {
                                caption : me.txtPound,
                                value   : 0x0809 // £ en-GB
                            },
                            {
                                caption : me.txtRouble,
                                value   : 0x0419 // ₽ ru-RU
                            },
                            {
                                caption : me.txtYen,
                                value   : 0x0411 // ¥ ja-JP
                            },{caption: '--'},
                            {
                                caption : me.textMoreFormats,
                                value   : -1
                            }
                        ]
                    })
                });

                me.btnDecDecimal = new Common.UI.Button({
                    id          : 'id-toolbar-btn-decdecimal',
                    cls         : 'btn-toolbar',
                    iconCls     : 'toolbar__icon btn-decdecimal',
                    lock        : [_set.editCell, _set.selChart, _set.selChartText, _set.selShape, _set.selShapeText, _set.selImage, _set.selSlicer, _set.lostConnect, _set.coAuth]
                });

                me.btnIncDecimal = new Common.UI.Button({
                    id          : 'id-toolbar-btn-incdecimal',
                    cls         : 'btn-toolbar',
                    iconCls     : 'toolbar__icon btn-incdecimal',
                    lock        : [_set.editCell, _set.selChart, _set.selChartText, _set.selShape, _set.selShapeText, _set.selImage, _set.selSlicer, _set.lostConnect, _set.coAuth]
                });

                me.btnInsertFormula = new Common.UI.Button({
                    id          : 'id-toolbar-btn-insertformula',
                    cls         : 'btn-toolbar',
                    iconCls     : 'toolbar__icon btn-formula',
                    split       : true,
                    lock        : [_set.editText, _set.selChart, _set.selChartText, _set.selShape, _set.selShapeText, _set.selImage, _set.selSlicer, _set.selRangeEdit, _set.lostConnect, _set.coAuth],
                    menu        : new Common.UI.Menu({
                        style : 'min-width: 110px',
                        items : [
                            {caption: 'SUM',   value: 'SUM'},
                            {caption: 'AVERAGE', value: 'AVERAGE'},
                            {caption: 'MIN',   value: 'MIN'},
                            {caption: 'MAX',   value: 'MAX'},
                            {caption: 'COUNT', value: 'COUNT'},
                            {caption: '--'},
                            {
                                caption: me.txtAdditional,
                                value: 'more',
                                hint: me.txtFormula + Common.Utils.String.platformKey('Shift+F3')
                            }
                        ]
                    })
                });

                me.btnNamedRange = new Common.UI.Button({
                    id          : 'id-toolbar-btn-insertrange',
                    cls         : 'btn-toolbar',
                    iconCls     : 'toolbar__icon btn-named-range',
                    lock        : [_set.selChart, _set.selChartText, _set.selShape, _set.selShapeText, _set.selImage, _set.lostConnect, _set.coAuth, _set.selRangeEdit],
                    menu        : new Common.UI.Menu({
                        style : 'min-width: 110px',
                        items : [
                            {
                                caption: me.txtManageRange,
                                lock    : [_set.editCell],
                                value: 'manage'
                            },
                            {
                                caption: me.txtNewRange,
                                lock    : [_set.editCell],
                                value: 'new'
                            },
                            {
                                caption: me.txtPasteRange,
                                value: 'paste'
                            }
                        ]
                    })
                });

                me.btnClearStyle = new Common.UI.Button({
                    id          : 'id-toolbar-btn-clear',
                    cls         : 'btn-toolbar',
                    iconCls     : 'toolbar__icon btn-clearstyle',
                    lock        : [_set.lostConnect, _set.coAuth, _set.selRangeEdit, _set.selSlicer],
                    menu        : new Common.UI.Menu({
                        style : 'min-width: 110px',
                        items : [
                            {
                                caption : me.txtClearAll,
                                lock    : [ _set.cantModifyFilter],
                                value   : Asc.c_oAscCleanOptions.All
                            },
                            {
                                caption : me.txtClearText,
                                lock    : [_set.editCell, _set.selChart, _set.selChartText, _set.selShape, _set.selShapeText, _set.selImage, _set.coAuth],
                                value   : Asc.c_oAscCleanOptions.Text
                            },
                            {
                                caption : me.txtClearFormat,
                                lock    : [_set.editCell, _set.selChart, _set.selChartText, _set.selShape, _set.selShapeText, _set.selImage, _set.coAuth, _set.cantModifyFilter],
                                value   : Asc.c_oAscCleanOptions.Format
                            },
                            {
                                caption : me.txtClearComments,
                                lock    : [_set.editCell, _set.selChart, _set.selChartText, _set.selShape, _set.selShapeText, _set.selImage, _set.coAuth],
                                value   : Asc.c_oAscCleanOptions.Comments
                            },
                            {
                                caption : me.txtClearHyper,
                                lock    : [_set.editCell, _set.selChart, _set.selChartText, _set.selShape, _set.selShapeText, _set.selImage, _set.coAuth],
                                value   : Asc.c_oAscCleanOptions.Hyperlinks
                            }
                        ]
                    })
                });

                me.btnCopyStyle = new Common.UI.Button({
                    id          : 'id-toolbar-btn-copystyle',
                    cls         : 'btn-toolbar',
                    iconCls     : 'toolbar__icon btn-copystyle',
                    lock        : [_set.editCell, _set.lostConnect, _set.coAuth, _set.selChart, _set.selSlicer],
                    enableToggle: true
                });

                me.btnAddCell = new Common.UI.Button({
                    id          : 'id-toolbar-btn-addcell',
                    cls         : 'btn-toolbar',
                    iconCls     : 'toolbar__icon btn-addcell',
                    lock        : [_set.editCell, _set.selChart, _set.selChartText, _set.selShape, _set.selShapeText, _set.selImage, _set.selSlicer, _set.lostConnect, _set.coAuth],
                    menu        : new Common.UI.Menu({
                        items : [
                            {
                                caption : me.textInsRight,
                                value   : Asc.c_oAscInsertOptions.InsertCellsAndShiftRight
                            },
                            {
                                caption : me.textInsDown,
                                value   : Asc.c_oAscInsertOptions.InsertCellsAndShiftDown
                            },
                            {
                                caption : me.textEntireRow,
                                value   : Asc.c_oAscInsertOptions.InsertRows
                            },
                            {
                                caption : me.textEntireCol,
                                value   : Asc.c_oAscInsertOptions.InsertColumns
                            }
                        ]
                    })
                });

                me.btnDeleteCell = new Common.UI.Button({
                    id          : 'id-toolbar-btn-delcell',
                    cls         : 'btn-toolbar',
                    iconCls     : 'toolbar__icon btn-delcell',
                    lock        : [_set.editCell, _set.selChart, _set.selChartText, _set.selShape, _set.selShapeText, _set.selImage, _set.selSlicer, _set.lostConnect, _set.coAuth],
                    menu        : new Common.UI.Menu({
                        items : [
                            {
                                caption : me.textDelLeft,
                                value   : Asc.c_oAscDeleteOptions.DeleteCellsAndShiftLeft
                            },
                            {
                                caption : me.textDelUp,
                                value   : Asc.c_oAscDeleteOptions.DeleteCellsAndShiftTop
                            },
                            {
                                caption : me.textEntireRow,
                                value   : Asc.c_oAscDeleteOptions.DeleteRows
                            },
                            {
                                caption : me.textEntireCol,
                                value   : Asc.c_oAscDeleteOptions.DeleteColumns
                            }
                        ]
                    })
                });

                me.btnColorSchemas = new Common.UI.Button({
                    id          : 'id-toolbar-btn-colorschemas',
                    cls         : 'btn-toolbar',
                    iconCls     : 'toolbar__icon toolbar__icon btn-colorschemas',
                    lock        : [_set.editCell, _set.lostConnect, _set.coAuth],
                    menu        : new Common.UI.Menu({
                        cls: 'shifted-left',
                        items: [],
                        restoreHeight: true
                    })
                });

                var hidetip = Common.localStorage.getItem("sse-hide-synch");
                me.showSynchTip = !(hidetip && parseInt(hidetip) == 1);
                // me.needShowSynchTip = false;

                me.btnPageOrient = new Common.UI.Button({
                    id: 'tlbtn-pageorient',
                    cls: 'btn-toolbar x-huge icon-top',
                    iconCls: 'toolbar__icon btn-pageorient',
                    caption: me.capBtnPageOrient,
                    lock        : [_set.docPropsLock, _set.lostConnect, _set.coAuth, _set.selRangeEdit],
                    menu: new Common.UI.Menu({
                        cls: 'ppm-toolbar',
                        items: [
                            {
                                caption: me.textPortrait,
                                iconCls: 'menu__icon page-portrait',
                                checkable: true,
                                checkmark: false,
                                toggleGroup: 'menuOrient',
                                value: Asc.c_oAscPageOrientation.PagePortrait
                            },
                            {
                                caption: me.textLandscape,
                                iconCls: 'menu__icon page-landscape',
                                checkable: true,
                                checkmark: false,
                                toggleGroup: 'menuOrient',
                                value: Asc.c_oAscPageOrientation.PageLandscape
                            }
                        ]
                    })
                });

                var pageMarginsTemplate = _.template('<a id="<%= id %>" tabindex="-1" type="menuitem"><div><b><%= caption %></b></div>' +
                    '<% if (options.value !== null) { %><div style="display: inline-block;margin-right: 20px;min-width: 80px;">' +
                    '<label style="display: block;">' + this.textTop + '<%= parseFloat(Common.Utils.Metric.fnRecalcFromMM(options.value[0]).toFixed(2)) %> <%= Common.Utils.Metric.getCurrentMetricName() %></label>' +
                    '<label style="display: block;">' + this.textLeft + '<%= parseFloat(Common.Utils.Metric.fnRecalcFromMM(options.value[1]).toFixed(2)) %> <%= Common.Utils.Metric.getCurrentMetricName() %></label></div><div style="display: inline-block;">' +
                    '<label style="display: block;">' + this.textBottom + '<%= parseFloat(Common.Utils.Metric.fnRecalcFromMM(options.value[2]).toFixed(2)) %> <%= Common.Utils.Metric.getCurrentMetricName() %></label>' +
                    '<label style="display: block;">' + this.textRight + '<%= parseFloat(Common.Utils.Metric.fnRecalcFromMM(options.value[3]).toFixed(2)) %> <%= Common.Utils.Metric.getCurrentMetricName() %></label></div>' +
                    '<% } %></a>');

                me.btnPageMargins = new Common.UI.Button({
                    id: 'tlbtn-pagemargins',
                    cls: 'btn-toolbar x-huge icon-top',
                    iconCls: 'toolbar__icon btn-pagemargins',
                    caption: me.capBtnMargins,
                    lock        : [_set.docPropsLock, _set.lostConnect, _set.coAuth, _set.selRangeEdit],
                    menu: new Common.UI.Menu({
                        items: [
                            {
                                caption: me.textMarginsLast,
                                checkable: true,
                                template: pageMarginsTemplate,
                                toggleGroup: 'menuPageMargins'
                            }, //top,left,bottom,right
                            {
                                caption: me.textMarginsNormal,
                                checkable: true,
                                template: pageMarginsTemplate,
                                toggleGroup: 'menuPageMargins',
                                value: [19.1, 17.8, 19.1, 17.8]
                            },
                            {
                                caption: me.textMarginsNarrow,
                                checkable: true,
                                template: pageMarginsTemplate,
                                toggleGroup: 'menuPageMargins',
                                value: [19.1, 6.4, 19.1, 6.4]
                            },
                            {
                                caption: me.textMarginsWide,
                                checkable: true,
                                template: pageMarginsTemplate,
                                toggleGroup: 'menuPageMargins',
                                value: [25.4, 25.4, 25.4, 25.4]
                            },
                            {caption: '--'},
                            {caption: me.textPageMarginsCustom, value: 'advanced'}
                        ]
                    })
                });

                var pageSizeTemplate = _.template('<a id="<%= id %>" tabindex="-1" type="menuitem"><div><b><%= caption %></b></div>' +
                    '<div><%= parseFloat(Common.Utils.Metric.fnRecalcFromMM(options.value[0]).toFixed(2)) %> <%= Common.Utils.Metric.getCurrentMetricName() %> x ' +
                    '<%= parseFloat(Common.Utils.Metric.fnRecalcFromMM(options.value[1]).toFixed(2)) %> <%= Common.Utils.Metric.getCurrentMetricName() %></div></a>');

                me.btnPageSize = new Common.UI.Button({
                    id: 'tlbtn-pagesize',
                    cls: 'btn-toolbar x-huge icon-top',
                    iconCls: 'toolbar__icon btn-pagesize',
                    caption: me.capBtnPageSize,
                    lock        : [_set.docPropsLock, _set.lostConnect, _set.coAuth, _set.selRangeEdit],
                    menu: new Common.UI.Menu({
                        restoreHeight: true,
                        items: [
                            {
                                caption: 'US Letter',
                                subtitle: '21,59cm x 27,94cm',
                                template: pageSizeTemplate,
                                checkable: true,
                                toggleGroup: 'menuPageSize',
                                value: [215.9, 279.4]
                            },
                            {
                                caption: 'US Legal',
                                subtitle: '21,59cm x 35,56cm',
                                template: pageSizeTemplate,
                                checkable: true,
                                toggleGroup: 'menuPageSize',
                                value: [215.9, 355.6]
                            },
                            {
                                caption: 'A4',
                                subtitle: '21cm x 29,7cm',
                                template: pageSizeTemplate,
                                checkable: true,
                                toggleGroup: 'menuPageSize',
                                value: [210, 297],
                                checked: true
                            },
                            {
                                caption: 'A5',
                                subtitle: '14,81cm x 20,99cm',
                                template: pageSizeTemplate,
                                checkable: true,
                                toggleGroup: 'menuPageSize',
                                value: [148, 210]
                            },
                            {
                                caption: 'B5',
                                subtitle: '17,6cm x 25,01cm',
                                template: pageSizeTemplate,
                                checkable: true,
                                toggleGroup: 'menuPageSize',
                                value: [176, 250]
                            },
                            {
                                caption: 'Envelope #10',
                                subtitle: '10,48cm x 24,13cm',
                                template: pageSizeTemplate,
                                checkable: true,
                                toggleGroup: 'menuPageSize',
                                value: [104.8, 241.3]
                            },
                            {
                                caption: 'Envelope DL',
                                subtitle: '11,01cm x 22,01cm',
                                template: pageSizeTemplate,
                                checkable: true,
                                toggleGroup: 'menuPageSize',
                                value: [110, 220]
                            },
                            {
                                caption: 'Tabloid',
                                subtitle: '27,94cm x 43,17cm',
                                template: pageSizeTemplate,
                                checkable: true,
                                toggleGroup: 'menuPageSize',
                                value: [279.4, 431.8]
                            },
                            {
                                caption: 'A3',
                                subtitle: '29,7cm x 42,01cm',
                                template: pageSizeTemplate,
                                checkable: true,
                                toggleGroup: 'menuPageSize',
                                value: [297, 420]
                            },
                            {
                                caption: 'Tabloid Oversize',
                                subtitle: '30,48cm x 45,71cm',
                                template: pageSizeTemplate,
                                checkable: true,
                                toggleGroup: 'menuPageSize',
                                value: [304.8, 457.1]
                            },
                            {
                                caption: 'ROC 16K',
                                subtitle: '19,68cm x 27,3cm',
                                template: pageSizeTemplate,
                                checkable: true,
                                toggleGroup: 'menuPageSize',
                                value: [196.8, 273]
                            },
                            {
                                caption: 'Envelope Choukei 3',
                                subtitle: '11,99cm x 23,49cm',
                                template: pageSizeTemplate,
                                checkable: true,
                                toggleGroup: 'menuPageSize',
                                value: [119.9, 234.9]
                            },
                            {
                                caption: 'Super B/A3',
                                subtitle: '33,02cm x 48,25cm',
                                template: pageSizeTemplate,
                                checkable: true,
                                toggleGroup: 'menuPageSize',
                                value: [330.2, 482.5]
                            }
                        ]
                    })
                });
                me.mnuPageSize = me.btnPageSize.menu;

                me.btnPrintArea = new Common.UI.Button({
                    id: 'tlbtn-printarea',
                    cls: 'btn-toolbar x-huge icon-top',
                    iconCls: 'toolbar__icon btn-print-area',
                    caption: me.capBtnPrintArea,
                    lock        : [_set.selChart, _set.selChartText, _set.selShape, _set.selShapeText, _set.selImage, _set.selSlicer, _set.editCell, _set.selRangeEdit, _set.printAreaLock, _set.lostConnect, _set.coAuth],
                    menu: new Common.UI.Menu({
                        cls: 'ppm-toolbar',
                        items: [
                            {
                                caption: me.textSetPrintArea,
                                lock: [_set.namedRangeLock],
                                value: Asc.c_oAscChangePrintAreaType.set
                            },
                            {
                                caption: me.textClearPrintArea,
                                value: Asc.c_oAscChangePrintAreaType.clear
                            },
                            {
                                caption: me.textAddPrintArea,
                                lock: [_set.namedRangeLock],
                                value: Asc.c_oAscChangePrintAreaType.add
                            }
                        ]
                    })
                });

                me.mnuCustomScale = new Common.UI.MenuItem({
                    template: _.template([
                        '<div class="checkable custom-scale" style="padding: 5px 20px;font-weight: normal;line-height: 1.42857143;color: #444444;font-size: 11px;height: 32px;"',
                        '<% if(!_.isUndefined(options.stopPropagation)) { %>',
                        'data-stopPropagation="true"',
                        '<% } %>', '>',
                        '<label class="title" style="padding-top: 3px;">' + me.textScale + '</label>',
                        '<button id="custom-scale-up" type="button" style="float:right;" class="btn small btn-toolbar"><i class="icon toolbar__icon btn-zoomup">&nbsp;</i></button>',
                        '<label id="value-custom-scale" style="float:right;padding: 3px 3px;min-width: 40px; text-align: center;"></label>',
                        '<button id="custom-scale-down" type="button" style="float:right;" class="btn small btn-toolbar"><i class="icon toolbar__icon btn-zoomdown">&nbsp;</i></button>',
                        '</div>'
                    ].join('')),
                    stopPropagation: true,
                    value: 4
                });

                me.btnScale = new Common.UI.Button({
                    id: 'tlbtn-scale',
                    cls: 'btn-toolbar x-huge icon-top',
                    iconCls: 'toolbar__icon btn-scale',
                    caption: me.capBtnScale,
                    lock: [_set.docPropsLock, _set.lostConnect, _set.coAuth, _set.selRangeEdit],
                    menu: new Common.UI.Menu({
                        items: [],
                        cls: 'scale-menu'})
                });
                var menuWidthItem = new Common.UI.MenuItem({
                    caption: me.textWidth,
                    menu: new Common.UI.Menu({
                        menuAlign: 'tl-tr',
                        items: [
                            {caption: this.textAuto, value: 0, checkable: true, toggleGroup : 'scaleWidth'},
                            {caption: '1 ' + this.textOnePage, value: 1, checkable: true, toggleGroup : 'scaleWidth'},
                            {caption: '2 ' + this.textFewPages, value: 2, checkable: true, toggleGroup : 'scaleWidth'},
                            {caption: '3 ' + this.textFewPages, value: 3, checkable: true, toggleGroup : 'scaleWidth'},
                            {caption: '4 ' + this.textFewPages, value: 4, checkable: true, toggleGroup : 'scaleWidth'},
                            {caption: '5 ' + this.textManyPages, value: 5, checkable: true, toggleGroup : 'scaleWidth'},
                            {caption: '6 ' + this.textManyPages, value: 6, checkable: true, toggleGroup : 'scaleWidth'},
                            {caption: '7 ' + this.textManyPages, value: 7, checkable: true, toggleGroup : 'scaleWidth'},
                            {caption: '8 ' + this.textManyPages, value: 8, checkable: true, toggleGroup : 'scaleWidth'},
                            {caption: '9 ' + this.textManyPages, value: 9, checkable: true, toggleGroup : 'scaleWidth'},
                            {caption: '--'},
                            {caption: this.textMorePages, value: 'more', checkable: true, toggleGroup : 'scaleWidth'}
                        ]
                    })
                });
                var menuHeightItem = new Common.UI.MenuItem({
                    caption: me.textHeight,
                    menu: new Common.UI.Menu({
                        menuAlign: 'tl-tr',
                        items: [
                            {caption: this.textAuto, value: 0, checkable: true, toggleGroup : 'scaleHeight'},
                            {caption: '1 ' + this.textOnePage, value: 1, checkable: true, toggleGroup : 'scaleHeight'},
                            {caption: '2 ' + this.textFewPages, value: 2, checkable: true, toggleGroup : 'scaleHeight'},
                            {caption: '3 ' + this.textFewPages, value: 3, checkable: true, toggleGroup : 'scaleHeight'},
                            {caption: '4 ' + this.textFewPages, value: 4, checkable: true, toggleGroup : 'scaleHeight'},
                            {caption: '5 ' + this.textManyPages, value: 5, checkable: true, toggleGroup : 'scaleHeight'},
                            {caption: '6 ' + this.textManyPages, value: 6, checkable: true, toggleGroup : 'scaleHeight'},
                            {caption: '7 ' + this.textManyPages, value: 7, checkable: true, toggleGroup : 'scaleHeight'},
                            {caption: '8 ' + this.textManyPages, value: 8, checkable: true, toggleGroup : 'scaleHeight'},
                            {caption: '9 ' + this.textManyPages, value: 9, checkable: true, toggleGroup : 'scaleHeight'},
                            {caption: '--'},
                            {caption: this.textMorePages, value: 'more', checkable: true, toggleGroup : 'scaleHeight'}
                        ]
                    })
                });
                me.btnScale.menu.addItem(menuWidthItem);
                me.btnScale.menu.addItem(menuHeightItem);
                me.btnScale.menu.addItem(me.mnuCustomScale);
                me.btnScale.menu.addItem({caption: '--'});
                me.btnScale.menu.addItem(
                    {   caption: me.textScaleCustom, value: 'custom'
                    });
                me.menuWidthScale = me.btnScale.menu.items[0].menu;
                me.menuHeightScale = me.btnScale.menu.items[1].menu;

                me.mnuScale = me.btnScale.menu;
                me.mnuScale.on('show:after', _.bind(me.onAfterShowMenuScale, me));

                me.btnPrintTitles = new Common.UI.Button({
                    id: 'tlbtn-printtitles',
                    cls: 'btn-toolbar x-huge icon-top',
                    iconCls: 'toolbar__icon btn-print-titles',
                    caption: me.capBtnPrintTitles,
                    lock        : [_set.docPropsLock, _set.lostConnect, _set.coAuth, _set.selRangeEdit]
                });

                me.btnImgAlign = new Common.UI.Button({
                    cls: 'btn-toolbar x-huge icon-top',
                    iconCls: 'toolbar__icon btn-img-align',
                    caption: me.capImgAlign,
                    lock        : [_set.selRange, _set.selRangeEdit, _set.cantGroup, _set.lostConnect,  _set.coAuth, _set.coAuthText],
                    menu: true
                });

                me.btnImgGroup = new Common.UI.Button({
                    cls: 'btn-toolbar x-huge icon-top',
                    iconCls: 'toolbar__icon btn-img-group',
                    caption: me.capImgGroup,
                    lock        : [_set.selRange, _set.selRangeEdit, _set.cantGroupUngroup, _set.lostConnect, _set.coAuth, _set.coAuthText],
                    menu: true
                });
                me.btnImgForward = new Common.UI.Button({
                    cls: 'btn-toolbar x-huge icon-top',
                    iconCls: 'toolbar__icon btn-img-frwd',
                    caption: me.capImgForward,
                    split: true,
                    lock        : [_set.selRange, _set.selRangeEdit, _set.lostConnect, _set.coAuth, _set.coAuthText],
                    menu: true
                });
                me.btnImgBackward = new Common.UI.Button({
                    cls: 'btn-toolbar x-huge icon-top',
                    iconCls: 'toolbar__icon btn-img-bkwd',
                    caption: me.capImgBackward,
                    lock        : [_set.selRange, _set.selRangeEdit, _set.lostConnect, _set.coAuth, _set.coAuthText],
                    split: true,
                    menu: true
                });

            } else {
                Common.UI.Mixtbar.prototype.initialize.call(this, {
                        template: _.template(template_view),
                        tabs: [
                            {caption: me.textTabFile, action: 'file', haspanel:false}
                        ]
                    }
                );
            }
            me.lockControls = [];
            if (config.isEdit) {
                me.lockControls = [
                    me.cmbFontName, me.cmbFontSize, me.btnIncFontSize, me.btnDecFontSize, me.btnBold,
                    me.btnItalic, me.btnUnderline, me.btnStrikeout, me.btnSubscript, me.btnTextColor, me.btnAlignLeft,
                    me.btnAlignCenter,me.btnAlignRight,me.btnAlignJust, me.btnAlignTop,
                    me.btnAlignMiddle, me.btnAlignBottom, me.btnWrap, me.btnTextOrient, me.btnBackColor, me.btnInsertTable,
                    me.btnMerge, me.btnInsertFormula, me.btnNamedRange, me.btnIncDecimal, me.btnInsertShape, me.btnInsertEquation, me.btnInsertSymbol, me.btnInsertSlicer,
                    me.btnInsertText, me.btnInsertTextArt, me.btnSortUp, me.btnSortDown, me.btnSetAutofilter, me.btnClearAutofilter,
                    me.btnTableTemplate, me.btnPercentStyle, me.btnCurrencyStyle, me.btnDecDecimal, me.btnAddCell, me.btnDeleteCell,
                    me.cmbNumberFormat, me.btnBorders, me.btnInsertImage, me.btnInsertHyperlink,
                    me.btnInsertChart, me.btnColorSchemas,
                    me.btnCopy, me.btnPaste, me.listStyles, me.btnPrint,
                    /*me.btnSave,*/ me.btnClearStyle, me.btnCopyStyle,
                    me.btnPageMargins, me.btnPageSize, me.btnPageOrient, me.btnPrintArea, me.btnPrintTitles, me.btnImgAlign, me.btnImgBackward, me.btnImgForward, me.btnImgGroup, me.btnScale
                ];

                _.each(me.lockControls.concat([me.btnSave]), function(cmp) {
                    if (cmp && _.isFunction(cmp.setDisabled))
                        cmp.setDisabled(true);
                });
                this.lockToolbar(SSE.enumLock.disableOnStart, true, {array: [me.btnPrint]});

                this.on('render:after', _.bind(this.onToolbarAfterRender, this));
            }
            return this;
        },

        onAfterShowMenuScale: function () {
            var me = this;
            if (me.api) {
                var scale = me.api.asc_getPageOptions().asc_getPageSetup().asc_getScale();
                $('#value-custom-scale', me.mnuCustomScale.$el).html(scale + '%');
                me.valueCustomScale = scale;
            }
            if (!me.itemCustomScale) {
                me.itemCustomScale = $('.custom-scale', me.mnuCustomScale.$el).on('click', _.bind(function () {
                    me.fireEvent('click:customscale', ['scale', undefined, undefined, undefined, me.valueCustomScale], this);
                }, this));
            }
            if (!me.btnCustomScaleUp) {
                me.btnCustomScaleUp = new Common.UI.Button({
                    el: $('#custom-scale-up', me.mnuCustomScale.$el),
                    cls: 'btn-toolbar'
                }).on('click', _.bind(function () {
                    me.fireEvent('change:scalespn', ['up', me.valueCustomScale], this);
                }, this));
            }
            if (!me.btnCustomScaleDown) {
                me.btnCustomScaleDown = new Common.UI.Button({
                    el: $('#custom-scale-down', me.mnuCustomScale.$el),
                    cls: 'btn-toolbar'
                }).on('click', _.bind(function () {
                    me.fireEvent('change:scalespn', ['down', me.valueCustomScale], this);
                }, this));
            }
            SSE.getController('Toolbar').onChangeScaleSettings();
        },

        setValueCustomScale: function(val) {
            if (this.api && val !== null && val !== undefined) {
                $('#value-custom-scale', this.mnuCustomScale.$el).html(val + '%');
                this.valueCustomScale = val;
            }
        },

        render: function (mode) {
            var me = this;

            /**
             * Render UI layout
             */

            me.isCompactView = mode.isCompactView;

            this.fireEvent('render:before', [this]);

            // el.html(this.template({
            //     isEditDiagram: mode.isEditDiagram,
            //     isEditMailMerge: mode.isEditMailMerge,
            //     isCompactView: isCompactView
            // }));
            // me.rendererComponents(mode.isEditDiagram ? 'diagram' : (mode.isEditMailMerge ? 'merge' : isCompactView ? 'short' : 'full'));

            if ( mode.isEdit ) {
                me.$el.html(me.rendererComponents(me.$layout));
            } else {
                me.$layout.find('.canedit').hide();
                me.$layout.addClass('folded');

                me.$el.html(me.$layout);
            }

            this.fireEvent('render:after', [this]);
            Common.UI.Mixtbar.prototype.afterRender.call(this);

            Common.NotificationCenter.on({
                'window:resize': function() {
                    Common.UI.Mixtbar.prototype.onResize.apply(me, arguments);
                }
            });

            if ( mode.isEdit ) {
                if (!mode.isEditDiagram && !mode.isEditMailMerge) {
                    var top = Common.localStorage.getItem("sse-pgmargins-top"),
                        left = Common.localStorage.getItem("sse-pgmargins-left"),
                        bottom = Common.localStorage.getItem("sse-pgmargins-bottom"),
                        right = Common.localStorage.getItem("sse-pgmargins-right");
                    if ( top!==null && left!==null && bottom!==null && right!==null ) {
                        var mnu = this.btnPageMargins.menu.items[0];
                        mnu.options.value = mnu.value = [parseFloat(top), parseFloat(left), parseFloat(bottom), parseFloat(right)];
                        mnu.setVisible(true);
                        $(mnu.el).html(mnu.template({id: Common.UI.getId(), caption : mnu.caption, options : mnu.options}));
                    } else
                        this.btnPageMargins.menu.items[0].setVisible(false);
                    this.btnInsertImage.menu.items[2].setVisible(mode.canRequestInsertImage || mode.fileChoiceUrl && mode.fileChoiceUrl.indexOf("{documentType}")>-1);
                }

                me.setTab('home');
            }
            if ( me.isCompactView )
                me.setFolded(true);

            return this;
        },

        onTabClick: function (e) {
            var me = this,
                tab = $(e.currentTarget).find('> a[data-tab]').data('tab'),
                is_file_active = me.isTabActive('file');

            Common.UI.Mixtbar.prototype.onTabClick.apply(me, arguments);

            if ( is_file_active ) {
                me.fireEvent('file:close');
            } else
            if ( tab == 'file' ) {
                me.fireEvent('file:open');
                me.setTab(tab);
            }
            if ( me.isTabActive('home'))
                me.fireEvent('home:open');
<<<<<<< HEAD

            if ( me.isTabActive('pivot')) {
                var pivottab = SSE.getController('PivotTable');
                pivottab && pivottab.getView('PivotTable').fireEvent('pivot:open');
            }
=======
>>>>>>> 4fdb760f
        },

        rendererComponents: function(html) {
            var $host = $(html);
            var _injectComponent = function (id, cmp) {
                Common.Utils.injectComponent($host.find(id), cmp);
            };

            _injectComponent('#slot-field-fontname',     this.cmbFontName);
            _injectComponent('#slot-field-fontsize',     this.cmbFontSize);
            _injectComponent('#slot-btn-print',          this.btnPrint);
            _injectComponent('#slot-btn-save',           this.btnSave);
            _injectComponent('#slot-btn-undo',           this.btnUndo);
            _injectComponent('#slot-btn-redo',           this.btnRedo);
            _injectComponent('#slot-btn-copy',           this.btnCopy);
            _injectComponent('#slot-btn-paste',          this.btnPaste);
            _injectComponent('#slot-btn-incfont',        this.btnIncFontSize);
            _injectComponent('#slot-btn-decfont',        this.btnDecFontSize);
            _injectComponent('#slot-btn-bold',           this.btnBold);
            _injectComponent('#slot-btn-italic',         this.btnItalic);
            _injectComponent('#slot-btn-underline',      this.btnUnderline);
            _injectComponent('#slot-btn-strikeout',      this.btnStrikeout);
            _injectComponent('#slot-btn-subscript',      this.btnSubscript);
            _injectComponent('#slot-btn-fontcolor',      this.btnTextColor);
            _injectComponent('#slot-btn-fillparag',      this.btnBackColor);
            _injectComponent('#slot-btn-borders',        this.btnBorders);
            _injectComponent('#slot-btn-align-left',     this.btnAlignLeft);
            _injectComponent('#slot-btn-align-center',   this.btnAlignCenter);
            _injectComponent('#slot-btn-align-right',    this.btnAlignRight);
            _injectComponent('#slot-btn-align-just',     this.btnAlignJust);
            _injectComponent('#slot-btn-merge',          this.btnMerge);
            _injectComponent('#slot-btn-top',            this.btnAlignTop);
            _injectComponent('#slot-btn-middle',         this.btnAlignMiddle);
            _injectComponent('#slot-btn-bottom',         this.btnAlignBottom);
            _injectComponent('#slot-btn-wrap',           this.btnWrap);
            _injectComponent('#slot-btn-text-orient',    this.btnTextOrient);
            _injectComponent('#slot-btn-insimage',       this.btnInsertImage);
            _injectComponent('#slot-btn-instable',       this.btnInsertTable);
            _injectComponent('#slot-btn-inshyperlink',   this.btnInsertHyperlink);
            _injectComponent('#slot-btn-insshape',       this.btnInsertShape);
            _injectComponent('#slot-btn-instext',        this.btnInsertText);
            _injectComponent('#slot-btn-instextart',     this.btnInsertTextArt);
            _injectComponent('#slot-btn-insequation',    this.btnInsertEquation);
            _injectComponent('#slot-btn-inssymbol',      this.btnInsertSymbol);
            _injectComponent('#slot-btn-insslicer',      this.btnInsertSlicer);
            _injectComponent('#slot-btn-sortdesc',       this.btnSortDown);
            _injectComponent('#slot-btn-sortasc',        this.btnSortUp);
            _injectComponent('#slot-btn-setfilter',      this.btnSetAutofilter);
            _injectComponent('#slot-btn-clear-filter',   this.btnClearAutofilter);
            _injectComponent('#slot-btn-table-tpl',      this.btnTableTemplate);
            _injectComponent('#slot-btn-format',         this.cmbNumberFormat);
            _injectComponent('#slot-btn-percents',       this.btnPercentStyle);
            _injectComponent('#slot-btn-currency',       this.btnCurrencyStyle);
            _injectComponent('#slot-btn-digit-dec',      this.btnDecDecimal);
            _injectComponent('#slot-btn-digit-inc',      this.btnIncDecimal);
            _injectComponent('#slot-btn-formula',        this.btnInsertFormula);
            _injectComponent('#slot-btn-named-range',    this.btnNamedRange);
            _injectComponent('#slot-btn-clear',          this.btnClearStyle);
            _injectComponent('#slot-btn-copystyle',      this.btnCopyStyle);
            _injectComponent('#slot-btn-cell-ins',       this.btnAddCell);
            _injectComponent('#slot-btn-cell-del',       this.btnDeleteCell);
            _injectComponent('#slot-btn-colorschemas',   this.btnColorSchemas);
            _injectComponent('#slot-btn-search',         this.btnSearch);
            _injectComponent('#slot-btn-inschart',       this.btnInsertChart);
            _injectComponent('#slot-field-styles',       this.listStyles);
            _injectComponent('#slot-btn-chart',          this.btnEditChart);
            _injectComponent('#slot-btn-pageorient',    this.btnPageOrient);
            _injectComponent('#slot-btn-pagemargins',   this.btnPageMargins);
            _injectComponent('#slot-btn-pagesize',      this.btnPageSize);
            _injectComponent('#slot-btn-printarea',      this.btnPrintArea);
            _injectComponent('#slot-btn-printtitles',    this.btnPrintTitles);
            _injectComponent('#slot-img-align',         this.btnImgAlign);
            _injectComponent('#slot-img-group',         this.btnImgGroup);
            _injectComponent('#slot-img-movefrwd',      this.btnImgForward);
            _injectComponent('#slot-img-movebkwd',      this.btnImgBackward);
            _injectComponent('#slot-btn-scale',         this.btnScale);
            this.btnsEditHeader = Common.Utils.injectButtons($host.find('.slot-editheader'), 'tlbtn-editheader-', 'toolbar__icon btn-editheader', this.capBtnInsHeader,
                                [SSE.enumLock.editCell, SSE.enumLock.selRangeEdit, SSE.enumLock.headerLock, SSE.enumLock.lostConnect, SSE.enumLock.coAuth]);
            Array.prototype.push.apply(this.lockControls, this.btnsEditHeader);

            return $host;
        },

        createDelayedElements: function() {
            var me = this;

            function _updateHint(cmp, hint) {
                cmp && cmp.updateHint(hint);
            }

            // set hints
            _updateHint(this.btnPrint, this.tipPrint + Common.Utils.String.platformKey('Ctrl+P'));
            _updateHint(this.btnSave, this.btnSaveTip);
            _updateHint(this.btnCopy, this.tipCopy + Common.Utils.String.platformKey('Ctrl+C'));
            _updateHint(this.btnPaste, this.tipPaste + Common.Utils.String.platformKey('Ctrl+V'));
            _updateHint(this.btnUndo, this.tipUndo + Common.Utils.String.platformKey('Ctrl+Z'));
            _updateHint(this.btnRedo, this.tipRedo + Common.Utils.String.platformKey('Ctrl+Y'));
            _updateHint(this.btnIncFontSize, this.tipIncFont + Common.Utils.String.platformKey('Ctrl+]'));
            _updateHint(this.btnDecFontSize, this.tipDecFont + Common.Utils.String.platformKey('Ctrl+['));
            _updateHint(this.btnBold, this.textBold + Common.Utils.String.platformKey('Ctrl+B'));
            _updateHint(this.btnItalic, this.textItalic + Common.Utils.String.platformKey('Ctrl+I'));
            _updateHint(this.btnUnderline, this.textUnderline + Common.Utils.String.platformKey('Ctrl+U'));
            _updateHint(this.btnStrikeout, this.textStrikeout);
            _updateHint(this.btnSubscript, this.textSubSuperscript);
            _updateHint(this.btnTextColor, this.tipFontColor);
            _updateHint(this.btnBackColor, this.tipPrColor);
            _updateHint(this.btnBorders, this.tipBorders);
            _updateHint(this.btnAlignLeft, this.tipAlignLeft);
            _updateHint(this.btnAlignCenter, this.tipAlignCenter);
            _updateHint(this.btnAlignRight, this.tipAlignRight);
            _updateHint(this.btnAlignJust, this.tipAlignJust);
            _updateHint(this.btnMerge, this.tipMerge);
            _updateHint(this.btnAlignTop, this.tipAlignTop);
            _updateHint(this.btnAlignMiddle, this.tipAlignMiddle);
            _updateHint(this.btnAlignBottom, this.tipAlignBottom);
            _updateHint(this.btnWrap, this.tipWrap);
            _updateHint(this.btnTextOrient, this.tipTextOrientation);
            _updateHint(this.btnInsertTable, this.tipInsertTable);
            _updateHint(this.btnInsertImage, this.tipInsertImage);
            _updateHint(this.btnInsertChart, this.tipInsertChartSpark);
            _updateHint(this.btnInsertText, this.tipInsertText);
            _updateHint(this.btnInsertTextArt, this.tipInsertTextart);
            _updateHint(this.btnInsertHyperlink, this.tipInsertHyperlink + Common.Utils.String.platformKey('Ctrl+K'));
            _updateHint(this.btnInsertShape, this.tipInsertShape);
            _updateHint(this.btnInsertEquation, this.tipInsertEquation);
            _updateHint(this.btnInsertSymbol, this.tipInsertSymbol);
            _updateHint(this.btnInsertSlicer, this.tipInsertSlicer);
            _updateHint(this.btnSortDown, this.txtSortAZ);
            _updateHint(this.btnSortUp, this.txtSortZA);
            _updateHint(this.btnSetAutofilter, this.txtFilter + ' (Ctrl+Shift+L)');
            _updateHint(this.btnClearAutofilter, this.txtClearFilter);
            _updateHint(this.btnSearch, this.txtSearch);
            _updateHint(this.btnTableTemplate, this.txtTableTemplate);
            _updateHint(this.btnPercentStyle, this.tipDigStylePercent);
            _updateHint(this.btnCurrencyStyle, this.tipDigStyleAccounting);
            _updateHint(this.btnDecDecimal, this.tipDecDecimal);
            _updateHint(this.btnIncDecimal, this.tipIncDecimal);
            _updateHint(this.btnInsertFormula, [this.txtAutosumTip + Common.Utils.String.platformKey('Alt+='), this.txtFormula + Common.Utils.String.platformKey('Shift+F3')]);
            _updateHint(this.btnNamedRange, this.txtNamedRange);
            _updateHint(this.btnClearStyle, this.tipClearStyle);
            _updateHint(this.btnCopyStyle, this.tipCopyStyle);
            _updateHint(this.btnAddCell, this.tipInsertOpt + Common.Utils.String.platformKey('Ctrl+Shift+='));
            _updateHint(this.btnDeleteCell, this.tipDeleteOpt + Common.Utils.String.platformKey('Ctrl+Shift+-'));
            _updateHint(this.btnColorSchemas, this.tipColorSchemas);
            _updateHint(this.btnPageOrient, this.tipPageOrient);
            _updateHint(this.btnPageSize, this.tipPageSize);
            _updateHint(this.btnPageMargins, this.tipPageMargins);
            _updateHint(this.btnPrintArea, this.tipPrintArea);
            _updateHint(this.btnPrintTitles, this.tipPrintTitles);
            _updateHint(this.btnScale, this.tipScale);
            this.btnsEditHeader.forEach(function (btn) {
                _updateHint(btn, me.tipEditHeader);
            });

            // set menus
            if (this.btnBorders && this.btnBorders.rendered) {
                this.btnBorders.setMenu( new Common.UI.Menu({
                    items: [
                        {
                            caption     : this.textOutBorders,
                            iconCls     : 'menu__icon btn-border-out',
                            icls        : 'btn-border-out',
                            borderId    : 'outer'
                        },
                        {
                            caption     : this.textAllBorders,
                            iconCls     : 'menu__icon btn-border-all',
                            icls        : 'btn-border-all',
                            borderId    : 'all'
                        },
                        {
                            caption     : this.textTopBorders,
                            iconCls     : 'menu__icon btn-border-top',
                            icls        : 'btn-border-top',
                            borderId    : Asc.c_oAscBorderOptions.Top
                        },
                        {
                            caption     : this.textBottomBorders,
                            iconCls     : 'menu__icon btn-border-bottom',
                            icls        : 'btn-border-bottom',
                            borderId    : Asc.c_oAscBorderOptions.Bottom
                        },
                        {
                            caption     : this.textLeftBorders,
                            iconCls     : 'menu__icon btn-border-left',
                            icls        : 'btn-border-left',
                            borderId    : Asc.c_oAscBorderOptions.Left
                        },
                        {
                            caption     : this.textRightBorders,
                            iconCls     : 'menu__icon btn-border-right',
                            icls        : 'btn-border-right',
                            borderId    : Asc.c_oAscBorderOptions.Right
                        },
                        {
                            caption     : this.textNoBorders,
                            iconCls     : 'menu__icon btn-border-no',
                            icls        : 'btn-border-no',
                            borderId    : 'none'
                        },
                        {caption: '--'},
                        {
                            caption     : this.textInsideBorders,
                            iconCls     : 'menu__icon btn-border-inside',
                            icls        : 'btn-border-inside',
                            borderId    : 'inner'
                        },
                        {
                            caption     : this.textCenterBorders,
                            iconCls     : 'menu__icon btn-border-insidevert',
                            icls        : 'btn-border-insidevert',
                            borderId    : Asc.c_oAscBorderOptions.InnerV
                        },
                        {
                            caption     : this.textMiddleBorders,
                            iconCls     : 'menu__icon btn-border-insidehor',
                            icls        : 'btn-border-insidehor',
                            borderId    : Asc.c_oAscBorderOptions.InnerH
                        },
                        {
                            caption     : this.textDiagUpBorder,
                            iconCls     : 'menu__icon btn-border-diagup',
                            icls        : 'btn-border-diagup',
                            borderId    : Asc.c_oAscBorderOptions.DiagU
                        },
                        {
                            caption     : this.textDiagDownBorder,
                            iconCls     : 'menu__icon btn-border-diagdown',
                            icls        : 'btn-border-diagdown',
                            borderId    : Asc.c_oAscBorderOptions.DiagD
                        },
                        {caption: '--'},
                        {
                            id          : 'id-toolbar-mnu-item-border-width',
                            caption     : this.textBordersStyle,
                            iconCls     : 'menu__icon btn-border-style',
                            // template    : _.template('<a id="<%= id %>" tabindex="-1" type="menuitem"><span class="menu-item-icon" style="background-image: none; width: 11px; height: 11px; margin: 2px 7px 0 -9px;"></span><%= caption %></a>'),
                            menu        : (function(){
                                var itemTemplate = _.template('<a id="<%= id %>" tabindex="-1" type="menuitem"><div class="border-size-item" style="background-position: 0 -<%= options.offsety %>px;"></div></a>');

                                me.mnuBorderWidth = new Common.UI.Menu({
                                    style       : 'min-width: 100px;',
                                    menuAlign   : 'tl-tr',
                                    id          : 'toolbar-menu-borders-width',
                                    items: [
                                        { template: itemTemplate, stopPropagation: true, checkable: true, toggleGroup: 'border-width', value: Asc.c_oAscBorderStyles.Thin ,   offsety: 0, checked:true},
                                        { template: itemTemplate, stopPropagation: true, checkable: true, toggleGroup: 'border-width', value: Asc.c_oAscBorderStyles.Hair,   offsety: 20},
                                        { template: itemTemplate, stopPropagation: true, checkable: true, toggleGroup: 'border-width', value: Asc.c_oAscBorderStyles.Dotted,   offsety: 40},
                                        { template: itemTemplate, stopPropagation: true, checkable: true, toggleGroup: 'border-width', value: Asc.c_oAscBorderStyles.Dashed,   offsety: 60},
                                        { template: itemTemplate, stopPropagation: true, checkable: true, toggleGroup: 'border-width', value: Asc.c_oAscBorderStyles.DashDot,   offsety: 80},
                                        { template: itemTemplate, stopPropagation: true, checkable: true, toggleGroup: 'border-width', value: Asc.c_oAscBorderStyles.DashDotDot,   offsety: 100},
                                        { template: itemTemplate, stopPropagation: true, checkable: true, toggleGroup: 'border-width', value: Asc.c_oAscBorderStyles.Medium, offsety: 120},
                                        { template: itemTemplate, stopPropagation: true, checkable: true, toggleGroup: 'border-width', value: Asc.c_oAscBorderStyles.MediumDashed,  offsety: 140},
                                        { template: itemTemplate, stopPropagation: true, checkable: true, toggleGroup: 'border-width', value: Asc.c_oAscBorderStyles.MediumDashDot,  offsety: 160},
                                        { template: itemTemplate, stopPropagation: true, checkable: true, toggleGroup: 'border-width', value: Asc.c_oAscBorderStyles.MediumDashDotDot,  offsety: 180},
                                        { template: itemTemplate, stopPropagation: true, checkable: true, toggleGroup: 'border-width', value: Asc.c_oAscBorderStyles.Thick,  offsety: 200}
                                    ]
                                });

                                return me.mnuBorderWidth;
                            })()
                        },
                        this.mnuBorderColor = new Common.UI.MenuItem({
                            id          : 'id-toolbar-mnu-item-border-color',
                            caption     : this.textBordersColor,
                            iconCls     : 'mnu-icon-item mnu-border-color',
                            template    : _.template('<a id="<%= id %>"tabindex="-1" type="menuitem"><span class="menu-item-icon" style="background-image: none; width: 12px; height: 12px; margin: 2px 9px 0 -11px; border-style: solid; border-width: 3px; border-color: #000;"></span><%= caption %></a>'),
                            menu        : new Common.UI.Menu({
                                menuAlign   : 'tl-tr',
                                items       : [
                                    { template: _.template('<div id="id-toolbar-menu-bordercolor" style="width: 169px; height: 220px; margin: 10px;"></div>'), stopPropagation: true },
                                    { template: _.template('<a id="id-toolbar-menu-new-bordercolor" style="padding-left:12px;">' + this.textNewColor + '</a>'),  stopPropagation: true }
                                ]
                            })
                        })
                    ]
                }));

                var colorVal = $('<div class="btn-color-value-line"></div>');
                $('button:first-child', this.btnBorders.cmpEl).append(colorVal);
                colorVal.css('background-color', this.btnBorders.currentColor || 'transparent');

                this.mnuBorderColorPicker = new Common.UI.ThemeColorPalette({
                    el: $('#id-toolbar-menu-bordercolor')
                });
            }

            if ( this.btnInsertChart ) {
                this.btnInsertChart.setMenu(new Common.UI.Menu({
                    style: 'width: 364px;',
                    items: [
                        { template: _.template('<div id="id-toolbar-menu-insertchart" class="menu-insertchart" style="margin: 5px 5px 5px 10px;"></div>') }
                    ]
                }));

                var onShowBefore = function(menu) {
                    var picker = new Common.UI.DataView({
                        el: $('#id-toolbar-menu-insertchart'),
                        parentMenu: menu,
                        showLast: false,
                        restoreHeight: 421,
                        groups: new Common.UI.DataViewGroupStore(Common.define.chartData.getChartGroupData(true)/*.concat(Common.define.chartData.getSparkGroupData(true))*/),
                        store: new Common.UI.DataViewStore(Common.define.chartData.getChartData()/*.concat(Common.define.chartData.getSparkData())*/),
                        itemTemplate: _.template('<div id="<%= id %>" class="item-chartlist"><svg width="40" height="40" class=\"icon\"><use xlink:href=\"#chart-<%= iconCls %>\"></use></svg></div>')
                    });
                    picker.on('item:click', function (picker, item, record, e) {
                        if (record)
                            me.fireEvent('add:chart', [record.get('group'), record.get('type')]);
                        if (e.type !== 'click') menu.hide();
                    });
                    menu.off('show:before', onShowBefore);
                };
                this.btnInsertChart.menu.on('show:before', onShowBefore);
            }

            if (this.btnInsertTextArt) {
                var onShowBeforeTextArt = function (menu) {
                    var collection = SSE.getCollection('Common.Collections.TextArt');
                    if (collection.length<1)
                        SSE.getController('Main').fillTextArt(me.api.asc_getTextArtPreviews());
                    var picker = new Common.UI.DataView({
                        el: $('#id-toolbar-menu-insart'),
                        store: collection,
                        parentMenu: menu,
                        showLast: false,
                        itemTemplate: _.template('<div class="item-art"><img src="<%= imageUrl %>" id="<%= id %>" style="width:50px;height:50px;"></div>')
                    });
                    picker.on('item:click', function (picker, item, record, e) {
                        if (record)
                            me.fireEvent('insert:textart', [record.get('data')]);
                        if (e.type !== 'click') menu.hide();
                    });
                    menu.off('show:before', onShowBeforeTextArt);
                };
                this.btnInsertTextArt.menu.on('show:before', onShowBeforeTextArt);
            }

            if (!this.mode.isEditMailMerge && !this.mode.isEditDiagram)
                this.updateMetricUnit();
        },

        onToolbarAfterRender: function(toolbar) {
            // DataView and pickers
            //
            if (this.btnTextColor && this.btnTextColor.cmpEl) {
                var colorVal = $('<div class="btn-color-value-line"></div>');
                $('button:first-child', this.btnTextColor.cmpEl).append(colorVal);
                colorVal.css('background-color', this.btnTextColor.currentColor || 'transparent');
                this.mnuTextColorPicker = new Common.UI.ThemeColorPalette({
                    el: $('#id-toolbar-menu-fontcolor')
                });
            }
            if (this.btnBackColor && this.btnBackColor.cmpEl) {
                var colorVal = $('<div class="btn-color-value-line"></div>');
                $('button:first-child', this.btnBackColor.cmpEl).append(colorVal);
                colorVal.css('background-color', this.btnBackColor.currentColor || 'transparent');

                this.mnuBackColorPicker = new Common.UI.ThemeColorPalette({
                    el: $('#id-toolbar-menu-paracolor'),
                    transparent: true
                });
            }
        },

        updateMetricUnit: function () {
            var items = this.btnPageMargins.menu.items;
            for (var i = 0; i < items.length; i++) {
                var mnu = items[i];
                if (mnu.checkable) {
                    var checked = mnu.checked;
                    $(mnu.el).html(mnu.template({
                        id: Common.UI.getId(),
                        caption: mnu.caption,
                        options: mnu.options
                    }));
                    if (checked) mnu.setChecked(checked);
                }
            }
            items = this.btnPageSize.menu.items;
            for (var i = 0; i < items.length; i++) {
                var mnu = items[i];
                if (mnu.checkable) {
                    var checked = mnu.checked;
                    $(mnu.el).html(mnu.template({
                        id: Common.UI.getId(),
                        caption: mnu.caption,
                        options: mnu.options
                    }));
                    if (checked) mnu.setChecked(checked);
                }
            }
        },

        setApi: function(api) {
            this.api = api;

            if (!this.mode.isEditMailMerge && !this.mode.isEditDiagram) {
                this.api.asc_registerCallback('asc_onCollaborativeChanges',  _.bind(this.onApiCollaborativeChanges, this));
                this.api.asc_registerCallback('asc_onSendThemeColorSchemes', _.bind(this.onApiSendThemeColorSchemes, this));
                this.api.asc_registerCallback('asc_onAuthParticipantsChanged', _.bind(this.onApiUsersChanged, this));
                this.api.asc_registerCallback('asc_onParticipantsChanged',     _.bind(this.onApiUsersChanged, this));
            }

            return this;
        },

        setMode: function(mode) {
            if (mode.isDisconnected) {
                this.lockToolbar( SSE.enumLock.lostConnect, true );
                this.lockToolbar( SSE.enumLock.lostConnect, true,
                    {array:[this.btnEditChart,this.btnUndo,this.btnRedo]} );
                if (!mode.enableDownload)
                    this.lockToolbar(SSE.enumLock.cantPrint, true, {array: [this.btnPrint]});
            } else {
                this.mode = mode;
                this.lockToolbar(SSE.enumLock.cantPrint, !mode.canPrint, {array: [this.btnPrint]});
            }

            return this;
        },

        onApiSendThemeColorSchemes: function(schemas) {
            var me = this;

            this.mnuColorSchema = this.btnColorSchemas.menu;

            if (this.mnuColorSchema && this.mnuColorSchema.items.length > 0) {
                _.each(this.mnuColorSchema.items, function(item) {
                    item.remove();
                });
            }

            if (this.mnuColorSchema == null) {
                this.mnuColorSchema = new Common.UI.Menu({
                    cls: 'shifted-left',
                    restoreHeight: true
                });
            }

            this.mnuColorSchema.items = [];

            var itemTemplate = _.template([
                '<a id="<%= id %>" class="<%= options.cls %>" tabindex="-1" type="menuitem">',
                    '<span class="colors">',
                        '<% _.each(options.colors, function(color) { %>',
                            '<span class="color" style="background: <%= color %>;"></span>',
                        '<% }) %>',
                    '</span>',
                    '<span class="text"><%= caption %></span>',
                '</a>'
            ].join(''));

            _.each(schemas, function(schema, index) {
                var colors = schema.get_colors();
                var schemecolors = [];
                for (var j = 2; j < 7; j++) {
                    var clr = '#' + Common.Utils.ThemeColor.getHexColor(colors[j].get_r(), colors[j].get_g(), colors[j].get_b());
                    schemecolors.push(clr);
                }

                if (index == 21) {
                    this.mnuColorSchema.addItem({
                        caption : '--'
                    });
                }
                var name = schema.get_name();
                this.mnuColorSchema.addItem({
                    template: itemTemplate,
                    cls     : 'color-schemas-menu',
                    colors  : schemecolors,
                    caption: (index < 21) ? (me.SchemeNames[index] || name) : name,
                    value: index,
                    checkable: true,
                    toggleGroup: 'menuSchema'
                });
            }, this);
        },

        onApiCollaborativeChanges: function() {
            if (this._state.hasCollaborativeChanges) return;
            if (!this.btnCollabChanges.rendered) {
                // this.needShowSynchTip = true;
                return;
            }

            this._state.hasCollaborativeChanges = true;
            this.btnCollabChanges.cmpEl.addClass('notify');

            if (this.showSynchTip){
                this.btnCollabChanges.updateHint('');
                if (this.synchTooltip===undefined)
                    this.createSynchTip();

                this.synchTooltip.show();
            } else {
                this.btnCollabChanges.updateHint(this.tipSynchronize + Common.Utils.String.platformKey('Ctrl+S'));
            }

            this.btnSave.setDisabled(false);
            Common.Gateway.collaborativeChanges();
        },

        createSynchTip: function () {
            this.synchTooltip = new Common.UI.SynchronizeTip({
                extCls: (this.mode.customization && !!this.mode.customization.compactHeader) ? undefined : 'inc-index',
                target: this.btnCollabChanges.$el
            });
            this.synchTooltip.on('dontshowclick', function() {
                this.showSynchTip = false;
                this.synchTooltip.hide();
                this.btnCollabChanges.updateHint(this.tipSynchronize + Common.Utils.String.platformKey('Ctrl+S'));
                Common.localStorage.setItem('sse-hide-synch', 1);
            }, this);
            this.synchTooltip.on('closeclick', function() {
                this.synchTooltip.hide();
                this.btnCollabChanges.updateHint(this.tipSynchronize + Common.Utils.String.platformKey('Ctrl+S'));
            }, this);
        },

        synchronizeChanges: function() {
            if (this.btnCollabChanges.rendered) {
                var me = this;

                if ( me.btnCollabChanges.cmpEl.hasClass('notify') ) {
                    me.btnCollabChanges.cmpEl.removeClass('notify');
                    if (this.synchTooltip)
                        this.synchTooltip.hide();
                    this.btnCollabChanges.updateHint(this.btnSaveTip);
                    this.btnSave.setDisabled(!me.mode.forcesave);

                    this._state.hasCollaborativeChanges = false;
                }
            }
        },

        onApiUsersChanged: function(users) {
            var editusers = [];
            _.each(users, function(item){
                if (!item.asc_getView())
                    editusers.push(item);
            });

            var length = _.size(editusers);
            var cls = (length>1) ? 'btn-save-coauth' : 'btn-save';
            if (cls !== this.btnSaveCls && this.btnCollabChanges.rendered) {
                this.btnSaveTip = ((length>1) ? this.tipSaveCoauth : this.tipSave )+ Common.Utils.String.platformKey('Ctrl+S');
                this.btnCollabChanges.updateHint(this.btnSaveTip);
                this.btnCollabChanges.$icon.removeClass(this.btnSaveCls).addClass(cls);
                this.btnSaveCls = cls;
            }
        },

        onAppReady: function (config) {
            if (!this.mode.isEdit || this.mode.isEditMailMerge || this.mode.isEditDiagram) return;

            var me = this;
            var _holder_view = SSE.getController('DocumentHolder').getView('DocumentHolder');
            me.btnImgForward.updateHint(me.tipSendForward);
            me.btnImgForward.setMenu(new Common.UI.Menu({
                items: [{
                    caption : _holder_view.textArrangeFront,
                    iconCls : 'menu__icon arrange-front',
                    value  : Asc.c_oAscDrawingLayerType.BringToFront
                }, {
                    caption : _holder_view.textArrangeForward,
                    iconCls : 'menu__icon arrange-forward',
                    value  : Asc.c_oAscDrawingLayerType.BringForward
                }
                ]})
            );

            me.btnImgBackward.updateHint(me.tipSendBackward);
            me.btnImgBackward.setMenu(new Common.UI.Menu({
                items: [{
                    caption : _holder_view.textArrangeBack,
                    iconCls : 'menu__icon arrange-back',
                    value  : Asc.c_oAscDrawingLayerType.SendToBack
                }, {
                    caption : _holder_view.textArrangeBackward,
                    iconCls : 'menu__icon arrange-backward',
                    value  : Asc.c_oAscDrawingLayerType.SendBackward
                }]
            }));

            me.btnImgAlign.updateHint(me.tipImgAlign);
            me.btnImgAlign.setMenu(new Common.UI.Menu({
                items: [{
                    caption : _holder_view.textShapeAlignLeft,
                    iconCls : 'menu__icon shape-align-left',
                    value   : 0
                }, {
                    caption : _holder_view.textShapeAlignCenter,
                    iconCls : 'menu__icon shape-align-center',
                    value   : 4
                }, {
                    caption : _holder_view.textShapeAlignRight,
                    iconCls : 'menu__icon shape-align-right',
                    value   : 1
                }, {
                    caption : _holder_view.textShapeAlignTop,
                    iconCls : 'menu__icon shape-align-top',
                    value   : 3
                }, {
                    caption : _holder_view.textShapeAlignMiddle,
                    iconCls : 'menu__icon shape-align-middle',
                    value   : 5
                }, {
                    caption : _holder_view.textShapeAlignBottom,
                    iconCls : 'menu__icon shape-align-bottom',
                    value   : 2
                },
                {caption: '--'},
                {
                    caption: _holder_view.txtDistribHor,
                    iconCls: 'menu__icon shape-distribute-hor',
                    value: 6
                },
                {
                    caption: _holder_view.txtDistribVert,
                    iconCls: 'menu__icon shape-distribute-vert',
                    value: 7
                }]
            }));

            me.btnImgGroup.updateHint(me.tipImgGroup);
            me.btnImgGroup.setMenu(new Common.UI.Menu({
                items: [{
                    caption : _holder_view.txtGroup,
                    iconCls : 'menu__icon shape-group',
                    value: 'grouping'
                }, {
                    caption : _holder_view.txtUngroup,
                    iconCls : 'menu__icon shape-ungroup',
                    value: 'ungrouping'
                }]
            }));

        },

        textBold:           'Bold',
        textItalic:         'Italic',
        textUnderline:      'Underline',
        textStrikeout:      'Strikeout',
        textSuperscript:    'Superscript',
        textSubscript:      'Subscript',
        textSubSuperscript: 'Subscript/Superscript',
        tipFontName:        'Font Name',
        tipFontSize:        'Font Size',
        tipCellStyle:       'Cell Style',
        tipCopy:            'Copy',
        tipPaste:           'Paste',
        tipUndo:            'Undo',
        tipRedo:            'Redo',
        tipPrint:           'Print',
        tipSave:            'Save',
        tipFontColor:       'Font color',
        tipPrColor:         'Background color',
        tipClearStyle:      'Clear',
        tipCopyStyle:       'Copy Style',
        tipBack:            'Back',
        tipAlignLeft:       'Align Left',
        tipAlignRight:      'Align Right',
        tipAlignCenter:     'Align Center',
        tipAlignJust:       'Justified',
        textAlignTop:       'Align text to the top',
        textAlignMiddle:    'Align text to the middle',
        textAlignBottom:    'Align text to the bottom',
        tipNumFormat:       'Number Format',
        txtNumber:          'Number',
        txtInteger:         'Integer',
        txtGeneral:         'General',
        txtCustom:          'Custom',
        txtCurrency:        'Currency',
        txtDollar:          '$ Dollar',
        txtEuro:            '€ Euro',
        txtRouble:          '₽ Rouble',
        txtPound:           '£ Pound',
        txtYen:             '¥ Yen',
//    txtFranc:           'CHF Swiss franc',
        txtAccounting:      'Accounting',
        txtDate:            'Date',
        txtTime:            'Time',
        txtDateTime:        'Date & Time',
        txtPercentage:      'Percentage',
        txtFraction:        'Fraction',
        txtScientific:      'Scientific',
        txtText:            'Text',
//    txtSpecial:         'Special',
        tipBorders:         'Borders',
        textOutBorders:     'Outside Borders',
        textAllBorders:     'All Borders',
        textTopBorders:     'Top Borders',
        textBottomBorders:  'Bottom Borders',
        textLeftBorders:    'Left Borders',
        textRightBorders:   'Right Borders',
        textNoBorders:      'No Borders',
        textInsideBorders:  'Inside Borders',
        textMiddleBorders:  'Inside Horizontal Borders',
        textCenterBorders:  'Inside Vertical Borders',
        textDiagDownBorder: 'Diagonal Down Border',
        textDiagUpBorder:   'Diagonal Up Border',
        tipWrap:            'Wrap Text',
        txtClearAll:        'All',
        txtClearText:       'Text',
        txtClearFormat:     'Format',
        txtClearFormula:    'Formula',
        txtClearHyper:      'Hyperlink',
        txtClearComments:   'Comments',
        tipMerge:           'Merge',
        txtMergeCenter:     'Merge Center',
        txtMergeAcross:     'Merge Across',
        txtMergeCells:      'Merge Cells',
        txtUnmerge:         'Unmerge Cells',
        tipIncDecimal:      'Increase Decimal',
        tipDecDecimal:      'Decrease Decimal',
        tipAutofilter:      'Set Autofilter',
        tipInsertImage:     'Insert Image',
        tipInsertHyperlink: 'Add Hyperlink',
        tipSynchronize:     'The document has been changed by another user. Please click to save your changes and reload the updates.',
        tipIncFont:         'Increment font size',
        tipDecFont:         'Decrement font size',
        tipInsertText:      'Insert Text',
        tipInsertTextart:   'Insert Text Art',
        tipInsertShape:     'Insert Autoshape',
        tipDigStylePercent: 'Percent Style',
//        tipDigStyleCurrency:'Currency Style',
        tipDigStyleAccounting: 'Accounting Style',
        tipTextOrientation: 'Orientation',
        tipInsertOpt:       'Insert Cells',
        tipDeleteOpt:       'Delete Cells',
        tipAlignTop:        'Align Top',
        tipAlignMiddle:     'Align Middle',
        tipAlignBottom:     'Align Bottom',
        textBordersStyle:   'Border Style',
        textBordersColor:   'Borders Color',
        textAlignLeft:      'Left align text',
        textAlignRight:     'Right align text',
        textAlignCenter:    'Center text',
        textAlignJust:      'Justify',
        txtSort:            'Sort',
//    txtAscending:       'Ascending',
//    txtDescending:      'Descending',
        txtFormula:         'Insert Function',
        txtNoBorders:       'No borders',
        txtAdditional:      'Insert Function',
        mniImageFromFile:   'Image from file',
        mniImageFromUrl:    'Image from url',
        textNewColor:       'Add New Custom Color',
        tipInsertChart:     'Insert Chart',
        tipEditChart:       'Edit Chart',
        textPrint:          'Print',
        textPrintOptions:   'Print Options',
        tipColorSchemas:    'Change Color Scheme',
        txtSortAZ:          'Sort A to Z',
        txtSortZA:          'Sort Z to A',
        txtFilter:          'Filter',
        txtTableTemplate:   'Format As Table Template',
        textHorizontal:     'Horizontal Text',
        textCounterCw:      'Angle Counterclockwise',
        textClockwise:      'Angle Clockwise',
        textRotateUp:       'Rotate Text Up',
        textRotateDown:     'Rotate Text Down',
        textInsRight:       'Shift Cells Right',
        textInsDown:        'Shift Cells Down',
        textEntireRow:      'Entire Row',
        textEntireCol:      'Entire Column',
        textDelLeft:        'Shift Cells Left',
        textDelUp:          'Shift Cells Up',
        textZoom:           'Zoom',
        txtScheme1:         'Office',
        txtScheme2:         'Grayscale',
        txtScheme3:         'Apex',
        txtScheme4:         'Aspect',
        txtScheme5:         'Civic',
        txtScheme6:         'Concourse',
        txtScheme7:         'Equity',
        txtScheme8:         'Flow',
        txtScheme9:         'Foundry',
        txtScheme10:        'Median',
        txtScheme11:        'Metro',
        txtScheme12:        'Module',
        txtScheme13:        'Opulent',
        txtScheme14:        'Oriel',
        txtScheme15:        'Origin',
        txtScheme16:        'Paper',
        txtScheme17:        'Solstice',
        txtScheme18:        'Technic',
        txtScheme19:        'Trek',
        txtScheme20:        'Urban',
        txtScheme21:        'Verve',
        txtClearFilter:     'Clear Filter',
        tipSaveCoauth: 'Save your changes for the other users to see them.',
        txtSearch: 'Search',
        txtNamedRange:      'Named Ranges',
        txtNewRange:        'Define Name',
        txtManageRange:     'Name manager',
        txtPasteRange:      'Paste name',
        textInsCharts:      'Charts',
        tipInsertEquation:  'Insert Equation',
        tipInsertChartSpark: 'Insert Chart',
        textMoreFormats: 'More formats',
        capInsertText: 'Text',
        capInsertTextart: 'Text Art',
        capInsertImage: 'Image',
        capInsertShape: 'Shape',
        capInsertChart: 'Chart',
        capInsertHyperlink: 'Hyperlink',
        capInsertEquation: 'Equation',
        capBtnComment: 'Comment',
        textTabFile: 'File',
        textTabHome: 'Home',
        textTabInsert: 'Insert',
        tipChangeChart: 'Change Chart Type',
        textTabCollaboration: 'Collaboration',
        textTabProtect: 'Protection',
        textTabLayout: 'Layout',
        capBtnPageOrient: 'Orientation',
        capBtnMargins: 'Margins',
        capBtnPageSize: 'Size',
        tipImgAlign: 'Align objects',
        tipImgGroup: 'Group objects',
        tipSendForward: 'Bring forward',
        tipSendBackward: 'Send backward',
        capImgAlign: 'Align',
        capImgGroup: 'Group',
        capImgForward: 'Bring Forward',
        capImgBackward: 'Send Backward',
        tipPageSize: 'Page Size',
        tipPageOrient: 'Page Orientation',
        tipPageMargins: 'Page Margins',
        textMarginsLast: 'Last Custom',
        textMarginsNormal: 'Normal',
        textMarginsNarrow: 'Narrow',
        textMarginsWide: 'Wide',
        textPageMarginsCustom: 'Custom margins',
        textTop: 'Top: ',
        textLeft: 'Left: ',
        textBottom: 'Bottom: ',
        textRight: 'Right: ',
        textPortrait: 'Portrait',
        textLandscape: 'Landscape',
        mniImageFromStorage: 'Image from Storage',
        capBtnPrintArea: 'Print Area',
        textSetPrintArea: 'Set Print Area',
        textClearPrintArea: 'Clear Print Area',
        textAddPrintArea: 'Add to Print Area',
        tipPrintArea: 'Print area',
        capBtnInsHeader: 'Header/Footer',
        tipEditHeader: 'Edit header or footer',
        textTabData: 'Data',
        capInsertTable: 'Table',
        tipInsertTable: 'Insert table',
        textTabFormula: 'Formula',
        capBtnScale: 'Scale to Fit',
        tipScale: 'Scale to Fit',
        textScaleCustom: 'Custom',
        textScale: 'Scale',
        textAuto: 'Auto',
        textOnePage: 'page',
        textFewPages: 'pages',
        textManyPages: 'pages',
        textHeight: 'Height',
        textWidth: 'Width',
        textMorePages: 'More pages',
        capBtnAddComment: 'Add Comment',
        capBtnInsSymbol: 'Symbol',
        tipInsertSymbol: 'Insert symbol',
        txtAutosumTip: 'Summation',
        capBtnPrintTitles: 'Print Titles',
        tipPrintTitles: 'Print titles',
        capBtnInsSlicer: 'Slicer',
        tipInsertSlicer: 'Insert slicer',
        textVertical: 'Vertical Text'
    }, SSE.Views.Toolbar || {}));
});<|MERGE_RESOLUTION|>--- conflicted
+++ resolved
@@ -1556,14 +1556,11 @@
             }
             if ( me.isTabActive('home'))
                 me.fireEvent('home:open');
-<<<<<<< HEAD
 
             if ( me.isTabActive('pivot')) {
                 var pivottab = SSE.getController('PivotTable');
                 pivottab && pivottab.getView('PivotTable').fireEvent('pivot:open');
             }
-=======
->>>>>>> 4fdb760f
         },
 
         rendererComponents: function(html) {
