/*
 *
 * (c) Copyright Ascensio System SIA 2010-2019
 *
 * This program is a free software product. You can redistribute it and/or
 * modify it under the terms of the GNU Affero General Public License (AGPL)
 * version 3 as published by the Free Software Foundation. In accordance with
 * Section 7(a) of the GNU AGPL its Section 15 shall be amended to the effect
 * that Ascensio System SIA expressly excludes the warranty of non-infringement
 * of any third-party rights.
 *
 * This program is distributed WITHOUT ANY WARRANTY; without even the implied
 * warranty of MERCHANTABILITY or FITNESS FOR A PARTICULAR  PURPOSE. For
 * details, see the GNU AGPL at: http://www.gnu.org/licenses/agpl-3.0.html
 *
 * You can contact Ascensio System SIA at 20A-12 Ernesta Birznieka-Upisha
 * street, Riga, Latvia, EU, LV-1050.
 *
 * The  interactive user interfaces in modified source and object code versions
 * of the Program must display Appropriate Legal Notices, as required under
 * Section 5 of the GNU AGPL version 3.
 *
 * Pursuant to Section 7(b) of the License you must retain the original Product
 * logo when distributing the program. Pursuant to Section 7(e) we decline to
 * grant you any rights under trademark law for use of our trademarks.
 *
 * All the Product's GUI elements, including illustrations and icon sets, as
 * well as technical writing content are licensed under the terms of the
 * Creative Commons Attribution-ShareAlike 4.0 International. See the License
 * terms at http://creativecommons.org/licenses/by-sa/4.0/legalcode
 *
*/
/**
 *  Toolbar.js
 *
 *  Created by Alexander Yuzhin on 3/31/14
 *  Copyright (c) 2018 Ascensio System SIA. All rights reserved.
 *
 */

define([
    'backbone',
    'text!spreadsheeteditor/main/app/template/Toolbar.template',
    'text!spreadsheeteditor/main/app/template/ToolbarAnother.template',
    'text!spreadsheeteditor/main/app/template/ToolbarView.template',
    'common/main/lib/collection/Fonts',
    'common/main/lib/component/Button',
    'common/main/lib/component/ComboBox',
    'common/main/lib/component/DataView',
    'common/main/lib/component/ColorPalette',
    'common/main/lib/component/ThemeColorPalette',
    'common/main/lib/component/Menu',
    'common/main/lib/component/DimensionPicker',
    'common/main/lib/component/Window',
    'common/main/lib/component/ComboBoxFonts',
    'common/main/lib/component/ComboDataView'
    ,'common/main/lib/component/SynchronizeTip'
    ,'common/main/lib/component/Mixtbar'
], function (Backbone, template, simple, template_view) { 'use strict';

    SSE.enumLock = {
        editCell:       'cell-editing',
        editFormula:    'is-formula',
        editText:       'is-text',
        editPivot:      'is-pivot',
        selImage:       'sel-image',
        selShape:       'sel-shape',
        selShapeText:   'sel-shape-txt',
        selChart:       'sel-chart',
        selChartText:   'sel-chart-txt',
        selRange:       'sel-range',
        selRangeEdit:   'sel-range-edit',
        lostConnect:    'disconnect',
        coAuth:         'co-auth',
        coAuthText:     'co-auth-text',
        ruleMerge:      'rule-btn-merge',
        ruleFilter:     'rule-filter',
        ruleDelFilter:  'rule-clear-filter',
        menuFileOpen:   'menu-file-open',
        cantPrint:      'cant-print',
        multiselect:    'is-multiselect',
        cantHyperlink:  'cant-hyperlink',
        commentLock:    'can-comment',
        cantModifyFilter: 'cant-filter',
        disableOnStart: 'on-start',
        cantGroup:      'cant-group',
        cantGroupUngroup: 'cant-group-ungroup',
        docPropsLock:   'doc-props-lock',
        printAreaLock:  'print-area-lock',
        namedRangeLock: 'named-range-lock',
        multiselectCols:'is-multiselect-cols',
        headerLock: 'header-lock',
        sheetLock: 'sheet-lock'
    };

    SSE.Views.Toolbar =  Common.UI.Mixtbar.extend(_.extend({
        el: '#toolbar',

        // Compile our stats template
        template: _.template(template),

        // Delegated events for creating new items, and clearing completed ones.
        events: {
            //
        },

        initialize: function () {
            var me = this,
                options = {};

            me.SchemeNames = [
                me.txtScheme1, me.txtScheme2, me.txtScheme3, me.txtScheme4, me.txtScheme5,
                me.txtScheme6, me.txtScheme7, me.txtScheme8, me.txtScheme9, me.txtScheme10,
                me.txtScheme11, me.txtScheme12, me.txtScheme13, me.txtScheme14, me.txtScheme15,
                me.txtScheme16, me.txtScheme17, me.txtScheme18, me.txtScheme19, me.txtScheme20,
                me.txtScheme21
            ];
            me._state = {
                hasCollaborativeChanges: undefined
            };
            me.btnSaveCls = 'btn-save';
            me.btnSaveTip = this.tipSave + Common.Utils.String.platformKey('Ctrl+S');

            me.ascFormatOptions = {
                General     : 'General',
                Number      : '0.00',
                Currency    : '$#,##0.00',
                Accounting  : '_($* #,##0.00_);_($* (#,##0.00);_($* "-"??_);_(@_)',
                DateShort   : 'm/d/yyyy',
                DateLong    : '[$-F800]dddd, mmmm dd, yyyy',
                Time        : '[$-F400]h:mm:ss AM/PM',
                Percentage  : '0.00%',
                Percent     : '0%',
                Fraction    : '# ?/?',
                Scientific  : '0.00E+00',
                Text        : '@'
            };

            me.numFormatData = [
                { value: Asc.c_oAscNumFormatType.General,   format: this.ascFormatOptions.General,     displayValue: this.txtGeneral,      exampleval: '100' },
                { value: Asc.c_oAscNumFormatType.Number,    format: this.ascFormatOptions.Number,      displayValue: this.txtNumber,       exampleval: '100,00' },
                { value: Asc.c_oAscNumFormatType.Scientific,format: this.ascFormatOptions.Scientific,  displayValue: this.txtScientific,   exampleval: '1,00E+02' },
                { value: Asc.c_oAscNumFormatType.Accounting,format: this.ascFormatOptions.Accounting,  displayValue: this.txtAccounting,   exampleval: '100,00 $' },
                { value: Asc.c_oAscNumFormatType.Currency,  format: this.ascFormatOptions.Currency,    displayValue: this.txtCurrency,     exampleval: '100,00 $' },
                { value: Asc.c_oAscNumFormatType.Date,      format: 'MM-dd-yyyy',                      displayValue: this.txtDate,         exampleval: '04-09-1900' },
                { value: Asc.c_oAscNumFormatType.Time,      format: 'HH:MM:ss',                        displayValue: this.txtTime,         exampleval: '00:00:00' },
                { value: Asc.c_oAscNumFormatType.Percent,   format: this.ascFormatOptions.Percentage,  displayValue: this.txtPercentage,   exampleval: '100,00%' },
                { value: Asc.c_oAscNumFormatType.Fraction,  format: this.ascFormatOptions.Fraction,    displayValue: this.txtFraction,     exampleval: '100' },
                { value: Asc.c_oAscNumFormatType.Text,      format: this.ascFormatOptions.Text,        displayValue: this.txtText,         exampleval: '100' }
            ];

            return this;
        },

        lockToolbar: function(causes, lock, opts) {
            Common.Utils.lockControls(causes, lock, opts, this.lockControls);
        },

        applyLayout: function (config) {
            var me = this;

            function dummyCmp() {
                return {
                    isDummy : true,
                    on      : function() {}
                }
            }

            var _set = SSE.enumLock;

            me.btnCopy = new Common.UI.Button({
                id          : 'id-toolbar-btn-copy',
                cls         : 'btn-toolbar',
                iconCls     : 'btn-copy'
            });

            me.btnPaste = new Common.UI.Button({
                id          : 'id-toolbar-btn-paste',
                cls         : 'btn-toolbar',
                iconCls     : 'btn-paste',
                lock        : [/*_set.editCell,*/ _set.coAuth, _set.lostConnect]
            });

            me.btnUndo = new Common.UI.Button({
                id          : 'id-toolbar-btn-undo',
                cls         : 'btn-toolbar',
                iconCls     : 'btn-undo',
                disabled    : true,
                lock        : [_set.lostConnect],
                signals     : ['disabled']
            });

            me.btnRedo = new Common.UI.Button({
                id          : 'id-toolbar-btn-redo',
                cls         : 'btn-toolbar',
                iconCls     : 'btn-redo',
                disabled    : true,
                lock        : [_set.lostConnect],
                signals     : ['disabled']
            });

            if ( config.isEditDiagram ) {
                me.$layout = $(_.template(simple)(config));

                me.btnInsertFormula = new Common.UI.Button({
                    id          : 'id-toolbar-btn-insertformula',
                    cls         : 'btn-toolbar',
                    iconCls     : 'btn-formula',
                    split       : true,
                    lock        : [_set.editText, _set.selChart, _set.selChartText, _set.selShape, _set.selShapeText, _set.selImage, _set.selRangeEdit, _set.lostConnect, _set.coAuth],
                    menu        : new Common.UI.Menu({
                        style : 'min-width: 110px',
                        items : [
                            {caption: 'SUM',   value: 'SUM'},
                            {caption: 'MIN',   value: 'MIN'},
                            {caption: 'MAX',   value: 'MAX'},
                            {caption: 'COUNT', value: 'COUNT'},
                            {caption: '--'},
                            {
                                caption: me.txtAdditional,
                                value: 'more'
                            }
                        ]
                    })
                });

                me.btnDecDecimal = new Common.UI.Button({
                    id          : 'id-toolbar-btn-decdecimal',
                    cls         : 'btn-toolbar',
                    iconCls     : 'btn-decdecimal',
                    lock        : [_set.editCell, _set.selChart, _set.selChartText, _set.selShape, _set.selShapeText, _set.selImage, _set.lostConnect, _set.coAuth]
                });

                me.btnIncDecimal = new Common.UI.Button({
                    id          : 'id-toolbar-btn-incdecimal',
                    cls         : 'btn-toolbar',
                    iconCls     : 'btn-incdecimal',
                    lock        : [_set.editCell, _set.selChart, _set.selChartText, _set.selShape, _set.selShapeText, _set.selImage, _set.lostConnect, _set.coAuth]
                });

                var formatTemplate =
                    _.template([
                        '<% _.each(items, function(item) { %>',
                        '<li id="<%= item.id %>" data-value="<%= item.value %>"><a tabindex="-1" type="menuitem">',
                        '<div style="position: relative;"><div style="position: absolute; left: 0; width: 100px;"><%= scope.getDisplayValue(item) %></div>',
                        '<div style="display: inline-block; width: 100%; max-width: 300px; overflow: hidden; text-overflow: ellipsis; text-align: right; vertical-align: bottom; padding-left: 100px; color: silver;"><%= item.exampleval ? item.exampleval : "" %></div>',
                        '</div></a></li>',
                        '<% }); %>',
                        '<li class="divider">',
                        '<li id="id-toolbar-mnu-item-more-formats" data-value="-1"><a tabindex="-1" type="menuitem">' + me.textMoreFormats + '</a></li>'
                    ].join(''));

                me.cmbNumberFormat = new Common.UI.ComboBox({
                    cls         : 'input-group-nr',
                    menuStyle   : 'min-width: 180px;',
                    hint        : me.tipNumFormat,
                    lock        : [_set.editCell, _set.selChart, _set.selChartText, _set.selShape, _set.selShapeText, _set.selImage, _set.selRangeEdit, _set.lostConnect, _set.coAuth],
                    itemsTemplate: formatTemplate,
                    editable    : false,
                    data        : me.numFormatData
                });

                me.btnEditChart = new Common.UI.Button({
                    id          : 'id-toolbar-rtn-edit-chart',
                    cls         : 'btn-toolbar btn-text-value',
                    caption     : me.tipEditChart,
                    lock        : [_set.lostConnect],
                    style       : 'width: 120px;'
                });
            } else
            if ( config.isEditMailMerge ) {
                me.$layout = $(_.template(simple)(config));

                me.btnSearch = new Common.UI.Button({
                    id          : 'id-toolbar-btn-search',
                    cls         : 'btn-toolbar',
                    iconCls     : 'btn-search',
                    lock        : [_set.lostConnect]
                });

                me.btnSortDown = new Common.UI.Button({
                    id          : 'id-toolbar-btn-sort-down',
                    cls         : 'btn-toolbar',
                    iconCls     : 'btn-sort-down',
                    lock        : [_set.editCell, _set.selChart, _set.selChartText, _set.selShape, _set.selShapeText, _set.selImage, _set.lostConnect, _set.coAuth, _set.ruleFilter, _set.editPivot]
                });

                me.btnSortUp = new Common.UI.Button({
                    id          : 'id-toolbar-btn-sort-up',
                    cls         : 'btn-toolbar',
                    iconCls     : 'btn-sort-up',
                    lock        : [_set.editCell, _set.selChart, _set.selChartText, _set.selShape, _set.selShapeText, _set.selImage, _set.lostConnect, _set.coAuth, _set.ruleFilter, _set.editPivot]
                });

                me.btnSetAutofilter = new Common.UI.Button({
                    id          : 'id-toolbar-btn-setautofilter',
                    cls         : 'btn-toolbar',
                    iconCls     : 'btn-autofilter',
                    lock        : [_set.editCell, _set.selChart, _set.selChartText, _set.selShape, _set.selShapeText, _set.selImage, _set.lostConnect, _set.coAuth, _set.ruleFilter, _set.editPivot],
                    enableToggle: true
                });

                me.btnClearAutofilter = new Common.UI.Button({
                    id          : 'id-toolbar-btn-clearfilter',
                    cls         : 'btn-toolbar',
                    iconCls     : 'btn-clear-filter',
                    lock        : [_set.editCell, _set.selChart, _set.selChartText, _set.selShape, _set.selShapeText, _set.selImage, _set.lostConnect, _set.coAuth, _set.ruleDelFilter, _set.editPivot]
                });
            } else
            if ( config.isEdit ) {
                Common.UI.Mixtbar.prototype.initialize.call(this, {
                    template: _.template(template),
                    tabs: [
                        { caption: me.textTabFile, action: 'file', extcls: 'canedit', haspanel:false},
                        { caption: me.textTabHome, action: 'home', extcls: 'canedit'},
                        { caption: me.textTabInsert, action: 'ins', extcls: 'canedit'},
                        {caption: me.textTabLayout, action: 'layout', extcls: 'canedit'},
                        {caption: me.textTabFormula, action: 'formula', extcls: 'canedit'},
                        {caption: me.textTabData, action: 'data', extcls: 'canedit'}
                    ]}
                );

                me.cmbFontSize = new Common.UI.ComboBox({
                    cls         : 'input-group-nr',
                    menuStyle   : 'min-width: 55px;',
                    hint        : me.tipFontSize,
                    lock        : [_set.selImage, _set.editFormula, _set.selRangeEdit, _set.coAuth, _set.coAuthText, _set.lostConnect],
                    data        : [
                        { value: 8, displayValue: "8" },
                        { value: 9, displayValue: "9" },
                        { value: 10, displayValue: "10" },
                        { value: 11, displayValue: "11" },
                        { value: 12, displayValue: "12" },
                        { value: 14, displayValue: "14" },
                        { value: 16, displayValue: "16" },
                        { value: 18, displayValue: "18" },
                        { value: 20, displayValue: "20" },
                        { value: 22, displayValue: "22" },
                        { value: 24, displayValue: "24" },
                        { value: 26, displayValue: "26" },
                        { value: 28, displayValue: "28" },
                        { value: 36, displayValue: "36" },
                        { value: 48, displayValue: "48" },
                        { value: 72, displayValue: "72" },
                        { value: 96, displayValue: "96" }
                    ]
                });

                me.cmbFontName = new Common.UI.ComboBoxFonts({
                    cls         : 'input-group-nr',
                    menuCls     : 'scrollable-menu',
                    menuStyle   : 'min-width: 325px;',
                    hint        : me.tipFontName,
                    lock        : [_set.selImage, _set.editFormula, _set.selRangeEdit, _set.coAuth, _set.coAuthText, _set.lostConnect],
                    store       : new Common.Collections.Fonts()
                });

                me.btnPrint = new Common.UI.Button({
                    id          : 'id-toolbar-btn-print',
                    cls         : 'btn-toolbar',
                    iconCls     : 'btn-print no-mask',
                    lock        : [_set.editCell, _set.cantPrint, _set.disableOnStart],
                    signals: ['disabled']
                });

                me.btnSave = new Common.UI.Button({
                    id          : 'id-toolbar-btn-save',
                    cls         : 'btn-toolbar',
                    iconCls     : 'no-mask ' + me.btnSaveCls,
                    signals     : ['disabled']
                });
                me.btnCollabChanges = me.btnSave;

                me.btnIncFontSize = new Common.UI.Button({
                    id          : 'id-toolbar-btn-incfont',
                    cls         : 'btn-toolbar',
                    iconCls     : 'btn-incfont',
                    lock        : [_set.selImage, _set.editFormula, _set.selRangeEdit, _set.coAuth, _set.coAuthText, _set.lostConnect]
                });

                me.btnDecFontSize = new Common.UI.Button({
                    id          : 'id-toolbar-btn-decfont',
                    cls         : 'btn-toolbar',
                    iconCls     : 'btn-decfont',
                    lock        : [_set.selImage, _set.editFormula, _set.selRangeEdit, _set.coAuth, _set.coAuthText, _set.lostConnect]
                });

                me.btnBold = new Common.UI.Button({
                    id          : 'id-toolbar-btn-bold',
                    cls         : 'btn-toolbar',
                    iconCls     : 'btn-bold',
                    lock        : [_set.selImage, _set.editFormula, _set.selRangeEdit, _set.coAuth, _set.coAuthText, _set.lostConnect],
                    enableToggle: true
                });

                me.btnItalic = new Common.UI.Button({
                    id          : 'id-toolbar-btn-italic',
                    cls         : 'btn-toolbar',
                    iconCls     : 'btn-italic',
                    lock        : [_set.selImage, _set.editFormula, _set.selRangeEdit, _set.coAuth, _set.coAuthText, _set.lostConnect],
                    enableToggle: true
                });

                me.btnUnderline = new Common.UI.Button({
                    id          : 'id-toolbar-btn-underline',
                    cls         : 'btn-toolbar',
                    iconCls     : 'btn-underline',
                    lock        : [_set.selImage, _set.editFormula, _set.selRangeEdit, _set.coAuth, _set.coAuthText, _set.lostConnect],
                    enableToggle: true
                });

                me.btnStrikeout = new Common.UI.Button({
                    id: 'id-toolbar-btn-strikeout',
                    cls: 'btn-toolbar',
                    iconCls: 'btn-strikeout',
                    lock        : [_set.selImage, _set.editFormula, _set.selRangeEdit, _set.coAuth, _set.coAuthText, _set.lostConnect],
                    enableToggle: true
                });

                me.btnSubscript = new Common.UI.Button({
                    id          : 'id-toolbar-btn-subscript',
                    cls         : 'btn-toolbar',
                    iconCls     : 'btn-subscript',
                    icls     : 'btn-subscript',
                    split       : true,
                    enableToggle: true,
                    lock        : [_set.selImage, _set.editFormula, _set.selRangeEdit, _set.coAuth, _set.coAuthText, _set.lostConnect],
                    menu        : new Common.UI.Menu({
                        items: [
                            {
                                caption     : me.textSuperscript,
                                iconCls     : 'mnu-text-superscript',
                                icls        : 'btn-superscript',
                                checkable   : true,
                                allowDepress: true,
                                toggleGroup : 'textsubscriptgroup',
                                value       : 'super'
                            },
                            {
                                caption     : me.textSubscript,
                                iconCls     : 'mnu-text-subscript',
                                icls        : 'btn-subscript',
                                checkable   : true,
                                allowDepress: true,
                                toggleGroup : 'textsubscriptgroup',
                                value       : 'sub'
                            }
                        ]
                    })
                });

                me.mnuTextColorPicker = dummyCmp();
                me.btnTextColor = new Common.UI.Button({
                    id          : 'id-toolbar-btn-fontcolor',
                    cls         : 'btn-toolbar',
                    iconCls     : 'btn-fontcolor',
                    split       : true,
                    lock        : [_set.selImage, _set.editFormula, _set.selRangeEdit, _set.coAuth, _set.coAuthText, _set.lostConnect],
                    menu        : new Common.UI.Menu({
                        items: [
                            { template: _.template('<div id="id-toolbar-menu-fontcolor" style="width: 169px; height: 220px; margin: 10px;"></div>') },
                            { template: _.template('<a id="id-toolbar-menu-new-fontcolor" style="padding-left:12px;">' + me.textNewColor + '</a>') }
                        ]
                    })
                });

                me.mnuBackColorPicker = dummyCmp();
                me.btnBackColor = new Common.UI.Button({
                    id          : 'id-toolbar-btn-fillparag',
                    cls         : 'btn-toolbar',
                    iconCls     : 'btn-fillparag',
                    split       : true,
                    lock        : [_set.selImage, _set.editCell, _set.coAuth, _set.coAuthText, _set.lostConnect],
                    menu        : new Common.UI.Menu({
                        items: [
                            { template: _.template('<div id="id-toolbar-menu-paracolor" style="width: 169px; height: 220px; margin: 10px;"></div>') },
                            { template: _.template('<a id="id-toolbar-menu-new-paracolor" style="padding-left:12px;">' + me.textNewColor + '</a>') }
                        ]
                    })
                });

                me.btnBorders = new Common.UI.Button({
                    id          : 'id-toolbar-btn-borders',
                    cls         : 'btn-toolbar',
                    iconCls     : 'btn-border-out',
                    icls        : 'btn-border-out',
                    borderId    : 'outer',
                    borderswidth: Asc.c_oAscBorderStyles.Thin,
                    lock        : [_set.editCell, _set.selChart, _set.selChartText, _set.selShape, _set.selShapeText, _set.selImage, _set.lostConnect, _set.coAuth],
                    split       : true,
                    menu        : true
                });

                me.btnAlignLeft = new Common.UI.Button({
                    id          : 'id-toolbar-btn-align-left',
                    cls         : 'btn-toolbar',
                    iconCls     : 'btn-align-left',
                    enableToggle: true,
                    lock        : [_set.editCell, _set.selChart, _set.selChartText, _set.selImage, _set.lostConnect, _set.coAuth, _set.coAuthText],
                    toggleGroup : 'alignGroup'
                });

                me.btnAlignCenter = new Common.UI.Button({
                    id          : 'id-toolbar-btn-align-center',
                    cls         : 'btn-toolbar',
                    iconCls     : 'btn-align-center',
                    enableToggle: true,
                    lock        : [_set.editCell, _set.selChart, _set.selChartText, _set.selImage, _set.lostConnect, _set.coAuth, _set.coAuthText],
                    toggleGroup : 'alignGroup'
                });

                me.btnAlignRight = new Common.UI.Button({
                    id          : 'id-toolbar-btn-align-right',
                    cls         : 'btn-toolbar',
                    iconCls     : 'btn-align-right',
                    enableToggle: true,
                    lock        : [_set.editCell, _set.selChart, _set.selChartText, _set.selImage, _set.lostConnect, _set.coAuth, _set.coAuthText],
                    toggleGroup : 'alignGroup'
                });

                me.btnAlignJust = new Common.UI.Button({
                    id          : 'id-toolbar-btn-align-just',
                    cls         : 'btn-toolbar',
                    iconCls     : 'btn-align-just',
                    enableToggle: true,
                    lock        : [_set.editCell, _set.selChart, _set.selChartText, _set.selImage, _set.lostConnect, _set.coAuth, _set.coAuthText],
                    toggleGroup: 'alignGroup'
                });

                me.btnMerge = new Common.UI.Button({
                    id          : 'id-toolbar-rtn-merge',
                    cls         : 'btn-toolbar',
                    iconCls     : 'btn-merge',
                    enableToggle: true,
                    allowDepress: true,
                    split       : true,
                    lock        : [_set.editCell, _set.selShape, _set.selShapeText, _set.selChart, _set.selChartText, _set.selImage, _set.lostConnect, _set.coAuth, _set.ruleMerge, _set.editPivot],
                    menu        : new Common.UI.Menu({
                        items: [
                            {
                                caption : me.txtMergeCenter,
                                value   : Asc.c_oAscMergeOptions.MergeCenter
                            },
                            {
                                caption : me.txtMergeAcross,
                                value   : Asc.c_oAscMergeOptions.MergeAcross
                            },
                            {
                                caption : me.txtMergeCells,
                                value   : Asc.c_oAscMergeOptions.Merge
                            },
                            {
                                caption : me.txtUnmerge,
                                value   : Asc.c_oAscMergeOptions.None
                            }
                        ]
                    })
                });

                me.btnAlignTop = new Common.UI.Button({
                    id          : 'id-toolbar-rtn-valign-top',
                    cls         : 'btn-toolbar',
                    iconCls     : 'btn-valign-top',
                    lock        : [_set.editCell, _set.selChart, _set.selChartText, _set.selImage, _set.lostConnect, _set.coAuth, _set.coAuthText],
                    enableToggle: true,
                    toggleGroup : 'vAlignGroup'
                });

                me.btnAlignMiddle = new Common.UI.Button({
                    id          : 'id-toolbar-rtn-valign-middle',
                    cls         : 'btn-toolbar',
                    iconCls     : 'btn-valign-middle',
                    enableToggle: true,
                    lock        : [_set.editCell, _set.selChart, _set.selChartText, _set.selImage, _set.lostConnect, _set.coAuth, _set.coAuthText],
                    toggleGroup : 'vAlignGroup'
                });

                me.btnAlignBottom = new Common.UI.Button({
                    id          : 'id-toolbar-rtn-valign-bottom',
                    cls         : 'btn-toolbar',
                    iconCls     : 'btn-valign-bottom',
                    lock        : [_set.editCell, _set.selChart, _set.selChartText, _set.selImage, _set.lostConnect, _set.coAuth, _set.coAuthText],
                    enableToggle: true,
                    toggleGroup : 'vAlignGroup'
                });

                me.btnWrap = new Common.UI.Button({
                    id          : 'id-toolbar-rtn-wrap',
                    cls         : 'btn-toolbar',
                    iconCls     : 'btn-wrap',
                    lock        : [_set.editCell, _set.selChart, _set.selChartText, _set.selShape, _set.selShapeText, _set.selImage, _set.lostConnect, _set.coAuth],
                    enableToggle: true,
                    allowDepress: true
                });

                me.btnTextOrient = new Common.UI.Button({
                    id          : 'id-toolbar-rtn-textorient',
                    cls         : 'btn-toolbar',
                    iconCls     : 'btn-text-orient',
                    lock        : [_set.editCell, _set.selChart, _set.selChartText, _set.selShape, _set.selImage, _set.lostConnect, _set.coAuth, _set.coAuthText],
                    menu        : new Common.UI.Menu({
                        items: [
                            {
                                caption     : me.textHorizontal,
                                iconCls     : 'mnu-direct-horiz',
                                checkable   : true,
                                toggleGroup : 'textorientgroup',
                                value       : 'horiz'
                            },
                            {
                                caption     : me.textCounterCw,
                                iconCls     : 'mnu-direct-ccw',
                                checkable   : true,
                                toggleGroup : 'textorientgroup',
                                value       : 'countcw'
                            },
                            {
                                caption     : me.textClockwise,
                                iconCls     : 'mnu-direct-cw',
                                checkable   : true,
                                toggleGroup : 'textorientgroup',
                                value       : 'clockwise'
                            },
                            {
                                caption     : me.textRotateUp,
                                iconCls     : 'mnu-direct-rup',
                                checkable   : true,
                                toggleGroup : 'textorientgroup',
                                value       : 'rotateup'
                            },
                            {
                                caption     : me.textRotateDown,
                                iconCls     : 'mnu-direct-rdown',
                                checkable   : true,
                                toggleGroup : 'textorientgroup',
                                value       : 'rotatedown'
                            }
                        ]
                    })
                });

                me.btnInsertImage = new Common.UI.Button({
                    id          : 'tlbtn-insertimage',
                    cls         : 'btn-toolbar x-huge icon-top',
                    iconCls     : 'btn-insertimage',
                    caption     : me.capInsertImage,
                    lock        : [_set.editCell, _set.selChartText, _set.selImage, _set.lostConnect, _set.coAuth],
                    menu        : new Common.UI.Menu({
                        items: [
                            { caption: me.mniImageFromFile, value: 'file' },
                            { caption: me.mniImageFromUrl,  value: 'url' },
                            { caption: me.mniImageFromStorage, value: 'storage'}
                        ]
                    })
                });

                me.btnInsertHyperlink = new Common.UI.Button({
                    id          : 'tlbtn-insertlink',
                    cls         : 'btn-toolbar x-huge icon-top',
                    iconCls     : 'btn-inserthyperlink',
                    caption     : me.capInsertHyperlink,
                    lock        : [_set.editCell, _set.selChart, _set.selChartText, _set.selImage, _set.selShape, _set.cantHyperlink, _set.multiselect, _set.lostConnect, _set.coAuth, _set.editPivot]
                });

                me.btnInsertChart = new Common.UI.Button({
                    id          : 'tlbtn-insertchart',
                    cls         : 'btn-toolbar x-huge icon-top',
                    iconCls     : 'btn-insertchart',
                    lock        : [_set.editCell, _set.selChartText, _set.selShape, _set.selShapeText, _set.selImage, _set.lostConnect, _set.coAuth, _set.coAuthText],
                    caption     : me.capInsertChart,
                    menu        : new Common.UI.Menu({
                        style: 'width: 435px;',
                        items: [
                            { template: _.template('<div id="id-toolbar-menu-insertchart" class="menu-insertchart" style="margin: 5px 5px 5px 10px;"></div>') }
                        ]
                    })
                });

                me.btnInsertShape = new Common.UI.Button({
                    id          : 'tlbtn-insertshape',
                    cls         : 'btn-toolbar x-huge icon-top',
                    iconCls     : 'btn-insertshape',
                    enableToggle: true,
                    caption     : me.capInsertShape,
                    lock        : [_set.editCell, _set.selChartText, _set.selImage, _set.lostConnect, _set.coAuth],
                    menu        : new Common.UI.Menu({cls: 'menu-shapes'})
                });

                me.btnInsertText = new Common.UI.Button({
                    id          : 'tlbtn-inserttext',
                    cls         : 'btn-toolbar x-huge icon-top',
                    iconCls     : 'btn-text',
                    caption     : me.capInsertText,
                    lock        : [_set.editCell, _set.selChartText, _set.selImage, _set.lostConnect, _set.coAuth],
                    enableToggle: true
                });

                me.btnInsertTextArt = new Common.UI.Button({
                    id          : 'tlbtn-inserttextart',
                    cls         : 'btn-toolbar x-huge icon-top',
                    iconCls     : 'btn-textart',
                    caption     : me.capInsertTextart,
                    lock        : [_set.editCell, _set.selChartText, _set.selImage, _set.lostConnect, _set.coAuth],
                    menu        : new Common.UI.Menu({
                        cls: 'menu-shapes',
                        items: [
                            {template: _.template('<div id="id-toolbar-menu-insart" style="width: 239px; margin-left: 5px;"></div>')}
                        ]
                    })
                });

                me.btnInsertEquation = new Common.UI.Button({
                    id          : 'tlbtn-insertequation',
                    cls         : 'btn-toolbar x-huge icon-top',
                    iconCls     : 'btn-insertequation',
                    caption     : me.capInsertEquation,
                    split       : true,
                    lock        : [_set.editCell, _set.selChartText, _set.selImage, _set.lostConnect, _set.coAuth],
                    menu        : new Common.UI.Menu({cls: 'menu-shapes'})
                });

                me.btnTableTemplate = new Common.UI.Button({
                    id          : 'id-toolbar-btn-ttempl',
                    cls         : 'btn-toolbar',
                    iconCls     : 'btn-ttempl',
                    lock        : [_set.editCell, _set.selChart, _set.selChartText, _set.selShape, _set.selShapeText, _set.selImage, _set.lostConnect, _set.coAuth, _set.ruleFilter, _set.multiselect, _set.cantModifyFilter],
                    menu        : new Common.UI.Menu({
                        items: [
                            { template: _.template('<div id="id-toolbar-menu-table-templates" style="width: 288px; height: 300px; margin: 0px 4px;"></div>') }
                        ]
                    })
                });

                me.btnInsertTable = new Common.UI.Button({
                    id          : 'tlbtn-inserttable',
                    cls         : 'btn-toolbar x-huge icon-top',
                    iconCls     : 'btn-inserttable',
                    caption     : me.capInsertTable,
                    lock        : [_set.editCell, _set.selChart, _set.selChartText, _set.selShape, _set.selShapeText, _set.selImage, _set.lostConnect, _set.coAuth, _set.ruleFilter, _set.multiselect, _set.cantModifyFilter, _set.ruleMerge, _set.editPivot]
                });

                me.listStyles = new Common.UI.ComboDataView({
                    cls             : 'combo-styles',
                    enableKeyEvents : true,
                    itemWidth       : 112,
                    itemHeight      : 38,
                    menuMaxHeight   : 226,
                    lock            : [_set.editCell, _set.selChart, _set.selChartText, _set.selShape, _set.selShapeText, _set.selImage, _set.lostConnect, _set.coAuth],
                    beforeOpenHandler: function(e) {
                        var cmp = this,
                            menu = cmp.openButton.menu,
                            minMenuColumn = 6;

                        if (menu.cmpEl) {
                            var itemEl = $(cmp.cmpEl.find('.dataview.inner .style').get(0)).parent();
                            var itemMargin = /*parseInt($(itemEl.get(0)).parent().css('margin-right'))*/-1;
                            var itemWidth = itemEl.is(':visible') ? parseInt(itemEl.css('width')) :
                                (cmp.itemWidth + parseInt(itemEl.css('padding-left')) + parseInt(itemEl.css('padding-right')) +
                                parseInt(itemEl.css('border-left-width')) + parseInt(itemEl.css('border-right-width')));

                            var minCount        = cmp.menuPicker.store.length >= minMenuColumn ? minMenuColumn : cmp.menuPicker.store.length,
                                columnCount     = Math.min(cmp.menuPicker.store.length, Math.round($('.dataview', $(cmp.fieldPicker.el)).width() / (itemMargin + itemWidth) + 0.5));

                            columnCount = columnCount < minCount ? minCount : columnCount;
                            menu.menuAlignEl = cmp.cmpEl;

                            menu.menuAlign = 'tl-tl';
                            var offset = cmp.cmpEl.width() - cmp.openButton.$el.width() - columnCount * (itemMargin + itemWidth) - 1;
                            menu.setOffset(Math.min(offset, 0));

                            menu.cmpEl.css({
                                'width' : columnCount * (itemWidth + itemMargin),
                                'min-height': cmp.cmpEl.height()
                            });
                        }
                    }
                });

                var formatTemplate =
                    _.template([
                        '<% _.each(items, function(item) { %>',
                        '<li id="<%= item.id %>" data-value="<%= item.value %>"><a tabindex="-1" type="menuitem">',
                        '<div style="position: relative;"><div style="position: absolute; left: 0; width: 100px;"><%= scope.getDisplayValue(item) %></div>',
                        '<div style="display: inline-block; width: 100%; max-width: 300px; overflow: hidden; text-overflow: ellipsis; text-align: right; vertical-align: bottom; padding-left: 100px; color: silver;"><%= item.exampleval ? item.exampleval : "" %></div>',
                        '</div></a></li>',
                        '<% }); %>',
                        '<li class="divider">',
                        '<li id="id-toolbar-mnu-item-more-formats" data-value="-1"><a tabindex="-1" type="menuitem">' + me.textMoreFormats + '</a></li>'
                    ].join(''));

                me.cmbNumberFormat = new Common.UI.ComboBox({
                    cls         : 'input-group-nr',
                    menuStyle   : 'min-width: 180px;',
                    hint        : me.tipNumFormat,
                    lock        : [_set.editCell, _set.selChart, _set.selChartText, _set.selShape, _set.selShapeText, _set.selImage, _set.selRangeEdit, _set.lostConnect, _set.coAuth],
                    itemsTemplate: formatTemplate,
                    editable    : false,
                    data        : me.numFormatData
                });

                me.btnPercentStyle = new Common.UI.Button({
                    id          : 'id-toolbar-btn-percent-style',
                    cls         : 'btn-toolbar',
                    iconCls     : 'btn-percent-style',
                    lock        : [_set.editCell, _set.selChart, _set.selChartText, _set.selShape, _set.selShapeText, _set.selImage, _set.lostConnect, _set.coAuth],
                    styleName   : 'Percent'
                });

                me.btnCurrencyStyle = new Common.UI.Button({
                    id          : 'id-toolbar-btn-accounting-style',
                    cls         : 'btn-toolbar',
                    iconCls     : 'btn-currency-style',
                    lock        : [_set.editCell, _set.selChart, _set.selChartText, _set.selShape, _set.selShapeText, _set.selImage, _set.lostConnect, _set.coAuth],
                    styleName    : 'Currency',
                    split       : true,
                    menu        : new Common.UI.Menu({
                        style: 'min-width: 120px;',
                        items : [
                            {
                                caption : me.txtDollar,
                                value   : 0x0409 // $ en-US
                            },
                            {
                                caption : me.txtEuro,
                                value   : 0x0407 // € de-DE
                            },
                            {
                                caption : me.txtPound,
                                value   : 0x0809 // £ en-GB
                            },
                            {
                                caption : me.txtRouble,
                                value   : 0x0419 // ₽ ru-RU
                            },
                            {
                                caption : me.txtYen,
                                value   : 0x0411 // ¥ ja-JP
                            },{caption: '--'},
                            {
                                caption : me.textMoreFormats,
                                value   : -1
                            }
                        ]
                    })
                });

                me.btnDecDecimal = new Common.UI.Button({
                    id          : 'id-toolbar-btn-decdecimal',
                    cls         : 'btn-toolbar',
                    iconCls     : 'btn-decdecimal',
                    lock        : [_set.editCell, _set.selChart, _set.selChartText, _set.selShape, _set.selShapeText, _set.selImage, _set.lostConnect, _set.coAuth]
                });

                me.btnIncDecimal = new Common.UI.Button({
                    id          : 'id-toolbar-btn-incdecimal',
                    cls         : 'btn-toolbar',
                    iconCls     : 'btn-incdecimal',
                    lock        : [_set.editCell, _set.selChart, _set.selChartText, _set.selShape, _set.selShapeText, _set.selImage, _set.lostConnect, _set.coAuth]
                });

                me.btnInsertFormula = new Common.UI.Button({
                    id          : 'id-toolbar-btn-insertformula',
                    cls         : 'btn-toolbar',
                    iconCls     : 'btn-formula',
                    split       : true,
                    lock        : [_set.editText, _set.selChart, _set.selChartText, _set.selShape, _set.selShapeText, _set.selImage, _set.selRangeEdit, _set.lostConnect, _set.coAuth],
                    menu        : new Common.UI.Menu({
                        style : 'min-width: 110px',
                        items : [
                            {caption: 'SUM',   value: 'SUM'},
                            {caption: 'MIN',   value: 'MIN'},
                            {caption: 'MAX',   value: 'MAX'},
                            {caption: 'COUNT', value: 'COUNT'},
                            {caption: '--'},
                            {
                                caption: me.txtAdditional,
                                value: 'more'
                            }
                        ]
                    })
                });

                me.btnNamedRange = new Common.UI.Button({
                    id          : 'id-toolbar-btn-insertrange',
                    cls         : 'btn-toolbar',
                    iconCls     : 'btn-named-range',
                    lock        : [_set.selChart, _set.selChartText, _set.selShape, _set.selShapeText, _set.selImage, _set.lostConnect, _set.coAuth, _set.selRangeEdit],
                    menu        : new Common.UI.Menu({
                        style : 'min-width: 110px',
                        items : [
                            {
                                caption: me.txtManageRange,
                                lock    : [_set.editCell],
                                value: 'manage'
                            },
                            {
                                caption: me.txtNewRange,
                                lock    : [_set.editCell],
                                value: 'new'
                            },
                            {
                                caption: me.txtPasteRange,
                                value: 'paste'
                            }
                        ]
                    })
                });

                me.btnClearStyle = new Common.UI.Button({
                    id          : 'id-toolbar-btn-clear',
                    cls         : 'btn-toolbar',
                    iconCls     : 'btn-clearstyle',
                    lock        : [_set.lostConnect, _set.coAuth, _set.selRangeEdit],
                    menu        : new Common.UI.Menu({
                        style : 'min-width: 110px',
                        items : [
                            {
                                caption : me.txtClearAll,
                                lock    : [ _set.cantModifyFilter],
                                value   : Asc.c_oAscCleanOptions.All
                            },
                            {
                                caption : me.txtClearText,
                                lock    : [_set.editCell, _set.selChart, _set.selChartText, _set.selShape, _set.selShapeText, _set.selImage, _set.coAuth],
                                value   : Asc.c_oAscCleanOptions.Text
                            },
                            {
                                caption : me.txtClearFormat,
                                lock    : [_set.editCell, _set.selChart, _set.selChartText, _set.selShape, _set.selShapeText, _set.selImage, _set.coAuth, _set.cantModifyFilter],
                                value   : Asc.c_oAscCleanOptions.Format
                            },
                            {
                                caption : me.txtClearComments,
                                lock    : [_set.editCell, _set.selChart, _set.selChartText, _set.selShape, _set.selShapeText, _set.selImage, _set.coAuth],
                                value   : Asc.c_oAscCleanOptions.Comments
                            },
                            {
                                caption : me.txtClearHyper,
                                lock    : [_set.editCell, _set.selChart, _set.selChartText, _set.selShape, _set.selShapeText, _set.selImage, _set.coAuth],
                                value   : Asc.c_oAscCleanOptions.Hyperlinks
                            }
                        ]
                    })
                });

                me.btnCopyStyle = new Common.UI.Button({
                    id          : 'id-toolbar-btn-copystyle',
                    cls         : 'btn-toolbar',
                    iconCls     : 'btn-copystyle',
                    lock        : [_set.editCell, _set.lostConnect, _set.coAuth, _set.selChart],
                    enableToggle: true
                });

                me.btnAddCell = new Common.UI.Button({
                    id          : 'id-toolbar-btn-addcell',
                    cls         : 'btn-toolbar',
                    iconCls     : 'btn-addcell',
                    lock        : [_set.editCell, _set.selChart, _set.selChartText, _set.selShape, _set.selShapeText, _set.selImage, _set.lostConnect, _set.coAuth],
                    menu        : new Common.UI.Menu({
                        items : [
                            {
                                caption : me.textInsRight,
                                value   : Asc.c_oAscInsertOptions.InsertCellsAndShiftRight
                            },
                            {
                                caption : me.textInsDown,
                                value   : Asc.c_oAscInsertOptions.InsertCellsAndShiftDown
                            },
                            {
                                caption : me.textEntireRow,
                                value   : Asc.c_oAscInsertOptions.InsertRows
                            },
                            {
                                caption : me.textEntireCol,
                                value   : Asc.c_oAscInsertOptions.InsertColumns
                            }
                        ]
                    })
                });

                me.btnDeleteCell = new Common.UI.Button({
                    id          : 'id-toolbar-btn-delcell',
                    cls         : 'btn-toolbar',
                    iconCls     : 'btn-delcell',
                    lock        : [_set.editCell, _set.selChart, _set.selChartText, _set.selShape, _set.selShapeText, _set.selImage, _set.lostConnect, _set.coAuth],
                    menu        : new Common.UI.Menu({
                        items : [
                            {
                                caption : me.textDelLeft,
                                value   : Asc.c_oAscDeleteOptions.DeleteCellsAndShiftLeft
                            },
                            {
                                caption : me.textDelUp,
                                value   : Asc.c_oAscDeleteOptions.DeleteCellsAndShiftTop
                            },
                            {
                                caption : me.textEntireRow,
                                value   : Asc.c_oAscDeleteOptions.DeleteRows
                            },
                            {
                                caption : me.textEntireCol,
                                value   : Asc.c_oAscDeleteOptions.DeleteColumns
                            }
                        ]
                    })
                });

                me.btnColorSchemas = new Common.UI.Button({
                    id          : 'id-toolbar-btn-colorschemas',
                    cls         : 'btn-toolbar',
                    iconCls     : 'btn-colorschemas',
                    lock        : [_set.editCell, _set.lostConnect, _set.coAuth],
                    menu        : new Common.UI.Menu({
                        items: [],
                        restoreHeight: true
                    })
                });

                // Is unique for the short view

                me.btnHorizontalAlign = new Common.UI.Button({
                    id          : 'id-toolbar-btn-halign',
                    cls         : 'btn-toolbar',
                    iconCls     : 'btn-align-left',
                    icls        : 'btn-align-left',
                    lock        : [_set.editCell, _set.selChart, _set.selChartText, _set.lostConnect, _set.coAuth, _set.coAuthText],
                    menu        : new Common.UI.Menu({
                        items: [
                            {
                                caption     : me.tipAlignLeft,
                                iconCls     : 'mnu-align-left',
                                icls        : 'btn-align-left',
                                checkable   : true,
                                allowDepress: true,
                                toggleGroup : 'halignGroup',
                                checked     : true,
                                value       : AscCommon.align_Left
                            },
                            {
                                caption     : me.tipAlignCenter,
                                iconCls     : 'mnu-align-center',
                                icls        : 'btn-align-center',
                                checkable   : true,
                                allowDepress: true,
                                toggleGroup : 'halignGroup',
                                value       : AscCommon.align_Center
                            },
                            {
                                caption     : me.tipAlignRight,
                                iconCls     : 'mnu-align-right',
                                icls        : 'btn-align-right',
                                checkable   : true,
                                allowDepress: true,
                                toggleGroup : 'halignGroup',
                                value       : AscCommon.align_Right
                            },
                            {
                                caption     : me.tipAlignJust,
                                iconCls     : 'mnu-align-just',
                                icls        : 'btn-align-just',
                                checkable   : true,
                                allowDepress: true,
                                toggleGroup : 'halignGroup',
                                value       : AscCommon.align_Justify
                            }
                        ]
                    })
                });

                me.btnVerticalAlign = new Common.UI.Button({
                    id          : 'id-toolbar-btn-valign',
                    cls         : 'btn-toolbar',
                    iconCls     : 'btn-valign-bottom',
                    icls        : 'btn-valign-bottom',
                    lock        : [_set.editCell, _set.selChart, _set.selChartText, _set.lostConnect, _set.coAuth, _set.coAuthText],
                    menu        : new Common.UI.Menu({
                        items: [
                            {
                                caption     : me.tipAlignTop,
                                iconCls     : 'mnu-valign-top',
                                icls        : 'btn-valign-top',
                                checkable   : true,
                                allowDepress: true,
                                toggleGroup : 'valignGroup',
                                value       : Asc.c_oAscVAlign.Top
                            },
                            {
                                caption     : me.tipAlignMiddle,
                                iconCls     : 'mnu-valign-middle',
                                icls        : 'btn-valign-middle',
                                checkable   : true,
                                allowDepress: true,
                                toggleGroup : 'valignGroup',
                                value       : Asc.c_oAscVAlign.Center
                            },
                            {
                                caption     : me.tipAlignBottom,
                                iconCls     : 'mnu-valign-bottom',
                                icls        : 'btn-valign-bottom',
                                checkable   : true,
                                allowDepress: true,
                                checked     : true,
                                toggleGroup : 'valignGroup',
                                value       : Asc.c_oAscVAlign.Bottom
                            }
                        ]
                    })
                });

                var hidetip = Common.localStorage.getItem("sse-hide-synch");
                me.showSynchTip = !(hidetip && parseInt(hidetip) == 1);
                // me.needShowSynchTip = false;

                me.btnPageOrient = new Common.UI.Button({
                    id: 'tlbtn-pageorient',
                    cls: 'btn-toolbar x-huge icon-top',
                    iconCls: 'btn-pageorient',
                    caption: me.capBtnPageOrient,
                    lock        : [_set.docPropsLock, _set.lostConnect, _set.coAuth],
                    menu: new Common.UI.Menu({
                        cls: 'ppm-toolbar',
                        items: [
                            {
                                caption: me.textPortrait,
                                iconCls: 'mnu-orient-portrait',
                                checkable: true,
                                toggleGroup: 'menuOrient',
                                value: Asc.c_oAscPageOrientation.PagePortrait
                            },
                            {
                                caption: me.textLandscape,
                                iconCls: 'mnu-orient-landscape',
                                checkable: true,
                                toggleGroup: 'menuOrient',
                                value: Asc.c_oAscPageOrientation.PageLandscape
                            }
                        ]
                    })
                });

                var pageMarginsTemplate = _.template('<a id="<%= id %>" tabindex="-1" type="menuitem"><div><b><%= caption %></b></div>' +
                    '<% if (options.value !== null) { %><div style="display: inline-block;margin-right: 20px;min-width: 80px;">' +
                    '<label style="display: block;">' + this.textTop + '<%= parseFloat(Common.Utils.Metric.fnRecalcFromMM(options.value[0]).toFixed(2)) %> <%= Common.Utils.Metric.getCurrentMetricName() %></label>' +
                    '<label style="display: block;">' + this.textLeft + '<%= parseFloat(Common.Utils.Metric.fnRecalcFromMM(options.value[1]).toFixed(2)) %> <%= Common.Utils.Metric.getCurrentMetricName() %></label></div><div style="display: inline-block;">' +
                    '<label style="display: block;">' + this.textBottom + '<%= parseFloat(Common.Utils.Metric.fnRecalcFromMM(options.value[2]).toFixed(2)) %> <%= Common.Utils.Metric.getCurrentMetricName() %></label>' +
                    '<label style="display: block;">' + this.textRight + '<%= parseFloat(Common.Utils.Metric.fnRecalcFromMM(options.value[3]).toFixed(2)) %> <%= Common.Utils.Metric.getCurrentMetricName() %></label></div>' +
                    '<% } %></a>');

                me.btnPageMargins = new Common.UI.Button({
                    id: 'tlbtn-pagemargins',
                    cls: 'btn-toolbar x-huge icon-top',
                    iconCls: 'btn-pagemargins',
                    caption: me.capBtnMargins,
                    lock        : [_set.docPropsLock, _set.lostConnect, _set.coAuth],
                    menu: new Common.UI.Menu({
                        items: [
                            {
                                caption: me.textMarginsLast,
                                checkable: true,
                                template: pageMarginsTemplate,
                                toggleGroup: 'menuPageMargins'
                            }, //top,left,bottom,right
                            {
                                caption: me.textMarginsNormal,
                                checkable: true,
                                template: pageMarginsTemplate,
                                toggleGroup: 'menuPageMargins',
                                value: [19.1, 17.8, 19.1, 17.8]
                            },
                            {
                                caption: me.textMarginsNarrow,
                                checkable: true,
                                template: pageMarginsTemplate,
                                toggleGroup: 'menuPageMargins',
                                value: [19.1, 6.4, 19.1, 6.4]
                            },
                            {
                                caption: me.textMarginsWide,
                                checkable: true,
                                template: pageMarginsTemplate,
                                toggleGroup: 'menuPageMargins',
                                value: [25.4, 25.4, 25.4, 25.4]
                            },
                            {caption: '--'},
                            {caption: me.textPageMarginsCustom, value: 'advanced'}
                        ]
                    })
                });

                var pageSizeTemplate = _.template('<a id="<%= id %>" tabindex="-1" type="menuitem"><div><b><%= caption %></b></div>' +
                    '<div><%= parseFloat(Common.Utils.Metric.fnRecalcFromMM(options.value[0]).toFixed(2)) %> <%= Common.Utils.Metric.getCurrentMetricName() %> x ' +
                    '<%= parseFloat(Common.Utils.Metric.fnRecalcFromMM(options.value[1]).toFixed(2)) %> <%= Common.Utils.Metric.getCurrentMetricName() %></div></a>');

                me.btnPageSize = new Common.UI.Button({
                    id: 'tlbtn-pagesize',
                    cls: 'btn-toolbar x-huge icon-top',
                    iconCls: 'btn-pagesize',
                    caption: me.capBtnPageSize,
                    lock        : [_set.docPropsLock, _set.lostConnect, _set.coAuth],
                    menu: new Common.UI.Menu({
                        restoreHeight: true,
                        items: [
                            {
                                caption: 'US Letter',
                                subtitle: '21,59cm x 27,94cm',
                                template: pageSizeTemplate,
                                checkable: true,
                                toggleGroup: 'menuPageSize',
                                value: [215.9, 279.4]
                            },
                            {
                                caption: 'US Legal',
                                subtitle: '21,59cm x 35,56cm',
                                template: pageSizeTemplate,
                                checkable: true,
                                toggleGroup: 'menuPageSize',
                                value: [215.9, 355.6]
                            },
                            {
                                caption: 'A4',
                                subtitle: '21cm x 29,7cm',
                                template: pageSizeTemplate,
                                checkable: true,
                                toggleGroup: 'menuPageSize',
                                value: [210, 297],
                                checked: true
                            },
                            {
                                caption: 'A5',
                                subtitle: '14,81cm x 20,99cm',
                                template: pageSizeTemplate,
                                checkable: true,
                                toggleGroup: 'menuPageSize',
                                value: [148, 210]
                            },
                            {
                                caption: 'B5',
                                subtitle: '17,6cm x 25,01cm',
                                template: pageSizeTemplate,
                                checkable: true,
                                toggleGroup: 'menuPageSize',
                                value: [176, 250]
                            },
                            {
                                caption: 'Envelope #10',
                                subtitle: '10,48cm x 24,13cm',
                                template: pageSizeTemplate,
                                checkable: true,
                                toggleGroup: 'menuPageSize',
                                value: [104.8, 241.3]
                            },
                            {
                                caption: 'Envelope DL',
                                subtitle: '11,01cm x 22,01cm',
                                template: pageSizeTemplate,
                                checkable: true,
                                toggleGroup: 'menuPageSize',
                                value: [110, 220]
                            },
                            {
                                caption: 'Tabloid',
                                subtitle: '27,94cm x 43,17cm',
                                template: pageSizeTemplate,
                                checkable: true,
                                toggleGroup: 'menuPageSize',
                                value: [279.4, 431.8]
                            },
                            {
                                caption: 'A3',
                                subtitle: '29,7cm x 42,01cm',
                                template: pageSizeTemplate,
                                checkable: true,
                                toggleGroup: 'menuPageSize',
                                value: [297, 420]
                            },
                            {
                                caption: 'Tabloid Oversize',
                                subtitle: '30,48cm x 45,71cm',
                                template: pageSizeTemplate,
                                checkable: true,
                                toggleGroup: 'menuPageSize',
                                value: [304.8, 457.1]
                            },
                            {
                                caption: 'ROC 16K',
                                subtitle: '19,68cm x 27,3cm',
                                template: pageSizeTemplate,
                                checkable: true,
                                toggleGroup: 'menuPageSize',
                                value: [196.8, 273]
                            },
                            {
                                caption: 'Envelope Choukei 3',
                                subtitle: '11,99cm x 23,49cm',
                                template: pageSizeTemplate,
                                checkable: true,
                                toggleGroup: 'menuPageSize',
                                value: [119.9, 234.9]
                            },
                            {
                                caption: 'Super B/A3',
                                subtitle: '33,02cm x 48,25cm',
                                template: pageSizeTemplate,
                                checkable: true,
                                toggleGroup: 'menuPageSize',
                                value: [330.2, 482.5]
                            }
                        ]
                    })
                });
                me.mnuPageSize = me.btnPageSize.menu;

                me.btnPrintArea = new Common.UI.Button({
                    id: 'tlbtn-printarea',
                    cls: 'btn-toolbar x-huge icon-top',
                    iconCls: 'btn-print-area',
                    caption: me.capBtnPrintArea,
                    lock        : [_set.selChart, _set.selChartText, _set.selShape, _set.selShapeText, _set.selImage, _set.editCell, _set.selRangeEdit, _set.printAreaLock, _set.lostConnect, _set.coAuth],
                    menu: new Common.UI.Menu({
                        cls: 'ppm-toolbar',
                        items: [
                            {
                                caption: me.textSetPrintArea,
                                lock: [_set.namedRangeLock],
                                value: Asc.c_oAscChangePrintAreaType.set
                            },
                            {
                                caption: me.textClearPrintArea,
                                value: Asc.c_oAscChangePrintAreaType.clear
                            },
                            {
                                caption: me.textAddPrintArea,
                                lock: [_set.namedRangeLock],
                                value: Asc.c_oAscChangePrintAreaType.add
                            }
                        ]
                    })
                });

<<<<<<< HEAD
=======
                me.btnEditHeader = new Common.UI.Button({
                    id: 'tlbtn-editheader',
                    cls: 'btn-toolbar x-huge icon-top',
                    iconCls: 'btn-editheader',
                    caption: me.capBtnInsHeader,
                    lock        : [_set.editCell, _set.selRangeEdit, _set.headerLock, _set.lostConnect, _set.coAuth]
                });

                me.mnuCustomScale = new Common.UI.MenuItem({
                    template: _.template([
                        '<div class="checkable custom-scale" style="padding: 5px 20px;font-weight: normal;line-height: 1.42857143;color: #444444;font-size: 11px;height: 32px;"',
                        '<% if(!_.isUndefined(options.stopPropagation)) { %>',
                        'data-stopPropagation="true"',
                        '<% } %>', '>',
                        '<label class="title" style="padding-top: 3px;">' + me.textScale + '</label>',
                        '<button id="custom-scale-up" type="button" style="float:right;" class="btn small btn-toolbar"><i class="icon btn-zoomin">&nbsp;</i></button>',
                        '<label id="value-custom-scale" style="float:right;padding: 3px 3px;min-width: 40px; text-align: center;"></label>',
                        '<button id="custom-scale-down" type="button" style="float:right;" class="btn small btn-toolbar"><i class="icon btn-zoomout">&nbsp;</i></button>',
                        '</div>'
                    ].join('')),
                    stopPropagation: true,
                    toggleGroup: 'menuScale',
                    checkable: true,
                    value: 4
                });

                me.btnScale = new Common.UI.Button({
                    id: 'tlbtn-scale',
                    cls: 'btn-toolbar x-huge icon-top',
                    iconCls: 'btn-scale',
                    caption: me.capBtnScale,
                    lock: [_set.docPropsLock, _set.lostConnect, _set.coAuth],
                    menu: new Common.UI.Menu({
                        items: [
                            {
                                caption: me.textActualSize,
                                checkable: true,
                                toggleGroup: 'menuScale',
                                value: 0
                            },
                            {
                                caption: me.textFitSheetOnOnePage,
                                checkable: true,
                                toggleGroup: 'menuScale',
                                value: 1
                            },
                            {
                                caption: me.textFitAllColumnsOnOnePage,
                                checkable: true,
                                toggleGroup: 'menuScale',
                                value: 2
                            },
                            {
                                caption: me.textFitAllRowsOnOnePage,
                                checkable: true,
                                toggleGroup: 'menuScale',
                                value: 3
                            },
                            me.mnuCustomScale,
                            {caption: '--'},
                            {   caption: me.textScaleCustom,
                                checkable: true,
                                toggleGroup: 'menuScale',
                                value: 5
                            }
                        ]})
                });
                me.mnuScale = me.btnScale.menu;
                me.mnuScale.on('show:after', _.bind(me.onAfterShowMenuScale, me));

>>>>>>> b99ac80d
                me.btnImgAlign = new Common.UI.Button({
                    cls: 'btn-toolbar x-huge icon-top',
                    iconCls: 'btn-img-align',
                    caption: me.capImgAlign,
                    lock        : [_set.selRange, _set.selRangeEdit, _set.cantGroup, _set.lostConnect,  _set.coAuth, _set.coAuthText],
                    menu: true
                });

                me.btnImgGroup = new Common.UI.Button({
                    cls: 'btn-toolbar x-huge icon-top',
                    iconCls: 'btn-img-group',
                    caption: me.capImgGroup,
                    lock        : [_set.selRange, _set.selRangeEdit, _set.cantGroupUngroup, _set.lostConnect, _set.coAuth, _set.coAuthText],
                    menu: true
                });
                me.btnImgForward = new Common.UI.Button({
                    cls: 'btn-toolbar x-huge icon-top',
                    iconCls: 'btn-img-frwd',
                    caption: me.capImgForward,
                    split: true,
                    lock        : [_set.selRange, _set.selRangeEdit, _set.lostConnect, _set.coAuth, _set.coAuthText],
                    menu: true
                });
                me.btnImgBackward = new Common.UI.Button({
                    cls: 'btn-toolbar x-huge icon-top',
                    iconCls: 'btn-img-bkwd',
                    caption: me.capImgBackward,
                    lock        : [_set.selRange, _set.selRangeEdit, _set.lostConnect, _set.coAuth, _set.coAuthText],
                    split: true,
                    menu: true
                });

            } else {
                Common.UI.Mixtbar.prototype.initialize.call(this, {
                        template: _.template(template_view),
                        tabs: [
                            {caption: me.textTabFile, action: 'file', haspanel:false}
                        ]
                    }
                );
            }

            if (config.isEdit) {
                me.lockControls = [
                    me.cmbFontName, me.cmbFontSize, me.btnIncFontSize, me.btnDecFontSize, me.btnBold,
                    me.btnItalic, me.btnUnderline, me.btnStrikeout, me.btnSubscript, me.btnTextColor, me.btnHorizontalAlign, me.btnAlignLeft,
                    me.btnAlignCenter,me.btnAlignRight,me.btnAlignJust, me.btnVerticalAlign, me.btnAlignTop,
                    me.btnAlignMiddle, me.btnAlignBottom, me.btnWrap, me.btnTextOrient, me.btnBackColor, me.btnInsertTable,
                    me.btnMerge, me.btnInsertFormula, me.btnNamedRange, me.btnIncDecimal, me.btnInsertShape, me.btnInsertEquation,
                    me.btnInsertText, me.btnInsertTextArt, me.btnSortUp, me.btnSortDown, me.btnSetAutofilter, me.btnClearAutofilter,
                    me.btnTableTemplate, me.btnPercentStyle, me.btnCurrencyStyle, me.btnDecDecimal, me.btnAddCell, me.btnDeleteCell,
                    me.cmbNumberFormat, me.btnBorders, me.btnInsertImage, me.btnInsertHyperlink,
                    me.btnInsertChart, me.btnColorSchemas,
                    me.btnCopy, me.btnPaste, me.listStyles, me.btnPrint,
                    /*me.btnSave,*/ me.btnClearStyle, me.btnCopyStyle,
<<<<<<< HEAD
                    me.btnPageMargins, me.btnPageSize, me.btnPageOrient, me.btnPrintArea, me.btnImgAlign, me.btnImgBackward, me.btnImgForward, me.btnImgGroup
=======
                    me.btnPageMargins, me.btnPageSize, me.btnPageOrient, me.btnPrintArea, me.btnImgAlign, me.btnImgBackward, me.btnImgForward, me.btnImgGroup, me.btnEditHeader, me.btnScale
>>>>>>> b99ac80d
                ];

                _.each(me.lockControls.concat([me.btnSave]), function(cmp) {
                    if (cmp && _.isFunction(cmp.setDisabled))
                        cmp.setDisabled(true);
                });
                this.lockToolbar(SSE.enumLock.disableOnStart, true, {array: [me.btnPrint]});

                this.on('render:after', _.bind(this.onToolbarAfterRender, this));
            }
            return this;
        },

        onAfterShowMenuScale: function () {
            var me = this;
            if (me.api) {
                var scale = me.api.asc_getPageOptions().asc_getPageSetup().asc_getScale();
                $('#value-custom-scale', me.mnuCustomScale.$el).html(scale + '%');
                me.valueCustomScale = scale;
            }
            if (!me.itemCustomScale) {
                me.itemCustomScale = $('.custom-scale', me.mnuCustomScale.$el).on('click', _.bind(function () {
                    me.fireEvent('click:customscale', [undefined, undefined, undefined, me.valueCustomScale], this);
                }, this));
            }
            if (!me.btnCustomScaleUp) {
                me.btnCustomScaleUp = new Common.UI.Button({
                    el: $('#custom-scale-up', me.mnuCustomScale.$el),
                    cls: 'btn-toolbar'
                }).on('click', _.bind(function () {
                    me.fireEvent('change:scalespn', ['up', me.valueCustomScale], this);
                }, this));
            }
            if (!me.btnCustomScaleDown) {
                me.btnCustomScaleDown = new Common.UI.Button({
                    el: $('#custom-scale-down', me.mnuCustomScale.$el),
                    cls: 'btn-toolbar'
                }).on('click', _.bind(function () {
                    me.fireEvent('change:scalespn', ['down', me.valueCustomScale], this);
                }, this));
            }
        },

        setValueCustomScale: function(val) {
            if (this.api && val !== null && val !== undefined) {
                $('#value-custom-scale', this.mnuCustomScale.$el).html(val + '%');
                this.valueCustomScale = val;
            }
        },

        render: function (mode) {
            var me = this;

            /**
             * Render UI layout
             */

            me.isCompactView = mode.isCompactView;

            this.fireEvent('render:before', [this]);

            // el.html(this.template({
            //     isEditDiagram: mode.isEditDiagram,
            //     isEditMailMerge: mode.isEditMailMerge,
            //     isCompactView: isCompactView
            // }));
            // me.rendererComponents(mode.isEditDiagram ? 'diagram' : (mode.isEditMailMerge ? 'merge' : isCompactView ? 'short' : 'full'));

            if ( mode.isEdit ) {
                me.$el.html(me.rendererComponents(me.$layout));
            } else {
                me.$layout.find('.canedit').hide();
                me.$layout.addClass('folded');

                me.$el.html(me.$layout);
            }

            this.fireEvent('render:after', [this]);
            Common.UI.Mixtbar.prototype.afterRender.call(this);

            Common.NotificationCenter.on({
                'window:resize': function() {
                    Common.UI.Mixtbar.prototype.onResize.apply(me, arguments);
                }
            });

            if ( mode.isEdit ) {
                if (!mode.isEditDiagram && !mode.isEditMailMerge) {
                    var top = Common.localStorage.getItem("sse-pgmargins-top"),
                        left = Common.localStorage.getItem("sse-pgmargins-left"),
                        bottom = Common.localStorage.getItem("sse-pgmargins-bottom"),
                        right = Common.localStorage.getItem("sse-pgmargins-right");
                    if ( top!==null && left!==null && bottom!==null && right!==null ) {
                        var mnu = this.btnPageMargins.menu.items[0];
                        mnu.options.value = mnu.value = [parseFloat(top), parseFloat(left), parseFloat(bottom), parseFloat(right)];
                        mnu.setVisible(true);
                        $(mnu.el).html(mnu.template({id: Common.UI.getId(), caption : mnu.caption, options : mnu.options}));
                    } else
                        this.btnPageMargins.menu.items[0].setVisible(false);
                    this.btnInsertImage.menu.items[2].setVisible(mode.canRequestInsertImage || mode.fileChoiceUrl && mode.fileChoiceUrl.indexOf("{documentType}")>-1);
                }

                me.setTab('home');
            }
            if ( me.isCompactView )
                me.setFolded(true);

            return this;
        },

        onTabClick: function (e) {
            var me = this,
                tab = $(e.currentTarget).find('> a[data-tab]').data('tab'),
                is_file_active = me.isTabActive('file');

            Common.UI.Mixtbar.prototype.onTabClick.apply(me, arguments);

            if ( is_file_active ) {
                me.fireEvent('file:close');
            } else
            if ( tab == 'file' ) {
                me.fireEvent('file:open');
                me.setTab(tab);
            }
        },

        rendererComponents: function(html) {
            var $host = $(html);
            var _injectComponent = function (id, cmp) {
                Common.Utils.injectComponent($host.find(id), cmp);
            };

            _injectComponent('#slot-field-fontname',     this.cmbFontName);
            _injectComponent('#slot-field-fontsize',     this.cmbFontSize);
            _injectComponent('#slot-btn-print',          this.btnPrint);
            _injectComponent('#slot-btn-save',           this.btnSave);
            _injectComponent('#slot-btn-undo',           this.btnUndo);
            _injectComponent('#slot-btn-redo',           this.btnRedo);
            _injectComponent('#slot-btn-copy',           this.btnCopy);
            _injectComponent('#slot-btn-paste',          this.btnPaste);
            _injectComponent('#slot-btn-incfont',        this.btnIncFontSize);
            _injectComponent('#slot-btn-decfont',        this.btnDecFontSize);
            _injectComponent('#slot-btn-bold',           this.btnBold);
            _injectComponent('#slot-btn-italic',         this.btnItalic);
            _injectComponent('#slot-btn-underline',      this.btnUnderline);
            _injectComponent('#slot-btn-strikeout',      this.btnStrikeout);
            _injectComponent('#slot-btn-subscript',      this.btnSubscript);
            _injectComponent('#slot-btn-fontcolor',      this.btnTextColor);
            _injectComponent('#slot-btn-fillparag',      this.btnBackColor);
            _injectComponent('#slot-btn-borders',        this.btnBorders);
            _injectComponent('#slot-btn-align-left',     this.btnAlignLeft);
            _injectComponent('#slot-btn-align-center',   this.btnAlignCenter);
            _injectComponent('#slot-btn-align-right',    this.btnAlignRight);
            _injectComponent('#slot-btn-align-just',     this.btnAlignJust);
            _injectComponent('#slot-btn-merge',          this.btnMerge);
            _injectComponent('#slot-btn-top',            this.btnAlignTop);
            _injectComponent('#slot-btn-middle',         this.btnAlignMiddle);
            _injectComponent('#slot-btn-bottom',         this.btnAlignBottom);
            _injectComponent('#slot-btn-wrap',           this.btnWrap);
            _injectComponent('#slot-btn-text-orient',    this.btnTextOrient);
            _injectComponent('#slot-btn-insimage',       this.btnInsertImage);
            _injectComponent('#slot-btn-instable',       this.btnInsertTable);
            _injectComponent('#slot-btn-inshyperlink',   this.btnInsertHyperlink);
            _injectComponent('#slot-btn-insshape',       this.btnInsertShape);
            _injectComponent('#slot-btn-instext',        this.btnInsertText);
            _injectComponent('#slot-btn-instextart',     this.btnInsertTextArt);
            _injectComponent('#slot-btn-insequation',    this.btnInsertEquation);
            _injectComponent('#slot-btn-sortdesc',       this.btnSortDown);
            _injectComponent('#slot-btn-sortasc',        this.btnSortUp);
            _injectComponent('#slot-btn-setfilter',      this.btnSetAutofilter);
            _injectComponent('#slot-btn-clear-filter',   this.btnClearAutofilter);
            _injectComponent('#slot-btn-table-tpl',      this.btnTableTemplate);
            _injectComponent('#slot-btn-format',         this.cmbNumberFormat);
            _injectComponent('#slot-btn-percents',       this.btnPercentStyle);
            _injectComponent('#slot-btn-currency',       this.btnCurrencyStyle);
            _injectComponent('#slot-btn-digit-dec',      this.btnDecDecimal);
            _injectComponent('#slot-btn-digit-inc',      this.btnIncDecimal);
            _injectComponent('#slot-btn-formula',        this.btnInsertFormula);
            _injectComponent('#slot-btn-named-range',    this.btnNamedRange);
            _injectComponent('#slot-btn-clear',          this.btnClearStyle);
            _injectComponent('#slot-btn-copystyle',      this.btnCopyStyle);
            _injectComponent('#slot-btn-cell-ins',       this.btnAddCell);
            _injectComponent('#slot-btn-cell-del',       this.btnDeleteCell);
            _injectComponent('#slot-btn-colorschemas',   this.btnColorSchemas);
            _injectComponent('#slot-btn-search',         this.btnSearch);
            _injectComponent('#slot-btn-inschart',       this.btnInsertChart);
            _injectComponent('#slot-field-styles',       this.listStyles);
            _injectComponent('#slot-btn-chart',          this.btnEditChart);
            _injectComponent('#slot-btn-pageorient',    this.btnPageOrient);
            _injectComponent('#slot-btn-pagemargins',   this.btnPageMargins);
            _injectComponent('#slot-btn-pagesize',      this.btnPageSize);
            _injectComponent('#slot-btn-printarea',      this.btnPrintArea);
            _injectComponent('#slot-img-align',         this.btnImgAlign);
            _injectComponent('#slot-img-group',         this.btnImgGroup);
            _injectComponent('#slot-img-movefrwd',      this.btnImgForward);
            _injectComponent('#slot-img-movebkwd',      this.btnImgBackward);
<<<<<<< HEAD

            this.btnsEditHeader = Common.Utils.injectButtons($host.find('.slot-editheader'), 'tlbtn-editheader-', 'btn-editheader', this.capBtnInsHeader,
                                [SSE.enumLock.editCell, SSE.enumLock.selRangeEdit, SSE.enumLock.headerLock, SSE.enumLock.lostConnect, SSE.enumLock.coAuth]);
            Array.prototype.push.apply(this.lockControls, this.btnsEditHeader);
=======
            _injectComponent('#slot-btn-editheader',    this.btnEditHeader);
            _injectComponent('#slot-btn-scale',         this.btnScale);
>>>>>>> b99ac80d

            // replacePlacholder('#id-toolbar-short-placeholder-btn-halign',                this.btnHorizontalAlign);
            // replacePlacholder('#id-toolbar-short-placeholder-btn-valign',                this.btnVerticalAlign);

            return $host;
        },

        createDelayedElements: function() {
            var me = this;

            function _updateHint(cmp, hint) {
                cmp && cmp.updateHint(hint);
            }

            // set hints
            _updateHint(this.btnPrint, this.tipPrint + Common.Utils.String.platformKey('Ctrl+P'));
            _updateHint(this.btnSave, this.btnSaveTip);
            _updateHint(this.btnCopy, this.tipCopy + Common.Utils.String.platformKey('Ctrl+C'));
            _updateHint(this.btnPaste, this.tipPaste + Common.Utils.String.platformKey('Ctrl+V'));
            _updateHint(this.btnUndo, this.tipUndo + Common.Utils.String.platformKey('Ctrl+Z'));
            _updateHint(this.btnRedo, this.tipRedo + Common.Utils.String.platformKey('Ctrl+Y'));
            _updateHint(this.btnIncFontSize, this.tipIncFont + Common.Utils.String.platformKey('Ctrl+]'));
            _updateHint(this.btnDecFontSize, this.tipDecFont + Common.Utils.String.platformKey('Ctrl+['));
            _updateHint(this.btnBold, this.textBold + Common.Utils.String.platformKey('Ctrl+B'));
            _updateHint(this.btnItalic, this.textItalic + Common.Utils.String.platformKey('Ctrl+I'));
            _updateHint(this.btnUnderline, this.textUnderline + Common.Utils.String.platformKey('Ctrl+U'));
            _updateHint(this.btnStrikeout, this.textStrikeout);
            _updateHint(this.btnSubscript, this.textSubSuperscript);
            _updateHint(this.btnTextColor, this.tipFontColor);
            _updateHint(this.btnBackColor, this.tipPrColor);
            _updateHint(this.btnBorders, this.tipBorders);
            _updateHint(this.btnAlignLeft, this.tipAlignLeft);
            _updateHint(this.btnAlignCenter, this.tipAlignCenter);
            _updateHint(this.btnAlignRight, this.tipAlignRight);
            _updateHint(this.btnAlignJust, this.tipAlignJust);
            _updateHint(this.btnMerge, this.tipMerge);
            _updateHint(this.btnAlignTop, this.tipAlignTop);
            _updateHint(this.btnAlignMiddle, this.tipAlignMiddle);
            _updateHint(this.btnAlignBottom, this.tipAlignBottom);
            _updateHint(this.btnWrap, this.tipWrap);
            _updateHint(this.btnTextOrient, this.tipTextOrientation);
            _updateHint(this.btnInsertTable, this.tipInsertTable);
            _updateHint(this.btnInsertImage, this.tipInsertImage);
            _updateHint(this.btnInsertChart, this.tipInsertChartSpark);
            _updateHint(this.btnInsertText, this.tipInsertText);
            _updateHint(this.btnInsertTextArt, this.tipInsertTextart);
            _updateHint(this.btnInsertHyperlink, this.tipInsertHyperlink + Common.Utils.String.platformKey('Ctrl+K'));
            _updateHint(this.btnInsertShape, this.tipInsertShape);
            _updateHint(this.btnInsertEquation, this.tipInsertEquation);
            _updateHint(this.btnSortDown, this.txtSortAZ);
            _updateHint(this.btnSortUp, this.txtSortZA);
            _updateHint(this.btnSetAutofilter, this.txtFilter + ' (Ctrl+Shift+L)');
            _updateHint(this.btnClearAutofilter, this.txtClearFilter);
            _updateHint(this.btnSearch, this.txtSearch);
            _updateHint(this.btnTableTemplate, this.txtTableTemplate);
            _updateHint(this.btnPercentStyle, this.tipDigStylePercent);
            _updateHint(this.btnCurrencyStyle, this.tipDigStyleAccounting);
            _updateHint(this.btnDecDecimal, this.tipDecDecimal);
            _updateHint(this.btnIncDecimal, this.tipIncDecimal);
            _updateHint(this.btnInsertFormula, this.txtFormula);
            _updateHint(this.btnNamedRange, this.txtNamedRange);
            _updateHint(this.btnClearStyle, this.tipClearStyle);
            _updateHint(this.btnCopyStyle, this.tipCopyStyle);
            _updateHint(this.btnAddCell, this.tipInsertOpt);
            _updateHint(this.btnDeleteCell, this.tipDeleteOpt);
            _updateHint(this.btnColorSchemas, this.tipColorSchemas);
            _updateHint(this.btnHorizontalAlign, this.tipHAligh);
            _updateHint(this.btnVerticalAlign, this.tipVAligh);
            _updateHint(this.btnPageOrient, this.tipPageOrient);
            _updateHint(this.btnPageSize, this.tipPageSize);
            _updateHint(this.btnPageMargins, this.tipPageMargins);
            _updateHint(this.btnPrintArea, this.tipPrintArea);
<<<<<<< HEAD
            this.btnsEditHeader.forEach(function (btn) {
                _updateHint(btn, me.tipEditHeader);
            });
=======
            _updateHint(this.btnEditHeader, this.tipEditHeader);
            _updateHint(this.btnScale, this.tipScale);
>>>>>>> b99ac80d

            // set menus
            if (this.btnBorders && this.btnBorders.rendered) {
                this.btnBorders.setMenu( new Common.UI.Menu({
                    items: [
                        {
                            caption     : this.textOutBorders,
                            iconCls     : 'mnu-border-out',
                            icls        : 'btn-border-out',
                            borderId    : 'outer'
                        },
                        {
                            caption     : this.textAllBorders,
                            iconCls     : 'mnu-border-all',
                            icls        : 'btn-border-all',
                            borderId    : 'all'
                        },
                        {
                            caption     : this.textTopBorders,
                            iconCls     : 'mnu-border-top',
                            icls        : 'btn-border-top',
                            borderId    : Asc.c_oAscBorderOptions.Top
                        },
                        {
                            caption     : this.textBottomBorders,
                            iconCls     : 'mnu-border-bottom',
                            icls        : 'btn-border-bottom',
                            borderId    : Asc.c_oAscBorderOptions.Bottom
                        },
                        {
                            caption     : this.textLeftBorders,
                            iconCls     : 'mnu-border-left',
                            icls        : 'btn-border-left',
                            borderId    : Asc.c_oAscBorderOptions.Left
                        },
                        {
                            caption     : this.textRightBorders,
                            iconCls     : 'mnu-border-right',
                            icls        : 'btn-border-right',
                            borderId    : Asc.c_oAscBorderOptions.Right
                        },
                        {
                            caption     : this.textNoBorders,
                            iconCls     : 'mnu-border-no',
                            icls        : 'btn-border-no',
                            borderId    : 'none'
                        },
                        {caption: '--'},
                        {
                            caption     : this.textInsideBorders,
                            iconCls     : 'mnu-border-center',
                            icls        : 'btn-border-center',
                            borderId    : 'inner'
                        },
                        {
                            caption     : this.textCenterBorders,
                            iconCls     : 'mnu-border-vmiddle',
                            icls        : 'btn-border-vmiddle',
                            borderId    : Asc.c_oAscBorderOptions.InnerV
                        },
                        {
                            caption     : this.textMiddleBorders,
                            iconCls     : 'mnu-border-hmiddle',
                            icls        : 'btn-border-hmiddle',
                            borderId    : Asc.c_oAscBorderOptions.InnerH
                        },
                        {
                            caption     : this.textDiagUpBorder,
                            iconCls     : 'mnu-border-diagup',
                            icls        : 'btn-border-diagup',
                            borderId    : Asc.c_oAscBorderOptions.DiagU
                        },
                        {
                            caption     : this.textDiagDownBorder,
                            iconCls     : 'mnu-border-diagdown',
                            icls        : 'btn-border-diagdown',
                            borderId    : Asc.c_oAscBorderOptions.DiagD
                        },
                        {caption: '--'},
                        {
                            id          : 'id-toolbar-mnu-item-border-width',
                            caption     : this.textBordersStyle,
                            iconCls     : 'mnu-icon-item mnu-border-width',
                            template    : _.template('<a id="<%= id %>" tabindex="-1" type="menuitem"><span class="menu-item-icon" style="background-image: none; width: 11px; height: 11px; margin: 2px 7px 0 -9px;"></span><%= caption %></a>'),
                            menu        : (function(){
                                var itemTemplate = _.template('<a id="<%= id %>" tabindex="-1" type="menuitem"><div class="border-size-item" style="background-position: 0 -<%= options.offsety %>px;"></div></a>');

                                me.mnuBorderWidth = new Common.UI.Menu({
                                    style       : 'min-width: 100px;',
                                    menuAlign   : 'tl-tr',
                                    id          : 'toolbar-menu-borders-width',
                                    items: [
                                        { template: itemTemplate, stopPropagation: true, checkable: true, toggleGroup: 'border-width', value: Asc.c_oAscBorderStyles.Thin ,   offsety: 0, checked:true},
                                        { template: itemTemplate, stopPropagation: true, checkable: true, toggleGroup: 'border-width', value: Asc.c_oAscBorderStyles.Hair,   offsety: 20},
                                        { template: itemTemplate, stopPropagation: true, checkable: true, toggleGroup: 'border-width', value: Asc.c_oAscBorderStyles.Dotted,   offsety: 40},
                                        { template: itemTemplate, stopPropagation: true, checkable: true, toggleGroup: 'border-width', value: Asc.c_oAscBorderStyles.Dashed,   offsety: 60},
                                        { template: itemTemplate, stopPropagation: true, checkable: true, toggleGroup: 'border-width', value: Asc.c_oAscBorderStyles.DashDot,   offsety: 80},
                                        { template: itemTemplate, stopPropagation: true, checkable: true, toggleGroup: 'border-width', value: Asc.c_oAscBorderStyles.DashDotDot,   offsety: 100},
                                        { template: itemTemplate, stopPropagation: true, checkable: true, toggleGroup: 'border-width', value: Asc.c_oAscBorderStyles.Medium, offsety: 120},
                                        { template: itemTemplate, stopPropagation: true, checkable: true, toggleGroup: 'border-width', value: Asc.c_oAscBorderStyles.MediumDashed,  offsety: 140},
                                        { template: itemTemplate, stopPropagation: true, checkable: true, toggleGroup: 'border-width', value: Asc.c_oAscBorderStyles.MediumDashDot,  offsety: 160},
                                        { template: itemTemplate, stopPropagation: true, checkable: true, toggleGroup: 'border-width', value: Asc.c_oAscBorderStyles.MediumDashDotDot,  offsety: 180},
                                        { template: itemTemplate, stopPropagation: true, checkable: true, toggleGroup: 'border-width', value: Asc.c_oAscBorderStyles.Thick,  offsety: 200}
                                    ]
                                });

                                return me.mnuBorderWidth;
                            })()
                        },
                        this.mnuBorderColor = new Common.UI.MenuItem({
                            id          : 'id-toolbar-mnu-item-border-color',
                            caption     : this.textBordersColor,
                            iconCls     : 'mnu-icon-item mnu-border-color',
                            template    : _.template('<a id="<%= id %>"tabindex="-1" type="menuitem"><span class="menu-item-icon" style="background-image: none; width: 11px; height: 11px; margin: 2px 7px 0 -9px; border-style: solid; border-width: 3px; border-color: #000;"></span><%= caption %></a>'),
                            menu        : new Common.UI.Menu({
                                menuAlign   : 'tl-tr',
                                items       : [
                                    { template: _.template('<div id="id-toolbar-menu-bordercolor" style="width: 169px; height: 220px; margin: 10px;"></div>'), stopPropagation: true },
                                    { template: _.template('<a id="id-toolbar-menu-new-bordercolor" style="padding-left:12px;">' + this.textNewColor + '</a>'),  stopPropagation: true }
                                ]
                            })
                        })
                    ]
                }));

                var colorVal = $('<div class="btn-color-value-line"></div>');
                $('button:first-child', this.btnBorders.cmpEl).append(colorVal);
                colorVal.css('background-color', this.btnBorders.currentColor || 'transparent');

                this.mnuBorderColorPicker = new Common.UI.ThemeColorPalette({
                    el: $('#id-toolbar-menu-bordercolor')
                });
            }

            if ( this.btnInsertChart ) {
                this.mnuInsertChartPicker = new Common.UI.DataView({
                    el: $('#id-toolbar-menu-insertchart'),
                    parentMenu: this.btnInsertChart.menu,
                    showLast: false,
                    restoreHeight: 539,
                    groups: new Common.UI.DataViewGroupStore([
                        { id: 'menu-chart-group-bar',     caption: me.textColumn, headername: me.textCharts },
                        { id: 'menu-chart-group-line',    caption: me.textLine },
                        { id: 'menu-chart-group-pie',     caption: me.textPie },
                        { id: 'menu-chart-group-hbar',    caption: me.textBar },
                        { id: 'menu-chart-group-area',    caption: me.textArea, inline: true },
                        { id: 'menu-chart-group-scatter', caption: me.textPoint, inline: true },
                        { id: 'menu-chart-group-stock',   caption: me.textStock, inline: true }
                        // { id: 'menu-chart-group-surface', caption: me.textSurface}
                        // ,{ id: 'menu-chart-group-sparkcolumn', inline: true, headername: me.textSparks },
                        // { id: 'menu-chart-group-sparkline',   inline: true },
                        // { id: 'menu-chart-group-sparkwin',    inline: true }
                    ]),
                    store: new Common.UI.DataViewStore([
                        { group: 'menu-chart-group-bar',     type: Asc.c_oAscChartTypeSettings.barNormal,          allowSelected: true, iconCls: 'column-normal', selected: true},
                        { group: 'menu-chart-group-bar',     type: Asc.c_oAscChartTypeSettings.barStacked,         allowSelected: true, iconCls: 'column-stack'},
                        { group: 'menu-chart-group-bar',     type: Asc.c_oAscChartTypeSettings.barStackedPer,      allowSelected: true, iconCls: 'column-pstack'},
                        { group: 'menu-chart-group-bar',     type: Asc.c_oAscChartTypeSettings.barNormal3d,        allowSelected: true, iconCls: 'column-3d-normal'},
                        { group: 'menu-chart-group-bar',     type: Asc.c_oAscChartTypeSettings.barStacked3d,       allowSelected: true, iconCls: 'column-3d-stack'},
                        { group: 'menu-chart-group-bar',     type: Asc.c_oAscChartTypeSettings.barStackedPer3d,    allowSelected: true, iconCls: 'column-3d-pstack'},
                        { group: 'menu-chart-group-bar',     type: Asc.c_oAscChartTypeSettings.barNormal3dPerspective,    allowSelected: true, iconCls: 'column-3d-normal-per'},
                        { group: 'menu-chart-group-line',    type: Asc.c_oAscChartTypeSettings.lineNormal,         allowSelected: true, iconCls: 'line-normal'},
                        { group: 'menu-chart-group-line',    type: Asc.c_oAscChartTypeSettings.lineStacked,        allowSelected: true, iconCls: 'line-stack'},
                        { group: 'menu-chart-group-line',    type: Asc.c_oAscChartTypeSettings.lineStackedPer,     allowSelected: true, iconCls: 'line-pstack'},
                        { group: 'menu-chart-group-line',    type: Asc.c_oAscChartTypeSettings.line3d,             allowSelected: true, iconCls: 'line-3d'},
                        { group: 'menu-chart-group-pie',     type: Asc.c_oAscChartTypeSettings.pie,                allowSelected: true, iconCls: 'pie-normal'},
                        { group: 'menu-chart-group-pie',     type: Asc.c_oAscChartTypeSettings.doughnut,           allowSelected: true, iconCls: 'pie-doughnut'},
                        { group: 'menu-chart-group-pie',     type: Asc.c_oAscChartTypeSettings.pie3d,              allowSelected: true, iconCls: 'pie-3d-normal'},
                        { group: 'menu-chart-group-hbar',    type: Asc.c_oAscChartTypeSettings.hBarNormal,         allowSelected: true, iconCls: 'bar-normal'},
                        { group: 'menu-chart-group-hbar',    type: Asc.c_oAscChartTypeSettings.hBarStacked,        allowSelected: true, iconCls: 'bar-stack'},
                        { group: 'menu-chart-group-hbar',    type: Asc.c_oAscChartTypeSettings.hBarStackedPer,     allowSelected: true, iconCls: 'bar-pstack'},
                        { group: 'menu-chart-group-hbar',    type: Asc.c_oAscChartTypeSettings.hBarNormal3d,       allowSelected: true, iconCls: 'bar-3d-normal'},
                        { group: 'menu-chart-group-hbar',    type: Asc.c_oAscChartTypeSettings.hBarStacked3d,      allowSelected: true, iconCls: 'bar-3d-stack'},
                        { group: 'menu-chart-group-hbar',    type: Asc.c_oAscChartTypeSettings.hBarStackedPer3d,   allowSelected: true, iconCls: 'bar-3d-pstack'},
                        { group: 'menu-chart-group-area',    type: Asc.c_oAscChartTypeSettings.areaNormal,         allowSelected: true, iconCls: 'area-normal'},
                        { group: 'menu-chart-group-area',    type: Asc.c_oAscChartTypeSettings.areaStacked,        allowSelected: true, iconCls: 'area-stack'},
                        { group: 'menu-chart-group-area',    type: Asc.c_oAscChartTypeSettings.areaStackedPer,     allowSelected: true, iconCls: 'area-pstack'},
                        { group: 'menu-chart-group-scatter', type: Asc.c_oAscChartTypeSettings.scatter,            allowSelected: true, iconCls: 'point-normal'},
                        { group: 'menu-chart-group-stock',   type: Asc.c_oAscChartTypeSettings.stock,              allowSelected: true, iconCls: 'stock-normal'}
                        // { group: 'menu-chart-group-surface', type: Asc.c_oAscChartTypeSettings.surfaceNormal,      allowSelected: true, iconCls: 'surface-normal'},
                        // { group: 'menu-chart-group-surface', type: Asc.c_oAscChartTypeSettings.surfaceWireframe,   allowSelected: true, iconCls: 'surface-wireframe'},
                        // { group: 'menu-chart-group-surface', type: Asc.c_oAscChartTypeSettings.contourNormal,      allowSelected: true, iconCls: 'contour-normal'},
                        // { group: 'menu-chart-group-surface', type: Asc.c_oAscChartTypeSettings.contourWireframe,   allowSelected: true, iconCls: 'contour-wireframe'}
                        // ,{ group: 'menu-chart-group-sparkcolumn',   type: Asc.c_oAscSparklineType.Column,    allowSelected: true, iconCls: 'spark-column', tip: me.textColumnSpark},
                        // { group: 'menu-chart-group-sparkline',     type: Asc.c_oAscSparklineType.Line,      allowSelected: true, iconCls: 'spark-line', tip: me.textLineSpark},
                        // { group: 'menu-chart-group-sparkwin',      type: Asc.c_oAscSparklineType.Stacked,   allowSelected: true, iconCls: 'spark-win', tip: me.textWinLossSpark}
                    ]),
                    itemTemplate: _.template('<div id="<%= id %>" class="item-chartlist <%= iconCls %>"></div>')
                });
            }

            if (!this.mode.isEditMailMerge && !this.mode.isEditDiagram)
                this.updateMetricUnit();
        },

        onToolbarAfterRender: function(toolbar) {
            // DataView and pickers
            //
            if (this.btnTextColor && this.btnTextColor.cmpEl) {
                var colorVal = $('<div class="btn-color-value-line"></div>');
                $('button:first-child', this.btnTextColor.cmpEl).append(colorVal);
                colorVal.css('background-color', this.btnTextColor.currentColor || 'transparent');
                this.mnuTextColorPicker = new Common.UI.ThemeColorPalette({
                    el: $('#id-toolbar-menu-fontcolor')
                });
            }
            if (this.btnBackColor && this.btnBackColor.cmpEl) {
                var colorVal = $('<div class="btn-color-value-line"></div>');
                $('button:first-child', this.btnBackColor.cmpEl).append(colorVal);
                colorVal.css('background-color', this.btnBackColor.currentColor || 'transparent');

                this.mnuBackColorPicker = new Common.UI.ThemeColorPalette({
                    el: $('#id-toolbar-menu-paracolor'),
                    transparent: true
                });
            }
        },

        updateMetricUnit: function () {
            var items = this.btnPageMargins.menu.items;
            for (var i = 0; i < items.length; i++) {
                var mnu = items[i];
                if (mnu.checkable) {
                    var checked = mnu.checked;
                    $(mnu.el).html(mnu.template({
                        id: Common.UI.getId(),
                        caption: mnu.caption,
                        options: mnu.options
                    }));
                    if (checked) mnu.setChecked(checked);
                }
            }
            items = this.btnPageSize.menu.items;
            for (var i = 0; i < items.length; i++) {
                var mnu = items[i];
                if (mnu.checkable) {
                    var checked = mnu.checked;
                    $(mnu.el).html(mnu.template({
                        id: Common.UI.getId(),
                        caption: mnu.caption,
                        options: mnu.options
                    }));
                    if (checked) mnu.setChecked(checked);
                }
            }
        },

        setApi: function(api) {
            this.api = api;

            if (!this.mode.isEditMailMerge && !this.mode.isEditDiagram) {
                this.api.asc_registerCallback('asc_onCollaborativeChanges',  _.bind(this.onApiCollaborativeChanges, this));
                this.api.asc_registerCallback('asc_onSendThemeColorSchemes', _.bind(this.onApiSendThemeColorSchemes, this));
                this.api.asc_registerCallback('asc_onAuthParticipantsChanged', _.bind(this.onApiUsersChanged, this));
                this.api.asc_registerCallback('asc_onParticipantsChanged',     _.bind(this.onApiUsersChanged, this));
            }

            return this;
        },

        setMode: function(mode) {
            if (mode.isDisconnected) {
                this.lockToolbar( SSE.enumLock.lostConnect, true );
                this.lockToolbar( SSE.enumLock.lostConnect, true,
                    {array:[this.btnEditChart,this.btnUndo,this.btnRedo]} );
                if (!mode.enableDownload)
                    this.lockToolbar(SSE.enumLock.cantPrint, true, {array: [this.btnPrint]});
            } else {
                this.mode = mode;
                this.lockToolbar(SSE.enumLock.cantPrint, !mode.canPrint, {array: [this.btnPrint]});
            }

            return this;
        },

        onApiSendThemeColorSchemes: function(schemas) {
            var me = this;

            this.mnuColorSchema = this.btnColorSchemas.menu;

            if (this.mnuColorSchema && this.mnuColorSchema.items.length > 0) {
                _.each(this.mnuColorSchema.items, function(item) {
                    item.remove();
                });
            }

            if (this.mnuColorSchema == null) {
                this.mnuColorSchema = new Common.UI.Menu({
                    restoreHeight: true
                });
            }

            this.mnuColorSchema.items = [];

            var itemTemplate = _.template([
                '<a id="<%= id %>" class="<%= options.cls %>" tabindex="-1" type="menuitem">',
                    '<span class="colors">',
                        '<% _.each(options.colors, function(color) { %>',
                            '<span class="color" style="background: <%= color %>;"></span>',
                        '<% }) %>',
                    '</span>',
                    '<span class="text"><%= caption %></span>',
                '</a>'
            ].join(''));

            _.each(schemas, function(schema, index) {
                var colors = schema.get_colors();
                var schemecolors = [];
                for (var j = 2; j < 7; j++) {
                    var clr = '#' + Common.Utils.ThemeColor.getHexColor(colors[j].get_r(), colors[j].get_g(), colors[j].get_b());
                    schemecolors.push(clr);
                }

                if (index == 21) {
                    this.mnuColorSchema.addItem({
                        caption : '--'
                    });
                }
                var name = schema.get_name();
                this.mnuColorSchema.addItem({
                    template: itemTemplate,
                    cls     : 'color-schemas-menu',
                    colors  : schemecolors,
                    caption: (index < 21) ? (me.SchemeNames[index] || name) : name,
                    value: name,
                    checkable: true,
                    toggleGroup: 'menuSchema'
                });
            }, this);
        },

        onApiCollaborativeChanges: function() {
            if (this._state.hasCollaborativeChanges) return;
            if (!this.btnCollabChanges.rendered) {
                // this.needShowSynchTip = true;
                return;
            }

            this._state.hasCollaborativeChanges = true;
            this.btnCollabChanges.$icon.removeClass(this.btnSaveCls).addClass('btn-synch');

            if (this.showSynchTip){
                this.btnCollabChanges.updateHint('');
                if (this.synchTooltip===undefined)
                    this.createSynchTip();

                this.synchTooltip.show();
            } else {
                this.btnCollabChanges.updateHint(this.tipSynchronize + Common.Utils.String.platformKey('Ctrl+S'));
            }

            this.btnSave.setDisabled(false);
            Common.Gateway.collaborativeChanges();
        },

        createSynchTip: function () {
            this.synchTooltip = new Common.UI.SynchronizeTip({
                extCls: (this.mode.customization && !!this.mode.customization.compactHeader) ? undefined : 'inc-index',
                target: this.btnCollabChanges.$el
            });
            this.synchTooltip.on('dontshowclick', function() {
                this.showSynchTip = false;
                this.synchTooltip.hide();
                this.btnCollabChanges.updateHint(this.tipSynchronize + Common.Utils.String.platformKey('Ctrl+S'));
                Common.localStorage.setItem('sse-hide-synch', 1);
            }, this);
            this.synchTooltip.on('closeclick', function() {
                this.synchTooltip.hide();
                this.btnCollabChanges.updateHint(this.tipSynchronize + Common.Utils.String.platformKey('Ctrl+S'));
            }, this);
        },

        synchronizeChanges: function() {
            if (this.btnCollabChanges.rendered) {
                var me = this;

                if ( me.btnCollabChanges.$icon.hasClass('btn-synch') ) {
                    me.btnCollabChanges.$icon.removeClass('btn-synch').addClass(this.btnSaveCls);
                    if (this.synchTooltip)
                        this.synchTooltip.hide();
                    this.btnCollabChanges.updateHint(this.btnSaveTip);
                    this.btnSave.setDisabled(!me.mode.forcesave);

                    this._state.hasCollaborativeChanges = false;
                }
            }
        },

        onApiUsersChanged: function(users) {
            var editusers = [];
            _.each(users, function(item){
                if (!item.asc_getView())
                    editusers.push(item);
            });

            var length = _.size(editusers);
            var cls = (length>1) ? 'btn-save-coauth' : 'btn-save';
            if (cls !== this.btnSaveCls && this.btnCollabChanges.rendered) {
                this.btnSaveTip = ((length>1) ? this.tipSaveCoauth : this.tipSave )+ Common.Utils.String.platformKey('Ctrl+S');

                if ( !this.btnCollabChanges.$icon.hasClass('btn-synch') ) {
                    this.btnCollabChanges.$icon.removeClass(this.btnSaveCls).addClass(cls);
                    this.btnCollabChanges.updateHint(this.btnSaveTip);
                }
                this.btnSaveCls = cls;
            }
        },

        onAppReady: function (config) {
            if (!this.mode.isEdit || this.mode.isEditMailMerge || this.mode.isEditDiagram) return;

            var me = this;
            var _holder_view = SSE.getController('DocumentHolder').getView('DocumentHolder');
            me.btnImgForward.updateHint(me.tipSendForward);
            me.btnImgForward.setMenu(new Common.UI.Menu({
                items: [{
                    caption : _holder_view.textArrangeFront,
                    iconCls : 'mnu-arrange-front',
                    value  : Asc.c_oAscDrawingLayerType.BringToFront
                }, {
                    caption : _holder_view.textArrangeForward,
                    iconCls : 'mnu-arrange-forward',
                    value  : Asc.c_oAscDrawingLayerType.BringForward
                }
                ]})
            );

            me.btnImgBackward.updateHint(me.tipSendBackward);
            me.btnImgBackward.setMenu(new Common.UI.Menu({
                items: [{
                    caption : _holder_view.textArrangeBack,
                    iconCls : 'mnu-arrange-back',
                    value  : Asc.c_oAscDrawingLayerType.SendToBack
                }, {
                    caption : _holder_view.textArrangeBackward,
                    iconCls : 'mnu-arrange-backward',
                    value  : Asc.c_oAscDrawingLayerType.SendBackward
                }]
            }));

            me.btnImgAlign.updateHint(me.tipImgAlign);
            me.btnImgAlign.setMenu(new Common.UI.Menu({
                items: [{
                    caption : _holder_view.textShapeAlignLeft,
                    iconCls : 'mnu-img-align-left',
                    value   : 0
                }, {
                    caption : _holder_view.textShapeAlignCenter,
                    iconCls : 'mnu-img-align-center',
                    value   : 4
                }, {
                    caption : _holder_view.textShapeAlignRight,
                    iconCls : 'mnu-img-align-right',
                    value   : 1
                }, {
                    caption : _holder_view.textShapeAlignTop,
                    iconCls : 'mnu-img-align-top',
                    value   : 3
                }, {
                    caption : _holder_view.textShapeAlignMiddle,
                    iconCls : 'mnu-img-align-middle',
                    value   : 5
                }, {
                    caption : _holder_view.textShapeAlignBottom,
                    iconCls : 'mnu-img-align-bottom',
                    value   : 2
                },
                {caption: '--'},
                {
                    caption: _holder_view.txtDistribHor,
                    iconCls: 'mnu-distrib-hor',
                    value: 6
                },
                {
                    caption: _holder_view.txtDistribVert,
                    iconCls: 'mnu-distrib-vert',
                    value: 7
                }]
            }));

            me.btnImgGroup.updateHint(me.tipImgGroup);
            me.btnImgGroup.setMenu(new Common.UI.Menu({
                items: [{
                    caption : _holder_view.txtGroup,
                    iconCls : 'mnu-group',
                    value: 'grouping'
                }, {
                    caption : _holder_view.txtUngroup,
                    iconCls : 'mnu-ungroup',
                    value: 'ungrouping'
                }]
            }));

        },

        textBold:           'Bold',
        textItalic:         'Italic',
        textUnderline:      'Underline',
        textStrikeout:      'Strikeout',
        textSuperscript:    'Superscript',
        textSubscript:      'Subscript',
        textSubSuperscript: 'Subscript/Superscript',
        tipFontName:        'Font Name',
        tipFontSize:        'Font Size',
        tipCellStyle:       'Cell Style',
        tipCopy:            'Copy',
        tipPaste:           'Paste',
        tipUndo:            'Undo',
        tipRedo:            'Redo',
        tipPrint:           'Print',
        tipSave:            'Save',
        tipFontColor:       'Font color',
        tipPrColor:         'Background color',
        tipClearStyle:      'Clear',
        tipCopyStyle:       'Copy Style',
        tipBack:            'Back',
        tipHAligh:          'Horizontal Align',
        tipVAligh:          'Vertical Align',
        tipAlignLeft:       'Align Left',
        tipAlignRight:      'Align Right',
        tipAlignCenter:     'Align Center',
        tipAlignJust:       'Justified',
        textAlignTop:       'Align text to the top',
        textAlignMiddle:    'Align text to the middle',
        textAlignBottom:    'Align text to the bottom',
        tipNumFormat:       'Number Format',
        txtNumber:          'Number',
        txtInteger:         'Integer',
        txtGeneral:         'General',
        txtCustom:          'Custom',
        txtCurrency:        'Currency',
        txtDollar:          '$ Dollar',
        txtEuro:            '€ Euro',
        txtRouble:          '₽ Rouble',
        txtPound:           '£ Pound',
        txtYen:             '¥ Yen',
//    txtFranc:           'CHF Swiss franc',
        txtAccounting:      'Accounting',
        txtDate:            'Date',
        txtTime:            'Time',
        txtDateTime:        'Date & Time',
        txtPercentage:      'Percentage',
        txtFraction:        'Fraction',
        txtScientific:      'Scientific',
        txtText:            'Text',
//    txtSpecial:         'Special',
        tipBorders:         'Borders',
        textOutBorders:     'Outside Borders',
        textAllBorders:     'All Borders',
        textTopBorders:     'Top Borders',
        textBottomBorders:  'Bottom Borders',
        textLeftBorders:    'Left Borders',
        textRightBorders:   'Right Borders',
        textNoBorders:      'No Borders',
        textInsideBorders:  'Inside Borders',
        textMiddleBorders:  'Inside Horizontal Borders',
        textCenterBorders:  'Inside Vertical Borders',
        textDiagDownBorder: 'Diagonal Down Border',
        textDiagUpBorder:   'Diagonal Up Border',
        tipWrap:            'Wrap Text',
        txtClearAll:        'All',
        txtClearText:       'Text',
        txtClearFormat:     'Format',
        txtClearFormula:    'Formula',
        txtClearHyper:      'Hyperlink',
        txtClearComments:   'Comments',
        tipMerge:           'Merge',
        txtMergeCenter:     'Merge Center',
        txtMergeAcross:     'Merge Across',
        txtMergeCells:      'Merge Cells',
        txtUnmerge:         'Unmerge Cells',
        tipIncDecimal:      'Increase Decimal',
        tipDecDecimal:      'Decrease Decimal',
        tipAutofilter:      'Set Autofilter',
        tipInsertImage:     'Insert Image',
        tipInsertHyperlink: 'Add Hyperlink',
        tipSynchronize:     'The document has been changed by another user. Please click to save your changes and reload the updates.',
        tipIncFont:         'Increment font size',
        tipDecFont:         'Decrement font size',
        tipInsertText:      'Insert Text',
        tipInsertTextart:   'Insert Text Art',
        tipInsertShape:     'Insert Autoshape',
        tipDigStylePercent: 'Percent Style',
//        tipDigStyleCurrency:'Currency Style',
        tipDigStyleAccounting: 'Accounting Style',
        tipTextOrientation: 'Orientation',
        tipInsertOpt:       'Insert Cells',
        tipDeleteOpt:       'Delete Cells',
        tipAlignTop:        'Align Top',
        tipAlignMiddle:     'Align Middle',
        tipAlignBottom:     'Align Bottom',
        textBordersStyle:   'Border Style',
        textBordersColor:   'Borders Color',
        textAlignLeft:      'Left align text',
        textAlignRight:     'Right align text',
        textAlignCenter:    'Center text',
        textAlignJust:      'Justify',
        txtSort:            'Sort',
//    txtAscending:       'Ascending',
//    txtDescending:      'Descending',
        txtFormula:         'Insert Function',
        txtNoBorders:       'No borders',
        txtAdditional:      'Additional',
        mniImageFromFile:   'Image from file',
        mniImageFromUrl:    'Image from url',
        textNewColor:       'Add New Custom Color',
        tipInsertChart:     'Insert Chart',
        tipEditChart:       'Edit Chart',
        textPrint:          'Print',
        textPrintOptions:   'Print Options',
        tipColorSchemas:    'Change Color Scheme',
        txtSortAZ:          'Sort A to Z',
        txtSortZA:          'Sort Z to A',
        txtFilter:          'Filter',
        txtTableTemplate:   'Format As Table Template',
        textHorizontal:     'Horizontal Text',
        textCounterCw:      'Angle Counterclockwise',
        textClockwise:      'Angle Clockwise',
        textRotateUp:       'Rotate Text Up',
        textRotateDown:     'Rotate Text Down',
        textInsRight:       'Shift Cells Right',
        textInsDown:        'Shift Cells Down',
        textEntireRow:      'Entire Row',
        textEntireCol:      'Entire Column',
        textDelLeft:        'Shift Cells Left',
        textDelUp:          'Shift Cells Up',
        textZoom:           'Zoom',
        txtScheme1:         'Office',
        txtScheme2:         'Grayscale',
        txtScheme3:         'Apex',
        txtScheme4:         'Aspect',
        txtScheme5:         'Civic',
        txtScheme6:         'Concourse',
        txtScheme7:         'Equity',
        txtScheme8:         'Flow',
        txtScheme9:         'Foundry',
        txtScheme10:        'Median',
        txtScheme11:        'Metro',
        txtScheme12:        'Module',
        txtScheme13:        'Opulent',
        txtScheme14:        'Oriel',
        txtScheme15:        'Origin',
        txtScheme16:        'Paper',
        txtScheme17:        'Solstice',
        txtScheme18:        'Technic',
        txtScheme19:        'Trek',
        txtScheme20:        'Urban',
        txtScheme21:        'Verve',
        txtClearFilter:     'Clear Filter',
        tipSaveCoauth: 'Save your changes for the other users to see them.',
        txtSearch: 'Search',
        txtNamedRange:      'Named Ranges',
        txtNewRange:        'Define Name',
        txtManageRange:     'Name manager',
        txtPasteRange:      'Paste name',
        textInsCharts:      'Charts',
        textLine:           'Line',
        textColumn:         'Column',
        textBar:            'Bar',
        textArea:           'Area',
        textPie:            'Pie',
        textPoint:          'XY (Scatter)',
        textStock:          'Stock',
        textLineSpark:      'Line',
        textColumnSpark:    'Column',
        textWinLossSpark:   'Win/Loss',
        tipInsertEquation:  'Insert Equation',
        textCharts:         'Charts',
        textSparks:         'Sparklines',
        tipInsertChartSpark: 'Insert Chart',
        textMoreFormats: 'More formats',
        capInsertText: 'Text',
        capInsertTextart: 'Text Art',
        capInsertImage: 'Image',
        capInsertShape: 'Shape',
        capInsertChart: 'Chart',
        capInsertHyperlink: 'Hyperlink',
        capInsertEquation: 'Equation',
        capBtnComment: 'Comment',
        textTabFile: 'File',
        textTabHome: 'Home',
        textTabInsert: 'Insert',
        textSurface: 'Surface',
        tipChangeChart: 'Change Chart Type',
        textTabCollaboration: 'Collaboration',
        textTabProtect: 'Protection',
        textTabLayout: 'Layout',
        capBtnPageOrient: 'Orientation',
        capBtnMargins: 'Margins',
        capBtnPageSize: 'Size',
        tipImgAlign: 'Align objects',
        tipImgGroup: 'Group objects',
        tipSendForward: 'Bring forward',
        tipSendBackward: 'Send backward',
        capImgAlign: 'Align',
        capImgGroup: 'Group',
        capImgForward: 'Bring Forward',
        capImgBackward: 'Send Backward',
        tipPageSize: 'Page Size',
        tipPageOrient: 'Page Orientation',
        tipPageMargins: 'Page Margins',
        textMarginsLast: 'Last Custom',
        textMarginsNormal: 'Normal',
        textMarginsNarrow: 'Narrow',
        textMarginsWide: 'Wide',
        textPageMarginsCustom: 'Custom margins',
        textTop: 'Top: ',
        textLeft: 'Left: ',
        textBottom: 'Bottom: ',
        textRight: 'Right: ',
        textPortrait: 'Portrait',
        textLandscape: 'Landscape',
        mniImageFromStorage: 'Image from Storage',
        capBtnPrintArea: 'Print Area',
        textSetPrintArea: 'Set Print Area',
        textClearPrintArea: 'Clear Print Area',
        textAddPrintArea: 'Add to Print Area',
        tipPrintArea: 'Print Area',
        capBtnInsHeader: 'Header/Footer',
        tipEditHeader: 'Edit header or footer',
        textTabData: 'Data',
        capInsertTable: 'Table',
        tipInsertTable: 'Insert table',
        textTabFormula: 'Formula',
        capBtnScale: 'Scale to Fit',
        tipScale: 'Scale to Fit',
        textActualSize: 'Actual Size',
        textFitSheetOnOnePage: 'Fit sheet on One Page',
        textFitAllColumnsOnOnePage: 'Fit All Columns on One Page',
        textFitAllRowsOnOnePage: 'Fit All Rows on One Page',
        textScaleCustom: 'Custom',
        textScale: 'Scale'
    }, SSE.Views.Toolbar || {}));
});<|MERGE_RESOLUTION|>--- conflicted
+++ resolved
@@ -1337,16 +1337,6 @@
                     })
                 });
 
-<<<<<<< HEAD
-=======
-                me.btnEditHeader = new Common.UI.Button({
-                    id: 'tlbtn-editheader',
-                    cls: 'btn-toolbar x-huge icon-top',
-                    iconCls: 'btn-editheader',
-                    caption: me.capBtnInsHeader,
-                    lock        : [_set.editCell, _set.selRangeEdit, _set.headerLock, _set.lostConnect, _set.coAuth]
-                });
-
                 me.mnuCustomScale = new Common.UI.MenuItem({
                     template: _.template([
                         '<div class="checkable custom-scale" style="padding: 5px 20px;font-weight: normal;line-height: 1.42857143;color: #444444;font-size: 11px;height: 32px;"',
@@ -1409,7 +1399,6 @@
                 me.mnuScale = me.btnScale.menu;
                 me.mnuScale.on('show:after', _.bind(me.onAfterShowMenuScale, me));
 
->>>>>>> b99ac80d
                 me.btnImgAlign = new Common.UI.Button({
                     cls: 'btn-toolbar x-huge icon-top',
                     iconCls: 'btn-img-align',
@@ -1465,11 +1454,7 @@
                     me.btnInsertChart, me.btnColorSchemas,
                     me.btnCopy, me.btnPaste, me.listStyles, me.btnPrint,
                     /*me.btnSave,*/ me.btnClearStyle, me.btnCopyStyle,
-<<<<<<< HEAD
-                    me.btnPageMargins, me.btnPageSize, me.btnPageOrient, me.btnPrintArea, me.btnImgAlign, me.btnImgBackward, me.btnImgForward, me.btnImgGroup
-=======
-                    me.btnPageMargins, me.btnPageSize, me.btnPageOrient, me.btnPrintArea, me.btnImgAlign, me.btnImgBackward, me.btnImgForward, me.btnImgGroup, me.btnEditHeader, me.btnScale
->>>>>>> b99ac80d
+                    me.btnPageMargins, me.btnPageSize, me.btnPageOrient, me.btnPrintArea, me.btnImgAlign, me.btnImgBackward, me.btnImgForward, me.btnImgGroup, me.btnScale
                 ];
 
                 _.each(me.lockControls.concat([me.btnSave]), function(cmp) {
@@ -1666,15 +1651,10 @@
             _injectComponent('#slot-img-group',         this.btnImgGroup);
             _injectComponent('#slot-img-movefrwd',      this.btnImgForward);
             _injectComponent('#slot-img-movebkwd',      this.btnImgBackward);
-<<<<<<< HEAD
-
+            _injectComponent('#slot-btn-scale',         this.btnScale);
             this.btnsEditHeader = Common.Utils.injectButtons($host.find('.slot-editheader'), 'tlbtn-editheader-', 'btn-editheader', this.capBtnInsHeader,
                                 [SSE.enumLock.editCell, SSE.enumLock.selRangeEdit, SSE.enumLock.headerLock, SSE.enumLock.lostConnect, SSE.enumLock.coAuth]);
             Array.prototype.push.apply(this.lockControls, this.btnsEditHeader);
-=======
-            _injectComponent('#slot-btn-editheader',    this.btnEditHeader);
-            _injectComponent('#slot-btn-scale',         this.btnScale);
->>>>>>> b99ac80d
 
             // replacePlacholder('#id-toolbar-short-placeholder-btn-halign',                this.btnHorizontalAlign);
             // replacePlacholder('#id-toolbar-short-placeholder-btn-valign',                this.btnVerticalAlign);
@@ -1747,14 +1727,10 @@
             _updateHint(this.btnPageSize, this.tipPageSize);
             _updateHint(this.btnPageMargins, this.tipPageMargins);
             _updateHint(this.btnPrintArea, this.tipPrintArea);
-<<<<<<< HEAD
+            _updateHint(this.btnScale, this.tipScale);
             this.btnsEditHeader.forEach(function (btn) {
                 _updateHint(btn, me.tipEditHeader);
             });
-=======
-            _updateHint(this.btnEditHeader, this.tipEditHeader);
-            _updateHint(this.btnScale, this.tipScale);
->>>>>>> b99ac80d
 
             // set menus
             if (this.btnBorders && this.btnBorders.rendered) {
