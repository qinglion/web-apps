/*
 *
 * (c) Copyright Ascensio System Limited 2010-2016
 *
 * This program is a free software product. You can redistribute it and/or
 * modify it under the terms of the GNU Affero General Public License (AGPL)
 * version 3 as published by the Free Software Foundation. In accordance with
 * Section 7(a) of the GNU AGPL its Section 15 shall be amended to the effect
 * that Ascensio System SIA expressly excludes the warranty of non-infringement
 * of any third-party rights.
 *
 * This program is distributed WITHOUT ANY WARRANTY; without even the implied
 * warranty of MERCHANTABILITY or FITNESS FOR A PARTICULAR  PURPOSE. For
 * details, see the GNU AGPL at: http://www.gnu.org/licenses/agpl-3.0.html
 *
 * You can contact Ascensio System SIA at Lubanas st. 125a-25, Riga, Latvia,
 * EU, LV-1021.
 *
 * The  interactive user interfaces in modified source and object code versions
 * of the Program must display Appropriate Legal Notices, as required under
 * Section 5 of the GNU AGPL version 3.
 *
 * Pursuant to Section 7(b) of the License you must retain the original Product
 * logo when distributing the program. Pursuant to Section 7(e) we decline to
 * grant you any rights under trademark law for use of our trademarks.
 *
 * All the Product's GUI elements, including illustrations and icon sets, as
 * well as technical writing content are licensed under the terms of the
 * Creative Commons Attribution-ShareAlike 4.0 International. See the License
 * terms at http://creativecommons.org/licenses/by-sa/4.0/legalcode
 *
*/
/**
 *  Toolbar.js
 *
 *  Created by Alexander Yuzhin on 3/31/14
 *  Copyright (c) 2014 Ascensio System SIA. All rights reserved.
 *
 */

define([
    'jquery',
    'underscore',
    'backbone',
    'text!spreadsheeteditor/main/app/template/Toolbar.template',
    'common/main/lib/collection/Fonts',
    'common/main/lib/component/Button',
    'common/main/lib/component/ComboBox',
    'common/main/lib/component/DataView',
    'common/main/lib/component/ColorPalette',
    'common/main/lib/component/ThemeColorPalette',
    'common/main/lib/component/Menu',
    'common/main/lib/component/DimensionPicker',
    'common/main/lib/component/Window',
    'common/main/lib/component/ComboBoxFonts',
    'common/main/lib/component/ComboDataView'
    /** coauthoring begin **/
    ,'common/main/lib/component/SynchronizeTip'
    /** coauthoring end **/
], function ($, _, Backbone, toolbarTemplate) { 'use strict';

    SSE.enumLock = {
        editCell:       'cell-editing',
        editFormula:    'is-formula',
        editText:       'is-text',
        selImage:       'sel-image',
        selShape:       'sel-shape',
        selShapeText:   'sel-shape-txt',
        selChart:       'sel-chart',
        selChartText:   'sel-chart-txt',
        selRange:       'sel-range',
        lostConnect:    'disconnect',
        coAuth:         'co-auth',
        ruleMerge:      'rule-btn-merge',
        ruleFilter:     'rule-filter',
        ruleDelFilter:  'rule-clear-filter',
        menuFileOpen:   'menu-file-open',
        cantPrint:      'cant-print',
        multiselect:    'is-multiselect'
    };

    SSE.Views.Toolbar =  Backbone.View.extend(_.extend({
        el: '#toolbar',

        // Compile our stats template
        template: _.template(toolbarTemplate),

        // Delegated events for creating new items, and clearing completed ones.
        events: {
            //
        },

        initialize: function () {
            var me = this,
                options = {};

            me.SchemeNames = [
                me.txtScheme1, me.txtScheme2, me.txtScheme3, me.txtScheme4, me.txtScheme5,
                me.txtScheme6, me.txtScheme7, me.txtScheme8, me.txtScheme9, me.txtScheme10,
                me.txtScheme11, me.txtScheme12, me.txtScheme13, me.txtScheme14, me.txtScheme15,
                me.txtScheme16, me.txtScheme17, me.txtScheme18, me.txtScheme19, me.txtScheme20,
                me.txtScheme21
            ];
            me._state = {
                hasCollaborativeChanges: undefined
            };
            me.btnSaveCls = 'btn-save';
            me.btnSaveTip = this.tipSave + Common.Utils.String.platformKey('Ctrl+S');

            me.ascFormatOptions = {
                General     : 'General',
                Number      : '0.00',
                Currency    : '$#,##0.00',
                Accounting  : '_($* #,##0.00_);_($* (#,##0.00);_($* "-"??_);_(@_)',
                DateShort   : 'm/d/yyyy',
                DateLong    : '[$-F800]dddd, mmmm dd, yyyy',
                Time        : '[$-F400]h:mm:ss AM/PM',
                Percentage  : '0.00%',
                Percent     : '0%',
                Fraction    : '# ?/?',
                Scientific  : '0.00E+00',
                Text        : '@'
            };

            me.numFormatTypes = {};
            me.numFormatTypes[Asc.c_oAscNumFormatType.General]     = me.txtGeneral;
            me.numFormatTypes[Asc.c_oAscNumFormatType.Custom]      = me.txtCustom;
            me.numFormatTypes[Asc.c_oAscNumFormatType.Text]        = me.txtText;
            me.numFormatTypes[Asc.c_oAscNumFormatType.Number]      = me.txtNumber;
            me.numFormatTypes[Asc.c_oAscNumFormatType.Integer]     = me.txtInteger;
            me.numFormatTypes[Asc.c_oAscNumFormatType.Scientific]  = me.txtScientific;
            me.numFormatTypes[Asc.c_oAscNumFormatType.Currency]    = me.txtCurrency;
            me.numFormatTypes[Asc.c_oAscNumFormatType.Accounting]  = me.txtAccounting;
            me.numFormatTypes[Asc.c_oAscNumFormatType.Date]        = me.txtDate;
            me.numFormatTypes[Asc.c_oAscNumFormatType.Time]        = me.txtTime;
            me.numFormatTypes[Asc.c_oAscNumFormatType.Percent]     = me.txtPercentage;
            me.numFormatTypes[Asc.c_oAscNumFormatType.Fraction]    = me.txtFraction;

            function dummyCmp() {
                return {
                    isDummy : true,
                    on      : function() {}
                }
            }

            var _set = SSE.enumLock;
            me.cmbFontSize = new Common.UI.ComboBox({
                cls         : 'input-group-nr',
                menuStyle   : 'min-width: 55px;',
                hint        : me.tipFontSize,
                lock        : [_set.selImage, _set.editFormula, _set.selRange, _set.coAuth, _set.lostConnect],
                data        : [
                    { value: 8, displayValue: "8" },
                    { value: 9, displayValue: "9" },
                    { value: 10, displayValue: "10" },
                    { value: 11, displayValue: "11" },
                    { value: 12, displayValue: "12" },
                    { value: 14, displayValue: "14" },
                    { value: 16, displayValue: "16" },
                    { value: 18, displayValue: "18" },
                    { value: 20, displayValue: "20" },
                    { value: 22, displayValue: "22" },
                    { value: 24, displayValue: "24" },
                    { value: 26, displayValue: "26" },
                    { value: 28, displayValue: "28" },
                    { value: 36, displayValue: "36" },
                    { value: 48, displayValue: "48" },
                    { value: 72, displayValue: "72" }
                ]
            });

            me.btnNewDocument = new Common.UI.Button({
                id          : 'id-toolbar-btn-newdocument',
                cls         : 'btn-toolbar',
                iconCls     : 'btn-newdocument',
                lock        : [_set.lostConnect]
            });

            me.btnOpenDocument = new Common.UI.Button({
                id          : 'id-toolbar-btn-opendocument',
                cls         : 'btn-toolbar',
                iconCls     : 'btn-opendocument',
                lock        : [_set.lostConnect]
            });

            me.cmbFontName = new Common.UI.ComboBoxFonts({
                cls         : 'input-group-nr',
                menuCls     : 'scrollable-menu',
                menuStyle   : 'min-width: 325px;',
                hint        : me.tipFontName,
                lock        : [_set.selImage, _set.editFormula, _set.selRange, _set.coAuth, _set.lostConnect],
                store       : new Common.Collections.Fonts()
            });

            me.btnPrint = new Common.UI.Button({
                id          : 'id-toolbar-btn-print',
                cls         : 'btn-toolbar',
                iconCls     : 'btn-print',
                lock        : [_set.editCell, _set.cantPrint]
            });

            me.btnSave = new Common.UI.Button({
                id          : 'id-toolbar-btn-save',
                cls         : 'btn-toolbar',
                iconCls     : me.btnSaveCls
            });

            me.btnCopy = new Common.UI.Button({
                id          : 'id-toolbar-btn-copy',
                cls         : 'btn-toolbar',
                iconCls     : 'btn-copy'
            });

            me.btnPaste = new Common.UI.Button({
                id          : 'id-toolbar-btn-paste',
                cls         : 'btn-toolbar',
                iconCls     : 'btn-paste',
                lock        : [/*_set.editCell,*/ _set.coAuth, _set.lostConnect]
            });

            me.btnUndo = new Common.UI.Button({
                id          : 'id-toolbar-btn-undo',
                cls         : 'btn-toolbar',
                iconCls     : 'btn-undo',
                disabled    : true,
                lock        : [_set.lostConnect]
            });

            me.btnRedo = new Common.UI.Button({
                id          : 'id-toolbar-btn-redo',
                cls         : 'btn-toolbar',
                iconCls     : 'btn-redo',
                disabled    : true,
                lock        : [_set.lostConnect]
            });

            me.btnIncFontSize = new Common.UI.Button({
                id          : 'id-toolbar-btn-incfont',
                cls         : 'btn-toolbar',
                iconCls     : 'btn-incfont',
                lock        : [_set.selImage, _set.editFormula, _set.selRange, _set.coAuth, _set.lostConnect]
            });

            me.btnDecFontSize = new Common.UI.Button({
                id          : 'id-toolbar-btn-decfont',
                cls         : 'btn-toolbar',
                iconCls     : 'btn-decfont',
                lock        : [_set.selImage, _set.editFormula, _set.selRange, _set.coAuth, _set.lostConnect]
            });

            me.btnBold = new Common.UI.Button({
                id          : 'id-toolbar-btn-bold',
                cls         : 'btn-toolbar',
                iconCls     : 'btn-bold',
                lock        : [_set.selImage, _set.editFormula, _set.selRange, _set.coAuth, _set.lostConnect],
                enableToggle: true
            });

            me.btnItalic = new Common.UI.Button({
                id          : 'id-toolbar-btn-italic',
                cls         : 'btn-toolbar',
                iconCls     : 'btn-italic',
                lock        : [_set.selImage, _set.editFormula, _set.selRange, _set.coAuth, _set.lostConnect],
                enableToggle: true
            });

            me.btnUnderline = new Common.UI.Button({
                id          : 'id-toolbar-btn-underline',
                cls         : 'btn-toolbar',
                iconCls     : 'btn-underline',
                lock        : [_set.selImage, _set.editFormula, _set.selRange, _set.coAuth, _set.lostConnect],
                enableToggle: true
            });

            me.mnuTextColorPicker = dummyCmp();
            me.btnTextColor = new Common.UI.Button({
                id          : 'id-toolbar-btn-fontcolor',
                cls         : 'btn-toolbar',
                iconCls     : 'btn-fontcolor',
                split       : true,
                lock        : [_set.selImage, _set.editFormula, _set.selRange, _set.coAuth, _set.lostConnect],
                menu        : new Common.UI.Menu({
                    items: [
                        { template: _.template('<div id="id-toolbar-menu-fontcolor" style="width: 165px; height: 220px; margin: 10px;"></div>') },
                        { template: _.template('<a id="id-toolbar-menu-new-fontcolor" style="padding-left:12px;">' + me.textNewColor + '</a>') }
                    ]
                })
            }).on('render:after', function(btn) {
                var colorVal = $('<div class="btn-color-value-line"></div>');
                $('button:first-child', btn.cmpEl).append(colorVal);
                colorVal.css('background-color', btn.currentColor || 'transparent');

                me.mnuTextColorPicker = new Common.UI.ThemeColorPalette({
                    el: $('#id-toolbar-menu-fontcolor')
                });
            });

            me.mnuBackColorPicker = dummyCmp();
            me.btnBackColor = new Common.UI.Button({
                id          : 'id-toolbar-btn-fillparag',
                cls         : 'btn-toolbar',
                iconCls     : 'btn-fillparag',
                split       : true,
                lock        : [_set.selImage, _set.editCell, _set.coAuth, _set.lostConnect],
                menu        : new Common.UI.Menu({
                    items: [
                        { template: _.template('<div id="id-toolbar-menu-paracolor" style="width: 165px; height: 220px; margin: 10px;"></div>') },
                        { template: _.template('<a id="id-toolbar-menu-new-paracolor" style="padding-left:12px;">' + me.textNewColor + '</a>') }
                    ]
                })
            }).on('render:after', function(btn) {
                var colorVal = $('<div class="btn-color-value-line"></div>');
                $('button:first-child', btn.cmpEl).append(colorVal);
                colorVal.css('background-color', btn.currentColor || 'transparent');

                me.mnuBackColorPicker = new Common.UI.ThemeColorPalette({
                    el: $('#id-toolbar-menu-paracolor'),
                    transparent: true
                });
            });

            me.btnBorders = new Common.UI.Button({
                id          : 'id-toolbar-btn-borders',
                cls         : 'btn-toolbar',
                iconCls     : 'btn-border-out',
                icls        : 'btn-border-out',
                borderId    : 'outer',
                borderswidth: 'thin',
                lock        : [_set.editCell, _set.selChart, _set.selChartText, _set.selShape, _set.selShapeText, _set.selImage, _set.lostConnect, _set.coAuth],
                split       : true,
                menu        : true
            });

            me.btnAlignLeft = new Common.UI.Button({
                id          : 'id-toolbar-btn-align-left',
                cls         : 'btn-toolbar',
                iconCls     : 'btn-align-left',
                enableToggle: true,
                lock        : [_set.editCell, _set.selChart, _set.selChartText, _set.selImage, _set.lostConnect, _set.coAuth],
                toggleGroup : 'alignGroup'
            });

            me.btnAlignCenter = new Common.UI.Button({
                id          : 'id-toolbar-btn-align-center',
                cls         : 'btn-toolbar',
                iconCls     : 'btn-align-center',
                enableToggle: true,
                lock        : [_set.editCell, _set.selChart, _set.selChartText, _set.selImage, _set.lostConnect, _set.coAuth],
                toggleGroup : 'alignGroup'
            });

            me.btnAlignRight = new Common.UI.Button({
                id          : 'id-toolbar-btn-align-right',
                cls         : 'btn-toolbar',
                iconCls     : 'btn-align-right',
                enableToggle: true,
                lock        : [_set.editCell, _set.selChart, _set.selChartText, _set.selImage, _set.lostConnect, _set.coAuth],
                toggleGroup : 'alignGroup'
            });

            me.btnAlignJust = new Common.UI.Button({
                id          : 'id-toolbar-btn-align-just',
                cls         : 'btn-toolbar',
                iconCls     : 'btn-align-just',
                enableToggle: true,
                lock        : [_set.editCell, _set.selChart, _set.selChartText, _set.selImage, _set.lostConnect, _set.coAuth],
                toggleGroup: 'alignGroup'
            });

            me.btnMerge = new Common.UI.Button({
                id          : 'id-toolbar-rtn-merge',
                cls         : 'btn-toolbar',
                iconCls     : 'btn-merge',
                enableToggle: true,
                allowDepress: true,
                split       : true,
                lock        : [_set.editCell, _set.selShape, _set.selShapeText, _set.selChart, _set.selChartText, _set.selImage, _set.lostConnect, _set.coAuth, _set.ruleMerge],
                menu        : new Common.UI.Menu({
                    items: [
                        {
                            caption : me.txtMergeCenter,
                            value   : Asc.c_oAscMergeOptions.MergeCenter
                        },
                        {
                            caption : me.txtMergeAcross,
                            value   : Asc.c_oAscMergeOptions.MergeAcross
                        },
                        {
                            caption : me.txtMergeCells,
                            value   : Asc.c_oAscMergeOptions.Merge
                        },
                        {
                            caption : me.txtUnmerge,
                            value   : Asc.c_oAscMergeOptions.Unmerge
                        }
                    ]
                })
            });

            me.btnAlignTop = new Common.UI.Button({
                id          : 'id-toolbar-rtn-valign-top',
                cls         : 'btn-toolbar',
                iconCls     : 'btn-valign-top',
                lock        : [_set.editCell, _set.selChart, _set.selChartText, _set.selImage, _set.lostConnect, _set.coAuth],
                enableToggle: true,
                toggleGroup : 'vAlignGroup'
            });

            me.btnAlignMiddle = new Common.UI.Button({
                id          : 'id-toolbar-rtn-valign-middle',
                cls         : 'btn-toolbar',
                iconCls     : 'btn-valign-middle',
                enableToggle: true,
                lock        : [_set.editCell, _set.selChart, _set.selChartText, _set.selImage, _set.lostConnect, _set.coAuth],
                toggleGroup : 'vAlignGroup'
            });

            me.btnAlignBottom = new Common.UI.Button({
                id          : 'id-toolbar-rtn-valign-bottom',
                cls         : 'btn-toolbar',
                iconCls     : 'btn-valign-bottom',
                lock        : [_set.editCell, _set.selChart, _set.selChartText, _set.selImage, _set.lostConnect, _set.coAuth],
                enableToggle: true,
                toggleGroup : 'vAlignGroup'
            });

            me.btnWrap = new Common.UI.Button({
                id          : 'id-toolbar-rtn-wrap',
                cls         : 'btn-toolbar',
                iconCls     : 'btn-wrap',
                lock        : [_set.editCell, _set.selChart, _set.selChartText, _set.selShape, _set.selShapeText, _set.selImage, _set.lostConnect, _set.coAuth],
                enableToggle: true,
                allowDepress: true
            });

            me.btnTextOrient = new Common.UI.Button({
                id          : 'id-toolbar-rtn-textorient',
                cls         : 'btn-toolbar',
                iconCls     : 'btn-text-orient',
                lock        : [_set.editCell, _set.selChart, _set.selChartText, _set.selShape, _set.selShapeText, _set.selImage, _set.lostConnect, _set.coAuth],
                menu        : new Common.UI.Menu({
                    items: [
                        {
                            caption     : me.textHorizontal,
                            iconCls     : 'mnu-direct-horiz',
                            checkable   : true,
                            toggleGroup : 'textorientgroup',
                            value       : 'horiz'
                        },
                        {
                            caption     : me.textCounterCw,
                            iconCls     : 'mnu-direct-ccw',
                            checkable   : true,
                            toggleGroup : 'textorientgroup',
                            value       : 'countcw'
                        },
                        {
                            caption     : me.textClockwise,
                            iconCls     : 'mnu-direct-cw',
                            checkable   : true,
                            toggleGroup : 'textorientgroup',
                            value       : 'clockwise'
                        },
                        {
                            caption     : me.textRotateUp,
                            iconCls     : 'mnu-direct-rup',
                            checkable   : true,
                            toggleGroup : 'textorientgroup',
                            value       : 'rotateup'
                        },
                        {
                            caption     : me.textRotateDown,
                            iconCls     : 'mnu-direct-rdown',
                            checkable   : true,
                            toggleGroup : 'textorientgroup',
                            value       : 'rotatedown'
                        }
                    ]
                })
            });

            me.btnInsertImage = new Common.UI.Button({
                id          : 'id-toolbar-btn-insertimage',
                cls         : 'btn-toolbar',
                iconCls     : 'btn-insertimage',
                lock        : [_set.editCell, _set.selChartText, _set.selImage, _set.lostConnect, _set.coAuth],
                menu        : new Common.UI.Menu({
                    items: [
                        { caption: me.mniImageFromFile, value: 'file' },
                        { caption: me.mniImageFromUrl,  value: 'url' }
                    ]
                })
            });

            me.btnInsertHyperlink = new Common.UI.Button({
                id          : 'id-toolbar-btn-inserthyperlink',
                cls         : 'btn-toolbar',
                iconCls     : 'btn-inserthyperlink',
                lock        : [_set.editCell, _set.selChart, _set.selChartText, _set.selImage, _set.selShape, _set.multiselect, _set.lostConnect, _set.coAuth]
            });

            me.btnInsertChart = new Common.UI.Button({
                id          : 'id-toolbar-btn-insertchart',
                cls         : 'btn-toolbar',
                iconCls     : 'btn-insertchart',
                lock        : [_set.editCell, _set.selChartText, _set.selShape, _set.selShapeText, _set.selImage, _set.lostConnect, _set.coAuth]
            });

            me.btnEditChart = new Common.UI.Button({
                id          : 'id-toolbar-rtn-edit-chart',
                cls         : 'btn-toolbar btn-text-value',
                caption     : me.tipEditChart,
                lock        : [_set.lostConnect],
                style       : 'width: 120px;'
            });

            me.btnInsertShape = new Common.UI.Button({
                id          : 'id-toolbar-btn-insertshape',
                cls         : 'btn-toolbar',
                iconCls     : 'btn-insertshape',
                enableToggle: true,
                lock        : [_set.editCell, _set.selChartText, _set.selImage, _set.lostConnect, _set.coAuth],
                menu        : new Common.UI.Menu({cls: 'menu-shapes'})
            });

            me.btnInsertText = new Common.UI.Button({
                id          : 'id-toolbar-btn-inserttext',
                cls         : 'btn-toolbar',
                iconCls     : 'btn-text',
                lock        : [_set.editCell, _set.selChartText, _set.selImage, _set.lostConnect, _set.coAuth],
                enableToggle: true,
                split       : true,
                menu        : new Common.UI.Menu({
                    items : [
                        {caption: this.textInsText, value: 'text'},
                        this.mnuInsertTextArt = new Common.UI.MenuItem({
                            caption: this.textInsTextArt,
                            value: 'art',
                            menu: new Common.UI.Menu({
                                menuAlign: 'tl-tr',
                                cls: 'menu-shapes',
                                items: [
                                    { template: _.template('<div id="id-toolbar-menu-insart" style="width: 239px; margin-left: 5px;"></div>') }
                                ]
                            })
                        })
                    ]
                })
            });

            this.btnInsertEquation = new Common.UI.Button({
                id          : 'id-toolbar-btn-insertequation',
                cls         : 'btn-toolbar',
                iconCls     : 'btn-insertequation',
                split       : true,
                lock        : [_set.editCell, _set.selChartText, _set.selImage, _set.lostConnect, _set.coAuth],
                menu        : new Common.UI.Menu({cls: 'menu-shapes'})
            });

            me.btnSortDown = new Common.UI.Button({
                id          : 'id-toolbar-btn-sort-down',
                cls         : 'btn-toolbar',
                iconCls     : 'btn-sort-down',
                lock        : [_set.editCell, _set.selChart, _set.selChartText, _set.selShape, _set.selShapeText, _set.selImage, _set.lostConnect, _set.coAuth, _set.ruleFilter]
            });

            me.btnSortUp = new Common.UI.Button({
                id          : 'id-toolbar-btn-sort-up',
                cls         : 'btn-toolbar',
                iconCls     : 'btn-sort-up',
                lock        : [_set.editCell, _set.selChart, _set.selChartText, _set.selShape, _set.selShapeText, _set.selImage, _set.lostConnect, _set.coAuth, _set.ruleFilter]
            });

            me.btnSetAutofilter = new Common.UI.Button({
                id          : 'id-toolbar-btn-setautofilter',
                cls         : 'btn-toolbar',
                iconCls     : 'btn-autofilter',
                lock        : [_set.editCell, _set.selChart, _set.selChartText, _set.selShape, _set.selShapeText, _set.selImage, _set.lostConnect, _set.coAuth, _set.ruleFilter],
                enableToggle: true
            });

            me.btnClearAutofilter = new Common.UI.Button({
                id          : 'id-toolbar-btn-clearfilter',
                cls         : 'btn-toolbar',
                iconCls     : 'btn-clear-filter',
                lock        : [_set.editCell, _set.selChart, _set.selChartText, _set.selShape, _set.selShapeText, _set.selImage, _set.lostConnect, _set.coAuth, _set.ruleDelFilter]
            });
            
            me.btnSearch = new Common.UI.Button({
                id          : 'id-toolbar-btn-search',
                cls         : 'btn-toolbar',
                iconCls     : 'btn-search',
                lock        : [_set.lostConnect]
            });

            me.btnTableTemplate = new Common.UI.Button({
                id          : 'id-toolbar-btn-ttempl',
                cls         : 'btn-toolbar',
                iconCls     : 'btn-ttempl',
                lock        : [_set.editCell, _set.selChart, _set.selChartText, _set.selShape, _set.selShapeText, _set.selImage, _set.lostConnect, _set.coAuth, _set.ruleFilter, _set.multiselect],
                menu        : new Common.UI.Menu({
                    items: [
                        { template: _.template('<div id="id-toolbar-menu-table-templates" style="width: 288px; height: 300px; margin: 0px 4px;"></div>') }
                    ]
                })
            });

            me.listStyles = new Common.UI.ComboDataView({
                cls             : 'combo-styles',
                enableKeyEvents : true,
                itemWidth       : 112,
                itemHeight      : 38,
                hint            : this.tipCellStyle,
                menuMaxHeight   : 226,
                lock            : [_set.editCell, _set.selChart, _set.selChartText, _set.selShape, _set.selShapeText, _set.selImage, _set.lostConnect, _set.coAuth],
                beforeOpenHandler: function(e) {
                    var cmp = this,
                        menu = cmp.openButton.menu,
                        minMenuColumn = 6;

                    if (menu.cmpEl) {
                        var itemEl = $(cmp.cmpEl.find('.dataview.inner .style').get(0)).parent();
                        var itemMargin = /*parseInt($(itemEl.get(0)).parent().css('margin-right'))*/-1;
                        var itemWidth = itemEl.is(':visible') ? parseInt(itemEl.css('width')) :
                                        (cmp.itemWidth + parseInt(itemEl.css('padding-left')) + parseInt(itemEl.css('padding-right')) +
                                        parseInt(itemEl.css('border-left-width')) + parseInt(itemEl.css('border-right-width'))); 

                        var minCount        = cmp.menuPicker.store.length >= minMenuColumn ? minMenuColumn : cmp.menuPicker.store.length,
                            columnCount     = Math.min(cmp.menuPicker.store.length, Math.round($('.dataview', $(cmp.fieldPicker.el)).width() / (itemMargin + itemWidth) + 0.5));

                        columnCount = columnCount < minCount ? minCount : columnCount;
                        menu.menuAlignEl = cmp.cmpEl;

                        menu.menuAlign = 'tl-tl';
                        var offset = cmp.cmpEl.width() - cmp.openButton.$el.width() - columnCount * (itemMargin + itemWidth) - 1;
                        menu.setOffset(Math.min(offset, 0));

                        menu.cmpEl.css({
                            'width' : columnCount * (itemWidth + itemMargin),
                            'min-height': cmp.cmpEl.height()
                        });
                    }
                }
            });

            me.btnNumberFormat = new Common.UI.Button({
                id          : 'id-toolbar-btn-num-format',
                cls         : 'btn-toolbar btn-text-value',
                caption     : me.txtGeneral,
                style       : 'width: 100%;',
                lock        : [_set.editCell, _set.selChart, _set.selChartText, _set.selShape, _set.selShapeText, _set.selImage, _set.selRange, _set.lostConnect, _set.coAuth],
                menu        : true
            });

            me.btnPercentStyle = new Common.UI.Button({
                id          : 'id-toolbar-btn-percent-style',
                cls         : 'btn-toolbar',
                iconCls     : 'btn-percent-style',
                lock        : [_set.editCell, _set.selChart, _set.selChartText, _set.selShape, _set.selShapeText, _set.selImage, _set.lostConnect, _set.coAuth],
                styleName   : 'Percent'
            });

            me.btnCurrencyStyle = new Common.UI.Button({
                id          : 'id-toolbar-btn-accounting-style',
                cls         : 'btn-toolbar',
                iconCls     : 'btn-currency-style',
                lock        : [_set.editCell, _set.selChart, _set.selChartText, _set.selShape, _set.selShapeText, _set.selImage, _set.lostConnect, _set.coAuth],
                styleName    : 'Currency',
                split       : true,
                menu        : new Common.UI.Menu({
                    style: 'min-width: 120px;',
                    items : [
                        {
                            caption : me.txtDollar,
                            value   : me.ascFormatOptions.Accounting
                        },
                        {
                            caption : me.txtEuro,
                            value   : '_(€* #,##0.00_);_(€* (#,##0.00);_(€* "-"??_);_(@_)'
                        },
                        {
                            caption : me.txtPound,
                            value   : '_(£* #,##0.00_);_(£* (#,##0.00);_(£* "-"??_);_(@_)'
                        },
                        {
                            caption : me.txtRouble,
                            value   : '_-* #,##0.00[$р.-419]_-;-* #,##0.00[$р.-419]_-;_-* "-"??[$р.-419]_-;_-@_-'
                        },
                        {
                            caption : me.txtYen,
                            value   : '_(¥* #,##0.00_);_(¥* (#,##0.00);_(¥* "-"??_);_(@_)'
                        }
                    ]
                })
            });

            me.btnDecDecimal = new Common.UI.Button({
                id          : 'id-toolbar-btn-decdecimal',
                cls         : 'btn-toolbar',
                iconCls     : 'btn-decdecimal',
                lock        : [_set.editCell, _set.selChart, _set.selChartText, _set.selShape, _set.selShapeText, _set.selImage, _set.lostConnect, _set.coAuth]
            });

            me.btnIncDecimal = new Common.UI.Button({
                id          : 'id-toolbar-btn-incdecimal',
                cls         : 'btn-toolbar',
                iconCls     : 'btn-incdecimal',
                lock        : [_set.editCell, _set.selChart, _set.selChartText, _set.selShape, _set.selShapeText, _set.selImage, _set.lostConnect, _set.coAuth]
            });

            me.btnInsertFormula = new Common.UI.Button({
                id          : 'id-toolbar-btn-insertformula',
                cls         : 'btn-toolbar',
                iconCls     : 'btn-formula',
                split       : true,
                lock        : [_set.editText, _set.selChart, _set.selChartText, _set.selShape, _set.selShapeText, _set.selImage, _set.selRange, _set.lostConnect, _set.coAuth],
                menu        : new Common.UI.Menu({
                    style : 'min-width: 110px',
                    items : [
                        {caption: 'SUM',   value: 'SUM'},
                        {caption: 'MIN',   value: 'MIN'},
                        {caption: 'MAX',   value: 'MAX'},
                        {caption: 'COUNT', value: 'COUNT'},
                        {caption: '--'},
                        {
                            caption: me.txtAdditional,
                            value: 'more'
                        }
                    ]
                })
            });

            me.btnNamedRange = new Common.UI.Button({
                id          : 'id-toolbar-btn-insertrange',
                cls         : 'btn-toolbar',
                iconCls     : 'btn-named-range',
                lock        : [_set.selChart, _set.selChartText, _set.selShape, _set.selShapeText, _set.selImage, _set.lostConnect, _set.coAuth, _set.selRange],
                menu        : new Common.UI.Menu({
                    style : 'min-width: 110px',
                    items : [
                        {
                            caption: me.txtManageRange,
                            lock    : [_set.editCell],
                            value: 'manage'
                        },
                        {
                            caption: me.txtNewRange,
                            lock    : [_set.editCell],
                            value: 'new'
                        },
                        {
                            caption: me.txtPasteRange,
                            value: 'paste'
                        }
                    ]
                })
            });

            me.btnClearStyle = new Common.UI.Button({
                id          : 'id-toolbar-btn-clear',
                cls         : 'btn-toolbar',
                iconCls     : 'btn-clearstyle',
                lock        : [_set.lostConnect, _set.coAuth, _set.selRange],
                menu        : new Common.UI.Menu({
                    style : 'min-width: 110px',
                    items : [
                        {
                            caption : me.txtClearAll,
                            value   : Asc.c_oAscCleanOptions.All
                        },
                        {
                            caption : me.txtClearText,
                            lock    : [_set.editCell, _set.selChart, _set.selChartText, _set.selShape, _set.selShapeText, _set.selImage, _set.coAuth],
                            value   : Asc.c_oAscCleanOptions.Text
                        },
                        {
                            caption : me.txtClearFormat,
                            lock    : [_set.editCell, _set.selChart, _set.selChartText, _set.selShape, _set.selShapeText, _set.selImage, _set.coAuth],
                            value   : Asc.c_oAscCleanOptions.Format
                        },
                        {
                            caption : me.txtClearComments,
                            lock    : [_set.editCell, _set.selChart, _set.selChartText, _set.selShape, _set.selShapeText, _set.selImage, _set.coAuth],
                            value   : Asc.c_oAscCleanOptions.Comments
                        },
                        {
                            caption : me.txtClearHyper,
                            lock    : [_set.editCell, _set.selChart, _set.selChartText, _set.selShape, _set.selShapeText, _set.selImage, _set.coAuth],
                            value   : Asc.c_oAscCleanOptions.Hyperlinks
                        }
                    ]
                })
            });

            me.btnCopyStyle = new Common.UI.Button({
                id          : 'id-toolbar-btn-copystyle',
                cls         : 'btn-toolbar',
                iconCls     : 'btn-copystyle',
                lock        : [_set.editCell, _set.lostConnect, _set.coAuth, _set.selChart],
                enableToggle: true
            });

            me.btnAddCell = new Common.UI.Button({
                id          : 'id-toolbar-btn-addcell',
                cls         : 'btn-toolbar',
                iconCls     : 'btn-addcell',
                lock        : [_set.editCell, _set.selChart, _set.selChartText, _set.selShape, _set.selShapeText, _set.selImage, _set.lostConnect, _set.coAuth],
                menu        : new Common.UI.Menu({
                    items : [
                        {
                            caption : me.textInsRight,
                            value   : Asc.c_oAscInsertOptions.InsertCellsAndShiftRight
                        },
                        {
                            caption : me.textInsDown,
                            value   : Asc.c_oAscInsertOptions.InsertCellsAndShiftDown
                        },
                        {
                            caption : me.textEntireRow,
                            value   : Asc.c_oAscInsertOptions.InsertRows
                        },
                        {
                            caption : me.textEntireCol,
                            value   : Asc.c_oAscInsertOptions.InsertColumns
                        }
                    ]
                })
            });

            me.btnDeleteCell = new Common.UI.Button({
                id          : 'id-toolbar-btn-delcell',
                cls         : 'btn-toolbar',
                iconCls     : 'btn-delcell',
                lock        : [_set.editCell, _set.selChart, _set.selChartText, _set.selShape, _set.selShapeText, _set.selImage, _set.lostConnect, _set.coAuth],
                menu        : new Common.UI.Menu({
                    items : [
                        {
                            caption : me.textDelLeft,
                            value   : Asc.c_oAscDeleteOptions.DeleteCellsAndShiftLeft
                        },
                        {
                            caption : me.textDelUp,
                            value   : Asc.c_oAscDeleteOptions.DeleteCellsAndShiftTop
                        },
                        {
                            caption : me.textEntireRow,
                            value   : Asc.c_oAscDeleteOptions.DeleteRows
                        },
                        {
                            caption : me.textEntireCol,
                            value   : Asc.c_oAscDeleteOptions.DeleteColumns
                        }
                    ]
                })
            });

            me.btnColorSchemas = new Common.UI.Button({
                id          : 'id-toolbar-btn-colorschemas',
                cls         : 'btn-toolbar',
                iconCls     : 'btn-colorschemas',
                lock        : [_set.editCell, _set.selChart, _set.selChartText, _set.selShape, _set.selShapeText, _set.selImage, _set.lostConnect, _set.coAuth],
                menu        : new Common.UI.Menu({
                    items: [],
                    maxHeight   : 600,
                    restoreHeight: 600
                }).on('show:before', function(mnu) {
                    if ( !this.scroller ) {
                        this.scroller = new Common.UI.Scroller({
                            el: $(this.el).find('.dropdown-menu '),
                            useKeyboard: this.enableKeyEvents && !this.handleSelect,
                            minScrollbarLength  : 40,
                            alwaysVisibleY: true
                        });
                    }
                }).on('show:after', function(btn, e) {
                    var mnu = $(this.el).find('.dropdown-menu '),
                        docH = Common.Utils.innerHeight(),
                        menuH = mnu.outerHeight(),
                        top = parseInt(mnu.css('top'));

                    if (menuH > docH) {
                        mnu.css('max-height', (docH - parseInt(mnu.css('padding-top')) - parseInt(mnu.css('padding-bottom'))-5) + 'px');
                        this.scroller.update({minScrollbarLength  : 40});
                    } else if ( mnu.height() < this.options.restoreHeight ) {
                        mnu.css('max-height', (Math.min(docH - parseInt(mnu.css('padding-top')) - parseInt(mnu.css('padding-bottom'))-5, this.options.restoreHeight)) + 'px');
                        menuH = mnu.outerHeight();
                        if (top+menuH > docH) {
                            mnu.css('top', 0);
                        }
                        this.scroller.update({minScrollbarLength  : 40});
                    }
                })
            });

            me.mnuZoomIn = dummyCmp();
            me.mnuZoomOut = dummyCmp();

            var clone = function(source) {
                var obj = {};
                for (var prop in source)
                    obj[prop] = (typeof(source[prop])=='object') ? clone(source[prop]) : source[prop];
                return obj;
            };

            this.mnuitemHideHeadings = {
                conf: {checked:false},
                setChecked: function(val) { this.conf.checked = val;},
                isChecked: function () { return this.conf.checked; }
            };
            this.mnuitemHideGridlines = clone(this.mnuitemHideHeadings);
            this.mnuZoom = {
                options: {value: 100}
            };

            me.btnShowMode = new Common.UI.Button({
                id          : 'id-toolbar-btn-showmode',
                cls         : 'btn-toolbar',
                iconCls     : 'btn-showmode',
                lock        : [_set.menuFileOpen, _set.editCell],
                menu        : true
            });

            me.btnSettings = new Common.UI.Button({
                id          : 'id-toolbar-btn-settings',
                cls         : 'btn-toolbar',
                iconCls     : 'btn-settings'
            });

            // Is unique for the short view

            me.btnHorizontalAlign = new Common.UI.Button({
                id          : 'id-toolbar-btn-halign',
                cls         : 'btn-toolbar',
                iconCls     : 'btn-align-left',
                icls        : 'btn-align-left',
                lock        : [_set.editCell, _set.selChart, _set.selChartText, _set.lostConnect, _set.coAuth],
                menu        : new Common.UI.Menu({
                    items: [
                        {
                            caption     : me.tipAlignLeft,
                            iconCls     : 'mnu-align-left',
                            icls        : 'btn-align-left',
                            checkable   : true,
                            allowDepress: true,
                            toggleGroup : 'halignGroup',
                            checked     : true,
                            value       : 'left'
                        },
                        {
                            caption     : me.tipAlignCenter,
                            iconCls     : 'mnu-align-center',
                            icls        : 'btn-align-center',
                            checkable   : true,
                            allowDepress: true,
                            toggleGroup : 'halignGroup',
                            value       : 'center'
                        },
                        {
                            caption     : me.tipAlignRight,
                            iconCls     : 'mnu-align-right',
                            icls        : 'btn-align-right',
                            checkable   : true,
                            allowDepress: true,
                            toggleGroup : 'halignGroup',
                            value       : 'right'
                        },
                        {
                            caption     : me.tipAlignJust,
                            iconCls     : 'mnu-align-just',
                            icls        : 'btn-align-just',
                            checkable   : true,
                            allowDepress: true,
                            toggleGroup : 'halignGroup',
                            value       : 'justify'
                        }
                    ]
                })
            });

            me.btnVerticalAlign = new Common.UI.Button({
                id          : 'id-toolbar-btn-valign',
                cls         : 'btn-toolbar',
                iconCls     : 'btn-valign-bottom',
                icls        : 'btn-valign-bottom',
                lock        : [_set.editCell, _set.selChart, _set.selChartText, _set.lostConnect, _set.coAuth],
                menu        : new Common.UI.Menu({
                    items: [
                        {
                            caption     : me.tipAlignTop,
                            iconCls     : 'mnu-valign-top',
                            icls        : 'btn-valign-top',
                            checkable   : true,
                            allowDepress: true,
                            toggleGroup : 'valignGroup',
                            value       : 'top'
                        },
                        {
                            caption     : me.tipAlignCenter,
                            iconCls     : 'mnu-valign-middle',
                            icls        : 'btn-valign-middle',
                            checkable   : true,
                            allowDepress: true,
                            toggleGroup : 'valignGroup',
                            value       : 'center'
                        },
                        {
                            caption     : me.tipAlignBottom,
                            iconCls     : 'mnu-valign-bottom',
                            icls        : 'btn-valign-bottom',
                            checkable   : true,
                            allowDepress: true,
                            checked     : true,
                            toggleGroup : 'valignGroup',
                            value       : 'bottom'
                        }
                    ]
                })
            });

            me.btnAutofilter = new Common.UI.Button({
                id          : 'id-toolbar-btn-autofilter',
                cls         : 'btn-toolbar',
                iconCls     : 'btn-autofilter',
                lock        : [_set.editCell, _set.selChart, _set.selChartText, _set.selShape, _set.selShapeText, _set.selImage, _set.lostConnect, _set.coAuth, _set.ruleFilter],
                menu        : new Common.UI.Menu({
                    items : [
                        me.mnuitemSortAZ = new Common.UI.MenuItem({
                            caption : me.txtSortAZ,
                            iconCls : 'mnu-sort-asc',
                            lock    : [_set.selChart, _set.selChartText, _set.selShape, _set.selShapeText, _set.selImage, _set.coAuth, _set.ruleFilter],
                            value   : Asc.c_oAscSortOptions.Ascending
                        }),
                        me.mnuitemSortZA = new Common.UI.MenuItem({
                            caption : me.txtSortZA,
                            iconCls : 'mnu-sort-desc',
                            lock    : [_set.selChart, _set.selChartText, _set.selShape, _set.selShapeText, _set.selImage, _set.coAuth, _set.ruleFilter],
                            value   : Asc.c_oAscSortOptions.Descending
                        }),
                        me.mnuitemAutoFilter = new Common.UI.MenuItem({
                            caption : me.txtFilter,
                            iconCls : 'mnu-filter-add',
                            checkable: true,
                            lock    : [_set.selChart, _set.selChartText, _set.selShape, _set.selShapeText, _set.selImage, _set.coAuth, _set.ruleFilter],
                            value   : 'set-filter'
                        }),
                        me.mnuitemClearFilter = new Common.UI.MenuItem({
                            caption : me.txtClearFilter,
                            iconCls : 'mnu-filter-clear',
                            lock    : [_set.editCell, _set.selChart, _set.selChartText, _set.selShape, _set.selShapeText, _set.selImage, _set.coAuth, _set.ruleDelFilter],
                            value   : 'clear-filter'
                        })
                        /*,{
                            caption : me.txtTableTemplate,
                            iconCls : 'mnu-filter-clear',
                            menu        : new Common.UI.Menu({
                                menuAlign: 'tl-tr',
                                items: [
                                    { template: _.template('<div id="id-toolbar-short-menu-table-templates" style="width: 288px; height: 300px; margin: 0px 4px;"></div>') }
                                ]
                            })
                        } */
                    ]
                })
            });

            me.lockControls = [
                me.cmbFontName, me.cmbFontSize, me.btnIncFontSize, me.btnDecFontSize, me.btnBold,
                me.btnItalic, me.btnUnderline, me.btnTextColor, me.btnHorizontalAlign, me.btnAlignLeft,
                me.btnAlignCenter,me.btnAlignRight,me.btnAlignJust, me.btnVerticalAlign, me.btnAlignTop,
                me.btnAlignMiddle, me.btnAlignBottom, me.btnWrap, me.btnTextOrient, me.btnBackColor,
                me.btnMerge, me.btnInsertFormula, me.btnNamedRange, me.btnIncDecimal, me.btnInsertShape, me.btnInsertEquation,
                me.btnInsertText, me.btnSortUp, me.btnSortDown, me.btnSetAutofilter, me.btnClearAutofilter, me.btnTableTemplate,
                me.btnPercentStyle, me.btnCurrencyStyle, me.btnDecDecimal, me.btnAddCell, me.btnDeleteCell,
                me.btnNumberFormat, me.btnBorders, me.btnInsertImage, me.btnInsertHyperlink,
                me.btnInsertChart, me.btnColorSchemas,
                me.btnAutofilter, me.btnCopy, me.btnPaste, me.btnSettings, me.listStyles, me.btnPrint, me.btnShowMode,
                /*me.btnSave, */me.btnClearStyle, me.btnCopyStyle
            ];

            /** coauthoring begin **/
            var hidetip = Common.localStorage.getItem("sse-hide-synch");
            me.showSynchTip = !(hidetip && parseInt(hidetip) == 1);
            me.needShowSynchTip = false;
            /** coauthoring end **/

            var _temp_array = [me.cmbFontName, me.cmbFontSize, me.btnAlignLeft,me.btnAlignCenter,me.btnAlignRight,me.btnAlignJust,me.btnAlignTop,
                                me.btnAlignMiddle, me.btnAlignBottom, me.btnHorizontalAlign, me.btnVerticalAlign,
                                me.btnInsertImage, me.btnInsertText, me.btnInsertShape, me.btnInsertEquation, me.btnIncFontSize, me.btnDecFontSize,
                                me.btnBold, me.btnItalic, me.btnUnderline, me.btnTextColor, me.btnBackColor,
                                me.btnInsertHyperlink, me.btnBorders, me.btnTextOrient, me.btnPercentStyle, me.btnCurrencyStyle, me.btnColorSchemas,
                                me.btnSettings, me.btnInsertFormula, me.btnNamedRange, me.btnDecDecimal, me.btnIncDecimal, me.btnNumberFormat, me.btnWrap,
                                me.btnInsertChart, me.btnMerge, me.btnAddCell, me.btnDeleteCell, me.btnShowMode, me.btnPrint,
                                me.btnAutofilter, me.btnSortUp, me.btnSortDown, me.btnTableTemplate, me.btnSetAutofilter, me.btnClearAutofilter,
                                me.btnSave, me.btnClearStyle, me.btnCopyStyle, me.btnCopy, me.btnPaste];

            // Enable none paragraph components
            _.each(_temp_array, function(cmp) {
                if (cmp && _.isFunction(cmp.setDisabled))
                    cmp.setDisabled(true);
            });

            return this;
        },

        lockToolbar: function(causes, lock, opts) {
            !opts && (opts = {});

            var controls = opts.array || this.lockControls;
            opts.merge && (controls = _.union(this.lockControls,controls));

            function doLock(cmp, cause) {
                if ( _.contains(cmp.options.lock, cause) ) {
                    var index = cmp.keepState.indexOf(cause);
                    if (lock) {
                        if (index < 0) {
                            cmp.keepState.push(cause);
                        }
                    } else {
                        if (!(index < 0)) {
                            cmp.keepState.splice(index, 1);
                        }
                    }
                }
            }

            _.each(controls, function(item) {
                if (_.isFunction(item.setDisabled)) {
                    !item.keepState && (item.keepState = []);
                    if (opts.clear && opts.clear.length > 0 && item.keepState.length > 0) {
                        item.keepState = _.difference(item.keepState, opts.clear);
                    }

                    _.isArray(causes) ? _.each(causes, function(c) {doLock(item, c)}) : doLock(item, causes);

                    if (!(item.keepState.length > 0)) {
                        item.isDisabled() && item.setDisabled(false);
                    } else {
                        !item.isDisabled() && item.setDisabled(true);
                    }
                }
            });
        },

        render: function (mode) {
            var me = this,
                el = $(this.el);

            /**
             * Render UI layout
             */

            var isCompactView = JSON.parse(Common.localStorage.getItem('sse-toolbar-compact'));
            isCompactView = !!(isCompactView!==null && parseInt(isCompactView) == 1 || isCompactView === null && mode.customization && mode.customization.compactToolbar);

            this.trigger('render:before', this);

            el.html(this.template({
                isEditDiagram: mode.isEditDiagram,
                isEditMailMerge: mode.isEditMailMerge,
                isCompactView: isCompactView
            }));

            me.rendererComponents(mode.isEditDiagram ? 'diagram' : (mode.isEditMailMerge ? 'merge' : isCompactView ? 'short' : 'full'));

            this.trigger('render:after', this);

            return this;
        },

        rendererComponents: function(mode) {
            var replacePlacholder = function(id, cmp) {
                var placeholderEl = $(id),
                    placeholderDom = placeholderEl.get(0);

                if (placeholderDom) {
                    if (cmp.rendered) {
                        cmp.el = document.getElementById(cmp.id);
                        if (cmp.el) placeholderDom.appendChild(document.getElementById(cmp.id));
                    } else {
                        cmp.render(placeholderEl);
                    }
                }
            };

            replacePlacholder('#id-toolbar-' + mode + '-placeholder-field-fontname',     this.cmbFontName);
            replacePlacholder('#id-toolbar-' + mode + '-placeholder-field-fontsize',     this.cmbFontSize);
            replacePlacholder('#id-toolbar-' + mode + '-placeholder-btn-newdocument',    this.btnNewDocument);
            replacePlacholder('#id-toolbar-' + mode + '-placeholder-btn-opendocument',   this.btnOpenDocument);
            replacePlacholder('#id-toolbar-' + mode + '-placeholder-btn-print',          this.btnPrint);
            replacePlacholder('#id-toolbar-' + mode + '-placeholder-btn-save',           this.btnSave);
            replacePlacholder('#id-toolbar-' + mode + '-placeholder-btn-undo',           this.btnUndo);
            replacePlacholder('#id-toolbar-' + mode + '-placeholder-btn-redo',           this.btnRedo);
            replacePlacholder('#id-toolbar-' + mode + '-placeholder-btn-copy',           this.btnCopy);
            replacePlacholder('#id-toolbar-' + mode + '-placeholder-btn-paste',          this.btnPaste);
            replacePlacholder('#id-toolbar-' + mode + '-placeholder-btn-incfont',        this.btnIncFontSize);
            replacePlacholder('#id-toolbar-' + mode + '-placeholder-btn-decfont',        this.btnDecFontSize);
            replacePlacholder('#id-toolbar-' + mode + '-placeholder-btn-bold',           this.btnBold);
            replacePlacholder('#id-toolbar-' + mode + '-placeholder-btn-italic',         this.btnItalic);
            replacePlacholder('#id-toolbar-' + mode + '-placeholder-btn-underline',      this.btnUnderline);
            replacePlacholder('#id-toolbar-' + mode + '-placeholder-btn-fontcolor',      this.btnTextColor);
            replacePlacholder('#id-toolbar-' + mode + '-placeholder-btn-fillparag',      this.btnBackColor);
            replacePlacholder('#id-toolbar-' + mode + '-placeholder-btn-borders',        this.btnBorders);
            replacePlacholder('#id-toolbar-' + mode + '-placeholder-btn-align-left',     this.btnAlignLeft);
            replacePlacholder('#id-toolbar-' + mode + '-placeholder-btn-align-center',   this.btnAlignCenter);
            replacePlacholder('#id-toolbar-' + mode + '-placeholder-btn-align-right',    this.btnAlignRight);
            replacePlacholder('#id-toolbar-' + mode + '-placeholder-btn-align-just',     this.btnAlignJust);
            replacePlacholder('#id-toolbar-' + mode + '-placeholder-btn-merge',          this.btnMerge);
            replacePlacholder('#id-toolbar-' + mode + '-placeholder-btn-top',            this.btnAlignTop);
            replacePlacholder('#id-toolbar-' + mode + '-placeholder-btn-middle',         this.btnAlignMiddle);
            replacePlacholder('#id-toolbar-' + mode + '-placeholder-btn-bottom',         this.btnAlignBottom);
            replacePlacholder('#id-toolbar-' + mode + '-placeholder-btn-wrap',           this.btnWrap);
            replacePlacholder('#id-toolbar-' + mode + '-placeholder-btn-text-orient',    this.btnTextOrient);
            replacePlacholder('#id-toolbar-' + mode + '-placeholder-btn-insertimage',    this.btnInsertImage);
            replacePlacholder('#id-toolbar-' + mode + '-placeholder-btn-inserthyperlink',this.btnInsertHyperlink);
            replacePlacholder('#id-toolbar-' + mode + '-placeholder-btn-insertshape',    this.btnInsertShape);
            replacePlacholder('#id-toolbar-' + mode + '-placeholder-btn-text',           this.btnInsertText);
            replacePlacholder('#id-toolbar-' + mode + '-placeholder-btn-insertequation',  this.btnInsertEquation);
            replacePlacholder('#id-toolbar-' + mode + '-placeholder-btn-sortdesc',       this.btnSortDown);
            replacePlacholder('#id-toolbar-' + mode + '-placeholder-btn-sortasc',        this.btnSortUp);
            replacePlacholder('#id-toolbar-' + mode + '-placeholder-btn-setfilter',      this.btnSetAutofilter);
            replacePlacholder('#id-toolbar-' + mode + '-placeholder-btn-clear-filter',   this.btnClearAutofilter);
            replacePlacholder('#id-toolbar-' + mode + '-placeholder-btn-table-tpl',      this.btnTableTemplate);
            replacePlacholder('#id-toolbar-' + mode + '-placeholder-btn-format',         this.btnNumberFormat);
            replacePlacholder('#id-toolbar-' + mode + '-placeholder-btn-percents',       this.btnPercentStyle);
            replacePlacholder('#id-toolbar-' + mode + '-placeholder-btn-currency',       this.btnCurrencyStyle);
            replacePlacholder('#id-toolbar-' + mode + '-placeholder-btn-digit-dec',      this.btnDecDecimal);
            replacePlacholder('#id-toolbar-' + mode + '-placeholder-btn-digit-inc',      this.btnIncDecimal);
            replacePlacholder('#id-toolbar-' + mode + '-placeholder-btn-formula',        this.btnInsertFormula);
            replacePlacholder('#id-toolbar-' + mode + '-placeholder-btn-named-range',    this.btnNamedRange);
            replacePlacholder('#id-toolbar-' + mode + '-placeholder-btn-clear',          this.btnClearStyle);
            replacePlacholder('#id-toolbar-' + mode + '-placeholder-btn-copystyle',      this.btnCopyStyle);
            replacePlacholder('#id-toolbar-' + mode + '-placeholder-btn-cell-ins',       this.btnAddCell);
            replacePlacholder('#id-toolbar-' + mode + '-placeholder-btn-cell-del',       this.btnDeleteCell);
            replacePlacholder('#id-toolbar-' + mode + '-placeholder-btn-colorschemas',   this.btnColorSchemas);
            replacePlacholder('#id-toolbar-' + mode + '-placeholder-btn-hidebars',       this.btnShowMode);
            replacePlacholder('#id-toolbar-' + mode + '-placeholder-btn-settings',       this.btnSettings);
            replacePlacholder('#id-toolbar-' + mode + '-placeholder-btn-search',         this.btnSearch);
            replacePlacholder('#id-toolbar-' + mode + '-placeholder-btn-insertchart',    this.btnInsertChart);
            replacePlacholder('#id-toolbar-diagram-placeholder-btn-chart',               this.btnEditChart);
            replacePlacholder('#id-toolbar-short-placeholder-btn-halign',                this.btnHorizontalAlign);
            replacePlacholder('#id-toolbar-short-placeholder-btn-valign',                this.btnVerticalAlign);
            replacePlacholder('#id-toolbar-short-placeholder-btn-filter',                this.btnAutofilter);
            replacePlacholder('#id-toolbar-full-placeholder-field-styles',               this.listStyles);

        },

        createDelayedElements: function() {
            var me = this;
            
            // set hints
            this.btnNewDocument.updateHint(this.tipNewDocument);
            this.btnOpenDocument.updateHint(this.tipOpenDocument);
            this.btnPrint.updateHint(this.tipPrint + Common.Utils.String.platformKey('Ctrl+P'));
            this.btnSave.updateHint(this.btnSaveTip);
            this.btnCopy.updateHint(this.tipCopy + Common.Utils.String.platformKey('Ctrl+C'));
            this.btnPaste.updateHint(this.tipPaste + Common.Utils.String.platformKey('Ctrl+V'));
            this.btnUndo.updateHint(this.tipUndo + Common.Utils.String.platformKey('Ctrl+Z'));
            this.btnRedo.updateHint(this.tipRedo + Common.Utils.String.platformKey('Ctrl+Y'));
            this.btnIncFontSize.updateHint(this.tipIncFont + Common.Utils.String.platformKey('Ctrl+]'));
            this.btnDecFontSize.updateHint(this.tipDecFont + Common.Utils.String.platformKey('Ctrl+['));
            this.btnBold.updateHint(this.textBold + Common.Utils.String.platformKey('Ctrl+B'));
            this.btnItalic.updateHint(this.textItalic + Common.Utils.String.platformKey('Ctrl+I'));
            this.btnUnderline.updateHint(this.textUnderline + Common.Utils.String.platformKey('Ctrl+U'));
            this.btnTextColor.updateHint(this.tipFontColor);
            this.btnBackColor.updateHint(this.tipPrColor);
            this.btnBorders.updateHint(this.tipBorders);
            this.btnAlignLeft.updateHint(this.tipAlignLeft);
            this.btnAlignCenter.updateHint(this.tipAlignCenter);
            this.btnAlignRight.updateHint(this.tipAlignRight);
            this.btnAlignJust.updateHint(this.tipAlignJust);
            this.btnMerge.updateHint(this.tipMerge);
            this.btnAlignTop.updateHint(this.tipAlignTop);
            this.btnAlignMiddle.updateHint(this.tipAlignMiddle);
            this.btnAlignBottom.updateHint(this.tipAlignBottom);
            this.btnWrap.updateHint(this.tipWrap);
            this.btnTextOrient.updateHint(this.tipTextOrientation);
            this.btnInsertImage.updateHint(this.tipInsertImage);
            this.btnInsertChart.updateHint(this.tipInsertChart);
            this.btnInsertText.updateHint(this.tipInsertText);
            this.btnInsertHyperlink.updateHint(this.tipInsertHyperlink + Common.Utils.String.platformKey('Ctrl+K'));
            this.btnInsertShape.updateHint(this.tipInsertShape);
            this.btnInsertEquation.updateHint(this.tipInsertEquation);
            this.btnSortDown.updateHint(this.txtSortAZ);
            this.btnSortUp.updateHint(this.txtSortZA);
            this.btnSetAutofilter.updateHint(this.txtFilter + ' (Ctrl+Shift+L)');
            this.btnClearAutofilter.updateHint(this.txtClearFilter);
            this.btnSearch.updateHint(this.txtSearch);
            this.btnTableTemplate.updateHint(this.txtTableTemplate);
            this.btnNumberFormat.updateHint(this.tipNumFormat);
            this.btnPercentStyle.updateHint(this.tipDigStylePercent);
            this.btnCurrencyStyle.updateHint(this.tipDigStyleAccounting);
            this.btnDecDecimal.updateHint(this.tipDecDecimal);
            this.btnIncDecimal.updateHint(this.tipIncDecimal);
            this.btnInsertFormula.updateHint(this.txtFormula);
            this.btnNamedRange.updateHint(this.txtNamedRange);
            this.btnClearStyle.updateHint(this.tipClearStyle);
            this.btnCopyStyle.updateHint(this.tipCopyStyle);
            this.btnAddCell.updateHint(this.tipInsertOpt);
            this.btnDeleteCell.updateHint(this.tipDeleteOpt);
            this.btnColorSchemas.updateHint(this.tipColorSchemas);
            this.btnShowMode.updateHint(this.tipViewSettings);
            this.btnSettings.updateHint(this.tipAdvSettings);
            this.btnHorizontalAlign.updateHint(this.tipHAligh);
            this.btnVerticalAlign.updateHint(this.tipVAligh);
            this.btnAutofilter.updateHint(this.tipAutofilter);

            // set menus
            if (this.btnShowMode.rendered) {
                this.btnShowMode.setMenu(new Common.UI.Menu({
                    items: [
                        this.mnuitemCompactToolbar = new Common.UI.MenuItem({
                            caption     : this.textCompactToolbar,
                            checkable   : true,
                            value       : 'compact'
                        }),
                        this.mnuitemHideTitleBar = new Common.UI.MenuItem({
                            caption     : this.textHideTBar,
                            checkable   : true,
                            value       : 'title'
                        }),
                        this.mnuitemHideFormulaBar = new Common.UI.MenuItem({
                            caption     : this.textHideFBar,
                            checkable   : true,
                            value       : 'formula'
                        }),
                        this.mnuitemHideHeadings = new Common.UI.MenuItem({
                            caption     : this.textHideHeadings,
                            checkable   : true,
                            checked     : this.mnuitemHideHeadings.isChecked(),
                            value       : 'headings'
                        }),
                        this.mnuitemHideGridlines = new Common.UI.MenuItem({
                            caption     : this.textHideGridlines,
                            checkable   : true,
                            checked     : this.mnuitemHideGridlines.isChecked(),
                            value       : 'gridlines'
                        }),
                        {caption: '--'},
                        this.mnuZoom = new Common.UI.MenuItem({
                            template: _.template([
                                '<div id="id-toolbar-menu-zoom" class="menu-zoom" style="height: 25px;" ',
                                    '<% if(!_.isUndefined(options.stopPropagation)) { %>',
                                        'data-stopPropagation="true"',
                                    '<% } %>', '>',
                                    '<label class="title">' + this.textZoom + '</label>',
                                    '<button id="id-menu-zoom-in" type="button" style="float:right; margin: 2px 5px 0 0;" class="btn small btn-toolbar"><span class="btn-icon btn-zoomin">&nbsp;</span></button>',
                                    '<label class="zoom"><%= options.value %>%</label>',
                                    '<button id="id-menu-zoom-out" type="button" style="float:right; margin-top: 2px;" class="btn small btn-toolbar"><span class="btn-icon btn-zoomout">&nbsp;</span></button>',
                                '</div>'
                            ].join('')),
                            stopPropagation: true,
                            value: this.mnuZoom.options.value
                        })
                    ]
                }));

                this.mnuZoomOut = new Common.UI.Button({
                    el  : $('#id-menu-zoom-out'),
                    cls : 'btn-toolbar'
                });
                this.mnuZoomIn = new Common.UI.Button({
                    el  : $('#id-menu-zoom-in'),
                    cls : 'btn-toolbar'
                });

                var options = {};
                JSON.parse(Common.localStorage.getItem('sse-hidden-title'))     && (options.title = true);
                JSON.parse(Common.localStorage.getItem('sse-hidden-formula'))   && (options.formula = true);
    //            JSON.parse(Common.localStorage.getItem('sse-hidden-headings'))  && (options.headings = true);
                var isCompactView = JSON.parse(Common.localStorage.getItem('sse-toolbar-compact'));
                isCompactView = !!(isCompactView!==null && parseInt(isCompactView) == 1 || isCompactView === null && this.mode.customization && this.mode.customization.compactToolbar);

                this.mnuitemCompactToolbar.setChecked(isCompactView);
                this.mnuitemHideTitleBar.setChecked(!!options.title);
                this.mnuitemHideFormulaBar.setChecked(!!options.formula);
                this.mnuitemHideHeadings.setChecked(!!options.headings);

                if (this.mode.isDesktopApp)
                    this.mnuitemHideTitleBar.hide();
            }
            
            if (this.btnBorders.rendered) {
                this.btnBorders.setMenu( new Common.UI.Menu({
                    items: [
                        {
                            caption     : this.textOutBorders,
                            iconCls     : 'mnu-border-out',
                            icls        : 'btn-border-out',
                            borderId    : 'outer'
                        },
                        {
                            caption     : this.textAllBorders,
                            iconCls     : 'mnu-border-all',
                            icls        : 'btn-border-all',
                            borderId    : 'all'
                        },
                        {
                            caption     : this.textTopBorders,
                            iconCls     : 'mnu-border-top',
                            icls        : 'btn-border-top',
                            borderId    : Asc.c_oAscBorderOptions.Top
                        },
                        {
                            caption     : this.textBottomBorders,
                            iconCls     : 'mnu-border-bottom',
                            icls        : 'btn-border-bottom',
                            borderId    : Asc.c_oAscBorderOptions.Bottom
                        },
                        {
                            caption     : this.textLeftBorders,
                            iconCls     : 'mnu-border-left',
                            icls        : 'btn-border-left',
                            borderId    : Asc.c_oAscBorderOptions.Left
                        },
                        {
                            caption     : this.textRightBorders,
                            iconCls     : 'mnu-border-right',
                            icls        : 'btn-border-right',
                            borderId    : Asc.c_oAscBorderOptions.Right
                        },
                        {
                            caption     : this.textNoBorders,
                            iconCls     : 'mnu-border-no',
                            icls        : 'btn-border-no',
                            borderId    : 'none'
                        },
                        {caption: '--'},
                        {
                            caption     : this.textInsideBorders,
                            iconCls     : 'mnu-border-center',
                            icls        : 'btn-border-center',
                            borderId    : 'inner'
                        },
                        {
                            caption     : this.textCenterBorders,
                            iconCls     : 'mnu-border-vmiddle',
                            icls        : 'btn-border-vmiddle',
                            borderId    : Asc.c_oAscBorderOptions.InnerV
                        },
                        {
                            caption     : this.textMiddleBorders,
                            iconCls     : 'mnu-border-hmiddle',
                            icls        : 'btn-border-hmiddle',
                            borderId    : Asc.c_oAscBorderOptions.InnerH
                        },
                        {
                            caption     : this.textDiagUpBorder,
                            iconCls     : 'mnu-border-diagup',
                            icls        : 'btn-border-diagup',
                            borderId    : Asc.c_oAscBorderOptions.DiagU
                        },
                        {
                            caption     : this.textDiagDownBorder,
                            iconCls     : 'mnu-border-diagdown',
                            icls        : 'btn-border-diagdown',
                            borderId    : Asc.c_oAscBorderOptions.DiagD
                        },
                        {caption: '--'},
                        {
                            id          : 'id-toolbar-mnu-item-border-width',
                            caption     : this.textBordersWidth,
                            iconCls     : 'mnu-icon-item mnu-border-width',
                            template    : _.template('<a id="<%= id %>" tabindex="-1" type="menuitem"><span class="menu-item-icon" style="background-image: none; width: 11px; height: 11px; margin: 2px 7px 0 -9px; border-style: solid; border-width: 1px; border-color: #000;"></span><%= caption %></a>'),
                            menu        : (function(){
                                var itemTemplate = _.template('<a id="<%= id %>" tabindex="-1" type="menuitem"><div class="border-size-item" style="background-position: 0 -<%= options.offsety %>px;"></div></a>');

                                me.mnuBorderWidth = new Common.UI.Menu({
                                    style       : 'min-width: 100px;',
                                    menuAlign   : 'tl-tr',
                                    id          : 'toolbar-menu-borders-width',
                                    items: [
                                        { template: itemTemplate, stopPropagation: true, checkable: true, toggleGroup: 'border-width', value: 'thin',   offsety: 0, checked:true},
                                        { template: itemTemplate, stopPropagation: true, checkable: true, toggleGroup: 'border-width', value: 'medium', offsety: 20},
                                        { template: itemTemplate, stopPropagation: true, checkable: true, toggleGroup: 'border-width', value: 'thick',  offsety: 40}
                                    ]
                                });

                                return me.mnuBorderWidth;
                            })()
                        },
                        this.mnuBorderColor = new Common.UI.MenuItem({
                            id          : 'id-toolbar-mnu-item-border-color',
                            caption     : this.textBordersColor,
                            iconCls     : 'mnu-icon-item mnu-border-color',
                            template    : _.template('<a id="<%= id %>"tabindex="-1" type="menuitem"><span class="menu-item-icon" style="background-image: none; width: 11px; height: 11px; margin: 2px 7px 0 -9px; border-style: solid; border-width: 3px; border-color: #000;"></span><%= caption %></a>'),
                            menu        : new Common.UI.Menu({
                                menuAlign   : 'tl-tr',
                                items       : [
                                    { template: _.template('<div id="id-toolbar-menu-bordercolor" style="width: 165px; height: 220px; margin: 10px;"></div>'), stopPropagation: true },
                                    { template: _.template('<a id="id-toolbar-menu-new-bordercolor" style="padding-left:12px;">' + this.textNewColor + '</a>'),  stopPropagation: true }
                                ]
                            })
                        })
                    ]
                }));

                var colorVal = $('<div class="btn-color-value-line"></div>');
                $('button:first-child', this.btnBorders.cmpEl).append(colorVal);
                colorVal.css('background-color', this.btnBorders.currentColor || 'transparent');

                this.mnuBorderColorPicker = new Common.UI.ThemeColorPalette({
                    el: $('#id-toolbar-menu-bordercolor')
                });
            }

            var formatTemplate = _.template('<a id="<%= id %>" style="white-space: normal;" tabindex="-1" type="menuitem"><%= caption %><span style="float: right; color: silver;"><%= options.tplval ? options.tplval : options.value %></span></a>');
            this.btnNumberFormat.setMenu( new Common.UI.Menu({
                style: 'margin-left: -1px;',
                items: [
                    {
                        caption : this.txtGeneral,
                        value   : this.ascFormatOptions.General
                    },
                    {
                        caption : this.txtNumber,
                        value   : this.ascFormatOptions.Number
                    },
                    {
                        caption : this.txtInteger,
                        value   : '#0'
                    },
                    {
                        caption : this.txtScientific,
                        value   : this.ascFormatOptions.Scientific
                    },
                    {
                        caption : this.txtAccounting,
                        menu    : new Common.UI.Menu({
                            style: 'min-width: 120px;',
                            menuAlign: 'tl-tr',
                            items : [
                                {
                                    caption : this.txtDollar,
                                    value   : this.ascFormatOptions.Accounting
                                },
                                {
                                    caption : this.txtEuro,
                                    value   : '_(€* #,##0.00_);_(€* (#,##0.00);_(€* "-"??_);_(@_)'
                                },
                                {
                                    caption : this.txtPound,
                                    value   : '_(£* #,##0.00_);_(£* (#,##0.00);_(£* "-"??_);_(@_)'
                                },
                                {
                                    caption : this.txtRouble,
                                    value   : '_-* #,##0.00[$р.-419]_-;-* #,##0.00[$р.-419]_-;_-* "-"??[$р.-419]_-;_-@_-'
                                },
                                {
                                    caption : this.txtYen,
                                    value   : '_(¥* #,##0.00_);_(¥* (#,##0.00);_(¥* "-"??_);_(@_)'
                                }
                            ]
                        })
                    },
                    {
                        caption : this.txtCurrency,
                        menu    : new Common.UI.Menu({
                            style: 'min-width: 120px;',
                            menuAlign: 'tl-tr',
                            items : [
                                {
                                    caption : this.txtDollar,
                                    value   : this.ascFormatOptions.Currency
                                },
                                {
                                    caption : this.txtEuro,
                                    value   : '€#,##0.00'
                                },
                                {
                                    caption : this.txtPound,
                                    value   : '£#,##0.00'
                                },
                                {
                                    caption : this.txtRouble,
                                    value   : '#,##0.00"р."'
                                },
                                {
                                    caption : this.txtYen,
                                    value   : '¥#,##0.00'
                                }
                            ]
                        })
                    },
                    {
                        caption : this.txtDate,
                        menu    : new Common.UI.Menu({
                            style: 'min-width: 200px;',
                            menuAlign: 'tl-tr',
                            items: [
                                {
                                    caption : '07-24-88',
                                    value   : 'MM-dd-yy',
                                    template: formatTemplate
                                },
                                {
                                    caption : '07-24-1988',
                                    value   : 'MM-dd-yyyy',
                                    template: formatTemplate
                                },
                                {
                                    caption : '24-07-88',
                                    value   : 'dd-MM-yy',
                                    template: formatTemplate
                                },
                                {
                                    caption : '24-07-1988',
                                    value   : 'dd-MM-yyyy',
                                    template: formatTemplate
                                },
                                {
                                    caption : '24-Jul-1988',
                                    value   : 'dd-MMM-yyyy',
                                    template: formatTemplate
                                },
                                {
                                    caption : '24-Jul',
                                    value   : 'dd-MMM',
                                    template: formatTemplate
                                },
                                {
                                    caption : 'Jul-88',
                                    value   : 'MMM-yy',
                                    template: formatTemplate
                                }
                            ]
                        })
                    },
                    {
                        caption : this.txtTime,
                        menu    : new Common.UI.Menu({
                            style: 'min-width: 200px;',
                            menuAlign: 'tl-tr',
                            showSeparator   : false,
                            items: [
                                {
                                    caption : '10:56',
                                    value   : 'HH:mm',
                                    template: formatTemplate
                                },
                                {
                                    caption : '21:56:00',
                                    value   : 'HH:MM:ss',
                                    template: formatTemplate
                                },
                                {
                                    caption : '05:56 AM',
                                    tplval  : 'hh:mm tt',
                                    value   : 'hh:mm AM/PM',
                                    template: formatTemplate
                                },
                                {
                                    caption : '05:56:00 AM',
                                    tplval  : 'hh:mm:ss tt',
                                    value   : 'hh:mm:ss AM/PM',
                                    template: formatTemplate
                                },
                                {
                                    caption : '38:56:00',
                                    value   : '[h]:mm:ss',
                                    template: formatTemplate
                                }
                            ]
                        })
                    },
                    {
                        caption : this.txtPercentage,
                        value   : this.ascFormatOptions.Percentage
                    },
                    {
                        caption : this.txtFraction,
                        value   : this.ascFormatOptions.Fraction
                    },
                    {
                        caption : this.txtText,
                        value   : this.ascFormatOptions.Text
                    }
                ]
            }));
        },

        setApi: function(api) {
            this.api = api;

            if (!this.mode.isEditMailMerge && !this.mode.isEditDiagram) {
                this.api.asc_registerCallback('asc_onCollaborativeChanges',  _.bind(this.onApiCollaborativeChanges, this));
                this.api.asc_registerCallback('asc_onSendThemeColorSchemes', _.bind(this.onApiSendThemeColorSchemes, this));
                this.api.asc_registerCallback('asc_onAuthParticipantsChanged', _.bind(this.onApiUsersChanged, this));
                this.api.asc_registerCallback('asc_onParticipantsChanged',     _.bind(this.onApiUsersChanged, this));
            }

            return this;
        },

        setMode: function(mode) {
            if (mode.isDisconnected) {
                this.lockToolbar( SSE.enumLock.lostConnect, true );
                this.lockToolbar( SSE.enumLock.lostConnect, true,
                    {array:[this.btnEditChart,this.btnUndo,this.btnRedo,this.btnOpenDocument,this.btnNewDocument,this.btnSave]} );
                this.lockToolbar(SSE.enumLock.cantPrint, !mode.canPrint || mode.disableDownload, {array: [this.btnPrint]});
            } else {
                this.mode = mode;

                if (!mode.nativeApp) {
                    var nativeBtnGroup = $('.toolbar-group-native');

                    if (nativeBtnGroup) {
                        nativeBtnGroup.hide();
                    }
                } 

                if (mode.isDesktopApp)
                    $('.toolbar-group-native').hide();
<<<<<<< HEAD
                    this.mnuitemHideTitleBar && this.mnuitemHideTitleBar.hide();
                }
=======
                if (mode.isDesktopApp || mode.canBrandingExt && mode.customization && mode.customization.header===false)
                    this.mnuitemHideTitleBar.hide();
>>>>>>> 2b4ebdef

                this.lockToolbar(SSE.enumLock.cantPrint, !mode.canPrint, {array: [this.btnPrint]});
            }
        },

        onApiSendThemeColorSchemes: function(schemas) {
            var me = this;

            this.mnuColorSchema = this.btnColorSchemas.menu;

            if (this.mnuColorSchema && this.mnuColorSchema.items.length > 0) {
                _.each(this.mnuColorSchema.items, function(item) {
                    item.remove();
                });
            }

            if (this.mnuColorSchema == null) {
                this.mnuColorSchema = new Common.UI.Menu({maxHeight   : 600,
                    restoreHeight: 600
                }).on('show:before', function(mnu) {
                        this.scroller = new Common.UI.Scroller({
                        el: $(this.el).find('.dropdown-menu '),
                        useKeyboard: this.enableKeyEvents && !this.handleSelect,
                        minScrollbarLength  : 40
                    });
                });
            }

            this.mnuColorSchema.items = [];

            var itemTemplate = _.template([
                '<a id="<%= id %>" class="<%= options.cls %>" tabindex="-1" type="menuitem">',
                    '<span class="colors">',
                        '<% _.each(options.colors, function(color) { %>',
                            '<span class="color" style="background: <%= color %>;"></span>',
                        '<% }) %>',
                    '</span>',
                    '<span class="text"><%= caption %></span>',
                '</a>'
            ].join(''));

            _.each(schemas, function(schema, index) {
                var colors = schema.get_colors();
                var schemecolors = [];
                for (var j = 2; j < 7; j++) {
                    var clr = '#' + Common.Utils.ThemeColor.getHexColor(colors[j].get_r(), colors[j].get_g(), colors[j].get_b());
                    schemecolors.push(clr);
                }

                if (index == 21) {
                    this.mnuColorSchema.addItem({
                        caption : '--'
                    });
                } else {
                    this.mnuColorSchema.addItem({
                        template: itemTemplate,
                        cls     : 'color-schemas-menu',
                        colors  : schemecolors,
                        caption : (index < 21) ? (me.SchemeNames[index] || schema.get_name()) : schema.get_name(),
                        value   : index
                    });
                }
            }, this);
        },

        onApiCollaborativeChanges: function() {
            if (this._state.hasCollaborativeChanges) return;
            if (!this.btnSave.rendered) {
                this.needShowSynchTip = true;
                return;
            }

            this._state.hasCollaborativeChanges = true;
            var iconEl = $('.btn-icon', this.btnSave.cmpEl);
            iconEl.removeClass(this.btnSaveCls);
            iconEl.addClass('btn-synch');

            if (this.showSynchTip){
                this.btnSave.updateHint('');
                if (this.synchTooltip===undefined)
                    this.createSynchTip();

                this.synchTooltip.show();
            } else {
                this.btnSave.updateHint(this.tipSynchronize + Common.Utils.String.platformKey('Ctrl+S'));
            }

            this.btnSave.setDisabled(false);
            Common.Gateway.collaborativeChanges();
        },

        createSynchTip: function () {
            this.synchTooltip = new Common.UI.SynchronizeTip({
                target    : $('#id-toolbar-btn-save')
            });
            this.synchTooltip.on('dontshowclick', function() {
                this.showSynchTip = false;
                this.synchTooltip.hide();
                this.btnSave.updateHint(this.tipSynchronize + Common.Utils.String.platformKey('Ctrl+S'));
                Common.localStorage.setItem('sse-hide-synch', 1);
            }, this);
            this.synchTooltip.on('closeclick', function() {
                this.synchTooltip.hide();
                this.btnSave.updateHint(this.tipSynchronize + Common.Utils.String.platformKey('Ctrl+S'));
            }, this);
        },

        synchronizeChanges: function() {
            if (this.btnSave.rendered) {
                var iconEl = $('.btn-icon', this.btnSave.cmpEl);

                if (iconEl.hasClass('btn-synch')) {
                    iconEl.removeClass('btn-synch');
                    iconEl.addClass(this.btnSaveCls);
                    if (this.synchTooltip)
                        this.synchTooltip.hide();
                    this.btnSave.updateHint(this.btnSaveTip);
                    this.btnSave.setDisabled(true);
                    this._state.hasCollaborativeChanges = false;
                }
            }
        },

        onApiUsersChanged: function(users) {
            var editusers = [];
            _.each(users, function(item){
                if (!item.asc_getView())
                    editusers.push(item);
            });

            var length = _.size(editusers);
            var cls = (length>1) ? 'btn-save-coauth' : 'btn-save';
            if (cls !== this.btnSaveCls && this.btnSave.rendered) {
                this.btnSaveTip = ((length>1) ? this.tipSaveCoauth : this.tipSave )+ Common.Utils.String.platformKey('Ctrl+S');

                var iconEl = $('.btn-icon', this.btnSave.cmpEl);
                if (!iconEl.hasClass('btn-synch')) {
                    iconEl.removeClass(this.btnSaveCls);
                    iconEl.addClass(cls);
                    this.btnSave.updateHint(this.btnSaveTip);
                }
                this.btnSaveCls = cls;
            }
        },

        textBold:           'Bold',
        textItalic:         'Italic',
        textUnderline:      'Underline',
        tipFontName:        'Font Name',
        tipFontSize:        'Font Size',
        tipCellStyle:       'Cell Style',
        tipCopy:            'Copy',
        tipPaste:           'Paste',
        tipUndo:            'Undo',
        tipRedo:            'Redo',
        tipPrint:           'Print',
        tipSave:            'Save',
        tipFontColor:       'Font color',
        tipPrColor:         'Background color',
        tipClearStyle:      'Clear',
        tipCopyStyle:       'Copy Style',
        tipBack:            'Back',
        tipHAligh:          'Horizontal Align',
        tipVAligh:          'Vertical Align',
        tipAlignLeft:       'Align Left',
        tipAlignRight:      'Align Right',
        tipAlignCenter:     'Align Center',
        tipAlignJust:       'Justified',
        textAlignTop:       'Align text to the top',
        textAlignMiddle:    'Align text to the middle',
        textAlignBottom:    'Align text to the bottom',
        tipNumFormat:       'Number Format',
        txtNumber:          'Number',
        txtInteger:         'Integer',
        txtGeneral:         'General',
        txtCustom:          'Custom',
        txtCurrency:        'Currency',
        txtDollar:          '$ Dollar',
        txtEuro:            '€ Euro',
        txtRouble:          'р. Rouble',
        txtPound:           '£ Pound',
        txtYen:             '¥ Yen',
//    txtFranc:           'CHF Swiss franc',
        txtAccounting:      'Accounting',
        txtDate:            'Date',
        txtTime:            'Time',
        txtDateTime:        'Date & Time',
        txtPercentage:      'Percentage',
        txtFraction:        'Fraction',
        txtScientific:      'Scientific',
        txtText:            'Text',
//    txtSpecial:         'Special',
        tipBorders:         'Borders',
        textOutBorders:     'Outside Borders',
        textAllBorders:     'All Borders',
        textTopBorders:     'Top Borders',
        textBottomBorders:  'Bottom Borders',
        textLeftBorders:    'Left Borders',
        textRightBorders:   'Right Borders',
        textNoBorders:      'No Borders',
        textInsideBorders:  'Inside Borders',
        textMiddleBorders:  'Inside Horizontal Borders',
        textCenterBorders:  'Inside Vertical Borders',
        textDiagDownBorder: 'Diagonal Down Border',
        textDiagUpBorder:   'Diagonal Up Border',
        tipWrap:            'Wrap Text',
        txtClearAll:        'All',
        txtClearText:       'Text',
        txtClearFormat:     'Format',
        txtClearFormula:    'Formula',
        txtClearHyper:      'Hyperlink',
        txtClearComments:   'Comments',
        tipMerge:           'Merge',
        txtMergeCenter:     'Merge Center',
        txtMergeAcross:     'Merge Across',
        txtMergeCells:      'Merge Cells',
        txtUnmerge:         'Unmerge Cells',
        tipIncDecimal:      'Increase Decimal',
        tipDecDecimal:      'Decrease Decimal',
        tipAutofilter:      'Set Autofilter',
        tipInsertImage:     'Insert Picture',
        tipInsertHyperlink: 'Add Hyperlink',
        tipSynchronize:     'The document has been changed by another user. Please click to save your changes and reload the updates.',
        tipIncFont:         'Increment font size',
        tipDecFont:         'Decrement font size',
        tipInsertText:      'Insert Text',
        tipInsertShape:     'Insert Autoshape',
        tipDigStylePercent: 'Percent Style',
//        tipDigStyleCurrency:'Currency Style',
        tipDigStyleAccounting: 'Accounting Style',
        tipViewSettings:    'View Settings',
        tipAdvSettings:     'Advanced Settings',
        tipTextOrientation: 'Orientation',
        tipInsertOpt:       'Insert Cells',
        tipDeleteOpt:       'Delete Cells',
        tipAlignTop:        'Align Top',
        tipAlignMiddle:     'Align Middle',
        tipAlignBottom:     'Align Bottom',
        textBordersWidth:   'Borders Width',
        textBordersColor:   'Borders Color',
        textAlignLeft:      'Left align text',
        textAlignRight:     'Right align text',
        textAlignCenter:    'Center text',
        textAlignJust:      'Justify',
        txtSort:            'Sort',
//    txtAscending:       'Ascending',
//    txtDescending:      'Descending',
        txtFormula:         'Insert Function',
        txtNoBorders:       'No borders',
        txtAdditional:      'Additional',
        mniImageFromFile:   'Picture from file',
        mniImageFromUrl:    'Picture from url',
        textNewColor:       'Add New Custom Color',
        tipInsertChart:     'Insert Chart',
        tipEditChart:       'Edit Chart',
        textPrint:          'Print',
        textPrintOptions:   'Print Options',
        tipColorSchemas:    'Change Color Scheme',
        tipNewDocument:     'New Document',
        tipOpenDocument:    'Open Document',
        txtSortAZ:          'Sort A to Z',
        txtSortZA:          'Sort Z to A',
        txtFilter:          'Filter',
        txtTableTemplate:   'Format As Table Template',
        textHorizontal:     'Horizontal Text',
        textCounterCw:      'Angle Counterclockwise',
        textClockwise:      'Angle Clockwise',
        textRotateUp:       'Rotate Text Up',
        textRotateDown:     'Rotate Text Down',
        textInsRight:       'Shift Cells Right',
        textInsDown:        'Shift Cells Down',
        textEntireRow:      'Entire Row',
        textEntireCol:      'Entire Column',
        textDelLeft:        'Shift Cells Left',
        textDelUp:          'Shift Cells Up',
        textZoom:           'Zoom',
        textCompactToolbar: 'Compact Toolbar',
        textHideTBar:       'Hide Title Bar',
        textHideFBar:       'Hide Formula Bar',
        textHideHeadings:   'Hide Headings',
        textHideGridlines:  'Hide Gridlines',
        txtScheme1:         'Office',
        txtScheme2:         'Grayscale',
        txtScheme3:         'Apex',
        txtScheme4:         'Aspect',
        txtScheme5:         'Civic',
        txtScheme6:         'Concourse',
        txtScheme7:         'Equity',
        txtScheme8:         'Flow',
        txtScheme9:         'Foundry',
        txtScheme10:        'Median',
        txtScheme11:        'Metro',
        txtScheme12:        'Module',
        txtScheme13:        'Opulent',
        txtScheme14:        'Oriel',
        txtScheme15:        'Origin',
        txtScheme16:        'Paper',
        txtScheme17:        'Solstice',
        txtScheme18:        'Technic',
        txtScheme19:        'Trek',
        txtScheme20:        'Urban',
        txtScheme21:        'Verve',
        txtClearFilter:     'Clear Filter',
        tipSaveCoauth: 'Save your changes for the other users to see them.',
        txtSearch: 'Search',
        txtNamedRange:      'Named Ranges',
        txtNewRange:        'Define Name',
        txtManageRange:     'Name manager',
        txtPasteRange:      'Paste name',
        textInsText:        'Insert text box',
        textInsTextArt:     'Insert Text Art',
        tipInsertEquation:  'Insert Equation'
    }, SSE.Views.Toolbar || {}));
});<|MERGE_RESOLUTION|>--- conflicted
+++ resolved
@@ -1375,7 +1375,7 @@
                 this.mnuitemHideFormulaBar.setChecked(!!options.formula);
                 this.mnuitemHideHeadings.setChecked(!!options.headings);
 
-                if (this.mode.isDesktopApp)
+                if (this.mode.isDesktopApp || this.mode.canBrandingExt && this.mode.customization && this.mode.customization.header===false)
                     this.mnuitemHideTitleBar.hide();
             }
             
@@ -1710,13 +1710,6 @@
 
                 if (mode.isDesktopApp)
                     $('.toolbar-group-native').hide();
-<<<<<<< HEAD
-                    this.mnuitemHideTitleBar && this.mnuitemHideTitleBar.hide();
-                }
-=======
-                if (mode.isDesktopApp || mode.canBrandingExt && mode.customization && mode.customization.header===false)
-                    this.mnuitemHideTitleBar.hide();
->>>>>>> 2b4ebdef
 
                 this.lockToolbar(SSE.enumLock.cantPrint, !mode.canPrint, {array: [this.btnPrint]});
             }
