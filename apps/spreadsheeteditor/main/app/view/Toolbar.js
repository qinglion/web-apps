--- conflicted
+++ resolved
@@ -2117,10 +2117,7 @@
         textTabInsert: 'Insert',
         textSurface: 'Surface',
         tipChangeChart: 'Change Chart Type',
-<<<<<<< HEAD
         textTabCollaboration: 'Collaboration',
-=======
->>>>>>> 0295612c
         textTabProtect: 'Protection'
     }, SSE.Views.Toolbar || {}));
 });