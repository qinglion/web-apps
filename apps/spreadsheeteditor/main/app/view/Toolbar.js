/*
 *
 * (c) Copyright Ascensio System SIA 2010-2019
 *
 * This program is a free software product. You can redistribute it and/or
 * modify it under the terms of the GNU Affero General Public License (AGPL)
 * version 3 as published by the Free Software Foundation. In accordance with
 * Section 7(a) of the GNU AGPL its Section 15 shall be amended to the effect
 * that Ascensio System SIA expressly excludes the warranty of non-infringement
 * of any third-party rights.
 *
 * This program is distributed WITHOUT ANY WARRANTY; without even the implied
 * warranty of MERCHANTABILITY or FITNESS FOR A PARTICULAR  PURPOSE. For
 * details, see the GNU AGPL at: http://www.gnu.org/licenses/agpl-3.0.html
 *
 * You can contact Ascensio System SIA at 20A-12 Ernesta Birznieka-Upisha
 * street, Riga, Latvia, EU, LV-1050.
 *
 * The  interactive user interfaces in modified source and object code versions
 * of the Program must display Appropriate Legal Notices, as required under
 * Section 5 of the GNU AGPL version 3.
 *
 * Pursuant to Section 7(b) of the License you must retain the original Product
 * logo when distributing the program. Pursuant to Section 7(e) we decline to
 * grant you any rights under trademark law for use of our trademarks.
 *
 * All the Product's GUI elements, including illustrations and icon sets, as
 * well as technical writing content are licensed under the terms of the
 * Creative Commons Attribution-ShareAlike 4.0 International. See the License
 * terms at http://creativecommons.org/licenses/by-sa/4.0/legalcode
 *
*/
/**
 *  Toolbar.js
 *
 *  Created by Alexander Yuzhin on 3/31/14
 *  Copyright (c) 2018 Ascensio System SIA. All rights reserved.
 *
 */

define([
    'backbone',
    'text!spreadsheeteditor/main/app/template/Toolbar.template',
    'text!spreadsheeteditor/main/app/template/ToolbarAnother.template',
    'text!spreadsheeteditor/main/app/template/ToolbarView.template',
    'common/main/lib/collection/Fonts',
    'common/main/lib/component/Button',
    'common/main/lib/component/ComboBox',
    'common/main/lib/component/DataView',
    'common/main/lib/component/ColorPalette',
    'common/main/lib/component/ThemeColorPalette',
    'common/main/lib/component/Menu',
    'common/main/lib/component/DimensionPicker',
    'common/main/lib/component/Window',
    'common/main/lib/component/ComboBoxFonts',
    'common/main/lib/component/ComboDataView'
    ,'common/main/lib/component/SynchronizeTip'
    ,'common/main/lib/component/Mixtbar'
], function (Backbone, template, simple, template_view) { 'use strict';

    if (!Common.enumLock)
        Common.enumLock = {};

    var enumLock = {
        editCell:       'cell-editing',
        editFormula:    'is-formula',
        editText:       'is-text',
        editPivot:      'is-pivot',
        selImage:       'sel-image',
        selShape:       'sel-shape',
        selShapeText:   'sel-shape-txt',
        selChart:       'sel-chart',
        selChartText:   'sel-chart-txt',
        selRange:       'sel-range',
        selRangeEdit:   'sel-range-edit',
        lostConnect:    'disconnect',
        coAuth:         'co-auth',
        coAuthText:     'co-auth-text',
        ruleMerge:      'rule-btn-merge',
        ruleFilter:     'rule-filter',
        ruleDelFilter:  'rule-clear-filter',
        menuFileOpen:   'menu-file-open',
        cantPrint:      'cant-print',
        multiselect:    'is-multiselect',
        cantHyperlink:  'cant-hyperlink',
        commentLock:    'can-comment',
        cantModifyFilter: 'cant-filter',
        disableOnStart: 'on-start',
        cantGroup:      'cant-group',
        cantGroupUngroup: 'cant-group-ungroup',
        docPropsLock:   'doc-props-lock',
        printAreaLock:  'print-area-lock',
        namedRangeLock: 'named-range-lock',
        multiselectCols:'is-multiselect-cols',
        headerLock: 'header-lock',
        sheetLock: 'sheet-lock',
        noPivot: 'no-pivot',
        noSubitems: 'no-subitems',
        noSlicerSource: 'no-slicer-source',
        selSlicer: 'sel-slicer',
        cantSort: 'cant-sort',
        pivotLock: 'pivot-lock',
        tableHasSlicer: 'table-has-slicer',
        sheetView: 'sheet-view',
        wbLock: 'workbook-lock',
        wsLock: 'worksheet-lock',
        itemsDisabled: 'all-items-disabled',
        wsLockText: 'worksheet-lock-text',
        wsLockShape: 'worksheet-lock-shape',
        wsLockFormat: 'worksheet-lock-format',
        inSmartartInternal: 'in-smartart-internal',
        wsLockFormatFill: 'worksheet-lock-format-fill',
        editVisibleArea: 'is-visible-area'
    };
    for (var key in enumLock) {
        if (enumLock.hasOwnProperty(key)) {
            Common.enumLock[key] = enumLock[key];
        }
    }

    SSE.Views.Toolbar =  Common.UI.Mixtbar.extend(_.extend({
        el: '#toolbar',

        // Compile our stats template
        template: _.template(template),

        // Delegated events for creating new items, and clearing completed ones.
        events: {
            //
        },

        initialize: function () {
            var me = this,
                options = {};

            me.SchemeNames = [me.txtScheme22,
                me.txtScheme1, me.txtScheme2, me.txtScheme3, me.txtScheme4, me.txtScheme5,
                me.txtScheme6, me.txtScheme7, me.txtScheme8, me.txtScheme9, me.txtScheme10,
                me.txtScheme11, me.txtScheme12, me.txtScheme13, me.txtScheme14, me.txtScheme15,
                me.txtScheme16, me.txtScheme17, me.txtScheme18, me.txtScheme19, me.txtScheme20,
                me.txtScheme21
            ];
            me._state = {
                hasCollaborativeChanges: undefined
            };
            me.btnSaveCls = 'btn-save';
            me.btnSaveTip = this.tipSave + Common.Utils.String.platformKey('Ctrl+S');

            me.ascFormatOptions = {
                General     : 'General',
                Number      : '0.00',
                Currency    : '$#,##0.00',
                Accounting  : '_($* #,##0.00_);_($* (#,##0.00);_($* "-"??_);_(@_)',
                DateShort   : 'm/d/yyyy',
                DateLong    : '[$-F800]dddd, mmmm dd, yyyy',
                Time        : '[$-F400]h:mm:ss AM/PM',
                Percentage  : '0.00%',
                Percent     : '0%',
                Fraction    : '# ?/?',
                Scientific  : '0.00E+00',
                Text        : '@'
            };

            me.numFormatData = [
                { value: Asc.c_oAscNumFormatType.General,   format: this.ascFormatOptions.General,     displayValue: this.txtGeneral,      exampleval: '100' },
                { value: Asc.c_oAscNumFormatType.Number,    format: this.ascFormatOptions.Number,      displayValue: this.txtNumber,       exampleval: '100,00' },
                { value: Asc.c_oAscNumFormatType.Scientific,format: this.ascFormatOptions.Scientific,  displayValue: this.txtScientific,   exampleval: '1,00E+02' },
                { value: Asc.c_oAscNumFormatType.Accounting,format: this.ascFormatOptions.Accounting,  displayValue: this.txtAccounting,   exampleval: '100,00 $' },
                { value: Asc.c_oAscNumFormatType.Currency,  format: this.ascFormatOptions.Currency,    displayValue: this.txtCurrency,     exampleval: '100,00 $' },
                { value: Asc.c_oAscNumFormatType.Date,      format: 'MM-dd-yyyy',                      displayValue: this.txtDate,         exampleval: '04-09-1900' },
                { value: Asc.c_oAscNumFormatType.Time,      format: 'HH:MM:ss',                        displayValue: this.txtTime,         exampleval: '00:00:00' },
                { value: Asc.c_oAscNumFormatType.Percent,   format: this.ascFormatOptions.Percentage,  displayValue: this.txtPercentage,   exampleval: '100,00%' },
                { value: Asc.c_oAscNumFormatType.Fraction,  format: this.ascFormatOptions.Fraction,    displayValue: this.txtFraction,     exampleval: '100' },
                { value: Asc.c_oAscNumFormatType.Text,      format: this.ascFormatOptions.Text,        displayValue: this.txtText,         exampleval: '100' }
            ];

            return this;
        },

        lockToolbar: function(causes, lock, opts) {
            Common.Utils.lockControls(causes, lock, opts, this.lockControls);
        },

        applyLayout: function (config) {
            var me = this;

            function dummyCmp() {
                return {
                    isDummy : true,
                    on      : function() {}
                }
            }

            var _set = Common.enumLock;

            me.btnCopy = new Common.UI.Button({
                id          : 'id-toolbar-btn-copy',
                cls         : 'btn-toolbar',
                iconCls     : 'toolbar__icon btn-copy',
                dataHint: '1',
                dataHintDirection: (config.isEditDiagram || config.isEditMailMerge || config.isEditOle) ? 'bottom' : 'top',
                dataHintTitle: 'C'
            });

            me.btnPaste = new Common.UI.Button({
                id          : 'id-toolbar-btn-paste',
                cls         : 'btn-toolbar',
                iconCls     : 'toolbar__icon btn-paste',
                lock        : [/*_set.editCell,*/ _set.coAuth, _set.lostConnect, _set.editVisibleArea],
                dataHint    : '1',
                dataHintDirection: (config.isEditDiagram || config.isEditMailMerge || config.isEditOle) ? 'bottom' : 'top',
                dataHintTitle: 'V'
            });

            me.btnUndo = new Common.UI.Button({
                id          : 'id-toolbar-btn-undo',
                cls         : 'btn-toolbar',
                iconCls     : 'toolbar__icon btn-undo',
                disabled    : true,
                lock        : [_set.lostConnect],
                signals     : ['disabled'],
                dataHint    : '1',
                dataHintDirection: 'bottom',
                dataHintTitle: 'Z'
            });

            me.btnRedo = new Common.UI.Button({
                id          : 'id-toolbar-btn-redo',
                cls         : 'btn-toolbar',
                iconCls     : 'toolbar__icon btn-redo',
                disabled    : true,
                lock        : [_set.lostConnect],
                signals     : ['disabled'],
                dataHint    : '1',
                dataHintDirection: 'bottom',
                dataHintTitle: 'Y'
            });

            if (config.isEditDiagram || config.isEditMailMerge || config.isEditOle ) {
                me.$layout = $(_.template(simple)(config));
                if ( config.isEditDiagram || config.isEditOle ) {
                    me.btnInsertFormula = new Common.UI.Button({
                        id          : 'id-toolbar-btn-insertformula',
                        cls         : 'btn-toolbar',
                        iconCls     : 'toolbar__icon btn-formula',
                        split       : true,
                        lock        : [_set.editText, _set.selChart, _set.selChartText, _set.selShape, _set.selShapeText, _set.selImage, _set.selRangeEdit, _set.lostConnect, _set.coAuth, _set.editVisibleArea],
                        menu        : new Common.UI.Menu({
                            style : 'min-width: 110px',
                            items : [
                                {caption: 'SUM',   value: 'SUM'},
                                {caption: 'AVERAGE', value: 'AVERAGE'},
                                {caption: 'MIN',   value: 'MIN'},
                                {caption: 'MAX',   value: 'MAX'},
                                {caption: 'COUNT', value: 'COUNT'},
                                {caption: '--'},
                                {
                                    caption: me.txtAdditional,
                                    value: 'more',
                                    hint: me.txtFormula + Common.Utils.String.platformKey('Shift+F3')
                                }
                            ]
                        }),
                        dataHint: '1',
                        dataHintDirection: 'bottom'
                    });

                    var formatTemplate =
                        _.template([
                            '<% _.each(items, function(item) { %>',
                            '<li id="<%= item.id %>" data-value="<%= item.value %>"><a tabindex="-1" type="menuitem">',
                            '<div style="position: relative;"><div style="position: absolute; left: 0; width: 100px;"><%= scope.getDisplayValue(item) %></div>',
                            '<div style="display: inline-block; width: 100%; max-width: 300px; overflow: hidden; text-overflow: ellipsis; text-align: right; vertical-align: bottom; padding-left: 100px; color: silver;white-space: nowrap;"><%= item.exampleval ? item.exampleval : "" %></div>',
                            '</div></a></li>',
                            '<% }); %>',
                            '<li class="divider">',
                            '<li id="id-toolbar-mnu-item-more-formats" data-value="-1"><a tabindex="-1" type="menuitem">' + me.textMoreFormats + '</a></li>'
                        ].join(''));

                    me.cmbNumberFormat = new Common.UI.ComboBox({
                        cls         : 'input-group-nr',
                        menuStyle   : 'min-width: 180px;',
                        hint        : me.tipNumFormat,
                        lock        : [_set.editCell, _set.selChart, _set.selChartText, _set.selShape, _set.selShapeText, _set.selImage, _set.selRangeEdit, _set.lostConnect, _set.coAuth, _set.editVisibleArea],
                        itemsTemplate: formatTemplate,
                        editable    : false,
                        data        : me.numFormatData,
                        dataHint    : '1',
                        dataHintDirection: 'bottom'
                    });
                }
                if ( config.isEditMailMerge || config.isEditOle ) {
                    me.btnSearch = new Common.UI.Button({
                        id          : 'id-toolbar-btn-search',
                        cls         : 'btn-toolbar',
                        iconCls     : 'toolbar__icon btn-menu-search',
                        lock        : [_set.lostConnect],
                        enableToggle: true,
                        dataHint    : '1',
                        dataHintDirection: 'bottom'
                    });
                }
                if ( config.isEditDiagram ) {
                    me.btnDecDecimal = new Common.UI.Button({
                        id          : 'id-toolbar-btn-decdecimal',
                        cls         : 'btn-toolbar',
                        iconCls     : 'toolbar__icon btn-decdecimal',
                        lock        : [_set.editCell, _set.selChart, _set.selChartText, _set.selShape, _set.selShapeText, _set.selImage, _set.lostConnect, _set.coAuth, _set.editVisibleArea],
                        dataHint    : '1',
                        dataHintDirection: 'bottom'
                    });

                    me.btnIncDecimal = new Common.UI.Button({
                        id          : 'id-toolbar-btn-incdecimal',
                        cls         : 'btn-toolbar',
                        iconCls     : 'toolbar__icon btn-incdecimal',
                        lock        : [_set.editCell, _set.selChart, _set.selChartText, _set.selShape, _set.selShapeText, _set.selImage, _set.lostConnect, _set.coAuth, _set.editVisibleArea],
                        dataHint    : '1',
                        dataHintDirection: 'bottom'
                    });

                    me.btnEditChart = new Common.UI.Button({
                        id          : 'id-toolbar-rtn-edit-chart',
                        cls         : 'btn-toolbar btn-text-default auto',
                        caption     : me.tipEditChart,
                        lock        : [_set.lostConnect],
                        style       : 'min-width: 120px;',
                        dataHint    : '1',
                        dataHintDirection: 'bottom'
                    });

                    me.btnEditChartData = new Common.UI.Button({
                        id          : 'id-toolbar-rtn-edit-chart-data',
                        cls         : 'btn-toolbar',
                        iconCls     : 'toolbar__icon btn-select-range',
                        caption     : me.tipEditChartData,
                        lock        : [_set.editCell, _set.selRange, _set.selRangeEdit, _set.lostConnect],
                        dataHint    : '1',
                        dataHintDirection: 'left',
                        dataHintOffset: 'medium'
                    });

                    me.btnEditChartType = new Common.UI.Button({
                        id          : 'id-toolbar-rtn-edit-chart-type',
                        cls         : 'btn-toolbar',
                        iconCls     : 'toolbar__icon btn-menu-chart',
                        caption     : me.tipEditChartType,
                        lock        : [_set.editCell, _set.selRange, _set.selRangeEdit, _set.lostConnect],
                        style       : 'min-width: 120px;',
                        dataHint    : '1',
                        dataHintDirection: 'left',
                        dataHintOffset: 'medium'
                    });
                }
                if ( config.isEditMailMerge) {
                    me.btnSortDown = new Common.UI.Button({
                        id          : 'id-toolbar-btn-sort-down',
                        cls         : 'btn-toolbar',
                        iconCls     : 'toolbar__icon btn-sort-down',
                        lock        : [_set.editCell, _set.selChart, _set.selChartText, _set.selShape, _set.selShapeText, _set.selImage, _set.lostConnect, _set.coAuth, _set.ruleFilter, _set.editPivot, _set.editVisibleArea],
                        dataHint    : '1',
                        dataHintDirection: 'bottom'
                    });

                    me.btnSortUp = new Common.UI.Button({
                        id          : 'id-toolbar-btn-sort-up',
                        cls         : 'btn-toolbar',
                        iconCls     : 'toolbar__icon btn-sort-up',
                        lock        : [_set.editCell, _set.selChart, _set.selChartText, _set.selShape, _set.selShapeText, _set.selImage, _set.lostConnect, _set.coAuth, _set.ruleFilter, _set.editPivot, _set.editVisibleArea],
                        dataHint    : '1',
                        dataHintDirection: 'bottom'
                    });

                    me.btnSetAutofilter = new Common.UI.Button({
                        id          : 'id-toolbar-btn-setautofilter',
                        cls         : 'btn-toolbar',
                        iconCls     : 'toolbar__icon btn-autofilter',
                        lock        : [_set.editCell, _set.selChart, _set.selChartText, _set.selShape, _set.selShapeText, _set.selImage, _set.lostConnect, _set.coAuth, _set.ruleFilter, _set.editPivot, _set.editVisibleArea],
                        enableToggle: true,
                        dataHint    : '1',
                        dataHintDirection: 'bottom'
                    });

                    me.btnClearAutofilter = new Common.UI.Button({
                        id          : 'id-toolbar-btn-clearfilter',
                        cls         : 'btn-toolbar',
                        iconCls     : 'toolbar__icon btn-clear-filter',
                        lock        : [_set.editCell, _set.selChart, _set.selChartText, _set.selShape, _set.selShapeText, _set.selImage, _set.lostConnect, _set.coAuth, _set.ruleDelFilter, _set.editPivot, _set.editVisibleArea],
                        dataHint    : '1',
                        dataHintDirection: 'bottom'
                    });
                }
                if ( config.isEditOle ) {
                    me.cmbFontSize = new Common.UI.ComboBox({
                        cls         : 'input-group-nr',
                        menuStyle   : 'min-width: 55px;',
                        hint        : me.tipFontSize,
                        lock        : [_set.selImage, _set.editFormula, _set.selRangeEdit, _set.selSlicer, _set.coAuth, _set.coAuthText, _set.lostConnect, _set.editVisibleArea],
                        data        : [
                            { value: 8, displayValue: "8" },
                            { value: 9, displayValue: "9" },
                            { value: 10, displayValue: "10" },
                            { value: 11, displayValue: "11" },
                            { value: 12, displayValue: "12" },
                            { value: 14, displayValue: "14" },
                            { value: 16, displayValue: "16" },
                            { value: 18, displayValue: "18" },
                            { value: 20, displayValue: "20" },
                            { value: 22, displayValue: "22" },
                            { value: 24, displayValue: "24" },
                            { value: 26, displayValue: "26" },
                            { value: 28, displayValue: "28" },
                            { value: 36, displayValue: "36" },
                            { value: 48, displayValue: "48" },
                            { value: 72, displayValue: "72" },
                            { value: 96, displayValue: "96" }
                        ],
                        dataHint: '1',
                        dataHintDirection: 'bottom'
                    });

                    me.cmbFontName = new Common.UI.ComboBoxFonts({
                        cls         : 'input-group-nr',
                        menuCls     : 'scrollable-menu',
                        menuStyle   : 'min-width: 325px;',
                        hint        : me.tipFontName,
                        lock        : [_set.selImage, _set.editFormula, _set.selRangeEdit, _set.selSlicer, _set.coAuth, _set.coAuthText, _set.lostConnect, _set.editVisibleArea],
                        store       : new Common.Collections.Fonts(),
                        recent      : 0,
                        dataHint: '1',
                        dataHintDirection: 'bottom'
                    });

                    me.btnWrap = new Common.UI.Button({
                        id          : 'id-toolbar-rtn-wrap',
                        cls         : 'btn-toolbar',
                        iconCls     : 'toolbar__icon btn-wrap',
                        lock        : [_set.editCell, _set.selChart, _set.selChartText, _set.selShape, _set.selShapeText, _set.selImage, _set.selSlicer, _set.lostConnect, _set.coAuth, _set['FormatCells'], _set.editVisibleArea],
                        enableToggle: true,
                        allowDepress: true,
                        dataHint    : '1',
                        dataHintDirection: 'bottom'
                    });

                    me.btnMerge = new Common.UI.Button({
                        id          : 'id-toolbar-rtn-merge',
                        cls         : 'btn-toolbar',
                        iconCls     : 'toolbar__icon btn-merge-and-center',
                        enableToggle: true,
                        allowDepress: true,
                        split       : true,
                        lock        : [_set.editCell, _set.selShape, _set.selShapeText, _set.selChart, _set.selChartText, _set.selImage, _set.selSlicer, _set.lostConnect, _set.coAuth, _set.ruleMerge, _set.editPivot, _set.wsLock, _set.editVisibleArea],
                        menu        : new Common.UI.Menu({
                            items: [
                                {
                                    caption : me.txtMergeCenter,
                                    iconCls     : 'menu__icon btn-merge-and-center',
                                    value   : Asc.c_oAscMergeOptions.MergeCenter
                                },
                                {
                                    caption : me.txtMergeAcross,
                                    iconCls     : 'menu__icon btn-merge-across',
                                    value   : Asc.c_oAscMergeOptions.MergeAcross
                                },
                                {
                                    caption : me.txtMergeCells,
                                    iconCls     : 'menu__icon btn-merge-cells',
                                    value   : Asc.c_oAscMergeOptions.Merge
                                },
                                {
                                    caption : me.txtUnmerge,
                                    iconCls     : 'menu__icon btn-unmerge-cells',
                                    value   : Asc.c_oAscMergeOptions.None
                                }
                            ]
                        }),
                        dataHint    : '1',
                        dataHintDirection: 'bottom'
                    });

                    me.mnuTextColorPicker = dummyCmp();
                    me.btnTextColor = new Common.UI.ButtonColored({
                        id          : 'id-toolbar-btn-fontcolor',
                        cls         : 'btn-toolbar',
                        iconCls     : 'toolbar__icon btn-fontcolor',
                        split       : true,
                        lock        : [_set.selImage, _set.editFormula, _set.selRangeEdit, _set.selSlicer, _set.coAuth, _set.coAuthText, _set.lostConnect, _set.wsLockFormat, _set.editVisibleArea],
                        menu: true,
                        auto: true,
                        dataHint    : '1',
                        dataHintDirection: 'bottom'
                    });

                    me.mnuBackColorPicker = dummyCmp();
                    me.btnBackColor = new Common.UI.ButtonColored({
                        id          : 'id-toolbar-btn-fillparag',
                        cls         : 'btn-toolbar',
                        iconCls     : 'toolbar__icon btn-paracolor',
                        split       : true,
                        lock        : [_set.selImage, _set.editCell, _set.selSlicer, _set.coAuth, _set.coAuthText, _set.lostConnect, _set.wsLockFormatFill, _set.editVisibleArea],
                        transparent: true,
                        menu: true,
                        dataHint: '1',
                        dataHintDirection: 'bottom'
                    });

                    me.btnBorders = new Common.UI.Button({
                        id          : 'id-toolbar-btn-borders',
                        cls         : 'btn-toolbar',
                        iconCls     : 'toolbar__icon btn-border-out',
                        icls        : 'btn-border-out',
                        borderId    : 'outer',
                        borderswidth: Asc.c_oAscBorderStyles.Thin,
                        lock        : [_set.editCell, _set.selChart, _set.selChartText, _set.selShape, _set.selShapeText, _set.selImage, _set.selSlicer, _set.lostConnect, _set.coAuth, _set['FormatCells'], _set.editVisibleArea],
                        split       : true,
                        menu        : true,
                        dataHint    : '1',
                        dataHintDirection: 'bottom'
                    });

                    me.btnTableTemplate = new Common.UI.Button({
                        id          : 'id-toolbar-btn-ttempl',
                        cls         : 'btn-toolbar',
                        iconCls     : 'toolbar__icon btn-menu-table',
                        lock        : [_set.editCell, _set.selChart, _set.selChartText, _set.selShape, _set.selShapeText, _set.selImage, _set.selSlicer, _set.lostConnect, _set.coAuth, _set.ruleFilter, _set.multiselect, _set.cantModifyFilter, _set.wsLock, _set.editVisibleArea],
                        menu        : new Common.UI.Menu({
                            items: [
                                { template: _.template('<div id="id-toolbar-menu-table-templates" style="width: 487px; height: 300px; margin: 0px 4px;"></div>') }
                            ]
                        }),
                        dataHint    : '1',
                        dataHintDirection: 'bottom'
                    });

                    me.btnTextFormatting = new Common.UI.Button({
                        id          : 'id-toolbar-btn-formatting',
                        cls         : 'btn-toolbar no-caret',
                        iconCls     : 'toolbar__icon more-vertical',
                        lock        : [_set.selImage, _set.editFormula, _set.selRangeEdit, _set.selSlicer, _set.coAuth, _set.coAuthText, _set.lostConnect, _set.wsLockFormat, _set.editVisibleArea],
                        menu        : new Common.UI.Menu({
                            items: [
                                {
                                    caption : me.textBold,
                                    iconCls     : 'menu__icon btn-bold',
                                    value   : 'bold',
                                    checkable   : true,
                                    checkmark   : false,
                                    allowDepress: true
                                },
                                {
                                    caption : me.textItalic,
                                    iconCls     : 'menu__icon btn-italic',
                                    value   : 'italic',
                                    checkable   : true,
                                    checkmark   : false,
                                    allowDepress: true
                                },
                                {
                                    caption : me.textUnderline,
                                    iconCls     : 'menu__icon btn-underline',
                                    value   : 'underline',
                                    checkable   : true,
                                    checkmark   : false,
                                    allowDepress: true
                                },
                                {
                                    caption : me.textStrikeout,
                                    iconCls     : 'menu__icon btn-strikeout',
                                    value   : 'strikeout',
                                    checkable   : true,
                                    checkmark   : false,
                                    allowDepress: true
                                },
                                {
                                    caption : me.textSuperscript,
                                    iconCls     : 'menu__icon btn-superscript',
                                    checkable   : true,
                                    checkmark   : false,
                                    allowDepress: true,
                                    toggleGroup : 'textsubscriptgroup',
                                    value   : 'superscript'
                                },
                                {
                                    caption : me.textSubscript,
                                    iconCls     : 'menu__icon btn-subscript',
                                    checkable   : true,
                                    checkmark   : false,
                                    allowDepress: true,
                                    toggleGroup : 'textsubscriptgroup',
                                    value   : 'subscript'
                                }
                            ]
                        }),
                        dataHint    : '1',
                        dataHintDirection: 'bottom'
                    });

                    me.btnHorizontalAlign = new Common.UI.Button({
                        id: 'id-toolbar-btn-halign',
                        cls: 'btn-toolbar',
                        iconCls: 'toolbar__icon btn-align-left',
                        icls: 'btn-align-left',
                        lock: [_set.editCell, _set.selChart, _set.selChartText, _set.selImage, _set.selSlicer, _set.lostConnect, _set.coAuth, _set.coAuthText, _set.wsLockFormat, _set.editVisibleArea],
                        menu: new Common.UI.Menu({
                            items: [
                                {
                                    caption: me.tipAlignLeft,
                                    iconCls: 'menu__icon btn-align-left',
                                    icls: 'btn-align-left',
                                    checkable: true,
                                    checkmark: false,
                                    allowDepress: true,
                                    toggleGroup: 'halignGroup',
                                    checked: true,
                                    value: AscCommon.align_Left
                                },
                                {
                                    caption: me.tipAlignCenter,
                                    iconCls: 'menu__icon btn-align-center',
                                    icls: 'btn-align-center',
                                    checkable: true,
                                    checkmark: false,
                                    allowDepress: true,
                                    toggleGroup: 'halignGroup',
                                    value: AscCommon.align_Center
                                },
                                {
                                    caption: me.tipAlignRight,
                                    iconCls: 'menu__icon btn-align-right',
                                    icls: 'btn-align-right',
                                    checkable: true,
                                    checkmark: false,
                                    allowDepress: true,
                                    toggleGroup: 'halignGroup',
                                    value: AscCommon.align_Right
                                },
                                {
                                    caption: me.tipAlignJust,
                                    iconCls: 'menu__icon btn-align-just',
                                    icls: 'btn-align-just',
                                    checkable: true,
                                    checkmark: false,
                                    allowDepress: true,
                                    toggleGroup: 'halignGroup',
                                    value: AscCommon.align_Justify
                                }
                            ]
                        }),
                        dataHint: '1',
                        dataHintDirection: 'bottom'
                    });

                    me.btnVerticalAlign = new Common.UI.Button({
                        id: 'id-toolbar-btn-valign',
                        cls: 'btn-toolbar',
                        lock: [_set.editCell, _set.selChart, _set.selChartText, _set.selImage, _set.selSlicer, _set.lostConnect, _set.coAuth, _set.coAuthText, _set.wsLockFormat, _set.editVisibleArea],
                        iconCls: 'toolbar__icon btn-align-middle',
                        icls: 'btn-align-middle',
                        menu: new Common.UI.Menu({
                            items: [
                                {
                                    caption: me.textAlignTop,
                                    iconCls: 'menu__icon btn-align-top',
                                    icls: 'btn-align-top',
                                    checkable: true,
                                    checkmark: false,
                                    allowDepress: true,
                                    toggleGroup: 'valignGroup',
                                    value: Asc.c_oAscVAlign.Top
                                },
                                {
                                    caption: me.textAlignMiddle,
                                    iconCls: 'menu__icon btn-align-middle',
                                    icls: 'btn-align-middle',
                                    checkable: true,
                                    checkmark: false,
                                    allowDepress: true,
                                    toggleGroup: 'valignGroup',
                                    value: Asc.c_oAscVAlign.Center,
                                    checked: true
                                },
                                {
                                    caption: me.textAlignBottom,
                                    iconCls: 'menu__icon btn-align-bottom',
                                    icls: 'btn-align-bottom',
                                    checkable: true,
                                    checkmark: false,
                                    allowDepress: true,
                                    toggleGroup: 'valignGroup',
                                    value: Asc.c_oAscVAlign.Bottom
                                }
                            ]
                        }),
                        dataHint: '1',
                        dataHintDirection: 'bottom'
                    });

                    me.btnVisibleArea = new Common.UI.Button({
                        id          : 'id-toolbar-btn-visible-area',
                        cls         : 'btn-toolbar btn-icon-default',
                        iconCls     : 'toolbar__icon btn-sheet-view',
                        menu        : new Common.UI.Menu({
                            items: [
                                {caption: me.textShowVA,   value: 'show'},
                                {caption: me.textHideVA,   value: 'hide', visible: false},
                                {caption: me.textEditVA,   value: 'edit'}
                            ]
                        }),
                        lock        : [_set.lostConnect],
                        dataHint    : '1',
                        dataHintDirection: 'bottom'
                    });

                    me.btnVisibleAreaClose = new Common.UI.Button({
                        id          : 'id-toolbar-btn-visible-area-close',
                        cls         : 'btn-toolbar btn-text-default auto',
                        caption     : me.textDone,
                        lock        : [_set.lostConnect],
                        visible     : false,
                        // style       : 'min-width: 120px;',
                        dataHint    : '1',
                        dataHintDirection: 'bottom'
                    });

                }
            } else if ( config.isEdit ) {
                Common.UI.Mixtbar.prototype.initialize.call(this, {
                    template: _.template(template),
                    tabs: [
                        { caption: me.textTabFile, action: 'file', extcls: 'canedit', layoutname: 'toolbar-file', haspanel:false, dataHintTitle: 'F'},
                        { caption: me.textTabHome, action: 'home', extcls: 'canedit', dataHintTitle: 'H'},
                        { caption: me.textTabInsert, action: 'ins', extcls: 'canedit', dataHintTitle: 'I'},
                        {caption: me.textTabLayout, action: 'layout', extcls: 'canedit', layoutname: 'toolbar-layout', dataHintTitle: 'L'},
                        {caption: me.textTabFormula, action: 'formula', extcls: 'canedit', dataHintTitle: 'O'},
                        {caption: me.textTabData, action: 'data', extcls: 'canedit', dataHintTitle: 'D'}
                        // undefined, undefined, undefined, undefined
                    ]}
                );

                me.btnCut = new Common.UI.Button({
                    id: 'id-toolbar-btn-cut',
                    cls: 'btn-toolbar',
                    iconCls: 'toolbar__icon btn-cut',
                    lock: [_set.coAuth, _set.lostConnect, _set.disableOnStart],
                    dataHint: '1',
                    dataHintDirection: 'top',
                    dataHintTitle: 'X'
                });

                me.btnSelectAll = new Common.UI.Button({
                    id: 'id-toolbar-btn-select-all',
                    cls: 'btn-toolbar',
                    iconCls: 'toolbar__icon select-all',
                    lock: [_set.disableOnStart],
                    dataHint: '1',
                    dataHintDirection: 'bottom'
                });

                me.cmbFontSize = new Common.UI.ComboBox({
                    cls         : 'input-group-nr',
                    menuStyle   : 'min-width: 55px;',
                    hint        : me.tipFontSize,
                    lock        : [_set.selImage, _set.editFormula, _set.selRangeEdit, _set.selSlicer, _set.coAuth, _set.coAuthText, _set.lostConnect],
                    data        : [
                        { value: 8, displayValue: "8" },
                        { value: 9, displayValue: "9" },
                        { value: 10, displayValue: "10" },
                        { value: 11, displayValue: "11" },
                        { value: 12, displayValue: "12" },
                        { value: 14, displayValue: "14" },
                        { value: 16, displayValue: "16" },
                        { value: 18, displayValue: "18" },
                        { value: 20, displayValue: "20" },
                        { value: 22, displayValue: "22" },
                        { value: 24, displayValue: "24" },
                        { value: 26, displayValue: "26" },
                        { value: 28, displayValue: "28" },
                        { value: 36, displayValue: "36" },
                        { value: 48, displayValue: "48" },
                        { value: 72, displayValue: "72" },
                        { value: 96, displayValue: "96" }
                    ],
                    dataHint: '1',
                    dataHintDirection: 'top'
                });

                me.cmbFontName = new Common.UI.ComboBoxFonts({
                    cls         : 'input-group-nr',
                    menuCls     : 'scrollable-menu',
                    menuStyle   : 'min-width: 325px;',
                    hint        : me.tipFontName,
                    lock        : [_set.selImage, _set.editFormula, _set.selRangeEdit, _set.selSlicer, _set.coAuth, _set.coAuthText, _set.lostConnect],
                    store       : new Common.Collections.Fonts(),
                    dataHint: '1',
                    dataHintDirection: 'top'
                });

                me.btnPrint = new Common.UI.Button({
                    id          : 'id-toolbar-btn-print',
                    cls         : 'btn-toolbar',
                    iconCls     : 'toolbar__icon btn-print no-mask',
                    lock        : [_set.editCell, _set.cantPrint, _set.disableOnStart],
                    signals: ['disabled'],
                    dataHint    : '1',
                    dataHintDirection: 'bottom',
                    dataHintTitle: 'P'
                });

                me.btnSave = new Common.UI.Button({
                    id          : 'id-toolbar-btn-save',
                    cls         : 'btn-toolbar',
                    iconCls     : 'toolbar__icon no-mask ' + me.btnSaveCls,
                    lock        : [_set.lostConnect],
                    signals     : ['disabled'],
                    dataHint    : '1',
                    dataHintDirection: 'top',
                    dataHintTitle: 'S'
                });
                me.btnCollabChanges = me.btnSave;

                me.btnIncFontSize = new Common.UI.Button({
                    id          : 'id-toolbar-btn-incfont',
                    cls         : 'btn-toolbar',
                    iconCls     : 'toolbar__icon btn-incfont',
                    lock        : [_set.selImage, _set.editFormula, _set.selRangeEdit, _set.selSlicer, _set.coAuth, _set.coAuthText, _set.lostConnect, _set.wsLockFormat],
                    dataHint    : '1',
                    dataHintDirection: 'top'
                });

                me.btnDecFontSize = new Common.UI.Button({
                    id          : 'id-toolbar-btn-decfont',
                    cls         : 'btn-toolbar',
                    iconCls     : 'toolbar__icon btn-decfont',
                    lock        : [_set.selImage, _set.editFormula, _set.selRangeEdit, _set.selSlicer, _set.coAuth, _set.coAuthText, _set.lostConnect, _set.wsLockFormat],
                    dataHint    : '1',
                    dataHintDirection: 'top'
                });

                me.btnBold = new Common.UI.Button({
                    id          : 'id-toolbar-btn-bold',
                    cls         : 'btn-toolbar',
                    iconCls     : 'toolbar__icon btn-bold',
                    lock        : [_set.selImage, _set.editFormula, _set.selRangeEdit, _set.selSlicer, _set.coAuth, _set.coAuthText, _set.lostConnect, _set.wsLockFormat],
                    enableToggle: true,
                    dataHint    : '1',
                    dataHintDirection: 'bottom'
                });

                me.btnItalic = new Common.UI.Button({
                    id          : 'id-toolbar-btn-italic',
                    cls         : 'btn-toolbar',
                    iconCls     : 'toolbar__icon btn-italic',
                    lock        : [_set.selImage, _set.editFormula, _set.selRangeEdit, _set.selSlicer, _set.coAuth, _set.coAuthText, _set.lostConnect, _set.wsLockFormat],
                    enableToggle: true,
                    dataHint    : '1',
                    dataHintDirection: 'bottom'
                });

                me.btnUnderline = new Common.UI.Button({
                    id          : 'id-toolbar-btn-underline',
                    cls         : 'btn-toolbar',
                    iconCls     : 'toolbar__icon btn-underline',
                    lock        : [_set.selImage, _set.editFormula, _set.selRangeEdit, _set.selSlicer, _set.coAuth, _set.coAuthText, _set.lostConnect, _set.wsLockFormat],
                    enableToggle: true,
                    dataHint    : '1',
                    dataHintDirection: 'bottom'
                });

                me.btnStrikeout = new Common.UI.Button({
                    id: 'id-toolbar-btn-strikeout',
                    cls: 'btn-toolbar',
                    iconCls: 'toolbar__icon btn-strikeout',
                    lock        : [_set.selImage, _set.editFormula, _set.selRangeEdit, _set.selSlicer, _set.coAuth, _set.coAuthText, _set.lostConnect, _set.wsLockFormat],
                    enableToggle: true,
                    dataHint    : '1',
                    dataHintDirection: 'bottom'
                });

                me.btnSubscript = new Common.UI.Button({
                    id          : 'id-toolbar-btn-subscript',
                    cls         : 'btn-toolbar',
                    iconCls     : 'toolbar__icon btn-subscript',
                    icls     : 'btn-subscript',
                    split       : true,
                    enableToggle: true,
                    lock        : [_set.selImage, _set.editFormula, _set.selRangeEdit, _set.selSlicer, _set.coAuth, _set.coAuthText, _set.lostConnect, _set.wsLockFormat],
                    menu        : new Common.UI.Menu({
                        items: [
                            {
                                caption     : me.textSuperscript,
                                iconCls     : 'menu__icon btn-superscript',
                                icls        : 'btn-superscript',
                                checkable   : true,
                                checkmark   : false,
                                allowDepress: true,
                                toggleGroup : 'textsubscriptgroup',
                                value       : 'super'
                            },
                            {
                                caption     : me.textSubscript,
                                iconCls     : 'menu__icon btn-subscript',
                                icls        : 'btn-subscript',
                                checkable   : true,
                                checkmark   : false,
                                allowDepress: true,
                                toggleGroup : 'textsubscriptgroup',
                                value       : 'sub'
                            }
                        ]
                    }),
                    dataHint    : '1',
                    dataHintDirection: 'bottom',
                    dataHintOffset: '0, -16'
                });

                me.mnuTextColorPicker = dummyCmp();
                me.btnTextColor = new Common.UI.ButtonColored({
                    id          : 'id-toolbar-btn-fontcolor',
                    cls         : 'btn-toolbar',
                    iconCls     : 'toolbar__icon btn-fontcolor',
                    split       : true,
                    lock        : [_set.selImage, _set.editFormula, _set.selRangeEdit, _set.selSlicer, _set.coAuth, _set.coAuthText, _set.lostConnect, _set.wsLockFormat],
                    menu: true,
                    auto: true,
                    dataHint    : '1',
                    dataHintDirection: 'bottom',
                    dataHintOffset: '0, -16'
                });

                me.mnuBackColorPicker = dummyCmp();
                me.btnBackColor = new Common.UI.ButtonColored({
                    id          : 'id-toolbar-btn-fillparag',
                    cls         : 'btn-toolbar',
                    iconCls     : 'toolbar__icon btn-paracolor',
                    split       : true,
                    lock        : [_set.selImage, _set.editCell, _set.selSlicer, _set.coAuth, _set.coAuthText, _set.lostConnect, _set.wsLockFormatFill],
                    transparent: true,
                    menu: true,
                    dataHint: '1',
                    dataHintDirection: 'bottom',
                    dataHintOffset: '0, -16'
                });

                me.btnBorders = new Common.UI.Button({
                    id          : 'id-toolbar-btn-borders',
                    cls         : 'btn-toolbar',
                    iconCls     : 'toolbar__icon btn-border-out',
                    icls        : 'btn-border-out',
                    borderId    : 'outer',
                    borderswidth: Asc.c_oAscBorderStyles.Thin,
                    lock        : [_set.editCell, _set.selChart, _set.selChartText, _set.selShape, _set.selShapeText, _set.selImage, _set.selSlicer, _set.lostConnect, _set.coAuth, _set['FormatCells']],
                    split       : true,
                    menu        : true,
                    dataHint    : '1',
                    dataHintDirection: 'bottom',
                    dataHintOffset: '0, -16'
                });

                me.btnAlignLeft = new Common.UI.Button({
                    id          : 'id-toolbar-btn-align-left',
                    cls         : 'btn-toolbar',
                    iconCls     : 'toolbar__icon btn-align-left',
                    enableToggle: true,
                    lock        : [_set.editCell, _set.selChart, _set.selChartText, _set.selImage, _set.selSlicer, _set.lostConnect, _set.coAuth, _set.coAuthText, _set.wsLockFormat],
                    toggleGroup : 'alignGroup',
                    dataHint    : '1',
                    dataHintDirection: 'bottom'
                });

                me.btnAlignCenter = new Common.UI.Button({
                    id          : 'id-toolbar-btn-align-center',
                    cls         : 'btn-toolbar',
                    iconCls     : 'toolbar__icon btn-align-center',
                    enableToggle: true,
                    lock        : [_set.editCell, _set.selChart, _set.selChartText, _set.selImage, _set.selSlicer, _set.lostConnect, _set.coAuth, _set.coAuthText, _set.wsLockFormat],
                    toggleGroup : 'alignGroup',
                    dataHint    : '1',
                    dataHintDirection: 'bottom'
                });

                me.btnAlignRight = new Common.UI.Button({
                    id          : 'id-toolbar-btn-align-right',
                    cls         : 'btn-toolbar',
                    iconCls     : 'toolbar__icon btn-align-right',
                    enableToggle: true,
                    lock        : [_set.editCell, _set.selChart, _set.selChartText, _set.selImage, _set.selSlicer, _set.lostConnect, _set.coAuth, _set.coAuthText, _set.wsLockFormat],
                    toggleGroup : 'alignGroup',
                    dataHint    : '1',
                    dataHintDirection: 'bottom'
                });

                me.btnAlignJust = new Common.UI.Button({
                    id          : 'id-toolbar-btn-align-just',
                    cls         : 'btn-toolbar',
                    iconCls     : 'toolbar__icon btn-align-just',
                    enableToggle: true,
                    lock        : [_set.editCell, _set.selChart, _set.selChartText, _set.selImage, _set.selSlicer, _set.lostConnect, _set.coAuth, _set.coAuthText, _set.wsLockFormat],
                    toggleGroup: 'alignGroup',
                    dataHint    : '1',
                    dataHintDirection: 'bottom'
                });

                me.btnMerge = new Common.UI.Button({
                    id          : 'id-toolbar-rtn-merge',
                    cls         : 'btn-toolbar',
                    iconCls     : 'toolbar__icon btn-merge-and-center',
                    enableToggle: true,
                    allowDepress: true,
                    split       : true,
                    lock        : [_set.editCell, _set.selShape, _set.selShapeText, _set.selChart, _set.selChartText, _set.selImage, _set.selSlicer, _set.lostConnect, _set.coAuth, _set.ruleMerge, _set.editPivot, _set.wsLock],
                    menu        : new Common.UI.Menu({
                        items: [
                            {
                                caption : me.txtMergeCenter,
                                iconCls     : 'menu__icon btn-merge-and-center',
                                value   : Asc.c_oAscMergeOptions.MergeCenter
                            },
                            {
                                caption : me.txtMergeAcross,
                                iconCls     : 'menu__icon btn-merge-across',
                                value   : Asc.c_oAscMergeOptions.MergeAcross
                            },
                            {
                                caption : me.txtMergeCells,
                                iconCls     : 'menu__icon btn-merge-cells',
                                value   : Asc.c_oAscMergeOptions.Merge
                            },
                            {
                                caption : me.txtUnmerge,
                                iconCls     : 'menu__icon btn-unmerge-cells',
                                value   : Asc.c_oAscMergeOptions.None
                            }
                        ]
                    }),
                    dataHint    : '1',
                    dataHintDirection: 'bottom',
                    dataHintOffset: '0, -16'
                });

                me.btnAlignTop = new Common.UI.Button({
                    id          : 'id-toolbar-rtn-valign-top',
                    cls         : 'btn-toolbar',
                    iconCls     : 'toolbar__icon btn-align-top',
                    lock        : [_set.editCell, _set.selChart, _set.selChartText, _set.selImage, _set.selSlicer, _set.lostConnect, _set.coAuth, _set.coAuthText, _set.wsLockFormat],
                    enableToggle: true,
                    toggleGroup : 'vAlignGroup',
                    dataHint    : '1',
                    dataHintDirection: 'top'
                });

                me.btnAlignMiddle = new Common.UI.Button({
                    id          : 'id-toolbar-rtn-valign-middle',
                    cls         : 'btn-toolbar',
                    iconCls     : 'toolbar__icon btn-align-middle',
                    enableToggle: true,
                    lock        : [_set.editCell, _set.selChart, _set.selChartText, _set.selImage, _set.selSlicer, _set.lostConnect, _set.coAuth, _set.coAuthText, _set.wsLockFormat],
                    toggleGroup : 'vAlignGroup',
                    dataHint    : '1',
                    dataHintDirection: 'top'
                });

                me.btnAlignBottom = new Common.UI.Button({
                    id          : 'id-toolbar-rtn-valign-bottom',
                    cls         : 'btn-toolbar',
                    iconCls     : 'toolbar__icon btn-align-bottom',
                    lock        : [_set.editCell, _set.selChart, _set.selChartText, _set.selImage, _set.selSlicer, _set.lostConnect, _set.coAuth, _set.coAuthText, _set.wsLockFormat],
                    enableToggle: true,
                    toggleGroup : 'vAlignGroup',
                    dataHint    : '1',
                    dataHintDirection: 'top'
                });

                me.btnWrap = new Common.UI.Button({
                    id          : 'id-toolbar-rtn-wrap',
                    cls         : 'btn-toolbar',
                    iconCls     : 'toolbar__icon btn-wrap',
                    lock        : [_set.editCell, _set.selChart, _set.selChartText, _set.selShape, _set.selShapeText, _set.selImage, _set.selSlicer, _set.lostConnect, _set.coAuth, _set['FormatCells']],
                    enableToggle: true,
                    allowDepress: true,
                    dataHint    : '1',
                    dataHintDirection: 'top'
                });

                me.btnTextOrient = new Common.UI.Button({
                    id          : 'id-toolbar-rtn-textorient',
                    cls         : 'btn-toolbar',
                    iconCls     : 'toolbar__icon text-orient-ccw',
                    lock        : [_set.editCell, _set.selChart, _set.selChartText, _set.selImage, _set.selSlicer, _set.lostConnect, _set.coAuth, _set.coAuthText, _set.wsLockFormat],
                    menu        : new Common.UI.Menu({
                        items: [
                            {
                                caption     : me.textHorizontal,
                                iconCls     : 'menu__icon text-orient-hor',
                                checkable   : true,
                                checkmark   : false,
                                toggleGroup : 'textorientgroup',
                                value       : 'horiz'
                            },
                            {
                                caption     : me.textCounterCw,
                                iconCls     : 'menu__icon text-orient-ccw',
                                checkable   : true,
                                checkmark   : false,
                                toggleGroup : 'textorientgroup',
                                value       : 'countcw'
                            },
                            {
                                caption     : me.textClockwise,
                                iconCls     : 'menu__icon text-orient-cw',
                                checkable   : true,
                                checkmark   : false,
                                toggleGroup : 'textorientgroup',
                                value       : 'clockwise'
                            },
                            {
                                caption     : me.textVertical,
                                iconCls     : 'menu__icon text-orient-vertical',
                                checkable   : true,
                                checkmark   : false,
                                toggleGroup : 'textorientgroup',
                                value       : 'vertical'
                            },
                            {
                                caption     : me.textRotateUp,
                                iconCls     : 'menu__icon text-orient-rup',
                                checkable   : true,
                                checkmark   : false,
                                toggleGroup : 'textorientgroup',
                                value       : 'rotateup'
                            },
                            {
                                caption     : me.textRotateDown,
                                iconCls     : 'menu__icon text-orient-rdown',
                                checkable   : true,
                                checkmark   : false,
                                toggleGroup : 'textorientgroup',
                                value       : 'rotatedown'
                            }
                        ]
                    }),
                    dataHint    : '1',
                    dataHintDirection: 'top'
                });

                me.btnInsertImage = new Common.UI.Button({
                    id          : 'tlbtn-insertimage',
                    cls         : 'btn-toolbar x-huge icon-top',
                    iconCls     : 'toolbar__icon btn-insertimage',
                    caption     : me.capInsertImage,
                    lock        : [_set.editCell, _set.lostConnect, _set.coAuth, _set['Objects']],
                    menu        : new Common.UI.Menu({
                        items: [
                            { caption: me.mniImageFromFile, value: 'file' },
                            { caption: me.mniImageFromUrl,  value: 'url' },
                            { caption: me.mniImageFromStorage, value: 'storage'}
                        ]
                    }),
                    dataHint    : '1',
                    dataHintDirection: 'bottom',
                    dataHintOffset: 'small'
                });

                me.btnInsertHyperlink = new Common.UI.Button({
                    id          : 'tlbtn-insertlink',
                    cls         : 'btn-toolbar x-huge icon-top',
                    iconCls     : 'toolbar__icon btn-inserthyperlink',
                    caption     : me.capInsertHyperlink,
                    lock        : [_set.editCell, _set.selChart, _set.selChartText, _set.selImage, _set.selShape, _set.cantHyperlink, _set.selSlicer, _set.multiselect, _set.lostConnect, _set.coAuth, _set.editPivot, _set['InsertHyperlinks']],
                    dataHint    : '1',
                    dataHintDirection: 'bottom',
                    dataHintOffset: 'small'
                });

                me.btnInsertChart = new Common.UI.Button({
                    id          : 'tlbtn-insertchart',
                    cls         : 'btn-toolbar x-huge icon-top',
                    iconCls     : 'toolbar__icon btn-insertchart',
                    lock        : [_set.editCell, _set.lostConnect, _set.coAuth, _set.coAuthText, _set['Objects']],
                    caption     : me.capInsertChart,
                    menu        : true,
                    dataHint    : '1',
                    dataHintDirection: 'bottom',
                    dataHintOffset: 'small'
                });

                me.btnInsertSparkline = new Common.UI.Button({
                    id          : 'tlbtn-insertsparkline',
                    cls         : 'btn-toolbar x-huge icon-top',
                    iconCls     : 'toolbar__icon btn-sparkline',
                    lock        : [_set.editCell, _set.selChart, _set.selChartText, _set.selImage, _set.selShape, _set.selSlicer, _set.multiselect, _set.lostConnect, _set.coAuth, _set.coAuthText, _set.editPivot, _set.wsLock],
                    caption     : me.capInsertSpark,
                    menu        : true,
                    dataHint    : '1',
                    dataHintDirection: 'bottom',
                    dataHintOffset: 'small'
                });

                me.btnInsertShape = new Common.UI.Button({
                    id          : 'tlbtn-insertshape',
                    cls         : 'btn-toolbar x-huge icon-top',
                    iconCls     : 'toolbar__icon btn-insertshape',
                    enableToggle: true,
                    caption     : me.capInsertShape,
                    lock        : [_set.editCell, _set.lostConnect, _set.coAuth, _set['Objects']],
                    menu        : new Common.UI.Menu({cls: 'menu-shapes menu-insert-shape'}),
                    dataHint    : '1',
                    dataHintDirection: 'bottom',
                    dataHintOffset: 'small'
                });

                me.btnInsertText = new Common.UI.Button({
                    id          : 'tlbtn-inserttext',
                    cls         : 'btn-toolbar x-huge icon-top',
                    iconCls     : 'toolbar__icon btn-text',
                    caption     : me.capInsertText,
                    lock        : [_set.editCell, _set.lostConnect, _set.coAuth, _set['Objects']],
                    enableToggle: true,
                    dataHint    : '1',
                    dataHintDirection: 'bottom',
                    dataHintOffset: 'small'
                });

                me.btnInsertTextArt = new Common.UI.Button({
                    id          : 'tlbtn-inserttextart',
                    cls         : 'btn-toolbar x-huge icon-top',
                    iconCls     : 'toolbar__icon btn-textart',
                    caption     : me.capInsertTextart,
                    lock        : [_set.editCell, _set.lostConnect, _set.coAuth, _set['Objects']],
                    menu        : new Common.UI.Menu({
                        cls: 'menu-shapes',
                        items: [
                            {template: _.template('<div id="id-toolbar-menu-insart" style="width: 239px; margin-left: 5px;"></div>')}
                        ]
                    }),
                    dataHint    : '1',
                    dataHintDirection: 'bottom',
                    dataHintOffset: 'small'
                });

                me.btnInsertEquation = new Common.UI.Button({
                    id          : 'tlbtn-insertequation',
                    cls         : 'btn-toolbar x-huge icon-top',
                    iconCls     : 'toolbar__icon btn-insertequation',
                    caption     : me.capInsertEquation,
                    split       : true,
                    lock        : [_set.editCell, _set.lostConnect, _set.coAuth],
                    menu        : new Common.UI.Menu({cls: 'menu-shapes'}),
                    dataHint    : '1',
                    dataHintDirection: 'bottom',
                    dataHintOffset: 'small'
                });

                me.btnInsertSymbol = new Common.UI.Button({
                    id: 'tlbtn-insertsymbol',
                    cls: 'btn-toolbar x-huge icon-top',
                    iconCls: 'toolbar__icon btn-symbol',
                    caption: me.capBtnInsSymbol,
                    lock: [_set.selImage, _set.selChart, _set.selShape, _set.editFormula, _set.selRangeEdit, _set.selSlicer, _set.coAuth, _set.coAuthText, _set.lostConnect],
                    dataHint: '1',
                    dataHintDirection: 'bottom',
                    dataHintOffset: 'small'
                });

                me.btnInsertSlicer = new Common.UI.Button({
                    id: 'tlbtn-insertslicer',
                    cls: 'btn-toolbar x-huge icon-top',
                    iconCls: 'toolbar__icon btn-slicer',
                    caption: me.capBtnInsSlicer,
                    lock: [_set.editCell, _set.selChart, _set.selChartText, _set.selShape, _set.selShapeText, _set.selImage, _set.selSlicer, _set.lostConnect, _set.coAuth, _set.multiselect, _set.noSlicerSource, _set.wsLock],
                    dataHint: '1',
                    dataHintDirection: 'bottom',
                    dataHintOffset: 'small'
                });

                me.btnTableTemplate = new Common.UI.Button({
                    id          : 'id-toolbar-btn-ttempl',
                    cls         : 'btn-toolbar',
                    iconCls     : 'toolbar__icon btn-menu-table',
                    lock        : [_set.editCell, _set.selChart, _set.selChartText, _set.selShape, _set.selShapeText, _set.selImage, _set.selSlicer, _set.lostConnect, _set.coAuth, _set.ruleFilter, _set.multiselect, _set.cantModifyFilter, _set.wsLock],
                    menu        : new Common.UI.Menu({
                        items: [
                            { template: _.template('<div id="id-toolbar-menu-table-templates" style="width: 487px; height: 300px; margin: 0px 4px;"></div>') }
                        ]
                    }),
                    dataHint    : '1',
                    dataHintDirection: 'bottom',
                    dataHintOffset: '0, -6'
                });

                me.btnInsertTable = new Common.UI.Button({
                    id          : 'tlbtn-inserttable',
                    cls         : 'btn-toolbar x-huge icon-top',
                    iconCls     : 'toolbar__icon btn-inserttable',
                    caption     : me.capInsertTable,
                    lock        : [_set.editCell, _set.selChart, _set.selChartText, _set.selShape, _set.selShapeText, _set.selImage, _set.selSlicer, _set.lostConnect, _set.coAuth, _set.ruleFilter, _set.multiselect, _set.cantModifyFilter, _set.ruleMerge, _set.editPivot, _set.wsLock],
                    dataHint: '1',
                    dataHintDirection: 'bottom',
                    dataHintOffset: 'small'
                });

                me.listStyles = new Common.UI.ComboDataView({
                    cls             : 'combo-cell-styles',
                    enableKeyEvents : true,
                    itemWidth       : 100,
                    itemHeight      : 20,
                    style: 'min-width:158px; max-width:663px;',
                    groups: new Common.UI.DataViewGroupStore([
                        {id: 'menu-style-group-custom',     caption: this.textCustom },
                        {id: 'menu-style-group-color',      caption: this.textGoodBadAndNeutral },
                        {id: 'menu-style-group-model',      caption: this.textDataAndModel },
                        {id: 'menu-style-group-title',      caption: this.textTitlesAndHeadings },
                        {id: 'menu-style-group-themed',     caption: this.textThemedCallStyles }, 
                        {id: 'menu-style-group-number',     caption: this.textNumberFormat },
                        {id: 'menu-style-group-no-name',    caption: this.textNoName }
                    ]),
                    menuMaxHeight   : 350,
                    lock            : [_set.editCell, _set.selChart, _set.selChartText, _set.selShape, _set.selShapeText, _set.selImage, _set.selSlicer, _set.lostConnect, _set.coAuth, _set['FormatCells']],
                    dataHint        : '1',
                    dataHintDirection: 'bottom',
                    dataHintOffset  : '-16, -4',
                    delayRenderTips: true,
                    beforeOpenHandler: function(e) {
                        var cmp = this,
                            menu = cmp.openButton.menu;

                        if (menu.cmpEl) {
                            var itemEl = $(menu.menuRoot.find('.dataview .item').get(0));
                            var groupContainerEl = $(menu.menuRoot.find('.dataview .group-items-container').get(0));
                            var itemMargin = parseFloat(itemEl.css('margin-left')) + parseFloat(itemEl.css('margin-right'));
                            Common.Utils.applicationPixelRatio() > 1 && Common.Utils.applicationPixelRatio() < 2 && (itemMargin = -1/Common.Utils.applicationPixelRatio());
                            var itemWidth = itemEl.is(':visible') ? parseFloat(itemEl.css('width')) :
                                (cmp.itemWidth + parseFloat(itemEl.css('padding-left')) + parseFloat(itemEl.css('padding-right')) +
                                parseFloat(itemEl.css('border-left-width')) + parseFloat(itemEl.css('border-right-width')));

                            var columnCount = 6;
                            menu.menuAlignEl = cmp.cmpEl;

                            menu.menuAlign = 'tl-tl';
<<<<<<< HEAD
                            var dataviewEl = $(menu.menuRoot.find('.dataview').get(0));
                            var menuWidth = + columnCount * (itemWidth + itemMargin) + parseFloat(groupContainerEl.css('padding-left')) + parseFloat(groupContainerEl.css('padding-right')) + parseFloat(dataviewEl.css('padding-left')) + parseFloat(dataviewEl.css('padding-right'));
                            var offset = cmp.cmpEl.width() - cmp.openButton.$el.width() - menuWidth - 1;
                            menu.setOffset(Math.min(offset, 0));

                            menu.cmpEl.css({
                                'width' : menuWidth,
=======
                            var menuWidth = columnCount * (itemMargin + itemWidth),
                                buttonOffsetLeft = cmp.openButton.$el.offset().left;
                            // if (menuWidth>buttonOffsetLeft)
                            //     menuWidth = Math.max(Math.floor(buttonOffsetLeft/(itemMargin + itemWidth)), 2) * (itemMargin + itemWidth);
                            if (menuWidth>Common.Utils.innerWidth())
                                menuWidth = Math.max(Math.floor(Common.Utils.innerWidth()/(itemMargin + itemWidth)), 2) * (itemMargin + itemWidth);
                            var offset = cmp.cmpEl.width() - cmp.openButton.$el.width() - Math.min(menuWidth, buttonOffsetLeft) - 1;
                            menu.setOffset(Math.min(offset, 0));

                            menu.cmpEl.css({
                                'width': menuWidth,
>>>>>>> ae4813a5
                                'min-height': cmp.cmpEl.height()
                            });
                        }
                    }
                });

                var formatTemplate =
                    _.template([
                        '<% _.each(items, function(item) { %>',
                        '<li id="<%= item.id %>" data-value="<%= item.value %>"><a tabindex="-1" type="menuitem">',
                        '<div style="position: relative;"><div style="position: absolute; left: 0; width: 100px;"><%= scope.getDisplayValue(item) %></div>',
                        '<div style="display: inline-block; width: 100%; max-width: 300px; overflow: hidden; text-overflow: ellipsis; text-align: right; vertical-align: bottom; padding-left: 100px; color: silver;white-space: nowrap;"><%= item.exampleval ? item.exampleval : "" %></div>',
                        '</div></a></li>',
                        '<% }); %>',
                        '<li class="divider">',
                        '<li id="id-toolbar-mnu-item-more-formats" data-value="-1"><a tabindex="-1" type="menuitem">' + me.textMoreFormats + '</a></li>'
                    ].join(''));

                me.cmbNumberFormat = new Common.UI.ComboBox({
                    cls         : 'input-group-nr',
                    style       : 'width: 113px;',
                    menuStyle   : 'min-width: 180px;',
                    hint        : me.tipNumFormat,
                    lock        : [_set.editCell, _set.selChart, _set.selChartText, _set.selShape, _set.selShapeText, _set.selImage, _set.selSlicer, _set.selRangeEdit, _set.lostConnect, _set.coAuth, _set['FormatCells']],
                    itemsTemplate: formatTemplate,
                    editable    : false,
                    data        : me.numFormatData,
                    dataHint    : '1',
                    dataHintDirection: 'top'
                });

                me.btnPercentStyle = new Common.UI.Button({
                    id          : 'id-toolbar-btn-percent-style',
                    cls         : 'btn-toolbar',
                    iconCls     : 'toolbar__icon btn-percent-style',
                    lock        : [_set.editCell, _set.selChart, _set.selChartText, _set.selShape, _set.selShapeText, _set.selImage, _set.selSlicer, _set.lostConnect, _set.coAuth, _set['FormatCells']],
                    styleName   : 'Percent',
                    dataHint    : '1',
                    dataHintDirection: 'bottom'
                });

                me.btnCurrencyStyle = new Common.UI.Button({
                    id          : 'id-toolbar-btn-accounting-style',
                    cls         : 'btn-toolbar',
                    iconCls     : 'toolbar__icon btn-currency-style',
                    lock        : [_set.editCell, _set.selChart, _set.selChartText, _set.selShape, _set.selShapeText, _set.selImage, _set.selSlicer, _set.lostConnect, _set.coAuth, _set['FormatCells']],
                    styleName    : 'Currency',
                    split       : true,
                    menu        : new Common.UI.Menu({
                        style: 'min-width: 120px;',
                        items : [
                            {
                                caption : me.txtDollar,
                                value   : 0x0409 // $ en-US
                            },
                            {
                                caption : me.txtEuro,
                                value   : 0x0407 // € de-DE
                            },
                            {
                                caption : me.txtPound,
                                value   : 0x0809 // £ en-GB
                            },
                            {
                                caption : me.txtRouble,
                                value   : 0x0419 // ₽ ru-RU
                            },
                            {
                                caption : me.txtYen,
                                value   : 0x0411 // ¥ ja-JP
                            },{caption: '--'},
                            {
                                caption : me.textMoreFormats,
                                value   : -1
                            }
                        ]
                    }),
                    dataHint    : '1',
                    dataHintDirection: 'bottom',
                    dataHintOffset: '0, -16'
                });

                me.btnDecDecimal = new Common.UI.Button({
                    id          : 'id-toolbar-btn-decdecimal',
                    cls         : 'btn-toolbar',
                    iconCls     : 'toolbar__icon btn-decdecimal',
                    lock        : [_set.editCell, _set.selChart, _set.selChartText, _set.selShape, _set.selShapeText, _set.selImage, _set.selSlicer, _set.lostConnect, _set.coAuth, _set['FormatCells']],
                    dataHint    : '1',
                    dataHintDirection: 'bottom'
                });

                me.btnIncDecimal = new Common.UI.Button({
                    id          : 'id-toolbar-btn-incdecimal',
                    cls         : 'btn-toolbar',
                    iconCls     : 'toolbar__icon btn-incdecimal',
                    lock        : [_set.editCell, _set.selChart, _set.selChartText, _set.selShape, _set.selShapeText, _set.selImage, _set.selSlicer, _set.lostConnect, _set.coAuth, _set['FormatCells']],
                    dataHint    : '1',
                    dataHintDirection: 'bottom'
                });

                me.btnInsertFormula = new Common.UI.Button({
                    id          : 'id-toolbar-btn-insertformula',
                    cls         : 'btn-toolbar',
                    iconCls     : 'toolbar__icon btn-formula',
                    split       : true,
                    lock        : [_set.editText, _set.selChart, _set.selChartText, _set.selShape, _set.selShapeText, _set.selImage, _set.selSlicer, _set.selRangeEdit, _set.lostConnect, _set.coAuth],
                    menu        : new Common.UI.Menu({
                        style : 'min-width: 110px',
                        items : [
                            {caption: 'SUM',   value: 'SUM'},
                            {caption: 'AVERAGE', value: 'AVERAGE'},
                            {caption: 'MIN',   value: 'MIN'},
                            {caption: 'MAX',   value: 'MAX'},
                            {caption: 'COUNT', value: 'COUNT'},
                            {caption: '--'},
                            {
                                caption: me.txtAdditional,
                                value: 'more',
                                hint: me.txtFormula + Common.Utils.String.platformKey('Shift+F3')
                            }
                        ]
                    }),
                    dataHint: '1',
                    dataHintDirection: 'top',
                    dataHintOffset: '0, -16'
                });

                me.btnNamedRange = new Common.UI.Button({
                    id          : 'id-toolbar-btn-insertrange',
                    cls         : 'btn-toolbar',
                    iconCls     : 'toolbar__icon btn-named-range',
                    lock        : [_set.selChart, _set.selChartText, _set.selShape, _set.selShapeText, _set.selImage, _set.lostConnect, _set.coAuth, _set.selRangeEdit, _set.wsLock],
                    menu        : new Common.UI.Menu({
                        style : 'min-width: 110px',
                        items : [
                            {
                                caption: me.txtManageRange,
                                lock    : [_set.editCell],
                                value: 'manage'
                            },
                            {
                                caption: me.txtNewRange,
                                lock    : [_set.editCell],
                                value: 'new'
                            },
                            {
                                caption: me.txtPasteRange,
                                value: 'paste'
                            }
                        ]
                    }),
                    dataHint: '1',
                    dataHintDirection: 'bottom',
                    dataHintOffset: '0, -6'
                });

                me.btnClearStyle = new Common.UI.Button({
                    id          : 'id-toolbar-btn-clear',
                    cls         : 'btn-toolbar',
                    iconCls     : 'toolbar__icon btn-clearstyle',
                    lock        : [_set.lostConnect, _set.coAuth, _set.selRangeEdit, _set.selSlicer],
                    menu        : new Common.UI.Menu({
                        style : 'min-width: 110px',
                        items : [
                            {
                                caption : me.txtClearAll,
                                lock    : [ _set.cantModifyFilter],
                                value   : Asc.c_oAscCleanOptions.All
                            },
                            {
                                caption : me.txtClearText,
                                lock    : [_set.editCell, _set.selChart, _set.selChartText, _set.selShape, _set.selShapeText, _set.selImage, _set.coAuth],
                                value   : Asc.c_oAscCleanOptions.Text
                            },
                            {
                                caption : me.txtClearFormat,
                                lock    : [_set.editCell, _set.selChart, _set.selChartText, _set.selShape, _set.selShapeText, _set.selImage, _set.coAuth, _set.cantModifyFilter],
                                value   : Asc.c_oAscCleanOptions.Format
                            },
                            {
                                caption : me.txtClearComments,
                                lock    : [_set.editCell, _set.selChart, _set.selChartText, _set.selShape, _set.selShapeText, _set.selImage, _set.coAuth],
                                value   : Asc.c_oAscCleanOptions.Comments
                            },
                            {
                                caption : me.txtClearHyper,
                                lock    : [_set.editCell, _set.selChart, _set.selChartText, _set.selShape, _set.selShapeText, _set.selImage, _set.coAuth],
                                value   : Asc.c_oAscCleanOptions.Hyperlinks
                            }
                        ]
                    }),
                    dataHint: '1',
                    dataHintDirection: 'top',
                    dataHintOffset: '0, -6'
                });

                me.btnCopyStyle = new Common.UI.Button({
                    id          : 'id-toolbar-btn-copystyle',
                    cls         : 'btn-toolbar',
                    iconCls     : 'toolbar__icon btn-copystyle',
                    lock        : [_set.editCell, _set.lostConnect, _set.coAuth, _set.selChart, _set.selSlicer],
                    enableToggle: true,
                    dataHint    : '1',
                    dataHintDirection: 'bottom'
                });

                me.btnAddCell = new Common.UI.Button({
                    id          : 'id-toolbar-btn-addcell',
                    cls         : 'btn-toolbar',
                    iconCls     : 'toolbar__icon btn-addcell',
                    lock        : [_set.editCell, _set.selChart, _set.selChartText, _set.selShape, _set.selShapeText, _set.selImage, _set.selSlicer, _set.itemsDisabled, _set.lostConnect, _set.coAuth],
                    menu        : new Common.UI.Menu({
                        items : [
                            {
                                caption : me.textInsRight,
                                value   : Asc.c_oAscInsertOptions.InsertCellsAndShiftRight,
                                lock        : [_set.wsLock]
                            },
                            {
                                caption : me.textInsDown,
                                value   : Asc.c_oAscInsertOptions.InsertCellsAndShiftDown,
                                lock        : [_set.wsLock]
                            },
                            {
                                caption : me.textEntireRow,
                                value   : Asc.c_oAscInsertOptions.InsertRows
                            },
                            {
                                caption : me.textEntireCol,
                                value   : Asc.c_oAscInsertOptions.InsertColumns
                            }
                        ]
                    }),
                    dataHint: '1',
                    dataHintDirection: 'top',
                    dataHintOffset: '0, -6'
                });

                me.btnDeleteCell = new Common.UI.Button({
                    id          : 'id-toolbar-btn-delcell',
                    cls         : 'btn-toolbar',
                    iconCls     : 'toolbar__icon btn-delcell',
                    lock        : [_set.editCell, _set.selChart, _set.selChartText, _set.selShape, _set.selShapeText, _set.selImage, _set.selSlicer, _set.itemsDisabled, _set.lostConnect, _set.coAuth],
                    menu        : new Common.UI.Menu({
                        items : [
                            {
                                caption : me.textDelLeft,
                                value   : Asc.c_oAscDeleteOptions.DeleteCellsAndShiftLeft,
                                lock        : [_set.wsLock]
                            },
                            {
                                caption : me.textDelUp,
                                value   : Asc.c_oAscDeleteOptions.DeleteCellsAndShiftTop,
                                lock        : [_set.wsLock]
                            },
                            {
                                caption : me.textEntireRow,
                                value   : Asc.c_oAscDeleteOptions.DeleteRows
                            },
                            {
                                caption : me.textEntireCol,
                                value   : Asc.c_oAscDeleteOptions.DeleteColumns
                            }
                        ]
                    }),
                    dataHint: '1',
                    dataHintDirection: 'bottom',
                    dataHintOffset: '0, -6'
                });

                me.btnCondFormat = new Common.UI.Button({
                    id          : 'id-toolbar-btn-condformat',
                    cls         : 'btn-toolbar',
                    iconCls     : 'toolbar__icon btn-cond-format',
                    lock        : [_set.editCell, _set.selChart, _set.selChartText, _set.selShape, _set.selShapeText, _set.selImage, _set.lostConnect, _set.coAuth, _set['FormatCells']],
                    menu        : true,
                    dataHint    : '1',
                    dataHintDirection: 'top',
                    dataHintOffset: '0, -6'
                });

                me.btnColorSchemas = new Common.UI.Button({
                    id          : 'id-toolbar-btn-colorschemas',
                    cls         : 'btn-toolbar x-huge icon-top',
                    iconCls     : 'toolbar__icon btn-colorschemas',
                    caption     : me.capBtnColorSchemas,
                    lock        : [_set.editCell, _set.lostConnect, _set.coAuth, _set.wsLock],
                    menu        : new Common.UI.Menu({
                        cls: 'shifted-left',
                        items: [],
                        restoreHeight: true
                    }),
                    dataHint    : '1',
                    dataHintDirection: 'bottom',
                    dataHintOffset: 'small'
                });

                var hidetip = Common.localStorage.getItem("sse-hide-synch");
                me.showSynchTip = !(hidetip && parseInt(hidetip) == 1);
                // me.needShowSynchTip = false;

                me.btnPageOrient = new Common.UI.Button({
                    id: 'tlbtn-pageorient',
                    cls: 'btn-toolbar x-huge icon-top',
                    iconCls: 'toolbar__icon btn-pageorient',
                    caption: me.capBtnPageOrient,
                    lock        : [_set.docPropsLock, _set.lostConnect, _set.coAuth, _set.editCell, _set.selRangeEdit],
                    menu: new Common.UI.Menu({
                        cls: 'ppm-toolbar',
                        items: [
                            {
                                caption: me.textPortrait,
                                iconCls: 'menu__icon page-portrait',
                                checkable: true,
                                checkmark: false,
                                toggleGroup: 'menuOrient',
                                value: Asc.c_oAscPageOrientation.PagePortrait
                            },
                            {
                                caption: me.textLandscape,
                                iconCls: 'menu__icon page-landscape',
                                checkable: true,
                                checkmark: false,
                                toggleGroup: 'menuOrient',
                                value: Asc.c_oAscPageOrientation.PageLandscape
                            }
                        ]
                    }),
                    dataHint: '1',
                    dataHintDirection: 'bottom',
                    dataHintOffset: 'small'
                });

                var pageMarginsTemplate = _.template('<a id="<%= id %>" tabindex="-1" type="menuitem"><div><b><%= caption %></b></div>' +
                    '<% if (options.value !== null) { %><div style="display: inline-block;margin-right: 20px;min-width: 80px;">' +
                    '<label style="display: block;">' + this.textTop + '<%= parseFloat(Common.Utils.Metric.fnRecalcFromMM(options.value[0]).toFixed(2)) %> <%= Common.Utils.Metric.getCurrentMetricName() %></label>' +
                    '<label style="display: block;">' + this.textLeft + '<%= parseFloat(Common.Utils.Metric.fnRecalcFromMM(options.value[1]).toFixed(2)) %> <%= Common.Utils.Metric.getCurrentMetricName() %></label></div><div style="display: inline-block;">' +
                    '<label style="display: block;">' + this.textBottom + '<%= parseFloat(Common.Utils.Metric.fnRecalcFromMM(options.value[2]).toFixed(2)) %> <%= Common.Utils.Metric.getCurrentMetricName() %></label>' +
                    '<label style="display: block;">' + this.textRight + '<%= parseFloat(Common.Utils.Metric.fnRecalcFromMM(options.value[3]).toFixed(2)) %> <%= Common.Utils.Metric.getCurrentMetricName() %></label></div>' +
                    '<% } %></a>');

                me.btnPageMargins = new Common.UI.Button({
                    id: 'tlbtn-pagemargins',
                    cls: 'btn-toolbar x-huge icon-top',
                    iconCls: 'toolbar__icon btn-pagemargins',
                    caption: me.capBtnMargins,
                    lock        : [_set.docPropsLock, _set.lostConnect, _set.coAuth, _set.editCell, _set.selRangeEdit],
                    menu: new Common.UI.Menu({
                        items: [
                            {
                                caption: me.textMarginsLast,
                                checkable: true,
                                template: pageMarginsTemplate,
                                toggleGroup: 'menuPageMargins'
                            }, //top,left,bottom,right
                            {
                                caption: me.textMarginsNormal,
                                checkable: true,
                                template: pageMarginsTemplate,
                                toggleGroup: 'menuPageMargins',
                                value: [19.1, 17.8, 19.1, 17.8]
                            },
                            {
                                caption: me.textMarginsNarrow,
                                checkable: true,
                                template: pageMarginsTemplate,
                                toggleGroup: 'menuPageMargins',
                                value: [19.1, 6.4, 19.1, 6.4]
                            },
                            {
                                caption: me.textMarginsWide,
                                checkable: true,
                                template: pageMarginsTemplate,
                                toggleGroup: 'menuPageMargins',
                                value: [25.4, 25.4, 25.4, 25.4]
                            },
                            {caption: '--'},
                            {caption: me.textPageMarginsCustom, value: 'advanced'}
                        ]
                    }),
                    dataHint: '1',
                    dataHintDirection: 'bottom',
                    dataHintOffset: 'small'
                });

                var pageSizeTemplate = _.template('<a id="<%= id %>" tabindex="-1" type="menuitem"><div><b><%= caption %></b></div>' +
                    '<div><%= parseFloat(Common.Utils.Metric.fnRecalcFromMM(options.value[0]).toFixed(2)) %> <%= Common.Utils.Metric.getCurrentMetricName() %> x ' +
                    '<%= parseFloat(Common.Utils.Metric.fnRecalcFromMM(options.value[1]).toFixed(2)) %> <%= Common.Utils.Metric.getCurrentMetricName() %></div></a>');

                me.btnPageSize = new Common.UI.Button({
                    id: 'tlbtn-pagesize',
                    cls: 'btn-toolbar x-huge icon-top',
                    iconCls: 'toolbar__icon btn-pagesize',
                    caption: me.capBtnPageSize,
                    lock        : [_set.docPropsLock, _set.lostConnect, _set.coAuth, _set.editCell, _set.selRangeEdit],
                    menu: new Common.UI.Menu({
                        restoreHeight: true,
                        items: [
                            {
                                caption: 'US Letter',
                                subtitle: '21,59cm x 27,94cm',
                                template: pageSizeTemplate,
                                checkable: true,
                                toggleGroup: 'menuPageSize',
                                value: [215.9, 279.4]
                            },
                            {
                                caption: 'US Legal',
                                subtitle: '21,59cm x 35,56cm',
                                template: pageSizeTemplate,
                                checkable: true,
                                toggleGroup: 'menuPageSize',
                                value: [215.9, 355.6]
                            },
                            {
                                caption: 'A4',
                                subtitle: '21cm x 29,7cm',
                                template: pageSizeTemplate,
                                checkable: true,
                                toggleGroup: 'menuPageSize',
                                value: [210, 297],
                                checked: true
                            },
                            {
                                caption: 'A5',
                                subtitle: '14,81cm x 20,99cm',
                                template: pageSizeTemplate,
                                checkable: true,
                                toggleGroup: 'menuPageSize',
                                value: [148, 210]
                            },
                            {
                                caption: 'B5',
                                subtitle: '17,6cm x 25,01cm',
                                template: pageSizeTemplate,
                                checkable: true,
                                toggleGroup: 'menuPageSize',
                                value: [176, 250]
                            },
                            {
                                caption: 'Envelope #10',
                                subtitle: '10,48cm x 24,13cm',
                                template: pageSizeTemplate,
                                checkable: true,
                                toggleGroup: 'menuPageSize',
                                value: [104.8, 241.3]
                            },
                            {
                                caption: 'Envelope DL',
                                subtitle: '11,01cm x 22,01cm',
                                template: pageSizeTemplate,
                                checkable: true,
                                toggleGroup: 'menuPageSize',
                                value: [110, 220]
                            },
                            {
                                caption: 'Tabloid',
                                subtitle: '27,94cm x 43,17cm',
                                template: pageSizeTemplate,
                                checkable: true,
                                toggleGroup: 'menuPageSize',
                                value: [279.4, 431.8]
                            },
                            {
                                caption: 'A3',
                                subtitle: '29,7cm x 42,01cm',
                                template: pageSizeTemplate,
                                checkable: true,
                                toggleGroup: 'menuPageSize',
                                value: [297, 420]
                            },
                            {
                                caption: 'Tabloid Oversize',
                                subtitle: '30,48cm x 45,71cm',
                                template: pageSizeTemplate,
                                checkable: true,
                                toggleGroup: 'menuPageSize',
                                value: [304.8, 457.1]
                            },
                            {
                                caption: 'ROC 16K',
                                subtitle: '19,68cm x 27,3cm',
                                template: pageSizeTemplate,
                                checkable: true,
                                toggleGroup: 'menuPageSize',
                                value: [196.8, 273]
                            },
                            {
                                caption: 'Envelope Choukei 3',
                                subtitle: '11,99cm x 23,49cm',
                                template: pageSizeTemplate,
                                checkable: true,
                                toggleGroup: 'menuPageSize',
                                value: [119.9, 234.9]
                            },
                            {
                                caption: 'Super B/A3',
                                subtitle: '33,02cm x 48,25cm',
                                template: pageSizeTemplate,
                                checkable: true,
                                toggleGroup: 'menuPageSize',
                                value: [330.2, 482.5]
                            }
                        ]
                    }),
                    dataHint: '1',
                    dataHintDirection: 'bottom',
                    dataHintOffset: 'small'
                });
                me.mnuPageSize = me.btnPageSize.menu;

                me.btnPrintArea = new Common.UI.Button({
                    id: 'tlbtn-printarea',
                    cls: 'btn-toolbar x-huge icon-top',
                    iconCls: 'toolbar__icon btn-print-area',
                    caption: me.capBtnPrintArea,
                    lock        : [_set.selChart, _set.selChartText, _set.selShape, _set.selShapeText, _set.selImage, _set.selSlicer, _set.editCell, _set.selRangeEdit, _set.printAreaLock, _set.lostConnect, _set.coAuth],
                    menu: new Common.UI.Menu({
                        cls: 'ppm-toolbar',
                        items: [
                            {
                                caption: me.textSetPrintArea,
                                lock: [_set.namedRangeLock],
                                value: Asc.c_oAscChangePrintAreaType.set
                            },
                            {
                                caption: me.textClearPrintArea,
                                value: Asc.c_oAscChangePrintAreaType.clear
                            },
                            {
                                caption: me.textAddPrintArea,
                                lock: [_set.namedRangeLock],
                                value: Asc.c_oAscChangePrintAreaType.add
                            }
                        ]
                    }),
                    dataHint: '1',
                    dataHintDirection: 'bottom',
                    dataHintOffset: 'small'
                });

                me.mnuCustomScale = new Common.UI.MenuItem({
                    template: _.template([
                        '<div class="checkable custom-scale" style="padding: 5px 5px 5px 20px;font-weight: normal;line-height: 1.42857143;font-size: 11px;height: 32px;"',
                        '<% if(!_.isUndefined(options.stopPropagation)) { %>',
                        'data-stopPropagation="true"',
                        '<% } %>', '>',
                        '<label class="title" style="padding-top: 3px;padding-right: 5px;">' + me.textScale + '</label>',
                        '<button id="custom-scale-up" type="button" style="float:right;" class="btn small btn-toolbar"><i class="icon toolbar__icon btn-zoomup">&nbsp;</i></button>',
                        '<label id="value-custom-scale" style="float:right;padding: 3px 3px;min-width: 40px; text-align: center;"></label>',
                        '<button id="custom-scale-down" type="button" style="float:right;" class="btn small btn-toolbar"><i class="icon toolbar__icon btn-zoomdown">&nbsp;</i></button>',
                        '</div>'
                    ].join('')),
                    stopPropagation: true,
                    value: 4
                });

                me.btnScale = new Common.UI.Button({
                    id: 'tlbtn-scale',
                    cls: 'btn-toolbar x-huge icon-top',
                    iconCls: 'toolbar__icon btn-scale',
                    caption: me.capBtnScale,
                    lock: [_set.docPropsLock, _set.lostConnect, _set.coAuth, _set.editCell, _set.selRangeEdit],
                    menu: new Common.UI.Menu({
                        items: [],
                        cls: 'scale-menu'}),
                    dataHint: '1',
                    dataHintDirection: 'bottom',
                    dataHintOffset: 'small'
                });
                var menuWidthItem = new Common.UI.MenuItem({
                    caption: me.textWidth,
                    menu: new Common.UI.Menu({
                        menuAlign: 'tl-tr',
                        items: [
                            {caption: this.textAuto, value: 0, checkable: true, toggleGroup : 'scaleWidth'},
                            {caption: '1 ' + this.textOnePage, value: 1, checkable: true, toggleGroup : 'scaleWidth'},
                            {caption: '2 ' + this.textFewPages, value: 2, checkable: true, toggleGroup : 'scaleWidth'},
                            {caption: '3 ' + this.textFewPages, value: 3, checkable: true, toggleGroup : 'scaleWidth'},
                            {caption: '4 ' + this.textFewPages, value: 4, checkable: true, toggleGroup : 'scaleWidth'},
                            {caption: '5 ' + this.textManyPages, value: 5, checkable: true, toggleGroup : 'scaleWidth'},
                            {caption: '6 ' + this.textManyPages, value: 6, checkable: true, toggleGroup : 'scaleWidth'},
                            {caption: '7 ' + this.textManyPages, value: 7, checkable: true, toggleGroup : 'scaleWidth'},
                            {caption: '8 ' + this.textManyPages, value: 8, checkable: true, toggleGroup : 'scaleWidth'},
                            {caption: '9 ' + this.textManyPages, value: 9, checkable: true, toggleGroup : 'scaleWidth'},
                            {caption: '--'},
                            {caption: this.textMorePages, value: 'more', checkable: true, toggleGroup : 'scaleWidth'}
                        ]
                    })
                });
                var menuHeightItem = new Common.UI.MenuItem({
                    caption: me.textHeight,
                    menu: new Common.UI.Menu({
                        menuAlign: 'tl-tr',
                        items: [
                            {caption: this.textAuto, value: 0, checkable: true, toggleGroup : 'scaleHeight'},
                            {caption: '1 ' + this.textOnePage, value: 1, checkable: true, toggleGroup : 'scaleHeight'},
                            {caption: '2 ' + this.textFewPages, value: 2, checkable: true, toggleGroup : 'scaleHeight'},
                            {caption: '3 ' + this.textFewPages, value: 3, checkable: true, toggleGroup : 'scaleHeight'},
                            {caption: '4 ' + this.textFewPages, value: 4, checkable: true, toggleGroup : 'scaleHeight'},
                            {caption: '5 ' + this.textManyPages, value: 5, checkable: true, toggleGroup : 'scaleHeight'},
                            {caption: '6 ' + this.textManyPages, value: 6, checkable: true, toggleGroup : 'scaleHeight'},
                            {caption: '7 ' + this.textManyPages, value: 7, checkable: true, toggleGroup : 'scaleHeight'},
                            {caption: '8 ' + this.textManyPages, value: 8, checkable: true, toggleGroup : 'scaleHeight'},
                            {caption: '9 ' + this.textManyPages, value: 9, checkable: true, toggleGroup : 'scaleHeight'},
                            {caption: '--'},
                            {caption: this.textMorePages, value: 'more', checkable: true, toggleGroup : 'scaleHeight'}
                        ]
                    })
                });
                me.btnScale.menu.addItem(menuWidthItem);
                me.btnScale.menu.addItem(menuHeightItem);
                me.btnScale.menu.addItem(me.mnuCustomScale);
                me.btnScale.menu.addItem({caption: '--'});
                me.btnScale.menu.addItem(
                    {   caption: me.textScaleCustom, value: 'custom'
                    });
                me.menuWidthScale = me.btnScale.menu.items[0].menu;
                me.menuHeightScale = me.btnScale.menu.items[1].menu;

                me.mnuScale = me.btnScale.menu;
                me.mnuScale.on('show:after', _.bind(me.onAfterShowMenuScale, me));

                me.btnPrintTitles = new Common.UI.Button({
                    id: 'tlbtn-printtitles',
                    cls: 'btn-toolbar x-huge icon-top',
                    iconCls: 'toolbar__icon btn-print-titles',
                    caption: me.capBtnPrintTitles,
                    lock        : [_set.docPropsLock, _set.lostConnect, _set.coAuth, _set.editCell, _set.selRangeEdit],
                    dataHint    : '1',
                    dataHintDirection: 'bottom',
                    dataHintOffset: 'small'
                });

                me.chPrintGridlines = new Common.UI.CheckBox({
                    labelText: this.textPrintGridlines,
                    lock: [_set.selRange, _set.selRangeEdit, _set.lostConnect, _set.coAuth, _set.coAuthText, _set["Objects"]],
                    dataHint: '1',
                    dataHintDirection: 'left',
                    dataHintOffset: 'small'
                });

                me.chPrintHeadings = new Common.UI.CheckBox({
                    labelText: this.textPrintHeadings,
                    lock: [_set.selRange, _set.selRangeEdit, _set.lostConnect, _set.coAuth, _set.coAuthText, _set["Objects"]],
                    dataHint: '1',
                    dataHintDirection: 'left',
                    dataHintOffset: 'small'
                });

                me.btnImgAlign = new Common.UI.Button({
                    cls: 'btn-toolbar x-huge icon-top',
                    iconCls: 'toolbar__icon btn-img-align',
                    caption: me.capImgAlign,
                    lock        : [_set.selRange, _set.selRangeEdit, _set.cantGroup, _set.lostConnect,  _set.coAuth, _set.coAuthText, _set["Objects"]],
                    menu: true,
                    dataHint: '1',
                    dataHintDirection: 'bottom',
                    dataHintOffset: 'small'
                });

                me.btnImgGroup = new Common.UI.Button({
                    cls: 'btn-toolbar x-huge icon-top',
                    iconCls: 'toolbar__icon btn-img-group',
                    caption: me.capImgGroup,
                    lock        : [_set.selRange, _set.selRangeEdit, _set.cantGroupUngroup, _set.lostConnect, _set.coAuth, _set.coAuthText, _set["Objects"]],
                    menu: true,
                    dataHint: '1',
                    dataHintDirection: 'bottom',
                    dataHintOffset: 'small'
                });
                me.btnImgForward = new Common.UI.Button({
                    cls: 'btn-toolbar x-huge icon-top',
                    iconCls: 'toolbar__icon btn-img-frwd',
                    caption: me.capImgForward,
                    split: true,
                    lock        : [_set.selRange, _set.selRangeEdit, _set.lostConnect, _set.coAuth, _set.coAuthText, _set["Objects"], _set.inSmartartInternal],
                    menu: true,
                    dataHint: '1',
                    dataHintDirection: 'bottom',
                    dataHintOffset: 'small'
                });
                me.btnImgBackward = new Common.UI.Button({
                    cls: 'btn-toolbar x-huge icon-top',
                    iconCls: 'toolbar__icon btn-img-bkwd',
                    caption: me.capImgBackward,
                    lock        : [_set.selRange, _set.selRangeEdit, _set.lostConnect, _set.coAuth, _set.coAuthText, _set["Objects"], _set.inSmartartInternal],
                    split: true,
                    menu: true,
                    dataHint: '1',
                    dataHintDirection: 'bottom',
                    dataHintOffset: 'small'
                });

            } else {
                Common.UI.Mixtbar.prototype.initialize.call(this, {
                        template: _.template(template_view),
                        tabs: [
                            {caption: me.textTabFile, action: 'file', layoutname: 'toolbar-file', haspanel:false, dataHintTitle: 'F'}
                        ]
                    }
                );
            }
            me.lockControls = [];
            if (config.isEdit) {
                me.lockControls = [
                    me.cmbFontName, me.cmbFontSize, me.btnIncFontSize, me.btnDecFontSize, me.btnBold,
                    me.btnItalic, me.btnUnderline, me.btnStrikeout, me.btnSubscript, me.btnTextColor, me.btnAlignLeft,
                    me.btnAlignCenter,me.btnAlignRight,me.btnAlignJust, me.btnAlignTop,
                    me.btnAlignMiddle, me.btnAlignBottom, me.btnWrap, me.btnTextOrient, me.btnBackColor, me.btnInsertTable,
                    me.btnMerge, me.btnInsertFormula, me.btnNamedRange, me.btnIncDecimal, me.btnInsertShape, me.btnInsertEquation, me.btnInsertSymbol, me.btnInsertSlicer,
                    me.btnInsertText, me.btnInsertTextArt, me.btnSortUp, me.btnSortDown, me.btnSetAutofilter, me.btnClearAutofilter,
                    me.btnTableTemplate, me.btnPercentStyle, me.btnCurrencyStyle, me.btnDecDecimal, me.btnAddCell, me.btnDeleteCell, me.btnCondFormat,
                    me.cmbNumberFormat, me.btnBorders, me.btnInsertImage, me.btnInsertHyperlink,
                    me.btnInsertChart, me.btnColorSchemas, me.btnInsertSparkline,
                    me.btnCopy, me.btnPaste, me.btnCut, me.btnSelectAll, me.listStyles, me.btnPrint,
                    /*me.btnSave,*/ me.btnClearStyle, me.btnCopyStyle,
                    me.btnPageMargins, me.btnPageSize, me.btnPageOrient, me.btnPrintArea, me.btnPrintTitles, me.btnImgAlign, me.btnImgBackward, me.btnImgForward, me.btnImgGroup, me.btnScale,
                    me.chPrintGridlines, me.chPrintHeadings, me.btnVisibleArea, me.btnVisibleAreaClose, me.btnTextFormatting, me.btnHorizontalAlign, me.btnVerticalAlign
                ];

                _.each(me.lockControls.concat([me.btnSave]), function(cmp) {
                    if (cmp && _.isFunction(cmp.setDisabled))
                        cmp.setDisabled(true);
                });
                this.lockToolbar(Common.enumLock.disableOnStart, true, {array: [me.btnPrint]});

                this.on('render:after', _.bind(this.onToolbarAfterRender, this));
            }
            return this;
        },

        onAfterShowMenuScale: function () {
            var me = this;
            if (me.api) {
                var scale = me.api.asc_getPageOptions().asc_getPageSetup().asc_getScale();
                $('#value-custom-scale', me.mnuCustomScale.$el).html(scale + '%');
                me.valueCustomScale = scale;
            }
            if (!me.itemCustomScale) {
                me.itemCustomScale = $('.custom-scale', me.mnuCustomScale.$el).on('click', _.bind(function () {
                    me.fireEvent('click:customscale', ['scale', undefined, undefined, undefined, me.valueCustomScale], this);
                }, this));
            }
            if (!me.btnCustomScaleUp) {
                me.btnCustomScaleUp = new Common.UI.Button({
                    el: $('#custom-scale-up', me.mnuCustomScale.$el),
                    cls: 'btn-toolbar'
                }).on('click', _.bind(function () {
                    me.fireEvent('change:scalespn', ['up', me.valueCustomScale], this);
                }, this));
            }
            if (!me.btnCustomScaleDown) {
                me.btnCustomScaleDown = new Common.UI.Button({
                    el: $('#custom-scale-down', me.mnuCustomScale.$el),
                    cls: 'btn-toolbar'
                }).on('click', _.bind(function () {
                    me.fireEvent('change:scalespn', ['down', me.valueCustomScale], this);
                }, this));
            }
            SSE.getController('Toolbar').onChangeScaleSettings();
        },

        setValueCustomScale: function(val) {
            if (this.api && val !== null && val !== undefined) {
                $('#value-custom-scale', this.mnuCustomScale.$el).html(val + '%');
                this.valueCustomScale = val;
            }
        },

        render: function (mode) {
            var me = this;

            /**
             * Render UI layout
             */

            me.isCompactView = mode.isCompactView;

            this.fireEvent('render:before', [this]);

            // el.html(this.template({
            //     isEditDiagram: mode.isEditDiagram,
            //     isEditMailMerge: mode.isEditMailMerge,
            //     isCompactView: isCompactView
            // }));
            // me.rendererComponents(mode.isEditDiagram ? 'diagram' : (mode.isEditMailMerge ? 'merge' : isCompactView ? 'short' : 'full'));

            if ( mode.isEdit ) {
                me.$el.html(me.rendererComponents(me.$layout));
            } else {
                me.$layout.find('.canedit').hide();
                me.$layout.addClass('folded');

                me.$el.html(me.$layout);
            }

            this.fireEvent('render:after', [this]);
            Common.UI.Mixtbar.prototype.afterRender.call(this);

            Common.NotificationCenter.on({
                'window:resize': function() {
                    Common.UI.Mixtbar.prototype.onResize.apply(me, arguments);
                }
            });

            if ( mode.isEdit ) {
                if (!mode.isEditDiagram && !mode.isEditMailMerge && !mode.isEditOle) {
                    var top = Common.localStorage.getItem("sse-pgmargins-top"),
                        left = Common.localStorage.getItem("sse-pgmargins-left"),
                        bottom = Common.localStorage.getItem("sse-pgmargins-bottom"),
                        right = Common.localStorage.getItem("sse-pgmargins-right");
                    if ( top!==null && left!==null && bottom!==null && right!==null ) {
                        var mnu = this.btnPageMargins.menu.items[0];
                        mnu.options.value = mnu.value = [parseFloat(top), parseFloat(left), parseFloat(bottom), parseFloat(right)];
                        mnu.setVisible(true);
                        $(mnu.el).html(mnu.template({id: Common.UI.getId(), caption : mnu.caption, options : mnu.options}));
                    } else
                        this.btnPageMargins.menu.items[0].setVisible(false);
                    this.btnInsertImage.menu.items[2].setVisible(mode.canRequestInsertImage || mode.fileChoiceUrl && mode.fileChoiceUrl.indexOf("{documentType}")>-1);
                }

                me.setTab('home');
            }
            if ( me.isCompactView )
                me.setFolded(true);

            return this;
        },

        onTabClick: function (e) {
            var me = this,
                tab = $(e.currentTarget).find('> a[data-tab]').data('tab'),
                is_file_active = me.isTabActive('file');

            Common.UI.Mixtbar.prototype.onTabClick.apply(me, arguments);

            if ( is_file_active ) {
                me.fireEvent('file:close');
            } else
            if ( tab == 'file' ) {
                me.fireEvent('file:open');
                me.setTab(tab);
            }
            if ( me.isTabActive('home'))
                me.fireEvent('home:open');

            if ( me.isTabActive('pivot')) {
                var pivottab = SSE.getController('PivotTable');
                pivottab && pivottab.getView('PivotTable').fireEvent('pivot:open');
            }
        },

        rendererComponents: function(html) {
            var $host = $(html);
            var _injectComponent = function (id, cmp) {
                Common.Utils.injectComponent($host.find(id), cmp);
            };

            _injectComponent('#slot-field-fontname',     this.cmbFontName);
            _injectComponent('#slot-field-fontsize',     this.cmbFontSize);
            _injectComponent('#slot-btn-print',          this.btnPrint);
            _injectComponent('#slot-btn-save',           this.btnSave);
            _injectComponent('#slot-btn-undo',           this.btnUndo);
            _injectComponent('#slot-btn-redo',           this.btnRedo);
            _injectComponent('#slot-btn-copy',           this.btnCopy);
            _injectComponent('#slot-btn-paste',          this.btnPaste);
            _injectComponent('#slot-btn-cut',            this.btnCut);
            _injectComponent('#slot-btn-select-all',     this.btnSelectAll);
            _injectComponent('#slot-btn-incfont',        this.btnIncFontSize);
            _injectComponent('#slot-btn-decfont',        this.btnDecFontSize);
            _injectComponent('#slot-btn-bold',           this.btnBold);
            _injectComponent('#slot-btn-italic',         this.btnItalic);
            _injectComponent('#slot-btn-underline',      this.btnUnderline);
            _injectComponent('#slot-btn-strikeout',      this.btnStrikeout);
            _injectComponent('#slot-btn-subscript',      this.btnSubscript);
            _injectComponent('#slot-btn-fontcolor',      this.btnTextColor);
            _injectComponent('#slot-btn-fillparag',      this.btnBackColor);
            _injectComponent('#slot-btn-borders',        this.btnBorders);
            _injectComponent('#slot-btn-align-left',     this.btnAlignLeft);
            _injectComponent('#slot-btn-align-center',   this.btnAlignCenter);
            _injectComponent('#slot-btn-align-right',    this.btnAlignRight);
            _injectComponent('#slot-btn-align-just',     this.btnAlignJust);
            _injectComponent('#slot-btn-merge',          this.btnMerge);
            _injectComponent('#slot-btn-top',            this.btnAlignTop);
            _injectComponent('#slot-btn-middle',         this.btnAlignMiddle);
            _injectComponent('#slot-btn-bottom',         this.btnAlignBottom);
            _injectComponent('#slot-btn-wrap',           this.btnWrap);
            _injectComponent('#slot-btn-text-orient',    this.btnTextOrient);
            _injectComponent('#slot-btn-insimage',       this.btnInsertImage);
            _injectComponent('#slot-btn-instable',       this.btnInsertTable);
            _injectComponent('#slot-btn-inshyperlink',   this.btnInsertHyperlink);
            _injectComponent('#slot-btn-insshape',       this.btnInsertShape);
            _injectComponent('#slot-btn-instext',        this.btnInsertText);
            _injectComponent('#slot-btn-instextart',     this.btnInsertTextArt);
            _injectComponent('#slot-btn-insequation',    this.btnInsertEquation);
            _injectComponent('#slot-btn-inssymbol',      this.btnInsertSymbol);
            _injectComponent('#slot-btn-insslicer',      this.btnInsertSlicer);
            _injectComponent('#slot-btn-sortdesc',       this.btnSortDown);
            _injectComponent('#slot-btn-sortasc',        this.btnSortUp);
            _injectComponent('#slot-btn-setfilter',      this.btnSetAutofilter);
            _injectComponent('#slot-btn-clear-filter',   this.btnClearAutofilter);
            _injectComponent('#slot-btn-table-tpl',      this.btnTableTemplate);
            _injectComponent('#slot-btn-format',         this.cmbNumberFormat);
            _injectComponent('#slot-btn-percents',       this.btnPercentStyle);
            _injectComponent('#slot-btn-currency',       this.btnCurrencyStyle);
            _injectComponent('#slot-btn-digit-dec',      this.btnDecDecimal);
            _injectComponent('#slot-btn-digit-inc',      this.btnIncDecimal);
            _injectComponent('#slot-btn-formula',        this.btnInsertFormula);
            _injectComponent('#slot-btn-named-range',    this.btnNamedRange);
            _injectComponent('#slot-btn-clear',          this.btnClearStyle);
            _injectComponent('#slot-btn-copystyle',      this.btnCopyStyle);
            _injectComponent('#slot-btn-cell-ins',       this.btnAddCell);
            _injectComponent('#slot-btn-cell-del',       this.btnDeleteCell);
            _injectComponent('#slot-btn-colorschemas',   this.btnColorSchemas);
            _injectComponent('#slot-btn-search',         this.btnSearch);
            _injectComponent('#slot-btn-inschart',       this.btnInsertChart);
            _injectComponent('#slot-btn-inssparkline',   this.btnInsertSparkline);
            _injectComponent('#slot-field-styles',       this.listStyles);
            _injectComponent('#slot-btn-chart',          this.btnEditChart);
            _injectComponent('#slot-btn-chart-data',     this.btnEditChartData);
            _injectComponent('#slot-btn-chart-type',     this.btnEditChartType);
            _injectComponent('#slot-btn-pageorient',    this.btnPageOrient);
            _injectComponent('#slot-btn-pagemargins',   this.btnPageMargins);
            _injectComponent('#slot-btn-pagesize',      this.btnPageSize);
            _injectComponent('#slot-btn-printarea',      this.btnPrintArea);
            _injectComponent('#slot-btn-printtitles',   this.btnPrintTitles);
            _injectComponent('#slot-chk-print-gridlines', this.chPrintGridlines);
            _injectComponent('#slot-chk-print-headings',  this.chPrintHeadings);
            _injectComponent('#slot-img-align',         this.btnImgAlign);
            _injectComponent('#slot-img-group',         this.btnImgGroup);
            _injectComponent('#slot-img-movefrwd',      this.btnImgForward);
            _injectComponent('#slot-img-movebkwd',      this.btnImgBackward);
            _injectComponent('#slot-btn-scale',         this.btnScale);
            _injectComponent('#slot-btn-condformat',    this.btnCondFormat);
            _injectComponent('#slot-btn-visible-area',  this.btnVisibleArea);
            _injectComponent('#slot-btn-visible-area-close',  this.btnVisibleAreaClose);
            _injectComponent('#slot-btn-formatting',  this.btnTextFormatting);
            _injectComponent('#slot-btn-halign',  this.btnHorizontalAlign);
            _injectComponent('#slot-btn-valign',  this.btnVerticalAlign);

            this.btnsEditHeader = Common.Utils.injectButtons($host.find('.slot-editheader'), 'tlbtn-editheader-', 'toolbar__icon btn-editheader', this.capBtnInsHeader,
                                [Common.enumLock.editCell, Common.enumLock.selRangeEdit, Common.enumLock.headerLock, Common.enumLock.lostConnect, Common.enumLock.coAuth], undefined, undefined, undefined, '1', 'bottom', 'small');
            Array.prototype.push.apply(this.lockControls, this.btnsEditHeader);

            return $host;
        },

        createDelayedElements: function() {
            var me = this;

            function _updateHint(cmp, hint) {
                cmp && cmp.updateHint(hint);
            }

            // set hints
            _updateHint(this.btnPrint, this.tipPrint + Common.Utils.String.platformKey('Ctrl+P'));
            _updateHint(this.btnSave, this.btnSaveTip);
            _updateHint(this.btnCopy, this.tipCopy + Common.Utils.String.platformKey('Ctrl+C'));
            _updateHint(this.btnPaste, this.tipPaste + Common.Utils.String.platformKey('Ctrl+V'));
            _updateHint(this.btnCut, this.tipCut + Common.Utils.String.platformKey('Ctrl+X'));
            _updateHint(this.btnSelectAll, this.tipSelectAll + Common.Utils.String.platformKey('Ctrl+A'));
            _updateHint(this.btnUndo, this.tipUndo + Common.Utils.String.platformKey('Ctrl+Z'));
            _updateHint(this.btnRedo, this.tipRedo + Common.Utils.String.platformKey('Ctrl+Y'));
            _updateHint(this.btnIncFontSize, this.tipIncFont + Common.Utils.String.platformKey('Ctrl+]'));
            _updateHint(this.btnDecFontSize, this.tipDecFont + Common.Utils.String.platformKey('Ctrl+['));
            _updateHint(this.btnBold, this.textBold + Common.Utils.String.platformKey('Ctrl+B'));
            _updateHint(this.btnItalic, this.textItalic + Common.Utils.String.platformKey('Ctrl+I'));
            _updateHint(this.btnUnderline, this.textUnderline + Common.Utils.String.platformKey('Ctrl+U'));
            _updateHint(this.btnStrikeout, this.textStrikeout);
            _updateHint(this.btnSubscript, this.textSubSuperscript);
            _updateHint(this.btnTextColor, this.tipFontColor);
            _updateHint(this.btnBackColor, this.tipPrColor);
            _updateHint(this.btnBorders, this.tipBorders);
            _updateHint(this.btnAlignLeft, this.tipAlignLeft);
            _updateHint(this.btnAlignCenter, this.tipAlignCenter);
            _updateHint(this.btnAlignRight, this.tipAlignRight);
            _updateHint(this.btnAlignJust, this.tipAlignJust);
            _updateHint(this.btnMerge, this.tipMerge);
            _updateHint(this.btnAlignTop, this.tipAlignTop);
            _updateHint(this.btnAlignMiddle, this.tipAlignMiddle);
            _updateHint(this.btnAlignBottom, this.tipAlignBottom);
            _updateHint(this.btnWrap, this.tipWrap);
            _updateHint(this.btnTextOrient, this.tipTextOrientation);
            _updateHint(this.btnInsertTable, this.tipInsertTable);
            _updateHint(this.btnInsertImage, this.tipInsertImage);
            _updateHint(this.btnInsertChart, this.tipInsertChartSpark);
            _updateHint(this.btnInsertSparkline, this.tipInsertSpark);
            _updateHint(this.btnInsertText, this.tipInsertText);
            _updateHint(this.btnInsertTextArt, this.tipInsertTextart);
            _updateHint(this.btnInsertHyperlink, this.tipInsertHyperlink + Common.Utils.String.platformKey('Ctrl+K'));
            _updateHint(this.btnInsertShape, this.tipInsertShape);
            _updateHint(this.btnInsertEquation, this.tipInsertEquation);
            _updateHint(this.btnInsertSymbol, this.tipInsertSymbol);
            _updateHint(this.btnInsertSlicer, this.tipInsertSlicer);
            _updateHint(this.btnSortDown, this.txtSortAZ);
            _updateHint(this.btnSortUp, this.txtSortZA);
            _updateHint(this.btnSetAutofilter, this.txtFilter + ' (Ctrl+Shift+L)');
            _updateHint(this.btnClearAutofilter, this.txtClearFilter);
            _updateHint(this.btnSearch, this.txtSearch);
            _updateHint(this.btnTableTemplate, this.txtTableTemplate);
            _updateHint(this.btnPercentStyle, this.tipDigStylePercent);
            _updateHint(this.btnCurrencyStyle, this.tipDigStyleAccounting);
            _updateHint(this.btnDecDecimal, this.tipDecDecimal);
            _updateHint(this.btnIncDecimal, this.tipIncDecimal);
            _updateHint(this.btnInsertFormula, [this.txtAutosumTip + Common.Utils.String.platformKey('Alt+='), this.txtFormula + Common.Utils.String.platformKey('Shift+F3')]);
            _updateHint(this.btnNamedRange, this.txtNamedRange);
            _updateHint(this.btnClearStyle, this.tipClearStyle);
            _updateHint(this.btnCopyStyle, this.tipCopyStyle);
            _updateHint(this.btnAddCell, this.tipInsertOpt + Common.Utils.String.platformKey('Ctrl+Shift+='));
            _updateHint(this.btnDeleteCell, this.tipDeleteOpt + Common.Utils.String.platformKey('Ctrl+Shift+-'));
            _updateHint(this.btnColorSchemas, this.tipColorSchemas);
            _updateHint(this.btnPageOrient, this.tipPageOrient);
            _updateHint(this.btnPageSize, this.tipPageSize);
            _updateHint(this.btnPageMargins, this.tipPageMargins);
            _updateHint(this.btnPrintArea, this.tipPrintArea);
            _updateHint(this.btnPrintTitles, this.tipPrintTitles);
            _updateHint(this.btnScale, this.tipScale);
            _updateHint(this.btnCondFormat, this.tipCondFormat);
            _updateHint(this.btnVisibleArea, this.tipVisibleArea);
            _updateHint(this.btnTextFormatting, this.tipTextFormatting);
            _updateHint(this.btnHorizontalAlign, this.tipHAlighOle);
            _updateHint(this.btnVerticalAlign, this.tipVAlighOle);
            this.btnsEditHeader.forEach(function (btn) {
                _updateHint(btn, me.tipEditHeader);
            });

            // set menus
            if (this.btnBorders && this.btnBorders.rendered) {
                this.btnBorders.setMenu( new Common.UI.Menu({
                    items: [
                        {
                            caption     : this.textOutBorders,
                            iconCls     : 'menu__icon btn-border-out',
                            icls        : 'btn-border-out',
                            borderId    : 'outer'
                        },
                        {
                            caption     : this.textAllBorders,
                            iconCls     : 'menu__icon btn-border-all',
                            icls        : 'btn-border-all',
                            borderId    : 'all'
                        },
                        {
                            caption     : this.textTopBorders,
                            iconCls     : 'menu__icon btn-border-top',
                            icls        : 'btn-border-top',
                            borderId    : Asc.c_oAscBorderOptions.Top
                        },
                        {
                            caption     : this.textBottomBorders,
                            iconCls     : 'menu__icon btn-border-bottom',
                            icls        : 'btn-border-bottom',
                            borderId    : Asc.c_oAscBorderOptions.Bottom
                        },
                        {
                            caption     : this.textLeftBorders,
                            iconCls     : 'menu__icon btn-border-left',
                            icls        : 'btn-border-left',
                            borderId    : Asc.c_oAscBorderOptions.Left
                        },
                        {
                            caption     : this.textRightBorders,
                            iconCls     : 'menu__icon btn-border-right',
                            icls        : 'btn-border-right',
                            borderId    : Asc.c_oAscBorderOptions.Right
                        },
                        {
                            caption     : this.textNoBorders,
                            iconCls     : 'menu__icon btn-border-no',
                            icls        : 'btn-border-no',
                            borderId    : 'none'
                        },
                        {caption: '--'},
                        {
                            caption     : this.textInsideBorders,
                            iconCls     : 'menu__icon btn-border-inside',
                            icls        : 'btn-border-inside',
                            borderId    : 'inner'
                        },
                        {
                            caption     : this.textCenterBorders,
                            iconCls     : 'menu__icon btn-border-insidevert',
                            icls        : 'btn-border-insidevert',
                            borderId    : Asc.c_oAscBorderOptions.InnerV
                        },
                        {
                            caption     : this.textMiddleBorders,
                            iconCls     : 'menu__icon btn-border-insidehor',
                            icls        : 'btn-border-insidehor',
                            borderId    : Asc.c_oAscBorderOptions.InnerH
                        },
                        {
                            caption     : this.textDiagUpBorder,
                            iconCls     : 'menu__icon btn-border-diagup',
                            icls        : 'btn-border-diagup',
                            borderId    : Asc.c_oAscBorderOptions.DiagU
                        },
                        {
                            caption     : this.textDiagDownBorder,
                            iconCls     : 'menu__icon btn-border-diagdown',
                            icls        : 'btn-border-diagdown',
                            borderId    : Asc.c_oAscBorderOptions.DiagD
                        },
                        {caption: '--'},
                        {
                            id          : 'id-toolbar-mnu-item-border-width',
                            caption     : this.textBordersStyle,
                            iconCls     : 'menu__icon btn-border-style',
                            // template    : _.template('<a id="<%= id %>" tabindex="-1" type="menuitem"><span class="menu-item-icon" style="background-image: none; width: 11px; height: 11px; margin: 2px 7px 0 -9px;"></span><%= caption %></a>'),
                            menu        : (function(){
                                var itemTemplate = _.template('<a id="<%= id %>" tabindex="-1" type="menuitem"><div class="border-size-item" style="background-position: 0 -<%= options.offsety %>px;"></div></a>');

                                me.mnuBorderWidth = new Common.UI.Menu({
                                    style       : 'min-width: 100px;',
                                    menuAlign   : 'tl-tr',
                                    id          : 'toolbar-menu-borders-width',
                                    items: [
                                        { template: itemTemplate, stopPropagation: true, checkable: true, toggleGroup: 'border-width', value: Asc.c_oAscBorderStyles.Thin ,   offsety: 0, checked:true},
                                        { template: itemTemplate, stopPropagation: true, checkable: true, toggleGroup: 'border-width', value: Asc.c_oAscBorderStyles.Hair,   offsety: 20},
                                        { template: itemTemplate, stopPropagation: true, checkable: true, toggleGroup: 'border-width', value: Asc.c_oAscBorderStyles.Dotted,   offsety: 40},
                                        { template: itemTemplate, stopPropagation: true, checkable: true, toggleGroup: 'border-width', value: Asc.c_oAscBorderStyles.Dashed,   offsety: 60},
                                        { template: itemTemplate, stopPropagation: true, checkable: true, toggleGroup: 'border-width', value: Asc.c_oAscBorderStyles.DashDot,   offsety: 80},
                                        { template: itemTemplate, stopPropagation: true, checkable: true, toggleGroup: 'border-width', value: Asc.c_oAscBorderStyles.DashDotDot,   offsety: 100},
                                        { template: itemTemplate, stopPropagation: true, checkable: true, toggleGroup: 'border-width', value: Asc.c_oAscBorderStyles.Medium, offsety: 120},
                                        { template: itemTemplate, stopPropagation: true, checkable: true, toggleGroup: 'border-width', value: Asc.c_oAscBorderStyles.MediumDashed,  offsety: 140},
                                        { template: itemTemplate, stopPropagation: true, checkable: true, toggleGroup: 'border-width', value: Asc.c_oAscBorderStyles.MediumDashDot,  offsety: 160},
                                        { template: itemTemplate, stopPropagation: true, checkable: true, toggleGroup: 'border-width', value: Asc.c_oAscBorderStyles.MediumDashDotDot,  offsety: 180},
                                        { template: itemTemplate, stopPropagation: true, checkable: true, toggleGroup: 'border-width', value: Asc.c_oAscBorderStyles.Thick,  offsety: 200}
                                    ]
                                });

                                return me.mnuBorderWidth;
                            })()
                        },
                        this.mnuBorderColor = new Common.UI.MenuItem({
                            id          : 'id-toolbar-mnu-item-border-color',
                            caption     : this.textBordersColor,
                            iconCls     : 'mnu-icon-item mnu-border-color',
                            template    : _.template('<a id="<%= id %>"tabindex="-1" type="menuitem"><span class="menu-item-icon" style="background-image: none; width: 12px; height: 12px; margin: 2px 9px 0 -11px; border-style: solid; border-width: 3px; border-color: #000;"></span><%= caption %></a>'),
                            menu        : new Common.UI.Menu({
                                menuAlign   : 'tl-tr',
                                cls: 'shifted-left',
                                items       : [
                                    {
                                        id: 'id-toolbar-menu-auto-bordercolor',
                                        caption: this.textAutoColor,
                                        template: _.template('<a tabindex="-1" type="menuitem"><span class="menu-item-icon color-auto" style="background-image: none; width: 12px; height: 12px; margin: 1px 7px 0 1px; background-color: #000;"></span><%= caption %></a>'),
                                        stopPropagation: true
                                    },
                                    {caption: '--'},
                                    { template: _.template('<div id="id-toolbar-menu-bordercolor" style="width: 164px;display: inline-block;"></div>'), stopPropagation: true },
                                    {caption: '--'},
                                    {
                                        id: "id-toolbar-menu-new-bordercolor",
                                        template: _.template('<a tabindex="-1" type="menuitem" style="padding-left:12px;">' + this.textNewColor + '</a>'),
                                        stopPropagation: true
                                    }
                                ]
                            })
                        })
                    ]
                }));
                this.mnuBorderColorPicker = new Common.UI.ThemeColorPalette({
                    el: $('#id-toolbar-menu-bordercolor'),
                    outerMenu: {menu: this.mnuBorderColor.menu, index: 2}
                });
                this.mnuBorderColor.menu.setInnerMenu([{menu: this.mnuBorderColorPicker, index: 2}]);
            }

            if ( this.btnInsertChart ) {
                this.btnInsertChart.setMenu(new Common.UI.Menu({
                    style: 'width: 364px;padding-top: 12px;',
                    items: [
                        { template: _.template('<div id="id-toolbar-menu-insertchart" class="menu-insertchart"></div>') }
                    ]
                }));

                var onShowBefore = function(menu) {
                    var picker = new Common.UI.DataView({
                        el: $('#id-toolbar-menu-insertchart'),
                        parentMenu: menu,
                        showLast: false,
                        restoreHeight: 465,
                        groups: new Common.UI.DataViewGroupStore(Common.define.chartData.getChartGroupData()/*.concat(Common.define.chartData.getSparkGroupData(true))*/),
                        store: new Common.UI.DataViewStore(Common.define.chartData.getChartData()/*.concat(Common.define.chartData.getSparkData())*/),
                        itemTemplate: _.template('<div id="<%= id %>" class="item-chartlist"><svg width="40" height="40" class=\"icon\"><use xlink:href=\"#chart-<%= iconCls %>\"></use></svg></div>')
                    });
                    picker.on('item:click', function (picker, item, record, e) {
                        if (record)
                            me.fireEvent('add:chart', [record.get('group'), record.get('type')]);
                        if (e.type !== 'click') menu.hide();
                    });
                    menu.off('show:before', onShowBefore);
                };
                this.btnInsertChart.menu.on('show:before', onShowBefore);
            }

            if ( this.btnInsertSparkline ) {
                this.btnInsertSparkline.setMenu(new Common.UI.Menu({
                    style: 'width: 166px;padding: 5px 0 10px;',
                    items: [
                        { template: _.template('<div id="id-toolbar-menu-insertspark" class="menu-insertchart"></div>') }
                    ]
                }));

                var onShowBefore = function(menu) {
                    var picker = new Common.UI.DataView({
                        el: $('#id-toolbar-menu-insertspark'),
                        parentMenu: menu,
                        showLast: false,
                        restoreHeight: 50,
                        // groups: new Common.UI.DataViewGroupStore(Common.define.chartData.getSparkGroupData()),
                        store: new Common.UI.DataViewStore(Common.define.chartData.getSparkData()),
                        itemTemplate: _.template('<div id="<%= id %>" class="item-chartlist"><svg width="40" height="40" class=\"icon\"><use xlink:href=\"#chart-<%= iconCls %>\"></use></svg></div>')
                    });
                    picker.on('item:click', function (picker, item, record, e) {
                        if (record)
                            me.fireEvent('add:spark', [record.get('type')]);
                        if (e.type !== 'click') menu.hide();
                    });
                    menu.off('show:before', onShowBefore);
                };
                this.btnInsertSparkline.menu.on('show:before', onShowBefore);
            }

            if (this.btnInsertTextArt) {
                var onShowBeforeTextArt = function (menu) {
                    var collection = SSE.getCollection('Common.Collections.TextArt');
                    if (collection.length<1)
                        SSE.getController('Main').fillTextArt(me.api.asc_getTextArtPreviews());
                    var picker = new Common.UI.DataView({
                        el: $('#id-toolbar-menu-insart'),
                        store: collection,
                        parentMenu: menu,
                        showLast: false,
                        itemTemplate: _.template('<div class="item-art"><img src="<%= imageUrl %>" id="<%= id %>" style="width:50px;height:50px;"></div>')
                    });
                    picker.on('item:click', function (picker, item, record, e) {
                        if (record)
                            me.fireEvent('insert:textart', [record.get('data')]);
                        if (e.type !== 'click') menu.hide();
                    });
                    menu.off('show:before', onShowBeforeTextArt);
                };
                this.btnInsertTextArt.menu.on('show:before', onShowBeforeTextArt);
            }

            if (this.btnCondFormat && this.btnCondFormat.rendered) {
                this.btnCondFormat.setMenu( new Common.UI.Menu({
                    items: [
                        {
                            caption     : Common.define.conditionalData.textValue,
                            menu        : new Common.UI.Menu({
                                menuAlign   : 'tl-tr',
                                items: [
                                    {   caption     : Common.define.conditionalData.textGreater,    type        : Asc.c_oAscCFType.cellIs, value       : Asc.c_oAscCFOperator.greaterThan },
                                    {   caption     : Common.define.conditionalData.textGreaterEq,  type        : Asc.c_oAscCFType.cellIs, value       : Asc.c_oAscCFOperator.greaterThanOrEqual },
                                    {   caption     : Common.define.conditionalData.textLess,       type        : Asc.c_oAscCFType.cellIs, value       : Asc.c_oAscCFOperator.lessThan },
                                    {   caption     : Common.define.conditionalData.textLessEq,     type        : Asc.c_oAscCFType.cellIs, value       : Asc.c_oAscCFOperator.lessThanOrEqual },
                                    {   caption     : Common.define.conditionalData.textEqual,      type        : Asc.c_oAscCFType.cellIs, value       : Asc.c_oAscCFOperator.equal },
                                    {   caption     : Common.define.conditionalData.textNotEqual,   type        : Asc.c_oAscCFType.cellIs, value       : Asc.c_oAscCFOperator.notEqual },
                                    {   caption     : Common.define.conditionalData.textBetween,    type        : Asc.c_oAscCFType.cellIs, value       : Asc.c_oAscCFOperator.between },
                                    {   caption     : Common.define.conditionalData.textNotBetween, type        : Asc.c_oAscCFType.cellIs, value       : Asc.c_oAscCFOperator.notBetween }
                                ]
                            })
                        },
                        {
                            caption     : Common.define.conditionalData.textTop + '/' + Common.define.conditionalData.textBottom,
                            type        : Asc.c_oAscCFType.top10,
                            menu        : new Common.UI.Menu({
                                menuAlign   : 'tl-tr',
                                items: [
                                    { caption: Common.define.conditionalData.textTop + ' 10 ' + this.textItems,      type: Asc.c_oAscCFType.top10, value: 0, percent: false },
                                    { caption: Common.define.conditionalData.textTop + ' 10%',      type: Asc.c_oAscCFType.top10, value: 0, percent: true },
                                    { caption: Common.define.conditionalData.textBottom + ' 10 ' + this.textItems,   type: Asc.c_oAscCFType.top10, value: 1, percent: false },
                                    { caption: Common.define.conditionalData.textBottom + ' 10%',   type: Asc.c_oAscCFType.top10, value: 1, percent: true }
                                ]
                            })
                        },
                        {
                            caption: Common.define.conditionalData.textAverage,
                            menu: new Common.UI.Menu({
                                menuAlign   : 'tl-tr',
                                items: [
                                    { caption: Common.define.conditionalData.textAbove, type: Asc.c_oAscCFType.aboveAverage, value: 0},
                                    { caption: Common.define.conditionalData.textBelow, type: Asc.c_oAscCFType.aboveAverage, value: 1},
                                    { caption: Common.define.conditionalData.textEqAbove, type: Asc.c_oAscCFType.aboveAverage, value: 2},
                                    { caption: Common.define.conditionalData.textEqBelow, type: Asc.c_oAscCFType.aboveAverage,value: 3},
                                    { caption: Common.define.conditionalData.text1Above, type: Asc.c_oAscCFType.aboveAverage, value: 4},
                                    { caption: Common.define.conditionalData.text1Below, type: Asc.c_oAscCFType.aboveAverage, value: 5},
                                    { caption: Common.define.conditionalData.text2Above, type: Asc.c_oAscCFType.aboveAverage, value: 6},
                                    { caption: Common.define.conditionalData.text2Below, type: Asc.c_oAscCFType.aboveAverage, value: 7},
                                    { caption: Common.define.conditionalData.text3Above, type: Asc.c_oAscCFType.aboveAverage, value: 8},
                                    { caption: Common.define.conditionalData.text3Below, type: Asc.c_oAscCFType.aboveAverage, value: 9}
                                ]
                            })
                        },
                        {
                            caption     : Common.define.conditionalData.textText,
                            menu        : new Common.UI.Menu({
                                menuAlign   : 'tl-tr',
                                items: [
                                    { caption: Common.define.conditionalData.textContains,   type: Asc.c_oAscCFType.containsText },
                                    { caption: Common.define.conditionalData.textNotContains,   type: Asc.c_oAscCFType.notContainsText },
                                    { caption: Common.define.conditionalData.textBegins,   type: Asc.c_oAscCFType.beginsWith },
                                    { caption: Common.define.conditionalData.textEnds,   type: Asc.c_oAscCFType.endsWith }
                                ]
                            })
                        },
                        {
                            caption     : Common.define.conditionalData.textDate,
                            menu        : new Common.UI.Menu({
                                menuAlign   : 'tl-tr',
                                items: [
                                    { caption: Common.define.conditionalData.textYesterday,  type: Asc.c_oAscCFType.timePeriod,  value: Asc.c_oAscTimePeriod.yesterday },
                                    { caption: Common.define.conditionalData.textToday,  type: Asc.c_oAscCFType.timePeriod,  value: Asc.c_oAscTimePeriod.today},
                                    { caption: Common.define.conditionalData.textTomorrow,  type: Asc.c_oAscCFType.timePeriod,  value: Asc.c_oAscTimePeriod.tomorrow},
                                    { caption: Common.define.conditionalData.textLast7days,  type: Asc.c_oAscCFType.timePeriod,  value: Asc.c_oAscTimePeriod.last7Days},
                                    { caption: Common.define.conditionalData.textLastWeek,  type: Asc.c_oAscCFType.timePeriod,  value: Asc.c_oAscTimePeriod.lastWeek},
                                    { caption: Common.define.conditionalData.textThisWeek,  type: Asc.c_oAscCFType.timePeriod,  value: Asc.c_oAscTimePeriod.thisWeek},
                                    { caption: Common.define.conditionalData.textNextWeek,  type: Asc.c_oAscCFType.timePeriod,  value: Asc.c_oAscTimePeriod.nextWeek},
                                    { caption: Common.define.conditionalData.textLastMonth,  type: Asc.c_oAscCFType.timePeriod,  value: Asc.c_oAscTimePeriod.lastMonth},
                                    { caption: Common.define.conditionalData.textThisMonth,  type: Asc.c_oAscCFType.timePeriod,  value: Asc.c_oAscTimePeriod.thisMonth},
                                    { caption: Common.define.conditionalData.textNextMonth,  type: Asc.c_oAscCFType.timePeriod,  value: Asc.c_oAscTimePeriod.nextMonth}
                                ]
                            })
                        },
                        {
                            caption: Common.define.conditionalData.textBlank + '/' + Common.define.conditionalData.textError,
                            menu        : new Common.UI.Menu({
                                menuAlign   : 'tl-tr',
                                items: [
                                    { caption: Common.define.conditionalData.textBlanks,   type: Asc.c_oAscCFType.containsBlanks },
                                    { caption: Common.define.conditionalData.textNotBlanks,type: Asc.c_oAscCFType.notContainsBlanks },
                                    { caption: Common.define.conditionalData.textErrors,   type: Asc.c_oAscCFType.containsErrors },
                                    { caption: Common.define.conditionalData.textNotErrors,type: Asc.c_oAscCFType.notContainsErrors }
                                ]
                            })
                        },
                        {
                            caption: Common.define.conditionalData.textDuplicate + '/' + Common.define.conditionalData.textUnique,
                            menu        : new Common.UI.Menu({
                                menuAlign   : 'tl-tr',
                                items: [
                                    { caption: Common.define.conditionalData.textDuplicate,    type: Asc.c_oAscCFType.duplicateValues },
                                    { caption: Common.define.conditionalData.textUnique,       type: Asc.c_oAscCFType.uniqueValues }
                                ]
                            })
                        },
                        {caption: '--'},
                        this.mnuDataBars = new Common.UI.MenuItem({
                            caption     : this.textDataBars,
                            type        : Asc.c_oAscCFType.dataBar,
                            menu        : new Common.UI.Menu({
                                menuAlign   : 'tl-tr',
                                style: 'min-width: auto;',
                                items: []
                            })
                        }),
                        this.mnuColorScales = new Common.UI.MenuItem({
                            caption     : this.textColorScales,
                            type        : Asc.c_oAscCFType.colorScale,
                            menu        : new Common.UI.Menu({
                                menuAlign   : 'tl-tr',
                                style: 'min-width: auto;',
                                items: []
                            })
                        }),
                        this.mnuIconSets = new Common.UI.MenuItem({
                            caption     : Common.define.conditionalData.textIconSets,
                            type        : Asc.c_oAscCFType.iconSet,
                            menu        : new Common.UI.Menu({
                                menuAlign   : 'tl-tr',
                                style: 'min-width: auto;',
                                items: []
                            })
                        }),
                        {caption: '--'},
                        {
                            caption     : Common.define.conditionalData.textFormula,
                            type        : Asc.c_oAscCFType.expression
                        },
                        {caption: '--'},
                        {
                            caption     : this.textNewRule,
                            value       : 'new'
                        },
                        {
                            caption     : this.textClearRule,
                            menu        : new Common.UI.Menu({
                                menuAlign   : 'tl-tr',
                                items: [
                                    { value: 'clear', type: Asc.c_oAscSelectionForCFType.selection, caption: this.textSelection },
                                    { value: 'clear', type: Asc.c_oAscSelectionForCFType.worksheet, caption: this.textThisSheet },
                                    { value: 'clear', type: Asc.c_oAscSelectionForCFType.table, caption: this.textThisTable },
                                    { value: 'clear', type: Asc.c_oAscSelectionForCFType.pivot, caption: this.textThisPivot }
                                ]
                            })
                        },
                        {
                            caption     : this.textManageRule,
                            value       : 'manage'
                        }
                    ]
                }));
            }

            if (!this.mode.isEditMailMerge && !this.mode.isEditDiagram && !this.mode.isEditOle)
                this.updateMetricUnit();
        },

        onToolbarAfterRender: function(toolbar) {
            // DataView and pickers
            //
            if (this.btnTextColor && this.btnTextColor.cmpEl) {
                this.btnTextColor.setMenu();
                this.mnuTextColorPicker = this.btnTextColor.getPicker();
                this.btnTextColor.setColor(this.btnTextColor.currentColor || 'transparent');
            }
            if (this.btnBackColor && this.btnBackColor.cmpEl) {
                this.btnBackColor.setMenu();
                this.mnuBackColorPicker = this.btnBackColor.getPicker();
                this.btnBackColor.setColor(this.btnBackColor.currentColor || 'transparent');
            }
        },

        updateMetricUnit: function () {
            var items = this.btnPageMargins.menu.items;
            for (var i = 0; i < items.length; i++) {
                var mnu = items[i];
                if (mnu.checkable) {
                    var checked = mnu.checked;
                    $(mnu.el).html(mnu.template({
                        id: Common.UI.getId(),
                        caption: mnu.caption,
                        options: mnu.options
                    }));
                    if (checked) mnu.setChecked(checked);
                }
            }
            items = this.btnPageSize.menu.items;
            for (var i = 0; i < items.length; i++) {
                var mnu = items[i];
                if (mnu.checkable) {
                    var checked = mnu.checked;
                    $(mnu.el).html(mnu.template({
                        id: Common.UI.getId(),
                        caption: mnu.caption,
                        options: mnu.options
                    }));
                    if (checked) mnu.setChecked(checked);
                }
            }
        },

        setApi: function(api) {
            this.api = api;

            if (!this.mode.isEditMailMerge && !this.mode.isEditDiagram && !this.mode.isEditOle) {
                this.api.asc_registerCallback('asc_onCollaborativeChanges',  _.bind(this.onApiCollaborativeChanges, this));
                this.api.asc_registerCallback('asc_onSendThemeColorSchemes', _.bind(this.onApiSendThemeColorSchemes, this));
                this.api.asc_registerCallback('asc_onAuthParticipantsChanged', _.bind(this.onApiUsersChanged, this));
                this.api.asc_registerCallback('asc_onParticipantsChanged',     _.bind(this.onApiUsersChanged, this));
            }

            return this;
        },

        setMode: function(mode) {
            if (mode.isDisconnected) {
                this.lockToolbar( Common.enumLock.lostConnect, true );
                this.lockToolbar( Common.enumLock.lostConnect, true,
                    {array:[this.btnEditChart, this.btnEditChartData, this.btnEditChartType, this.btnUndo,this.btnRedo,this.btnSave, this.btnVisibleArea, this.btnVisibleAreaClose]} );
                if ( this.synchTooltip )
                    this.synchTooltip.hide();
                if (!mode.enableDownload)
                    this.lockToolbar(Common.enumLock.cantPrint, true, {array: [this.btnPrint]});
            } else {
                this.mode = mode;
                !mode.canPrint && this.btnPrint.hide();
                this.lockToolbar(Common.enumLock.cantPrint, !mode.canPrint, {array: [this.btnPrint]});
            }

            return this;
        },

        onApiSendThemeColorSchemes: function(schemas) {
            var me = this;

            this.mnuColorSchema = this.btnColorSchemas.menu;

            if (this.mnuColorSchema && this.mnuColorSchema.items.length > 0) {
                _.each(this.mnuColorSchema.items, function(item) {
                    item.remove();
                });
            }

            if (this.mnuColorSchema == null) {
                this.mnuColorSchema = new Common.UI.Menu({
                    cls: 'shifted-left',
                    restoreHeight: true
                });
            }

            this.mnuColorSchema.items = [];

            var itemTemplate = _.template([
                '<a id="<%= id %>" class="<%= options.cls %>" tabindex="-1" type="menuitem">',
                    '<span class="colors">',
                        '<% _.each(options.colors, function(color) { %>',
                            '<span class="color" style="background: <%= color %>;"></span>',
                        '<% }) %>',
                    '</span>',
                    '<span class="text"><%= caption %></span>',
                '</a>'
            ].join(''));

            _.each(schemas, function(schema, index) {
                var colors = schema.get_colors();
                var schemecolors = [];
                for (var j = 2; j < 7; j++) {
                    var clr = '#' + Common.Utils.ThemeColor.getHexColor(colors[j].get_r(), colors[j].get_g(), colors[j].get_b());
                    schemecolors.push(clr);
                }

                if (index == 22) {
                    this.mnuColorSchema.addItem({
                        caption : '--'
                    });
                }
                var name = schema.get_name();
                this.mnuColorSchema.addItem({
                    template: itemTemplate,
                    cls     : 'color-schemas-menu',
                    colors  : schemecolors,
                    caption: (index < 22) ? (me.SchemeNames[index] || name) : name,
                    value: index,
                    checkable: true,
                    toggleGroup: 'menuSchema'
                });
            }, this);
        },

        onApiCollaborativeChanges: function() {
            if (this._state.hasCollaborativeChanges) return;
            if (!this.btnCollabChanges.rendered) {
                // this.needShowSynchTip = true;
                return;
            }

            this._state.hasCollaborativeChanges = true;
            this.btnCollabChanges.cmpEl.addClass('notify');

            if (this.showSynchTip){
                this.btnCollabChanges.updateHint('');
                if (this.synchTooltip===undefined)
                    this.createSynchTip();

                this.synchTooltip.show();
            } else {
                this.btnCollabChanges.updateHint(this.tipSynchronize + Common.Utils.String.platformKey('Ctrl+S'));
            }

            this.btnSave.setDisabled(false);
            Common.Gateway.collaborativeChanges();
        },

        createSynchTip: function () {
            this.synchTooltip = new Common.UI.SynchronizeTip({
                extCls: (this.mode.customization && !!this.mode.customization.compactHeader) ? undefined : 'inc-index',
                placement: 'right-bottom',
                target: this.btnCollabChanges.$el
            });
            this.synchTooltip.on('dontshowclick', function() {
                this.showSynchTip = false;
                this.synchTooltip.hide();
                this.btnCollabChanges.updateHint(this.tipSynchronize + Common.Utils.String.platformKey('Ctrl+S'));
                Common.localStorage.setItem('sse-hide-synch', 1);
            }, this);
            this.synchTooltip.on('closeclick', function() {
                this.synchTooltip.hide();
                this.btnCollabChanges.updateHint(this.tipSynchronize + Common.Utils.String.platformKey('Ctrl+S'));
            }, this);
        },

        synchronizeChanges: function() {
            if (this.btnCollabChanges.rendered) {
                var me = this;

                if ( me.btnCollabChanges.cmpEl.hasClass('notify') ) {
                    me.btnCollabChanges.cmpEl.removeClass('notify');
                    if (this.synchTooltip)
                        this.synchTooltip.hide();
                    this.btnCollabChanges.updateHint(this.btnSaveTip);
                    this.btnSave.setDisabled(!me.mode.forcesave);

                    this._state.hasCollaborativeChanges = false;
                }
            }
        },

        onApiUsersChanged: function(users) {
            var editusers = [];
            _.each(users, function(item){
                if (!item.asc_getView())
                    editusers.push(item);
            });

            var length = _.size(editusers);
            var cls = (length>1) ? 'btn-save-coauth' : 'btn-save';
            if (cls !== this.btnSaveCls && this.btnCollabChanges.rendered) {
                this.btnSaveTip = ((length>1) ? this.tipSaveCoauth : this.tipSave )+ Common.Utils.String.platformKey('Ctrl+S');
                this.btnCollabChanges.updateHint(this.btnSaveTip);
                this.btnCollabChanges.$icon.removeClass(this.btnSaveCls).addClass(cls);
                this.btnSaveCls = cls;
            }
        },

        onAppReady: function (config) {
            if (!this.mode.isEdit || this.mode.isEditMailMerge || this.mode.isEditDiagram || this.mode.isEditOle) return;

            var me = this;
            var _holder_view = SSE.getController('DocumentHolder').getView('DocumentHolder');
            me.btnImgForward.updateHint(me.tipSendForward);
            me.btnImgForward.setMenu(new Common.UI.Menu({
                items: [{
                    caption : _holder_view.textArrangeFront,
                    iconCls : 'menu__icon arrange-front',
                    value  : Asc.c_oAscDrawingLayerType.BringToFront
                }, {
                    caption : _holder_view.textArrangeForward,
                    iconCls : 'menu__icon arrange-forward',
                    value  : Asc.c_oAscDrawingLayerType.BringForward
                }
                ]})
            );

            me.btnImgBackward.updateHint(me.tipSendBackward);
            me.btnImgBackward.setMenu(new Common.UI.Menu({
                items: [{
                    caption : _holder_view.textArrangeBack,
                    iconCls : 'menu__icon arrange-back',
                    value  : Asc.c_oAscDrawingLayerType.SendToBack
                }, {
                    caption : _holder_view.textArrangeBackward,
                    iconCls : 'menu__icon arrange-backward',
                    value  : Asc.c_oAscDrawingLayerType.SendBackward
                }]
            }));

            me.btnImgAlign.updateHint(me.tipImgAlign);
            me.btnImgAlign.setMenu(new Common.UI.Menu({
                items: [{
                    caption : _holder_view.textShapeAlignLeft,
                    iconCls : 'menu__icon shape-align-left',
                    value   : 0
                }, {
                    caption : _holder_view.textShapeAlignCenter,
                    iconCls : 'menu__icon shape-align-center',
                    value   : 4
                }, {
                    caption : _holder_view.textShapeAlignRight,
                    iconCls : 'menu__icon shape-align-right',
                    value   : 1
                }, {
                    caption : _holder_view.textShapeAlignTop,
                    iconCls : 'menu__icon shape-align-top',
                    value   : 3
                }, {
                    caption : _holder_view.textShapeAlignMiddle,
                    iconCls : 'menu__icon shape-align-middle',
                    value   : 5
                }, {
                    caption : _holder_view.textShapeAlignBottom,
                    iconCls : 'menu__icon shape-align-bottom',
                    value   : 2
                },
                {caption: '--'},
                {
                    caption: _holder_view.txtDistribHor,
                    iconCls: 'menu__icon shape-distribute-hor',
                    value: 6
                },
                {
                    caption: _holder_view.txtDistribVert,
                    iconCls: 'menu__icon shape-distribute-vert',
                    value: 7
                }]
            }));

            me.btnImgGroup.updateHint(me.tipImgGroup);
            me.btnImgGroup.setMenu(new Common.UI.Menu({
                items: [{
                    caption : _holder_view.txtGroup,
                    iconCls : 'menu__icon shape-group',
                    value: 'grouping'
                }, {
                    caption : _holder_view.txtUngroup,
                    iconCls : 'menu__icon shape-ungroup',
                    value: 'ungrouping'
                }]
            }));

        },

        textBold:           'Bold',
        textItalic:         'Italic',
        textUnderline:      'Underline',
        textStrikeout:      'Strikeout',
        textSuperscript:    'Superscript',
        textSubscript:      'Subscript',
        textSubSuperscript: 'Subscript/Superscript',
        tipFontName:        'Font Name',
        tipFontSize:        'Font Size',
        tipCellStyle:       'Cell Style',
        tipCopy:            'Copy',
        tipPaste:           'Paste',
        tipUndo:            'Undo',
        tipRedo:            'Redo',
        tipPrint:           'Print',
        tipSave:            'Save',
        tipFontColor:       'Font color',
        tipPrColor:         'Background color',
        tipClearStyle:      'Clear',
        tipCopyStyle:       'Copy Style',
        tipBack:            'Back',
        tipAlignLeft:       'Align Left',
        tipAlignRight:      'Align Right',
        tipAlignCenter:     'Align Center',
        tipAlignJust:       'Justified',
        textAlignTop:       'Align text to the top',
        textAlignMiddle:    'Align text to the middle',
        textAlignBottom:    'Align text to the bottom',
        tipNumFormat:       'Number Format',
        txtNumber:          'Number',
        txtInteger:         'Integer',
        txtGeneral:         'General',
        txtCustom:          'Custom',
        txtCurrency:        'Currency',
        txtDollar:          '$ Dollar',
        txtEuro:            '€ Euro',
        txtRouble:          '₽ Rouble',
        txtPound:           '£ Pound',
        txtYen:             '¥ Yen',
//    txtFranc:           'CHF Swiss franc',
        txtAccounting:      'Accounting',
        txtDate:            'Date',
        txtTime:            'Time',
        txtDateTime:        'Date & Time',
        txtPercentage:      'Percentage',
        txtFraction:        'Fraction',
        txtScientific:      'Scientific',
        txtText:            'Text',
//    txtSpecial:         'Special',
        tipBorders:         'Borders',
        textOutBorders:     'Outside Borders',
        textAllBorders:     'All Borders',
        textTopBorders:     'Top Borders',
        textBottomBorders:  'Bottom Borders',
        textLeftBorders:    'Left Borders',
        textRightBorders:   'Right Borders',
        textNoBorders:      'No Borders',
        textInsideBorders:  'Inside Borders',
        textMiddleBorders:  'Inside Horizontal Borders',
        textCenterBorders:  'Inside Vertical Borders',
        textDiagDownBorder: 'Diagonal Down Border',
        textDiagUpBorder:   'Diagonal Up Border',
        tipWrap:            'Wrap Text',
        txtClearAll:        'All',
        txtClearText:       'Text',
        txtClearFormat:     'Format',
        txtClearFormula:    'Formula',
        txtClearHyper:      'Hyperlink',
        txtClearComments:   'Comments',
        tipMerge:           'Merge',
        txtMergeCenter:     'Merge Center',
        txtMergeAcross:     'Merge Across',
        txtMergeCells:      'Merge Cells',
        txtUnmerge:         'Unmerge Cells',
        tipIncDecimal:      'Increase Decimal',
        tipDecDecimal:      'Decrease Decimal',
        tipAutofilter:      'Set Autofilter',
        tipInsertImage:     'Insert Image',
        tipInsertHyperlink: 'Add Hyperlink',
        tipSynchronize:     'The document has been changed by another user. Please click to save your changes and reload the updates.',
        tipIncFont:         'Increment font size',
        tipDecFont:         'Decrement font size',
        tipInsertText:      'Insert Text',
        tipInsertTextart:   'Insert Text Art',
        tipInsertShape:     'Insert Autoshape',
        tipDigStylePercent: 'Percent Style',
//        tipDigStyleCurrency:'Currency Style',
        tipDigStyleAccounting: 'Accounting Style',
        tipTextOrientation: 'Orientation',
        tipInsertOpt:       'Insert Cells',
        tipDeleteOpt:       'Delete Cells',
        tipAlignTop:        'Align Top',
        tipAlignMiddle:     'Align Middle',
        tipAlignBottom:     'Align Bottom',
        textBordersStyle:   'Border Style',
        textBordersColor:   'Borders Color',
        textAlignLeft:      'Left align text',
        textAlignRight:     'Right align text',
        textAlignCenter:    'Center text',
        textAlignJust:      'Justify',
        txtSort:            'Sort',
//    txtAscending:       'Ascending',
//    txtDescending:      'Descending',
        txtFormula:         'Insert Function',
        txtNoBorders:       'No borders',
        txtAdditional:      'Insert Function',
        mniImageFromFile:   'Image from file',
        mniImageFromUrl:    'Image from url',
        textNewColor:       'Add New Custom Color',
        tipInsertChart:     'Insert Chart',
        tipEditChart:       'Edit Chart',
        textPrint:          'Print',
        textPrintOptions:   'Print Options',
        tipColorSchemas:    'Change Color Scheme',
        txtSortAZ:          'Sort A to Z',
        txtSortZA:          'Sort Z to A',
        txtFilter:          'Filter',
        txtTableTemplate:   'Format As Table Template',
        textHorizontal:     'Horizontal Text',
        textCounterCw:      'Angle Counterclockwise',
        textClockwise:      'Angle Clockwise',
        textRotateUp:       'Rotate Text Up',
        textRotateDown:     'Rotate Text Down',
        textInsRight:       'Shift Cells Right',
        textInsDown:        'Shift Cells Down',
        textEntireRow:      'Entire Row',
        textEntireCol:      'Entire Column',
        textDelLeft:        'Shift Cells Left',
        textDelUp:          'Shift Cells Up',
        textZoom:           'Zoom',
        txtScheme1:         'Office',
        txtScheme2:         'Grayscale',
        txtScheme3:         'Apex',
        txtScheme4:         'Aspect',
        txtScheme5:         'Civic',
        txtScheme6:         'Concourse',
        txtScheme7:         'Equity',
        txtScheme8:         'Flow',
        txtScheme9:         'Foundry',
        txtScheme10:        'Median',
        txtScheme11:        'Metro',
        txtScheme12:        'Module',
        txtScheme13:        'Opulent',
        txtScheme14:        'Oriel',
        txtScheme15:        'Origin',
        txtScheme16:        'Paper',
        txtScheme17:        'Solstice',
        txtScheme18:        'Technic',
        txtScheme19:        'Trek',
        txtScheme20:        'Urban',
        txtScheme21:        'Verve',
        txtClearFilter:     'Clear Filter',
        tipSaveCoauth: 'Save your changes for the other users to see them.',
        txtSearch: 'Search',
        txtNamedRange:      'Named Ranges',
        txtNewRange:        'Define Name',
        txtManageRange:     'Name manager',
        txtPasteRange:      'Paste name',
        textInsCharts:      'Charts',
        tipInsertEquation:  'Insert Equation',
        tipInsertChartSpark: 'Insert Chart',
        textMoreFormats: 'More formats',
        capInsertText: 'Text',
        capInsertTextart: 'Text Art',
        capInsertImage: 'Image',
        capInsertShape: 'Shape',
        capInsertChart: 'Chart',
        capInsertHyperlink: 'Hyperlink',
        capInsertEquation: 'Equation',
        capBtnComment: 'Comment',
        textTabFile: 'File',
        textTabHome: 'Home',
        textTabInsert: 'Insert',
        tipChangeChart: 'Change Chart Type',
        textTabCollaboration: 'Collaboration',
        textTabProtect: 'Protection',
        textTabLayout: 'Layout',
        capBtnPageOrient: 'Orientation',
        capBtnMargins: 'Margins',
        capBtnPageSize: 'Size',
        tipImgAlign: 'Align objects',
        tipImgGroup: 'Group objects',
        tipSendForward: 'Bring forward',
        tipSendBackward: 'Send backward',
        capImgAlign: 'Align',
        capImgGroup: 'Group',
        capImgForward: 'Bring Forward',
        capImgBackward: 'Send Backward',
        tipPageSize: 'Page Size',
        tipPageOrient: 'Page Orientation',
        tipPageMargins: 'Page Margins',
        textMarginsLast: 'Last Custom',
        textMarginsNormal: 'Normal',
        textMarginsNarrow: 'Narrow',
        textMarginsWide: 'Wide',
        textPageMarginsCustom: 'Custom margins',
        textTop: 'Top: ',
        textLeft: 'Left: ',
        textBottom: 'Bottom: ',
        textRight: 'Right: ',
        textPortrait: 'Portrait',
        textLandscape: 'Landscape',
        mniImageFromStorage: 'Image from Storage',
        capBtnPrintArea: 'Print Area',
        textSetPrintArea: 'Set Print Area',
        textClearPrintArea: 'Clear Print Area',
        textAddPrintArea: 'Add to Print Area',
        tipPrintArea: 'Print area',
        capBtnInsHeader: 'Header/Footer',
        tipEditHeader: 'Edit header or footer',
        textTabData: 'Data',
        capInsertTable: 'Table',
        tipInsertTable: 'Insert table',
        textTabFormula: 'Formula',
        capBtnScale: 'Scale to Fit',
        tipScale: 'Scale to Fit',
        textScaleCustom: 'Custom',
        textScale: 'Scale',
        textAuto: 'Auto',
        textOnePage: 'page',
        textFewPages: 'pages',
        textManyPages: 'pages',
        textHeight: 'Height',
        textWidth: 'Width',
        textMorePages: 'More pages',
        capBtnAddComment: 'Add Comment',
        capBtnInsSymbol: 'Symbol',
        tipInsertSymbol: 'Insert symbol',
        txtAutosumTip: 'Summation',
        capBtnPrintTitles: 'Print Titles',
        tipPrintTitles: 'Print titles',
        capBtnColorSchemas: 'Color Scheme',
        tipCondFormat: 'Conditional formatting',
        textDataBars: 'Data Bars',
        textColorScales: 'Color Scales',
        textNewRule: 'New Rule',
        textClearRule: 'Clear Rules',
        textSelection: 'From current selection',
        textThisSheet: 'From this worksheet',
        textThisTable: 'From this table',
        textThisPivot: 'From this pivot',
        textManageRule: 'Manage Rules',
        capBtnInsSlicer: 'Slicer',
        tipInsertSlicer: 'Insert slicer',
        textVertical: 'Vertical Text',
        textTabView: 'View',
        tipEditChartData: 'Select Data',
        tipEditChartType: 'Change Chart Type',
        textAutoColor: 'Automatic',
        textItems: 'Items',
        tipInsertSpark: 'Insert sparkline',
        capInsertSpark: 'Sparklines',
        txtScheme22: 'New Office',
        textPrintGridlines: 'Print gridlines',
        textPrintHeadings: 'Print headings',
        textShowVA: 'Show Visible Area',
        textHideVA: 'Hide Visible Area',
        textEditVA: 'Edit Visible Area',
        tipVisibleArea: 'Visible area',
        textDone: 'Done',
        tipTextFormatting: 'More text formatting tools',
<<<<<<< HEAD
        tipHAligh: 'Horizontal Align',
        tipVAligh: 'Vertical Align',
        textCustom: 'Custom',
        textGoodBadAndNeutral: 'Good, Bad, and Neutral',
        textDataAndModel: 'Data and Model',
        textTitlesAndHeadings: 'Titles and Headings',
        textThemedCallStyles: 'Themed Call Styles',
        textNumberFormat: 'Number Format',
        textNoName: 'No name'
=======
        tipHAlighOle: 'Horizontal Align',
        tipVAlighOle: 'Vertical Align',
        tipSelectAll: 'Select all',
        tipCut: 'Cut'
>>>>>>> ae4813a5
    }, SSE.Views.Toolbar || {}));
});<|MERGE_RESOLUTION|>--- conflicted
+++ resolved
@@ -1336,27 +1336,16 @@
                             menu.menuAlignEl = cmp.cmpEl;
 
                             menu.menuAlign = 'tl-tl';
-<<<<<<< HEAD
-                            var dataviewEl = $(menu.menuRoot.find('.dataview').get(0));
-                            var menuWidth = + columnCount * (itemWidth + itemMargin) + parseFloat(groupContainerEl.css('padding-left')) + parseFloat(groupContainerEl.css('padding-right')) + parseFloat(dataviewEl.css('padding-left')) + parseFloat(dataviewEl.css('padding-right'));
-                            var offset = cmp.cmpEl.width() - cmp.openButton.$el.width() - menuWidth - 1;
-                            menu.setOffset(Math.min(offset, 0));
-
-                            menu.cmpEl.css({
-                                'width' : menuWidth,
-=======
-                            var menuWidth = columnCount * (itemMargin + itemWidth),
+                            var dataviewEl = $(menu.menuRoot.find('.dataview').get(0)),
+                                paddings = parseFloat(groupContainerEl.css('padding-left')) + parseFloat(groupContainerEl.css('padding-right')) + parseFloat(dataviewEl.css('padding-left')) + parseFloat(dataviewEl.css('padding-right')),
+                                menuWidth = + columnCount * (itemWidth + itemMargin) + paddings,
                                 buttonOffsetLeft = cmp.openButton.$el.offset().left;
-                            // if (menuWidth>buttonOffsetLeft)
-                            //     menuWidth = Math.max(Math.floor(buttonOffsetLeft/(itemMargin + itemWidth)), 2) * (itemMargin + itemWidth);
                             if (menuWidth>Common.Utils.innerWidth())
-                                menuWidth = Math.max(Math.floor(Common.Utils.innerWidth()/(itemMargin + itemWidth)), 2) * (itemMargin + itemWidth);
+                                menuWidth = Math.max(Math.floor((Common.Utils.innerWidth()-paddings)/(itemMargin + itemWidth)), 2) * (itemMargin + itemWidth) + paddings;
                             var offset = cmp.cmpEl.width() - cmp.openButton.$el.width() - Math.min(menuWidth, buttonOffsetLeft) - 1;
                             menu.setOffset(Math.min(offset, 0));
-
                             menu.cmpEl.css({
                                 'width': menuWidth,
->>>>>>> ae4813a5
                                 'min-height': cmp.cmpEl.height()
                             });
                         }
@@ -3324,9 +3313,10 @@
         tipVisibleArea: 'Visible area',
         textDone: 'Done',
         tipTextFormatting: 'More text formatting tools',
-<<<<<<< HEAD
-        tipHAligh: 'Horizontal Align',
-        tipVAligh: 'Vertical Align',
+        tipHAlighOle: 'Horizontal Align',
+        tipVAlighOle: 'Vertical Align',
+        tipSelectAll: 'Select all',
+        tipCut: 'Cut',
         textCustom: 'Custom',
         textGoodBadAndNeutral: 'Good, Bad, and Neutral',
         textDataAndModel: 'Data and Model',
@@ -3334,11 +3324,5 @@
         textThemedCallStyles: 'Themed Call Styles',
         textNumberFormat: 'Number Format',
         textNoName: 'No name'
-=======
-        tipHAlighOle: 'Horizontal Align',
-        tipVAlighOle: 'Vertical Align',
-        tipSelectAll: 'Select all',
-        tipCut: 'Cut'
->>>>>>> ae4813a5
     }, SSE.Views.Toolbar || {}));
 });