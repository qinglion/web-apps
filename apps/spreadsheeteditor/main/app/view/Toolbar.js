/*
 *
 * (c) Copyright Ascensio System SIA 2010-2019
 *
 * This program is a free software product. You can redistribute it and/or
 * modify it under the terms of the GNU Affero General Public License (AGPL)
 * version 3 as published by the Free Software Foundation. In accordance with
 * Section 7(a) of the GNU AGPL its Section 15 shall be amended to the effect
 * that Ascensio System SIA expressly excludes the warranty of non-infringement
 * of any third-party rights.
 *
 * This program is distributed WITHOUT ANY WARRANTY; without even the implied
 * warranty of MERCHANTABILITY or FITNESS FOR A PARTICULAR  PURPOSE. For
 * details, see the GNU AGPL at: http://www.gnu.org/licenses/agpl-3.0.html
 *
 * You can contact Ascensio System SIA at 20A-12 Ernesta Birznieka-Upisha
 * street, Riga, Latvia, EU, LV-1050.
 *
 * The  interactive user interfaces in modified source and object code versions
 * of the Program must display Appropriate Legal Notices, as required under
 * Section 5 of the GNU AGPL version 3.
 *
 * Pursuant to Section 7(b) of the License you must retain the original Product
 * logo when distributing the program. Pursuant to Section 7(e) we decline to
 * grant you any rights under trademark law for use of our trademarks.
 *
 * All the Product's GUI elements, including illustrations and icon sets, as
 * well as technical writing content are licensed under the terms of the
 * Creative Commons Attribution-ShareAlike 4.0 International. See the License
 * terms at http://creativecommons.org/licenses/by-sa/4.0/legalcode
 *
*/
/**
 *  Toolbar.js
 *
 *  Created by Alexander Yuzhin on 3/31/14
 *  Copyright (c) 2018 Ascensio System SIA. All rights reserved.
 *
 */

define([
    'backbone',
    'text!spreadsheeteditor/main/app/template/Toolbar.template',
    'text!spreadsheeteditor/main/app/template/ToolbarAnother.template',
    'text!spreadsheeteditor/main/app/template/ToolbarView.template',
    'common/main/lib/collection/Fonts',
    'common/main/lib/component/Button',
    'common/main/lib/component/ComboBox',
    'common/main/lib/component/DataView',
    'common/main/lib/component/ColorPalette',
    'common/main/lib/component/ThemeColorPalette',
    'common/main/lib/component/Menu',
    'common/main/lib/component/DimensionPicker',
    'common/main/lib/component/Window',
    'common/main/lib/component/ComboBoxFonts',
    'common/main/lib/component/ComboDataView'
    ,'common/main/lib/component/SynchronizeTip'
    ,'common/main/lib/component/Mixtbar'
], function (Backbone, template, simple, template_view) { 'use strict';

    SSE.enumLock = {
        editCell:       'cell-editing',
        editFormula:    'is-formula',
        editText:       'is-text',
        editPivot:      'is-pivot',
        selImage:       'sel-image',
        selShape:       'sel-shape',
        selShapeText:   'sel-shape-txt',
        selChart:       'sel-chart',
        selChartText:   'sel-chart-txt',
        selRange:       'sel-range',
        selRangeEdit:   'sel-range-edit',
        lostConnect:    'disconnect',
        coAuth:         'co-auth',
        coAuthText:     'co-auth-text',
        ruleMerge:      'rule-btn-merge',
        ruleFilter:     'rule-filter',
        ruleDelFilter:  'rule-clear-filter',
        menuFileOpen:   'menu-file-open',
        cantPrint:      'cant-print',
        multiselect:    'is-multiselect',
        cantHyperlink:  'cant-hyperlink',
        commentLock:    'can-comment',
        cantModifyFilter: 'cant-filter',
        disableOnStart: 'on-start',
        cantGroup:      'cant-group',
        cantGroupUngroup: 'cant-group-ungroup',
        docPropsLock:   'doc-props-lock',
        printAreaLock:  'print-area-lock',
        namedRangeLock: 'named-range-lock',
        multiselectCols:'is-multiselect-cols',
        headerLock: 'header-lock',
        sheetLock: 'sheet-lock',
        noPivot: 'no-pivot',
        noSubitems: 'no-subitems',
        noSlicerSource: 'no-slicer-source',
        selSlicer: 'sel-slicer',
        cantSort: 'cant-sort',
        pivotLock: 'pivot-lock',
        tableHasSlicer: 'table-has-slicer',
        sheetView: 'sheet-view'
    };

    SSE.Views.Toolbar =  Common.UI.Mixtbar.extend(_.extend({
        el: '#toolbar',

        // Compile our stats template
        template: _.template(template),

        // Delegated events for creating new items, and clearing completed ones.
        events: {
            //
        },

        initialize: function () {
            var me = this,
                options = {};

            me.SchemeNames = [
                me.txtScheme1, me.txtScheme2, me.txtScheme3, me.txtScheme4, me.txtScheme5,
                me.txtScheme6, me.txtScheme7, me.txtScheme8, me.txtScheme9, me.txtScheme10,
                me.txtScheme11, me.txtScheme12, me.txtScheme13, me.txtScheme14, me.txtScheme15,
                me.txtScheme16, me.txtScheme17, me.txtScheme18, me.txtScheme19, me.txtScheme20,
                me.txtScheme21
            ];
            me._state = {
                hasCollaborativeChanges: undefined
            };
            me.btnSaveCls = 'btn-save';
            me.btnSaveTip = this.tipSave + Common.Utils.String.platformKey('Ctrl+S');

            me.ascFormatOptions = {
                General     : 'General',
                Number      : '0.00',
                Currency    : '$#,##0.00',
                Accounting  : '_($* #,##0.00_);_($* (#,##0.00);_($* "-"??_);_(@_)',
                DateShort   : 'm/d/yyyy',
                DateLong    : '[$-F800]dddd, mmmm dd, yyyy',
                Time        : '[$-F400]h:mm:ss AM/PM',
                Percentage  : '0.00%',
                Percent     : '0%',
                Fraction    : '# ?/?',
                Scientific  : '0.00E+00',
                Text        : '@'
            };

            me.numFormatData = [
                { value: Asc.c_oAscNumFormatType.General,   format: this.ascFormatOptions.General,     displayValue: this.txtGeneral,      exampleval: '100' },
                { value: Asc.c_oAscNumFormatType.Number,    format: this.ascFormatOptions.Number,      displayValue: this.txtNumber,       exampleval: '100,00' },
                { value: Asc.c_oAscNumFormatType.Scientific,format: this.ascFormatOptions.Scientific,  displayValue: this.txtScientific,   exampleval: '1,00E+02' },
                { value: Asc.c_oAscNumFormatType.Accounting,format: this.ascFormatOptions.Accounting,  displayValue: this.txtAccounting,   exampleval: '100,00 $' },
                { value: Asc.c_oAscNumFormatType.Currency,  format: this.ascFormatOptions.Currency,    displayValue: this.txtCurrency,     exampleval: '100,00 $' },
                { value: Asc.c_oAscNumFormatType.Date,      format: 'MM-dd-yyyy',                      displayValue: this.txtDate,         exampleval: '04-09-1900' },
                { value: Asc.c_oAscNumFormatType.Time,      format: 'HH:MM:ss',                        displayValue: this.txtTime,         exampleval: '00:00:00' },
                { value: Asc.c_oAscNumFormatType.Percent,   format: this.ascFormatOptions.Percentage,  displayValue: this.txtPercentage,   exampleval: '100,00%' },
                { value: Asc.c_oAscNumFormatType.Fraction,  format: this.ascFormatOptions.Fraction,    displayValue: this.txtFraction,     exampleval: '100' },
                { value: Asc.c_oAscNumFormatType.Text,      format: this.ascFormatOptions.Text,        displayValue: this.txtText,         exampleval: '100' }
            ];

            return this;
        },

        lockToolbar: function(causes, lock, opts) {
            Common.Utils.lockControls(causes, lock, opts, this.lockControls);
        },

        applyLayout: function (config) {
            var me = this;

            function dummyCmp() {
                return {
                    isDummy : true,
                    on      : function() {}
                }
            }

            var _set = SSE.enumLock;

            me.btnCopy = new Common.UI.Button({
                id          : 'id-toolbar-btn-copy',
                cls         : 'btn-toolbar',
                iconCls     : 'toolbar__icon btn-copy'
            });

            me.btnPaste = new Common.UI.Button({
                id          : 'id-toolbar-btn-paste',
                cls         : 'btn-toolbar',
                iconCls     : 'toolbar__icon btn-paste',
                lock        : [/*_set.editCell,*/ _set.coAuth, _set.lostConnect]
            });

            me.btnUndo = new Common.UI.Button({
                id          : 'id-toolbar-btn-undo',
                cls         : 'btn-toolbar',
                iconCls     : 'toolbar__icon btn-undo',
                disabled    : true,
                lock        : [_set.lostConnect],
                signals     : ['disabled']
            });

            me.btnRedo = new Common.UI.Button({
                id          : 'id-toolbar-btn-redo',
                cls         : 'btn-toolbar',
                iconCls     : 'toolbar__icon btn-redo',
                disabled    : true,
                lock        : [_set.lostConnect],
                signals     : ['disabled']
            });

            if ( config.isEditDiagram ) {
                me.$layout = $(_.template(simple)(config));

                me.btnInsertFormula = new Common.UI.Button({
                    id          : 'id-toolbar-btn-insertformula',
                    cls         : 'btn-toolbar',
                    iconCls     : 'toolbar__icon btn-formula',
                    split       : true,
                    lock        : [_set.editText, _set.selChart, _set.selChartText, _set.selShape, _set.selShapeText, _set.selImage, _set.selRangeEdit, _set.lostConnect, _set.coAuth],
                    menu        : new Common.UI.Menu({
                        style : 'min-width: 110px',
                        items : [
                            {caption: 'SUM',   value: 'SUM'},
                            {caption: 'AVERAGE', value: 'AVERAGE'},
                            {caption: 'MIN',   value: 'MIN'},
                            {caption: 'MAX',   value: 'MAX'},
                            {caption: 'COUNT', value: 'COUNT'},
                            {caption: '--'},
                            {
                                caption: me.txtAdditional,
                                value: 'more',
                                hint: me.txtFormula + Common.Utils.String.platformKey('Shift+F3')
                            }
                        ]
                    })
                });

                me.btnDecDecimal = new Common.UI.Button({
                    id          : 'id-toolbar-btn-decdecimal',
                    cls         : 'btn-toolbar',
                    iconCls     : 'toolbar__icon btn-decdecimal',
                    lock        : [_set.editCell, _set.selChart, _set.selChartText, _set.selShape, _set.selShapeText, _set.selImage, _set.lostConnect, _set.coAuth]
                });

                me.btnIncDecimal = new Common.UI.Button({
                    id          : 'id-toolbar-btn-incdecimal',
                    cls         : 'btn-toolbar',
                    iconCls     : 'toolbar__icon btn-incdecimal',
                    lock        : [_set.editCell, _set.selChart, _set.selChartText, _set.selShape, _set.selShapeText, _set.selImage, _set.lostConnect, _set.coAuth]
                });

                var formatTemplate =
                    _.template([
                        '<% _.each(items, function(item) { %>',
                        '<li id="<%= item.id %>" data-value="<%= item.value %>"><a tabindex="-1" type="menuitem">',
                        '<div style="position: relative;"><div style="position: absolute; left: 0; width: 100px;"><%= scope.getDisplayValue(item) %></div>',
                        '<div style="display: inline-block; width: 100%; max-width: 300px; overflow: hidden; text-overflow: ellipsis; text-align: right; vertical-align: bottom; padding-left: 100px; color: silver;white-space: nowrap;"><%= item.exampleval ? item.exampleval : "" %></div>',
                        '</div></a></li>',
                        '<% }); %>',
                        '<li class="divider">',
                        '<li id="id-toolbar-mnu-item-more-formats" data-value="-1"><a tabindex="-1" type="menuitem">' + me.textMoreFormats + '</a></li>'
                    ].join(''));

                me.cmbNumberFormat = new Common.UI.ComboBox({
                    cls         : 'input-group-nr',
                    menuStyle   : 'min-width: 180px;',
                    hint        : me.tipNumFormat,
                    lock        : [_set.editCell, _set.selChart, _set.selChartText, _set.selShape, _set.selShapeText, _set.selImage, _set.selRangeEdit, _set.lostConnect, _set.coAuth],
                    itemsTemplate: formatTemplate,
                    editable    : false,
                    data        : me.numFormatData
                });

                me.btnEditChart = new Common.UI.Button({
                    id          : 'id-toolbar-rtn-edit-chart',
                    cls         : 'btn-toolbar btn-text-default auto',
                    caption     : me.tipEditChart,
                    lock        : [_set.lostConnect],
<<<<<<< HEAD
                    style       : 'min-width: 90px;'
=======
                    style       : 'min-width: 120px;'
>>>>>>> aace4be3
                });

                me.btnEditChartData = new Common.UI.Button({
                    id          : 'id-toolbar-rtn-edit-chart-data',
                    cls         : 'btn-toolbar',
                    iconCls     : 'toolbar__icon btn-select-range',
                    caption     : me.tipEditChartData,
<<<<<<< HEAD
                    lock        : [_set.editCell, _set.selRange, _set.selRangeEdit, _set.lostConnect]
                });

                me.btnEditChartType = new Common.UI.Button({
                    id          : 'id-toolbar-rtn-edit-chart-type',
                    cls         : 'btn-toolbar',
                    iconCls     : 'toolbar__icon btn-menu-chart',
                    caption     : me.tipEditChartType,
                    lock        : [_set.editCell, _set.selRange, _set.selRangeEdit, _set.lostConnect]
=======
                    lock        : [_set.editCell, _set.selRange, _set.selRangeEdit, _set.lostConnect],
                    style       : 'min-width: 120px;'
>>>>>>> aace4be3
                });
            } else
            if ( config.isEditMailMerge ) {
                me.$layout = $(_.template(simple)(config));

                me.btnSearch = new Common.UI.Button({
                    id          : 'id-toolbar-btn-search',
                    cls         : 'btn-toolbar',
                    iconCls     : 'toolbar__icon btn-menu-search',
                    lock        : [_set.lostConnect]
                });

                me.btnSortDown = new Common.UI.Button({
                    id          : 'id-toolbar-btn-sort-down',
                    cls         : 'btn-toolbar',
                    iconCls     : 'toolbar__icon btn-sort-down',
                    lock        : [_set.editCell, _set.selChart, _set.selChartText, _set.selShape, _set.selShapeText, _set.selImage, _set.lostConnect, _set.coAuth, _set.ruleFilter, _set.editPivot]
                });

                me.btnSortUp = new Common.UI.Button({
                    id          : 'id-toolbar-btn-sort-up',
                    cls         : 'btn-toolbar',
                    iconCls     : 'toolbar__icon btn-sort-up',
                    lock        : [_set.editCell, _set.selChart, _set.selChartText, _set.selShape, _set.selShapeText, _set.selImage, _set.lostConnect, _set.coAuth, _set.ruleFilter, _set.editPivot]
                });

                me.btnSetAutofilter = new Common.UI.Button({
                    id          : 'id-toolbar-btn-setautofilter',
                    cls         : 'btn-toolbar',
                    iconCls     : 'toolbar__icon btn-autofilter',
                    lock        : [_set.editCell, _set.selChart, _set.selChartText, _set.selShape, _set.selShapeText, _set.selImage, _set.lostConnect, _set.coAuth, _set.ruleFilter, _set.editPivot],
                    enableToggle: true
                });

                me.btnClearAutofilter = new Common.UI.Button({
                    id          : 'id-toolbar-btn-clearfilter',
                    cls         : 'btn-toolbar',
                    iconCls     : 'toolbar__icon btn-clear-filter',
                    lock        : [_set.editCell, _set.selChart, _set.selChartText, _set.selShape, _set.selShapeText, _set.selImage, _set.lostConnect, _set.coAuth, _set.ruleDelFilter, _set.editPivot]
                });
            } else
            if ( config.isEdit ) {
                Common.UI.Mixtbar.prototype.initialize.call(this, {
                    template: _.template(template),
                    tabs: [
                        { caption: me.textTabFile, action: 'file', extcls: 'canedit', haspanel:false},
                        { caption: me.textTabHome, action: 'home', extcls: 'canedit'},
                        { caption: me.textTabInsert, action: 'ins', extcls: 'canedit'},
                        {caption: me.textTabLayout, action: 'layout', extcls: 'canedit'},
                        {caption: me.textTabFormula, action: 'formula', extcls: 'canedit'},
                        {caption: me.textTabData, action: 'data', extcls: 'canedit'},
                        undefined, undefined, undefined,
                        {caption: me.textTabView, action: 'view', extcls: 'canedit'}
                    ]}
                );

                me.cmbFontSize = new Common.UI.ComboBox({
                    cls         : 'input-group-nr',
                    menuStyle   : 'min-width: 55px;',
                    hint        : me.tipFontSize,
                    lock        : [_set.selImage, _set.editFormula, _set.selRangeEdit, _set.selSlicer, _set.coAuth, _set.coAuthText, _set.lostConnect],
                    data        : [
                        { value: 8, displayValue: "8" },
                        { value: 9, displayValue: "9" },
                        { value: 10, displayValue: "10" },
                        { value: 11, displayValue: "11" },
                        { value: 12, displayValue: "12" },
                        { value: 14, displayValue: "14" },
                        { value: 16, displayValue: "16" },
                        { value: 18, displayValue: "18" },
                        { value: 20, displayValue: "20" },
                        { value: 22, displayValue: "22" },
                        { value: 24, displayValue: "24" },
                        { value: 26, displayValue: "26" },
                        { value: 28, displayValue: "28" },
                        { value: 36, displayValue: "36" },
                        { value: 48, displayValue: "48" },
                        { value: 72, displayValue: "72" },
                        { value: 96, displayValue: "96" }
                    ]
                });

                me.cmbFontName = new Common.UI.ComboBoxFonts({
                    cls         : 'input-group-nr',
                    menuCls     : 'scrollable-menu',
                    menuStyle   : 'min-width: 325px;',
                    hint        : me.tipFontName,
                    lock        : [_set.selImage, _set.editFormula, _set.selRangeEdit, _set.selSlicer, _set.coAuth, _set.coAuthText, _set.lostConnect],
                    store       : new Common.Collections.Fonts()
                });

                me.btnPrint = new Common.UI.Button({
                    id          : 'id-toolbar-btn-print',
                    cls         : 'btn-toolbar',
                    iconCls     : 'toolbar__icon btn-print no-mask',
                    lock        : [_set.editCell, _set.cantPrint, _set.disableOnStart],
                    signals: ['disabled']
                });

                me.btnSave = new Common.UI.Button({
                    id          : 'id-toolbar-btn-save',
                    cls         : 'btn-toolbar',
                    iconCls     : 'toolbar__icon no-mask ' + me.btnSaveCls,
                    signals     : ['disabled']
                });
                me.btnCollabChanges = me.btnSave;

                me.btnIncFontSize = new Common.UI.Button({
                    id          : 'id-toolbar-btn-incfont',
                    cls         : 'btn-toolbar',
                    iconCls     : 'toolbar__icon btn-incfont',
                    lock        : [_set.selImage, _set.editFormula, _set.selRangeEdit, _set.selSlicer, _set.coAuth, _set.coAuthText, _set.lostConnect]
                });

                me.btnDecFontSize = new Common.UI.Button({
                    id          : 'id-toolbar-btn-decfont',
                    cls         : 'btn-toolbar',
                    iconCls     : 'toolbar__icon btn-decfont',
                    lock        : [_set.selImage, _set.editFormula, _set.selRangeEdit, _set.selSlicer, _set.coAuth, _set.coAuthText, _set.lostConnect]
                });

                me.btnBold = new Common.UI.Button({
                    id          : 'id-toolbar-btn-bold',
                    cls         : 'btn-toolbar',
                    iconCls     : 'toolbar__icon btn-bold',
                    lock        : [_set.selImage, _set.editFormula, _set.selRangeEdit, _set.selSlicer, _set.coAuth, _set.coAuthText, _set.lostConnect],
                    enableToggle: true
                });

                me.btnItalic = new Common.UI.Button({
                    id          : 'id-toolbar-btn-italic',
                    cls         : 'btn-toolbar',
                    iconCls     : 'toolbar__icon btn-italic',
                    lock        : [_set.selImage, _set.editFormula, _set.selRangeEdit, _set.selSlicer, _set.coAuth, _set.coAuthText, _set.lostConnect],
                    enableToggle: true
                });

                me.btnUnderline = new Common.UI.Button({
                    id          : 'id-toolbar-btn-underline',
                    cls         : 'btn-toolbar',
                    iconCls     : 'toolbar__icon btn-underline',
                    lock        : [_set.selImage, _set.editFormula, _set.selRangeEdit, _set.selSlicer, _set.coAuth, _set.coAuthText, _set.lostConnect],
                    enableToggle: true
                });

                me.btnStrikeout = new Common.UI.Button({
                    id: 'id-toolbar-btn-strikeout',
                    cls: 'btn-toolbar',
                    iconCls: 'toolbar__icon btn-strikeout',
                    lock        : [_set.selImage, _set.editFormula, _set.selRangeEdit, _set.selSlicer, _set.coAuth, _set.coAuthText, _set.lostConnect],
                    enableToggle: true
                });

                me.btnSubscript = new Common.UI.Button({
                    id          : 'id-toolbar-btn-subscript',
                    cls         : 'btn-toolbar',
                    iconCls     : 'toolbar__icon btn-subscript',
                    icls     : 'btn-subscript',
                    split       : true,
                    enableToggle: true,
                    lock        : [_set.selImage, _set.editFormula, _set.selRangeEdit, _set.selSlicer, _set.coAuth, _set.coAuthText, _set.lostConnect],
                    menu        : new Common.UI.Menu({
                        items: [
                            {
                                caption     : me.textSuperscript,
                                iconCls     : 'menu__icon btn-superscript',
                                icls        : 'btn-superscript',
                                checkable   : true,
                                checkmark   : false,
                                allowDepress: true,
                                toggleGroup : 'textsubscriptgroup',
                                value       : 'super'
                            },
                            {
                                caption     : me.textSubscript,
                                iconCls     : 'menu__icon btn-subscript',
                                icls        : 'btn-subscript',
                                checkable   : true,
                                checkmark   : false,
                                allowDepress: true,
                                toggleGroup : 'textsubscriptgroup',
                                value       : 'sub'
                            }
                        ]
                    })
                });

                me.mnuTextColorPicker = dummyCmp();
                me.btnTextColor = new Common.UI.Button({
                    id          : 'id-toolbar-btn-fontcolor',
                    cls         : 'btn-toolbar',
                    iconCls     : 'toolbar__icon btn-fontcolor',
                    split       : true,
                    lock        : [_set.selImage, _set.editFormula, _set.selRangeEdit, _set.selSlicer, _set.coAuth, _set.coAuthText, _set.lostConnect],
                    menu        : new Common.UI.Menu({
                        items: [
                            { template: _.template('<div id="id-toolbar-menu-fontcolor" style="width: 169px; height: 216px; margin: 10px;"></div>') },
                            { template: _.template('<a id="id-toolbar-menu-new-fontcolor" style="padding-left:12px;">' + me.textNewColor + '</a>') }
                        ]
                    })
                });

                me.mnuBackColorPicker = dummyCmp();
                me.btnBackColor = new Common.UI.Button({
                    id          : 'id-toolbar-btn-fillparag',
                    cls         : 'btn-toolbar',
                    iconCls     : 'toolbar__icon btn-paracolor',
                    split       : true,
                    lock        : [_set.selImage, _set.editCell, _set.selSlicer, _set.coAuth, _set.coAuthText, _set.lostConnect],
                    menu        : new Common.UI.Menu({
                        items: [
                            { template: _.template('<div id="id-toolbar-menu-paracolor" style="width: 169px; height: 216px; margin: 10px;"></div>') },
                            { template: _.template('<a id="id-toolbar-menu-new-paracolor" style="padding-left:12px;">' + me.textNewColor + '</a>') }
                        ]
                    })
                });

                me.btnBorders = new Common.UI.Button({
                    id          : 'id-toolbar-btn-borders',
                    cls         : 'btn-toolbar',
                    iconCls     : 'toolbar__icon btn-border-out',
                    icls        : 'btn-border-out',
                    borderId    : 'outer',
                    borderswidth: Asc.c_oAscBorderStyles.Thin,
                    lock        : [_set.editCell, _set.selChart, _set.selChartText, _set.selShape, _set.selShapeText, _set.selImage, _set.selSlicer, _set.lostConnect, _set.coAuth],
                    split       : true,
                    menu        : true
                });

                me.btnAlignLeft = new Common.UI.Button({
                    id          : 'id-toolbar-btn-align-left',
                    cls         : 'btn-toolbar',
                    iconCls     : 'toolbar__icon btn-align-left',
                    enableToggle: true,
                    lock        : [_set.editCell, _set.selChart, _set.selChartText, _set.selImage, _set.selSlicer, _set.lostConnect, _set.coAuth, _set.coAuthText],
                    toggleGroup : 'alignGroup'
                });

                me.btnAlignCenter = new Common.UI.Button({
                    id          : 'id-toolbar-btn-align-center',
                    cls         : 'btn-toolbar',
                    iconCls     : 'toolbar__icon btn-align-center',
                    enableToggle: true,
                    lock        : [_set.editCell, _set.selChart, _set.selChartText, _set.selImage, _set.selSlicer, _set.lostConnect, _set.coAuth, _set.coAuthText],
                    toggleGroup : 'alignGroup'
                });

                me.btnAlignRight = new Common.UI.Button({
                    id          : 'id-toolbar-btn-align-right',
                    cls         : 'btn-toolbar',
                    iconCls     : 'toolbar__icon btn-align-right',
                    enableToggle: true,
                    lock        : [_set.editCell, _set.selChart, _set.selChartText, _set.selImage, _set.selSlicer, _set.lostConnect, _set.coAuth, _set.coAuthText],
                    toggleGroup : 'alignGroup'
                });

                me.btnAlignJust = new Common.UI.Button({
                    id          : 'id-toolbar-btn-align-just',
                    cls         : 'btn-toolbar',
                    iconCls     : 'toolbar__icon btn-align-just',
                    enableToggle: true,
                    lock        : [_set.editCell, _set.selChart, _set.selChartText, _set.selImage, _set.selSlicer, _set.lostConnect, _set.coAuth, _set.coAuthText],
                    toggleGroup: 'alignGroup'
                });

                me.btnMerge = new Common.UI.Button({
                    id          : 'id-toolbar-rtn-merge',
                    cls         : 'btn-toolbar',
                    iconCls     : 'toolbar__icon btn-merge',
                    enableToggle: true,
                    allowDepress: true,
                    split       : true,
                    lock        : [_set.editCell, _set.selShape, _set.selShapeText, _set.selChart, _set.selChartText, _set.selImage, _set.selSlicer, _set.lostConnect, _set.coAuth, _set.ruleMerge, _set.editPivot],
                    menu        : new Common.UI.Menu({
                        items: [
                            {
                                caption : me.txtMergeCenter,
                                value   : Asc.c_oAscMergeOptions.MergeCenter
                            },
                            {
                                caption : me.txtMergeAcross,
                                value   : Asc.c_oAscMergeOptions.MergeAcross
                            },
                            {
                                caption : me.txtMergeCells,
                                value   : Asc.c_oAscMergeOptions.Merge
                            },
                            {
                                caption : me.txtUnmerge,
                                value   : Asc.c_oAscMergeOptions.None
                            }
                        ]
                    })
                });

                me.btnAlignTop = new Common.UI.Button({
                    id          : 'id-toolbar-rtn-valign-top',
                    cls         : 'btn-toolbar',
                    iconCls     : 'toolbar__icon btn-align-top',
                    lock        : [_set.editCell, _set.selChart, _set.selChartText, _set.selImage, _set.selSlicer, _set.lostConnect, _set.coAuth, _set.coAuthText],
                    enableToggle: true,
                    toggleGroup : 'vAlignGroup'
                });

                me.btnAlignMiddle = new Common.UI.Button({
                    id          : 'id-toolbar-rtn-valign-middle',
                    cls         : 'btn-toolbar',
                    iconCls     : 'toolbar__icon btn-align-middle',
                    enableToggle: true,
                    lock        : [_set.editCell, _set.selChart, _set.selChartText, _set.selImage, _set.selSlicer, _set.lostConnect, _set.coAuth, _set.coAuthText],
                    toggleGroup : 'vAlignGroup'
                });

                me.btnAlignBottom = new Common.UI.Button({
                    id          : 'id-toolbar-rtn-valign-bottom',
                    cls         : 'btn-toolbar',
                    iconCls     : 'toolbar__icon btn-align-bottom',
                    lock        : [_set.editCell, _set.selChart, _set.selChartText, _set.selImage, _set.selSlicer, _set.lostConnect, _set.coAuth, _set.coAuthText],
                    enableToggle: true,
                    toggleGroup : 'vAlignGroup'
                });

                me.btnWrap = new Common.UI.Button({
                    id          : 'id-toolbar-rtn-wrap',
                    cls         : 'btn-toolbar',
                    iconCls     : 'toolbar__icon btn-wrap',
                    lock        : [_set.editCell, _set.selChart, _set.selChartText, _set.selShape, _set.selShapeText, _set.selImage, _set.selSlicer, _set.lostConnect, _set.coAuth],
                    enableToggle: true,
                    allowDepress: true
                });

                me.btnTextOrient = new Common.UI.Button({
                    id          : 'id-toolbar-rtn-textorient',
                    cls         : 'btn-toolbar',
                    iconCls     : 'toolbar__icon text-orient-ccw',
                    lock        : [_set.editCell, _set.selChart, _set.selChartText, _set.selImage, _set.selSlicer, _set.lostConnect, _set.coAuth, _set.coAuthText],
                    menu        : new Common.UI.Menu({
                        items: [
                            {
                                caption     : me.textHorizontal,
                                iconCls     : 'menu__icon text-orient-hor',
                                checkable   : true,
                                checkmark   : false,
                                toggleGroup : 'textorientgroup',
                                value       : 'horiz'
                            },
                            {
                                caption     : me.textCounterCw,
                                iconCls     : 'menu__icon text-orient-ccw',
                                checkable   : true,
                                checkmark   : false,
                                toggleGroup : 'textorientgroup',
                                value       : 'countcw'
                            },
                            {
                                caption     : me.textClockwise,
                                iconCls     : 'menu__icon text-orient-cw',
                                checkable   : true,
                                checkmark   : false,
                                toggleGroup : 'textorientgroup',
                                value       : 'clockwise'
                            },
                            {
                                caption     : me.textVertical,
                                iconCls     : 'menu__icon text-orient-vertical',
                                checkable   : true,
                                checkmark   : false,
                                toggleGroup : 'textorientgroup',
                                value       : 'vertical'
                            },
                            {
                                caption     : me.textRotateUp,
                                iconCls     : 'menu__icon text-orient-rup',
                                checkable   : true,
                                checkmark   : false,
                                toggleGroup : 'textorientgroup',
                                value       : 'rotateup'
                            },
                            {
                                caption     : me.textRotateDown,
                                iconCls     : 'menu__icon text-orient-rdown',
                                checkable   : true,
                                checkmark   : false,
                                toggleGroup : 'textorientgroup',
                                value       : 'rotatedown'
                            }
                        ]
                    })
                });

                me.btnInsertImage = new Common.UI.Button({
                    id          : 'tlbtn-insertimage',
                    cls         : 'btn-toolbar x-huge icon-top',
                    iconCls     : 'toolbar__icon btn-insertimage',
                    caption     : me.capInsertImage,
                    lock        : [_set.editCell, _set.lostConnect, _set.coAuth],
                    menu        : new Common.UI.Menu({
                        items: [
                            { caption: me.mniImageFromFile, value: 'file' },
                            { caption: me.mniImageFromUrl,  value: 'url' },
                            { caption: me.mniImageFromStorage, value: 'storage'}
                        ]
                    })
                });

                me.btnInsertHyperlink = new Common.UI.Button({
                    id          : 'tlbtn-insertlink',
                    cls         : 'btn-toolbar x-huge icon-top',
                    iconCls     : 'toolbar__icon btn-inserthyperlink',
                    caption     : me.capInsertHyperlink,
                    lock        : [_set.editCell, _set.selChart, _set.selChartText, _set.selImage, _set.selShape, _set.cantHyperlink, _set.selSlicer, _set.multiselect, _set.lostConnect, _set.coAuth, _set.editPivot]
                });

                me.btnInsertChart = new Common.UI.Button({
                    id          : 'tlbtn-insertchart',
                    cls         : 'btn-toolbar x-huge icon-top',
                    iconCls     : 'toolbar__icon btn-insertchart',
                    lock        : [_set.editCell, _set.lostConnect, _set.coAuth, _set.coAuthText],
                    caption     : me.capInsertChart,
                    menu        : true
                });

                me.btnInsertShape = new Common.UI.Button({
                    id          : 'tlbtn-insertshape',
                    cls         : 'btn-toolbar x-huge icon-top',
                    iconCls     : 'toolbar__icon btn-insertshape',
                    enableToggle: true,
                    caption     : me.capInsertShape,
                    lock        : [_set.editCell, _set.lostConnect, _set.coAuth],
                    menu        : new Common.UI.Menu({cls: 'menu-shapes'})
                });

                me.btnInsertText = new Common.UI.Button({
                    id          : 'tlbtn-inserttext',
                    cls         : 'btn-toolbar x-huge icon-top',
                    iconCls     : 'toolbar__icon btn-text',
                    caption     : me.capInsertText,
                    lock        : [_set.editCell, _set.lostConnect, _set.coAuth],
                    enableToggle: true
                });

                me.btnInsertTextArt = new Common.UI.Button({
                    id          : 'tlbtn-inserttextart',
                    cls         : 'btn-toolbar x-huge icon-top',
                    iconCls     : 'toolbar__icon btn-textart',
                    caption     : me.capInsertTextart,
                    lock        : [_set.editCell, _set.lostConnect, _set.coAuth],
                    menu        : new Common.UI.Menu({
                        cls: 'menu-shapes',
                        items: [
                            {template: _.template('<div id="id-toolbar-menu-insart" style="width: 239px; margin-left: 5px;"></div>')}
                        ]
                    })
                });

                me.btnInsertEquation = new Common.UI.Button({
                    id          : 'tlbtn-insertequation',
                    cls         : 'btn-toolbar x-huge icon-top',
                    iconCls     : 'toolbar__icon btn-insertequation',
                    caption     : me.capInsertEquation,
                    split       : true,
                    lock        : [_set.editCell, _set.lostConnect, _set.coAuth],
                    menu        : new Common.UI.Menu({cls: 'menu-shapes'})
                });

                me.btnInsertSymbol = new Common.UI.Button({
                    id: 'tlbtn-insertsymbol',
                    cls: 'btn-toolbar x-huge icon-top',
                    iconCls: 'toolbar__icon btn-symbol',
                    caption: me.capBtnInsSymbol,
                    lock: [_set.selImage, _set.selChart, _set.selShape, _set.editFormula, _set.selRangeEdit, _set.selSlicer, _set.coAuth, _set.coAuthText, _set.lostConnect]
                });

                me.btnInsertSlicer = new Common.UI.Button({
                    id: 'tlbtn-insertslicer',
                    cls: 'btn-toolbar x-huge icon-top',
                    iconCls: 'toolbar__icon btn-slicer',
                    caption: me.capBtnInsSlicer,
                    lock: [_set.editCell, _set.selChart, _set.selChartText, _set.selShape, _set.selShapeText, _set.selImage, _set.selSlicer, _set.lostConnect, _set.coAuth, _set.multiselect, _set.noSlicerSource]
                });

                me.btnTableTemplate = new Common.UI.Button({
                    id          : 'id-toolbar-btn-ttempl',
                    cls         : 'btn-toolbar',
                    iconCls     : 'toolbar__icon btn-menu-table',
                    lock        : [_set.editCell, _set.selChart, _set.selChartText, _set.selShape, _set.selShapeText, _set.selImage, _set.selSlicer, _set.lostConnect, _set.coAuth, _set.ruleFilter, _set.multiselect, _set.cantModifyFilter],
                    menu        : new Common.UI.Menu({
                        items: [
                            { template: _.template('<div id="id-toolbar-menu-table-templates" style="width: 494px; height: 300px; margin: 0px 4px;"></div>') }
                        ]
                    })
                });

                me.btnInsertTable = new Common.UI.Button({
                    id          : 'tlbtn-inserttable',
                    cls         : 'btn-toolbar x-huge icon-top',
                    iconCls     : 'toolbar__icon btn-inserttable',
                    caption     : me.capInsertTable,
                    lock        : [_set.editCell, _set.selChart, _set.selChartText, _set.selShape, _set.selShapeText, _set.selImage, _set.selSlicer, _set.lostConnect, _set.coAuth, _set.ruleFilter, _set.multiselect, _set.cantModifyFilter, _set.ruleMerge, _set.editPivot]
                });

                me.listStyles = new Common.UI.ComboDataView({
                    cls             : 'combo-styles',
                    enableKeyEvents : true,
                    itemWidth       : 112,
                    itemHeight      : 38,
                    menuMaxHeight   : 226,
                    lock            : [_set.editCell, _set.selChart, _set.selChartText, _set.selShape, _set.selShapeText, _set.selImage, _set.selSlicer, _set.lostConnect, _set.coAuth],
                    beforeOpenHandler: function(e) {
                        var cmp = this,
                            menu = cmp.openButton.menu,
                            minMenuColumn = 6;

                        if (menu.cmpEl) {
                            var itemEl = $(cmp.cmpEl.find('.dataview.inner .style').get(0)).parent();
                            var itemMargin = /*parseInt($(itemEl.get(0)).parent().css('margin-right'))*/-1;
                            var itemWidth = itemEl.is(':visible') ? parseInt(itemEl.css('width')) :
                                (cmp.itemWidth + parseInt(itemEl.css('padding-left')) + parseInt(itemEl.css('padding-right')) +
                                parseInt(itemEl.css('border-left-width')) + parseInt(itemEl.css('border-right-width')));

                            var minCount        = cmp.menuPicker.store.length >= minMenuColumn ? minMenuColumn : cmp.menuPicker.store.length,
                                columnCount     = Math.min(cmp.menuPicker.store.length, Math.round($('.dataview', $(cmp.fieldPicker.el)).width() / (itemMargin + itemWidth) + 0.5));

                            columnCount = columnCount < minCount ? minCount : columnCount;
                            menu.menuAlignEl = cmp.cmpEl;

                            menu.menuAlign = 'tl-tl';
                            var offset = cmp.cmpEl.width() - cmp.openButton.$el.width() - columnCount * (itemMargin + itemWidth) - 1;
                            menu.setOffset(Math.min(offset, 0));

                            menu.cmpEl.css({
                                'width' : columnCount * (itemWidth + itemMargin),
                                'min-height': cmp.cmpEl.height()
                            });
                        }
                    }
                });

                var formatTemplate =
                    _.template([
                        '<% _.each(items, function(item) { %>',
                        '<li id="<%= item.id %>" data-value="<%= item.value %>"><a tabindex="-1" type="menuitem">',
                        '<div style="position: relative;"><div style="position: absolute; left: 0; width: 100px;"><%= scope.getDisplayValue(item) %></div>',
                        '<div style="display: inline-block; width: 100%; max-width: 300px; overflow: hidden; text-overflow: ellipsis; text-align: right; vertical-align: bottom; padding-left: 100px; color: silver;white-space: nowrap;"><%= item.exampleval ? item.exampleval : "" %></div>',
                        '</div></a></li>',
                        '<% }); %>',
                        '<li class="divider">',
                        '<li id="id-toolbar-mnu-item-more-formats" data-value="-1"><a tabindex="-1" type="menuitem">' + me.textMoreFormats + '</a></li>'
                    ].join(''));

                me.cmbNumberFormat = new Common.UI.ComboBox({
                    cls         : 'input-group-nr',
                    menuStyle   : 'min-width: 180px;',
                    hint        : me.tipNumFormat,
                    lock        : [_set.editCell, _set.selChart, _set.selChartText, _set.selShape, _set.selShapeText, _set.selImage, _set.selSlicer, _set.selRangeEdit, _set.lostConnect, _set.coAuth],
                    itemsTemplate: formatTemplate,
                    editable    : false,
                    data        : me.numFormatData
                });

                me.btnPercentStyle = new Common.UI.Button({
                    id          : 'id-toolbar-btn-percent-style',
                    cls         : 'btn-toolbar',
                    iconCls     : 'toolbar__icon btn-percent-style',
                    lock        : [_set.editCell, _set.selChart, _set.selChartText, _set.selShape, _set.selShapeText, _set.selImage, _set.selSlicer, _set.lostConnect, _set.coAuth],
                    styleName   : 'Percent'
                });

                me.btnCurrencyStyle = new Common.UI.Button({
                    id          : 'id-toolbar-btn-accounting-style',
                    cls         : 'btn-toolbar',
                    iconCls     : 'toolbar__icon btn-currency-style',
                    lock        : [_set.editCell, _set.selChart, _set.selChartText, _set.selShape, _set.selShapeText, _set.selImage, _set.selSlicer, _set.lostConnect, _set.coAuth],
                    styleName    : 'Currency',
                    split       : true,
                    menu        : new Common.UI.Menu({
                        style: 'min-width: 120px;',
                        items : [
                            {
                                caption : me.txtDollar,
                                value   : 0x0409 // $ en-US
                            },
                            {
                                caption : me.txtEuro,
                                value   : 0x0407 // € de-DE
                            },
                            {
                                caption : me.txtPound,
                                value   : 0x0809 // £ en-GB
                            },
                            {
                                caption : me.txtRouble,
                                value   : 0x0419 // ₽ ru-RU
                            },
                            {
                                caption : me.txtYen,
                                value   : 0x0411 // ¥ ja-JP
                            },{caption: '--'},
                            {
                                caption : me.textMoreFormats,
                                value   : -1
                            }
                        ]
                    })
                });

                me.btnDecDecimal = new Common.UI.Button({
                    id          : 'id-toolbar-btn-decdecimal',
                    cls         : 'btn-toolbar',
                    iconCls     : 'toolbar__icon btn-decdecimal',
                    lock        : [_set.editCell, _set.selChart, _set.selChartText, _set.selShape, _set.selShapeText, _set.selImage, _set.selSlicer, _set.lostConnect, _set.coAuth]
                });

                me.btnIncDecimal = new Common.UI.Button({
                    id          : 'id-toolbar-btn-incdecimal',
                    cls         : 'btn-toolbar',
                    iconCls     : 'toolbar__icon btn-incdecimal',
                    lock        : [_set.editCell, _set.selChart, _set.selChartText, _set.selShape, _set.selShapeText, _set.selImage, _set.selSlicer, _set.lostConnect, _set.coAuth]
                });

                me.btnInsertFormula = new Common.UI.Button({
                    id          : 'id-toolbar-btn-insertformula',
                    cls         : 'btn-toolbar',
                    iconCls     : 'toolbar__icon btn-formula',
                    split       : true,
                    lock        : [_set.editText, _set.selChart, _set.selChartText, _set.selShape, _set.selShapeText, _set.selImage, _set.selSlicer, _set.selRangeEdit, _set.lostConnect, _set.coAuth],
                    menu        : new Common.UI.Menu({
                        style : 'min-width: 110px',
                        items : [
                            {caption: 'SUM',   value: 'SUM'},
                            {caption: 'AVERAGE', value: 'AVERAGE'},
                            {caption: 'MIN',   value: 'MIN'},
                            {caption: 'MAX',   value: 'MAX'},
                            {caption: 'COUNT', value: 'COUNT'},
                            {caption: '--'},
                            {
                                caption: me.txtAdditional,
                                value: 'more',
                                hint: me.txtFormula + Common.Utils.String.platformKey('Shift+F3')
                            }
                        ]
                    })
                });

                me.btnNamedRange = new Common.UI.Button({
                    id          : 'id-toolbar-btn-insertrange',
                    cls         : 'btn-toolbar',
                    iconCls     : 'toolbar__icon btn-named-range',
                    lock        : [_set.selChart, _set.selChartText, _set.selShape, _set.selShapeText, _set.selImage, _set.lostConnect, _set.coAuth, _set.selRangeEdit],
                    menu        : new Common.UI.Menu({
                        style : 'min-width: 110px',
                        items : [
                            {
                                caption: me.txtManageRange,
                                lock    : [_set.editCell],
                                value: 'manage'
                            },
                            {
                                caption: me.txtNewRange,
                                lock    : [_set.editCell],
                                value: 'new'
                            },
                            {
                                caption: me.txtPasteRange,
                                value: 'paste'
                            }
                        ]
                    })
                });

                me.btnClearStyle = new Common.UI.Button({
                    id          : 'id-toolbar-btn-clear',
                    cls         : 'btn-toolbar',
                    iconCls     : 'toolbar__icon btn-clearstyle',
                    lock        : [_set.lostConnect, _set.coAuth, _set.selRangeEdit, _set.selSlicer],
                    menu        : new Common.UI.Menu({
                        style : 'min-width: 110px',
                        items : [
                            {
                                caption : me.txtClearAll,
                                lock    : [ _set.cantModifyFilter],
                                value   : Asc.c_oAscCleanOptions.All
                            },
                            {
                                caption : me.txtClearText,
                                lock    : [_set.editCell, _set.selChart, _set.selChartText, _set.selShape, _set.selShapeText, _set.selImage, _set.coAuth],
                                value   : Asc.c_oAscCleanOptions.Text
                            },
                            {
                                caption : me.txtClearFormat,
                                lock    : [_set.editCell, _set.selChart, _set.selChartText, _set.selShape, _set.selShapeText, _set.selImage, _set.coAuth, _set.cantModifyFilter],
                                value   : Asc.c_oAscCleanOptions.Format
                            },
                            {
                                caption : me.txtClearComments,
                                lock    : [_set.editCell, _set.selChart, _set.selChartText, _set.selShape, _set.selShapeText, _set.selImage, _set.coAuth],
                                value   : Asc.c_oAscCleanOptions.Comments
                            },
                            {
                                caption : me.txtClearHyper,
                                lock    : [_set.editCell, _set.selChart, _set.selChartText, _set.selShape, _set.selShapeText, _set.selImage, _set.coAuth],
                                value   : Asc.c_oAscCleanOptions.Hyperlinks
                            }
                        ]
                    })
                });

                me.btnCopyStyle = new Common.UI.Button({
                    id          : 'id-toolbar-btn-copystyle',
                    cls         : 'btn-toolbar',
                    iconCls     : 'toolbar__icon btn-copystyle',
                    lock        : [_set.editCell, _set.lostConnect, _set.coAuth, _set.selChart, _set.selSlicer],
                    enableToggle: true
                });

                me.btnAddCell = new Common.UI.Button({
                    id          : 'id-toolbar-btn-addcell',
                    cls         : 'btn-toolbar',
                    iconCls     : 'toolbar__icon btn-addcell',
                    lock        : [_set.editCell, _set.selChart, _set.selChartText, _set.selShape, _set.selShapeText, _set.selImage, _set.selSlicer, _set.lostConnect, _set.coAuth],
                    menu        : new Common.UI.Menu({
                        items : [
                            {
                                caption : me.textInsRight,
                                value   : Asc.c_oAscInsertOptions.InsertCellsAndShiftRight
                            },
                            {
                                caption : me.textInsDown,
                                value   : Asc.c_oAscInsertOptions.InsertCellsAndShiftDown
                            },
                            {
                                caption : me.textEntireRow,
                                value   : Asc.c_oAscInsertOptions.InsertRows
                            },
                            {
                                caption : me.textEntireCol,
                                value   : Asc.c_oAscInsertOptions.InsertColumns
                            }
                        ]
                    })
                });

                me.btnDeleteCell = new Common.UI.Button({
                    id          : 'id-toolbar-btn-delcell',
                    cls         : 'btn-toolbar',
                    iconCls     : 'toolbar__icon btn-delcell',
                    lock        : [_set.editCell, _set.selChart, _set.selChartText, _set.selShape, _set.selShapeText, _set.selImage, _set.selSlicer, _set.lostConnect, _set.coAuth],
                    menu        : new Common.UI.Menu({
                        items : [
                            {
                                caption : me.textDelLeft,
                                value   : Asc.c_oAscDeleteOptions.DeleteCellsAndShiftLeft
                            },
                            {
                                caption : me.textDelUp,
                                value   : Asc.c_oAscDeleteOptions.DeleteCellsAndShiftTop
                            },
                            {
                                caption : me.textEntireRow,
                                value   : Asc.c_oAscDeleteOptions.DeleteRows
                            },
                            {
                                caption : me.textEntireCol,
                                value   : Asc.c_oAscDeleteOptions.DeleteColumns
                            }
                        ]
                    })
                });

                me.btnColorSchemas = new Common.UI.Button({
                    id          : 'id-toolbar-btn-colorschemas',
                    cls         : 'btn-toolbar',
                    iconCls     : 'toolbar__icon toolbar__icon btn-colorschemas',
                    lock        : [_set.editCell, _set.lostConnect, _set.coAuth],
                    menu        : new Common.UI.Menu({
                        cls: 'shifted-left',
                        items: [],
                        restoreHeight: true
                    })
                });

                var hidetip = Common.localStorage.getItem("sse-hide-synch");
                me.showSynchTip = !(hidetip && parseInt(hidetip) == 1);
                // me.needShowSynchTip = false;

                me.btnPageOrient = new Common.UI.Button({
                    id: 'tlbtn-pageorient',
                    cls: 'btn-toolbar x-huge icon-top',
                    iconCls: 'toolbar__icon btn-pageorient',
                    caption: me.capBtnPageOrient,
                    lock        : [_set.docPropsLock, _set.lostConnect, _set.coAuth, _set.selRangeEdit],
                    menu: new Common.UI.Menu({
                        cls: 'ppm-toolbar',
                        items: [
                            {
                                caption: me.textPortrait,
                                iconCls: 'menu__icon page-portrait',
                                checkable: true,
                                checkmark: false,
                                toggleGroup: 'menuOrient',
                                value: Asc.c_oAscPageOrientation.PagePortrait
                            },
                            {
                                caption: me.textLandscape,
                                iconCls: 'menu__icon page-landscape',
                                checkable: true,
                                checkmark: false,
                                toggleGroup: 'menuOrient',
                                value: Asc.c_oAscPageOrientation.PageLandscape
                            }
                        ]
                    })
                });

                var pageMarginsTemplate = _.template('<a id="<%= id %>" tabindex="-1" type="menuitem"><div><b><%= caption %></b></div>' +
                    '<% if (options.value !== null) { %><div style="display: inline-block;margin-right: 20px;min-width: 80px;">' +
                    '<label style="display: block;">' + this.textTop + '<%= parseFloat(Common.Utils.Metric.fnRecalcFromMM(options.value[0]).toFixed(2)) %> <%= Common.Utils.Metric.getCurrentMetricName() %></label>' +
                    '<label style="display: block;">' + this.textLeft + '<%= parseFloat(Common.Utils.Metric.fnRecalcFromMM(options.value[1]).toFixed(2)) %> <%= Common.Utils.Metric.getCurrentMetricName() %></label></div><div style="display: inline-block;">' +
                    '<label style="display: block;">' + this.textBottom + '<%= parseFloat(Common.Utils.Metric.fnRecalcFromMM(options.value[2]).toFixed(2)) %> <%= Common.Utils.Metric.getCurrentMetricName() %></label>' +
                    '<label style="display: block;">' + this.textRight + '<%= parseFloat(Common.Utils.Metric.fnRecalcFromMM(options.value[3]).toFixed(2)) %> <%= Common.Utils.Metric.getCurrentMetricName() %></label></div>' +
                    '<% } %></a>');

                me.btnPageMargins = new Common.UI.Button({
                    id: 'tlbtn-pagemargins',
                    cls: 'btn-toolbar x-huge icon-top',
                    iconCls: 'toolbar__icon btn-pagemargins',
                    caption: me.capBtnMargins,
                    lock        : [_set.docPropsLock, _set.lostConnect, _set.coAuth, _set.selRangeEdit],
                    menu: new Common.UI.Menu({
                        items: [
                            {
                                caption: me.textMarginsLast,
                                checkable: true,
                                template: pageMarginsTemplate,
                                toggleGroup: 'menuPageMargins'
                            }, //top,left,bottom,right
                            {
                                caption: me.textMarginsNormal,
                                checkable: true,
                                template: pageMarginsTemplate,
                                toggleGroup: 'menuPageMargins',
                                value: [19.1, 17.8, 19.1, 17.8]
                            },
                            {
                                caption: me.textMarginsNarrow,
                                checkable: true,
                                template: pageMarginsTemplate,
                                toggleGroup: 'menuPageMargins',
                                value: [19.1, 6.4, 19.1, 6.4]
                            },
                            {
                                caption: me.textMarginsWide,
                                checkable: true,
                                template: pageMarginsTemplate,
                                toggleGroup: 'menuPageMargins',
                                value: [25.4, 25.4, 25.4, 25.4]
                            },
                            {caption: '--'},
                            {caption: me.textPageMarginsCustom, value: 'advanced'}
                        ]
                    })
                });

                var pageSizeTemplate = _.template('<a id="<%= id %>" tabindex="-1" type="menuitem"><div><b><%= caption %></b></div>' +
                    '<div><%= parseFloat(Common.Utils.Metric.fnRecalcFromMM(options.value[0]).toFixed(2)) %> <%= Common.Utils.Metric.getCurrentMetricName() %> x ' +
                    '<%= parseFloat(Common.Utils.Metric.fnRecalcFromMM(options.value[1]).toFixed(2)) %> <%= Common.Utils.Metric.getCurrentMetricName() %></div></a>');

                me.btnPageSize = new Common.UI.Button({
                    id: 'tlbtn-pagesize',
                    cls: 'btn-toolbar x-huge icon-top',
                    iconCls: 'toolbar__icon btn-pagesize',
                    caption: me.capBtnPageSize,
                    lock        : [_set.docPropsLock, _set.lostConnect, _set.coAuth, _set.selRangeEdit],
                    menu: new Common.UI.Menu({
                        restoreHeight: true,
                        items: [
                            {
                                caption: 'US Letter',
                                subtitle: '21,59cm x 27,94cm',
                                template: pageSizeTemplate,
                                checkable: true,
                                toggleGroup: 'menuPageSize',
                                value: [215.9, 279.4]
                            },
                            {
                                caption: 'US Legal',
                                subtitle: '21,59cm x 35,56cm',
                                template: pageSizeTemplate,
                                checkable: true,
                                toggleGroup: 'menuPageSize',
                                value: [215.9, 355.6]
                            },
                            {
                                caption: 'A4',
                                subtitle: '21cm x 29,7cm',
                                template: pageSizeTemplate,
                                checkable: true,
                                toggleGroup: 'menuPageSize',
                                value: [210, 297],
                                checked: true
                            },
                            {
                                caption: 'A5',
                                subtitle: '14,81cm x 20,99cm',
                                template: pageSizeTemplate,
                                checkable: true,
                                toggleGroup: 'menuPageSize',
                                value: [148, 210]
                            },
                            {
                                caption: 'B5',
                                subtitle: '17,6cm x 25,01cm',
                                template: pageSizeTemplate,
                                checkable: true,
                                toggleGroup: 'menuPageSize',
                                value: [176, 250]
                            },
                            {
                                caption: 'Envelope #10',
                                subtitle: '10,48cm x 24,13cm',
                                template: pageSizeTemplate,
                                checkable: true,
                                toggleGroup: 'menuPageSize',
                                value: [104.8, 241.3]
                            },
                            {
                                caption: 'Envelope DL',
                                subtitle: '11,01cm x 22,01cm',
                                template: pageSizeTemplate,
                                checkable: true,
                                toggleGroup: 'menuPageSize',
                                value: [110, 220]
                            },
                            {
                                caption: 'Tabloid',
                                subtitle: '27,94cm x 43,17cm',
                                template: pageSizeTemplate,
                                checkable: true,
                                toggleGroup: 'menuPageSize',
                                value: [279.4, 431.8]
                            },
                            {
                                caption: 'A3',
                                subtitle: '29,7cm x 42,01cm',
                                template: pageSizeTemplate,
                                checkable: true,
                                toggleGroup: 'menuPageSize',
                                value: [297, 420]
                            },
                            {
                                caption: 'Tabloid Oversize',
                                subtitle: '30,48cm x 45,71cm',
                                template: pageSizeTemplate,
                                checkable: true,
                                toggleGroup: 'menuPageSize',
                                value: [304.8, 457.1]
                            },
                            {
                                caption: 'ROC 16K',
                                subtitle: '19,68cm x 27,3cm',
                                template: pageSizeTemplate,
                                checkable: true,
                                toggleGroup: 'menuPageSize',
                                value: [196.8, 273]
                            },
                            {
                                caption: 'Envelope Choukei 3',
                                subtitle: '11,99cm x 23,49cm',
                                template: pageSizeTemplate,
                                checkable: true,
                                toggleGroup: 'menuPageSize',
                                value: [119.9, 234.9]
                            },
                            {
                                caption: 'Super B/A3',
                                subtitle: '33,02cm x 48,25cm',
                                template: pageSizeTemplate,
                                checkable: true,
                                toggleGroup: 'menuPageSize',
                                value: [330.2, 482.5]
                            }
                        ]
                    })
                });
                me.mnuPageSize = me.btnPageSize.menu;

                me.btnPrintArea = new Common.UI.Button({
                    id: 'tlbtn-printarea',
                    cls: 'btn-toolbar x-huge icon-top',
                    iconCls: 'toolbar__icon btn-print-area',
                    caption: me.capBtnPrintArea,
                    lock        : [_set.selChart, _set.selChartText, _set.selShape, _set.selShapeText, _set.selImage, _set.selSlicer, _set.editCell, _set.selRangeEdit, _set.printAreaLock, _set.lostConnect, _set.coAuth],
                    menu: new Common.UI.Menu({
                        cls: 'ppm-toolbar',
                        items: [
                            {
                                caption: me.textSetPrintArea,
                                lock: [_set.namedRangeLock],
                                value: Asc.c_oAscChangePrintAreaType.set
                            },
                            {
                                caption: me.textClearPrintArea,
                                value: Asc.c_oAscChangePrintAreaType.clear
                            },
                            {
                                caption: me.textAddPrintArea,
                                lock: [_set.namedRangeLock],
                                value: Asc.c_oAscChangePrintAreaType.add
                            }
                        ]
                    })
                });

                me.mnuCustomScale = new Common.UI.MenuItem({
                    template: _.template([
                        '<div class="checkable custom-scale" style="padding: 5px 20px;font-weight: normal;line-height: 1.42857143;color: #444444;font-size: 11px;height: 32px;"',
                        '<% if(!_.isUndefined(options.stopPropagation)) { %>',
                        'data-stopPropagation="true"',
                        '<% } %>', '>',
                        '<label class="title" style="padding-top: 3px;">' + me.textScale + '</label>',
                        '<button id="custom-scale-up" type="button" style="float:right;" class="btn small btn-toolbar"><i class="icon toolbar__icon btn-zoomup">&nbsp;</i></button>',
                        '<label id="value-custom-scale" style="float:right;padding: 3px 3px;min-width: 40px; text-align: center;"></label>',
                        '<button id="custom-scale-down" type="button" style="float:right;" class="btn small btn-toolbar"><i class="icon toolbar__icon btn-zoomdown">&nbsp;</i></button>',
                        '</div>'
                    ].join('')),
                    stopPropagation: true,
                    value: 4
                });

                me.btnScale = new Common.UI.Button({
                    id: 'tlbtn-scale',
                    cls: 'btn-toolbar x-huge icon-top',
                    iconCls: 'toolbar__icon btn-scale',
                    caption: me.capBtnScale,
                    lock: [_set.docPropsLock, _set.lostConnect, _set.coAuth, _set.selRangeEdit],
                    menu: new Common.UI.Menu({
                        items: [],
                        cls: 'scale-menu'})
                });
                var menuWidthItem = new Common.UI.MenuItem({
                    caption: me.textWidth,
                    menu: new Common.UI.Menu({
                        menuAlign: 'tl-tr',
                        items: [
                            {caption: this.textAuto, value: 0, checkable: true, toggleGroup : 'scaleWidth'},
                            {caption: '1 ' + this.textOnePage, value: 1, checkable: true, toggleGroup : 'scaleWidth'},
                            {caption: '2 ' + this.textFewPages, value: 2, checkable: true, toggleGroup : 'scaleWidth'},
                            {caption: '3 ' + this.textFewPages, value: 3, checkable: true, toggleGroup : 'scaleWidth'},
                            {caption: '4 ' + this.textFewPages, value: 4, checkable: true, toggleGroup : 'scaleWidth'},
                            {caption: '5 ' + this.textManyPages, value: 5, checkable: true, toggleGroup : 'scaleWidth'},
                            {caption: '6 ' + this.textManyPages, value: 6, checkable: true, toggleGroup : 'scaleWidth'},
                            {caption: '7 ' + this.textManyPages, value: 7, checkable: true, toggleGroup : 'scaleWidth'},
                            {caption: '8 ' + this.textManyPages, value: 8, checkable: true, toggleGroup : 'scaleWidth'},
                            {caption: '9 ' + this.textManyPages, value: 9, checkable: true, toggleGroup : 'scaleWidth'},
                            {caption: '--'},
                            {caption: this.textMorePages, value: 'more', checkable: true, toggleGroup : 'scaleWidth'}
                        ]
                    })
                });
                var menuHeightItem = new Common.UI.MenuItem({
                    caption: me.textHeight,
                    menu: new Common.UI.Menu({
                        menuAlign: 'tl-tr',
                        items: [
                            {caption: this.textAuto, value: 0, checkable: true, toggleGroup : 'scaleHeight'},
                            {caption: '1 ' + this.textOnePage, value: 1, checkable: true, toggleGroup : 'scaleHeight'},
                            {caption: '2 ' + this.textFewPages, value: 2, checkable: true, toggleGroup : 'scaleHeight'},
                            {caption: '3 ' + this.textFewPages, value: 3, checkable: true, toggleGroup : 'scaleHeight'},
                            {caption: '4 ' + this.textFewPages, value: 4, checkable: true, toggleGroup : 'scaleHeight'},
                            {caption: '5 ' + this.textManyPages, value: 5, checkable: true, toggleGroup : 'scaleHeight'},
                            {caption: '6 ' + this.textManyPages, value: 6, checkable: true, toggleGroup : 'scaleHeight'},
                            {caption: '7 ' + this.textManyPages, value: 7, checkable: true, toggleGroup : 'scaleHeight'},
                            {caption: '8 ' + this.textManyPages, value: 8, checkable: true, toggleGroup : 'scaleHeight'},
                            {caption: '9 ' + this.textManyPages, value: 9, checkable: true, toggleGroup : 'scaleHeight'},
                            {caption: '--'},
                            {caption: this.textMorePages, value: 'more', checkable: true, toggleGroup : 'scaleHeight'}
                        ]
                    })
                });
                me.btnScale.menu.addItem(menuWidthItem);
                me.btnScale.menu.addItem(menuHeightItem);
                me.btnScale.menu.addItem(me.mnuCustomScale);
                me.btnScale.menu.addItem({caption: '--'});
                me.btnScale.menu.addItem(
                    {   caption: me.textScaleCustom, value: 'custom'
                    });
                me.menuWidthScale = me.btnScale.menu.items[0].menu;
                me.menuHeightScale = me.btnScale.menu.items[1].menu;

                me.mnuScale = me.btnScale.menu;
                me.mnuScale.on('show:after', _.bind(me.onAfterShowMenuScale, me));

                me.btnPrintTitles = new Common.UI.Button({
                    id: 'tlbtn-printtitles',
                    cls: 'btn-toolbar x-huge icon-top',
                    iconCls: 'toolbar__icon btn-print-titles',
                    caption: me.capBtnPrintTitles,
                    lock        : [_set.docPropsLock, _set.lostConnect, _set.coAuth, _set.selRangeEdit]
                });

                me.btnImgAlign = new Common.UI.Button({
                    cls: 'btn-toolbar x-huge icon-top',
                    iconCls: 'toolbar__icon btn-img-align',
                    caption: me.capImgAlign,
                    lock        : [_set.selRange, _set.selRangeEdit, _set.cantGroup, _set.lostConnect,  _set.coAuth, _set.coAuthText],
                    menu: true
                });

                me.btnImgGroup = new Common.UI.Button({
                    cls: 'btn-toolbar x-huge icon-top',
                    iconCls: 'toolbar__icon btn-img-group',
                    caption: me.capImgGroup,
                    lock        : [_set.selRange, _set.selRangeEdit, _set.cantGroupUngroup, _set.lostConnect, _set.coAuth, _set.coAuthText],
                    menu: true
                });
                me.btnImgForward = new Common.UI.Button({
                    cls: 'btn-toolbar x-huge icon-top',
                    iconCls: 'toolbar__icon btn-img-frwd',
                    caption: me.capImgForward,
                    split: true,
                    lock        : [_set.selRange, _set.selRangeEdit, _set.lostConnect, _set.coAuth, _set.coAuthText],
                    menu: true
                });
                me.btnImgBackward = new Common.UI.Button({
                    cls: 'btn-toolbar x-huge icon-top',
                    iconCls: 'toolbar__icon btn-img-bkwd',
                    caption: me.capImgBackward,
                    lock        : [_set.selRange, _set.selRangeEdit, _set.lostConnect, _set.coAuth, _set.coAuthText],
                    split: true,
                    menu: true
                });

            } else {
                Common.UI.Mixtbar.prototype.initialize.call(this, {
                        template: _.template(template_view),
                        tabs: [
                            {caption: me.textTabFile, action: 'file', haspanel:false}
                        ]
                    }
                );
            }
            me.lockControls = [];
            if (config.isEdit) {
                me.lockControls = [
                    me.cmbFontName, me.cmbFontSize, me.btnIncFontSize, me.btnDecFontSize, me.btnBold,
                    me.btnItalic, me.btnUnderline, me.btnStrikeout, me.btnSubscript, me.btnTextColor, me.btnAlignLeft,
                    me.btnAlignCenter,me.btnAlignRight,me.btnAlignJust, me.btnAlignTop,
                    me.btnAlignMiddle, me.btnAlignBottom, me.btnWrap, me.btnTextOrient, me.btnBackColor, me.btnInsertTable,
                    me.btnMerge, me.btnInsertFormula, me.btnNamedRange, me.btnIncDecimal, me.btnInsertShape, me.btnInsertEquation, me.btnInsertSymbol, me.btnInsertSlicer,
                    me.btnInsertText, me.btnInsertTextArt, me.btnSortUp, me.btnSortDown, me.btnSetAutofilter, me.btnClearAutofilter,
                    me.btnTableTemplate, me.btnPercentStyle, me.btnCurrencyStyle, me.btnDecDecimal, me.btnAddCell, me.btnDeleteCell,
                    me.cmbNumberFormat, me.btnBorders, me.btnInsertImage, me.btnInsertHyperlink,
                    me.btnInsertChart, me.btnColorSchemas,
                    me.btnCopy, me.btnPaste, me.listStyles, me.btnPrint,
                    /*me.btnSave,*/ me.btnClearStyle, me.btnCopyStyle,
                    me.btnPageMargins, me.btnPageSize, me.btnPageOrient, me.btnPrintArea, me.btnPrintTitles, me.btnImgAlign, me.btnImgBackward, me.btnImgForward, me.btnImgGroup, me.btnScale
                ];

                _.each(me.lockControls.concat([me.btnSave]), function(cmp) {
                    if (cmp && _.isFunction(cmp.setDisabled))
                        cmp.setDisabled(true);
                });
                this.lockToolbar(SSE.enumLock.disableOnStart, true, {array: [me.btnPrint]});

                this.on('render:after', _.bind(this.onToolbarAfterRender, this));
            }
            return this;
        },

        onAfterShowMenuScale: function () {
            var me = this;
            if (me.api) {
                var scale = me.api.asc_getPageOptions().asc_getPageSetup().asc_getScale();
                $('#value-custom-scale', me.mnuCustomScale.$el).html(scale + '%');
                me.valueCustomScale = scale;
            }
            if (!me.itemCustomScale) {
                me.itemCustomScale = $('.custom-scale', me.mnuCustomScale.$el).on('click', _.bind(function () {
                    me.fireEvent('click:customscale', ['scale', undefined, undefined, undefined, me.valueCustomScale], this);
                }, this));
            }
            if (!me.btnCustomScaleUp) {
                me.btnCustomScaleUp = new Common.UI.Button({
                    el: $('#custom-scale-up', me.mnuCustomScale.$el),
                    cls: 'btn-toolbar'
                }).on('click', _.bind(function () {
                    me.fireEvent('change:scalespn', ['up', me.valueCustomScale], this);
                }, this));
            }
            if (!me.btnCustomScaleDown) {
                me.btnCustomScaleDown = new Common.UI.Button({
                    el: $('#custom-scale-down', me.mnuCustomScale.$el),
                    cls: 'btn-toolbar'
                }).on('click', _.bind(function () {
                    me.fireEvent('change:scalespn', ['down', me.valueCustomScale], this);
                }, this));
            }
            SSE.getController('Toolbar').onChangeScaleSettings();
        },

        setValueCustomScale: function(val) {
            if (this.api && val !== null && val !== undefined) {
                $('#value-custom-scale', this.mnuCustomScale.$el).html(val + '%');
                this.valueCustomScale = val;
            }
        },

        render: function (mode) {
            var me = this;

            /**
             * Render UI layout
             */

            me.isCompactView = mode.isCompactView;

            this.fireEvent('render:before', [this]);

            // el.html(this.template({
            //     isEditDiagram: mode.isEditDiagram,
            //     isEditMailMerge: mode.isEditMailMerge,
            //     isCompactView: isCompactView
            // }));
            // me.rendererComponents(mode.isEditDiagram ? 'diagram' : (mode.isEditMailMerge ? 'merge' : isCompactView ? 'short' : 'full'));

            if ( mode.isEdit ) {
                me.$el.html(me.rendererComponents(me.$layout));
            } else {
                me.$layout.find('.canedit').hide();
                me.$layout.addClass('folded');

                me.$el.html(me.$layout);
            }

            this.fireEvent('render:after', [this]);
            Common.UI.Mixtbar.prototype.afterRender.call(this);

            Common.NotificationCenter.on({
                'window:resize': function() {
                    Common.UI.Mixtbar.prototype.onResize.apply(me, arguments);
                }
            });

            if ( mode.isEdit ) {
                if (!mode.isEditDiagram && !mode.isEditMailMerge) {
                    var top = Common.localStorage.getItem("sse-pgmargins-top"),
                        left = Common.localStorage.getItem("sse-pgmargins-left"),
                        bottom = Common.localStorage.getItem("sse-pgmargins-bottom"),
                        right = Common.localStorage.getItem("sse-pgmargins-right");
                    if ( top!==null && left!==null && bottom!==null && right!==null ) {
                        var mnu = this.btnPageMargins.menu.items[0];
                        mnu.options.value = mnu.value = [parseFloat(top), parseFloat(left), parseFloat(bottom), parseFloat(right)];
                        mnu.setVisible(true);
                        $(mnu.el).html(mnu.template({id: Common.UI.getId(), caption : mnu.caption, options : mnu.options}));
                    } else
                        this.btnPageMargins.menu.items[0].setVisible(false);
                    this.btnInsertImage.menu.items[2].setVisible(mode.canRequestInsertImage || mode.fileChoiceUrl && mode.fileChoiceUrl.indexOf("{documentType}")>-1);
                }

                me.setTab('home');
            }
            if ( me.isCompactView )
                me.setFolded(true);

            return this;
        },

        onTabClick: function (e) {
            var me = this,
                tab = $(e.currentTarget).find('> a[data-tab]').data('tab'),
                is_file_active = me.isTabActive('file');

            Common.UI.Mixtbar.prototype.onTabClick.apply(me, arguments);

            if ( is_file_active ) {
                me.fireEvent('file:close');
            } else
            if ( tab == 'file' ) {
                me.fireEvent('file:open');
                me.setTab(tab);
            }
            if ( me.isTabActive('home'))
                me.fireEvent('home:open');

            if ( me.isTabActive('pivot')) {
                var pivottab = SSE.getController('PivotTable');
                pivottab && pivottab.getView('PivotTable').fireEvent('pivot:open');
            }
        },

        rendererComponents: function(html) {
            var $host = $(html);
            var _injectComponent = function (id, cmp) {
                Common.Utils.injectComponent($host.find(id), cmp);
            };

            _injectComponent('#slot-field-fontname',     this.cmbFontName);
            _injectComponent('#slot-field-fontsize',     this.cmbFontSize);
            _injectComponent('#slot-btn-print',          this.btnPrint);
            _injectComponent('#slot-btn-save',           this.btnSave);
            _injectComponent('#slot-btn-undo',           this.btnUndo);
            _injectComponent('#slot-btn-redo',           this.btnRedo);
            _injectComponent('#slot-btn-copy',           this.btnCopy);
            _injectComponent('#slot-btn-paste',          this.btnPaste);
            _injectComponent('#slot-btn-incfont',        this.btnIncFontSize);
            _injectComponent('#slot-btn-decfont',        this.btnDecFontSize);
            _injectComponent('#slot-btn-bold',           this.btnBold);
            _injectComponent('#slot-btn-italic',         this.btnItalic);
            _injectComponent('#slot-btn-underline',      this.btnUnderline);
            _injectComponent('#slot-btn-strikeout',      this.btnStrikeout);
            _injectComponent('#slot-btn-subscript',      this.btnSubscript);
            _injectComponent('#slot-btn-fontcolor',      this.btnTextColor);
            _injectComponent('#slot-btn-fillparag',      this.btnBackColor);
            _injectComponent('#slot-btn-borders',        this.btnBorders);
            _injectComponent('#slot-btn-align-left',     this.btnAlignLeft);
            _injectComponent('#slot-btn-align-center',   this.btnAlignCenter);
            _injectComponent('#slot-btn-align-right',    this.btnAlignRight);
            _injectComponent('#slot-btn-align-just',     this.btnAlignJust);
            _injectComponent('#slot-btn-merge',          this.btnMerge);
            _injectComponent('#slot-btn-top',            this.btnAlignTop);
            _injectComponent('#slot-btn-middle',         this.btnAlignMiddle);
            _injectComponent('#slot-btn-bottom',         this.btnAlignBottom);
            _injectComponent('#slot-btn-wrap',           this.btnWrap);
            _injectComponent('#slot-btn-text-orient',    this.btnTextOrient);
            _injectComponent('#slot-btn-insimage',       this.btnInsertImage);
            _injectComponent('#slot-btn-instable',       this.btnInsertTable);
            _injectComponent('#slot-btn-inshyperlink',   this.btnInsertHyperlink);
            _injectComponent('#slot-btn-insshape',       this.btnInsertShape);
            _injectComponent('#slot-btn-instext',        this.btnInsertText);
            _injectComponent('#slot-btn-instextart',     this.btnInsertTextArt);
            _injectComponent('#slot-btn-insequation',    this.btnInsertEquation);
            _injectComponent('#slot-btn-inssymbol',      this.btnInsertSymbol);
            _injectComponent('#slot-btn-insslicer',      this.btnInsertSlicer);
            _injectComponent('#slot-btn-sortdesc',       this.btnSortDown);
            _injectComponent('#slot-btn-sortasc',        this.btnSortUp);
            _injectComponent('#slot-btn-setfilter',      this.btnSetAutofilter);
            _injectComponent('#slot-btn-clear-filter',   this.btnClearAutofilter);
            _injectComponent('#slot-btn-table-tpl',      this.btnTableTemplate);
            _injectComponent('#slot-btn-format',         this.cmbNumberFormat);
            _injectComponent('#slot-btn-percents',       this.btnPercentStyle);
            _injectComponent('#slot-btn-currency',       this.btnCurrencyStyle);
            _injectComponent('#slot-btn-digit-dec',      this.btnDecDecimal);
            _injectComponent('#slot-btn-digit-inc',      this.btnIncDecimal);
            _injectComponent('#slot-btn-formula',        this.btnInsertFormula);
            _injectComponent('#slot-btn-named-range',    this.btnNamedRange);
            _injectComponent('#slot-btn-clear',          this.btnClearStyle);
            _injectComponent('#slot-btn-copystyle',      this.btnCopyStyle);
            _injectComponent('#slot-btn-cell-ins',       this.btnAddCell);
            _injectComponent('#slot-btn-cell-del',       this.btnDeleteCell);
            _injectComponent('#slot-btn-colorschemas',   this.btnColorSchemas);
            _injectComponent('#slot-btn-search',         this.btnSearch);
            _injectComponent('#slot-btn-inschart',       this.btnInsertChart);
            _injectComponent('#slot-field-styles',       this.listStyles);
            _injectComponent('#slot-btn-chart',          this.btnEditChart);
            _injectComponent('#slot-btn-chart-data',     this.btnEditChartData);
            _injectComponent('#slot-btn-chart-type',     this.btnEditChartType);
            _injectComponent('#slot-btn-pageorient',    this.btnPageOrient);
            _injectComponent('#slot-btn-pagemargins',   this.btnPageMargins);
            _injectComponent('#slot-btn-pagesize',      this.btnPageSize);
            _injectComponent('#slot-btn-printarea',      this.btnPrintArea);
            _injectComponent('#slot-btn-printtitles',    this.btnPrintTitles);
            _injectComponent('#slot-img-align',         this.btnImgAlign);
            _injectComponent('#slot-img-group',         this.btnImgGroup);
            _injectComponent('#slot-img-movefrwd',      this.btnImgForward);
            _injectComponent('#slot-img-movebkwd',      this.btnImgBackward);
            _injectComponent('#slot-btn-scale',         this.btnScale);
            this.btnsEditHeader = Common.Utils.injectButtons($host.find('.slot-editheader'), 'tlbtn-editheader-', 'toolbar__icon btn-editheader', this.capBtnInsHeader,
                                [SSE.enumLock.editCell, SSE.enumLock.selRangeEdit, SSE.enumLock.headerLock, SSE.enumLock.lostConnect, SSE.enumLock.coAuth]);
            Array.prototype.push.apply(this.lockControls, this.btnsEditHeader);

            return $host;
        },

        createDelayedElements: function() {
            var me = this;

            function _updateHint(cmp, hint) {
                cmp && cmp.updateHint(hint);
            }

            // set hints
            _updateHint(this.btnPrint, this.tipPrint + Common.Utils.String.platformKey('Ctrl+P'));
            _updateHint(this.btnSave, this.btnSaveTip);
            _updateHint(this.btnCopy, this.tipCopy + Common.Utils.String.platformKey('Ctrl+C'));
            _updateHint(this.btnPaste, this.tipPaste + Common.Utils.String.platformKey('Ctrl+V'));
            _updateHint(this.btnUndo, this.tipUndo + Common.Utils.String.platformKey('Ctrl+Z'));
            _updateHint(this.btnRedo, this.tipRedo + Common.Utils.String.platformKey('Ctrl+Y'));
            _updateHint(this.btnIncFontSize, this.tipIncFont + Common.Utils.String.platformKey('Ctrl+]'));
            _updateHint(this.btnDecFontSize, this.tipDecFont + Common.Utils.String.platformKey('Ctrl+['));
            _updateHint(this.btnBold, this.textBold + Common.Utils.String.platformKey('Ctrl+B'));
            _updateHint(this.btnItalic, this.textItalic + Common.Utils.String.platformKey('Ctrl+I'));
            _updateHint(this.btnUnderline, this.textUnderline + Common.Utils.String.platformKey('Ctrl+U'));
            _updateHint(this.btnStrikeout, this.textStrikeout);
            _updateHint(this.btnSubscript, this.textSubSuperscript);
            _updateHint(this.btnTextColor, this.tipFontColor);
            _updateHint(this.btnBackColor, this.tipPrColor);
            _updateHint(this.btnBorders, this.tipBorders);
            _updateHint(this.btnAlignLeft, this.tipAlignLeft);
            _updateHint(this.btnAlignCenter, this.tipAlignCenter);
            _updateHint(this.btnAlignRight, this.tipAlignRight);
            _updateHint(this.btnAlignJust, this.tipAlignJust);
            _updateHint(this.btnMerge, this.tipMerge);
            _updateHint(this.btnAlignTop, this.tipAlignTop);
            _updateHint(this.btnAlignMiddle, this.tipAlignMiddle);
            _updateHint(this.btnAlignBottom, this.tipAlignBottom);
            _updateHint(this.btnWrap, this.tipWrap);
            _updateHint(this.btnTextOrient, this.tipTextOrientation);
            _updateHint(this.btnInsertTable, this.tipInsertTable);
            _updateHint(this.btnInsertImage, this.tipInsertImage);
            _updateHint(this.btnInsertChart, this.tipInsertChartSpark);
            _updateHint(this.btnInsertText, this.tipInsertText);
            _updateHint(this.btnInsertTextArt, this.tipInsertTextart);
            _updateHint(this.btnInsertHyperlink, this.tipInsertHyperlink + Common.Utils.String.platformKey('Ctrl+K'));
            _updateHint(this.btnInsertShape, this.tipInsertShape);
            _updateHint(this.btnInsertEquation, this.tipInsertEquation);
            _updateHint(this.btnInsertSymbol, this.tipInsertSymbol);
            _updateHint(this.btnInsertSlicer, this.tipInsertSlicer);
            _updateHint(this.btnSortDown, this.txtSortAZ);
            _updateHint(this.btnSortUp, this.txtSortZA);
            _updateHint(this.btnSetAutofilter, this.txtFilter + ' (Ctrl+Shift+L)');
            _updateHint(this.btnClearAutofilter, this.txtClearFilter);
            _updateHint(this.btnSearch, this.txtSearch);
            _updateHint(this.btnTableTemplate, this.txtTableTemplate);
            _updateHint(this.btnPercentStyle, this.tipDigStylePercent);
            _updateHint(this.btnCurrencyStyle, this.tipDigStyleAccounting);
            _updateHint(this.btnDecDecimal, this.tipDecDecimal);
            _updateHint(this.btnIncDecimal, this.tipIncDecimal);
            _updateHint(this.btnInsertFormula, [this.txtAutosumTip + Common.Utils.String.platformKey('Alt+='), this.txtFormula + Common.Utils.String.platformKey('Shift+F3')]);
            _updateHint(this.btnNamedRange, this.txtNamedRange);
            _updateHint(this.btnClearStyle, this.tipClearStyle);
            _updateHint(this.btnCopyStyle, this.tipCopyStyle);
            _updateHint(this.btnAddCell, this.tipInsertOpt + Common.Utils.String.platformKey('Ctrl+Shift+='));
            _updateHint(this.btnDeleteCell, this.tipDeleteOpt + Common.Utils.String.platformKey('Ctrl+Shift+-'));
            _updateHint(this.btnColorSchemas, this.tipColorSchemas);
            _updateHint(this.btnPageOrient, this.tipPageOrient);
            _updateHint(this.btnPageSize, this.tipPageSize);
            _updateHint(this.btnPageMargins, this.tipPageMargins);
            _updateHint(this.btnPrintArea, this.tipPrintArea);
            _updateHint(this.btnPrintTitles, this.tipPrintTitles);
            _updateHint(this.btnScale, this.tipScale);
            this.btnsEditHeader.forEach(function (btn) {
                _updateHint(btn, me.tipEditHeader);
            });

            // set menus
            if (this.btnBorders && this.btnBorders.rendered) {
                this.btnBorders.setMenu( new Common.UI.Menu({
                    items: [
                        {
                            caption     : this.textOutBorders,
                            iconCls     : 'menu__icon btn-border-out',
                            icls        : 'btn-border-out',
                            borderId    : 'outer'
                        },
                        {
                            caption     : this.textAllBorders,
                            iconCls     : 'menu__icon btn-border-all',
                            icls        : 'btn-border-all',
                            borderId    : 'all'
                        },
                        {
                            caption     : this.textTopBorders,
                            iconCls     : 'menu__icon btn-border-top',
                            icls        : 'btn-border-top',
                            borderId    : Asc.c_oAscBorderOptions.Top
                        },
                        {
                            caption     : this.textBottomBorders,
                            iconCls     : 'menu__icon btn-border-bottom',
                            icls        : 'btn-border-bottom',
                            borderId    : Asc.c_oAscBorderOptions.Bottom
                        },
                        {
                            caption     : this.textLeftBorders,
                            iconCls     : 'menu__icon btn-border-left',
                            icls        : 'btn-border-left',
                            borderId    : Asc.c_oAscBorderOptions.Left
                        },
                        {
                            caption     : this.textRightBorders,
                            iconCls     : 'menu__icon btn-border-right',
                            icls        : 'btn-border-right',
                            borderId    : Asc.c_oAscBorderOptions.Right
                        },
                        {
                            caption     : this.textNoBorders,
                            iconCls     : 'menu__icon btn-border-no',
                            icls        : 'btn-border-no',
                            borderId    : 'none'
                        },
                        {caption: '--'},
                        {
                            caption     : this.textInsideBorders,
                            iconCls     : 'menu__icon btn-border-inside',
                            icls        : 'btn-border-inside',
                            borderId    : 'inner'
                        },
                        {
                            caption     : this.textCenterBorders,
                            iconCls     : 'menu__icon btn-border-insidevert',
                            icls        : 'btn-border-insidevert',
                            borderId    : Asc.c_oAscBorderOptions.InnerV
                        },
                        {
                            caption     : this.textMiddleBorders,
                            iconCls     : 'menu__icon btn-border-insidehor',
                            icls        : 'btn-border-insidehor',
                            borderId    : Asc.c_oAscBorderOptions.InnerH
                        },
                        {
                            caption     : this.textDiagUpBorder,
                            iconCls     : 'menu__icon btn-border-diagup',
                            icls        : 'btn-border-diagup',
                            borderId    : Asc.c_oAscBorderOptions.DiagU
                        },
                        {
                            caption     : this.textDiagDownBorder,
                            iconCls     : 'menu__icon btn-border-diagdown',
                            icls        : 'btn-border-diagdown',
                            borderId    : Asc.c_oAscBorderOptions.DiagD
                        },
                        {caption: '--'},
                        {
                            id          : 'id-toolbar-mnu-item-border-width',
                            caption     : this.textBordersStyle,
                            iconCls     : 'menu__icon btn-border-style',
                            // template    : _.template('<a id="<%= id %>" tabindex="-1" type="menuitem"><span class="menu-item-icon" style="background-image: none; width: 11px; height: 11px; margin: 2px 7px 0 -9px;"></span><%= caption %></a>'),
                            menu        : (function(){
                                var itemTemplate = _.template('<a id="<%= id %>" tabindex="-1" type="menuitem"><div class="border-size-item" style="background-position: 0 -<%= options.offsety %>px;"></div></a>');

                                me.mnuBorderWidth = new Common.UI.Menu({
                                    style       : 'min-width: 100px;',
                                    menuAlign   : 'tl-tr',
                                    id          : 'toolbar-menu-borders-width',
                                    items: [
                                        { template: itemTemplate, stopPropagation: true, checkable: true, toggleGroup: 'border-width', value: Asc.c_oAscBorderStyles.Thin ,   offsety: 0, checked:true},
                                        { template: itemTemplate, stopPropagation: true, checkable: true, toggleGroup: 'border-width', value: Asc.c_oAscBorderStyles.Hair,   offsety: 20},
                                        { template: itemTemplate, stopPropagation: true, checkable: true, toggleGroup: 'border-width', value: Asc.c_oAscBorderStyles.Dotted,   offsety: 40},
                                        { template: itemTemplate, stopPropagation: true, checkable: true, toggleGroup: 'border-width', value: Asc.c_oAscBorderStyles.Dashed,   offsety: 60},
                                        { template: itemTemplate, stopPropagation: true, checkable: true, toggleGroup: 'border-width', value: Asc.c_oAscBorderStyles.DashDot,   offsety: 80},
                                        { template: itemTemplate, stopPropagation: true, checkable: true, toggleGroup: 'border-width', value: Asc.c_oAscBorderStyles.DashDotDot,   offsety: 100},
                                        { template: itemTemplate, stopPropagation: true, checkable: true, toggleGroup: 'border-width', value: Asc.c_oAscBorderStyles.Medium, offsety: 120},
                                        { template: itemTemplate, stopPropagation: true, checkable: true, toggleGroup: 'border-width', value: Asc.c_oAscBorderStyles.MediumDashed,  offsety: 140},
                                        { template: itemTemplate, stopPropagation: true, checkable: true, toggleGroup: 'border-width', value: Asc.c_oAscBorderStyles.MediumDashDot,  offsety: 160},
                                        { template: itemTemplate, stopPropagation: true, checkable: true, toggleGroup: 'border-width', value: Asc.c_oAscBorderStyles.MediumDashDotDot,  offsety: 180},
                                        { template: itemTemplate, stopPropagation: true, checkable: true, toggleGroup: 'border-width', value: Asc.c_oAscBorderStyles.Thick,  offsety: 200}
                                    ]
                                });

                                return me.mnuBorderWidth;
                            })()
                        },
                        this.mnuBorderColor = new Common.UI.MenuItem({
                            id          : 'id-toolbar-mnu-item-border-color',
                            caption     : this.textBordersColor,
                            iconCls     : 'mnu-icon-item mnu-border-color',
                            template    : _.template('<a id="<%= id %>"tabindex="-1" type="menuitem"><span class="menu-item-icon" style="background-image: none; width: 12px; height: 12px; margin: 2px 9px 0 -11px; border-style: solid; border-width: 3px; border-color: #000;"></span><%= caption %></a>'),
                            menu        : new Common.UI.Menu({
                                menuAlign   : 'tl-tr',
                                items       : [
                                    { template: _.template('<div id="id-toolbar-menu-bordercolor" style="width: 169px; height: 216px; margin: 10px;"></div>'), stopPropagation: true },
                                    { template: _.template('<a id="id-toolbar-menu-new-bordercolor" style="padding-left:12px;">' + this.textNewColor + '</a>'),  stopPropagation: true }
                                ]
                            })
                        })
                    ]
                }));

                var colorVal = $('<div class="btn-color-value-line"></div>');
                $('button:first-child', this.btnBorders.cmpEl).append(colorVal);
                colorVal.css('background-color', this.btnBorders.currentColor || 'transparent');

                this.mnuBorderColorPicker = new Common.UI.ThemeColorPalette({
                    el: $('#id-toolbar-menu-bordercolor')
                });
            }

            if ( this.btnInsertChart ) {
                this.btnInsertChart.setMenu(new Common.UI.Menu({
                    style: 'width: 364px;padding-top: 12px;',
                    items: [
                        { template: _.template('<div id="id-toolbar-menu-insertchart" class="menu-insertchart" style="margin: 5px 5px 5px 10px;"></div>') }
                    ]
                }));

                var onShowBefore = function(menu) {
                    var picker = new Common.UI.DataView({
                        el: $('#id-toolbar-menu-insertchart'),
                        parentMenu: menu,
                        showLast: false,
                        restoreHeight: 421,
                        groups: new Common.UI.DataViewGroupStore(Common.define.chartData.getChartGroupData()/*.concat(Common.define.chartData.getSparkGroupData(true))*/),
                        store: new Common.UI.DataViewStore(Common.define.chartData.getChartData()/*.concat(Common.define.chartData.getSparkData())*/),
                        itemTemplate: _.template('<div id="<%= id %>" class="item-chartlist"><svg width="40" height="40" class=\"icon\"><use xlink:href=\"#chart-<%= iconCls %>\"></use></svg></div>')
                    });
                    picker.on('item:click', function (picker, item, record, e) {
                        if (record)
                            me.fireEvent('add:chart', [record.get('group'), record.get('type')]);
                        if (e.type !== 'click') menu.hide();
                    });
                    menu.off('show:before', onShowBefore);
                };
                this.btnInsertChart.menu.on('show:before', onShowBefore);
            }

            if (this.btnInsertTextArt) {
                var onShowBeforeTextArt = function (menu) {
                    var collection = SSE.getCollection('Common.Collections.TextArt');
                    if (collection.length<1)
                        SSE.getController('Main').fillTextArt(me.api.asc_getTextArtPreviews());
                    var picker = new Common.UI.DataView({
                        el: $('#id-toolbar-menu-insart'),
                        store: collection,
                        parentMenu: menu,
                        showLast: false,
                        itemTemplate: _.template('<div class="item-art"><img src="<%= imageUrl %>" id="<%= id %>" style="width:50px;height:50px;"></div>')
                    });
                    picker.on('item:click', function (picker, item, record, e) {
                        if (record)
                            me.fireEvent('insert:textart', [record.get('data')]);
                        if (e.type !== 'click') menu.hide();
                    });
                    menu.off('show:before', onShowBeforeTextArt);
                };
                this.btnInsertTextArt.menu.on('show:before', onShowBeforeTextArt);
            }

            if (!this.mode.isEditMailMerge && !this.mode.isEditDiagram)
                this.updateMetricUnit();
        },

        onToolbarAfterRender: function(toolbar) {
            // DataView and pickers
            //
            if (this.btnTextColor && this.btnTextColor.cmpEl) {
                var colorVal = $('<div class="btn-color-value-line"></div>');
                $('button:first-child', this.btnTextColor.cmpEl).append(colorVal);
                colorVal.css('background-color', this.btnTextColor.currentColor || 'transparent');
                this.mnuTextColorPicker = new Common.UI.ThemeColorPalette({
                    el: $('#id-toolbar-menu-fontcolor')
                });
            }
            if (this.btnBackColor && this.btnBackColor.cmpEl) {
                var colorVal = $('<div class="btn-color-value-line"></div>');
                $('button:first-child', this.btnBackColor.cmpEl).append(colorVal);
                colorVal.css('background-color', this.btnBackColor.currentColor || 'transparent');

                this.mnuBackColorPicker = new Common.UI.ThemeColorPalette({
                    el: $('#id-toolbar-menu-paracolor'),
                    transparent: true
                });
            }
        },

        updateMetricUnit: function () {
            var items = this.btnPageMargins.menu.items;
            for (var i = 0; i < items.length; i++) {
                var mnu = items[i];
                if (mnu.checkable) {
                    var checked = mnu.checked;
                    $(mnu.el).html(mnu.template({
                        id: Common.UI.getId(),
                        caption: mnu.caption,
                        options: mnu.options
                    }));
                    if (checked) mnu.setChecked(checked);
                }
            }
            items = this.btnPageSize.menu.items;
            for (var i = 0; i < items.length; i++) {
                var mnu = items[i];
                if (mnu.checkable) {
                    var checked = mnu.checked;
                    $(mnu.el).html(mnu.template({
                        id: Common.UI.getId(),
                        caption: mnu.caption,
                        options: mnu.options
                    }));
                    if (checked) mnu.setChecked(checked);
                }
            }
        },

        setApi: function(api) {
            this.api = api;

            if (!this.mode.isEditMailMerge && !this.mode.isEditDiagram) {
                this.api.asc_registerCallback('asc_onCollaborativeChanges',  _.bind(this.onApiCollaborativeChanges, this));
                this.api.asc_registerCallback('asc_onSendThemeColorSchemes', _.bind(this.onApiSendThemeColorSchemes, this));
                this.api.asc_registerCallback('asc_onAuthParticipantsChanged', _.bind(this.onApiUsersChanged, this));
                this.api.asc_registerCallback('asc_onParticipantsChanged',     _.bind(this.onApiUsersChanged, this));
            }

            return this;
        },

        setMode: function(mode) {
            if (mode.isDisconnected) {
                this.lockToolbar( SSE.enumLock.lostConnect, true );
                this.lockToolbar( SSE.enumLock.lostConnect, true,
                    {array:[this.btnEditChart, this.btnEditChartData, this.btnEditChartType, this.btnUndo,this.btnRedo]} );
                if (!mode.enableDownload)
                    this.lockToolbar(SSE.enumLock.cantPrint, true, {array: [this.btnPrint]});
            } else {
                this.mode = mode;
                this.lockToolbar(SSE.enumLock.cantPrint, !mode.canPrint, {array: [this.btnPrint]});
            }

            return this;
        },

        onApiSendThemeColorSchemes: function(schemas) {
            var me = this;

            this.mnuColorSchema = this.btnColorSchemas.menu;

            if (this.mnuColorSchema && this.mnuColorSchema.items.length > 0) {
                _.each(this.mnuColorSchema.items, function(item) {
                    item.remove();
                });
            }

            if (this.mnuColorSchema == null) {
                this.mnuColorSchema = new Common.UI.Menu({
                    cls: 'shifted-left',
                    restoreHeight: true
                });
            }

            this.mnuColorSchema.items = [];

            var itemTemplate = _.template([
                '<a id="<%= id %>" class="<%= options.cls %>" tabindex="-1" type="menuitem">',
                    '<span class="colors">',
                        '<% _.each(options.colors, function(color) { %>',
                            '<span class="color" style="background: <%= color %>;"></span>',
                        '<% }) %>',
                    '</span>',
                    '<span class="text"><%= caption %></span>',
                '</a>'
            ].join(''));

            _.each(schemas, function(schema, index) {
                var colors = schema.get_colors();
                var schemecolors = [];
                for (var j = 2; j < 7; j++) {
                    var clr = '#' + Common.Utils.ThemeColor.getHexColor(colors[j].get_r(), colors[j].get_g(), colors[j].get_b());
                    schemecolors.push(clr);
                }

                if (index == 21) {
                    this.mnuColorSchema.addItem({
                        caption : '--'
                    });
                }
                var name = schema.get_name();
                this.mnuColorSchema.addItem({
                    template: itemTemplate,
                    cls     : 'color-schemas-menu',
                    colors  : schemecolors,
                    caption: (index < 21) ? (me.SchemeNames[index] || name) : name,
                    value: index,
                    checkable: true,
                    toggleGroup: 'menuSchema'
                });
            }, this);
        },

        onApiCollaborativeChanges: function() {
            if (this._state.hasCollaborativeChanges) return;
            if (!this.btnCollabChanges.rendered) {
                // this.needShowSynchTip = true;
                return;
            }

            this._state.hasCollaborativeChanges = true;
            this.btnCollabChanges.cmpEl.addClass('notify');

            if (this.showSynchTip){
                this.btnCollabChanges.updateHint('');
                if (this.synchTooltip===undefined)
                    this.createSynchTip();

                this.synchTooltip.show();
            } else {
                this.btnCollabChanges.updateHint(this.tipSynchronize + Common.Utils.String.platformKey('Ctrl+S'));
            }

            this.btnSave.setDisabled(false);
            Common.Gateway.collaborativeChanges();
        },

        createSynchTip: function () {
            this.synchTooltip = new Common.UI.SynchronizeTip({
                extCls: (this.mode.customization && !!this.mode.customization.compactHeader) ? undefined : 'inc-index',
                target: this.btnCollabChanges.$el
            });
            this.synchTooltip.on('dontshowclick', function() {
                this.showSynchTip = false;
                this.synchTooltip.hide();
                this.btnCollabChanges.updateHint(this.tipSynchronize + Common.Utils.String.platformKey('Ctrl+S'));
                Common.localStorage.setItem('sse-hide-synch', 1);
            }, this);
            this.synchTooltip.on('closeclick', function() {
                this.synchTooltip.hide();
                this.btnCollabChanges.updateHint(this.tipSynchronize + Common.Utils.String.platformKey('Ctrl+S'));
            }, this);
        },

        synchronizeChanges: function() {
            if (this.btnCollabChanges.rendered) {
                var me = this;

                if ( me.btnCollabChanges.cmpEl.hasClass('notify') ) {
                    me.btnCollabChanges.cmpEl.removeClass('notify');
                    if (this.synchTooltip)
                        this.synchTooltip.hide();
                    this.btnCollabChanges.updateHint(this.btnSaveTip);
                    this.btnSave.setDisabled(!me.mode.forcesave);

                    this._state.hasCollaborativeChanges = false;
                }
            }
        },

        onApiUsersChanged: function(users) {
            var editusers = [];
            _.each(users, function(item){
                if (!item.asc_getView())
                    editusers.push(item);
            });

            var length = _.size(editusers);
            var cls = (length>1) ? 'btn-save-coauth' : 'btn-save';
            if (cls !== this.btnSaveCls && this.btnCollabChanges.rendered) {
                this.btnSaveTip = ((length>1) ? this.tipSaveCoauth : this.tipSave )+ Common.Utils.String.platformKey('Ctrl+S');
                this.btnCollabChanges.updateHint(this.btnSaveTip);
                this.btnCollabChanges.$icon.removeClass(this.btnSaveCls).addClass(cls);
                this.btnSaveCls = cls;
            }
        },

        onAppReady: function (config) {
            if (!this.mode.isEdit || this.mode.isEditMailMerge || this.mode.isEditDiagram) return;

            var me = this;
            var _holder_view = SSE.getController('DocumentHolder').getView('DocumentHolder');
            me.btnImgForward.updateHint(me.tipSendForward);
            me.btnImgForward.setMenu(new Common.UI.Menu({
                items: [{
                    caption : _holder_view.textArrangeFront,
                    iconCls : 'menu__icon arrange-front',
                    value  : Asc.c_oAscDrawingLayerType.BringToFront
                }, {
                    caption : _holder_view.textArrangeForward,
                    iconCls : 'menu__icon arrange-forward',
                    value  : Asc.c_oAscDrawingLayerType.BringForward
                }
                ]})
            );

            me.btnImgBackward.updateHint(me.tipSendBackward);
            me.btnImgBackward.setMenu(new Common.UI.Menu({
                items: [{
                    caption : _holder_view.textArrangeBack,
                    iconCls : 'menu__icon arrange-back',
                    value  : Asc.c_oAscDrawingLayerType.SendToBack
                }, {
                    caption : _holder_view.textArrangeBackward,
                    iconCls : 'menu__icon arrange-backward',
                    value  : Asc.c_oAscDrawingLayerType.SendBackward
                }]
            }));

            me.btnImgAlign.updateHint(me.tipImgAlign);
            me.btnImgAlign.setMenu(new Common.UI.Menu({
                items: [{
                    caption : _holder_view.textShapeAlignLeft,
                    iconCls : 'menu__icon shape-align-left',
                    value   : 0
                }, {
                    caption : _holder_view.textShapeAlignCenter,
                    iconCls : 'menu__icon shape-align-center',
                    value   : 4
                }, {
                    caption : _holder_view.textShapeAlignRight,
                    iconCls : 'menu__icon shape-align-right',
                    value   : 1
                }, {
                    caption : _holder_view.textShapeAlignTop,
                    iconCls : 'menu__icon shape-align-top',
                    value   : 3
                }, {
                    caption : _holder_view.textShapeAlignMiddle,
                    iconCls : 'menu__icon shape-align-middle',
                    value   : 5
                }, {
                    caption : _holder_view.textShapeAlignBottom,
                    iconCls : 'menu__icon shape-align-bottom',
                    value   : 2
                },
                {caption: '--'},
                {
                    caption: _holder_view.txtDistribHor,
                    iconCls: 'menu__icon shape-distribute-hor',
                    value: 6
                },
                {
                    caption: _holder_view.txtDistribVert,
                    iconCls: 'menu__icon shape-distribute-vert',
                    value: 7
                }]
            }));

            me.btnImgGroup.updateHint(me.tipImgGroup);
            me.btnImgGroup.setMenu(new Common.UI.Menu({
                items: [{
                    caption : _holder_view.txtGroup,
                    iconCls : 'menu__icon shape-group',
                    value: 'grouping'
                }, {
                    caption : _holder_view.txtUngroup,
                    iconCls : 'menu__icon shape-ungroup',
                    value: 'ungrouping'
                }]
            }));

        },

        textBold:           'Bold',
        textItalic:         'Italic',
        textUnderline:      'Underline',
        textStrikeout:      'Strikeout',
        textSuperscript:    'Superscript',
        textSubscript:      'Subscript',
        textSubSuperscript: 'Subscript/Superscript',
        tipFontName:        'Font Name',
        tipFontSize:        'Font Size',
        tipCellStyle:       'Cell Style',
        tipCopy:            'Copy',
        tipPaste:           'Paste',
        tipUndo:            'Undo',
        tipRedo:            'Redo',
        tipPrint:           'Print',
        tipSave:            'Save',
        tipFontColor:       'Font color',
        tipPrColor:         'Background color',
        tipClearStyle:      'Clear',
        tipCopyStyle:       'Copy Style',
        tipBack:            'Back',
        tipAlignLeft:       'Align Left',
        tipAlignRight:      'Align Right',
        tipAlignCenter:     'Align Center',
        tipAlignJust:       'Justified',
        textAlignTop:       'Align text to the top',
        textAlignMiddle:    'Align text to the middle',
        textAlignBottom:    'Align text to the bottom',
        tipNumFormat:       'Number Format',
        txtNumber:          'Number',
        txtInteger:         'Integer',
        txtGeneral:         'General',
        txtCustom:          'Custom',
        txtCurrency:        'Currency',
        txtDollar:          '$ Dollar',
        txtEuro:            '€ Euro',
        txtRouble:          '₽ Rouble',
        txtPound:           '£ Pound',
        txtYen:             '¥ Yen',
//    txtFranc:           'CHF Swiss franc',
        txtAccounting:      'Accounting',
        txtDate:            'Date',
        txtTime:            'Time',
        txtDateTime:        'Date & Time',
        txtPercentage:      'Percentage',
        txtFraction:        'Fraction',
        txtScientific:      'Scientific',
        txtText:            'Text',
//    txtSpecial:         'Special',
        tipBorders:         'Borders',
        textOutBorders:     'Outside Borders',
        textAllBorders:     'All Borders',
        textTopBorders:     'Top Borders',
        textBottomBorders:  'Bottom Borders',
        textLeftBorders:    'Left Borders',
        textRightBorders:   'Right Borders',
        textNoBorders:      'No Borders',
        textInsideBorders:  'Inside Borders',
        textMiddleBorders:  'Inside Horizontal Borders',
        textCenterBorders:  'Inside Vertical Borders',
        textDiagDownBorder: 'Diagonal Down Border',
        textDiagUpBorder:   'Diagonal Up Border',
        tipWrap:            'Wrap Text',
        txtClearAll:        'All',
        txtClearText:       'Text',
        txtClearFormat:     'Format',
        txtClearFormula:    'Formula',
        txtClearHyper:      'Hyperlink',
        txtClearComments:   'Comments',
        tipMerge:           'Merge',
        txtMergeCenter:     'Merge Center',
        txtMergeAcross:     'Merge Across',
        txtMergeCells:      'Merge Cells',
        txtUnmerge:         'Unmerge Cells',
        tipIncDecimal:      'Increase Decimal',
        tipDecDecimal:      'Decrease Decimal',
        tipAutofilter:      'Set Autofilter',
        tipInsertImage:     'Insert Image',
        tipInsertHyperlink: 'Add Hyperlink',
        tipSynchronize:     'The document has been changed by another user. Please click to save your changes and reload the updates.',
        tipIncFont:         'Increment font size',
        tipDecFont:         'Decrement font size',
        tipInsertText:      'Insert Text',
        tipInsertTextart:   'Insert Text Art',
        tipInsertShape:     'Insert Autoshape',
        tipDigStylePercent: 'Percent Style',
//        tipDigStyleCurrency:'Currency Style',
        tipDigStyleAccounting: 'Accounting Style',
        tipTextOrientation: 'Orientation',
        tipInsertOpt:       'Insert Cells',
        tipDeleteOpt:       'Delete Cells',
        tipAlignTop:        'Align Top',
        tipAlignMiddle:     'Align Middle',
        tipAlignBottom:     'Align Bottom',
        textBordersStyle:   'Border Style',
        textBordersColor:   'Borders Color',
        textAlignLeft:      'Left align text',
        textAlignRight:     'Right align text',
        textAlignCenter:    'Center text',
        textAlignJust:      'Justify',
        txtSort:            'Sort',
//    txtAscending:       'Ascending',
//    txtDescending:      'Descending',
        txtFormula:         'Insert Function',
        txtNoBorders:       'No borders',
        txtAdditional:      'Insert Function',
        mniImageFromFile:   'Image from file',
        mniImageFromUrl:    'Image from url',
        textNewColor:       'Add New Custom Color',
        tipInsertChart:     'Insert Chart',
        tipEditChart:       'Edit Chart',
        textPrint:          'Print',
        textPrintOptions:   'Print Options',
        tipColorSchemas:    'Change Color Scheme',
        txtSortAZ:          'Sort A to Z',
        txtSortZA:          'Sort Z to A',
        txtFilter:          'Filter',
        txtTableTemplate:   'Format As Table Template',
        textHorizontal:     'Horizontal Text',
        textCounterCw:      'Angle Counterclockwise',
        textClockwise:      'Angle Clockwise',
        textRotateUp:       'Rotate Text Up',
        textRotateDown:     'Rotate Text Down',
        textInsRight:       'Shift Cells Right',
        textInsDown:        'Shift Cells Down',
        textEntireRow:      'Entire Row',
        textEntireCol:      'Entire Column',
        textDelLeft:        'Shift Cells Left',
        textDelUp:          'Shift Cells Up',
        textZoom:           'Zoom',
        txtScheme1:         'Office',
        txtScheme2:         'Grayscale',
        txtScheme3:         'Apex',
        txtScheme4:         'Aspect',
        txtScheme5:         'Civic',
        txtScheme6:         'Concourse',
        txtScheme7:         'Equity',
        txtScheme8:         'Flow',
        txtScheme9:         'Foundry',
        txtScheme10:        'Median',
        txtScheme11:        'Metro',
        txtScheme12:        'Module',
        txtScheme13:        'Opulent',
        txtScheme14:        'Oriel',
        txtScheme15:        'Origin',
        txtScheme16:        'Paper',
        txtScheme17:        'Solstice',
        txtScheme18:        'Technic',
        txtScheme19:        'Trek',
        txtScheme20:        'Urban',
        txtScheme21:        'Verve',
        txtClearFilter:     'Clear Filter',
        tipSaveCoauth: 'Save your changes for the other users to see them.',
        txtSearch: 'Search',
        txtNamedRange:      'Named Ranges',
        txtNewRange:        'Define Name',
        txtManageRange:     'Name manager',
        txtPasteRange:      'Paste name',
        textInsCharts:      'Charts',
        tipInsertEquation:  'Insert Equation',
        tipInsertChartSpark: 'Insert Chart',
        textMoreFormats: 'More formats',
        capInsertText: 'Text',
        capInsertTextart: 'Text Art',
        capInsertImage: 'Image',
        capInsertShape: 'Shape',
        capInsertChart: 'Chart',
        capInsertHyperlink: 'Hyperlink',
        capInsertEquation: 'Equation',
        capBtnComment: 'Comment',
        textTabFile: 'File',
        textTabHome: 'Home',
        textTabInsert: 'Insert',
        tipChangeChart: 'Change Chart Type',
        textTabCollaboration: 'Collaboration',
        textTabProtect: 'Protection',
        textTabLayout: 'Layout',
        capBtnPageOrient: 'Orientation',
        capBtnMargins: 'Margins',
        capBtnPageSize: 'Size',
        tipImgAlign: 'Align objects',
        tipImgGroup: 'Group objects',
        tipSendForward: 'Bring forward',
        tipSendBackward: 'Send backward',
        capImgAlign: 'Align',
        capImgGroup: 'Group',
        capImgForward: 'Bring Forward',
        capImgBackward: 'Send Backward',
        tipPageSize: 'Page Size',
        tipPageOrient: 'Page Orientation',
        tipPageMargins: 'Page Margins',
        textMarginsLast: 'Last Custom',
        textMarginsNormal: 'Normal',
        textMarginsNarrow: 'Narrow',
        textMarginsWide: 'Wide',
        textPageMarginsCustom: 'Custom margins',
        textTop: 'Top: ',
        textLeft: 'Left: ',
        textBottom: 'Bottom: ',
        textRight: 'Right: ',
        textPortrait: 'Portrait',
        textLandscape: 'Landscape',
        mniImageFromStorage: 'Image from Storage',
        capBtnPrintArea: 'Print Area',
        textSetPrintArea: 'Set Print Area',
        textClearPrintArea: 'Clear Print Area',
        textAddPrintArea: 'Add to Print Area',
        tipPrintArea: 'Print area',
        capBtnInsHeader: 'Header/Footer',
        tipEditHeader: 'Edit header or footer',
        textTabData: 'Data',
        capInsertTable: 'Table',
        tipInsertTable: 'Insert table',
        textTabFormula: 'Formula',
        capBtnScale: 'Scale to Fit',
        tipScale: 'Scale to Fit',
        textScaleCustom: 'Custom',
        textScale: 'Scale',
        textAuto: 'Auto',
        textOnePage: 'page',
        textFewPages: 'pages',
        textManyPages: 'pages',
        textHeight: 'Height',
        textWidth: 'Width',
        textMorePages: 'More pages',
        capBtnAddComment: 'Add Comment',
        capBtnInsSymbol: 'Symbol',
        tipInsertSymbol: 'Insert symbol',
        txtAutosumTip: 'Summation',
        capBtnPrintTitles: 'Print Titles',
        tipPrintTitles: 'Print titles',
        capBtnInsSlicer: 'Slicer',
        tipInsertSlicer: 'Insert slicer',
        textVertical: 'Vertical Text',
        textTabView: 'View',
        tipEditChartData: 'Select Data',
        tipEditChartType: 'Change Chart Type'
    }, SSE.Views.Toolbar || {}));
});<|MERGE_RESOLUTION|>--- conflicted
+++ resolved
@@ -275,11 +275,7 @@
                     cls         : 'btn-toolbar btn-text-default auto',
                     caption     : me.tipEditChart,
                     lock        : [_set.lostConnect],
-<<<<<<< HEAD
-                    style       : 'min-width: 90px;'
-=======
                     style       : 'min-width: 120px;'
->>>>>>> aace4be3
                 });
 
                 me.btnEditChartData = new Common.UI.Button({
@@ -287,7 +283,6 @@
                     cls         : 'btn-toolbar',
                     iconCls     : 'toolbar__icon btn-select-range',
                     caption     : me.tipEditChartData,
-<<<<<<< HEAD
                     lock        : [_set.editCell, _set.selRange, _set.selRangeEdit, _set.lostConnect]
                 });
 
@@ -296,11 +291,8 @@
                     cls         : 'btn-toolbar',
                     iconCls     : 'toolbar__icon btn-menu-chart',
                     caption     : me.tipEditChartType,
-                    lock        : [_set.editCell, _set.selRange, _set.selRangeEdit, _set.lostConnect]
-=======
                     lock        : [_set.editCell, _set.selRange, _set.selRangeEdit, _set.lostConnect],
                     style       : 'min-width: 120px;'
->>>>>>> aace4be3
                 });
             } else
             if ( config.isEditMailMerge ) {
