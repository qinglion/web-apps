--- conflicted
+++ resolved
@@ -2068,10 +2068,7 @@
         textTabHome: 'Home',
         textTabInsert: 'Insert',
         textSurface: 'Surface',
-<<<<<<< HEAD
-        tipChangeChart: 'Change Chart Type'
-=======
+        tipChangeChart: 'Change Chart Type',
         textTabCollaboration: 'Collaboration'
->>>>>>> 844b287c
     }, SSE.Views.Toolbar || {}));
 });