/*
 *
 * (c) Copyright Ascensio System SIA 2010-2019
 *
 * This program is a free software product. You can redistribute it and/or
 * modify it under the terms of the GNU Affero General Public License (AGPL)
 * version 3 as published by the Free Software Foundation. In accordance with
 * Section 7(a) of the GNU AGPL its Section 15 shall be amended to the effect
 * that Ascensio System SIA expressly excludes the warranty of non-infringement
 * of any third-party rights.
 *
 * This program is distributed WITHOUT ANY WARRANTY; without even the implied
 * warranty of MERCHANTABILITY or FITNESS FOR A PARTICULAR  PURPOSE. For
 * details, see the GNU AGPL at: http://www.gnu.org/licenses/agpl-3.0.html
 *
 * You can contact Ascensio System SIA at 20A-12 Ernesta Birznieka-Upisha
 * street, Riga, Latvia, EU, LV-1050.
 *
 * The  interactive user interfaces in modified source and object code versions
 * of the Program must display Appropriate Legal Notices, as required under
 * Section 5 of the GNU AGPL version 3.
 *
 * Pursuant to Section 7(b) of the License you must retain the original Product
 * logo when distributing the program. Pursuant to Section 7(e) we decline to
 * grant you any rights under trademark law for use of our trademarks.
 *
 * All the Product's GUI elements, including illustrations and icon sets, as
 * well as technical writing content are licensed under the terms of the
 * Creative Commons Attribution-ShareAlike 4.0 International. See the License
 * terms at http://creativecommons.org/licenses/by-sa/4.0/legalcode
 *
*/
/**
 *  Toolbar.js
 *
 *  Created by Alexander Yuzhin on 3/31/14
 *  Copyright (c) 2018 Ascensio System SIA. All rights reserved.
 *
 */

define([
    'backbone',
    'text!spreadsheeteditor/main/app/template/Toolbar.template',
    'text!spreadsheeteditor/main/app/template/ToolbarAnother.template',
    'text!spreadsheeteditor/main/app/template/ToolbarView.template',
    'common/main/lib/collection/Fonts',
    'common/main/lib/component/Button',
    'common/main/lib/component/ComboBox',
    'common/main/lib/component/DataView',
    'common/main/lib/component/ColorPalette',
    'common/main/lib/component/ThemeColorPalette',
    'common/main/lib/component/Menu',
    'common/main/lib/component/DimensionPicker',
    'common/main/lib/component/Window',
    'common/main/lib/component/ComboBoxFonts',
    'common/main/lib/component/ComboDataView'
    ,'common/main/lib/component/SynchronizeTip'
    ,'common/main/lib/component/Mixtbar'
], function (Backbone, template, simple, template_view) { 'use strict';

    if (!Common.enumLock)
        Common.enumLock = {};

    var enumLock = {
        editCell:       'cell-editing',
        editFormula:    'is-formula',
        editText:       'is-text',
        editPivot:      'is-pivot',
        selImage:       'sel-image',
        selShape:       'sel-shape',
        selShapeText:   'sel-shape-txt',
        selChart:       'sel-chart',
        selChartText:   'sel-chart-txt',
        selRange:       'sel-range',
        selRangeEdit:   'sel-range-edit',
        lostConnect:    'disconnect',
        coAuth:         'co-auth',
        coAuthText:     'co-auth-text',
        ruleMerge:      'rule-btn-merge',
        ruleFilter:     'rule-filter',
        ruleDelFilter:  'rule-clear-filter',
        menuFileOpen:   'menu-file-open',
        cantPrint:      'cant-print',
        multiselect:    'is-multiselect',
        cantHyperlink:  'cant-hyperlink',
        commentLock:    'can-comment',
        cantModifyFilter: 'cant-filter',
        disableOnStart: 'on-start',
        cantGroup:      'cant-group',
        cantGroupUngroup: 'cant-group-ungroup',
        docPropsLock:   'doc-props-lock',
        printAreaLock:  'print-area-lock',
        namedRangeLock: 'named-range-lock',
        multiselectCols:'is-multiselect-cols',
        headerLock: 'header-lock',
        sheetLock: 'sheet-lock',
        noPivot: 'no-pivot',
        noSubitems: 'no-subitems',
        noSlicerSource: 'no-slicer-source',
        selSlicer: 'sel-slicer',
        cantSort: 'cant-sort',
        pivotLock: 'pivot-lock',
        tableHasSlicer: 'table-has-slicer',
        sheetView: 'sheet-view',
        wbLock: 'workbook-lock',
        wsLock: 'worksheet-lock',
        itemsDisabled: 'all-items-disabled',
        wsLockText: 'worksheet-lock-text',
        wsLockShape: 'worksheet-lock-shape',
        wsLockFormat: 'worksheet-lock-format',
        inSmartartInternal: 'in-smartart-internal',
        wsLockFormatFill: 'worksheet-lock-format-fill',
        editVisibleArea: 'is-visible-area'
    };
    for (var key in enumLock) {
        if (enumLock.hasOwnProperty(key)) {
            Common.enumLock[key] = enumLock[key];
        }
    }

    SSE.Views.Toolbar =  Common.UI.Mixtbar.extend(_.extend({
        el: '#toolbar',

        // Compile our stats template
        template: _.template(template),

        // Delegated events for creating new items, and clearing completed ones.
        events: {
            //
        },

        initialize: function () {
            var me = this,
                options = {};

            me.SchemeNames = [me.txtScheme22,
                me.txtScheme1, me.txtScheme2, me.txtScheme3, me.txtScheme4, me.txtScheme5,
                me.txtScheme6, me.txtScheme7, me.txtScheme8, me.txtScheme9, me.txtScheme10,
                me.txtScheme11, me.txtScheme12, me.txtScheme13, me.txtScheme14, me.txtScheme15,
                me.txtScheme16, me.txtScheme17, me.txtScheme18, me.txtScheme19, me.txtScheme20,
                me.txtScheme21
            ];
            me._state = {
                hasCollaborativeChanges: undefined
            };
            me.btnSaveCls = 'btn-save';
            me.btnSaveTip = this.tipSave + Common.Utils.String.platformKey('Ctrl+S');

            me.ascFormatOptions = {
                General     : 'General',
                Number      : '0.00',
                Currency    : '$#,##0.00',
                Accounting  : '_($* #,##0.00_);_($* (#,##0.00);_($* "-"??_);_(@_)',
                DateShort   : 'm/d/yyyy',
                DateLong    : '[$-F800]dddd, mmmm dd, yyyy',
                Time        : '[$-F400]h:mm:ss AM/PM',
                Percentage  : '0.00%',
                Percent     : '0%',
                Fraction    : '# ?/?',
                Scientific  : '0.00E+00',
                Text        : '@'
            };

            me.numFormatData = [
                { value: Asc.c_oAscNumFormatType.General,   format: this.ascFormatOptions.General,     displayValue: this.txtGeneral,      exampleval: '100' },
                { value: Asc.c_oAscNumFormatType.Number,    format: this.ascFormatOptions.Number,      displayValue: this.txtNumber,       exampleval: '100,00' },
                { value: Asc.c_oAscNumFormatType.Scientific,format: this.ascFormatOptions.Scientific,  displayValue: this.txtScientific,   exampleval: '1,00E+02' },
                { value: Asc.c_oAscNumFormatType.Accounting,format: this.ascFormatOptions.Accounting,  displayValue: this.txtAccounting,   exampleval: '100,00 $' },
                { value: Asc.c_oAscNumFormatType.Currency,  format: this.ascFormatOptions.Currency,    displayValue: this.txtCurrency,     exampleval: '100,00 $' },
                { value: Asc.c_oAscNumFormatType.Date,      format: 'MM-dd-yyyy',                      displayValue: this.txtDate,         exampleval: '04-09-1900' },
                { value: Asc.c_oAscNumFormatType.Time,      format: 'HH:MM:ss',                        displayValue: this.txtTime,         exampleval: '00:00:00' },
                { value: Asc.c_oAscNumFormatType.Percent,   format: this.ascFormatOptions.Percentage,  displayValue: this.txtPercentage,   exampleval: '100,00%' },
                { value: Asc.c_oAscNumFormatType.Fraction,  format: this.ascFormatOptions.Fraction,    displayValue: this.txtFraction,     exampleval: '100' },
                { value: Asc.c_oAscNumFormatType.Text,      format: this.ascFormatOptions.Text,        displayValue: this.txtText,         exampleval: '100' }
            ];

            return this;
        },

        lockToolbar: function(causes, lock, opts) {
            Common.Utils.lockControls(causes, lock, opts, this.lockControls);
        },

        applyLayout: function (config) {
            var me = this;

            function dummyCmp() {
                return {
                    isDummy : true,
                    on      : function() {}
                }
            }

            var _set = Common.enumLock;

            me.btnCopy = new Common.UI.Button({
                id          : 'id-toolbar-btn-copy',
                cls         : 'btn-toolbar',
                iconCls     : 'toolbar__icon btn-copy',
                dataHint: '1',
                dataHintDirection: (config.isEditDiagram || config.isEditMailMerge || config.isEditOle) ? 'bottom' : 'top',
                dataHintTitle: 'C'
            });

            me.btnPaste = new Common.UI.Button({
                id          : 'id-toolbar-btn-paste',
                cls         : 'btn-toolbar',
                iconCls     : 'toolbar__icon btn-paste',
                lock        : [/*_set.editCell,*/ _set.coAuth, _set.lostConnect, _set.editVisibleArea],
                dataHint    : '1',
                dataHintDirection: (config.isEditDiagram || config.isEditMailMerge || config.isEditOle) ? 'bottom' : 'top',
                dataHintTitle: 'V'
            });

            me.btnUndo = new Common.UI.Button({
                id          : 'id-toolbar-btn-undo',
                cls         : 'btn-toolbar',
                iconCls     : 'toolbar__icon btn-undo',
                disabled    : true,
                lock        : [_set.lostConnect],
                signals     : ['disabled'],
                dataHint    : '1',
                dataHintDirection: 'bottom',
                dataHintTitle: 'Z'
            });

            me.btnRedo = new Common.UI.Button({
                id          : 'id-toolbar-btn-redo',
                cls         : 'btn-toolbar',
                iconCls     : 'toolbar__icon btn-redo',
                disabled    : true,
                lock        : [_set.lostConnect],
                signals     : ['disabled'],
                dataHint    : '1',
                dataHintDirection: 'bottom',
                dataHintTitle: 'Y'
            });

            if (config.isEditDiagram || config.isEditMailMerge || config.isEditOle ) {
                me.$layout = $(_.template(simple)(config));
                if ( config.isEditDiagram || config.isEditOle ) {
                    me.btnInsertFormula = new Common.UI.Button({
                        id          : 'id-toolbar-btn-insertformula',
                        cls         : 'btn-toolbar',
                        iconCls     : 'toolbar__icon btn-formula',
                        split       : true,
                        lock        : [_set.editText, _set.selChart, _set.selChartText, _set.selShape, _set.selShapeText, _set.selImage, _set.selRangeEdit, _set.lostConnect, _set.coAuth, _set.editVisibleArea],
                        menu        : new Common.UI.Menu({
                            style : 'min-width: 110px',
                            items : [
                                {caption: 'SUM',   value: 'SUM'},
                                {caption: 'AVERAGE', value: 'AVERAGE'},
                                {caption: 'MIN',   value: 'MIN'},
                                {caption: 'MAX',   value: 'MAX'},
                                {caption: 'COUNT', value: 'COUNT'},
                                {caption: '--'},
                                {
                                    caption: me.txtAdditional,
                                    value: 'more',
                                    hint: me.txtFormula + Common.Utils.String.platformKey('Shift+F3')
                                }
                            ]
                        }),
                        dataHint: '1',
                        dataHintDirection: 'bottom'
                    });

                    var formatTemplate =
                        _.template([
                            '<% _.each(items, function(item) { %>',
                            '<li id="<%= item.id %>" data-value="<%= item.value %>"><a tabindex="-1" type="menuitem">',
                            '<div style="position: relative;"><div class="display-value"><%= scope.getDisplayValue(item) %></div>',
                            '<div class="example-val"><%= item.exampleval ? item.exampleval : "" %></div>',
                            '</div></a></li>',
                            '<% }); %>',
                            '<li class="divider">',
                            '<li id="id-toolbar-mnu-item-more-formats" data-value="-1"><a tabindex="-1" type="menuitem">' + me.textMoreFormats + '</a></li>'
                        ].join(''));

                    me.cmbNumberFormat = new Common.UI.ComboBox({
                        cls         : 'input-group-nr',
                        menuStyle   : 'min-width: 180px;',
                        hint        : me.tipNumFormat,
                        lock        : [_set.editCell, _set.selChart, _set.selChartText, _set.selShape, _set.selShapeText, _set.selImage, _set.selRangeEdit, _set.lostConnect, _set.coAuth, _set.editVisibleArea],
                        itemsTemplate: formatTemplate,
                        editable    : false,
                        data        : me.numFormatData,
                        dataHint    : '1',
                        dataHintDirection: 'bottom'
                    });
                }
                if ( config.isEditMailMerge || config.isEditOle ) {
                    me.btnSearch = new Common.UI.Button({
                        id          : 'id-toolbar-btn-search',
                        cls         : 'btn-toolbar',
                        iconCls     : 'toolbar__icon btn-menu-search',
                        lock        : [_set.lostConnect],
                        enableToggle: true,
                        dataHint    : '1',
                        dataHintDirection: 'bottom'
                    });
                }
                if ( config.isEditDiagram ) {
                    me.btnDecDecimal = new Common.UI.Button({
                        id          : 'id-toolbar-btn-decdecimal',
                        cls         : 'btn-toolbar',
                        iconCls     : 'toolbar__icon btn-decdecimal',
                        lock        : [_set.editCell, _set.selChart, _set.selChartText, _set.selShape, _set.selShapeText, _set.selImage, _set.lostConnect, _set.coAuth, _set.editVisibleArea],
                        dataHint    : '1',
                        dataHintDirection: 'bottom'
                    });

                    me.btnIncDecimal = new Common.UI.Button({
                        id          : 'id-toolbar-btn-incdecimal',
                        cls         : 'btn-toolbar',
                        iconCls     : 'toolbar__icon btn-incdecimal',
                        lock        : [_set.editCell, _set.selChart, _set.selChartText, _set.selShape, _set.selShapeText, _set.selImage, _set.lostConnect, _set.coAuth, _set.editVisibleArea],
                        dataHint    : '1',
                        dataHintDirection: 'bottom'
                    });

                    me.btnEditChart = new Common.UI.Button({
                        id          : 'id-toolbar-rtn-edit-chart',
                        cls         : 'btn-toolbar btn-text-default auto',
                        caption     : me.tipEditChart,
                        lock        : [_set.lostConnect],
                        style       : 'min-width: 120px;',
                        dataHint    : '1',
                        dataHintDirection: 'bottom'
                    });

                    me.btnEditChartData = new Common.UI.Button({
                        id          : 'id-toolbar-rtn-edit-chart-data',
                        cls         : 'btn-toolbar',
                        iconCls     : 'toolbar__icon btn-select-range',
                        caption     : me.tipEditChartData,
                        lock        : [_set.editCell, _set.selRange, _set.selRangeEdit, _set.lostConnect],
                        dataHint    : '1',
                        dataHintDirection: 'left',
                        dataHintOffset: 'medium'
                    });

                    me.btnEditChartType = new Common.UI.Button({
                        id          : 'id-toolbar-rtn-edit-chart-type',
                        cls         : 'btn-toolbar',
                        iconCls     : 'toolbar__icon btn-menu-chart',
                        caption     : me.tipEditChartType,
                        lock        : [_set.editCell, _set.selRange, _set.selRangeEdit, _set.lostConnect],
                        style       : 'min-width: 120px;',
                        dataHint    : '1',
                        dataHintDirection: 'left',
                        dataHintOffset: 'medium'
                    });
                }
                if ( config.isEditMailMerge) {
                    me.btnSortDown = new Common.UI.Button({
                        id          : 'id-toolbar-btn-sort-down',
                        cls         : 'btn-toolbar',
                        iconCls     : 'toolbar__icon btn-sort-down',
                        lock        : [_set.editCell, _set.selChart, _set.selChartText, _set.selShape, _set.selShapeText, _set.selImage, _set.lostConnect, _set.coAuth, _set.ruleFilter, _set.editPivot, _set.editVisibleArea],
                        dataHint    : '1',
                        dataHintDirection: 'bottom'
                    });

                    me.btnSortUp = new Common.UI.Button({
                        id          : 'id-toolbar-btn-sort-up',
                        cls         : 'btn-toolbar',
                        iconCls     : 'toolbar__icon btn-sort-up',
                        lock        : [_set.editCell, _set.selChart, _set.selChartText, _set.selShape, _set.selShapeText, _set.selImage, _set.lostConnect, _set.coAuth, _set.ruleFilter, _set.editPivot, _set.editVisibleArea],
                        dataHint    : '1',
                        dataHintDirection: 'bottom'
                    });

                    me.btnSetAutofilter = new Common.UI.Button({
                        id          : 'id-toolbar-btn-setautofilter',
                        cls         : 'btn-toolbar',
                        iconCls     : 'toolbar__icon btn-autofilter',
                        lock        : [_set.editCell, _set.selChart, _set.selChartText, _set.selShape, _set.selShapeText, _set.selImage, _set.lostConnect, _set.coAuth, _set.ruleFilter, _set.editPivot, _set.editVisibleArea],
                        enableToggle: true,
                        dataHint    : '1',
                        dataHintDirection: 'bottom'
                    });

                    me.btnClearAutofilter = new Common.UI.Button({
                        id          : 'id-toolbar-btn-clearfilter',
                        cls         : 'btn-toolbar',
                        iconCls     : 'toolbar__icon btn-clear-filter',
                        lock        : [_set.editCell, _set.selChart, _set.selChartText, _set.selShape, _set.selShapeText, _set.selImage, _set.lostConnect, _set.coAuth, _set.ruleDelFilter, _set.editPivot, _set.editVisibleArea],
                        dataHint    : '1',
                        dataHintDirection: 'bottom'
                    });
                }
                if ( config.isEditOle ) {
                    me.cmbFontSize = new Common.UI.ComboBox({
                        cls         : 'input-group-nr',
                        menuStyle   : 'min-width: 55px;',
                        hint        : me.tipFontSize,
                        lock        : [_set.selImage, _set.editFormula, _set.selRangeEdit, _set.selSlicer, _set.coAuth, _set.coAuthText, _set.lostConnect, _set.editVisibleArea],
                        data        : [
                            { value: 8, displayValue: "8" },
                            { value: 9, displayValue: "9" },
                            { value: 10, displayValue: "10" },
                            { value: 11, displayValue: "11" },
                            { value: 12, displayValue: "12" },
                            { value: 14, displayValue: "14" },
                            { value: 16, displayValue: "16" },
                            { value: 18, displayValue: "18" },
                            { value: 20, displayValue: "20" },
                            { value: 22, displayValue: "22" },
                            { value: 24, displayValue: "24" },
                            { value: 26, displayValue: "26" },
                            { value: 28, displayValue: "28" },
                            { value: 36, displayValue: "36" },
                            { value: 48, displayValue: "48" },
                            { value: 72, displayValue: "72" },
                            { value: 96, displayValue: "96" }
                        ],
                        dataHint: '1',
                        dataHintDirection: 'bottom'
                    });

                    me.cmbFontName = new Common.UI.ComboBoxFonts({
                        cls         : 'input-group-nr',
                        menuCls     : 'scrollable-menu',
                        menuStyle   : 'min-width: 325px;',
                        hint        : me.tipFontName,
                        lock        : [_set.selImage, _set.editFormula, _set.selRangeEdit, _set.selSlicer, _set.coAuth, _set.coAuthText, _set.lostConnect, _set.editVisibleArea],
                        store       : new Common.Collections.Fonts(),
                        recent      : 0,
                        dataHint: '1',
                        dataHintDirection: 'bottom'
                    });

                    me.btnWrap = new Common.UI.Button({
                        id          : 'id-toolbar-rtn-wrap',
                        cls         : 'btn-toolbar',
                        iconCls     : 'toolbar__icon btn-wrap',
                        lock        : [_set.editCell, _set.selChart, _set.selChartText, _set.selShape, _set.selShapeText, _set.selImage, _set.selSlicer, _set.lostConnect, _set.coAuth, _set['FormatCells'], _set.editVisibleArea],
                        enableToggle: true,
                        allowDepress: true,
                        dataHint    : '1',
                        dataHintDirection: 'bottom'
                    });

                    me.btnMerge = new Common.UI.Button({
                        id          : 'id-toolbar-rtn-merge',
                        cls         : 'btn-toolbar',
                        iconCls     : 'toolbar__icon btn-merge-and-center',
                        enableToggle: true,
                        allowDepress: true,
                        split       : true,
                        lock        : [_set.editCell, _set.selShape, _set.selShapeText, _set.selChart, _set.selChartText, _set.selImage, _set.selSlicer, _set.lostConnect, _set.coAuth, _set.ruleMerge, _set.editPivot, _set.wsLock, _set.editVisibleArea],
                        menu        : new Common.UI.Menu({
                            items: [
                                {
                                    caption : me.txtMergeCenter,
                                    iconCls     : 'menu__icon btn-merge-and-center',
                                    value   : Asc.c_oAscMergeOptions.MergeCenter
                                },
                                {
                                    caption : me.txtMergeAcross,
                                    iconCls     : 'menu__icon btn-merge-across',
                                    value   : Asc.c_oAscMergeOptions.MergeAcross
                                },
                                {
                                    caption : me.txtMergeCells,
                                    iconCls     : 'menu__icon btn-merge-cells',
                                    value   : Asc.c_oAscMergeOptions.Merge
                                },
                                {
                                    caption : me.txtUnmerge,
                                    iconCls     : 'menu__icon btn-unmerge-cells',
                                    value   : Asc.c_oAscMergeOptions.None
                                }
                            ]
                        }),
                        dataHint    : '1',
                        dataHintDirection: 'bottom'
                    });

                    me.mnuTextColorPicker = dummyCmp();
                    me.btnTextColor = new Common.UI.ButtonColored({
                        id          : 'id-toolbar-btn-fontcolor',
                        cls         : 'btn-toolbar',
                        iconCls     : 'toolbar__icon btn-fontcolor',
                        split       : true,
                        lock        : [_set.selImage, _set.editFormula, _set.selRangeEdit, _set.selSlicer, _set.coAuth, _set.coAuthText, _set.lostConnect, _set.wsLockFormat, _set.editVisibleArea],
                        menu: true,
                        auto: true,
                        dataHint    : '1',
                        dataHintDirection: 'bottom'
                    });

                    me.mnuBackColorPicker = dummyCmp();
                    me.btnBackColor = new Common.UI.ButtonColored({
                        id          : 'id-toolbar-btn-fillparag',
                        cls         : 'btn-toolbar',
                        iconCls     : 'toolbar__icon btn-paracolor',
                        split       : true,
                        lock        : [_set.selImage, _set.editCell, _set.selSlicer, _set.coAuth, _set.coAuthText, _set.lostConnect, _set.wsLockFormatFill, _set.editVisibleArea],
                        transparent: true,
                        menu: true,
                        dataHint: '1',
                        dataHintDirection: 'bottom'
                    });

                    me.btnBorders = new Common.UI.Button({
                        id          : 'id-toolbar-btn-borders',
                        cls         : 'btn-toolbar',
                        iconCls     : 'toolbar__icon btn-border-out',
                        icls        : 'btn-border-out',
                        borderId    : 'outer',
                        borderswidth: Asc.c_oAscBorderStyles.Thin,
                        lock        : [_set.editCell, _set.selChart, _set.selChartText, _set.selShape, _set.selShapeText, _set.selImage, _set.selSlicer, _set.lostConnect, _set.coAuth, _set['FormatCells'], _set.editVisibleArea],
                        split       : true,
                        menu        : true,
                        dataHint    : '1',
                        dataHintDirection: 'bottom'
                    });

                    me.btnTableTemplate = new Common.UI.Button({
                        id          : 'id-toolbar-btn-ttempl',
                        cls         : 'btn-toolbar',
                        iconCls     : 'toolbar__icon btn-menu-table',
                        lock        : [_set.editCell, _set.selChart, _set.selChartText, _set.selShape, _set.selShapeText, _set.selImage, _set.selSlicer, _set.lostConnect, _set.coAuth, _set.ruleFilter, _set.multiselect, _set.cantModifyFilter, _set.wsLock, _set.editVisibleArea],
                        menu        : new Common.UI.Menu({
                            items: [
                                { template: _.template('<div id="id-toolbar-menu-table-templates" style="width: 487px; height: 300px; margin: 0px 4px;"></div>') }
                            ]
                        }),
                        dataHint    : '1',
                        dataHintDirection: 'bottom'
                    });

                    me.btnCellStyle = new Common.UI.Button({
                        id          : 'id-toolbar-btn-cstyle',
                        cls         : 'btn-toolbar',
                        iconCls     : 'toolbar__icon btn-menu-cell',
                        lock        : [_set.editCell, _set.selChart, _set.selChartText, _set.selShape, _set.selShapeText, _set.selImage, _set.selSlicer, _set.lostConnect, _set.coAuth, _set.ruleFilter, _set.multiselect, _set.cantModifyFilter, _set.wsLock, _set.editVisibleArea],
                        menu        : new Common.UI.Menu({
                            items: [
                                { template: _.template('<div id="id-toolbar-menu-cell-styles" style="width: 645px; height: 306px; margin: 0px 4px;"></div>') }
                            ]
                        }),
                        dataHint    : '1',
                        dataHintDirection: 'bottom'
                    });

                    me.btnTextFormatting = new Common.UI.Button({
                        id          : 'id-toolbar-btn-formatting',
                        cls         : 'btn-toolbar no-caret',
                        iconCls     : 'toolbar__icon more-vertical',
                        lock        : [_set.selImage, _set.editFormula, _set.selRangeEdit, _set.selSlicer, _set.coAuth, _set.coAuthText, _set.lostConnect, _set.wsLockFormat, _set.editVisibleArea],
                        menu        : new Common.UI.Menu({
                            items: [
                                {
                                    caption : me.textBold,
                                    iconCls     : 'menu__icon btn-bold',
                                    value   : 'bold',
                                    checkable   : true,
                                    checkmark   : false,
                                    allowDepress: true
                                },
                                {
                                    caption : me.textItalic,
                                    iconCls     : 'menu__icon btn-italic',
                                    value   : 'italic',
                                    checkable   : true,
                                    checkmark   : false,
                                    allowDepress: true
                                },
                                {
                                    caption : me.textUnderline,
                                    iconCls     : 'menu__icon btn-underline',
                                    value   : 'underline',
                                    checkable   : true,
                                    checkmark   : false,
                                    allowDepress: true
                                },
                                {
                                    caption : me.textStrikeout,
                                    iconCls     : 'menu__icon btn-strikeout',
                                    value   : 'strikeout',
                                    checkable   : true,
                                    checkmark   : false,
                                    allowDepress: true
                                },
                                {
                                    caption : me.textSuperscript,
                                    iconCls     : 'menu__icon btn-superscript',
                                    checkable   : true,
                                    checkmark   : false,
                                    allowDepress: true,
                                    toggleGroup : 'textsubscriptgroup',
                                    value   : 'superscript'
                                },
                                {
                                    caption : me.textSubscript,
                                    iconCls     : 'menu__icon btn-subscript',
                                    checkable   : true,
                                    checkmark   : false,
                                    allowDepress: true,
                                    toggleGroup : 'textsubscriptgroup',
                                    value   : 'subscript'
                                }
                            ]
                        }),
                        dataHint    : '1',
                        dataHintDirection: 'bottom'
                    });

                    me.btnHorizontalAlign = new Common.UI.Button({
                        id: 'id-toolbar-btn-halign',
                        cls: 'btn-toolbar',
                        iconCls: 'toolbar__icon btn-align-left',
                        icls: 'btn-align-left',
                        lock: [_set.editCell, _set.selChart, _set.selChartText, _set.selImage, _set.selSlicer, _set.lostConnect, _set.coAuth, _set.coAuthText, _set.wsLockFormat, _set.editVisibleArea],
                        menu: new Common.UI.Menu({
                            items: [
                                {
                                    caption: me.tipAlignLeft,
                                    iconCls: 'menu__icon btn-align-left',
                                    icls: 'btn-align-left',
                                    checkable: true,
                                    checkmark: false,
                                    allowDepress: true,
                                    toggleGroup: 'halignGroup',
                                    checked: true,
                                    value: AscCommon.align_Left
                                },
                                {
                                    caption: me.tipAlignCenter,
                                    iconCls: 'menu__icon btn-align-center',
                                    icls: 'btn-align-center',
                                    checkable: true,
                                    checkmark: false,
                                    allowDepress: true,
                                    toggleGroup: 'halignGroup',
                                    value: AscCommon.align_Center
                                },
                                {
                                    caption: me.tipAlignRight,
                                    iconCls: 'menu__icon btn-align-right',
                                    icls: 'btn-align-right',
                                    checkable: true,
                                    checkmark: false,
                                    allowDepress: true,
                                    toggleGroup: 'halignGroup',
                                    value: AscCommon.align_Right
                                },
                                {
                                    caption: me.tipAlignJust,
                                    iconCls: 'menu__icon btn-align-just',
                                    icls: 'btn-align-just',
                                    checkable: true,
                                    checkmark: false,
                                    allowDepress: true,
                                    toggleGroup: 'halignGroup',
                                    value: AscCommon.align_Justify
                                }
                            ]
                        }),
                        dataHint: '1',
                        dataHintDirection: 'bottom'
                    });

                    me.btnVerticalAlign = new Common.UI.Button({
                        id: 'id-toolbar-btn-valign',
                        cls: 'btn-toolbar',
                        lock: [_set.editCell, _set.selChart, _set.selChartText, _set.selImage, _set.selSlicer, _set.lostConnect, _set.coAuth, _set.coAuthText, _set.wsLockFormat, _set.editVisibleArea],
                        iconCls: 'toolbar__icon btn-align-middle',
                        icls: 'btn-align-middle',
                        menu: new Common.UI.Menu({
                            items: [
                                {
                                    caption: me.textAlignTop,
                                    iconCls: 'menu__icon btn-align-top',
                                    icls: 'btn-align-top',
                                    checkable: true,
                                    checkmark: false,
                                    allowDepress: true,
                                    toggleGroup: 'valignGroup',
                                    value: Asc.c_oAscVAlign.Top
                                },
                                {
                                    caption: me.textAlignMiddle,
                                    iconCls: 'menu__icon btn-align-middle',
                                    icls: 'btn-align-middle',
                                    checkable: true,
                                    checkmark: false,
                                    allowDepress: true,
                                    toggleGroup: 'valignGroup',
                                    value: Asc.c_oAscVAlign.Center,
                                    checked: true
                                },
                                {
                                    caption: me.textAlignBottom,
                                    iconCls: 'menu__icon btn-align-bottom',
                                    icls: 'btn-align-bottom',
                                    checkable: true,
                                    checkmark: false,
                                    allowDepress: true,
                                    toggleGroup: 'valignGroup',
                                    value: Asc.c_oAscVAlign.Bottom
                                }
                            ]
                        }),
                        dataHint: '1',
                        dataHintDirection: 'bottom'
                    });

                    me.btnVisibleArea = new Common.UI.Button({
                        id          : 'id-toolbar-btn-visible-area',
                        cls         : 'btn-toolbar btn-icon-default',
                        iconCls     : 'toolbar__icon btn-sheet-view',
                        menu        : new Common.UI.Menu({
                            items: [
                                {caption: me.textShowVA,   value: 'show'},
                                {caption: me.textHideVA,   value: 'hide', visible: false},
                                {caption: me.textEditVA,   value: 'edit'}
                            ]
                        }),
                        lock        : [_set.lostConnect],
                        dataHint    : '1',
                        dataHintDirection: 'bottom'
                    });

                    me.btnVisibleAreaClose = new Common.UI.Button({
                        id          : 'id-toolbar-btn-visible-area-close',
                        cls         : 'btn-toolbar btn-text-default auto',
                        caption     : me.textDone,
                        lock        : [_set.lostConnect],
                        visible     : false,
                        // style       : 'min-width: 120px;',
                        dataHint    : '1',
                        dataHintDirection: 'bottom'
                    });

                }
            } else if ( config.isEdit ) {
                Common.UI.Mixtbar.prototype.initialize.call(this, {
                    template: _.template(template),
                    tabs: [
                        { caption: me.textTabFile, action: 'file', extcls: 'canedit', layoutname: 'toolbar-file', haspanel:false, dataHintTitle: 'F'},
                        { caption: me.textTabHome, action: 'home', extcls: 'canedit', dataHintTitle: 'H'},
                        { caption: me.textTabInsert, action: 'ins', extcls: 'canedit', dataHintTitle: 'I'},
                        {caption: me.textTabLayout, action: 'layout', extcls: 'canedit', layoutname: 'toolbar-layout', dataHintTitle: 'L'},
                        {caption: me.textTabFormula, action: 'formula', extcls: 'canedit', dataHintTitle: 'O'},
                        {caption: me.textTabData, action: 'data', extcls: 'canedit', dataHintTitle: 'D'}
                        // undefined, undefined, undefined, undefined
                    ]}
                );

                me.btnCut = new Common.UI.Button({
                    id: 'id-toolbar-btn-cut',
                    cls: 'btn-toolbar',
                    iconCls: 'toolbar__icon btn-cut',
                    lock: [_set.coAuth, _set.lostConnect, _set.disableOnStart],
                    dataHint: '1',
                    dataHintDirection: 'top',
                    dataHintTitle: 'X'
                });

                me.btnSelectAll = new Common.UI.Button({
                    id: 'id-toolbar-btn-select-all',
                    cls: 'btn-toolbar',
                    iconCls: 'toolbar__icon select-all',
                    lock: [_set.disableOnStart],
                    dataHint: '1',
                    dataHintDirection: 'bottom'
                });

                me.cmbFontSize = new Common.UI.ComboBox({
                    cls         : 'input-group-nr',
                    menuStyle   : 'min-width: 55px;',
                    hint        : me.tipFontSize,
                    lock        : [_set.selImage, _set.editFormula, _set.selRangeEdit, _set.selSlicer, _set.coAuth, _set.coAuthText, _set.lostConnect],
                    data        : [
                        { value: 8, displayValue: "8" },
                        { value: 9, displayValue: "9" },
                        { value: 10, displayValue: "10" },
                        { value: 11, displayValue: "11" },
                        { value: 12, displayValue: "12" },
                        { value: 14, displayValue: "14" },
                        { value: 16, displayValue: "16" },
                        { value: 18, displayValue: "18" },
                        { value: 20, displayValue: "20" },
                        { value: 22, displayValue: "22" },
                        { value: 24, displayValue: "24" },
                        { value: 26, displayValue: "26" },
                        { value: 28, displayValue: "28" },
                        { value: 36, displayValue: "36" },
                        { value: 48, displayValue: "48" },
                        { value: 72, displayValue: "72" },
                        { value: 96, displayValue: "96" }
                    ],
                    dataHint: '1',
                    dataHintDirection: 'top'
                });

                me.cmbFontName = new Common.UI.ComboBoxFonts({
                    cls         : 'input-group-nr',
                    menuCls     : 'scrollable-menu',
                    menuStyle   : 'min-width: 325px;',
                    hint        : me.tipFontName,
                    lock        : [_set.selImage, _set.editFormula, _set.selRangeEdit, _set.selSlicer, _set.coAuth, _set.coAuthText, _set.lostConnect],
                    store       : new Common.Collections.Fonts(),
                    dataHint: '1',
                    dataHintDirection: 'top'
                });

                me.btnPrint = new Common.UI.Button({
                    id          : 'id-toolbar-btn-print',
                    cls         : 'btn-toolbar',
                    iconCls     : 'toolbar__icon btn-print no-mask',
                    lock        : [_set.editCell, _set.cantPrint, _set.disableOnStart],
                    signals     : ['disabled'],
                    split       : config.canQuickPrint,
                    menu        : config.canQuickPrint,
                    dataHint    : '1',
                    dataHintDirection: 'bottom',
                    dataHintTitle: 'P',
                    printType: 'print'
                });

                me.btnSave = new Common.UI.Button({
                    id          : 'id-toolbar-btn-save',
                    cls         : 'btn-toolbar',
                    iconCls     : 'toolbar__icon no-mask ' + me.btnSaveCls,
                    lock        : [_set.lostConnect],
                    signals     : ['disabled'],
                    dataHint    : '1',
                    dataHintDirection: 'top',
                    dataHintTitle: 'S'
                });
                me.btnCollabChanges = me.btnSave;

                me.btnIncFontSize = new Common.UI.Button({
                    id          : 'id-toolbar-btn-incfont',
                    cls         : 'btn-toolbar',
                    iconCls     : 'toolbar__icon btn-incfont',
                    lock        : [_set.selImage, _set.editFormula, _set.selRangeEdit, _set.selSlicer, _set.coAuth, _set.coAuthText, _set.lostConnect, _set.wsLockFormat],
                    dataHint    : '1',
                    dataHintDirection: 'top'
                });

                me.btnDecFontSize = new Common.UI.Button({
                    id          : 'id-toolbar-btn-decfont',
                    cls         : 'btn-toolbar',
                    iconCls     : 'toolbar__icon btn-decfont',
                    lock        : [_set.selImage, _set.editFormula, _set.selRangeEdit, _set.selSlicer, _set.coAuth, _set.coAuthText, _set.lostConnect, _set.wsLockFormat],
                    dataHint    : '1',
                    dataHintDirection: 'top'
                });

                me.btnBold = new Common.UI.Button({
                    id          : 'id-toolbar-btn-bold',
                    cls         : 'btn-toolbar',
                    iconCls     : 'toolbar__icon btn-bold',
                    lock        : [_set.selImage, _set.editFormula, _set.selRangeEdit, _set.selSlicer, _set.coAuth, _set.coAuthText, _set.lostConnect, _set.wsLockFormat],
                    enableToggle: true,
                    dataHint    : '1',
                    dataHintDirection: 'bottom'
                });

                me.btnItalic = new Common.UI.Button({
                    id          : 'id-toolbar-btn-italic',
                    cls         : 'btn-toolbar',
                    iconCls     : 'toolbar__icon btn-italic',
                    lock        : [_set.selImage, _set.editFormula, _set.selRangeEdit, _set.selSlicer, _set.coAuth, _set.coAuthText, _set.lostConnect, _set.wsLockFormat],
                    enableToggle: true,
                    dataHint    : '1',
                    dataHintDirection: 'bottom'
                });

                me.btnUnderline = new Common.UI.Button({
                    id          : 'id-toolbar-btn-underline',
                    cls         : 'btn-toolbar',
                    iconCls     : 'toolbar__icon btn-underline',
                    lock        : [_set.selImage, _set.editFormula, _set.selRangeEdit, _set.selSlicer, _set.coAuth, _set.coAuthText, _set.lostConnect, _set.wsLockFormat],
                    enableToggle: true,
                    dataHint    : '1',
                    dataHintDirection: 'bottom'
                });

                me.btnStrikeout = new Common.UI.Button({
                    id: 'id-toolbar-btn-strikeout',
                    cls: 'btn-toolbar',
                    iconCls: 'toolbar__icon btn-strikeout',
                    lock        : [_set.selImage, _set.editFormula, _set.selRangeEdit, _set.selSlicer, _set.coAuth, _set.coAuthText, _set.lostConnect, _set.wsLockFormat],
                    enableToggle: true,
                    dataHint    : '1',
                    dataHintDirection: 'bottom'
                });

                me.btnSubscript = new Common.UI.Button({
                    id          : 'id-toolbar-btn-subscript',
                    cls         : 'btn-toolbar',
                    iconCls     : 'toolbar__icon btn-subscript',
                    icls     : 'btn-subscript',
                    split       : true,
                    enableToggle: true,
                    lock        : [_set.selImage, _set.editFormula, _set.selRangeEdit, _set.selSlicer, _set.coAuth, _set.coAuthText, _set.lostConnect, _set.wsLockFormat],
                    menu        : new Common.UI.Menu({
                        items: [
                            {
                                caption     : me.textSuperscript,
                                iconCls     : 'menu__icon btn-superscript',
                                icls        : 'btn-superscript',
                                checkable   : true,
                                checkmark   : false,
                                allowDepress: true,
                                toggleGroup : 'textsubscriptgroup',
                                value       : 'super'
                            },
                            {
                                caption     : me.textSubscript,
                                iconCls     : 'menu__icon btn-subscript',
                                icls        : 'btn-subscript',
                                checkable   : true,
                                checkmark   : false,
                                allowDepress: true,
                                toggleGroup : 'textsubscriptgroup',
                                value       : 'sub'
                            }
                        ]
                    }),
                    dataHint    : '1',
                    dataHintDirection: 'bottom',
                    dataHintOffset: '0, -16'
                });

                me.mnuTextColorPicker = dummyCmp();
                me.btnTextColor = new Common.UI.ButtonColored({
                    id          : 'id-toolbar-btn-fontcolor',
                    cls         : 'btn-toolbar',
                    iconCls     : 'toolbar__icon btn-fontcolor',
                    split       : true,
                    lock        : [_set.selImage, _set.editFormula, _set.selRangeEdit, _set.selSlicer, _set.coAuth, _set.coAuthText, _set.lostConnect, _set.wsLockFormat],
                    menu: true,
                    auto: true,
                    dataHint    : '1',
                    dataHintDirection: 'bottom',
                    dataHintOffset: '0, -16'
                });

                me.mnuBackColorPicker = dummyCmp();
                me.btnBackColor = new Common.UI.ButtonColored({
                    id          : 'id-toolbar-btn-fillparag',
                    cls         : 'btn-toolbar',
                    iconCls     : 'toolbar__icon btn-paracolor',
                    split       : true,
                    lock        : [_set.selImage, _set.editCell, _set.selSlicer, _set.coAuth, _set.coAuthText, _set.lostConnect, _set.wsLockFormatFill],
                    transparent: true,
                    menu: true,
                    dataHint: '1',
                    dataHintDirection: 'bottom',
                    dataHintOffset: '0, -16'
                });

                me.btnBorders = new Common.UI.Button({
                    id          : 'id-toolbar-btn-borders',
                    cls         : 'btn-toolbar',
                    iconCls     : 'toolbar__icon btn-border-out',
                    icls        : 'btn-border-out',
                    borderId    : 'outer',
                    borderswidth: Asc.c_oAscBorderStyles.Thin,
                    lock        : [_set.editCell, _set.selChart, _set.selChartText, _set.selShape, _set.selShapeText, _set.selImage, _set.selSlicer, _set.lostConnect, _set.coAuth, _set['FormatCells']],
                    split       : true,
                    menu        : true,
                    dataHint    : '1',
                    dataHintDirection: 'bottom',
                    dataHintOffset: '0, -16'
                });

                me.btnAlignLeft = new Common.UI.Button({
                    id          : 'id-toolbar-btn-align-left',
                    cls         : 'btn-toolbar',
                    iconCls     : 'toolbar__icon btn-align-left',
                    enableToggle: true,
                    lock        : [_set.editCell, _set.selChart, _set.selChartText, _set.selImage, _set.selSlicer, _set.lostConnect, _set.coAuth, _set.coAuthText, _set.wsLockFormat],
                    toggleGroup : 'alignGroup',
                    dataHint    : '1',
                    dataHintDirection: 'bottom'
                });

                me.btnAlignCenter = new Common.UI.Button({
                    id          : 'id-toolbar-btn-align-center',
                    cls         : 'btn-toolbar',
                    iconCls     : 'toolbar__icon btn-align-center',
                    enableToggle: true,
                    lock        : [_set.editCell, _set.selChart, _set.selChartText, _set.selImage, _set.selSlicer, _set.lostConnect, _set.coAuth, _set.coAuthText, _set.wsLockFormat],
                    toggleGroup : 'alignGroup',
                    dataHint    : '1',
                    dataHintDirection: 'bottom'
                });

                me.btnAlignRight = new Common.UI.Button({
                    id          : 'id-toolbar-btn-align-right',
                    cls         : 'btn-toolbar',
                    iconCls     : 'toolbar__icon btn-align-right',
                    enableToggle: true,
                    lock        : [_set.editCell, _set.selChart, _set.selChartText, _set.selImage, _set.selSlicer, _set.lostConnect, _set.coAuth, _set.coAuthText, _set.wsLockFormat],
                    toggleGroup : 'alignGroup',
                    dataHint    : '1',
                    dataHintDirection: 'bottom'
                });

                me.btnAlignJust = new Common.UI.Button({
                    id          : 'id-toolbar-btn-align-just',
                    cls         : 'btn-toolbar',
                    iconCls     : 'toolbar__icon btn-align-just',
                    enableToggle: true,
                    lock        : [_set.editCell, _set.selChart, _set.selChartText, _set.selImage, _set.selSlicer, _set.lostConnect, _set.coAuth, _set.coAuthText, _set.wsLockFormat],
                    toggleGroup: 'alignGroup',
                    dataHint    : '1',
                    dataHintDirection: 'bottom'
                });

                me.btnMerge = new Common.UI.Button({
                    id          : 'id-toolbar-rtn-merge',
                    cls         : 'btn-toolbar',
                    iconCls     : 'toolbar__icon btn-merge-and-center',
                    enableToggle: true,
                    allowDepress: true,
                    split       : true,
                    lock        : [_set.editCell, _set.selShape, _set.selShapeText, _set.selChart, _set.selChartText, _set.selImage, _set.selSlicer, _set.lostConnect, _set.coAuth, _set.ruleMerge, _set.editPivot, _set.wsLock],
                    menu        : new Common.UI.Menu({
                        items: [
                            {
                                caption : me.txtMergeCenter,
                                iconCls     : 'menu__icon btn-merge-and-center',
                                value   : Asc.c_oAscMergeOptions.MergeCenter
                            },
                            {
                                caption : me.txtMergeAcross,
                                iconCls     : 'menu__icon btn-merge-across',
                                value   : Asc.c_oAscMergeOptions.MergeAcross
                            },
                            {
                                caption : me.txtMergeCells,
                                iconCls     : 'menu__icon btn-merge-cells',
                                value   : Asc.c_oAscMergeOptions.Merge
                            },
                            {
                                caption : me.txtUnmerge,
                                iconCls     : 'menu__icon btn-unmerge-cells',
                                value   : Asc.c_oAscMergeOptions.None
                            }
                        ]
                    }),
                    dataHint    : '1',
                    dataHintDirection: 'bottom',
                    dataHintOffset: '0, -16'
                });

                me.btnAlignTop = new Common.UI.Button({
                    id          : 'id-toolbar-rtn-valign-top',
                    cls         : 'btn-toolbar',
                    iconCls     : 'toolbar__icon btn-align-top',
                    lock        : [_set.editCell, _set.selChart, _set.selChartText, _set.selImage, _set.selSlicer, _set.lostConnect, _set.coAuth, _set.coAuthText, _set.wsLockFormat],
                    enableToggle: true,
                    toggleGroup : 'vAlignGroup',
                    dataHint    : '1',
                    dataHintDirection: 'top'
                });

                me.btnAlignMiddle = new Common.UI.Button({
                    id          : 'id-toolbar-rtn-valign-middle',
                    cls         : 'btn-toolbar',
                    iconCls     : 'toolbar__icon btn-align-middle',
                    enableToggle: true,
                    lock        : [_set.editCell, _set.selChart, _set.selChartText, _set.selImage, _set.selSlicer, _set.lostConnect, _set.coAuth, _set.coAuthText, _set.wsLockFormat],
                    toggleGroup : 'vAlignGroup',
                    dataHint    : '1',
                    dataHintDirection: 'top'
                });

                me.btnAlignBottom = new Common.UI.Button({
                    id          : 'id-toolbar-rtn-valign-bottom',
                    cls         : 'btn-toolbar',
                    iconCls     : 'toolbar__icon btn-align-bottom',
                    lock        : [_set.editCell, _set.selChart, _set.selChartText, _set.selImage, _set.selSlicer, _set.lostConnect, _set.coAuth, _set.coAuthText, _set.wsLockFormat],
                    enableToggle: true,
                    toggleGroup : 'vAlignGroup',
                    dataHint    : '1',
                    dataHintDirection: 'top'
                });

                me.btnWrap = new Common.UI.Button({
                    id          : 'id-toolbar-rtn-wrap',
                    cls         : 'btn-toolbar',
                    iconCls     : 'toolbar__icon btn-wrap',
                    lock        : [_set.editCell, _set.selChart, _set.selChartText, _set.selShape, _set.selShapeText, _set.selImage, _set.selSlicer, _set.lostConnect, _set.coAuth, _set['FormatCells']],
                    enableToggle: true,
                    allowDepress: true,
                    dataHint    : '1',
                    dataHintDirection: 'top'
                });

                me.btnTextOrient = new Common.UI.Button({
                    id          : 'id-toolbar-rtn-textorient',
                    cls         : 'btn-toolbar',
                    iconCls     : 'toolbar__icon text-orient-ccw',
                    lock        : [_set.editCell, _set.selChart, _set.selChartText, _set.selImage, _set.selSlicer, _set.lostConnect, _set.coAuth, _set.coAuthText, _set.wsLockFormat],
                    menu        : new Common.UI.Menu({
                        items: [
                            {
                                caption     : me.textHorizontal,
                                iconCls     : 'menu__icon text-orient-hor',
                                checkable   : true,
                                checkmark   : false,
                                toggleGroup : 'textorientgroup',
                                value       : 'horiz'
                            },
                            {
                                caption     : me.textCounterCw,
                                iconCls     : 'menu__icon text-orient-ccw',
                                checkable   : true,
                                checkmark   : false,
                                toggleGroup : 'textorientgroup',
                                value       : 'countcw'
                            },
                            {
                                caption     : me.textClockwise,
                                iconCls     : 'menu__icon text-orient-cw',
                                checkable   : true,
                                checkmark   : false,
                                toggleGroup : 'textorientgroup',
                                value       : 'clockwise'
                            },
                            {
                                caption     : me.textVertical,
                                iconCls     : 'menu__icon text-orient-vertical',
                                checkable   : true,
                                checkmark   : false,
                                toggleGroup : 'textorientgroup',
                                value       : 'vertical'
                            },
                            {
                                caption     : me.textRotateUp,
                                iconCls     : 'menu__icon text-orient-rup',
                                checkable   : true,
                                checkmark   : false,
                                toggleGroup : 'textorientgroup',
                                value       : 'rotateup'
                            },
                            {
                                caption     : me.textRotateDown,
                                iconCls     : 'menu__icon text-orient-rdown',
                                checkable   : true,
                                checkmark   : false,
                                toggleGroup : 'textorientgroup',
                                value       : 'rotatedown'
                            }
                        ]
                    }),
                    dataHint    : '1',
                    dataHintDirection: 'top'
                });

                me.btnInsertImage = new Common.UI.Button({
                    id          : 'tlbtn-insertimage',
                    cls         : 'btn-toolbar x-huge icon-top',
                    iconCls     : 'toolbar__icon btn-insertimage',
                    caption     : me.capInsertImage,
                    lock        : [_set.editCell, _set.lostConnect, _set.coAuth, _set['Objects']],
                    menu        : new Common.UI.Menu({
                        items: [
                            { caption: me.mniImageFromFile, value: 'file' },
                            { caption: me.mniImageFromUrl,  value: 'url' },
                            { caption: me.mniImageFromStorage, value: 'storage'}
                        ]
                    }),
                    dataHint    : '1',
                    dataHintDirection: 'bottom',
                    dataHintOffset: 'small'
                });

                me.btnInsertHyperlink = new Common.UI.Button({
                    id          : 'tlbtn-insertlink',
                    cls         : 'btn-toolbar x-huge icon-top',
                    iconCls     : 'toolbar__icon btn-inserthyperlink',
                    caption     : me.capInsertHyperlink,
                    lock        : [_set.editCell, _set.selChart, _set.selChartText, _set.selImage, _set.selShape, _set.cantHyperlink, _set.selSlicer, _set.multiselect, _set.lostConnect, _set.coAuth, _set.editPivot, _set['InsertHyperlinks']],
                    dataHint    : '1',
                    dataHintDirection: 'bottom',
                    dataHintOffset: 'small'
                });

                me.btnInsertChart = new Common.UI.Button({
                    id          : 'tlbtn-insertchart',
                    cls         : 'btn-toolbar x-huge icon-top',
                    iconCls     : 'toolbar__icon btn-insertchart',
                    lock        : [_set.editCell, _set.lostConnect, _set.coAuth, _set.coAuthText, _set['Objects']],
                    caption     : me.capInsertChart,
                    menu        : true,
                    dataHint    : '1',
                    dataHintDirection: 'bottom',
                    dataHintOffset: 'small'
                });

                me.btnInsertSparkline = new Common.UI.Button({
                    id          : 'tlbtn-insertsparkline',
                    cls         : 'btn-toolbar x-huge icon-top',
                    iconCls     : 'toolbar__icon btn-sparkline',
                    lock        : [_set.editCell, _set.selChart, _set.selChartText, _set.selImage, _set.selShape, _set.selSlicer, _set.multiselect, _set.lostConnect, _set.coAuth, _set.coAuthText, _set.editPivot, _set.wsLock],
                    caption     : me.capInsertSpark,
                    menu        : true,
                    dataHint    : '1',
                    dataHintDirection: 'bottom',
                    dataHintOffset: 'small'
                });

                this.btnInsertSmartArt = new Common.UI.Button({
                    id: 'tlbtn-insertsmartart',
                    cls: 'btn-toolbar x-huge icon-top',
                    iconCls: 'toolbar__icon smart-art',
                    lock: [_set.editCell, _set.lostConnect, _set.coAuth, _set['Objects']],
                    caption: me.capBtnInsSmartArt,
                    menu: true,
                    dataHint: '1',
                    dataHintDirection: 'bottom',
                    dataHintOffset: 'small'
                });

                me.btnInsertShape = new Common.UI.Button({
                    id          : 'tlbtn-insertshape',
                    cls         : 'btn-toolbar x-huge icon-top',
                    iconCls     : 'toolbar__icon btn-insertshape',
                    enableToggle: true,
                    caption     : me.capInsertShape,
                    lock        : [_set.editCell, _set.lostConnect, _set.coAuth, _set['Objects']],
                    menu        : new Common.UI.Menu({cls: 'menu-shapes menu-insert-shape'}),
                    dataHint    : '1',
                    dataHintDirection: 'bottom',
                    dataHintOffset: 'small'
                });

                me.btnInsertText = new Common.UI.Button({
                    id          : 'tlbtn-inserttext',
                    cls         : 'btn-toolbar x-huge icon-top',
                    iconCls     : 'toolbar__icon btn-text',
                    caption     : me.capInsertText,
                    lock        : [_set.editCell, _set.lostConnect, _set.coAuth, _set['Objects']],
                    enableToggle: true,
                    split       : true,
                    dataHint    : '1',
                    dataHintDirection: 'bottom',
                    dataHintOffset: 'small', 
                    textboxType: 'textRect',
                });

                me.btnInsertTextArt = new Common.UI.Button({
                    id          : 'tlbtn-inserttextart',
                    cls         : 'btn-toolbar x-huge icon-top',
                    iconCls     : 'toolbar__icon btn-textart',
                    caption     : me.capInsertTextart,
                    lock        : [_set.editCell, _set.lostConnect, _set.coAuth, _set['Objects']],
                    menu        : new Common.UI.Menu({
                        cls: 'menu-shapes',
                        items: [
                            {template: _.template('<div id="id-toolbar-menu-insart" style="width: 239px; margin-left: 5px;"></div>')}
                        ]
                    }),
                    dataHint    : '1',
                    dataHintDirection: 'bottom',
                    dataHintOffset: 'small'
                });

                me.btnInsertEquation = new Common.UI.Button({
                    id          : 'tlbtn-insertequation',
                    cls         : 'btn-toolbar x-huge icon-top',
                    iconCls     : 'toolbar__icon btn-insertequation',
                    caption     : me.capInsertEquation,
                    split       : true,
                    lock        : [_set.editCell, _set.lostConnect, _set.coAuth],
                    menu        : new Common.UI.Menu({cls: 'menu-shapes'}),
                    dataHint    : '1',
                    dataHintDirection: 'bottom',
                    dataHintOffset: 'small'
                });

                me.btnInsertSymbol = new Common.UI.Button({
                    id: 'tlbtn-insertsymbol',
                    cls: 'btn-toolbar x-huge icon-top',
                    iconCls: 'toolbar__icon btn-symbol',
                    caption: me.capBtnInsSymbol,
                    lock: [_set.selImage, _set.selChart, _set.selShape, _set.editFormula, _set.selRangeEdit, _set.selSlicer, _set.coAuth, _set.coAuthText, _set.lostConnect],
                    dataHint: '1',
                    dataHintDirection: 'bottom',
                    dataHintOffset: 'small'
                });

                me.btnInsertSlicer = new Common.UI.Button({
                    id: 'tlbtn-insertslicer',
                    cls: 'btn-toolbar x-huge icon-top',
                    iconCls: 'toolbar__icon btn-slicer',
                    caption: me.capBtnInsSlicer,
                    lock: [_set.editCell, _set.selChart, _set.selChartText, _set.selShape, _set.selShapeText, _set.selImage, _set.selSlicer, _set.lostConnect, _set.coAuth, _set.multiselect, _set.noSlicerSource, _set.wsLock],
                    dataHint: '1',
                    dataHintDirection: 'bottom',
                    dataHintOffset: 'small'
                });

                me.btnTableTemplate = new Common.UI.Button({
                    id          : 'id-toolbar-btn-ttempl',
                    cls         : 'btn-toolbar',
                    iconCls     : 'toolbar__icon btn-menu-table',
                    lock        : [_set.editCell, _set.selChart, _set.selChartText, _set.selShape, _set.selShapeText, _set.selImage, _set.selSlicer, _set.lostConnect, _set.coAuth, _set.ruleFilter, _set.multiselect, _set.cantModifyFilter, _set.wsLock],
                    menu        : new Common.UI.Menu({
                        items: [
                            { template: _.template('<div id="id-toolbar-menu-table-templates" style="width: 487px; height: 300px; margin: 0px 4px;"></div>') }
                        ]
                    }),
                    dataHint    : '1',
                    dataHintDirection: 'bottom',
                    dataHintOffset: '0, -6'
                });

                me.btnInsertTable = new Common.UI.Button({
                    id          : 'tlbtn-inserttable',
                    cls         : 'btn-toolbar x-huge icon-top',
                    iconCls     : 'toolbar__icon btn-inserttable',
                    caption     : me.capInsertTable,
                    lock        : [_set.editCell, _set.selChart, _set.selChartText, _set.selShape, _set.selShapeText, _set.selImage, _set.selSlicer, _set.lostConnect, _set.coAuth, _set.ruleFilter, _set.multiselect, _set.cantModifyFilter, _set.ruleMerge, _set.editPivot, _set.wsLock],
                    dataHint: '1',
                    dataHintDirection: 'bottom',
                    dataHintOffset: 'small'
                });

                me.listStyles = new Common.UI.ComboDataView({
                    cls             : 'combo-cell-styles',
                    enableKeyEvents : true,
                    itemWidth       : 100,
                    itemHeight      : 20,
                    style: 'min-width:135px; max-width: 660px;',
                    groups: new Common.UI.DataViewGroupStore(),
                    menuMaxHeight   : 380,
                    lock            : [_set.editCell, _set.selChart, _set.selChartText, _set.selShape, _set.selShapeText, _set.selImage, _set.selSlicer, _set.lostConnect, _set.coAuth, _set['FormatCells']],
                    dataHint        : '1',
                    dataHintDirection: 'bottom',
                    dataHintOffset  : '-16, -4',
                    delayRenderTips: true,
                    autoWidth:      true,
                    beforeOpenHandler: function(e) {
                        var cmp = this,
                            menu = cmp.openButton.menu;

                        if (menu.cmpEl) {
                            var itemEl = $(menu.menuRoot.find('.dataview .item').get(0));
                            var groupContainerEl = $(menu.menuRoot.find('.dataview .group-items-container').get(0));
                            var itemMargin = parseFloat(itemEl.css('margin-left')) + parseFloat(itemEl.css('margin-right'));
                            Common.Utils.applicationPixelRatio() > 1 && Common.Utils.applicationPixelRatio() < 2 && (itemMargin = -1/Common.Utils.applicationPixelRatio());
                            var itemWidth = itemEl.is(':visible') ? parseFloat(itemEl.css('width')) :
                                (cmp.itemWidth + parseFloat(itemEl.css('padding-left')) + parseFloat(itemEl.css('padding-right')) +
                                parseFloat(itemEl.css('border-left-width')) + parseFloat(itemEl.css('border-right-width')));

                            var columnCount = 6;
                            menu.menuAlignEl = cmp.cmpEl;

                            menu.menuAlign = 'tl-tl';
                            var menuPickerEl = $(menu.menuRoot.find('.menu-picker-container').get(0)),
                                paddings = 15 + parseFloat(groupContainerEl.css('padding-left')) + parseFloat(groupContainerEl.css('padding-right')) + parseFloat(menuPickerEl.css('margin-left')) + parseFloat(menuPickerEl.css('margin-right')),
                                menuWidth = Math.ceil(+ columnCount * (itemWidth + itemMargin) + paddings),
                                buttonOffsetLeft = cmp.openButton.$el.offset().left;
                            if (menuWidth>Common.Utils.innerWidth())
                                menuWidth = Math.max(Math.floor((Common.Utils.innerWidth()-paddings)/(itemMargin + itemWidth)), 2) * (itemMargin + itemWidth) + paddings;
                            var offset = cmp.cmpEl.width() - cmp.openButton.$el.width() - Math.min(menuWidth, buttonOffsetLeft) - 1;
                            if (Common.UI.isRTL()) {
                                offset = cmp.openButton.$el.width();
                            }
                            menu.setOffset(Common.UI.isRTL() ? offset : Math.min(offset, 0));

                            menu.cmpEl.css({
                                'width': menuWidth,
                                'min-height': cmp.cmpEl.height()
                            });
                        }
                    }
                });

                var formatTemplate =
                    _.template([
                        '<% _.each(items, function(item) { %>',
                        '<li id="<%= item.id %>" data-value="<%= item.value %>"><a tabindex="-1" type="menuitem">',
                        '<div style="position: relative;"><div class="display-value"><%= scope.getDisplayValue(item) %></div>',
                        '<div class="example-val"><%= item.exampleval ? item.exampleval : "" %></div>',
                        '</div></a></li>',
                        '<% }); %>',
                        '<li class="divider">',
                        '<li id="id-toolbar-mnu-item-more-formats" data-value="-1"><a tabindex="-1" type="menuitem">' + me.textMoreFormats + '</a></li>'
                    ].join(''));

                me.cmbNumberFormat = new Common.UI.ComboBox({
                    cls         : 'input-group-nr',
                    style       : 'width: 113px;',
                    menuStyle   : 'min-width: 180px;',
                    hint        : me.tipNumFormat,
                    lock        : [_set.editCell, _set.selChart, _set.selChartText, _set.selShape, _set.selShapeText, _set.selImage, _set.selSlicer, _set.selRangeEdit, _set.lostConnect, _set.coAuth, _set['FormatCells']],
                    itemsTemplate: formatTemplate,
                    editable    : false,
                    data        : me.numFormatData,
                    dataHint    : '1',
                    dataHintDirection: 'top'
                });

                me.btnPercentStyle = new Common.UI.Button({
                    id          : 'id-toolbar-btn-percent-style',
                    cls         : 'btn-toolbar',
                    iconCls     : 'toolbar__icon btn-percent-style',
                    lock        : [_set.editCell, _set.selChart, _set.selChartText, _set.selShape, _set.selShapeText, _set.selImage, _set.selSlicer, _set.lostConnect, _set.coAuth, _set['FormatCells']],
                    styleName   : 'Percent',
                    dataHint    : '1',
                    dataHintDirection: 'bottom'
                });

                me.btnCurrencyStyle = new Common.UI.Button({
                    id          : 'id-toolbar-btn-accounting-style',
                    cls         : 'btn-toolbar',
                    iconCls     : 'toolbar__icon btn-currency-style',
                    lock        : [_set.editCell, _set.selChart, _set.selChartText, _set.selShape, _set.selShapeText, _set.selImage, _set.selSlicer, _set.lostConnect, _set.coAuth, _set['FormatCells']],
                    styleName    : 'Currency',
                    split       : true,
                    menu        : new Common.UI.Menu({
                        style: 'min-width: 120px;',
                        items : [
                            {
                                caption : me.txtDollar,
                                value   : 0x0409 // $ en-US
                            },
                            {
                                caption : me.txtEuro,
                                value   : 0x0407 // € de-DE
                            },
                            {
                                caption : me.txtPound,
                                value   : 0x0809 // £ en-GB
                            },
                            {
                                caption : me.txtRouble,
                                value   : 0x0419 // ₽ ru-RU
                            },
                            {
                                caption : me.txtYen,
                                value   : 0x0411 // ¥ ja-JP
                            },{caption: '--'},
                            {
                                caption : me.textMoreFormats,
                                value   : -1
                            }
                        ]
                    }),
                    dataHint    : '1',
                    dataHintDirection: 'bottom',
                    dataHintOffset: '0, -16'
                });

                me.btnDecDecimal = new Common.UI.Button({
                    id          : 'id-toolbar-btn-decdecimal',
                    cls         : 'btn-toolbar',
                    iconCls     : 'toolbar__icon btn-decdecimal',
                    lock        : [_set.editCell, _set.selChart, _set.selChartText, _set.selShape, _set.selShapeText, _set.selImage, _set.selSlicer, _set.lostConnect, _set.coAuth, _set['FormatCells']],
                    dataHint    : '1',
                    dataHintDirection: 'bottom'
                });

                me.btnIncDecimal = new Common.UI.Button({
                    id          : 'id-toolbar-btn-incdecimal',
                    cls         : 'btn-toolbar',
                    iconCls     : 'toolbar__icon btn-incdecimal',
                    lock        : [_set.editCell, _set.selChart, _set.selChartText, _set.selShape, _set.selShapeText, _set.selImage, _set.selSlicer, _set.lostConnect, _set.coAuth, _set['FormatCells']],
                    dataHint    : '1',
                    dataHintDirection: 'bottom'
                });

                me.btnInsertFormula = new Common.UI.Button({
                    id          : 'id-toolbar-btn-insertformula',
                    cls         : 'btn-toolbar',
                    iconCls     : 'toolbar__icon btn-formula',
                    split       : true,
                    lock        : [_set.editText, _set.selChart, _set.selChartText, _set.selShape, _set.selShapeText, _set.selImage, _set.selSlicer, _set.selRangeEdit, _set.lostConnect, _set.coAuth],
                    menu        : new Common.UI.Menu({
                        style : 'min-width: 110px',
                        items : [
                            {caption: 'SUM',   value: 'SUM'},
                            {caption: 'AVERAGE', value: 'AVERAGE'},
                            {caption: 'MIN',   value: 'MIN'},
                            {caption: 'MAX',   value: 'MAX'},
                            {caption: 'COUNT', value: 'COUNT'},
                            {caption: '--'},
                            {
                                caption: me.txtAdditional,
                                value: 'more',
                                hint: me.txtFormula + Common.Utils.String.platformKey('Shift+F3')
                            }
                        ]
                    }),
                    dataHint: '1',
                    dataHintDirection: 'top',
                    dataHintOffset: '0, -16'
                });

                me.btnNamedRange = new Common.UI.Button({
                    id          : 'id-toolbar-btn-insertrange',
                    cls         : 'btn-toolbar',
                    iconCls     : 'toolbar__icon btn-named-range',
                    lock        : [_set.selChart, _set.selChartText, _set.selShape, _set.selShapeText, _set.selImage, _set.lostConnect, _set.coAuth, _set.selRangeEdit, _set.wsLock],
                    menu        : new Common.UI.Menu({
                        style : 'min-width: 110px',
                        items : [
                            {
                                caption: me.txtManageRange,
                                lock    : [_set.editCell],
                                value: 'manage'
                            },
                            {
                                caption: me.txtNewRange,
                                lock    : [_set.editCell],
                                value: 'new'
                            },
                            {
                                caption: me.txtPasteRange,
                                value: 'paste'
                            }
                        ]
                    }),
                    dataHint: '1',
                    dataHintDirection: 'bottom',
                    dataHintOffset: '0, -6'
                });

                me.btnClearStyle = new Common.UI.Button({
                    id          : 'id-toolbar-btn-clear',
                    cls         : 'btn-toolbar',
                    iconCls     : 'toolbar__icon btn-clearstyle',
                    lock        : [_set.lostConnect, _set.coAuth, _set.selRangeEdit, _set.selSlicer],
                    menu        : new Common.UI.Menu({
                        style : 'min-width: 110px',
                        items : [
                            {
                                caption : me.txtClearAll,
                                lock    : [ _set.cantModifyFilter],
                                value   : Asc.c_oAscCleanOptions.All
                            },
                            {
                                caption : me.txtClearText,
                                lock    : [_set.editCell, _set.selChart, _set.selChartText, _set.selShape, _set.selShapeText, _set.selImage, _set.coAuth],
                                value   : Asc.c_oAscCleanOptions.Text
                            },
                            {
                                caption : me.txtClearFormat,
                                lock    : [_set.editCell, _set.selChart, _set.selChartText, _set.selShape, _set.selShapeText, _set.selImage, _set.coAuth, _set.cantModifyFilter],
                                value   : Asc.c_oAscCleanOptions.Format
                            },
                            {
                                caption : me.txtClearComments,
                                lock    : [_set.editCell, _set.selChart, _set.selChartText, _set.selShape, _set.selShapeText, _set.selImage, _set.coAuth],
                                value   : Asc.c_oAscCleanOptions.Comments
                            },
                            {
                                caption : me.txtClearHyper,
                                lock    : [_set.editCell, _set.selChart, _set.selChartText, _set.selShape, _set.selShapeText, _set.selImage, _set.coAuth],
                                value   : Asc.c_oAscCleanOptions.Hyperlinks
                            }
                        ]
                    }),
                    dataHint: '1',
                    dataHintDirection: 'top',
                    dataHintOffset: '0, -6'
                });

                me.btnCopyStyle = new Common.UI.Button({
                    id          : 'id-toolbar-btn-copystyle',
                    cls         : 'btn-toolbar',
                    iconCls     : 'toolbar__icon btn-copystyle',
                    lock        : [_set.editCell, _set.lostConnect, _set.coAuth, _set.selChart, _set.selSlicer],
                    enableToggle: true,
                    dataHint    : '1',
                    dataHintDirection: 'bottom'
                });

                me.btnAddCell = new Common.UI.Button({
                    id          : 'id-toolbar-btn-addcell',
                    cls         : 'btn-toolbar',
                    iconCls     : 'toolbar__icon btn-addcell',
                    lock        : [_set.editCell, _set.selChart, _set.selChartText, _set.selShape, _set.selShapeText, _set.selImage, _set.selSlicer, _set.itemsDisabled, _set.lostConnect, _set.coAuth],
                    menu        : new Common.UI.Menu({
                        items : [
                            {
                                caption : me.textInsRight,
                                value   : Asc.c_oAscInsertOptions.InsertCellsAndShiftRight,
                                lock        : [_set.wsLock]
                            },
                            {
                                caption : me.textInsDown,
                                value   : Asc.c_oAscInsertOptions.InsertCellsAndShiftDown,
                                lock        : [_set.wsLock]
                            },
                            {
                                caption : me.textEntireRow,
                                value   : Asc.c_oAscInsertOptions.InsertRows
                            },
                            {
                                caption : me.textEntireCol,
                                value   : Asc.c_oAscInsertOptions.InsertColumns
                            }
                        ]
                    }),
                    dataHint: '1',
                    dataHintDirection: 'top',
                    dataHintOffset: '0, -6'
                });

                me.btnDeleteCell = new Common.UI.Button({
                    id          : 'id-toolbar-btn-delcell',
                    cls         : 'btn-toolbar',
                    iconCls     : 'toolbar__icon btn-delcell',
                    lock        : [_set.editCell, _set.selChart, _set.selChartText, _set.selShape, _set.selShapeText, _set.selImage, _set.selSlicer, _set.itemsDisabled, _set.lostConnect, _set.coAuth],
                    menu        : new Common.UI.Menu({
                        items : [
                            {
                                caption : me.textDelLeft,
                                value   : Asc.c_oAscDeleteOptions.DeleteCellsAndShiftLeft,
                                lock        : [_set.wsLock]
                            },
                            {
                                caption : me.textDelUp,
                                value   : Asc.c_oAscDeleteOptions.DeleteCellsAndShiftTop,
                                lock        : [_set.wsLock]
                            },
                            {
                                caption : me.textEntireRow,
                                value   : Asc.c_oAscDeleteOptions.DeleteRows
                            },
                            {
                                caption : me.textEntireCol,
                                value   : Asc.c_oAscDeleteOptions.DeleteColumns
                            }
                        ]
                    }),
                    dataHint: '1',
                    dataHintDirection: 'bottom',
                    dataHintOffset: '0, -6'
                });

                me.btnCondFormat = new Common.UI.Button({
                    id          : 'id-toolbar-btn-condformat',
                    cls         : 'btn-toolbar',
                    iconCls     : 'toolbar__icon btn-cond-format',
                    lock        : [_set.editCell, _set.selChart, _set.selChartText, _set.selShape, _set.selShapeText, _set.selImage, _set.lostConnect, _set.coAuth, _set['FormatCells']],
                    menu        : true,
                    dataHint    : '1',
                    dataHintDirection: 'top',
                    dataHintOffset: '0, -6'
                });

                me.btnColorSchemas = new Common.UI.Button({
                    id          : 'id-toolbar-btn-colorschemas',
                    cls         : 'btn-toolbar x-huge icon-top',
                    iconCls     : 'toolbar__icon btn-colorschemas',
                    caption     : me.capBtnColorSchemas,
                    lock        : [_set.editCell, _set.lostConnect, _set.coAuth, _set.wsLock],
                    menu        : new Common.UI.Menu({
                        cls: 'shifted-left',
                        items: [],
                        restoreHeight: true
                    }),
                    dataHint    : '1',
                    dataHintDirection: 'bottom',
                    dataHintOffset: 'small'
                });

                var hidetip = Common.localStorage.getItem("sse-hide-synch");
                me.showSynchTip = !(hidetip && parseInt(hidetip) == 1);
                // me.needShowSynchTip = false;

                me.btnPageOrient = new Common.UI.Button({
                    id: 'tlbtn-pageorient',
                    cls: 'btn-toolbar x-huge icon-top',
                    iconCls: 'toolbar__icon btn-pageorient',
                    caption: me.capBtnPageOrient,
                    lock        : [_set.docPropsLock, _set.lostConnect, _set.coAuth, _set.editCell, _set.selRangeEdit],
                    menu: new Common.UI.Menu({
                        cls: 'ppm-toolbar',
                        items: [
                            {
                                caption: me.textPortrait,
                                iconCls: 'menu__icon page-portrait',
                                checkable: true,
                                checkmark: false,
                                toggleGroup: 'menuOrient',
                                value: Asc.c_oAscPageOrientation.PagePortrait
                            },
                            {
                                caption: me.textLandscape,
                                iconCls: 'menu__icon page-landscape',
                                checkable: true,
                                checkmark: false,
                                toggleGroup: 'menuOrient',
                                value: Asc.c_oAscPageOrientation.PageLandscape
                            }
                        ]
                    }),
                    dataHint: '1',
                    dataHintDirection: 'bottom',
                    dataHintOffset: 'small'
                });

                var pageMarginsTemplate = !Common.UI.isRTL() ? _.template('<a id="<%= id %>" tabindex="-1" type="menuitem"><div><b><%= caption %></b></div>' +
                    '<% if (options.value !== null) { %><div class="margin-vertical">' +
                    '<label>' + this.textTop + '<%= parseFloat(Common.Utils.Metric.fnRecalcFromMM(options.value[0]).toFixed(2)) %> <%= Common.Utils.Metric.getCurrentMetricName() %></label>' +
                    '<label>' + this.textLeft + '<%= parseFloat(Common.Utils.Metric.fnRecalcFromMM(options.value[1]).toFixed(2)) %> <%= Common.Utils.Metric.getCurrentMetricName() %></label></div>' +
                    '<div class="margin-horizontal">' +
                    '<label>' + this.textBottom + '<%= parseFloat(Common.Utils.Metric.fnRecalcFromMM(options.value[2]).toFixed(2)) %> <%= Common.Utils.Metric.getCurrentMetricName() %></label>' +
                    '<label>' + this.textRight + '<%= parseFloat(Common.Utils.Metric.fnRecalcFromMM(options.value[3]).toFixed(2)) %> <%= Common.Utils.Metric.getCurrentMetricName() %></label></div>' +
                    '<% } %></a>') :
                    _.template('<a id="<%= id %>" tabindex="-1" type="menuitem"><div><b><%= caption %></b></div>' +
                    '<% if (options.value !== null) { %><div class="margin-vertical">' +
                    '<label><%= Common.Utils.Metric.getCurrentMetricName() %> <%= parseFloat(Common.Utils.Metric.fnRecalcFromMM(options.value[0]).toFixed(2)) %>' + this.textTop + '</label>' +
                    '<label><%= Common.Utils.Metric.getCurrentMetricName() %> <%= parseFloat(Common.Utils.Metric.fnRecalcFromMM(options.value[1]).toFixed(2)) %>' + this.textLeft + '</label></div>' +
                    '<div class="margin-horizontal">' +
                    '<label><%= Common.Utils.Metric.getCurrentMetricName() %> <%= parseFloat(Common.Utils.Metric.fnRecalcFromMM(options.value[2]).toFixed(2)) %>' + this.textBottom + '</label>' +
                    '<label><%= Common.Utils.Metric.getCurrentMetricName() %> <%= parseFloat(Common.Utils.Metric.fnRecalcFromMM(options.value[3]).toFixed(2)) %>' + this.textRight + '</label></div>' +
                    '<% } %></a>');

                me.btnPageMargins = new Common.UI.Button({
                    id: 'tlbtn-pagemargins',
                    cls: 'btn-toolbar x-huge icon-top',
                    iconCls: 'toolbar__icon btn-pagemargins',
                    caption: me.capBtnMargins,
                    lock        : [_set.docPropsLock, _set.lostConnect, _set.coAuth, _set.editCell, _set.selRangeEdit],
                    menu: new Common.UI.Menu({
                        cls: 'menu-margins',
                        items: [
                            {
                                caption: me.textMarginsLast,
                                checkable: true,
                                template: pageMarginsTemplate,
                                toggleGroup: 'menuPageMargins'
                            }, //top,left,bottom,right
                            {
                                caption: me.textMarginsNormal,
                                checkable: true,
                                template: pageMarginsTemplate,
                                toggleGroup: 'menuPageMargins',
                                value: [19.1, 17.8, 19.1, 17.8]
                            },
                            {
                                caption: me.textMarginsNarrow,
                                checkable: true,
                                template: pageMarginsTemplate,
                                toggleGroup: 'menuPageMargins',
                                value: [19.1, 6.4, 19.1, 6.4]
                            },
                            {
                                caption: me.textMarginsWide,
                                checkable: true,
                                template: pageMarginsTemplate,
                                toggleGroup: 'menuPageMargins',
                                value: [25.4, 25.4, 25.4, 25.4]
                            },
                            {caption: '--'},
                            {caption: me.textPageMarginsCustom, value: 'advanced'}
                        ]
                    }),
                    dataHint: '1',
                    dataHintDirection: 'bottom',
                    dataHintOffset: 'small'
                });

                var pageSizeTemplate = !Common.UI.isRTL() ? _.template('<a id="<%= id %>" tabindex="-1" type="menuitem"><div><b><%= caption %></b></div>' +
                    '<div dir="ltr"><%= parseFloat(Common.Utils.Metric.fnRecalcFromMM(options.value[0]).toFixed(2)) %> <%= Common.Utils.Metric.getCurrentMetricName() %> x ' +
                    '<%= parseFloat(Common.Utils.Metric.fnRecalcFromMM(options.value[1]).toFixed(2)) %> <%= Common.Utils.Metric.getCurrentMetricName() %></div></a>') :
                    _.template('<a id="<%= id %>" tabindex="-1" type="menuitem"><div><b><%= caption %></b></div>' +
                    '<div dir="ltr"><%= Common.Utils.Metric.getCurrentMetricName() %> <%= parseFloat(Common.Utils.Metric.fnRecalcFromMM(options.value[1]).toFixed(2)) %> x ' +
                    '<%= Common.Utils.Metric.getCurrentMetricName() %> <%= parseFloat(Common.Utils.Metric.fnRecalcFromMM(options.value[0]).toFixed(2)) %></div></a>');

                me.btnPageSize = new Common.UI.Button({
                    id: 'tlbtn-pagesize',
                    cls: 'btn-toolbar x-huge icon-top',
                    iconCls: 'toolbar__icon btn-pagesize',
                    caption: me.capBtnPageSize,
                    lock        : [_set.docPropsLock, _set.lostConnect, _set.coAuth, _set.editCell, _set.selRangeEdit],
                    menu: new Common.UI.Menu({
                        restoreHeight: true,
                        items: [
                            {
                                caption: 'US Letter',
                                subtitle: '21,59cm x 27,94cm',
                                template: pageSizeTemplate,
                                checkable: true,
                                toggleGroup: 'menuPageSize',
                                value: [215.9, 279.4]
                            },
                            {
                                caption: 'US Legal',
                                subtitle: '21,59cm x 35,56cm',
                                template: pageSizeTemplate,
                                checkable: true,
                                toggleGroup: 'menuPageSize',
                                value: [215.9, 355.6]
                            },
                            {
                                caption: 'A4',
                                subtitle: '21cm x 29,7cm',
                                template: pageSizeTemplate,
                                checkable: true,
                                toggleGroup: 'menuPageSize',
                                value: [210, 297],
                                checked: true
                            },
                            {
                                caption: 'A5',
                                subtitle: '14,81cm x 20,99cm',
                                template: pageSizeTemplate,
                                checkable: true,
                                toggleGroup: 'menuPageSize',
                                value: [148, 210]
                            },
                            {
                                caption: 'B5',
                                subtitle: '17,6cm x 25,01cm',
                                template: pageSizeTemplate,
                                checkable: true,
                                toggleGroup: 'menuPageSize',
                                value: [176, 250]
                            },
                            {
                                caption: 'Envelope #10',
                                subtitle: '10,48cm x 24,13cm',
                                template: pageSizeTemplate,
                                checkable: true,
                                toggleGroup: 'menuPageSize',
                                value: [104.8, 241.3]
                            },
                            {
                                caption: 'Envelope DL',
                                subtitle: '11,01cm x 22,01cm',
                                template: pageSizeTemplate,
                                checkable: true,
                                toggleGroup: 'menuPageSize',
                                value: [110, 220]
                            },
                            {
                                caption: 'Tabloid',
                                subtitle: '27,94cm x 43,17cm',
                                template: pageSizeTemplate,
                                checkable: true,
                                toggleGroup: 'menuPageSize',
                                value: [279.4, 431.8]
                            },
                            {
                                caption: 'A3',
                                subtitle: '29,7cm x 42,01cm',
                                template: pageSizeTemplate,
                                checkable: true,
                                toggleGroup: 'menuPageSize',
                                value: [297, 420]
                            },
                            {
                                caption: 'Tabloid Oversize',
                                subtitle: '30,48cm x 45,71cm',
                                template: pageSizeTemplate,
                                checkable: true,
                                toggleGroup: 'menuPageSize',
                                value: [304.8, 457.1]
                            },
                            {
                                caption: 'ROC 16K',
                                subtitle: '19,68cm x 27,3cm',
                                template: pageSizeTemplate,
                                checkable: true,
                                toggleGroup: 'menuPageSize',
                                value: [196.8, 273]
                            },
                            {
                                caption: 'Envelope Choukei 3',
                                subtitle: '11,99cm x 23,49cm',
                                template: pageSizeTemplate,
                                checkable: true,
                                toggleGroup: 'menuPageSize',
                                value: [119.9, 234.9]
                            },
                            {
                                caption: 'Super B/A3',
                                subtitle: '33,02cm x 48,25cm',
                                template: pageSizeTemplate,
                                checkable: true,
                                toggleGroup: 'menuPageSize',
                                value: [330.2, 482.5]
                            }
                        ]
                    }),
                    dataHint: '1',
                    dataHintDirection: 'bottom',
                    dataHintOffset: 'small'
                });
                me.mnuPageSize = me.btnPageSize.menu;

                me.btnPrintArea = new Common.UI.Button({
                    id: 'tlbtn-printarea',
                    cls: 'btn-toolbar x-huge icon-top',
                    iconCls: 'toolbar__icon btn-print-area',
                    caption: me.capBtnPrintArea,
                    lock        : [_set.selChart, _set.selChartText, _set.selShape, _set.selShapeText, _set.selImage, _set.selSlicer, _set.editCell, _set.selRangeEdit, _set.printAreaLock, _set.lostConnect, _set.coAuth],
                    menu: new Common.UI.Menu({
                        cls: 'ppm-toolbar',
                        items: [
                            {
                                caption: me.textSetPrintArea,
                                lock: [_set.namedRangeLock],
                                value: Asc.c_oAscChangePrintAreaType.set
                            },
                            {
                                caption: me.textClearPrintArea,
                                value: Asc.c_oAscChangePrintAreaType.clear
                            },
                            {
                                caption: me.textAddPrintArea,
                                lock: [_set.namedRangeLock],
                                value: Asc.c_oAscChangePrintAreaType.add
                            }
                        ]
                    }),
                    dataHint: '1',
                    dataHintDirection: 'bottom',
                    dataHintOffset: 'small'
                });

                me.mnuCustomScale = new Common.UI.MenuItem({
                    template: _.template([
<<<<<<< HEAD
                            '<div class="checkable custom-scale"',
                            '<% if(!_.isUndefined(options.stopPropagation)) { %>',
                            'data-stopPropagation="true"',
                            '<% } %>', '>',
                            '<label class="title">' + me.textScale + '</label>',
                            '<button id="custom-scale-up" type="button" class="btn small btn-toolbar"><i class="icon toolbar__icon btn-zoomup">&nbsp;</i></button>',
                            '<label id="value-custom-scale"></label>',
                            '<button id="custom-scale-down" type="button" class="btn small btn-toolbar"><i class="icon toolbar__icon btn-zoomdown">&nbsp;</i></button>',
                            '</div>'
                        ].join('')),
=======
                        '<div class="checkable custom-scale font-size-normal" style="padding: 5px 5px 5px 20px;font-weight: normal;height: 32px;"',
                        '<% if(!_.isUndefined(options.stopPropagation)) { %>',
                        'data-stopPropagation="true"',
                        '<% } %>', '>',
                        '<label class="title" style="padding-top: 3px;padding-right: 5px;">' + me.textScale + '</label>',
                        '<button id="custom-scale-up" type="button" style="float:right;" class="btn small btn-toolbar"><i class="icon toolbar__icon btn-zoomup">&nbsp;</i></button>',
                        '<label id="value-custom-scale" style="float:right;padding: 3px 3px;min-width: 40px; text-align: center;"></label>',
                        '<button id="custom-scale-down" type="button" style="float:right;" class="btn small btn-toolbar"><i class="icon toolbar__icon btn-zoomdown">&nbsp;</i></button>',
                        '</div>'
                    ].join('')),
>>>>>>> 82b37993
                    stopPropagation: true,
                    value: 4
                });

                me.btnScale = new Common.UI.Button({
                    id: 'tlbtn-scale',
                    cls: 'btn-toolbar x-huge icon-top',
                    iconCls: 'toolbar__icon btn-scale',
                    caption: me.capBtnScale,
                    lock: [_set.docPropsLock, _set.lostConnect, _set.coAuth, _set.editCell, _set.selRangeEdit],
                    menu: new Common.UI.Menu({
                        items: [],
                        cls: 'scale-menu'}),
                    dataHint: '1',
                    dataHintDirection: 'bottom',
                    dataHintOffset: 'small'
                });
                var menuWidthItem = new Common.UI.MenuItem({
                    caption: me.textWidth,
                    menu: new Common.UI.Menu({
                        menuAlign: 'tl-tr',
                        items: [
                            {caption: this.textAuto, value: 0, checkable: true, toggleGroup : 'scaleWidth'},
                            {caption: '1 ' + this.textOnePage, value: 1, checkable: true, toggleGroup : 'scaleWidth'},
                            {caption: '2 ' + this.textFewPages, value: 2, checkable: true, toggleGroup : 'scaleWidth'},
                            {caption: '3 ' + this.textFewPages, value: 3, checkable: true, toggleGroup : 'scaleWidth'},
                            {caption: '4 ' + this.textFewPages, value: 4, checkable: true, toggleGroup : 'scaleWidth'},
                            {caption: '5 ' + this.textManyPages, value: 5, checkable: true, toggleGroup : 'scaleWidth'},
                            {caption: '6 ' + this.textManyPages, value: 6, checkable: true, toggleGroup : 'scaleWidth'},
                            {caption: '7 ' + this.textManyPages, value: 7, checkable: true, toggleGroup : 'scaleWidth'},
                            {caption: '8 ' + this.textManyPages, value: 8, checkable: true, toggleGroup : 'scaleWidth'},
                            {caption: '9 ' + this.textManyPages, value: 9, checkable: true, toggleGroup : 'scaleWidth'},
                            {caption: '--'},
                            {caption: this.textMorePages, value: 'more', checkable: true, toggleGroup : 'scaleWidth'}
                        ]
                    })
                });
                var menuHeightItem = new Common.UI.MenuItem({
                    caption: me.textHeight,
                    menu: new Common.UI.Menu({
                        menuAlign: 'tl-tr',
                        items: [
                            {caption: this.textAuto, value: 0, checkable: true, toggleGroup : 'scaleHeight'},
                            {caption: '1 ' + this.textOnePage, value: 1, checkable: true, toggleGroup : 'scaleHeight'},
                            {caption: '2 ' + this.textFewPages, value: 2, checkable: true, toggleGroup : 'scaleHeight'},
                            {caption: '3 ' + this.textFewPages, value: 3, checkable: true, toggleGroup : 'scaleHeight'},
                            {caption: '4 ' + this.textFewPages, value: 4, checkable: true, toggleGroup : 'scaleHeight'},
                            {caption: '5 ' + this.textManyPages, value: 5, checkable: true, toggleGroup : 'scaleHeight'},
                            {caption: '6 ' + this.textManyPages, value: 6, checkable: true, toggleGroup : 'scaleHeight'},
                            {caption: '7 ' + this.textManyPages, value: 7, checkable: true, toggleGroup : 'scaleHeight'},
                            {caption: '8 ' + this.textManyPages, value: 8, checkable: true, toggleGroup : 'scaleHeight'},
                            {caption: '9 ' + this.textManyPages, value: 9, checkable: true, toggleGroup : 'scaleHeight'},
                            {caption: '--'},
                            {caption: this.textMorePages, value: 'more', checkable: true, toggleGroup : 'scaleHeight'}
                        ]
                    })
                });
                me.btnScale.menu.addItem(menuWidthItem);
                me.btnScale.menu.addItem(menuHeightItem);
                me.btnScale.menu.addItem(me.mnuCustomScale);
                me.btnScale.menu.addItem({caption: '--'});
                me.btnScale.menu.addItem(
                    {   caption: me.textScaleCustom, value: 'custom'
                    });
                me.menuWidthScale = me.btnScale.menu.items[0].menu;
                me.menuHeightScale = me.btnScale.menu.items[1].menu;

                me.mnuScale = me.btnScale.menu;
                me.mnuScale.on('show:after', _.bind(me.onAfterShowMenuScale, me));

                me.btnPrintTitles = new Common.UI.Button({
                    id: 'tlbtn-printtitles',
                    cls: 'btn-toolbar x-huge icon-top',
                    iconCls: 'toolbar__icon btn-print-titles',
                    caption: me.capBtnPrintTitles,
                    lock        : [_set.docPropsLock, _set.lostConnect, _set.coAuth, _set.editCell, _set.selRangeEdit],
                    dataHint    : '1',
                    dataHintDirection: 'bottom',
                    dataHintOffset: 'small'
                });

                me.chPrintGridlines = new Common.UI.CheckBox({
                    labelText: this.textPrintGridlines,
                    lock: [_set.selRange, _set.selRangeEdit, _set.lostConnect, _set.coAuth, _set.coAuthText, _set["Objects"]],
                    dataHint: '1',
                    dataHintDirection: 'left',
                    dataHintOffset: 'small'
                });

                me.chPrintHeadings = new Common.UI.CheckBox({
                    labelText: this.textPrintHeadings,
                    lock: [_set.selRange, _set.selRangeEdit, _set.lostConnect, _set.coAuth, _set.coAuthText, _set["Objects"]],
                    dataHint: '1',
                    dataHintDirection: 'left',
                    dataHintOffset: 'small'
                });

                me.btnImgAlign = new Common.UI.Button({
                    cls: 'btn-toolbar x-huge icon-top',
                    iconCls: 'toolbar__icon btn-img-align',
                    caption: me.capImgAlign,
                    lock        : [_set.selRange, _set.selRangeEdit, _set.cantGroup, _set.lostConnect,  _set.coAuth, _set.coAuthText, _set["Objects"]],
                    menu: true,
                    dataHint: '1',
                    dataHintDirection: 'bottom',
                    dataHintOffset: 'small'
                });

                me.btnImgGroup = new Common.UI.Button({
                    cls: 'btn-toolbar x-huge icon-top',
                    iconCls: 'toolbar__icon btn-img-group',
                    caption: me.capImgGroup,
                    lock        : [_set.selRange, _set.selRangeEdit, _set.cantGroupUngroup, _set.lostConnect, _set.coAuth, _set.coAuthText, _set["Objects"]],
                    menu: true,
                    dataHint: '1',
                    dataHintDirection: 'bottom',
                    dataHintOffset: 'small'
                });
                me.btnImgForward = new Common.UI.Button({
                    cls: 'btn-toolbar x-huge icon-top',
                    iconCls: 'toolbar__icon btn-img-frwd',
                    caption: me.capImgForward,
                    split: true,
                    lock        : [_set.selRange, _set.selRangeEdit, _set.lostConnect, _set.coAuth, _set.coAuthText, _set["Objects"], _set.inSmartartInternal],
                    menu: true,
                    dataHint: '1',
                    dataHintDirection: 'bottom',
                    dataHintOffset: 'small'
                });
                me.btnImgBackward = new Common.UI.Button({
                    cls: 'btn-toolbar x-huge icon-top',
                    iconCls: 'toolbar__icon btn-img-bkwd',
                    caption: me.capImgBackward,
                    lock        : [_set.selRange, _set.selRangeEdit, _set.lostConnect, _set.coAuth, _set.coAuthText, _set["Objects"], _set.inSmartartInternal],
                    split: true,
                    menu: true,
                    dataHint: '1',
                    dataHintDirection: 'bottom',
                    dataHintOffset: 'small'
                });

            } else {
                Common.UI.Mixtbar.prototype.initialize.call(this, {
                        template: _.template(template_view),
                        tabs: [
                            {caption: me.textTabFile, action: 'file', layoutname: 'toolbar-file', haspanel:false, dataHintTitle: 'F'}
                        ]
                    }
                );
            }
            me.lockControls = [];
            if (config.isEdit) {
                me.lockControls = [
                    me.cmbFontName, me.cmbFontSize, me.btnIncFontSize, me.btnDecFontSize, me.btnBold,
                    me.btnItalic, me.btnUnderline, me.btnStrikeout, me.btnSubscript, me.btnTextColor, me.btnAlignLeft,
                    me.btnAlignCenter,me.btnAlignRight,me.btnAlignJust, me.btnAlignTop,
                    me.btnAlignMiddle, me.btnAlignBottom, me.btnWrap, me.btnTextOrient, me.btnBackColor, me.btnInsertTable,
                    me.btnMerge, me.btnInsertFormula, me.btnNamedRange, me.btnIncDecimal, me.btnInsertShape, me.btnInsertSmartArt, me.btnInsertEquation, me.btnInsertSymbol, me.btnInsertSlicer,
                    me.btnInsertText, me.btnInsertTextArt, me.btnSortUp, me.btnSortDown, me.btnSetAutofilter, me.btnClearAutofilter,
                    me.btnTableTemplate, me.btnCellStyle, me.btnPercentStyle, me.btnCurrencyStyle, me.btnDecDecimal, me.btnAddCell, me.btnDeleteCell, me.btnCondFormat,
                    me.cmbNumberFormat, me.btnBorders, me.btnInsertImage, me.btnInsertHyperlink,
                    me.btnInsertChart, me.btnColorSchemas, me.btnInsertSparkline,
                    me.btnCopy, me.btnPaste, me.btnCut, me.btnSelectAll, me.listStyles, me.btnPrint,
                    /*me.btnSave,*/ me.btnClearStyle, me.btnCopyStyle,
                    me.btnPageMargins, me.btnPageSize, me.btnPageOrient, me.btnPrintArea, me.btnPrintTitles, me.btnImgAlign, me.btnImgBackward, me.btnImgForward, me.btnImgGroup, me.btnScale,
                    me.chPrintGridlines, me.chPrintHeadings, me.btnVisibleArea, me.btnVisibleAreaClose, me.btnTextFormatting, me.btnHorizontalAlign, me.btnVerticalAlign
                ];

                _.each(me.lockControls.concat([me.btnSave]), function(cmp) {
                    if (cmp && _.isFunction(cmp.setDisabled))
                        cmp.setDisabled(true);
                });
                this.lockToolbar(Common.enumLock.disableOnStart, true, {array: [me.btnPrint]});

                this.on('render:after', _.bind(this.onToolbarAfterRender, this));
            }
            return this;
        },

        onAfterShowMenuScale: function () {
            var me = this;
            if (me.api) {
                var scale = me.api.asc_getPageOptions().asc_getPageSetup().asc_getScale();
                $('#value-custom-scale', me.mnuCustomScale.$el).html(scale + '%');
                me.valueCustomScale = scale;
            }
            if (!me.itemCustomScale) {
                me.itemCustomScale = $('.custom-scale', me.mnuCustomScale.$el).on('click', _.bind(function () {
                    me.fireEvent('click:customscale', ['scale', undefined, undefined, undefined, me.valueCustomScale], this);
                }, this));
            }
            if (!me.btnCustomScaleUp) {
                me.btnCustomScaleUp = new Common.UI.Button({
                    el: $('#custom-scale-up', me.mnuCustomScale.$el),
                    cls: 'btn-toolbar'
                }).on('click', _.bind(function () {
                    me.fireEvent('change:scalespn', ['up', me.valueCustomScale], this);
                }, this));
            }
            if (!me.btnCustomScaleDown) {
                me.btnCustomScaleDown = new Common.UI.Button({
                    el: $('#custom-scale-down', me.mnuCustomScale.$el),
                    cls: 'btn-toolbar'
                }).on('click', _.bind(function () {
                    me.fireEvent('change:scalespn', ['down', me.valueCustomScale], this);
                }, this));
            }
            SSE.getController('Toolbar').onChangeScaleSettings();
        },

        setValueCustomScale: function(val) {
            if (this.api && val !== null && val !== undefined) {
                $('#value-custom-scale', this.mnuCustomScale.$el).html(val + '%');
                this.valueCustomScale = val;
            }
        },

        render: function (mode) {
            var me = this;

            /**
             * Render UI layout
             */

            me.isCompactView = mode.isCompactView;

            this.fireEvent('render:before', [this]);

            // el.html(this.template({
            //     isEditDiagram: mode.isEditDiagram,
            //     isEditMailMerge: mode.isEditMailMerge,
            //     isCompactView: isCompactView
            // }));
            // me.rendererComponents(mode.isEditDiagram ? 'diagram' : (mode.isEditMailMerge ? 'merge' : isCompactView ? 'short' : 'full'));

            if ( mode.isEdit ) {
                me.$el.html(me.rendererComponents(me.$layout));
            } else {
                me.$layout.find('.canedit').hide();
                me.$layout.addClass('folded');

                me.$el.html(me.$layout);
            }

            this.fireEvent('render:after', [this]);
            Common.UI.Mixtbar.prototype.afterRender.call(this);

            Common.NotificationCenter.on({
                'window:resize': function() {
                    Common.UI.Mixtbar.prototype.onResize.apply(me, arguments);
                }
            });

            if ( mode.isEdit ) {
                if (!mode.isEditDiagram && !mode.isEditMailMerge && !mode.isEditOle) {
                    var top = Common.localStorage.getItem("sse-pgmargins-top"),
                        left = Common.localStorage.getItem("sse-pgmargins-left"),
                        bottom = Common.localStorage.getItem("sse-pgmargins-bottom"),
                        right = Common.localStorage.getItem("sse-pgmargins-right");
                    if ( top!==null && left!==null && bottom!==null && right!==null ) {
                        var mnu = this.btnPageMargins.menu.items[0];
                        mnu.options.value = mnu.value = [parseFloat(top), parseFloat(left), parseFloat(bottom), parseFloat(right)];
                        mnu.setVisible(true);
                        $(mnu.el).html(mnu.template({id: Common.UI.getId(), caption : mnu.caption, options : mnu.options}));
                    } else
                        this.btnPageMargins.menu.items[0].setVisible(false);
                    this.btnInsertImage.menu.items[2].setVisible(mode.canRequestInsertImage || mode.fileChoiceUrl && mode.fileChoiceUrl.indexOf("{documentType}")>-1);
                }

                me.setTab('home');
            }
            if ( me.isCompactView )
                me.setFolded(true);

            return this;
        },

        onTabClick: function (e) {
            var me = this,
                tab = $(e.currentTarget).find('> a[data-tab]').data('tab'),
                is_file_active = me.isTabActive('file');

            Common.UI.Mixtbar.prototype.onTabClick.apply(me, arguments);

            if ( is_file_active ) {
                me.fireEvent('file:close');
            } else
            if ( tab == 'file' ) {
                me.fireEvent('file:open');
                me.setTab(tab);
            }
            if ( me.isTabActive('home'))
                me.fireEvent('home:open');

            if ( me.isTabActive('pivot')) {
                var pivottab = SSE.getController('PivotTable');
                pivottab && pivottab.getView('PivotTable').fireEvent('pivot:open');
            }
        },

        rendererComponents: function(html) {
            var $host = $(html);
            var _injectComponent = function (id, cmp) {
                Common.Utils.injectComponent($host.find(id), cmp);
            };

            _injectComponent('#slot-field-fontname',     this.cmbFontName);
            _injectComponent('#slot-field-fontsize',     this.cmbFontSize);
            _injectComponent('#slot-btn-print',          this.btnPrint);
            _injectComponent('#slot-btn-save',           this.btnSave);
            _injectComponent('#slot-btn-undo',           this.btnUndo);
            _injectComponent('#slot-btn-redo',           this.btnRedo);
            _injectComponent('#slot-btn-copy',           this.btnCopy);
            _injectComponent('#slot-btn-paste',          this.btnPaste);
            _injectComponent('#slot-btn-cut',            this.btnCut);
            _injectComponent('#slot-btn-select-all',     this.btnSelectAll);
            _injectComponent('#slot-btn-incfont',        this.btnIncFontSize);
            _injectComponent('#slot-btn-decfont',        this.btnDecFontSize);
            _injectComponent('#slot-btn-bold',           this.btnBold);
            _injectComponent('#slot-btn-italic',         this.btnItalic);
            _injectComponent('#slot-btn-underline',      this.btnUnderline);
            _injectComponent('#slot-btn-strikeout',      this.btnStrikeout);
            _injectComponent('#slot-btn-subscript',      this.btnSubscript);
            _injectComponent('#slot-btn-fontcolor',      this.btnTextColor);
            _injectComponent('#slot-btn-fillparag',      this.btnBackColor);
            _injectComponent('#slot-btn-borders',        this.btnBorders);
            _injectComponent('#slot-btn-align-left',     this.btnAlignLeft);
            _injectComponent('#slot-btn-align-center',   this.btnAlignCenter);
            _injectComponent('#slot-btn-align-right',    this.btnAlignRight);
            _injectComponent('#slot-btn-align-just',     this.btnAlignJust);
            _injectComponent('#slot-btn-merge',          this.btnMerge);
            _injectComponent('#slot-btn-top',            this.btnAlignTop);
            _injectComponent('#slot-btn-middle',         this.btnAlignMiddle);
            _injectComponent('#slot-btn-bottom',         this.btnAlignBottom);
            _injectComponent('#slot-btn-wrap',           this.btnWrap);
            _injectComponent('#slot-btn-text-orient',    this.btnTextOrient);
            _injectComponent('#slot-btn-insimage',       this.btnInsertImage);
            _injectComponent('#slot-btn-instable',       this.btnInsertTable);
            _injectComponent('#slot-btn-inshyperlink',   this.btnInsertHyperlink);
            _injectComponent('#slot-btn-insshape',       this.btnInsertShape);
            _injectComponent('#slot-btn-instext',        this.btnInsertText);
            _injectComponent('#slot-btn-instextart',     this.btnInsertTextArt);
            _injectComponent('#slot-btn-insequation',    this.btnInsertEquation);
            _injectComponent('#slot-btn-inssymbol',      this.btnInsertSymbol);
            _injectComponent('#slot-btn-insslicer',      this.btnInsertSlicer);
            _injectComponent('#slot-btn-sortdesc',       this.btnSortDown);
            _injectComponent('#slot-btn-sortasc',        this.btnSortUp);
            _injectComponent('#slot-btn-setfilter',      this.btnSetAutofilter);
            _injectComponent('#slot-btn-clear-filter',   this.btnClearAutofilter);
            _injectComponent('#slot-btn-table-tpl',      this.btnTableTemplate);
            _injectComponent('#slot-btn-cell-style',     this.btnCellStyle);
            _injectComponent('#slot-btn-format',         this.cmbNumberFormat);
            _injectComponent('#slot-btn-percents',       this.btnPercentStyle);
            _injectComponent('#slot-btn-currency',       this.btnCurrencyStyle);
            _injectComponent('#slot-btn-digit-dec',      this.btnDecDecimal);
            _injectComponent('#slot-btn-digit-inc',      this.btnIncDecimal);
            _injectComponent('#slot-btn-formula',        this.btnInsertFormula);
            _injectComponent('#slot-btn-named-range',    this.btnNamedRange);
            _injectComponent('#slot-btn-clear',          this.btnClearStyle);
            _injectComponent('#slot-btn-copystyle',      this.btnCopyStyle);
            _injectComponent('#slot-btn-cell-ins',       this.btnAddCell);
            _injectComponent('#slot-btn-cell-del',       this.btnDeleteCell);
            _injectComponent('#slot-btn-colorschemas',   this.btnColorSchemas);
            _injectComponent('#slot-btn-search',         this.btnSearch);
            _injectComponent('#slot-btn-inschart',       this.btnInsertChart);
            _injectComponent('#slot-btn-inssparkline',   this.btnInsertSparkline);
            _injectComponent('#slot-btn-inssmartart',    this.btnInsertSmartArt);
            _injectComponent('#slot-field-styles',       this.listStyles);
            _injectComponent('#slot-btn-chart',          this.btnEditChart);
            _injectComponent('#slot-btn-chart-data',     this.btnEditChartData);
            _injectComponent('#slot-btn-chart-type',     this.btnEditChartType);
            _injectComponent('#slot-btn-pageorient',    this.btnPageOrient);
            _injectComponent('#slot-btn-pagemargins',   this.btnPageMargins);
            _injectComponent('#slot-btn-pagesize',      this.btnPageSize);
            _injectComponent('#slot-btn-printarea',      this.btnPrintArea);
            _injectComponent('#slot-btn-printtitles',   this.btnPrintTitles);
            _injectComponent('#slot-chk-print-gridlines', this.chPrintGridlines);
            _injectComponent('#slot-chk-print-headings',  this.chPrintHeadings);
            _injectComponent('#slot-img-align',         this.btnImgAlign);
            _injectComponent('#slot-img-group',         this.btnImgGroup);
            _injectComponent('#slot-img-movefrwd',      this.btnImgForward);
            _injectComponent('#slot-img-movebkwd',      this.btnImgBackward);
            _injectComponent('#slot-btn-scale',         this.btnScale);
            _injectComponent('#slot-btn-condformat',    this.btnCondFormat);
            _injectComponent('#slot-btn-visible-area',  this.btnVisibleArea);
            _injectComponent('#slot-btn-visible-area-close',  this.btnVisibleAreaClose);
            _injectComponent('#slot-btn-formatting',  this.btnTextFormatting);
            _injectComponent('#slot-btn-halign',  this.btnHorizontalAlign);
            _injectComponent('#slot-btn-valign',  this.btnVerticalAlign);

            this.btnsEditHeader = Common.Utils.injectButtons($host.find('.slot-editheader'), 'tlbtn-editheader-', 'toolbar__icon btn-editheader', this.capBtnInsHeader,
                                [Common.enumLock.editCell, Common.enumLock.selRangeEdit, Common.enumLock.headerLock, Common.enumLock.lostConnect, Common.enumLock.coAuth], undefined, undefined, undefined, '1', 'bottom', 'small');
            Array.prototype.push.apply(this.lockControls, this.btnsEditHeader);

            this.btnPrint && this.btnPrint.menu && this.btnPrint.$el.addClass('split');
            return $host;
        },

        createDelayedElements: function() {
            var me = this;

            function _updateHint(cmp, hint) {
                cmp && cmp.updateHint(hint);
            }

            // set hints
            _updateHint(this.btnPrint, this.tipPrint + Common.Utils.String.platformKey('Ctrl+P'));
            _updateHint(this.btnSave, this.btnSaveTip);
            _updateHint(this.btnCopy, this.tipCopy + Common.Utils.String.platformKey('Ctrl+C'));
            _updateHint(this.btnPaste, this.tipPaste + Common.Utils.String.platformKey('Ctrl+V'));
            _updateHint(this.btnCut, this.tipCut + Common.Utils.String.platformKey('Ctrl+X'));
            _updateHint(this.btnSelectAll, this.tipSelectAll + Common.Utils.String.platformKey('Ctrl+A'));
            _updateHint(this.btnUndo, this.tipUndo + Common.Utils.String.platformKey('Ctrl+Z'));
            _updateHint(this.btnRedo, this.tipRedo + Common.Utils.String.platformKey('Ctrl+Y'));
            _updateHint(this.btnIncFontSize, this.tipIncFont + Common.Utils.String.platformKey('Ctrl+]'));
            _updateHint(this.btnDecFontSize, this.tipDecFont + Common.Utils.String.platformKey('Ctrl+['));
            _updateHint(this.btnBold, this.textBold + Common.Utils.String.platformKey('Ctrl+B'));
            _updateHint(this.btnItalic, this.textItalic + Common.Utils.String.platformKey('Ctrl+I'));
            _updateHint(this.btnUnderline, this.textUnderline + Common.Utils.String.platformKey('Ctrl+U'));
            _updateHint(this.btnStrikeout, this.textStrikeout);
            _updateHint(this.btnSubscript, this.textSubSuperscript);
            _updateHint(this.btnTextColor, this.tipFontColor);
            _updateHint(this.btnBackColor, this.tipPrColor);
            _updateHint(this.btnBorders, this.tipBorders);
            _updateHint(this.btnAlignLeft, this.tipAlignLeft);
            _updateHint(this.btnAlignCenter, this.tipAlignCenter);
            _updateHint(this.btnAlignRight, this.tipAlignRight);
            _updateHint(this.btnAlignJust, this.tipAlignJust);
            _updateHint(this.btnMerge, this.tipMerge);
            _updateHint(this.btnAlignTop, this.tipAlignTop);
            _updateHint(this.btnAlignMiddle, this.tipAlignMiddle);
            _updateHint(this.btnAlignBottom, this.tipAlignBottom);
            _updateHint(this.btnWrap, this.tipWrap);
            _updateHint(this.btnTextOrient, this.tipTextOrientation);
            _updateHint(this.btnInsertTable, this.tipInsertTable);
            _updateHint(this.btnInsertImage, this.tipInsertImage);
            _updateHint(this.btnInsertChart, this.tipInsertChartSpark);
            _updateHint(this.btnInsertSparkline, this.tipInsertSpark);
            _updateHint(this.btnInsertSmartArt, this.tipInsertSmartArt);
            _updateHint(this.btnInsertText, [this.tipInsertHorizontalText ,this.tipInsertText]);
            _updateHint(this.btnInsertTextArt, this.tipInsertTextart);
            _updateHint(this.btnInsertHyperlink, this.tipInsertHyperlink + Common.Utils.String.platformKey('Ctrl+K'));
            _updateHint(this.btnInsertShape, this.tipInsertShape);
            _updateHint(this.btnInsertEquation, this.tipInsertEquation);
            _updateHint(this.btnInsertSymbol, this.tipInsertSymbol);
            _updateHint(this.btnInsertSlicer, this.tipInsertSlicer);
            _updateHint(this.btnSortDown, this.txtSortAZ);
            _updateHint(this.btnSortUp, this.txtSortZA);
            _updateHint(this.btnSetAutofilter, this.txtFilter + ' (Ctrl+Shift+L)');
            _updateHint(this.btnClearAutofilter, this.txtClearFilter);
            _updateHint(this.btnSearch, this.txtSearch);
            _updateHint(this.btnTableTemplate, this.txtTableTemplate);
            _updateHint(this.btnCellStyle, this.txtCellStyle);
            _updateHint(this.btnPercentStyle, this.tipDigStylePercent);
            _updateHint(this.btnCurrencyStyle, this.tipDigStyleAccounting);
            _updateHint(this.btnDecDecimal, this.tipDecDecimal);
            _updateHint(this.btnIncDecimal, this.tipIncDecimal);
            _updateHint(this.btnInsertFormula, [this.txtAutosumTip + Common.Utils.String.platformKey('Alt+='), this.txtFormula + Common.Utils.String.platformKey('Shift+F3')]);
            _updateHint(this.btnNamedRange, this.txtNamedRange);
            _updateHint(this.btnClearStyle, this.tipClearStyle);
            _updateHint(this.btnCopyStyle, this.tipCopyStyle);
            _updateHint(this.btnAddCell, this.tipInsertOpt + Common.Utils.String.platformKey('Ctrl+Shift+='));
            _updateHint(this.btnDeleteCell, this.tipDeleteOpt + Common.Utils.String.platformKey('Ctrl+Shift+-'));
            _updateHint(this.btnColorSchemas, this.tipColorSchemas);
            _updateHint(this.btnPageOrient, this.tipPageOrient);
            _updateHint(this.btnPageSize, this.tipPageSize);
            _updateHint(this.btnPageMargins, this.tipPageMargins);
            _updateHint(this.btnPrintArea, this.tipPrintArea);
            _updateHint(this.btnPrintTitles, this.tipPrintTitles);
            _updateHint(this.btnScale, this.tipScale);
            _updateHint(this.btnCondFormat, this.tipCondFormat);
            _updateHint(this.btnVisibleArea, this.tipVisibleArea);
            _updateHint(this.btnTextFormatting, this.tipTextFormatting);
            _updateHint(this.btnHorizontalAlign, this.tipHAlighOle);
            _updateHint(this.btnVerticalAlign, this.tipVAlighOle);
            this.btnsEditHeader.forEach(function (btn) {
                _updateHint(btn, me.tipEditHeader);
            });

            // set menus
            if (this.btnBorders && this.btnBorders.rendered) {
                this.btnBorders.setMenu( new Common.UI.Menu({
                    items: [
                        {
                            caption     : this.textOutBorders,
                            iconCls     : 'menu__icon btn-border-out',
                            icls        : 'btn-border-out',
                            borderId    : 'outer'
                        },
                        {
                            caption     : this.textAllBorders,
                            iconCls     : 'menu__icon btn-border-all',
                            icls        : 'btn-border-all',
                            borderId    : 'all'
                        },
                        {
                            caption     : this.textTopBorders,
                            iconCls     : 'menu__icon btn-border-top',
                            icls        : 'btn-border-top',
                            borderId    : Asc.c_oAscBorderOptions.Top
                        },
                        {
                            caption     : this.textBottomBorders,
                            iconCls     : 'menu__icon btn-border-bottom',
                            icls        : 'btn-border-bottom',
                            borderId    : Asc.c_oAscBorderOptions.Bottom
                        },
                        {
                            caption     : this.textLeftBorders,
                            iconCls     : 'menu__icon btn-border-left',
                            icls        : 'btn-border-left',
                            borderId    : Asc.c_oAscBorderOptions.Left
                        },
                        {
                            caption     : this.textRightBorders,
                            iconCls     : 'menu__icon btn-border-right',
                            icls        : 'btn-border-right',
                            borderId    : Asc.c_oAscBorderOptions.Right
                        },
                        {
                            caption     : this.textNoBorders,
                            iconCls     : 'menu__icon btn-border-no',
                            icls        : 'btn-border-no',
                            borderId    : 'none'
                        },
                        {caption: '--'},
                        {
                            caption     : this.textInsideBorders,
                            iconCls     : 'menu__icon btn-border-inside',
                            icls        : 'btn-border-inside',
                            borderId    : 'inner'
                        },
                        {
                            caption     : this.textCenterBorders,
                            iconCls     : 'menu__icon btn-border-insidevert',
                            icls        : 'btn-border-insidevert',
                            borderId    : Asc.c_oAscBorderOptions.InnerV
                        },
                        {
                            caption     : this.textMiddleBorders,
                            iconCls     : 'menu__icon btn-border-insidehor',
                            icls        : 'btn-border-insidehor',
                            borderId    : Asc.c_oAscBorderOptions.InnerH
                        },
                        {
                            caption     : this.textDiagUpBorder,
                            iconCls     : 'menu__icon btn-border-diagup',
                            icls        : 'btn-border-diagup',
                            borderId    : Asc.c_oAscBorderOptions.DiagU
                        },
                        {
                            caption     : this.textDiagDownBorder,
                            iconCls     : 'menu__icon btn-border-diagdown',
                            icls        : 'btn-border-diagdown',
                            borderId    : Asc.c_oAscBorderOptions.DiagD
                        },
                        {caption: '--'},
                        {
                            id          : 'id-toolbar-mnu-item-border-width',
                            caption     : this.textBordersStyle,
                            iconCls     : 'menu__icon btn-border-style',
                            // template    : _.template('<a id="<%= id %>" tabindex="-1" type="menuitem"><span class="menu-item-icon" style="background-image: none; width: 11px; height: 11px; margin: 2px 7px 0 -9px;"></span><%= caption %></a>'),
                            menu        : (function(){
                                var itemTemplate = _.template('<a id="<%= id %>" tabindex="-1" type="menuitem"><div class="border-size-item" style="background-position: 0 -<%= options.offsety %>px;"></div></a>');

                                me.mnuBorderWidth = new Common.UI.Menu({
                                    style       : 'min-width: 100px;',
                                    menuAlign   : 'tl-tr',
                                    id          : 'toolbar-menu-borders-width',
                                    items: [
                                        { template: itemTemplate, stopPropagation: true, checkable: true, toggleGroup: 'border-width', value: Asc.c_oAscBorderStyles.Thin ,   offsety: 0, checked:true},
                                        { template: itemTemplate, stopPropagation: true, checkable: true, toggleGroup: 'border-width', value: Asc.c_oAscBorderStyles.Hair,   offsety: 20},
                                        { template: itemTemplate, stopPropagation: true, checkable: true, toggleGroup: 'border-width', value: Asc.c_oAscBorderStyles.Dotted,   offsety: 40},
                                        { template: itemTemplate, stopPropagation: true, checkable: true, toggleGroup: 'border-width', value: Asc.c_oAscBorderStyles.Dashed,   offsety: 60},
                                        { template: itemTemplate, stopPropagation: true, checkable: true, toggleGroup: 'border-width', value: Asc.c_oAscBorderStyles.DashDot,   offsety: 80},
                                        { template: itemTemplate, stopPropagation: true, checkable: true, toggleGroup: 'border-width', value: Asc.c_oAscBorderStyles.DashDotDot,   offsety: 100},
                                        { template: itemTemplate, stopPropagation: true, checkable: true, toggleGroup: 'border-width', value: Asc.c_oAscBorderStyles.Medium, offsety: 120},
                                        { template: itemTemplate, stopPropagation: true, checkable: true, toggleGroup: 'border-width', value: Asc.c_oAscBorderStyles.MediumDashed,  offsety: 140},
                                        { template: itemTemplate, stopPropagation: true, checkable: true, toggleGroup: 'border-width', value: Asc.c_oAscBorderStyles.MediumDashDot,  offsety: 160},
                                        { template: itemTemplate, stopPropagation: true, checkable: true, toggleGroup: 'border-width', value: Asc.c_oAscBorderStyles.MediumDashDotDot,  offsety: 180},
                                        { template: itemTemplate, stopPropagation: true, checkable: true, toggleGroup: 'border-width', value: Asc.c_oAscBorderStyles.Thick,  offsety: 200}
                                    ]
                                });

                                return me.mnuBorderWidth;
                            })()
                        },
                        this.mnuBorderColor = new Common.UI.MenuItem({
                            id          : 'id-toolbar-mnu-item-border-color',
                            caption     : this.textBordersColor,
                            iconCls     : 'mnu-icon-item mnu-border-color',
                            template    : _.template('<a id="<%= id %>"tabindex="-1" type="menuitem"><span class="menu-item-icon"></span><%= caption %></a>'),
                            menu        : new Common.UI.Menu({
                                menuAlign   : 'tl-tr',
                                cls: 'shifted-left',
                                items       : [
                                    {
                                        id: 'id-toolbar-menu-auto-bordercolor',
                                        caption: this.textAutoColor,
                                        template: _.template('<a tabindex="-1" type="menuitem"><span class="menu-item-icon color-auto"></span><%= caption %></a>'),
                                        stopPropagation: true
                                    },
                                    {caption: '--'},
                                    { template: _.template('<div id="id-toolbar-menu-bordercolor" style="width: 164px;display: inline-block;"></div>'), stopPropagation: true },
                                    {caption: '--'},
                                    {
                                        id: "id-toolbar-menu-new-bordercolor",
                                        template: _.template('<a tabindex="-1" type="menuitem">' + this.textNewColor + '</a>'),
                                        stopPropagation: true
                                    }
                                ]
                            })
                        })
                    ]
                }));
                this.mnuBorderColorPicker = new Common.UI.ThemeColorPalette({
                    el: $('#id-toolbar-menu-bordercolor'),
                    outerMenu: {menu: this.mnuBorderColor.menu, index: 2}
                });
                this.mnuBorderColor.menu.setInnerMenu([{menu: this.mnuBorderColorPicker, index: 2}]);
            }

            if ( this.btnInsertChart ) {
                this.btnInsertChart.setMenu(new Common.UI.Menu({
                    style: 'width: 364px;padding-top: 12px;',
                    items: [
                        { template: _.template('<div id="id-toolbar-menu-insertchart" class="menu-insertchart"></div>') }
                    ]
                }));

                var onShowBefore = function(menu) {
                    var picker = new Common.UI.DataView({
                        el: $('#id-toolbar-menu-insertchart'),
                        parentMenu: menu,
                        showLast: false,
                        restoreHeight: 465,
                        groups: new Common.UI.DataViewGroupStore(Common.define.chartData.getChartGroupData()/*.concat(Common.define.chartData.getSparkGroupData(true))*/),
                        store: new Common.UI.DataViewStore(Common.define.chartData.getChartData()/*.concat(Common.define.chartData.getSparkData())*/),
                        itemTemplate: _.template('<div id="<%= id %>" class="item-chartlist"><svg width="40" height="40" class=\"icon\"><use xlink:href=\"#chart-<%= iconCls %>\"></use></svg></div>')
                    });
                    picker.on('item:click', function (picker, item, record, e) {
                        if (record)
                            me.fireEvent('add:chart', [record.get('group'), record.get('type')]);
                        if (e.type !== 'click') menu.hide();
                    });
                    menu.off('show:before', onShowBefore);
                };
                this.btnInsertChart.menu.on('show:before', onShowBefore);
            }

            if (this.btnInsertSmartArt) {
                this.btnInsertSmartArt.setMenu(new Common.UI.Menu({
                    cls: 'shifted-right',
                    items: []
                }));

                var smartArtData = Common.define.smartArt.getSmartArtData();
                smartArtData.forEach(function (item, index) {
                    var length = item.items.length,
                        width = 399;
                    if (length < 5) {
                        width = length * (70 + 8) + 9; // 4px margin + 4px margin
                    }
                    me.btnInsertSmartArt.menu.addItem({
                        caption: item.caption,
                        value: item.sectionId,
                        itemId: item.id,
                        iconCls: item.icon ? 'menu__icon ' + item.icon : undefined,
                        menu: new Common.UI.Menu({
                            items: [
                                {template: _.template('<div id="' + item.id + '" class="menu-add-smart-art" style="width: ' + width + 'px; height: 500px; margin-left: 5px;"></div>')}
                            ],
                            menuAlign: 'tl-tr',
                        })});
                });
                var onShowBeforeSmartArt = function (menu) { // + <% if(typeof imageUrl === "undefined" || imageUrl===null || imageUrl==="") { %> style="visibility: hidden;" <% } %>/>',
                    me.btnInsertSmartArt.menu.items.forEach(function (item, index) {
                        item.$el.one('mouseenter', function () {
                            me.fireEvent('generate:smartart', [item.value]);
                            item.$el.mouseenter();
                        });
                        item.menuPicker = new Common.UI.DataView({
                            el: $('#' + item.options.itemId),
                            parentMenu: me.btnInsertSmartArt.menu.items[index].menu,
                            itemTemplate: _.template([
                                '<div>',
                                '<img src="<%= imageUrl %>" width="' + 70 + '" height="' + 70 + '" />',
                                '</div>'
                            ].join('')),
                            store: new Common.UI.DataViewStore(),
                            delayRenderTips: true,
                            scrollAlwaysVisible: true,
                            showLast: false
                        });
                        item.menuPicker.on('item:click', function(picker, item, record, e) {
                            if (record) {
                                me.fireEvent('insert:smartart', [record.get('value')]);
                            }
                            Common.NotificationCenter.trigger('edit:complete', me);
                        });
                    });
                    menu.off('show:before', onShowBeforeSmartArt);
                };
                this.btnInsertSmartArt.menu.on('show:before', onShowBeforeSmartArt);
            }

            if ( this.btnInsertSparkline ) {
                this.btnInsertSparkline.setMenu(new Common.UI.Menu({
                    style: 'width: 166px;padding: 5px 0 10px;',
                    items: [
                        { template: _.template('<div id="id-toolbar-menu-insertspark" class="menu-insertchart"></div>') }
                    ]
                }));

                var onShowBefore = function(menu) {
                    var picker = new Common.UI.DataView({
                        el: $('#id-toolbar-menu-insertspark'),
                        parentMenu: menu,
                        showLast: false,
                        restoreHeight: 50,
                        // groups: new Common.UI.DataViewGroupStore(Common.define.chartData.getSparkGroupData()),
                        store: new Common.UI.DataViewStore(Common.define.chartData.getSparkData()),
                        itemTemplate: _.template('<div id="<%= id %>" class="item-chartlist"><svg width="40" height="40" class=\"icon\"><use xlink:href=\"#chart-<%= iconCls %>\"></use></svg></div>')
                    });
                    picker.on('item:click', function (picker, item, record, e) {
                        if (record)
                            me.fireEvent('add:spark', [record.get('type')]);
                        if (e.type !== 'click') menu.hide();
                    });
                    menu.off('show:before', onShowBefore);
                };
                this.btnInsertSparkline.menu.on('show:before', onShowBefore);
            }

            if(this.btnInsertText) {
                this.btnInsertText.setMenu(new Common.UI.Menu({
                    items: [
                        {
                            caption: this.tipInsertHorizontalText,
                            checkable: true,
                            checkmark: false,
                            iconCls     : 'menu__icon btn-text',
                            toggleGroup: 'textbox',
                            value: 'textRect',
                            iconClsForMainBtn: 'btn-text'
                        },
                        {
                            caption: this.tipInsertVerticalText,
                            checkable: true,
                            checkmark: false,
                            iconCls     : 'menu__icon btn-text-vertical',
                            toggleGroup: 'textbox',
                            value: 'textRectVertical',
                            iconClsForMainBtn: 'btn-text-vertical'
                        },
                    ]
                }));
            }

            if (this.btnInsertTextArt) {
                var onShowBeforeTextArt = function (menu) {
                    var collection = SSE.getCollection('Common.Collections.TextArt');
                    if (collection.length<1)
                        SSE.getController('Main').fillTextArt(me.api.asc_getTextArtPreviews());
                    var picker = new Common.UI.DataView({
                        el: $('#id-toolbar-menu-insart'),
                        store: collection,
                        parentMenu: menu,
                        showLast: false,
                        itemTemplate: _.template('<div class="item-art"><img src="<%= imageUrl %>" id="<%= id %>" style="width:50px;height:50px;"></div>')
                    });
                    picker.on('item:click', function (picker, item, record, e) {
                        if (record)
                            me.fireEvent('insert:textart', [record.get('data')]);
                        if (e.type !== 'click') menu.hide();
                    });
                    menu.off('show:before', onShowBeforeTextArt);
                };
                this.btnInsertTextArt.menu.on('show:before', onShowBeforeTextArt);
            }

            if (this.btnCondFormat && this.btnCondFormat.rendered) {
                this.btnCondFormat.setMenu( new Common.UI.Menu({
                    items: [
                        {
                            caption     : Common.define.conditionalData.textValue,
                            menu        : new Common.UI.Menu({
                                menuAlign   : 'tl-tr',
                                items: [
                                    {   caption     : Common.define.conditionalData.textGreater,    type        : Asc.c_oAscCFType.cellIs, value       : Asc.c_oAscCFOperator.greaterThan },
                                    {   caption     : Common.define.conditionalData.textGreaterEq,  type        : Asc.c_oAscCFType.cellIs, value       : Asc.c_oAscCFOperator.greaterThanOrEqual },
                                    {   caption     : Common.define.conditionalData.textLess,       type        : Asc.c_oAscCFType.cellIs, value       : Asc.c_oAscCFOperator.lessThan },
                                    {   caption     : Common.define.conditionalData.textLessEq,     type        : Asc.c_oAscCFType.cellIs, value       : Asc.c_oAscCFOperator.lessThanOrEqual },
                                    {   caption     : Common.define.conditionalData.textEqual,      type        : Asc.c_oAscCFType.cellIs, value       : Asc.c_oAscCFOperator.equal },
                                    {   caption     : Common.define.conditionalData.textNotEqual,   type        : Asc.c_oAscCFType.cellIs, value       : Asc.c_oAscCFOperator.notEqual },
                                    {   caption     : Common.define.conditionalData.textBetween,    type        : Asc.c_oAscCFType.cellIs, value       : Asc.c_oAscCFOperator.between },
                                    {   caption     : Common.define.conditionalData.textNotBetween, type        : Asc.c_oAscCFType.cellIs, value       : Asc.c_oAscCFOperator.notBetween }
                                ]
                            })
                        },
                        {
                            caption     : Common.define.conditionalData.textTop + '/' + Common.define.conditionalData.textBottom,
                            type        : Asc.c_oAscCFType.top10,
                            menu        : new Common.UI.Menu({
                                menuAlign   : 'tl-tr',
                                items: [
                                    { caption: Common.define.conditionalData.textTop + ' 10 ' + this.textItems,      type: Asc.c_oAscCFType.top10, value: 0, percent: false },
                                    { caption: Common.define.conditionalData.textTop + ' 10%',      type: Asc.c_oAscCFType.top10, value: 0, percent: true },
                                    { caption: Common.define.conditionalData.textBottom + ' 10 ' + this.textItems,   type: Asc.c_oAscCFType.top10, value: 1, percent: false },
                                    { caption: Common.define.conditionalData.textBottom + ' 10%',   type: Asc.c_oAscCFType.top10, value: 1, percent: true }
                                ]
                            })
                        },
                        {
                            caption: Common.define.conditionalData.textAverage,
                            menu: new Common.UI.Menu({
                                menuAlign   : 'tl-tr',
                                items: [
                                    { caption: Common.define.conditionalData.textAbove, type: Asc.c_oAscCFType.aboveAverage, value: 0},
                                    { caption: Common.define.conditionalData.textBelow, type: Asc.c_oAscCFType.aboveAverage, value: 1},
                                    { caption: Common.define.conditionalData.textEqAbove, type: Asc.c_oAscCFType.aboveAverage, value: 2},
                                    { caption: Common.define.conditionalData.textEqBelow, type: Asc.c_oAscCFType.aboveAverage,value: 3},
                                    { caption: Common.define.conditionalData.text1Above, type: Asc.c_oAscCFType.aboveAverage, value: 4},
                                    { caption: Common.define.conditionalData.text1Below, type: Asc.c_oAscCFType.aboveAverage, value: 5},
                                    { caption: Common.define.conditionalData.text2Above, type: Asc.c_oAscCFType.aboveAverage, value: 6},
                                    { caption: Common.define.conditionalData.text2Below, type: Asc.c_oAscCFType.aboveAverage, value: 7},
                                    { caption: Common.define.conditionalData.text3Above, type: Asc.c_oAscCFType.aboveAverage, value: 8},
                                    { caption: Common.define.conditionalData.text3Below, type: Asc.c_oAscCFType.aboveAverage, value: 9}
                                ]
                            })
                        },
                        {
                            caption     : Common.define.conditionalData.textText,
                            menu        : new Common.UI.Menu({
                                menuAlign   : 'tl-tr',
                                items: [
                                    { caption: Common.define.conditionalData.textContains,   type: Asc.c_oAscCFType.containsText },
                                    { caption: Common.define.conditionalData.textNotContains,   type: Asc.c_oAscCFType.notContainsText },
                                    { caption: Common.define.conditionalData.textBegins,   type: Asc.c_oAscCFType.beginsWith },
                                    { caption: Common.define.conditionalData.textEnds,   type: Asc.c_oAscCFType.endsWith }
                                ]
                            })
                        },
                        {
                            caption     : Common.define.conditionalData.textDate,
                            menu        : new Common.UI.Menu({
                                menuAlign   : 'tl-tr',
                                items: [
                                    { caption: Common.define.conditionalData.textYesterday,  type: Asc.c_oAscCFType.timePeriod,  value: Asc.c_oAscTimePeriod.yesterday },
                                    { caption: Common.define.conditionalData.textToday,  type: Asc.c_oAscCFType.timePeriod,  value: Asc.c_oAscTimePeriod.today},
                                    { caption: Common.define.conditionalData.textTomorrow,  type: Asc.c_oAscCFType.timePeriod,  value: Asc.c_oAscTimePeriod.tomorrow},
                                    { caption: Common.define.conditionalData.textLast7days,  type: Asc.c_oAscCFType.timePeriod,  value: Asc.c_oAscTimePeriod.last7Days},
                                    { caption: Common.define.conditionalData.textLastWeek,  type: Asc.c_oAscCFType.timePeriod,  value: Asc.c_oAscTimePeriod.lastWeek},
                                    { caption: Common.define.conditionalData.textThisWeek,  type: Asc.c_oAscCFType.timePeriod,  value: Asc.c_oAscTimePeriod.thisWeek},
                                    { caption: Common.define.conditionalData.textNextWeek,  type: Asc.c_oAscCFType.timePeriod,  value: Asc.c_oAscTimePeriod.nextWeek},
                                    { caption: Common.define.conditionalData.textLastMonth,  type: Asc.c_oAscCFType.timePeriod,  value: Asc.c_oAscTimePeriod.lastMonth},
                                    { caption: Common.define.conditionalData.textThisMonth,  type: Asc.c_oAscCFType.timePeriod,  value: Asc.c_oAscTimePeriod.thisMonth},
                                    { caption: Common.define.conditionalData.textNextMonth,  type: Asc.c_oAscCFType.timePeriod,  value: Asc.c_oAscTimePeriod.nextMonth}
                                ]
                            })
                        },
                        {
                            caption: Common.define.conditionalData.textBlank + '/' + Common.define.conditionalData.textError,
                            menu        : new Common.UI.Menu({
                                menuAlign   : 'tl-tr',
                                items: [
                                    { caption: Common.define.conditionalData.textBlanks,   type: Asc.c_oAscCFType.containsBlanks },
                                    { caption: Common.define.conditionalData.textNotBlanks,type: Asc.c_oAscCFType.notContainsBlanks },
                                    { caption: Common.define.conditionalData.textErrors,   type: Asc.c_oAscCFType.containsErrors },
                                    { caption: Common.define.conditionalData.textNotErrors,type: Asc.c_oAscCFType.notContainsErrors }
                                ]
                            })
                        },
                        {
                            caption: Common.define.conditionalData.textDuplicate + '/' + Common.define.conditionalData.textUnique,
                            menu        : new Common.UI.Menu({
                                menuAlign   : 'tl-tr',
                                items: [
                                    { caption: Common.define.conditionalData.textDuplicate,    type: Asc.c_oAscCFType.duplicateValues },
                                    { caption: Common.define.conditionalData.textUnique,       type: Asc.c_oAscCFType.uniqueValues }
                                ]
                            })
                        },
                        {caption: '--'},
                        this.mnuDataBars = new Common.UI.MenuItem({
                            caption     : this.textDataBars,
                            type        : Asc.c_oAscCFType.dataBar,
                            menu        : new Common.UI.Menu({
                                menuAlign   : 'tl-tr',
                                style: 'min-width: auto;',
                                items: []
                            })
                        }),
                        this.mnuColorScales = new Common.UI.MenuItem({
                            caption     : this.textColorScales,
                            type        : Asc.c_oAscCFType.colorScale,
                            menu        : new Common.UI.Menu({
                                menuAlign   : 'tl-tr',
                                style: 'min-width: auto;',
                                items: []
                            })
                        }),
                        this.mnuIconSets = new Common.UI.MenuItem({
                            caption     : Common.define.conditionalData.textIconSets,
                            type        : Asc.c_oAscCFType.iconSet,
                            menu        : new Common.UI.Menu({
                                menuAlign   : 'tl-tr',
                                style: 'min-width: auto;',
                                items: []
                            })
                        }),
                        {caption: '--'},
                        {
                            caption     : Common.define.conditionalData.textFormula,
                            type        : Asc.c_oAscCFType.expression
                        },
                        {caption: '--'},
                        {
                            caption     : this.textNewRule,
                            value       : 'new'
                        },
                        {
                            caption     : this.textClearRule,
                            menu        : new Common.UI.Menu({
                                menuAlign   : 'tl-tr',
                                items: [
                                    { value: 'clear', type: Asc.c_oAscSelectionForCFType.selection, caption: this.textSelection },
                                    { value: 'clear', type: Asc.c_oAscSelectionForCFType.worksheet, caption: this.textThisSheet },
                                    { value: 'clear', type: Asc.c_oAscSelectionForCFType.table, caption: this.textThisTable },
                                    { value: 'clear', type: Asc.c_oAscSelectionForCFType.pivot, caption: this.textThisPivot }
                                ]
                            })
                        },
                        {
                            caption     : this.textManageRule,
                            value       : 'manage'
                        }
                    ]
                }));
            }

            if (!this.mode.isEditMailMerge && !this.mode.isEditDiagram && !this.mode.isEditOle)
                this.updateMetricUnit();
        },

        onToolbarAfterRender: function(toolbar) {
            // DataView and pickers
            //
            if (this.btnTextColor && this.btnTextColor.cmpEl) {
                this.btnTextColor.setMenu();
                this.mnuTextColorPicker = this.btnTextColor.getPicker();
                this.btnTextColor.setColor(this.btnTextColor.currentColor || 'transparent');
            }
            if (this.btnBackColor && this.btnBackColor.cmpEl) {
                this.btnBackColor.setMenu();
                this.mnuBackColorPicker = this.btnBackColor.getPicker();
                this.btnBackColor.setColor(this.btnBackColor.currentColor || 'transparent');
            }
        },

        updateMetricUnit: function () {
            var items = this.btnPageMargins.menu.items;
            for (var i = 0; i < items.length; i++) {
                var mnu = items[i];
                if (mnu.checkable) {
                    var checked = mnu.checked;
                    $(mnu.el).html(mnu.template({
                        id: Common.UI.getId(),
                        caption: mnu.caption,
                        options: mnu.options
                    }));
                    if (checked) mnu.setChecked(checked);
                }
            }
            items = this.btnPageSize.menu.items;
            for (var i = 0; i < items.length; i++) {
                var mnu = items[i];
                if (mnu.checkable) {
                    var checked = mnu.checked;
                    $(mnu.el).html(mnu.template({
                        id: Common.UI.getId(),
                        caption: mnu.caption,
                        options: mnu.options
                    }));
                    if (checked) mnu.setChecked(checked);
                }
            }
        },

        setApi: function(api) {
            this.api = api;

            if (!this.mode.isEditMailMerge && !this.mode.isEditDiagram && !this.mode.isEditOle) {
                this.api.asc_registerCallback('asc_onCollaborativeChanges',  _.bind(this.onApiCollaborativeChanges, this));
                this.api.asc_registerCallback('asc_onSendThemeColorSchemes', _.bind(this.onApiSendThemeColorSchemes, this));
                this.api.asc_registerCallback('asc_onAuthParticipantsChanged', _.bind(this.onApiUsersChanged, this));
                this.api.asc_registerCallback('asc_onParticipantsChanged',     _.bind(this.onApiUsersChanged, this));
            }

            return this;
        },

        setMode: function(mode) {
            if (mode.isDisconnected) {
                this.lockToolbar( Common.enumLock.lostConnect, true );
                this.lockToolbar( Common.enumLock.lostConnect, true,
                    {array:[this.btnEditChart, this.btnEditChartData, this.btnEditChartType, this.btnUndo,this.btnRedo,this.btnSave, this.btnVisibleArea, this.btnVisibleAreaClose]} );
                if ( this.synchTooltip )
                    this.synchTooltip.hide();
                if (!mode.enableDownload)
                    this.lockToolbar(Common.enumLock.cantPrint, true, {array: [this.btnPrint]});
            } else {
                this.mode = mode;
                !mode.canPrint && this.btnPrint && this.btnPrint.hide();
                this.lockToolbar(Common.enumLock.cantPrint, !mode.canPrint, {array: [this.btnPrint]});
            }

            return this;
        },

        onApiSendThemeColorSchemes: function(schemas) {
            var me = this;

            this.mnuColorSchema = this.btnColorSchemas.menu;

            if (this.mnuColorSchema && this.mnuColorSchema.items.length > 0) {
                _.each(this.mnuColorSchema.items, function(item) {
                    item.remove();
                });
            }

            if (this.mnuColorSchema == null) {
                this.mnuColorSchema = new Common.UI.Menu({
                    cls: 'shifted-left',
                    restoreHeight: true
                });
            }

            this.mnuColorSchema.items = [];

            var itemTemplate = _.template([
                '<a id="<%= id %>" class="<%= options.cls %>" tabindex="-1" type="menuitem">',
                    '<span class="colors">',
                        '<% _.each(options.colors, function(color) { %>',
                            '<span class="color" style="background: <%= color %>;"></span>',
                        '<% }) %>',
                    '</span>',
                    '<span class="text"><%= caption %></span>',
                '</a>'
            ].join(''));

            _.each(schemas, function(schema, index) {
                var colors = schema.get_colors();
                var schemecolors = [];
                for (var j = 2; j < 7; j++) {
                    var clr = '#' + Common.Utils.ThemeColor.getHexColor(colors[j].get_r(), colors[j].get_g(), colors[j].get_b());
                    schemecolors.push(clr);
                }

                if (index == 22) {
                    this.mnuColorSchema.addItem({
                        caption : '--'
                    });
                }
                var name = schema.get_name();
                this.mnuColorSchema.addItem({
                    template: itemTemplate,
                    cls     : 'color-schemas-menu',
                    colors  : schemecolors,
                    caption: (index < 22) ? (me.SchemeNames[index] || name) : name,
                    value: index,
                    checkable: true,
                    toggleGroup: 'menuSchema'
                });
            }, this);
        },

        onApiCollaborativeChanges: function() {
            if (this._state.hasCollaborativeChanges) return;
            if (!this.btnCollabChanges.rendered) {
                // this.needShowSynchTip = true;
                return;
            }

            this._state.hasCollaborativeChanges = true;
            this.btnCollabChanges.cmpEl.addClass('notify');

            if (this.showSynchTip){
                this.btnCollabChanges.updateHint('');
                if (this.synchTooltip===undefined)
                    this.createSynchTip();

                this.synchTooltip.show();
            } else {
                this.btnCollabChanges.updateHint(this.tipSynchronize + Common.Utils.String.platformKey('Ctrl+S'));
            }

            this.btnSave.setDisabled(false);
            Common.Gateway.collaborativeChanges();
        },

        createSynchTip: function () {
            this.synchTooltip = new Common.UI.SynchronizeTip({
                extCls: (this.mode.customization && !!this.mode.customization.compactHeader) ? undefined : 'inc-index',
                placement: 'right-bottom',
                target: this.btnCollabChanges.$el
            });
            this.synchTooltip.on('dontshowclick', function() {
                this.showSynchTip = false;
                this.synchTooltip.hide();
                this.btnCollabChanges.updateHint(this.tipSynchronize + Common.Utils.String.platformKey('Ctrl+S'));
                Common.localStorage.setItem('sse-hide-synch', 1);
            }, this);
            this.synchTooltip.on('closeclick', function() {
                this.synchTooltip.hide();
                this.btnCollabChanges.updateHint(this.tipSynchronize + Common.Utils.String.platformKey('Ctrl+S'));
            }, this);
        },

        synchronizeChanges: function() {
            if (this.btnCollabChanges.rendered) {
                var me = this;

                if ( me.btnCollabChanges.cmpEl.hasClass('notify') ) {
                    me.btnCollabChanges.cmpEl.removeClass('notify');
                    if (this.synchTooltip)
                        this.synchTooltip.hide();
                    this.btnCollabChanges.updateHint(this.btnSaveTip);
                    this.btnSave.setDisabled(!me.mode.forcesave);

                    this._state.hasCollaborativeChanges = false;
                }
            }
        },

        onApiUsersChanged: function(users) {
            var editusers = [];
            _.each(users, function(item){
                if (!item.asc_getView())
                    editusers.push(item);
            });

            var length = _.size(editusers);
            var cls = (length>1) ? 'btn-save-coauth' : 'btn-save';
            if (cls !== this.btnSaveCls && this.btnCollabChanges.rendered) {
                this.btnSaveTip = ((length>1) ? this.tipSaveCoauth : this.tipSave )+ Common.Utils.String.platformKey('Ctrl+S');
                this.btnCollabChanges.updateHint(this.btnSaveTip);
                this.btnCollabChanges.$icon.removeClass(this.btnSaveCls).addClass(cls);
                this.btnSaveCls = cls;
            }
        },

        onAppReady: function (config) {
            if (!this.mode.isEdit || this.mode.isEditMailMerge || this.mode.isEditDiagram || this.mode.isEditOle) return;

            var me = this;

            if(me.btnPrint.menu) {
                me.btnPrint.setMenu(
                    new Common.UI.Menu({
                        items:[
                            {
                                caption:            me.tipPrint,
                                iconCls:            'menu__icon btn-print',
                                toggleGroup:        'viewPrint',
                                value:              'print',
                                iconClsForMainBtn:  'btn-print',
                                platformKey:         Common.Utils.String.platformKey('Ctrl+P')
                            },
                            {
                                caption:            me.tipPrintQuick,
                                iconCls:            'menu__icon btn-quick-print',
                                toggleGroup:        'viewPrint',
                                value:              'print-quick',
                                iconClsForMainBtn:  'btn-quick-print',
                                platformKey:        ''
                            }
                        ]
                    }));
            }

            var _holder_view = SSE.getController('DocumentHolder').getView('DocumentHolder');
            me.btnImgForward.updateHint(me.tipSendForward);
            me.btnImgForward.setMenu(new Common.UI.Menu({
                items: [{
                    caption : _holder_view.textArrangeFront,
                    iconCls : 'menu__icon arrange-front',
                    value  : Asc.c_oAscDrawingLayerType.BringToFront
                }, {
                    caption : _holder_view.textArrangeForward,
                    iconCls : 'menu__icon arrange-forward',
                    value  : Asc.c_oAscDrawingLayerType.BringForward
                }
                ]})
            );

            me.btnImgBackward.updateHint(me.tipSendBackward);
            me.btnImgBackward.setMenu(new Common.UI.Menu({
                items: [{
                    caption : _holder_view.textArrangeBack,
                    iconCls : 'menu__icon arrange-back',
                    value  : Asc.c_oAscDrawingLayerType.SendToBack
                }, {
                    caption : _holder_view.textArrangeBackward,
                    iconCls : 'menu__icon arrange-backward',
                    value  : Asc.c_oAscDrawingLayerType.SendBackward
                }]
            }));

            me.btnImgAlign.updateHint(me.tipImgAlign);
            me.btnImgAlign.setMenu(new Common.UI.Menu({
                items: [{
                    caption : _holder_view.textShapeAlignLeft,
                    iconCls : 'menu__icon shape-align-left',
                    value   : 0
                }, {
                    caption : _holder_view.textShapeAlignCenter,
                    iconCls : 'menu__icon shape-align-center',
                    value   : 4
                }, {
                    caption : _holder_view.textShapeAlignRight,
                    iconCls : 'menu__icon shape-align-right',
                    value   : 1
                }, {
                    caption : _holder_view.textShapeAlignTop,
                    iconCls : 'menu__icon shape-align-top',
                    value   : 3
                }, {
                    caption : _holder_view.textShapeAlignMiddle,
                    iconCls : 'menu__icon shape-align-middle',
                    value   : 5
                }, {
                    caption : _holder_view.textShapeAlignBottom,
                    iconCls : 'menu__icon shape-align-bottom',
                    value   : 2
                },
                {caption: '--'},
                {
                    caption: _holder_view.txtDistribHor,
                    iconCls: 'menu__icon shape-distribute-hor',
                    value: 6
                },
                {
                    caption: _holder_view.txtDistribVert,
                    iconCls: 'menu__icon shape-distribute-vert',
                    value: 7
                }]
            }));

            me.btnImgGroup.updateHint(me.tipImgGroup);
            me.btnImgGroup.setMenu(new Common.UI.Menu({
                items: [{
                    caption : _holder_view.txtGroup,
                    iconCls : 'menu__icon shape-group',
                    value: 'grouping'
                }, {
                    caption : _holder_view.txtUngroup,
                    iconCls : 'menu__icon shape-ungroup',
                    value: 'ungrouping'
                }]
            }));

        },

        textBold:           'Bold',
        textItalic:         'Italic',
        textUnderline:      'Underline',
        textStrikeout:      'Strikeout',
        textSuperscript:    'Superscript',
        textSubscript:      'Subscript',
        textSubSuperscript: 'Subscript/Superscript',
        tipFontName:        'Font Name',
        tipFontSize:        'Font Size',
        tipCellStyle:       'Cell Style',
        tipCopy:            'Copy',
        tipPaste:           'Paste',
        tipUndo:            'Undo',
        tipRedo:            'Redo',
        tipPrint:           'Print',
        tipPrintQuick:      'Quick print',
        tipSave:            'Save',
        tipFontColor:       'Font color',
        tipPrColor:         'Background color',
        tipClearStyle:      'Clear',
        tipCopyStyle:       'Copy Style',
        tipBack:            'Back',
        tipAlignLeft:       'Align Left',
        tipAlignRight:      'Align Right',
        tipAlignCenter:     'Align Center',
        tipAlignJust:       'Justified',
        textAlignTop:       'Align text to the top',
        textAlignMiddle:    'Align text to the middle',
        textAlignBottom:    'Align text to the bottom',
        tipNumFormat:       'Number Format',
        txtNumber:          'Number',
        txtInteger:         'Integer',
        txtGeneral:         'General',
        txtCustom:          'Custom',
        txtCurrency:        'Currency',
        txtDollar:          '$ Dollar',
        txtEuro:            '€ Euro',
        txtRouble:          '₽ Rouble',
        txtPound:           '£ Pound',
        txtYen:             '¥ Yen',
//    txtFranc:           'CHF Swiss franc',
        txtAccounting:      'Accounting',
        txtDate:            'Date',
        txtTime:            'Time',
        txtDateTime:        'Date & Time',
        txtPercentage:      'Percentage',
        txtFraction:        'Fraction',
        txtScientific:      'Scientific',
        txtText:            'Text',
//    txtSpecial:         'Special',
        tipBorders:         'Borders',
        textOutBorders:     'Outside Borders',
        textAllBorders:     'All Borders',
        textTopBorders:     'Top Borders',
        textBottomBorders:  'Bottom Borders',
        textLeftBorders:    'Left Borders',
        textRightBorders:   'Right Borders',
        textNoBorders:      'No Borders',
        textInsideBorders:  'Inside Borders',
        textMiddleBorders:  'Inside Horizontal Borders',
        textCenterBorders:  'Inside Vertical Borders',
        textDiagDownBorder: 'Diagonal Down Border',
        textDiagUpBorder:   'Diagonal Up Border',
        tipWrap:            'Wrap Text',
        txtClearAll:        'All',
        txtClearText:       'Text',
        txtClearFormat:     'Format',
        txtClearFormula:    'Formula',
        txtClearHyper:      'Hyperlink',
        txtClearComments:   'Comments',
        tipMerge:           'Merge',
        txtMergeCenter:     'Merge Center',
        txtMergeAcross:     'Merge Across',
        txtMergeCells:      'Merge Cells',
        txtUnmerge:         'Unmerge Cells',
        tipIncDecimal:      'Increase Decimal',
        tipDecDecimal:      'Decrease Decimal',
        tipAutofilter:      'Set Autofilter',
        tipInsertImage:     'Insert Image',
        tipInsertHyperlink: 'Add Hyperlink',
        tipSynchronize:     'The document has been changed by another user. Please click to save your changes and reload the updates.',
        tipIncFont:         'Increment font size',
        tipDecFont:         'Decrement font size',
        tipInsertHorizontalText: 'Insert horizontal text box',
        tipInsertVerticalText: 'Insert vertical text box',
        tipInsertText: 'Insert text box',
        tipInsertTextart:   'Insert Text Art',
        tipInsertShape:     'Insert Autoshape',
        tipDigStylePercent: 'Percent Style',
//        tipDigStyleCurrency:'Currency Style',
        tipDigStyleAccounting: 'Accounting Style',
        tipTextOrientation: 'Orientation',
        tipInsertOpt:       'Insert Cells',
        tipDeleteOpt:       'Delete Cells',
        tipAlignTop:        'Align Top',
        tipAlignMiddle:     'Align Middle',
        tipAlignBottom:     'Align Bottom',
        textBordersStyle:   'Border Style',
        textBordersColor:   'Borders Color',
        textAlignLeft:      'Left align text',
        textAlignRight:     'Right align text',
        textAlignCenter:    'Center text',
        textAlignJust:      'Justify',
        txtSort:            'Sort',
//    txtAscending:       'Ascending',
//    txtDescending:      'Descending',
        txtFormula:         'Insert Function',
        txtNoBorders:       'No borders',
        txtAdditional:      'Insert Function',
        mniImageFromFile:   'Image from file',
        mniImageFromUrl:    'Image from url',
        textNewColor:       'Add New Custom Color',
        tipInsertChart:     'Insert Chart',
        tipEditChart:       'Edit Chart',
        textPrint:          'Print',
        textPrintOptions:   'Print Options',
        tipColorSchemas:    'Change Color Scheme',
        txtSortAZ:          'Sort A to Z',
        txtSortZA:          'Sort Z to A',
        txtFilter:          'Filter',
        txtTableTemplate:   'Format As Table Template',
        txtCellStyle:       'Cell Style',
        textHorizontal:     'Horizontal Text',
        textCounterCw:      'Angle Counterclockwise',
        textClockwise:      'Angle Clockwise',
        textRotateUp:       'Rotate Text Up',
        textRotateDown:     'Rotate Text Down',
        textInsRight:       'Shift Cells Right',
        textInsDown:        'Shift Cells Down',
        textEntireRow:      'Entire Row',
        textEntireCol:      'Entire Column',
        textDelLeft:        'Shift Cells Left',
        textDelUp:          'Shift Cells Up',
        textZoom:           'Zoom',
        txtScheme1:         'Office',
        txtScheme2:         'Grayscale',
        txtScheme3:         'Apex',
        txtScheme4:         'Aspect',
        txtScheme5:         'Civic',
        txtScheme6:         'Concourse',
        txtScheme7:         'Equity',
        txtScheme8:         'Flow',
        txtScheme9:         'Foundry',
        txtScheme10:        'Median',
        txtScheme11:        'Metro',
        txtScheme12:        'Module',
        txtScheme13:        'Opulent',
        txtScheme14:        'Oriel',
        txtScheme15:        'Origin',
        txtScheme16:        'Paper',
        txtScheme17:        'Solstice',
        txtScheme18:        'Technic',
        txtScheme19:        'Trek',
        txtScheme20:        'Urban',
        txtScheme21:        'Verve',
        txtClearFilter:     'Clear Filter',
        tipSaveCoauth: 'Save your changes for the other users to see them.',
        txtSearch: 'Search',
        txtNamedRange:      'Named Ranges',
        txtNewRange:        'Define Name',
        txtManageRange:     'Name manager',
        txtPasteRange:      'Paste name',
        textInsCharts:      'Charts',
        tipInsertEquation:  'Insert Equation',
        tipInsertChartSpark: 'Insert Chart',
        textMoreFormats: 'More formats',
        capInsertText: 'Text',
        capInsertTextart: 'Text Art',
        capInsertImage: 'Image',
        capInsertShape: 'Shape',
        capInsertChart: 'Chart',
        capInsertHyperlink: 'Hyperlink',
        capInsertEquation: 'Equation',
        capBtnComment: 'Comment',
        textTabFile: 'File',
        textTabHome: 'Home',
        textTabInsert: 'Insert',
        tipChangeChart: 'Change Chart Type',
        textTabCollaboration: 'Collaboration',
        textTabProtect: 'Protection',
        textTabLayout: 'Layout',
        capBtnPageOrient: 'Orientation',
        capBtnMargins: 'Margins',
        capBtnPageSize: 'Size',
        tipImgAlign: 'Align objects',
        tipImgGroup: 'Group objects',
        tipSendForward: 'Bring forward',
        tipSendBackward: 'Send backward',
        capImgAlign: 'Align',
        capImgGroup: 'Group',
        capImgForward: 'Bring Forward',
        capImgBackward: 'Send Backward',
        tipPageSize: 'Page Size',
        tipPageOrient: 'Page Orientation',
        tipPageMargins: 'Page Margins',
        textMarginsLast: 'Last Custom',
        textMarginsNormal: 'Normal',
        textMarginsNarrow: 'Narrow',
        textMarginsWide: 'Wide',
        textPageMarginsCustom: 'Custom margins',
        textTop: 'Top: ',
        textLeft: 'Left: ',
        textBottom: 'Bottom: ',
        textRight: 'Right: ',
        textPortrait: 'Portrait',
        textLandscape: 'Landscape',
        mniImageFromStorage: 'Image from Storage',
        capBtnPrintArea: 'Print Area',
        textSetPrintArea: 'Set Print Area',
        textClearPrintArea: 'Clear Print Area',
        textAddPrintArea: 'Add to Print Area',
        tipPrintArea: 'Print area',
        capBtnInsHeader: 'Header/Footer',
        tipEditHeader: 'Edit header or footer',
        textTabData: 'Data',
        capInsertTable: 'Table',
        tipInsertTable: 'Insert table',
        textTabFormula: 'Formula',
        capBtnScale: 'Scale to Fit',
        tipScale: 'Scale to Fit',
        textScaleCustom: 'Custom',
        textScale: 'Scale',
        textAuto: 'Auto',
        textOnePage: 'page',
        textFewPages: 'pages',
        textManyPages: 'pages',
        textHeight: 'Height',
        textWidth: 'Width',
        textMorePages: 'More pages',
        capBtnAddComment: 'Add Comment',
        capBtnInsSymbol: 'Symbol',
        tipInsertSymbol: 'Insert symbol',
        txtAutosumTip: 'Summation',
        capBtnPrintTitles: 'Print Titles',
        tipPrintTitles: 'Print titles',
        capBtnColorSchemas: 'Color Scheme',
        tipCondFormat: 'Conditional formatting',
        textDataBars: 'Data Bars',
        textColorScales: 'Color Scales',
        textNewRule: 'New Rule',
        textClearRule: 'Clear Rules',
        textSelection: 'From current selection',
        textThisSheet: 'From this worksheet',
        textThisTable: 'From this table',
        textThisPivot: 'From this pivot',
        textManageRule: 'Manage Rules',
        capBtnInsSlicer: 'Slicer',
        tipInsertSlicer: 'Insert slicer',
        textVertical: 'Vertical Text',
        textTabView: 'View',
        tipEditChartData: 'Select Data',
        tipEditChartType: 'Change Chart Type',
        textAutoColor: 'Automatic',
        textItems: 'Items',
        tipInsertSpark: 'Insert sparkline',
        capInsertSpark: 'Sparklines',
        txtScheme22: 'New Office',
        textPrintGridlines: 'Print gridlines',
        textPrintHeadings: 'Print headings',
        textShowVA: 'Show Visible Area',
        textHideVA: 'Hide Visible Area',
        textEditVA: 'Edit Visible Area',
        tipVisibleArea: 'Visible area',
        textDone: 'Done',
        tipTextFormatting: 'More text formatting tools',
        tipHAlighOle: 'Horizontal Align',
        tipVAlighOle: 'Vertical Align',
        tipSelectAll: 'Select all',
        tipCut: 'Cut',
        tipInsertSmartArt: 'Insert SmartArt',
        capBtnInsSmartArt: 'SmartArt'
    }, SSE.Views.Toolbar || {}));
});<|MERGE_RESOLUTION|>--- conflicted
+++ resolved
@@ -1260,7 +1260,7 @@
                     menu        : new Common.UI.Menu({
                         cls: 'menu-shapes',
                         items: [
-                            {template: _.template('<div id="id-toolbar-menu-insart" style="width: 239px; margin-left: 5px;"></div>')}
+                            {template: _.template('<div id="id-toolbar-menu-insart" style="width: 239px;"></div>')}
                         ]
                     }),
                     dataHint    : '1',
@@ -1930,29 +1930,16 @@
 
                 me.mnuCustomScale = new Common.UI.MenuItem({
                     template: _.template([
-<<<<<<< HEAD
-                            '<div class="checkable custom-scale"',
-                            '<% if(!_.isUndefined(options.stopPropagation)) { %>',
-                            'data-stopPropagation="true"',
-                            '<% } %>', '>',
-                            '<label class="title">' + me.textScale + '</label>',
-                            '<button id="custom-scale-up" type="button" class="btn small btn-toolbar"><i class="icon toolbar__icon btn-zoomup">&nbsp;</i></button>',
-                            '<label id="value-custom-scale"></label>',
-                            '<button id="custom-scale-down" type="button" class="btn small btn-toolbar"><i class="icon toolbar__icon btn-zoomdown">&nbsp;</i></button>',
-                            '</div>'
-                        ].join('')),
-=======
-                        '<div class="checkable custom-scale font-size-normal" style="padding: 5px 5px 5px 20px;font-weight: normal;height: 32px;"',
+                        '<div class="checkable custom-scale font-size-normal"',
                         '<% if(!_.isUndefined(options.stopPropagation)) { %>',
                         'data-stopPropagation="true"',
                         '<% } %>', '>',
-                        '<label class="title" style="padding-top: 3px;padding-right: 5px;">' + me.textScale + '</label>',
-                        '<button id="custom-scale-up" type="button" style="float:right;" class="btn small btn-toolbar"><i class="icon toolbar__icon btn-zoomup">&nbsp;</i></button>',
-                        '<label id="value-custom-scale" style="float:right;padding: 3px 3px;min-width: 40px; text-align: center;"></label>',
-                        '<button id="custom-scale-down" type="button" style="float:right;" class="btn small btn-toolbar"><i class="icon toolbar__icon btn-zoomdown">&nbsp;</i></button>',
+                        '<label class="title">' + me.textScale + '</label>',
+                        '<button id="custom-scale-up" type="button" class="btn small btn-toolbar"><i class="icon toolbar__icon btn-zoomup">&nbsp;</i></button>',
+                        '<label id="value-custom-scale"></label>',
+                        '<button id="custom-scale-down" type="button" class="btn small btn-toolbar"><i class="icon toolbar__icon btn-zoomdown">&nbsp;</i></button>',
                         '</div>'
                     ].join('')),
->>>>>>> 82b37993
                     stopPropagation: true,
                     value: 4
                 });
