--- conflicted
+++ resolved
@@ -422,86 +422,58 @@
                     id          : 'id-toolbar-btn-incfont',
                     cls         : 'btn-toolbar',
                     iconCls     : 'toolbar__icon btn-incfont',
-<<<<<<< HEAD
-                    lock        : [_set.selImage, _set.editFormula, _set.selRangeEdit, _set.selSlicer, _set.coAuth, _set.coAuthText, _set.lostConnect, _set['FormatCells'], _set['Objects']]
-=======
-                    lock        : [_set.selImage, _set.editFormula, _set.selRangeEdit, _set.selSlicer, _set.coAuth, _set.coAuthText, _set.lostConnect],
+                    lock        : [_set.selImage, _set.editFormula, _set.selRangeEdit, _set.selSlicer, _set.coAuth, _set.coAuthText, _set.lostConnect, _set['FormatCells'], _set['Objects']],
                     dataHint    : '1',
                     dataHintDirection: 'top'
->>>>>>> cbf8194d
                 });
 
                 me.btnDecFontSize = new Common.UI.Button({
                     id          : 'id-toolbar-btn-decfont',
                     cls         : 'btn-toolbar',
                     iconCls     : 'toolbar__icon btn-decfont',
-<<<<<<< HEAD
-                    lock        : [_set.selImage, _set.editFormula, _set.selRangeEdit, _set.selSlicer, _set.coAuth, _set.coAuthText, _set.lostConnect, _set['FormatCells'], _set['Objects']]
-=======
-                    lock        : [_set.selImage, _set.editFormula, _set.selRangeEdit, _set.selSlicer, _set.coAuth, _set.coAuthText, _set.lostConnect],
+                    lock        : [_set.selImage, _set.editFormula, _set.selRangeEdit, _set.selSlicer, _set.coAuth, _set.coAuthText, _set.lostConnect, _set['FormatCells'], _set['Objects']],
                     dataHint    : '1',
                     dataHintDirection: 'top'
->>>>>>> cbf8194d
                 });
 
                 me.btnBold = new Common.UI.Button({
                     id          : 'id-toolbar-btn-bold',
                     cls         : 'btn-toolbar',
                     iconCls     : 'toolbar__icon btn-bold',
-<<<<<<< HEAD
                     lock        : [_set.selImage, _set.editFormula, _set.selRangeEdit, _set.selSlicer, _set.coAuth, _set.coAuthText, _set.lostConnect, _set['FormatCells'], _set['Objects']],
-                    enableToggle: true
-=======
-                    lock        : [_set.selImage, _set.editFormula, _set.selRangeEdit, _set.selSlicer, _set.coAuth, _set.coAuthText, _set.lostConnect],
                     enableToggle: true,
                     dataHint    : '1',
                     dataHintDirection: 'bottom'
->>>>>>> cbf8194d
                 });
 
                 me.btnItalic = new Common.UI.Button({
                     id          : 'id-toolbar-btn-italic',
                     cls         : 'btn-toolbar',
                     iconCls     : 'toolbar__icon btn-italic',
-<<<<<<< HEAD
                     lock        : [_set.selImage, _set.editFormula, _set.selRangeEdit, _set.selSlicer, _set.coAuth, _set.coAuthText, _set.lostConnect, _set['FormatCells'], _set['Objects']],
-                    enableToggle: true
-=======
-                    lock        : [_set.selImage, _set.editFormula, _set.selRangeEdit, _set.selSlicer, _set.coAuth, _set.coAuthText, _set.lostConnect],
                     enableToggle: true,
                     dataHint    : '1',
                     dataHintDirection: 'bottom'
->>>>>>> cbf8194d
                 });
 
                 me.btnUnderline = new Common.UI.Button({
                     id          : 'id-toolbar-btn-underline',
                     cls         : 'btn-toolbar',
                     iconCls     : 'toolbar__icon btn-underline',
-<<<<<<< HEAD
                     lock        : [_set.selImage, _set.editFormula, _set.selRangeEdit, _set.selSlicer, _set.coAuth, _set.coAuthText, _set.lostConnect, _set['FormatCells'], _set['Objects']],
-                    enableToggle: true
-=======
-                    lock        : [_set.selImage, _set.editFormula, _set.selRangeEdit, _set.selSlicer, _set.coAuth, _set.coAuthText, _set.lostConnect],
                     enableToggle: true,
                     dataHint    : '1',
                     dataHintDirection: 'bottom'
->>>>>>> cbf8194d
                 });
 
                 me.btnStrikeout = new Common.UI.Button({
                     id: 'id-toolbar-btn-strikeout',
                     cls: 'btn-toolbar',
                     iconCls: 'toolbar__icon btn-strikeout',
-<<<<<<< HEAD
                     lock        : [_set.selImage, _set.editFormula, _set.selRangeEdit, _set.selSlicer, _set.coAuth, _set.coAuthText, _set.lostConnect, _set['FormatCells'], _set['Objects']],
-                    enableToggle: true
-=======
-                    lock        : [_set.selImage, _set.editFormula, _set.selRangeEdit, _set.selSlicer, _set.coAuth, _set.coAuthText, _set.lostConnect],
                     enableToggle: true,
                     dataHint    : '1',
                     dataHintDirection: 'bottom'
->>>>>>> cbf8194d
                 });
 
                 me.btnSubscript = new Common.UI.Button({
@@ -547,29 +519,12 @@
                     cls         : 'btn-toolbar',
                     iconCls     : 'toolbar__icon btn-fontcolor',
                     split       : true,
-<<<<<<< HEAD
                     lock        : [_set.selImage, _set.editFormula, _set.selRangeEdit, _set.selSlicer, _set.coAuth, _set.coAuthText, _set.lostConnect, _set['FormatCells'], _set['Objects']],
-                    menu        : new Common.UI.Menu({
-                        cls: 'shifted-left',
-                        items: [
-                            {
-                                id: 'id-toolbar-menu-auto-fontcolor',
-                                caption: this.textAutoColor,
-                                template: _.template('<a tabindex="-1" type="menuitem"><span class="menu-item-icon" style="background-image: none; width: 12px; height: 12px; margin: 1px 7px 0 1px; background-color: #000;"></span><%= caption %></a>')
-                            },
-                            {caption: '--'},
-                            { template: _.template('<div id="id-toolbar-menu-fontcolor" style="width: 169px; height: 216px; margin: 10px;"></div>') },
-                            { template: _.template('<a id="id-toolbar-menu-new-fontcolor" style="padding-left:12px;">' + me.textNewColor + '</a>') }
-                        ]
-                    })
-=======
-                    lock        : [_set.selImage, _set.editFormula, _set.selRangeEdit, _set.selSlicer, _set.coAuth, _set.coAuthText, _set.lostConnect],
                     menu: true,
                     auto: true,
                     dataHint    : '1',
                     dataHintDirection: 'bottom',
                     dataHintOffset: '0, -16'
->>>>>>> cbf8194d
                 });
 
                 me.mnuBackColorPicker = dummyCmp();
@@ -578,22 +533,12 @@
                     cls         : 'btn-toolbar',
                     iconCls     : 'toolbar__icon btn-paracolor',
                     split       : true,
-<<<<<<< HEAD
                     lock        : [_set.selImage, _set.editCell, _set.selSlicer, _set.coAuth, _set.coAuthText, _set.lostConnect, _set['FormatCells'], _set['Objects']],
-                    menu        : new Common.UI.Menu({
-                        items: [
-                            { template: _.template('<div id="id-toolbar-menu-paracolor" style="width: 169px; height: 216px; margin: 10px;"></div>') },
-                            { template: _.template('<a id="id-toolbar-menu-new-paracolor" style="padding-left:12px;">' + me.textNewColor + '</a>') }
-                        ]
-                    })
-=======
-                    lock        : [_set.selImage, _set.editCell, _set.selSlicer, _set.coAuth, _set.coAuthText, _set.lostConnect],
                     transparent: true,
                     menu: true,
                     dataHint: '1',
                     dataHintDirection: 'bottom',
                     dataHintOffset: '0, -16'
->>>>>>> cbf8194d
                 });
 
                 me.btnBorders = new Common.UI.Button({
@@ -616,15 +561,10 @@
                     cls         : 'btn-toolbar',
                     iconCls     : 'toolbar__icon btn-align-left',
                     enableToggle: true,
-<<<<<<< HEAD
                     lock        : [_set.editCell, _set.selChart, _set.selChartText, _set.selImage, _set.selSlicer, _set.lostConnect, _set.coAuth, _set.coAuthText, _set['FormatCells'], _set['Objects']],
-                    toggleGroup : 'alignGroup'
-=======
-                    lock        : [_set.editCell, _set.selChart, _set.selChartText, _set.selImage, _set.selSlicer, _set.lostConnect, _set.coAuth, _set.coAuthText],
                     toggleGroup : 'alignGroup',
                     dataHint    : '1',
                     dataHintDirection: 'bottom'
->>>>>>> cbf8194d
                 });
 
                 me.btnAlignCenter = new Common.UI.Button({
@@ -632,15 +572,10 @@
                     cls         : 'btn-toolbar',
                     iconCls     : 'toolbar__icon btn-align-center',
                     enableToggle: true,
-<<<<<<< HEAD
                     lock        : [_set.editCell, _set.selChart, _set.selChartText, _set.selImage, _set.selSlicer, _set.lostConnect, _set.coAuth, _set.coAuthText, _set['FormatCells'], _set['Objects']],
-                    toggleGroup : 'alignGroup'
-=======
-                    lock        : [_set.editCell, _set.selChart, _set.selChartText, _set.selImage, _set.selSlicer, _set.lostConnect, _set.coAuth, _set.coAuthText],
                     toggleGroup : 'alignGroup',
                     dataHint    : '1',
                     dataHintDirection: 'bottom'
->>>>>>> cbf8194d
                 });
 
                 me.btnAlignRight = new Common.UI.Button({
@@ -648,15 +583,10 @@
                     cls         : 'btn-toolbar',
                     iconCls     : 'toolbar__icon btn-align-right',
                     enableToggle: true,
-<<<<<<< HEAD
                     lock        : [_set.editCell, _set.selChart, _set.selChartText, _set.selImage, _set.selSlicer, _set.lostConnect, _set.coAuth, _set.coAuthText, _set['FormatCells'], _set['Objects']],
-                    toggleGroup : 'alignGroup'
-=======
-                    lock        : [_set.editCell, _set.selChart, _set.selChartText, _set.selImage, _set.selSlicer, _set.lostConnect, _set.coAuth, _set.coAuthText],
                     toggleGroup : 'alignGroup',
                     dataHint    : '1',
                     dataHintDirection: 'bottom'
->>>>>>> cbf8194d
                 });
 
                 me.btnAlignJust = new Common.UI.Button({
@@ -664,15 +594,10 @@
                     cls         : 'btn-toolbar',
                     iconCls     : 'toolbar__icon btn-align-just',
                     enableToggle: true,
-<<<<<<< HEAD
                     lock        : [_set.editCell, _set.selChart, _set.selChartText, _set.selImage, _set.selSlicer, _set.lostConnect, _set.coAuth, _set.coAuthText, _set['FormatCells'], _set['Objects']],
-                    toggleGroup: 'alignGroup'
-=======
-                    lock        : [_set.editCell, _set.selChart, _set.selChartText, _set.selImage, _set.selSlicer, _set.lostConnect, _set.coAuth, _set.coAuthText],
                     toggleGroup: 'alignGroup',
                     dataHint    : '1',
                     dataHintDirection: 'bottom'
->>>>>>> cbf8194d
                 });
 
                 me.btnMerge = new Common.UI.Button({
@@ -728,15 +653,10 @@
                     cls         : 'btn-toolbar',
                     iconCls     : 'toolbar__icon btn-align-middle',
                     enableToggle: true,
-<<<<<<< HEAD
                     lock        : [_set.editCell, _set.selChart, _set.selChartText, _set.selImage, _set.selSlicer, _set.lostConnect, _set.coAuth, _set.coAuthText, _set['FormatCells'], _set['Objects']],
-                    toggleGroup : 'vAlignGroup'
-=======
-                    lock        : [_set.editCell, _set.selChart, _set.selChartText, _set.selImage, _set.selSlicer, _set.lostConnect, _set.coAuth, _set.coAuthText],
                     toggleGroup : 'vAlignGroup',
                     dataHint    : '1',
                     dataHintDirection: 'top'
->>>>>>> cbf8194d
                 });
 
                 me.btnAlignBottom = new Common.UI.Button({
@@ -845,14 +765,10 @@
                     cls         : 'btn-toolbar x-huge icon-top',
                     iconCls     : 'toolbar__icon btn-inserthyperlink',
                     caption     : me.capInsertHyperlink,
-<<<<<<< HEAD
-                    lock        : [_set.editCell, _set.selChart, _set.selChartText, _set.selImage, _set.selShape, _set.cantHyperlink, _set.selSlicer, _set.multiselect, _set.lostConnect, _set.coAuth, _set.editPivot, _set['InsertHyperlinks']]
-=======
-                    lock        : [_set.editCell, _set.selChart, _set.selChartText, _set.selImage, _set.selShape, _set.cantHyperlink, _set.selSlicer, _set.multiselect, _set.lostConnect, _set.coAuth, _set.editPivot],
+                    lock        : [_set.editCell, _set.selChart, _set.selChartText, _set.selImage, _set.selShape, _set.cantHyperlink, _set.selSlicer, _set.multiselect, _set.lostConnect, _set.coAuth, _set.editPivot, _set['InsertHyperlinks']],
                     dataHint    : '1',
                     dataHintDirection: 'bottom',
                     dataHintOffset: 'small'
->>>>>>> cbf8194d
                 });
 
                 me.btnInsertChart = new Common.UI.Button({
@@ -950,14 +866,10 @@
                     cls: 'btn-toolbar x-huge icon-top',
                     iconCls: 'toolbar__icon btn-slicer',
                     caption: me.capBtnInsSlicer,
-<<<<<<< HEAD
-                    lock: [_set.editCell, _set.selChart, _set.selChartText, _set.selShape, _set.selShapeText, _set.selImage, _set.selSlicer, _set.lostConnect, _set.coAuth, _set.multiselect, _set.noSlicerSource, _set.wsLock]
-=======
-                    lock: [_set.editCell, _set.selChart, _set.selChartText, _set.selShape, _set.selShapeText, _set.selImage, _set.selSlicer, _set.lostConnect, _set.coAuth, _set.multiselect, _set.noSlicerSource],
+                    lock: [_set.editCell, _set.selChart, _set.selChartText, _set.selShape, _set.selShapeText, _set.selImage, _set.selSlicer, _set.lostConnect, _set.coAuth, _set.multiselect, _set.noSlicerSource, _set.wsLock],
                     dataHint: '1',
                     dataHintDirection: 'bottom',
                     dataHintOffset: 'small'
->>>>>>> cbf8194d
                 });
 
                 me.btnTableTemplate = new Common.UI.Button({
@@ -980,14 +892,10 @@
                     cls         : 'btn-toolbar x-huge icon-top',
                     iconCls     : 'toolbar__icon btn-inserttable',
                     caption     : me.capInsertTable,
-<<<<<<< HEAD
-                    lock        : [_set.editCell, _set.selChart, _set.selChartText, _set.selShape, _set.selShapeText, _set.selImage, _set.selSlicer, _set.lostConnect, _set.coAuth, _set.ruleFilter, _set.multiselect, _set.cantModifyFilter, _set.ruleMerge, _set.editPivot, _set.wsLock]
-=======
-                    lock        : [_set.editCell, _set.selChart, _set.selChartText, _set.selShape, _set.selShapeText, _set.selImage, _set.selSlicer, _set.lostConnect, _set.coAuth, _set.ruleFilter, _set.multiselect, _set.cantModifyFilter, _set.ruleMerge, _set.editPivot],
+                    lock        : [_set.editCell, _set.selChart, _set.selChartText, _set.selShape, _set.selShapeText, _set.selImage, _set.selSlicer, _set.lostConnect, _set.coAuth, _set.ruleFilter, _set.multiselect, _set.cantModifyFilter, _set.ruleMerge, _set.editPivot, _set.wsLock],
                     dataHint: '1',
                     dataHintDirection: 'bottom',
                     dataHintOffset: 'small'
->>>>>>> cbf8194d
                 });
 
                 me.listStyles = new Common.UI.ComboDataView({
@@ -996,14 +904,10 @@
                     itemWidth       : 112,
                     itemHeight      : 38,
                     menuMaxHeight   : 226,
-<<<<<<< HEAD
                     lock            : [_set.editCell, _set.selChart, _set.selChartText, _set.selShape, _set.selShapeText, _set.selImage, _set.selSlicer, _set.lostConnect, _set.coAuth, _set['FormatCells']],
-=======
-                    lock            : [_set.editCell, _set.selChart, _set.selChartText, _set.selShape, _set.selShapeText, _set.selImage, _set.selSlicer, _set.lostConnect, _set.coAuth],
                     dataHint        : '1',
                     dataHintDirection: 'bottom',
                     dataHintOffset  : '-16, 0',
->>>>>>> cbf8194d
                     beforeOpenHandler: function(e) {
                         var cmp = this,
                             menu = cmp.openButton.menu,
@@ -1063,15 +967,10 @@
                     id          : 'id-toolbar-btn-percent-style',
                     cls         : 'btn-toolbar',
                     iconCls     : 'toolbar__icon btn-percent-style',
-<<<<<<< HEAD
                     lock        : [_set.editCell, _set.selChart, _set.selChartText, _set.selShape, _set.selShapeText, _set.selImage, _set.selSlicer, _set.lostConnect, _set.coAuth, _set['FormatCells']],
-                    styleName   : 'Percent'
-=======
-                    lock        : [_set.editCell, _set.selChart, _set.selChartText, _set.selShape, _set.selShapeText, _set.selImage, _set.selSlicer, _set.lostConnect, _set.coAuth],
                     styleName   : 'Percent',
                     dataHint    : '1',
                     dataHintDirection: 'bottom'
->>>>>>> cbf8194d
                 });
 
                 me.btnCurrencyStyle = new Common.UI.Button({
@@ -1119,26 +1018,18 @@
                     id          : 'id-toolbar-btn-decdecimal',
                     cls         : 'btn-toolbar',
                     iconCls     : 'toolbar__icon btn-decdecimal',
-<<<<<<< HEAD
-                    lock        : [_set.editCell, _set.selChart, _set.selChartText, _set.selShape, _set.selShapeText, _set.selImage, _set.selSlicer, _set.lostConnect, _set.coAuth, _set['FormatCells']]
-=======
-                    lock        : [_set.editCell, _set.selChart, _set.selChartText, _set.selShape, _set.selShapeText, _set.selImage, _set.selSlicer, _set.lostConnect, _set.coAuth],
+                    lock        : [_set.editCell, _set.selChart, _set.selChartText, _set.selShape, _set.selShapeText, _set.selImage, _set.selSlicer, _set.lostConnect, _set.coAuth, _set['FormatCells']],
                     dataHint    : '1',
                     dataHintDirection: 'bottom'
->>>>>>> cbf8194d
                 });
 
                 me.btnIncDecimal = new Common.UI.Button({
                     id          : 'id-toolbar-btn-incdecimal',
                     cls         : 'btn-toolbar',
                     iconCls     : 'toolbar__icon btn-incdecimal',
-<<<<<<< HEAD
-                    lock        : [_set.editCell, _set.selChart, _set.selChartText, _set.selShape, _set.selShapeText, _set.selImage, _set.selSlicer, _set.lostConnect, _set.coAuth, _set['FormatCells']]
-=======
-                    lock        : [_set.editCell, _set.selChart, _set.selChartText, _set.selShape, _set.selShapeText, _set.selImage, _set.selSlicer, _set.lostConnect, _set.coAuth],
+                    lock        : [_set.editCell, _set.selChart, _set.selChartText, _set.selShape, _set.selShapeText, _set.selImage, _set.selSlicer, _set.lostConnect, _set.coAuth, _set['FormatCells']],
                     dataHint    : '1',
                     dataHintDirection: 'bottom'
->>>>>>> cbf8194d
                 });
 
                 me.btnInsertFormula = new Common.UI.Button({
@@ -1315,16 +1206,11 @@
                     id          : 'id-toolbar-btn-condformat',
                     cls         : 'btn-toolbar',
                     iconCls     : 'toolbar__icon btn-cond-format',
-<<<<<<< HEAD
                     lock        : [_set.editCell, _set.selChart, _set.selChartText, _set.selShape, _set.selShapeText, _set.selImage, _set.lostConnect, _set.coAuth, _set['FormatCells']],
-                    menu        : true
-=======
-                    lock        : [_set.editCell, _set.selChart, _set.selChartText, _set.selShape, _set.selShapeText, _set.selImage, _set.lostConnect, _set.coAuth],
                     menu        : true,
                     dataHint    : '1',
                     dataHintDirection: 'top',
                     dataHintOffset: '0, -6'
->>>>>>> cbf8194d
                 });
 
                 me.btnColorSchemas = new Common.UI.Button({
@@ -1684,48 +1570,33 @@
                     cls: 'btn-toolbar x-huge icon-top',
                     iconCls: 'toolbar__icon btn-img-align',
                     caption: me.capImgAlign,
-<<<<<<< HEAD
                     lock        : [_set.selRange, _set.selRangeEdit, _set.cantGroup, _set.lostConnect,  _set.coAuth, _set.coAuthText, _set["Objects"]],
-                    menu: true
-=======
-                    lock        : [_set.selRange, _set.selRangeEdit, _set.cantGroup, _set.lostConnect,  _set.coAuth, _set.coAuthText],
                     menu: true,
                     dataHint: '1',
                     dataHintDirection: 'bottom',
                     dataHintOffset: 'small'
->>>>>>> cbf8194d
                 });
 
                 me.btnImgGroup = new Common.UI.Button({
                     cls: 'btn-toolbar x-huge icon-top',
                     iconCls: 'toolbar__icon btn-img-group',
                     caption: me.capImgGroup,
-<<<<<<< HEAD
                     lock        : [_set.selRange, _set.selRangeEdit, _set.cantGroupUngroup, _set.lostConnect, _set.coAuth, _set.coAuthText, _set["Objects"]],
-                    menu: true
-=======
-                    lock        : [_set.selRange, _set.selRangeEdit, _set.cantGroupUngroup, _set.lostConnect, _set.coAuth, _set.coAuthText],
                     menu: true,
                     dataHint: '1',
                     dataHintDirection: 'bottom',
                     dataHintOffset: 'small'
->>>>>>> cbf8194d
                 });
                 me.btnImgForward = new Common.UI.Button({
                     cls: 'btn-toolbar x-huge icon-top',
                     iconCls: 'toolbar__icon btn-img-frwd',
                     caption: me.capImgForward,
                     split: true,
-<<<<<<< HEAD
                     lock        : [_set.selRange, _set.selRangeEdit, _set.lostConnect, _set.coAuth, _set.coAuthText, _set["Objects"]],
-                    menu: true
-=======
-                    lock        : [_set.selRange, _set.selRangeEdit, _set.lostConnect, _set.coAuth, _set.coAuthText],
                     menu: true,
                     dataHint: '1',
                     dataHintDirection: 'bottom',
                     dataHintOffset: 'small'
->>>>>>> cbf8194d
                 });
                 me.btnImgBackward = new Common.UI.Button({
                     cls: 'btn-toolbar x-huge icon-top',
