--- conflicted
+++ resolved
@@ -2357,12 +2357,8 @@
             _updateHint(this.btnInsertImage, this.tipInsertImage);
             _updateHint(this.btnInsertChart, this.tipInsertChartSpark);
             _updateHint(this.btnInsertSparkline, this.tipInsertSpark);
-<<<<<<< HEAD
             _updateHint(this.btnInsertSmartArt, this.tipInsertSmartArt);
-            _updateHint(this.btnInsertText, this.tipInsertText);
-=======
             _updateHint(this.btnInsertText, [this.tipInsertHorizontalText ,this.tipInsertText]);
->>>>>>> c739605f
             _updateHint(this.btnInsertTextArt, this.tipInsertTextart);
             _updateHint(this.btnInsertHyperlink, this.tipInsertHyperlink + Common.Utils.String.platformKey('Ctrl+K'));
             _updateHint(this.btnInsertShape, this.tipInsertShape);
