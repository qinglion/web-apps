/*
 *
 * (c) Copyright Ascensio System SIA 2010-2019
 *
 * This program is a free software product. You can redistribute it and/or
 * modify it under the terms of the GNU Affero General Public License (AGPL)
 * version 3 as published by the Free Software Foundation. In accordance with
 * Section 7(a) of the GNU AGPL its Section 15 shall be amended to the effect
 * that Ascensio System SIA expressly excludes the warranty of non-infringement
 * of any third-party rights.
 *
 * This program is distributed WITHOUT ANY WARRANTY; without even the implied
 * warranty of MERCHANTABILITY or FITNESS FOR A PARTICULAR  PURPOSE. For
 * details, see the GNU AGPL at: http://www.gnu.org/licenses/agpl-3.0.html
 *
 * You can contact Ascensio System SIA at 20A-12 Ernesta Birznieka-Upisha
 * street, Riga, Latvia, EU, LV-1050.
 *
 * The  interactive user interfaces in modified source and object code versions
 * of the Program must display Appropriate Legal Notices, as required under
 * Section 5 of the GNU AGPL version 3.
 *
 * Pursuant to Section 7(b) of the License you must retain the original Product
 * logo when distributing the program. Pursuant to Section 7(e) we decline to
 * grant you any rights under trademark law for use of our trademarks.
 *
 * All the Product's GUI elements, including illustrations and icon sets, as
 * well as technical writing content are licensed under the terms of the
 * Creative Commons Attribution-ShareAlike 4.0 International. See the License
 * terms at http://creativecommons.org/licenses/by-sa/4.0/legalcode
 *
*/
/**
 *  Toolbar.js
 *
 *  Created by Alexander Yuzhin on 3/31/14
 *  Copyright (c) 2018 Ascensio System SIA. All rights reserved.
 *
 */

define([
    'backbone',
    'text!spreadsheeteditor/main/app/template/Toolbar.template',
    'text!spreadsheeteditor/main/app/template/ToolbarAnother.template',
    'text!spreadsheeteditor/main/app/template/ToolbarView.template',
    'common/main/lib/collection/Fonts',
    'common/main/lib/component/Button',
    'common/main/lib/component/ComboBox',
    'common/main/lib/component/DataView',
    'common/main/lib/component/ColorPalette',
    'common/main/lib/component/ThemeColorPalette',
    'common/main/lib/component/Menu',
    'common/main/lib/component/DimensionPicker',
    'common/main/lib/component/Window',
    'common/main/lib/component/ComboBoxFonts',
    'common/main/lib/component/ComboDataView'
    ,'common/main/lib/component/SynchronizeTip'
    ,'common/main/lib/component/Mixtbar'
], function (Backbone, template, simple, template_view) { 'use strict';

    SSE.enumLock = {
        editCell:       'cell-editing',
        editFormula:    'is-formula',
        editText:       'is-text',
        editPivot:      'is-pivot',
        selImage:       'sel-image',
        selShape:       'sel-shape',
        selShapeText:   'sel-shape-txt',
        selChart:       'sel-chart',
        selChartText:   'sel-chart-txt',
        selRange:       'sel-range',
        selRangeEdit:   'sel-range-edit',
        lostConnect:    'disconnect',
        coAuth:         'co-auth',
        coAuthText:     'co-auth-text',
        ruleMerge:      'rule-btn-merge',
        ruleFilter:     'rule-filter',
        ruleDelFilter:  'rule-clear-filter',
        menuFileOpen:   'menu-file-open',
        cantPrint:      'cant-print',
        multiselect:    'is-multiselect',
        cantHyperlink:  'cant-hyperlink',
        commentLock:    'can-comment',
        cantModifyFilter: 'cant-filter',
        disableOnStart: 'on-start',
        cantGroup:      'cant-group',
        cantGroupUngroup: 'cant-group-ungroup',
        docPropsLock:   'doc-props-lock',
        printAreaLock:  'print-area-lock',
        namedRangeLock: 'named-range-lock',
        multiselectCols:'is-multiselect-cols',
        headerLock: 'header-lock',
        sheetLock: 'sheet-lock',
        noPivot: 'no-pivot',
        noSubitems: 'no-subitems',
        noSlicerSource: 'no-slicer-source',
        selSlicer: 'sel-slicer',
        cantSort: 'cant-sort',
        pivotLock: 'pivot-lock',
        tableHasSlicer: 'table-has-slicer',
        sheetView: 'sheet-view',
        wbLock: 'workbook-lock',
        wsLock: 'worksheet-lock',
        itemsDisabled: 'all-items-disabled',
        wsLockText: 'worksheet-lock-text',
        wsLockShape: 'worksheet-lock-shape',
        wsLockFormat: 'worksheet-lock-format',
        inSmartartInternal: 'in-smartart-internal'
    };

    SSE.Views.Toolbar =  Common.UI.Mixtbar.extend(_.extend({
        el: '#toolbar',

        // Compile our stats template
        template: _.template(template),

        // Delegated events for creating new items, and clearing completed ones.
        events: {
            //
        },

        initialize: function () {
            var me = this,
                options = {};

            me.SchemeNames = [me.txtScheme22,
                me.txtScheme1, me.txtScheme2, me.txtScheme3, me.txtScheme4, me.txtScheme5,
                me.txtScheme6, me.txtScheme7, me.txtScheme8, me.txtScheme9, me.txtScheme10,
                me.txtScheme11, me.txtScheme12, me.txtScheme13, me.txtScheme14, me.txtScheme15,
                me.txtScheme16, me.txtScheme17, me.txtScheme18, me.txtScheme19, me.txtScheme20,
                me.txtScheme21
            ];
            me._state = {
                hasCollaborativeChanges: undefined
            };
            me.btnSaveCls = 'btn-save';
            me.btnSaveTip = this.tipSave + Common.Utils.String.platformKey('Ctrl+S');

            me.ascFormatOptions = {
                General     : 'General',
                Number      : '0.00',
                Currency    : '$#,##0.00',
                Accounting  : '_($* #,##0.00_);_($* (#,##0.00);_($* "-"??_);_(@_)',
                DateShort   : 'm/d/yyyy',
                DateLong    : '[$-F800]dddd, mmmm dd, yyyy',
                Time        : '[$-F400]h:mm:ss AM/PM',
                Percentage  : '0.00%',
                Percent     : '0%',
                Fraction    : '# ?/?',
                Scientific  : '0.00E+00',
                Text        : '@'
            };

            me.numFormatData = [
                { value: Asc.c_oAscNumFormatType.General,   format: this.ascFormatOptions.General,     displayValue: this.txtGeneral,      exampleval: '100' },
                { value: Asc.c_oAscNumFormatType.Number,    format: this.ascFormatOptions.Number,      displayValue: this.txtNumber,       exampleval: '100,00' },
                { value: Asc.c_oAscNumFormatType.Scientific,format: this.ascFormatOptions.Scientific,  displayValue: this.txtScientific,   exampleval: '1,00E+02' },
                { value: Asc.c_oAscNumFormatType.Accounting,format: this.ascFormatOptions.Accounting,  displayValue: this.txtAccounting,   exampleval: '100,00 $' },
                { value: Asc.c_oAscNumFormatType.Currency,  format: this.ascFormatOptions.Currency,    displayValue: this.txtCurrency,     exampleval: '100,00 $' },
                { value: Asc.c_oAscNumFormatType.Date,      format: 'MM-dd-yyyy',                      displayValue: this.txtDate,         exampleval: '04-09-1900' },
                { value: Asc.c_oAscNumFormatType.Time,      format: 'HH:MM:ss',                        displayValue: this.txtTime,         exampleval: '00:00:00' },
                { value: Asc.c_oAscNumFormatType.Percent,   format: this.ascFormatOptions.Percentage,  displayValue: this.txtPercentage,   exampleval: '100,00%' },
                { value: Asc.c_oAscNumFormatType.Fraction,  format: this.ascFormatOptions.Fraction,    displayValue: this.txtFraction,     exampleval: '100' },
                { value: Asc.c_oAscNumFormatType.Text,      format: this.ascFormatOptions.Text,        displayValue: this.txtText,         exampleval: '100' }
            ];

            return this;
        },

        lockToolbar: function(causes, lock, opts) {
            Common.Utils.lockControls(causes, lock, opts, this.lockControls);
        },

        applyLayout: function (config) {
            var me = this;

            function dummyCmp() {
                return {
                    isDummy : true,
                    on      : function() {}
                }
            }

            var _set = SSE.enumLock;

            me.btnCopy = new Common.UI.Button({
                id          : 'id-toolbar-btn-copy',
                cls         : 'btn-toolbar',
                iconCls     : 'toolbar__icon btn-copy',
                dataHint: '1',
                dataHintDirection: 'top',
                dataHintTitle: 'C'
            });

            me.btnPaste = new Common.UI.Button({
                id          : 'id-toolbar-btn-paste',
                cls         : 'btn-toolbar',
                iconCls     : 'toolbar__icon btn-paste',
                lock        : [/*_set.editCell,*/ _set.coAuth, _set.lostConnect],
                dataHint    : '1',
                dataHintDirection: 'top',
                dataHintTitle: 'V'
            });

            me.btnUndo = new Common.UI.Button({
                id          : 'id-toolbar-btn-undo',
                cls         : 'btn-toolbar',
                iconCls     : 'toolbar__icon btn-undo',
                disabled    : true,
                lock        : [_set.lostConnect],
                signals     : ['disabled'],
                dataHint    : '1',
                dataHintDirection: 'bottom',
                dataHintTitle: 'Z'
            });

            me.btnRedo = new Common.UI.Button({
                id          : 'id-toolbar-btn-redo',
                cls         : 'btn-toolbar',
                iconCls     : 'toolbar__icon btn-redo',
                disabled    : true,
                lock        : [_set.lostConnect],
                signals     : ['disabled'],
                dataHint    : '1',
                dataHintDirection: 'bottom',
                dataHintTitle: 'Y'
            });

            if ( config.isEditDiagram ) {
                me.$layout = $(_.template(simple)(config));

                me.btnInsertFormula = new Common.UI.Button({
                    id          : 'id-toolbar-btn-insertformula',
                    cls         : 'btn-toolbar',
                    iconCls     : 'toolbar__icon btn-formula',
                    split       : true,
                    lock        : [_set.editText, _set.selChart, _set.selChartText, _set.selShape, _set.selShapeText, _set.selImage, _set.selRangeEdit, _set.lostConnect, _set.coAuth],
                    menu        : new Common.UI.Menu({
                        style : 'min-width: 110px',
                        items : [
                            {caption: 'SUM',   value: 'SUM'},
                            {caption: 'AVERAGE', value: 'AVERAGE'},
                            {caption: 'MIN',   value: 'MIN'},
                            {caption: 'MAX',   value: 'MAX'},
                            {caption: 'COUNT', value: 'COUNT'},
                            {caption: '--'},
                            {
                                caption: me.txtAdditional,
                                value: 'more',
                                hint: me.txtFormula + Common.Utils.String.platformKey('Shift+F3')
                            }
                        ]
                    })
                });

                me.btnDecDecimal = new Common.UI.Button({
                    id          : 'id-toolbar-btn-decdecimal',
                    cls         : 'btn-toolbar',
                    iconCls     : 'toolbar__icon btn-decdecimal',
                    lock        : [_set.editCell, _set.selChart, _set.selChartText, _set.selShape, _set.selShapeText, _set.selImage, _set.lostConnect, _set.coAuth]
                });

                me.btnIncDecimal = new Common.UI.Button({
                    id          : 'id-toolbar-btn-incdecimal',
                    cls         : 'btn-toolbar',
                    iconCls     : 'toolbar__icon btn-incdecimal',
                    lock        : [_set.editCell, _set.selChart, _set.selChartText, _set.selShape, _set.selShapeText, _set.selImage, _set.lostConnect, _set.coAuth]
                });

                var formatTemplate =
                    _.template([
                        '<% _.each(items, function(item) { %>',
                        '<li id="<%= item.id %>" data-value="<%= item.value %>"><a tabindex="-1" type="menuitem">',
                        '<div style="position: relative;"><div style="position: absolute; left: 0; width: 100px;"><%= scope.getDisplayValue(item) %></div>',
                        '<div style="display: inline-block; width: 100%; max-width: 300px; overflow: hidden; text-overflow: ellipsis; text-align: right; vertical-align: bottom; padding-left: 100px; color: silver;white-space: nowrap;"><%= item.exampleval ? item.exampleval : "" %></div>',
                        '</div></a></li>',
                        '<% }); %>',
                        '<li class="divider">',
                        '<li id="id-toolbar-mnu-item-more-formats" data-value="-1"><a tabindex="-1" type="menuitem">' + me.textMoreFormats + '</a></li>'
                    ].join(''));

                me.cmbNumberFormat = new Common.UI.ComboBox({
                    cls         : 'input-group-nr',
                    menuStyle   : 'min-width: 180px;',
                    hint        : me.tipNumFormat,
                    lock        : [_set.editCell, _set.selChart, _set.selChartText, _set.selShape, _set.selShapeText, _set.selImage, _set.selRangeEdit, _set.lostConnect, _set.coAuth],
                    itemsTemplate: formatTemplate,
                    editable    : false,
                    data        : me.numFormatData,
                    dataHint    : '1',
                    dataHintDirection: 'top'
                });

                me.btnEditChart = new Common.UI.Button({
                    id          : 'id-toolbar-rtn-edit-chart',
                    cls         : 'btn-toolbar btn-text-default auto',
                    caption     : me.tipEditChart,
                    lock        : [_set.lostConnect],
                    style       : 'min-width: 120px;'
                });

                me.btnEditChartData = new Common.UI.Button({
                    id          : 'id-toolbar-rtn-edit-chart-data',
                    cls         : 'btn-toolbar',
                    iconCls     : 'toolbar__icon btn-select-range',
                    caption     : me.tipEditChartData,
                    lock        : [_set.editCell, _set.selRange, _set.selRangeEdit, _set.lostConnect]
                });

                me.btnEditChartType = new Common.UI.Button({
                    id          : 'id-toolbar-rtn-edit-chart-type',
                    cls         : 'btn-toolbar',
                    iconCls     : 'toolbar__icon btn-menu-chart',
                    caption     : me.tipEditChartType,
                    lock        : [_set.editCell, _set.selRange, _set.selRangeEdit, _set.lostConnect],
                    style       : 'min-width: 120px;'
                });
            } else
            if ( config.isEditMailMerge ) {
                me.$layout = $(_.template(simple)(config));

                me.btnSearch = new Common.UI.Button({
                    id          : 'id-toolbar-btn-search',
                    cls         : 'btn-toolbar',
                    iconCls     : 'toolbar__icon btn-menu-search',
                    lock        : [_set.lostConnect]
                });

                me.btnSortDown = new Common.UI.Button({
                    id          : 'id-toolbar-btn-sort-down',
                    cls         : 'btn-toolbar',
                    iconCls     : 'toolbar__icon btn-sort-down',
                    lock        : [_set.editCell, _set.selChart, _set.selChartText, _set.selShape, _set.selShapeText, _set.selImage, _set.lostConnect, _set.coAuth, _set.ruleFilter, _set.editPivot]
                });

                me.btnSortUp = new Common.UI.Button({
                    id          : 'id-toolbar-btn-sort-up',
                    cls         : 'btn-toolbar',
                    iconCls     : 'toolbar__icon btn-sort-up',
                    lock        : [_set.editCell, _set.selChart, _set.selChartText, _set.selShape, _set.selShapeText, _set.selImage, _set.lostConnect, _set.coAuth, _set.ruleFilter, _set.editPivot]
                });

                me.btnSetAutofilter = new Common.UI.Button({
                    id          : 'id-toolbar-btn-setautofilter',
                    cls         : 'btn-toolbar',
                    iconCls     : 'toolbar__icon btn-autofilter',
                    lock        : [_set.editCell, _set.selChart, _set.selChartText, _set.selShape, _set.selShapeText, _set.selImage, _set.lostConnect, _set.coAuth, _set.ruleFilter, _set.editPivot],
                    enableToggle: true
                });

                me.btnClearAutofilter = new Common.UI.Button({
                    id          : 'id-toolbar-btn-clearfilter',
                    cls         : 'btn-toolbar',
                    iconCls     : 'toolbar__icon btn-clear-filter',
                    lock        : [_set.editCell, _set.selChart, _set.selChartText, _set.selShape, _set.selShapeText, _set.selImage, _set.lostConnect, _set.coAuth, _set.ruleDelFilter, _set.editPivot]
                });
            } else
            if ( config.isEdit ) {
                Common.UI.Mixtbar.prototype.initialize.call(this, {
                    template: _.template(template),
                    tabs: [
<<<<<<< HEAD
                        { caption: me.textTabFile, action: 'file', extcls: 'canedit', layoutname: 'toolbar-file', haspanel:false},
                        { caption: me.textTabHome, action: 'home', extcls: 'canedit'},
                        { caption: me.textTabInsert, action: 'ins', extcls: 'canedit'},
                        {caption: me.textTabLayout, action: 'layout', extcls: 'canedit', layoutname: 'toolbar-layout'},
                        {caption: me.textTabFormula, action: 'formula', extcls: 'canedit'},
                        {caption: me.textTabData, action: 'data', extcls: 'canedit'},
=======
                        { caption: me.textTabFile, action: 'file', extcls: 'canedit', haspanel:false, dataHintTitle: 'F'},
                        { caption: me.textTabHome, action: 'home', extcls: 'canedit', dataHintTitle: 'H'},
                        { caption: me.textTabInsert, action: 'ins', extcls: 'canedit', dataHintTitle: 'I'},
                        {caption: me.textTabLayout, action: 'layout', extcls: 'canedit', dataHintTitle: 'L'},
                        {caption: me.textTabFormula, action: 'formula', extcls: 'canedit', dataHintTitle: 'O'},
                        {caption: me.textTabData, action: 'data', extcls: 'canedit', dataHintTitle: 'D'},
>>>>>>> c0d55a2a
                        undefined, undefined, undefined,
                        {caption: me.textTabView, action: 'view', extcls: 'canedit', dataHintTitle: 'W'}
                    ]}
                );

                me.cmbFontSize = new Common.UI.ComboBox({
                    cls         : 'input-group-nr',
                    menuStyle   : 'min-width: 55px;',
                    hint        : me.tipFontSize,
                    lock        : [_set.selImage, _set.editFormula, _set.selRangeEdit, _set.selSlicer, _set.coAuth, _set.coAuthText, _set.lostConnect],
                    data        : [
                        { value: 8, displayValue: "8" },
                        { value: 9, displayValue: "9" },
                        { value: 10, displayValue: "10" },
                        { value: 11, displayValue: "11" },
                        { value: 12, displayValue: "12" },
                        { value: 14, displayValue: "14" },
                        { value: 16, displayValue: "16" },
                        { value: 18, displayValue: "18" },
                        { value: 20, displayValue: "20" },
                        { value: 22, displayValue: "22" },
                        { value: 24, displayValue: "24" },
                        { value: 26, displayValue: "26" },
                        { value: 28, displayValue: "28" },
                        { value: 36, displayValue: "36" },
                        { value: 48, displayValue: "48" },
                        { value: 72, displayValue: "72" },
                        { value: 96, displayValue: "96" }
                    ],
                    dataHint: '1',
                    dataHintDirection: 'top'
                });

                me.cmbFontName = new Common.UI.ComboBoxFonts({
                    cls         : 'input-group-nr',
                    menuCls     : 'scrollable-menu',
                    menuStyle   : 'min-width: 325px;',
                    hint        : me.tipFontName,
                    lock        : [_set.selImage, _set.editFormula, _set.selRangeEdit, _set.selSlicer, _set.coAuth, _set.coAuthText, _set.lostConnect],
                    store       : new Common.Collections.Fonts(),
                    dataHint: '1',
                    dataHintDirection: 'top'
                });

                me.btnPrint = new Common.UI.Button({
                    id          : 'id-toolbar-btn-print',
                    cls         : 'btn-toolbar',
                    iconCls     : 'toolbar__icon btn-print no-mask',
                    lock        : [_set.editCell, _set.cantPrint, _set.disableOnStart],
                    signals: ['disabled'],
                    dataHint    : '1',
                    dataHintDirection: 'top',
                    dataHintTitle: 'P'
                });

                me.btnSave = new Common.UI.Button({
                    id          : 'id-toolbar-btn-save',
                    cls         : 'btn-toolbar',
                    iconCls     : 'toolbar__icon no-mask ' + me.btnSaveCls,
                    lock        : [_set.lostConnect],
                    signals     : ['disabled'],
                    dataHint    : '1',
                    dataHintDirection: 'bottom',
                    dataHintTitle: 'S'
                });
                me.btnCollabChanges = me.btnSave;

                me.btnIncFontSize = new Common.UI.Button({
                    id          : 'id-toolbar-btn-incfont',
                    cls         : 'btn-toolbar',
                    iconCls     : 'toolbar__icon btn-incfont',
                    lock        : [_set.selImage, _set.editFormula, _set.selRangeEdit, _set.selSlicer, _set.coAuth, _set.coAuthText, _set.lostConnect, _set.wsLockFormat],
                    dataHint    : '1',
                    dataHintDirection: 'top'
                });

                me.btnDecFontSize = new Common.UI.Button({
                    id          : 'id-toolbar-btn-decfont',
                    cls         : 'btn-toolbar',
                    iconCls     : 'toolbar__icon btn-decfont',
                    lock        : [_set.selImage, _set.editFormula, _set.selRangeEdit, _set.selSlicer, _set.coAuth, _set.coAuthText, _set.lostConnect, _set.wsLockFormat],
                    dataHint    : '1',
                    dataHintDirection: 'top'
                });

                me.btnBold = new Common.UI.Button({
                    id          : 'id-toolbar-btn-bold',
                    cls         : 'btn-toolbar',
                    iconCls     : 'toolbar__icon btn-bold',
                    lock        : [_set.selImage, _set.editFormula, _set.selRangeEdit, _set.selSlicer, _set.coAuth, _set.coAuthText, _set.lostConnect, _set.wsLockFormat],
                    enableToggle: true,
                    dataHint    : '1',
                    dataHintDirection: 'bottom'
                });

                me.btnItalic = new Common.UI.Button({
                    id          : 'id-toolbar-btn-italic',
                    cls         : 'btn-toolbar',
                    iconCls     : 'toolbar__icon btn-italic',
                    lock        : [_set.selImage, _set.editFormula, _set.selRangeEdit, _set.selSlicer, _set.coAuth, _set.coAuthText, _set.lostConnect, _set.wsLockFormat],
                    enableToggle: true,
                    dataHint    : '1',
                    dataHintDirection: 'bottom'
                });

                me.btnUnderline = new Common.UI.Button({
                    id          : 'id-toolbar-btn-underline',
                    cls         : 'btn-toolbar',
                    iconCls     : 'toolbar__icon btn-underline',
                    lock        : [_set.selImage, _set.editFormula, _set.selRangeEdit, _set.selSlicer, _set.coAuth, _set.coAuthText, _set.lostConnect, _set.wsLockFormat],
                    enableToggle: true,
                    dataHint    : '1',
                    dataHintDirection: 'bottom'
                });

                me.btnStrikeout = new Common.UI.Button({
                    id: 'id-toolbar-btn-strikeout',
                    cls: 'btn-toolbar',
                    iconCls: 'toolbar__icon btn-strikeout',
                    lock        : [_set.selImage, _set.editFormula, _set.selRangeEdit, _set.selSlicer, _set.coAuth, _set.coAuthText, _set.lostConnect, _set.wsLockFormat],
                    enableToggle: true,
                    dataHint    : '1',
                    dataHintDirection: 'bottom'
                });

                me.btnSubscript = new Common.UI.Button({
                    id          : 'id-toolbar-btn-subscript',
                    cls         : 'btn-toolbar',
                    iconCls     : 'toolbar__icon btn-subscript',
                    icls     : 'btn-subscript',
                    split       : true,
                    enableToggle: true,
                    lock        : [_set.selImage, _set.editFormula, _set.selRangeEdit, _set.selSlicer, _set.coAuth, _set.coAuthText, _set.lostConnect, _set.wsLockFormat],
                    menu        : new Common.UI.Menu({
                        items: [
                            {
                                caption     : me.textSuperscript,
                                iconCls     : 'menu__icon btn-superscript',
                                icls        : 'btn-superscript',
                                checkable   : true,
                                checkmark   : false,
                                allowDepress: true,
                                toggleGroup : 'textsubscriptgroup',
                                value       : 'super'
                            },
                            {
                                caption     : me.textSubscript,
                                iconCls     : 'menu__icon btn-subscript',
                                icls        : 'btn-subscript',
                                checkable   : true,
                                checkmark   : false,
                                allowDepress: true,
                                toggleGroup : 'textsubscriptgroup',
                                value       : 'sub'
                            }
                        ]
                    }),
                    dataHint    : '1',
                    dataHintDirection: 'bottom',
                    dataHintOffset: '0, -16'
                });

                me.mnuTextColorPicker = dummyCmp();
                me.btnTextColor = new Common.UI.ButtonColored({
                    id          : 'id-toolbar-btn-fontcolor',
                    cls         : 'btn-toolbar',
                    iconCls     : 'toolbar__icon btn-fontcolor',
                    split       : true,
                    lock        : [_set.selImage, _set.editFormula, _set.selRangeEdit, _set.selSlicer, _set.coAuth, _set.coAuthText, _set.lostConnect, _set.wsLockFormat],
                    menu: true,
                    auto: true,
                    dataHint    : '1',
                    dataHintDirection: 'bottom',
                    dataHintOffset: '0, -16'
                });

                me.mnuBackColorPicker = dummyCmp();
                me.btnBackColor = new Common.UI.ButtonColored({
                    id          : 'id-toolbar-btn-fillparag',
                    cls         : 'btn-toolbar',
                    iconCls     : 'toolbar__icon btn-paracolor',
                    split       : true,
                    lock        : [_set.selImage, _set.editCell, _set.selSlicer, _set.coAuth, _set.coAuthText, _set.lostConnect, _set.wsLockFormat],
                    transparent: true,
                    menu: true,
                    dataHint: '1',
                    dataHintDirection: 'bottom',
                    dataHintOffset: '0, -16'
                });

                me.btnBorders = new Common.UI.Button({
                    id          : 'id-toolbar-btn-borders',
                    cls         : 'btn-toolbar',
                    iconCls     : 'toolbar__icon btn-border-out',
                    icls        : 'btn-border-out',
                    borderId    : 'outer',
                    borderswidth: Asc.c_oAscBorderStyles.Thin,
                    lock        : [_set.editCell, _set.selChart, _set.selChartText, _set.selShape, _set.selShapeText, _set.selImage, _set.selSlicer, _set.lostConnect, _set.coAuth, _set['FormatCells']],
                    split       : true,
                    menu        : true,
                    dataHint    : '1',
                    dataHintDirection: 'bottom',
                    dataHintOffset: '0, -16'
                });

                me.btnAlignLeft = new Common.UI.Button({
                    id          : 'id-toolbar-btn-align-left',
                    cls         : 'btn-toolbar',
                    iconCls     : 'toolbar__icon btn-align-left',
                    enableToggle: true,
                    lock        : [_set.editCell, _set.selChart, _set.selChartText, _set.selImage, _set.selSlicer, _set.lostConnect, _set.coAuth, _set.coAuthText, _set.wsLockFormat],
                    toggleGroup : 'alignGroup',
                    dataHint    : '1',
                    dataHintDirection: 'bottom'
                });

                me.btnAlignCenter = new Common.UI.Button({
                    id          : 'id-toolbar-btn-align-center',
                    cls         : 'btn-toolbar',
                    iconCls     : 'toolbar__icon btn-align-center',
                    enableToggle: true,
                    lock        : [_set.editCell, _set.selChart, _set.selChartText, _set.selImage, _set.selSlicer, _set.lostConnect, _set.coAuth, _set.coAuthText, _set.wsLockFormat],
                    toggleGroup : 'alignGroup',
                    dataHint    : '1',
                    dataHintDirection: 'bottom'
                });

                me.btnAlignRight = new Common.UI.Button({
                    id          : 'id-toolbar-btn-align-right',
                    cls         : 'btn-toolbar',
                    iconCls     : 'toolbar__icon btn-align-right',
                    enableToggle: true,
                    lock        : [_set.editCell, _set.selChart, _set.selChartText, _set.selImage, _set.selSlicer, _set.lostConnect, _set.coAuth, _set.coAuthText, _set.wsLockFormat],
                    toggleGroup : 'alignGroup',
                    dataHint    : '1',
                    dataHintDirection: 'bottom'
                });

                me.btnAlignJust = new Common.UI.Button({
                    id          : 'id-toolbar-btn-align-just',
                    cls         : 'btn-toolbar',
                    iconCls     : 'toolbar__icon btn-align-just',
                    enableToggle: true,
                    lock        : [_set.editCell, _set.selChart, _set.selChartText, _set.selImage, _set.selSlicer, _set.lostConnect, _set.coAuth, _set.coAuthText, _set.wsLockFormat],
                    toggleGroup: 'alignGroup',
                    dataHint    : '1',
                    dataHintDirection: 'bottom'
                });

                me.btnMerge = new Common.UI.Button({
                    id          : 'id-toolbar-rtn-merge',
                    cls         : 'btn-toolbar',
                    iconCls     : 'toolbar__icon btn-merge-and-center',
                    enableToggle: true,
                    allowDepress: true,
                    split       : true,
                    lock        : [_set.editCell, _set.selShape, _set.selShapeText, _set.selChart, _set.selChartText, _set.selImage, _set.selSlicer, _set.lostConnect, _set.coAuth, _set.ruleMerge, _set.editPivot, _set.wsLock],
                    menu        : new Common.UI.Menu({
                        items: [
                            {
                                caption : me.txtMergeCenter,
                                iconCls     : 'menu__icon btn-merge-and-center',
                                value   : Asc.c_oAscMergeOptions.MergeCenter
                            },
                            {
                                caption : me.txtMergeAcross,
                                iconCls     : 'menu__icon btn-merge-across',
                                value   : Asc.c_oAscMergeOptions.MergeAcross
                            },
                            {
                                caption : me.txtMergeCells,
                                iconCls     : 'menu__icon btn-merge-cells',
                                value   : Asc.c_oAscMergeOptions.Merge
                            },
                            {
                                caption : me.txtUnmerge,
                                iconCls     : 'menu__icon btn-unmerge-cells',
                                value   : Asc.c_oAscMergeOptions.None
                            }
                        ]
                    }),
                    dataHint    : '1',
                    dataHintDirection: 'bottom',
                    dataHintOffset: '0, -16'
                });

                me.btnAlignTop = new Common.UI.Button({
                    id          : 'id-toolbar-rtn-valign-top',
                    cls         : 'btn-toolbar',
                    iconCls     : 'toolbar__icon btn-align-top',
                    lock        : [_set.editCell, _set.selChart, _set.selChartText, _set.selImage, _set.selSlicer, _set.lostConnect, _set.coAuth, _set.coAuthText, _set.wsLockFormat],
                    enableToggle: true,
                    toggleGroup : 'vAlignGroup',
                    dataHint    : '1',
                    dataHintDirection: 'top'
                });

                me.btnAlignMiddle = new Common.UI.Button({
                    id          : 'id-toolbar-rtn-valign-middle',
                    cls         : 'btn-toolbar',
                    iconCls     : 'toolbar__icon btn-align-middle',
                    enableToggle: true,
                    lock        : [_set.editCell, _set.selChart, _set.selChartText, _set.selImage, _set.selSlicer, _set.lostConnect, _set.coAuth, _set.coAuthText, _set.wsLockFormat],
                    toggleGroup : 'vAlignGroup',
                    dataHint    : '1',
                    dataHintDirection: 'top'
                });

                me.btnAlignBottom = new Common.UI.Button({
                    id          : 'id-toolbar-rtn-valign-bottom',
                    cls         : 'btn-toolbar',
                    iconCls     : 'toolbar__icon btn-align-bottom',
                    lock        : [_set.editCell, _set.selChart, _set.selChartText, _set.selImage, _set.selSlicer, _set.lostConnect, _set.coAuth, _set.coAuthText, _set.wsLockFormat],
                    enableToggle: true,
                    toggleGroup : 'vAlignGroup',
                    dataHint    : '1',
                    dataHintDirection: 'top'
                });

                me.btnWrap = new Common.UI.Button({
                    id          : 'id-toolbar-rtn-wrap',
                    cls         : 'btn-toolbar',
                    iconCls     : 'toolbar__icon btn-wrap',
                    lock        : [_set.editCell, _set.selChart, _set.selChartText, _set.selShape, _set.selShapeText, _set.selImage, _set.selSlicer, _set.lostConnect, _set.coAuth, _set['FormatCells']],
                    enableToggle: true,
                    allowDepress: true,
                    dataHint    : '1',
                    dataHintDirection: 'top'
                });

                me.btnTextOrient = new Common.UI.Button({
                    id          : 'id-toolbar-rtn-textorient',
                    cls         : 'btn-toolbar',
                    iconCls     : 'toolbar__icon text-orient-ccw',
                    lock        : [_set.editCell, _set.selChart, _set.selChartText, _set.selImage, _set.selSlicer, _set.lostConnect, _set.coAuth, _set.coAuthText, _set.wsLockFormat],
                    menu        : new Common.UI.Menu({
                        items: [
                            {
                                caption     : me.textHorizontal,
                                iconCls     : 'menu__icon text-orient-hor',
                                checkable   : true,
                                checkmark   : false,
                                toggleGroup : 'textorientgroup',
                                value       : 'horiz'
                            },
                            {
                                caption     : me.textCounterCw,
                                iconCls     : 'menu__icon text-orient-ccw',
                                checkable   : true,
                                checkmark   : false,
                                toggleGroup : 'textorientgroup',
                                value       : 'countcw'
                            },
                            {
                                caption     : me.textClockwise,
                                iconCls     : 'menu__icon text-orient-cw',
                                checkable   : true,
                                checkmark   : false,
                                toggleGroup : 'textorientgroup',
                                value       : 'clockwise'
                            },
                            {
                                caption     : me.textVertical,
                                iconCls     : 'menu__icon text-orient-vertical',
                                checkable   : true,
                                checkmark   : false,
                                toggleGroup : 'textorientgroup',
                                value       : 'vertical'
                            },
                            {
                                caption     : me.textRotateUp,
                                iconCls     : 'menu__icon text-orient-rup',
                                checkable   : true,
                                checkmark   : false,
                                toggleGroup : 'textorientgroup',
                                value       : 'rotateup'
                            },
                            {
                                caption     : me.textRotateDown,
                                iconCls     : 'menu__icon text-orient-rdown',
                                checkable   : true,
                                checkmark   : false,
                                toggleGroup : 'textorientgroup',
                                value       : 'rotatedown'
                            }
                        ]
                    }),
                    dataHint    : '1',
                    dataHintDirection: 'top'
                });

                me.btnInsertImage = new Common.UI.Button({
                    id          : 'tlbtn-insertimage',
                    cls         : 'btn-toolbar x-huge icon-top',
                    iconCls     : 'toolbar__icon btn-insertimage',
                    caption     : me.capInsertImage,
                    lock        : [_set.editCell, _set.lostConnect, _set.coAuth, _set['Objects']],
                    menu        : new Common.UI.Menu({
                        items: [
                            { caption: me.mniImageFromFile, value: 'file' },
                            { caption: me.mniImageFromUrl,  value: 'url' },
                            { caption: me.mniImageFromStorage, value: 'storage'}
                        ]
                    }),
                    dataHint    : '1',
                    dataHintDirection: 'bottom',
                    dataHintOffset: 'small'
                });

                me.btnInsertHyperlink = new Common.UI.Button({
                    id          : 'tlbtn-insertlink',
                    cls         : 'btn-toolbar x-huge icon-top',
                    iconCls     : 'toolbar__icon btn-inserthyperlink',
                    caption     : me.capInsertHyperlink,
                    lock        : [_set.editCell, _set.selChart, _set.selChartText, _set.selImage, _set.selShape, _set.cantHyperlink, _set.selSlicer, _set.multiselect, _set.lostConnect, _set.coAuth, _set.editPivot, _set['InsertHyperlinks']],
                    dataHint    : '1',
                    dataHintDirection: 'bottom',
                    dataHintOffset: 'small'
                });

                me.btnInsertChart = new Common.UI.Button({
                    id          : 'tlbtn-insertchart',
                    cls         : 'btn-toolbar x-huge icon-top',
                    iconCls     : 'toolbar__icon btn-insertchart',
                    lock        : [_set.editCell, _set.lostConnect, _set.coAuth, _set.coAuthText, _set['Objects']],
                    caption     : me.capInsertChart,
                    menu        : true,
                    dataHint    : '1',
                    dataHintDirection: 'bottom',
                    dataHintOffset: 'small'
                });

                me.btnInsertSparkline = new Common.UI.Button({
                    id          : 'tlbtn-insertsparkline',
                    cls         : 'btn-toolbar x-huge icon-top',
                    iconCls     : 'toolbar__icon btn-sparkline',
                    lock        : [_set.editCell, _set.selChart, _set.selChartText, _set.selImage, _set.selShape, _set.selSlicer, _set.multiselect, _set.lostConnect, _set.coAuth, _set.coAuthText, _set.editPivot, _set.wsLock],
                    caption     : me.capInsertSpark,
                    menu        : true,
                    dataHint    : '1',
                    dataHintDirection: 'bottom',
                    dataHintOffset: 'small'
                });

                me.btnInsertShape = new Common.UI.Button({
                    id          : 'tlbtn-insertshape',
                    cls         : 'btn-toolbar x-huge icon-top',
                    iconCls     : 'toolbar__icon btn-insertshape',
                    enableToggle: true,
                    caption     : me.capInsertShape,
                    lock        : [_set.editCell, _set.lostConnect, _set.coAuth, _set['Objects']],
                    menu        : new Common.UI.Menu({cls: 'menu-shapes menu-insert-shape'}),
                    dataHint    : '1',
                    dataHintDirection: 'bottom',
                    dataHintOffset: 'small'
                });

                me.btnInsertText = new Common.UI.Button({
                    id          : 'tlbtn-inserttext',
                    cls         : 'btn-toolbar x-huge icon-top',
                    iconCls     : 'toolbar__icon btn-text',
                    caption     : me.capInsertText,
                    lock        : [_set.editCell, _set.lostConnect, _set.coAuth, _set['Objects']],
                    enableToggle: true,
                    dataHint    : '1',
                    dataHintDirection: 'bottom',
                    dataHintOffset: 'small'
                });

                me.btnInsertTextArt = new Common.UI.Button({
                    id          : 'tlbtn-inserttextart',
                    cls         : 'btn-toolbar x-huge icon-top',
                    iconCls     : 'toolbar__icon btn-textart',
                    caption     : me.capInsertTextart,
                    lock        : [_set.editCell, _set.lostConnect, _set.coAuth, _set['Objects']],
                    menu        : new Common.UI.Menu({
                        cls: 'menu-shapes',
                        items: [
                            {template: _.template('<div id="id-toolbar-menu-insart" style="width: 239px; margin-left: 5px;"></div>')}
                        ]
                    }),
                    dataHint    : '1',
                    dataHintDirection: 'bottom',
                    dataHintOffset: 'small'
                });

                me.btnInsertEquation = new Common.UI.Button({
                    id          : 'tlbtn-insertequation',
                    cls         : 'btn-toolbar x-huge icon-top',
                    iconCls     : 'toolbar__icon btn-insertequation',
                    caption     : me.capInsertEquation,
                    split       : true,
                    lock        : [_set.editCell, _set.lostConnect, _set.coAuth],
                    menu        : new Common.UI.Menu({cls: 'menu-shapes'}),
                    dataHint    : '1',
                    dataHintDirection: 'bottom',
                    dataHintOffset: 'small'
                });

                me.btnInsertSymbol = new Common.UI.Button({
                    id: 'tlbtn-insertsymbol',
                    cls: 'btn-toolbar x-huge icon-top',
                    iconCls: 'toolbar__icon btn-symbol',
                    caption: me.capBtnInsSymbol,
                    lock: [_set.selImage, _set.selChart, _set.selShape, _set.editFormula, _set.selRangeEdit, _set.selSlicer, _set.coAuth, _set.coAuthText, _set.lostConnect],
                    dataHint: '1',
                    dataHintDirection: 'bottom',
                    dataHintOffset: 'small'
                });

                me.btnInsertSlicer = new Common.UI.Button({
                    id: 'tlbtn-insertslicer',
                    cls: 'btn-toolbar x-huge icon-top',
                    iconCls: 'toolbar__icon btn-slicer',
                    caption: me.capBtnInsSlicer,
                    lock: [_set.editCell, _set.selChart, _set.selChartText, _set.selShape, _set.selShapeText, _set.selImage, _set.selSlicer, _set.lostConnect, _set.coAuth, _set.multiselect, _set.noSlicerSource, _set.wsLock],
                    dataHint: '1',
                    dataHintDirection: 'bottom',
                    dataHintOffset: 'small'
                });

                me.btnTableTemplate = new Common.UI.Button({
                    id          : 'id-toolbar-btn-ttempl',
                    cls         : 'btn-toolbar',
                    iconCls     : 'toolbar__icon btn-menu-table',
                    lock        : [_set.editCell, _set.selChart, _set.selChartText, _set.selShape, _set.selShapeText, _set.selImage, _set.selSlicer, _set.lostConnect, _set.coAuth, _set.ruleFilter, _set.multiselect, _set.cantModifyFilter, _set.wsLock],
                    menu        : new Common.UI.Menu({
                        items: [
                            { template: _.template('<div id="id-toolbar-menu-table-templates" style="width: 487px; height: 300px; margin: 0px 4px;"></div>') }
                        ]
                    }),
                    dataHint    : '1',
                    dataHintDirection: 'bottom',
                    dataHintOffset: '0, -6'
                });

                me.btnInsertTable = new Common.UI.Button({
                    id          : 'tlbtn-inserttable',
                    cls         : 'btn-toolbar x-huge icon-top',
                    iconCls     : 'toolbar__icon btn-inserttable',
                    caption     : me.capInsertTable,
                    lock        : [_set.editCell, _set.selChart, _set.selChartText, _set.selShape, _set.selShapeText, _set.selImage, _set.selSlicer, _set.lostConnect, _set.coAuth, _set.ruleFilter, _set.multiselect, _set.cantModifyFilter, _set.ruleMerge, _set.editPivot, _set.wsLock],
                    dataHint: '1',
                    dataHintDirection: 'bottom',
                    dataHintOffset: 'small'
                });

                me.listStyles = new Common.UI.ComboDataView({
                    cls             : 'combo-styles',
                    enableKeyEvents : true,
                    itemWidth       : 112,
                    itemHeight      : 40,
                    menuMaxHeight   : 226,
                    lock            : [_set.editCell, _set.selChart, _set.selChartText, _set.selShape, _set.selShapeText, _set.selImage, _set.selSlicer, _set.lostConnect, _set.coAuth, _set['FormatCells']],
                    dataHint        : '1',
                    dataHintDirection: 'bottom',
                    dataHintOffset  : '-16, -4',
                    beforeOpenHandler: function(e) {
                        var cmp = this,
                            menu = cmp.openButton.menu,
                            minMenuColumn = 6;

                        if (menu.cmpEl) {
                            var itemEl = $(cmp.cmpEl.find('.dataview.inner .style').get(0)).parent();
                            var itemMargin = /*parseInt($(itemEl.get(0)).parent().css('margin-right'))*/-1;
                            Common.Utils.applicationPixelRatio() > 1 && Common.Utils.applicationPixelRatio() < 2 && (itemMargin = -1/Common.Utils.applicationPixelRatio());
                            var itemWidth = itemEl.is(':visible') ? parseFloat(itemEl.css('width')) :
                                (cmp.itemWidth + parseFloat(itemEl.css('padding-left')) + parseFloat(itemEl.css('padding-right')) +
                                parseFloat(itemEl.css('border-left-width')) + parseFloat(itemEl.css('border-right-width')));

                            var minCount        = cmp.menuPicker.store.length >= minMenuColumn ? minMenuColumn : cmp.menuPicker.store.length,
                                columnCount     = Math.min(cmp.menuPicker.store.length, Math.round($('.dataview', $(cmp.fieldPicker.el)).width() / (itemMargin + itemWidth) + 0.5));

                            columnCount = columnCount < minCount ? minCount : columnCount;
                            menu.menuAlignEl = cmp.cmpEl;

                            menu.menuAlign = 'tl-tl';
                            var offset = cmp.cmpEl.width() - cmp.openButton.$el.width() - columnCount * (itemMargin + itemWidth) - 1;
                            menu.setOffset(Math.min(offset, 0));

                            menu.cmpEl.css({
                                'width' : columnCount * (itemWidth + itemMargin),
                                'min-height': cmp.cmpEl.height()
                            });
                        }
                    }
                });

                var formatTemplate =
                    _.template([
                        '<% _.each(items, function(item) { %>',
                        '<li id="<%= item.id %>" data-value="<%= item.value %>"><a tabindex="-1" type="menuitem">',
                        '<div style="position: relative;"><div style="position: absolute; left: 0; width: 100px;"><%= scope.getDisplayValue(item) %></div>',
                        '<div style="display: inline-block; width: 100%; max-width: 300px; overflow: hidden; text-overflow: ellipsis; text-align: right; vertical-align: bottom; padding-left: 100px; color: silver;white-space: nowrap;"><%= item.exampleval ? item.exampleval : "" %></div>',
                        '</div></a></li>',
                        '<% }); %>',
                        '<li class="divider">',
                        '<li id="id-toolbar-mnu-item-more-formats" data-value="-1"><a tabindex="-1" type="menuitem">' + me.textMoreFormats + '</a></li>'
                    ].join(''));

                me.cmbNumberFormat = new Common.UI.ComboBox({
                    cls         : 'input-group-nr',
                    menuStyle   : 'min-width: 180px;',
                    hint        : me.tipNumFormat,
                    lock        : [_set.editCell, _set.selChart, _set.selChartText, _set.selShape, _set.selShapeText, _set.selImage, _set.selSlicer, _set.selRangeEdit, _set.lostConnect, _set.coAuth, _set['FormatCells']],
                    itemsTemplate: formatTemplate,
                    editable    : false,
                    data        : me.numFormatData,
                    dataHint    : '1',
                    dataHintDirection: 'top'
                });

                me.btnPercentStyle = new Common.UI.Button({
                    id          : 'id-toolbar-btn-percent-style',
                    cls         : 'btn-toolbar',
                    iconCls     : 'toolbar__icon btn-percent-style',
                    lock        : [_set.editCell, _set.selChart, _set.selChartText, _set.selShape, _set.selShapeText, _set.selImage, _set.selSlicer, _set.lostConnect, _set.coAuth, _set['FormatCells']],
                    styleName   : 'Percent',
                    dataHint    : '1',
                    dataHintDirection: 'bottom'
                });

                me.btnCurrencyStyle = new Common.UI.Button({
                    id          : 'id-toolbar-btn-accounting-style',
                    cls         : 'btn-toolbar',
                    iconCls     : 'toolbar__icon btn-currency-style',
                    lock        : [_set.editCell, _set.selChart, _set.selChartText, _set.selShape, _set.selShapeText, _set.selImage, _set.selSlicer, _set.lostConnect, _set.coAuth, _set['FormatCells']],
                    styleName    : 'Currency',
                    split       : true,
                    menu        : new Common.UI.Menu({
                        style: 'min-width: 120px;',
                        items : [
                            {
                                caption : me.txtDollar,
                                value   : 0x0409 // $ en-US
                            },
                            {
                                caption : me.txtEuro,
                                value   : 0x0407 // € de-DE
                            },
                            {
                                caption : me.txtPound,
                                value   : 0x0809 // £ en-GB
                            },
                            {
                                caption : me.txtRouble,
                                value   : 0x0419 // ₽ ru-RU
                            },
                            {
                                caption : me.txtYen,
                                value   : 0x0411 // ¥ ja-JP
                            },{caption: '--'},
                            {
                                caption : me.textMoreFormats,
                                value   : -1
                            }
                        ]
                    }),
                    dataHint    : '1',
                    dataHintDirection: 'bottom',
                    dataHintOffset: '0, -16'
                });

                me.btnDecDecimal = new Common.UI.Button({
                    id          : 'id-toolbar-btn-decdecimal',
                    cls         : 'btn-toolbar',
                    iconCls     : 'toolbar__icon btn-decdecimal',
                    lock        : [_set.editCell, _set.selChart, _set.selChartText, _set.selShape, _set.selShapeText, _set.selImage, _set.selSlicer, _set.lostConnect, _set.coAuth, _set['FormatCells']],
                    dataHint    : '1',
                    dataHintDirection: 'bottom'
                });

                me.btnIncDecimal = new Common.UI.Button({
                    id          : 'id-toolbar-btn-incdecimal',
                    cls         : 'btn-toolbar',
                    iconCls     : 'toolbar__icon btn-incdecimal',
                    lock        : [_set.editCell, _set.selChart, _set.selChartText, _set.selShape, _set.selShapeText, _set.selImage, _set.selSlicer, _set.lostConnect, _set.coAuth, _set['FormatCells']],
                    dataHint    : '1',
                    dataHintDirection: 'bottom'
                });

                me.btnInsertFormula = new Common.UI.Button({
                    id          : 'id-toolbar-btn-insertformula',
                    cls         : 'btn-toolbar',
                    iconCls     : 'toolbar__icon btn-formula',
                    split       : true,
                    lock        : [_set.editText, _set.selChart, _set.selChartText, _set.selShape, _set.selShapeText, _set.selImage, _set.selSlicer, _set.selRangeEdit, _set.lostConnect, _set.coAuth],
                    menu        : new Common.UI.Menu({
                        style : 'min-width: 110px',
                        items : [
                            {caption: 'SUM',   value: 'SUM'},
                            {caption: 'AVERAGE', value: 'AVERAGE'},
                            {caption: 'MIN',   value: 'MIN'},
                            {caption: 'MAX',   value: 'MAX'},
                            {caption: 'COUNT', value: 'COUNT'},
                            {caption: '--'},
                            {
                                caption: me.txtAdditional,
                                value: 'more',
                                hint: me.txtFormula + Common.Utils.String.platformKey('Shift+F3')
                            }
                        ]
                    }),
                    dataHint: '1',
                    dataHintDirection: 'top',
                    dataHintOffset: '0, -16'
                });

                me.btnNamedRange = new Common.UI.Button({
                    id          : 'id-toolbar-btn-insertrange',
                    cls         : 'btn-toolbar',
                    iconCls     : 'toolbar__icon btn-named-range',
                    lock        : [_set.selChart, _set.selChartText, _set.selShape, _set.selShapeText, _set.selImage, _set.lostConnect, _set.coAuth, _set.selRangeEdit, _set.wsLock],
                    menu        : new Common.UI.Menu({
                        style : 'min-width: 110px',
                        items : [
                            {
                                caption: me.txtManageRange,
                                lock    : [_set.editCell],
                                value: 'manage'
                            },
                            {
                                caption: me.txtNewRange,
                                lock    : [_set.editCell],
                                value: 'new'
                            },
                            {
                                caption: me.txtPasteRange,
                                value: 'paste'
                            }
                        ]
                    }),
                    dataHint: '1',
                    dataHintDirection: 'bottom',
                    dataHintOffset: '0, -6'
                });

                me.btnClearStyle = new Common.UI.Button({
                    id          : 'id-toolbar-btn-clear',
                    cls         : 'btn-toolbar',
                    iconCls     : 'toolbar__icon btn-clearstyle',
                    lock        : [_set.lostConnect, _set.coAuth, _set.selRangeEdit, _set.selSlicer],
                    menu        : new Common.UI.Menu({
                        style : 'min-width: 110px',
                        items : [
                            {
                                caption : me.txtClearAll,
                                lock    : [ _set.cantModifyFilter],
                                value   : Asc.c_oAscCleanOptions.All
                            },
                            {
                                caption : me.txtClearText,
                                lock    : [_set.editCell, _set.selChart, _set.selChartText, _set.selShape, _set.selShapeText, _set.selImage, _set.coAuth],
                                value   : Asc.c_oAscCleanOptions.Text
                            },
                            {
                                caption : me.txtClearFormat,
                                lock    : [_set.editCell, _set.selChart, _set.selChartText, _set.selShape, _set.selShapeText, _set.selImage, _set.coAuth, _set.cantModifyFilter],
                                value   : Asc.c_oAscCleanOptions.Format
                            },
                            {
                                caption : me.txtClearComments,
                                lock    : [_set.editCell, _set.selChart, _set.selChartText, _set.selShape, _set.selShapeText, _set.selImage, _set.coAuth],
                                value   : Asc.c_oAscCleanOptions.Comments
                            },
                            {
                                caption : me.txtClearHyper,
                                lock    : [_set.editCell, _set.selChart, _set.selChartText, _set.selShape, _set.selShapeText, _set.selImage, _set.coAuth],
                                value   : Asc.c_oAscCleanOptions.Hyperlinks
                            }
                        ]
                    }),
                    dataHint: '1',
                    dataHintDirection: 'top',
                    dataHintOffset: '0, -6'
                });

                me.btnCopyStyle = new Common.UI.Button({
                    id          : 'id-toolbar-btn-copystyle',
                    cls         : 'btn-toolbar',
                    iconCls     : 'toolbar__icon btn-copystyle',
                    lock        : [_set.editCell, _set.lostConnect, _set.coAuth, _set.selChart, _set.selSlicer],
                    enableToggle: true,
                    dataHint    : '1',
                    dataHintDirection: 'bottom'
                });

                me.btnAddCell = new Common.UI.Button({
                    id          : 'id-toolbar-btn-addcell',
                    cls         : 'btn-toolbar',
                    iconCls     : 'toolbar__icon btn-addcell',
                    lock        : [_set.editCell, _set.selChart, _set.selChartText, _set.selShape, _set.selShapeText, _set.selImage, _set.selSlicer, _set.itemsDisabled, _set.lostConnect, _set.coAuth],
                    menu        : new Common.UI.Menu({
                        items : [
                            {
                                caption : me.textInsRight,
                                value   : Asc.c_oAscInsertOptions.InsertCellsAndShiftRight,
                                lock        : [_set.wsLock]
                            },
                            {
                                caption : me.textInsDown,
                                value   : Asc.c_oAscInsertOptions.InsertCellsAndShiftDown,
                                lock        : [_set.wsLock]
                            },
                            {
                                caption : me.textEntireRow,
                                value   : Asc.c_oAscInsertOptions.InsertRows
                            },
                            {
                                caption : me.textEntireCol,
                                value   : Asc.c_oAscInsertOptions.InsertColumns
                            }
                        ]
                    }),
                    dataHint: '1',
                    dataHintDirection: 'top',
                    dataHintOffset: '0, -6'
                });

                me.btnDeleteCell = new Common.UI.Button({
                    id          : 'id-toolbar-btn-delcell',
                    cls         : 'btn-toolbar',
                    iconCls     : 'toolbar__icon btn-delcell',
                    lock        : [_set.editCell, _set.selChart, _set.selChartText, _set.selShape, _set.selShapeText, _set.selImage, _set.selSlicer, _set.itemsDisabled, _set.lostConnect, _set.coAuth],
                    menu        : new Common.UI.Menu({
                        items : [
                            {
                                caption : me.textDelLeft,
                                value   : Asc.c_oAscDeleteOptions.DeleteCellsAndShiftLeft,
                                lock        : [_set.wsLock]
                            },
                            {
                                caption : me.textDelUp,
                                value   : Asc.c_oAscDeleteOptions.DeleteCellsAndShiftTop,
                                lock        : [_set.wsLock]
                            },
                            {
                                caption : me.textEntireRow,
                                value   : Asc.c_oAscDeleteOptions.DeleteRows
                            },
                            {
                                caption : me.textEntireCol,
                                value   : Asc.c_oAscDeleteOptions.DeleteColumns
                            }
                        ]
                    }),
                    dataHint: '1',
                    dataHintDirection: 'bottom',
                    dataHintOffset: '0, -6'
                });

                me.btnCondFormat = new Common.UI.Button({
                    id          : 'id-toolbar-btn-condformat',
                    cls         : 'btn-toolbar',
                    iconCls     : 'toolbar__icon btn-cond-format',
                    lock        : [_set.editCell, _set.selChart, _set.selChartText, _set.selShape, _set.selShapeText, _set.selImage, _set.lostConnect, _set.coAuth, _set['FormatCells']],
                    menu        : true,
                    dataHint    : '1',
                    dataHintDirection: 'top',
                    dataHintOffset: '0, -6'
                });

                me.btnColorSchemas = new Common.UI.Button({
                    id          : 'id-toolbar-btn-colorschemas',
                    cls         : 'btn-toolbar x-huge icon-top',
                    iconCls     : 'toolbar__icon btn-colorschemas',
                    caption     : me.capBtnColorSchemas,
                    lock        : [_set.editCell, _set.lostConnect, _set.coAuth, _set.wsLock],
                    menu        : new Common.UI.Menu({
                        cls: 'shifted-left',
                        items: [],
                        restoreHeight: true
                    }),
                    dataHint    : '1',
                    dataHintDirection: 'bottom',
                    dataHintOffset: 'small'
                });

                var hidetip = Common.localStorage.getItem("sse-hide-synch");
                me.showSynchTip = !(hidetip && parseInt(hidetip) == 1);
                // me.needShowSynchTip = false;

                me.btnPageOrient = new Common.UI.Button({
                    id: 'tlbtn-pageorient',
                    cls: 'btn-toolbar x-huge icon-top',
                    iconCls: 'toolbar__icon btn-pageorient',
                    caption: me.capBtnPageOrient,
                    lock        : [_set.docPropsLock, _set.lostConnect, _set.coAuth, _set.editCell, _set.selRangeEdit],
                    menu: new Common.UI.Menu({
                        cls: 'ppm-toolbar',
                        items: [
                            {
                                caption: me.textPortrait,
                                iconCls: 'menu__icon page-portrait',
                                checkable: true,
                                checkmark: false,
                                toggleGroup: 'menuOrient',
                                value: Asc.c_oAscPageOrientation.PagePortrait
                            },
                            {
                                caption: me.textLandscape,
                                iconCls: 'menu__icon page-landscape',
                                checkable: true,
                                checkmark: false,
                                toggleGroup: 'menuOrient',
                                value: Asc.c_oAscPageOrientation.PageLandscape
                            }
                        ]
                    }),
                    dataHint: '1',
                    dataHintDirection: 'bottom',
                    dataHintOffset: 'small'
                });

                var pageMarginsTemplate = _.template('<a id="<%= id %>" tabindex="-1" type="menuitem"><div><b><%= caption %></b></div>' +
                    '<% if (options.value !== null) { %><div style="display: inline-block;margin-right: 20px;min-width: 80px;">' +
                    '<label style="display: block;">' + this.textTop + '<%= parseFloat(Common.Utils.Metric.fnRecalcFromMM(options.value[0]).toFixed(2)) %> <%= Common.Utils.Metric.getCurrentMetricName() %></label>' +
                    '<label style="display: block;">' + this.textLeft + '<%= parseFloat(Common.Utils.Metric.fnRecalcFromMM(options.value[1]).toFixed(2)) %> <%= Common.Utils.Metric.getCurrentMetricName() %></label></div><div style="display: inline-block;">' +
                    '<label style="display: block;">' + this.textBottom + '<%= parseFloat(Common.Utils.Metric.fnRecalcFromMM(options.value[2]).toFixed(2)) %> <%= Common.Utils.Metric.getCurrentMetricName() %></label>' +
                    '<label style="display: block;">' + this.textRight + '<%= parseFloat(Common.Utils.Metric.fnRecalcFromMM(options.value[3]).toFixed(2)) %> <%= Common.Utils.Metric.getCurrentMetricName() %></label></div>' +
                    '<% } %></a>');

                me.btnPageMargins = new Common.UI.Button({
                    id: 'tlbtn-pagemargins',
                    cls: 'btn-toolbar x-huge icon-top',
                    iconCls: 'toolbar__icon btn-pagemargins',
                    caption: me.capBtnMargins,
                    lock        : [_set.docPropsLock, _set.lostConnect, _set.coAuth, _set.editCell, _set.selRangeEdit],
                    menu: new Common.UI.Menu({
                        items: [
                            {
                                caption: me.textMarginsLast,
                                checkable: true,
                                template: pageMarginsTemplate,
                                toggleGroup: 'menuPageMargins'
                            }, //top,left,bottom,right
                            {
                                caption: me.textMarginsNormal,
                                checkable: true,
                                template: pageMarginsTemplate,
                                toggleGroup: 'menuPageMargins',
                                value: [19.1, 17.8, 19.1, 17.8]
                            },
                            {
                                caption: me.textMarginsNarrow,
                                checkable: true,
                                template: pageMarginsTemplate,
                                toggleGroup: 'menuPageMargins',
                                value: [19.1, 6.4, 19.1, 6.4]
                            },
                            {
                                caption: me.textMarginsWide,
                                checkable: true,
                                template: pageMarginsTemplate,
                                toggleGroup: 'menuPageMargins',
                                value: [25.4, 25.4, 25.4, 25.4]
                            },
                            {caption: '--'},
                            {caption: me.textPageMarginsCustom, value: 'advanced'}
                        ]
                    }),
                    dataHint: '1',
                    dataHintDirection: 'bottom',
                    dataHintOffset: 'small'
                });

                var pageSizeTemplate = _.template('<a id="<%= id %>" tabindex="-1" type="menuitem"><div><b><%= caption %></b></div>' +
                    '<div><%= parseFloat(Common.Utils.Metric.fnRecalcFromMM(options.value[0]).toFixed(2)) %> <%= Common.Utils.Metric.getCurrentMetricName() %> x ' +
                    '<%= parseFloat(Common.Utils.Metric.fnRecalcFromMM(options.value[1]).toFixed(2)) %> <%= Common.Utils.Metric.getCurrentMetricName() %></div></a>');

                me.btnPageSize = new Common.UI.Button({
                    id: 'tlbtn-pagesize',
                    cls: 'btn-toolbar x-huge icon-top',
                    iconCls: 'toolbar__icon btn-pagesize',
                    caption: me.capBtnPageSize,
                    lock        : [_set.docPropsLock, _set.lostConnect, _set.coAuth, _set.editCell, _set.selRangeEdit],
                    menu: new Common.UI.Menu({
                        restoreHeight: true,
                        items: [
                            {
                                caption: 'US Letter',
                                subtitle: '21,59cm x 27,94cm',
                                template: pageSizeTemplate,
                                checkable: true,
                                toggleGroup: 'menuPageSize',
                                value: [215.9, 279.4]
                            },
                            {
                                caption: 'US Legal',
                                subtitle: '21,59cm x 35,56cm',
                                template: pageSizeTemplate,
                                checkable: true,
                                toggleGroup: 'menuPageSize',
                                value: [215.9, 355.6]
                            },
                            {
                                caption: 'A4',
                                subtitle: '21cm x 29,7cm',
                                template: pageSizeTemplate,
                                checkable: true,
                                toggleGroup: 'menuPageSize',
                                value: [210, 297],
                                checked: true
                            },
                            {
                                caption: 'A5',
                                subtitle: '14,81cm x 20,99cm',
                                template: pageSizeTemplate,
                                checkable: true,
                                toggleGroup: 'menuPageSize',
                                value: [148, 210]
                            },
                            {
                                caption: 'B5',
                                subtitle: '17,6cm x 25,01cm',
                                template: pageSizeTemplate,
                                checkable: true,
                                toggleGroup: 'menuPageSize',
                                value: [176, 250]
                            },
                            {
                                caption: 'Envelope #10',
                                subtitle: '10,48cm x 24,13cm',
                                template: pageSizeTemplate,
                                checkable: true,
                                toggleGroup: 'menuPageSize',
                                value: [104.8, 241.3]
                            },
                            {
                                caption: 'Envelope DL',
                                subtitle: '11,01cm x 22,01cm',
                                template: pageSizeTemplate,
                                checkable: true,
                                toggleGroup: 'menuPageSize',
                                value: [110, 220]
                            },
                            {
                                caption: 'Tabloid',
                                subtitle: '27,94cm x 43,17cm',
                                template: pageSizeTemplate,
                                checkable: true,
                                toggleGroup: 'menuPageSize',
                                value: [279.4, 431.8]
                            },
                            {
                                caption: 'A3',
                                subtitle: '29,7cm x 42,01cm',
                                template: pageSizeTemplate,
                                checkable: true,
                                toggleGroup: 'menuPageSize',
                                value: [297, 420]
                            },
                            {
                                caption: 'Tabloid Oversize',
                                subtitle: '30,48cm x 45,71cm',
                                template: pageSizeTemplate,
                                checkable: true,
                                toggleGroup: 'menuPageSize',
                                value: [304.8, 457.1]
                            },
                            {
                                caption: 'ROC 16K',
                                subtitle: '19,68cm x 27,3cm',
                                template: pageSizeTemplate,
                                checkable: true,
                                toggleGroup: 'menuPageSize',
                                value: [196.8, 273]
                            },
                            {
                                caption: 'Envelope Choukei 3',
                                subtitle: '11,99cm x 23,49cm',
                                template: pageSizeTemplate,
                                checkable: true,
                                toggleGroup: 'menuPageSize',
                                value: [119.9, 234.9]
                            },
                            {
                                caption: 'Super B/A3',
                                subtitle: '33,02cm x 48,25cm',
                                template: pageSizeTemplate,
                                checkable: true,
                                toggleGroup: 'menuPageSize',
                                value: [330.2, 482.5]
                            }
                        ]
                    }),
                    dataHint: '1',
                    dataHintDirection: 'bottom',
                    dataHintOffset: 'small'
                });
                me.mnuPageSize = me.btnPageSize.menu;

                me.btnPrintArea = new Common.UI.Button({
                    id: 'tlbtn-printarea',
                    cls: 'btn-toolbar x-huge icon-top',
                    iconCls: 'toolbar__icon btn-print-area',
                    caption: me.capBtnPrintArea,
                    lock        : [_set.selChart, _set.selChartText, _set.selShape, _set.selShapeText, _set.selImage, _set.selSlicer, _set.editCell, _set.selRangeEdit, _set.printAreaLock, _set.lostConnect, _set.coAuth],
                    menu: new Common.UI.Menu({
                        cls: 'ppm-toolbar',
                        items: [
                            {
                                caption: me.textSetPrintArea,
                                lock: [_set.namedRangeLock],
                                value: Asc.c_oAscChangePrintAreaType.set
                            },
                            {
                                caption: me.textClearPrintArea,
                                value: Asc.c_oAscChangePrintAreaType.clear
                            },
                            {
                                caption: me.textAddPrintArea,
                                lock: [_set.namedRangeLock],
                                value: Asc.c_oAscChangePrintAreaType.add
                            }
                        ]
                    }),
                    dataHint: '1',
                    dataHintDirection: 'bottom',
                    dataHintOffset: 'small'
                });

                me.mnuCustomScale = new Common.UI.MenuItem({
                    template: _.template([
                        '<div class="checkable custom-scale" style="padding: 5px 5px 5px 20px;font-weight: normal;line-height: 1.42857143;font-size: 11px;height: 32px;"',
                        '<% if(!_.isUndefined(options.stopPropagation)) { %>',
                        'data-stopPropagation="true"',
                        '<% } %>', '>',
                        '<label class="title" style="padding-top: 3px;padding-right: 5px;">' + me.textScale + '</label>',
                        '<button id="custom-scale-up" type="button" style="float:right;" class="btn small btn-toolbar"><i class="icon toolbar__icon btn-zoomup">&nbsp;</i></button>',
                        '<label id="value-custom-scale" style="float:right;padding: 3px 3px;min-width: 40px; text-align: center;"></label>',
                        '<button id="custom-scale-down" type="button" style="float:right;" class="btn small btn-toolbar"><i class="icon toolbar__icon btn-zoomdown">&nbsp;</i></button>',
                        '</div>'
                    ].join('')),
                    stopPropagation: true,
                    value: 4
                });

                me.btnScale = new Common.UI.Button({
                    id: 'tlbtn-scale',
                    cls: 'btn-toolbar x-huge icon-top',
                    iconCls: 'toolbar__icon btn-scale',
                    caption: me.capBtnScale,
                    lock: [_set.docPropsLock, _set.lostConnect, _set.coAuth, _set.editCell, _set.selRangeEdit],
                    menu: new Common.UI.Menu({
                        items: [],
                        cls: 'scale-menu'}),
                    dataHint: '1',
                    dataHintDirection: 'bottom',
                    dataHintOffset: 'small'
                });
                var menuWidthItem = new Common.UI.MenuItem({
                    caption: me.textWidth,
                    menu: new Common.UI.Menu({
                        menuAlign: 'tl-tr',
                        items: [
                            {caption: this.textAuto, value: 0, checkable: true, toggleGroup : 'scaleWidth'},
                            {caption: '1 ' + this.textOnePage, value: 1, checkable: true, toggleGroup : 'scaleWidth'},
                            {caption: '2 ' + this.textFewPages, value: 2, checkable: true, toggleGroup : 'scaleWidth'},
                            {caption: '3 ' + this.textFewPages, value: 3, checkable: true, toggleGroup : 'scaleWidth'},
                            {caption: '4 ' + this.textFewPages, value: 4, checkable: true, toggleGroup : 'scaleWidth'},
                            {caption: '5 ' + this.textManyPages, value: 5, checkable: true, toggleGroup : 'scaleWidth'},
                            {caption: '6 ' + this.textManyPages, value: 6, checkable: true, toggleGroup : 'scaleWidth'},
                            {caption: '7 ' + this.textManyPages, value: 7, checkable: true, toggleGroup : 'scaleWidth'},
                            {caption: '8 ' + this.textManyPages, value: 8, checkable: true, toggleGroup : 'scaleWidth'},
                            {caption: '9 ' + this.textManyPages, value: 9, checkable: true, toggleGroup : 'scaleWidth'},
                            {caption: '--'},
                            {caption: this.textMorePages, value: 'more', checkable: true, toggleGroup : 'scaleWidth'}
                        ]
                    })
                });
                var menuHeightItem = new Common.UI.MenuItem({
                    caption: me.textHeight,
                    menu: new Common.UI.Menu({
                        menuAlign: 'tl-tr',
                        items: [
                            {caption: this.textAuto, value: 0, checkable: true, toggleGroup : 'scaleHeight'},
                            {caption: '1 ' + this.textOnePage, value: 1, checkable: true, toggleGroup : 'scaleHeight'},
                            {caption: '2 ' + this.textFewPages, value: 2, checkable: true, toggleGroup : 'scaleHeight'},
                            {caption: '3 ' + this.textFewPages, value: 3, checkable: true, toggleGroup : 'scaleHeight'},
                            {caption: '4 ' + this.textFewPages, value: 4, checkable: true, toggleGroup : 'scaleHeight'},
                            {caption: '5 ' + this.textManyPages, value: 5, checkable: true, toggleGroup : 'scaleHeight'},
                            {caption: '6 ' + this.textManyPages, value: 6, checkable: true, toggleGroup : 'scaleHeight'},
                            {caption: '7 ' + this.textManyPages, value: 7, checkable: true, toggleGroup : 'scaleHeight'},
                            {caption: '8 ' + this.textManyPages, value: 8, checkable: true, toggleGroup : 'scaleHeight'},
                            {caption: '9 ' + this.textManyPages, value: 9, checkable: true, toggleGroup : 'scaleHeight'},
                            {caption: '--'},
                            {caption: this.textMorePages, value: 'more', checkable: true, toggleGroup : 'scaleHeight'}
                        ]
                    })
                });
                me.btnScale.menu.addItem(menuWidthItem);
                me.btnScale.menu.addItem(menuHeightItem);
                me.btnScale.menu.addItem(me.mnuCustomScale);
                me.btnScale.menu.addItem({caption: '--'});
                me.btnScale.menu.addItem(
                    {   caption: me.textScaleCustom, value: 'custom'
                    });
                me.menuWidthScale = me.btnScale.menu.items[0].menu;
                me.menuHeightScale = me.btnScale.menu.items[1].menu;

                me.mnuScale = me.btnScale.menu;
                me.mnuScale.on('show:after', _.bind(me.onAfterShowMenuScale, me));

                me.btnPrintTitles = new Common.UI.Button({
                    id: 'tlbtn-printtitles',
                    cls: 'btn-toolbar x-huge icon-top',
                    iconCls: 'toolbar__icon btn-print-titles',
                    caption: me.capBtnPrintTitles,
                    lock        : [_set.docPropsLock, _set.lostConnect, _set.coAuth, _set.editCell, _set.selRangeEdit],
                    dataHint    : '1',
                    dataHintDirection: 'bottom',
                    dataHintOffset: 'small'
                });

                me.btnImgAlign = new Common.UI.Button({
                    cls: 'btn-toolbar x-huge icon-top',
                    iconCls: 'toolbar__icon btn-img-align',
                    caption: me.capImgAlign,
                    lock        : [_set.selRange, _set.selRangeEdit, _set.cantGroup, _set.lostConnect,  _set.coAuth, _set.coAuthText, _set["Objects"]],
                    menu: true,
                    dataHint: '1',
                    dataHintDirection: 'bottom',
                    dataHintOffset: 'small'
                });

                me.btnImgGroup = new Common.UI.Button({
                    cls: 'btn-toolbar x-huge icon-top',
                    iconCls: 'toolbar__icon btn-img-group',
                    caption: me.capImgGroup,
                    lock        : [_set.selRange, _set.selRangeEdit, _set.cantGroupUngroup, _set.lostConnect, _set.coAuth, _set.coAuthText, _set["Objects"]],
                    menu: true,
                    dataHint: '1',
                    dataHintDirection: 'bottom',
                    dataHintOffset: 'small'
                });
                me.btnImgForward = new Common.UI.Button({
                    cls: 'btn-toolbar x-huge icon-top',
                    iconCls: 'toolbar__icon btn-img-frwd',
                    caption: me.capImgForward,
                    split: true,
                    lock        : [_set.selRange, _set.selRangeEdit, _set.lostConnect, _set.coAuth, _set.coAuthText, _set["Objects"], _set.inSmartartInternal],
                    menu: true,
                    dataHint: '1',
                    dataHintDirection: 'bottom',
                    dataHintOffset: 'small'
                });
                me.btnImgBackward = new Common.UI.Button({
                    cls: 'btn-toolbar x-huge icon-top',
                    iconCls: 'toolbar__icon btn-img-bkwd',
                    caption: me.capImgBackward,
                    lock        : [_set.selRange, _set.selRangeEdit, _set.lostConnect, _set.coAuth, _set.coAuthText, _set["Objects"], _set.inSmartartInternal],
                    split: true,
                    menu: true,
                    dataHint: '1',
                    dataHintDirection: 'bottom',
                    dataHintOffset: 'small'
                });

            } else {
                Common.UI.Mixtbar.prototype.initialize.call(this, {
                        template: _.template(template_view),
                        tabs: [
<<<<<<< HEAD
                            {caption: me.textTabFile, action: 'file', layoutname: 'toolbar-file', haspanel:false}
=======
                            {caption: me.textTabFile, action: 'file', haspanel:false, dataHintTitle: 'F'}
>>>>>>> c0d55a2a
                        ]
                    }
                );
            }
            me.lockControls = [];
            if (config.isEdit) {
                me.lockControls = [
                    me.cmbFontName, me.cmbFontSize, me.btnIncFontSize, me.btnDecFontSize, me.btnBold,
                    me.btnItalic, me.btnUnderline, me.btnStrikeout, me.btnSubscript, me.btnTextColor, me.btnAlignLeft,
                    me.btnAlignCenter,me.btnAlignRight,me.btnAlignJust, me.btnAlignTop,
                    me.btnAlignMiddle, me.btnAlignBottom, me.btnWrap, me.btnTextOrient, me.btnBackColor, me.btnInsertTable,
                    me.btnMerge, me.btnInsertFormula, me.btnNamedRange, me.btnIncDecimal, me.btnInsertShape, me.btnInsertEquation, me.btnInsertSymbol, me.btnInsertSlicer,
                    me.btnInsertText, me.btnInsertTextArt, me.btnSortUp, me.btnSortDown, me.btnSetAutofilter, me.btnClearAutofilter,
                    me.btnTableTemplate, me.btnPercentStyle, me.btnCurrencyStyle, me.btnDecDecimal, me.btnAddCell, me.btnDeleteCell, me.btnCondFormat,
                    me.cmbNumberFormat, me.btnBorders, me.btnInsertImage, me.btnInsertHyperlink,
                    me.btnInsertChart, me.btnColorSchemas, me.btnInsertSparkline,
                    me.btnCopy, me.btnPaste, me.listStyles, me.btnPrint,
                    /*me.btnSave,*/ me.btnClearStyle, me.btnCopyStyle,
                    me.btnPageMargins, me.btnPageSize, me.btnPageOrient, me.btnPrintArea, me.btnPrintTitles, me.btnImgAlign, me.btnImgBackward, me.btnImgForward, me.btnImgGroup, me.btnScale
                ];

                _.each(me.lockControls.concat([me.btnSave]), function(cmp) {
                    if (cmp && _.isFunction(cmp.setDisabled))
                        cmp.setDisabled(true);
                });
                this.lockToolbar(SSE.enumLock.disableOnStart, true, {array: [me.btnPrint]});

                this.on('render:after', _.bind(this.onToolbarAfterRender, this));
            }
            return this;
        },

        onAfterShowMenuScale: function () {
            var me = this;
            if (me.api) {
                var scale = me.api.asc_getPageOptions().asc_getPageSetup().asc_getScale();
                $('#value-custom-scale', me.mnuCustomScale.$el).html(scale + '%');
                me.valueCustomScale = scale;
            }
            if (!me.itemCustomScale) {
                me.itemCustomScale = $('.custom-scale', me.mnuCustomScale.$el).on('click', _.bind(function () {
                    me.fireEvent('click:customscale', ['scale', undefined, undefined, undefined, me.valueCustomScale], this);
                }, this));
            }
            if (!me.btnCustomScaleUp) {
                me.btnCustomScaleUp = new Common.UI.Button({
                    el: $('#custom-scale-up', me.mnuCustomScale.$el),
                    cls: 'btn-toolbar'
                }).on('click', _.bind(function () {
                    me.fireEvent('change:scalespn', ['up', me.valueCustomScale], this);
                }, this));
            }
            if (!me.btnCustomScaleDown) {
                me.btnCustomScaleDown = new Common.UI.Button({
                    el: $('#custom-scale-down', me.mnuCustomScale.$el),
                    cls: 'btn-toolbar'
                }).on('click', _.bind(function () {
                    me.fireEvent('change:scalespn', ['down', me.valueCustomScale], this);
                }, this));
            }
            SSE.getController('Toolbar').onChangeScaleSettings();
        },

        setValueCustomScale: function(val) {
            if (this.api && val !== null && val !== undefined) {
                $('#value-custom-scale', this.mnuCustomScale.$el).html(val + '%');
                this.valueCustomScale = val;
            }
        },

        render: function (mode) {
            var me = this;

            /**
             * Render UI layout
             */

            me.isCompactView = mode.isCompactView;

            this.fireEvent('render:before', [this]);

            // el.html(this.template({
            //     isEditDiagram: mode.isEditDiagram,
            //     isEditMailMerge: mode.isEditMailMerge,
            //     isCompactView: isCompactView
            // }));
            // me.rendererComponents(mode.isEditDiagram ? 'diagram' : (mode.isEditMailMerge ? 'merge' : isCompactView ? 'short' : 'full'));

            if ( mode.isEdit ) {
                me.$el.html(me.rendererComponents(me.$layout));
            } else {
                me.$layout.find('.canedit').hide();
                me.$layout.addClass('folded');

                me.$el.html(me.$layout);
            }

            this.fireEvent('render:after', [this]);
            Common.UI.Mixtbar.prototype.afterRender.call(this);

            Common.NotificationCenter.on({
                'window:resize': function() {
                    Common.UI.Mixtbar.prototype.onResize.apply(me, arguments);
                }
            });

            if ( mode.isEdit ) {
                if (!mode.isEditDiagram && !mode.isEditMailMerge) {
                    var top = Common.localStorage.getItem("sse-pgmargins-top"),
                        left = Common.localStorage.getItem("sse-pgmargins-left"),
                        bottom = Common.localStorage.getItem("sse-pgmargins-bottom"),
                        right = Common.localStorage.getItem("sse-pgmargins-right");
                    if ( top!==null && left!==null && bottom!==null && right!==null ) {
                        var mnu = this.btnPageMargins.menu.items[0];
                        mnu.options.value = mnu.value = [parseFloat(top), parseFloat(left), parseFloat(bottom), parseFloat(right)];
                        mnu.setVisible(true);
                        $(mnu.el).html(mnu.template({id: Common.UI.getId(), caption : mnu.caption, options : mnu.options}));
                    } else
                        this.btnPageMargins.menu.items[0].setVisible(false);
                    this.btnInsertImage.menu.items[2].setVisible(mode.canRequestInsertImage || mode.fileChoiceUrl && mode.fileChoiceUrl.indexOf("{documentType}")>-1);
                }

                me.setTab('home');
            }
            if ( me.isCompactView )
                me.setFolded(true);

            return this;
        },

        onTabClick: function (e) {
            var me = this,
                tab = $(e.currentTarget).find('> a[data-tab]').data('tab'),
                is_file_active = me.isTabActive('file');

            Common.UI.Mixtbar.prototype.onTabClick.apply(me, arguments);

            if ( is_file_active ) {
                me.fireEvent('file:close');
            } else
            if ( tab == 'file' ) {
                me.fireEvent('file:open');
                me.setTab(tab);
            }
            if ( me.isTabActive('home'))
                me.fireEvent('home:open');

            if ( me.isTabActive('pivot')) {
                var pivottab = SSE.getController('PivotTable');
                pivottab && pivottab.getView('PivotTable').fireEvent('pivot:open');
            }
        },

        rendererComponents: function(html) {
            var $host = $(html);
            var _injectComponent = function (id, cmp) {
                Common.Utils.injectComponent($host.find(id), cmp);
            };

            _injectComponent('#slot-field-fontname',     this.cmbFontName);
            _injectComponent('#slot-field-fontsize',     this.cmbFontSize);
            _injectComponent('#slot-btn-print',          this.btnPrint);
            _injectComponent('#slot-btn-save',           this.btnSave);
            _injectComponent('#slot-btn-undo',           this.btnUndo);
            _injectComponent('#slot-btn-redo',           this.btnRedo);
            _injectComponent('#slot-btn-copy',           this.btnCopy);
            _injectComponent('#slot-btn-paste',          this.btnPaste);
            _injectComponent('#slot-btn-incfont',        this.btnIncFontSize);
            _injectComponent('#slot-btn-decfont',        this.btnDecFontSize);
            _injectComponent('#slot-btn-bold',           this.btnBold);
            _injectComponent('#slot-btn-italic',         this.btnItalic);
            _injectComponent('#slot-btn-underline',      this.btnUnderline);
            _injectComponent('#slot-btn-strikeout',      this.btnStrikeout);
            _injectComponent('#slot-btn-subscript',      this.btnSubscript);
            _injectComponent('#slot-btn-fontcolor',      this.btnTextColor);
            _injectComponent('#slot-btn-fillparag',      this.btnBackColor);
            _injectComponent('#slot-btn-borders',        this.btnBorders);
            _injectComponent('#slot-btn-align-left',     this.btnAlignLeft);
            _injectComponent('#slot-btn-align-center',   this.btnAlignCenter);
            _injectComponent('#slot-btn-align-right',    this.btnAlignRight);
            _injectComponent('#slot-btn-align-just',     this.btnAlignJust);
            _injectComponent('#slot-btn-merge',          this.btnMerge);
            _injectComponent('#slot-btn-top',            this.btnAlignTop);
            _injectComponent('#slot-btn-middle',         this.btnAlignMiddle);
            _injectComponent('#slot-btn-bottom',         this.btnAlignBottom);
            _injectComponent('#slot-btn-wrap',           this.btnWrap);
            _injectComponent('#slot-btn-text-orient',    this.btnTextOrient);
            _injectComponent('#slot-btn-insimage',       this.btnInsertImage);
            _injectComponent('#slot-btn-instable',       this.btnInsertTable);
            _injectComponent('#slot-btn-inshyperlink',   this.btnInsertHyperlink);
            _injectComponent('#slot-btn-insshape',       this.btnInsertShape);
            _injectComponent('#slot-btn-instext',        this.btnInsertText);
            _injectComponent('#slot-btn-instextart',     this.btnInsertTextArt);
            _injectComponent('#slot-btn-insequation',    this.btnInsertEquation);
            _injectComponent('#slot-btn-inssymbol',      this.btnInsertSymbol);
            _injectComponent('#slot-btn-insslicer',      this.btnInsertSlicer);
            _injectComponent('#slot-btn-sortdesc',       this.btnSortDown);
            _injectComponent('#slot-btn-sortasc',        this.btnSortUp);
            _injectComponent('#slot-btn-setfilter',      this.btnSetAutofilter);
            _injectComponent('#slot-btn-clear-filter',   this.btnClearAutofilter);
            _injectComponent('#slot-btn-table-tpl',      this.btnTableTemplate);
            _injectComponent('#slot-btn-format',         this.cmbNumberFormat);
            _injectComponent('#slot-btn-percents',       this.btnPercentStyle);
            _injectComponent('#slot-btn-currency',       this.btnCurrencyStyle);
            _injectComponent('#slot-btn-digit-dec',      this.btnDecDecimal);
            _injectComponent('#slot-btn-digit-inc',      this.btnIncDecimal);
            _injectComponent('#slot-btn-formula',        this.btnInsertFormula);
            _injectComponent('#slot-btn-named-range',    this.btnNamedRange);
            _injectComponent('#slot-btn-clear',          this.btnClearStyle);
            _injectComponent('#slot-btn-copystyle',      this.btnCopyStyle);
            _injectComponent('#slot-btn-cell-ins',       this.btnAddCell);
            _injectComponent('#slot-btn-cell-del',       this.btnDeleteCell);
            _injectComponent('#slot-btn-colorschemas',   this.btnColorSchemas);
            _injectComponent('#slot-btn-search',         this.btnSearch);
            _injectComponent('#slot-btn-inschart',       this.btnInsertChart);
            _injectComponent('#slot-btn-inssparkline',   this.btnInsertSparkline);
            _injectComponent('#slot-field-styles',       this.listStyles);
            _injectComponent('#slot-btn-chart',          this.btnEditChart);
            _injectComponent('#slot-btn-chart-data',     this.btnEditChartData);
            _injectComponent('#slot-btn-chart-type',     this.btnEditChartType);
            _injectComponent('#slot-btn-pageorient',    this.btnPageOrient);
            _injectComponent('#slot-btn-pagemargins',   this.btnPageMargins);
            _injectComponent('#slot-btn-pagesize',      this.btnPageSize);
            _injectComponent('#slot-btn-printarea',      this.btnPrintArea);
            _injectComponent('#slot-btn-printtitles',    this.btnPrintTitles);
            _injectComponent('#slot-img-align',         this.btnImgAlign);
            _injectComponent('#slot-img-group',         this.btnImgGroup);
            _injectComponent('#slot-img-movefrwd',      this.btnImgForward);
            _injectComponent('#slot-img-movebkwd',      this.btnImgBackward);
            _injectComponent('#slot-btn-scale',         this.btnScale);
            _injectComponent('#slot-btn-condformat',    this.btnCondFormat);
            this.btnsEditHeader = Common.Utils.injectButtons($host.find('.slot-editheader'), 'tlbtn-editheader-', 'toolbar__icon btn-editheader', this.capBtnInsHeader,
                                [SSE.enumLock.editCell, SSE.enumLock.selRangeEdit, SSE.enumLock.headerLock, SSE.enumLock.lostConnect, SSE.enumLock.coAuth], undefined, undefined, undefined, '1', 'bottom', 'small');
            Array.prototype.push.apply(this.lockControls, this.btnsEditHeader);

            return $host;
        },

        createDelayedElements: function() {
            var me = this;

            function _updateHint(cmp, hint) {
                cmp && cmp.updateHint(hint);
            }

            // set hints
            _updateHint(this.btnPrint, this.tipPrint + Common.Utils.String.platformKey('Ctrl+P'));
            _updateHint(this.btnSave, this.btnSaveTip);
            _updateHint(this.btnCopy, this.tipCopy + Common.Utils.String.platformKey('Ctrl+C'));
            _updateHint(this.btnPaste, this.tipPaste + Common.Utils.String.platformKey('Ctrl+V'));
            _updateHint(this.btnUndo, this.tipUndo + Common.Utils.String.platformKey('Ctrl+Z'));
            _updateHint(this.btnRedo, this.tipRedo + Common.Utils.String.platformKey('Ctrl+Y'));
            _updateHint(this.btnIncFontSize, this.tipIncFont + Common.Utils.String.platformKey('Ctrl+]'));
            _updateHint(this.btnDecFontSize, this.tipDecFont + Common.Utils.String.platformKey('Ctrl+['));
            _updateHint(this.btnBold, this.textBold + Common.Utils.String.platformKey('Ctrl+B'));
            _updateHint(this.btnItalic, this.textItalic + Common.Utils.String.platformKey('Ctrl+I'));
            _updateHint(this.btnUnderline, this.textUnderline + Common.Utils.String.platformKey('Ctrl+U'));
            _updateHint(this.btnStrikeout, this.textStrikeout);
            _updateHint(this.btnSubscript, this.textSubSuperscript);
            _updateHint(this.btnTextColor, this.tipFontColor);
            _updateHint(this.btnBackColor, this.tipPrColor);
            _updateHint(this.btnBorders, this.tipBorders);
            _updateHint(this.btnAlignLeft, this.tipAlignLeft);
            _updateHint(this.btnAlignCenter, this.tipAlignCenter);
            _updateHint(this.btnAlignRight, this.tipAlignRight);
            _updateHint(this.btnAlignJust, this.tipAlignJust);
            _updateHint(this.btnMerge, this.tipMerge);
            _updateHint(this.btnAlignTop, this.tipAlignTop);
            _updateHint(this.btnAlignMiddle, this.tipAlignMiddle);
            _updateHint(this.btnAlignBottom, this.tipAlignBottom);
            _updateHint(this.btnWrap, this.tipWrap);
            _updateHint(this.btnTextOrient, this.tipTextOrientation);
            _updateHint(this.btnInsertTable, this.tipInsertTable);
            _updateHint(this.btnInsertImage, this.tipInsertImage);
            _updateHint(this.btnInsertChart, this.tipInsertChartSpark);
            _updateHint(this.btnInsertSparkline, this.tipInsertSpark);
            _updateHint(this.btnInsertText, this.tipInsertText);
            _updateHint(this.btnInsertTextArt, this.tipInsertTextart);
            _updateHint(this.btnInsertHyperlink, this.tipInsertHyperlink + Common.Utils.String.platformKey('Ctrl+K'));
            _updateHint(this.btnInsertShape, this.tipInsertShape);
            _updateHint(this.btnInsertEquation, this.tipInsertEquation);
            _updateHint(this.btnInsertSymbol, this.tipInsertSymbol);
            _updateHint(this.btnInsertSlicer, this.tipInsertSlicer);
            _updateHint(this.btnSortDown, this.txtSortAZ);
            _updateHint(this.btnSortUp, this.txtSortZA);
            _updateHint(this.btnSetAutofilter, this.txtFilter + ' (Ctrl+Shift+L)');
            _updateHint(this.btnClearAutofilter, this.txtClearFilter);
            _updateHint(this.btnSearch, this.txtSearch);
            _updateHint(this.btnTableTemplate, this.txtTableTemplate);
            _updateHint(this.btnPercentStyle, this.tipDigStylePercent);
            _updateHint(this.btnCurrencyStyle, this.tipDigStyleAccounting);
            _updateHint(this.btnDecDecimal, this.tipDecDecimal);
            _updateHint(this.btnIncDecimal, this.tipIncDecimal);
            _updateHint(this.btnInsertFormula, [this.txtAutosumTip + Common.Utils.String.platformKey('Alt+='), this.txtFormula + Common.Utils.String.platformKey('Shift+F3')]);
            _updateHint(this.btnNamedRange, this.txtNamedRange);
            _updateHint(this.btnClearStyle, this.tipClearStyle);
            _updateHint(this.btnCopyStyle, this.tipCopyStyle);
            _updateHint(this.btnAddCell, this.tipInsertOpt + Common.Utils.String.platformKey('Ctrl+Shift+='));
            _updateHint(this.btnDeleteCell, this.tipDeleteOpt + Common.Utils.String.platformKey('Ctrl+Shift+-'));
            _updateHint(this.btnColorSchemas, this.tipColorSchemas);
            _updateHint(this.btnPageOrient, this.tipPageOrient);
            _updateHint(this.btnPageSize, this.tipPageSize);
            _updateHint(this.btnPageMargins, this.tipPageMargins);
            _updateHint(this.btnPrintArea, this.tipPrintArea);
            _updateHint(this.btnPrintTitles, this.tipPrintTitles);
            _updateHint(this.btnScale, this.tipScale);
            _updateHint(this.btnCondFormat, this.tipCondFormat);
            this.btnsEditHeader.forEach(function (btn) {
                _updateHint(btn, me.tipEditHeader);
            });

            // set menus
            if (this.btnBorders && this.btnBorders.rendered) {
                this.btnBorders.setMenu( new Common.UI.Menu({
                    items: [
                        {
                            caption     : this.textOutBorders,
                            iconCls     : 'menu__icon btn-border-out',
                            icls        : 'btn-border-out',
                            borderId    : 'outer'
                        },
                        {
                            caption     : this.textAllBorders,
                            iconCls     : 'menu__icon btn-border-all',
                            icls        : 'btn-border-all',
                            borderId    : 'all'
                        },
                        {
                            caption     : this.textTopBorders,
                            iconCls     : 'menu__icon btn-border-top',
                            icls        : 'btn-border-top',
                            borderId    : Asc.c_oAscBorderOptions.Top
                        },
                        {
                            caption     : this.textBottomBorders,
                            iconCls     : 'menu__icon btn-border-bottom',
                            icls        : 'btn-border-bottom',
                            borderId    : Asc.c_oAscBorderOptions.Bottom
                        },
                        {
                            caption     : this.textLeftBorders,
                            iconCls     : 'menu__icon btn-border-left',
                            icls        : 'btn-border-left',
                            borderId    : Asc.c_oAscBorderOptions.Left
                        },
                        {
                            caption     : this.textRightBorders,
                            iconCls     : 'menu__icon btn-border-right',
                            icls        : 'btn-border-right',
                            borderId    : Asc.c_oAscBorderOptions.Right
                        },
                        {
                            caption     : this.textNoBorders,
                            iconCls     : 'menu__icon btn-border-no',
                            icls        : 'btn-border-no',
                            borderId    : 'none'
                        },
                        {caption: '--'},
                        {
                            caption     : this.textInsideBorders,
                            iconCls     : 'menu__icon btn-border-inside',
                            icls        : 'btn-border-inside',
                            borderId    : 'inner'
                        },
                        {
                            caption     : this.textCenterBorders,
                            iconCls     : 'menu__icon btn-border-insidevert',
                            icls        : 'btn-border-insidevert',
                            borderId    : Asc.c_oAscBorderOptions.InnerV
                        },
                        {
                            caption     : this.textMiddleBorders,
                            iconCls     : 'menu__icon btn-border-insidehor',
                            icls        : 'btn-border-insidehor',
                            borderId    : Asc.c_oAscBorderOptions.InnerH
                        },
                        {
                            caption     : this.textDiagUpBorder,
                            iconCls     : 'menu__icon btn-border-diagup',
                            icls        : 'btn-border-diagup',
                            borderId    : Asc.c_oAscBorderOptions.DiagU
                        },
                        {
                            caption     : this.textDiagDownBorder,
                            iconCls     : 'menu__icon btn-border-diagdown',
                            icls        : 'btn-border-diagdown',
                            borderId    : Asc.c_oAscBorderOptions.DiagD
                        },
                        {caption: '--'},
                        {
                            id          : 'id-toolbar-mnu-item-border-width',
                            caption     : this.textBordersStyle,
                            iconCls     : 'menu__icon btn-border-style',
                            // template    : _.template('<a id="<%= id %>" tabindex="-1" type="menuitem"><span class="menu-item-icon" style="background-image: none; width: 11px; height: 11px; margin: 2px 7px 0 -9px;"></span><%= caption %></a>'),
                            menu        : (function(){
                                var itemTemplate = _.template('<a id="<%= id %>" tabindex="-1" type="menuitem"><div class="border-size-item" style="background-position: 0 -<%= options.offsety %>px;"></div></a>');

                                me.mnuBorderWidth = new Common.UI.Menu({
                                    style       : 'min-width: 100px;',
                                    menuAlign   : 'tl-tr',
                                    id          : 'toolbar-menu-borders-width',
                                    items: [
                                        { template: itemTemplate, stopPropagation: true, checkable: true, toggleGroup: 'border-width', value: Asc.c_oAscBorderStyles.Thin ,   offsety: 0, checked:true},
                                        { template: itemTemplate, stopPropagation: true, checkable: true, toggleGroup: 'border-width', value: Asc.c_oAscBorderStyles.Hair,   offsety: 20},
                                        { template: itemTemplate, stopPropagation: true, checkable: true, toggleGroup: 'border-width', value: Asc.c_oAscBorderStyles.Dotted,   offsety: 40},
                                        { template: itemTemplate, stopPropagation: true, checkable: true, toggleGroup: 'border-width', value: Asc.c_oAscBorderStyles.Dashed,   offsety: 60},
                                        { template: itemTemplate, stopPropagation: true, checkable: true, toggleGroup: 'border-width', value: Asc.c_oAscBorderStyles.DashDot,   offsety: 80},
                                        { template: itemTemplate, stopPropagation: true, checkable: true, toggleGroup: 'border-width', value: Asc.c_oAscBorderStyles.DashDotDot,   offsety: 100},
                                        { template: itemTemplate, stopPropagation: true, checkable: true, toggleGroup: 'border-width', value: Asc.c_oAscBorderStyles.Medium, offsety: 120},
                                        { template: itemTemplate, stopPropagation: true, checkable: true, toggleGroup: 'border-width', value: Asc.c_oAscBorderStyles.MediumDashed,  offsety: 140},
                                        { template: itemTemplate, stopPropagation: true, checkable: true, toggleGroup: 'border-width', value: Asc.c_oAscBorderStyles.MediumDashDot,  offsety: 160},
                                        { template: itemTemplate, stopPropagation: true, checkable: true, toggleGroup: 'border-width', value: Asc.c_oAscBorderStyles.MediumDashDotDot,  offsety: 180},
                                        { template: itemTemplate, stopPropagation: true, checkable: true, toggleGroup: 'border-width', value: Asc.c_oAscBorderStyles.Thick,  offsety: 200}
                                    ]
                                });

                                return me.mnuBorderWidth;
                            })()
                        },
                        this.mnuBorderColor = new Common.UI.MenuItem({
                            id          : 'id-toolbar-mnu-item-border-color',
                            caption     : this.textBordersColor,
                            iconCls     : 'mnu-icon-item mnu-border-color',
                            template    : _.template('<a id="<%= id %>"tabindex="-1" type="menuitem"><span class="menu-item-icon" style="background-image: none; width: 12px; height: 12px; margin: 2px 9px 0 -11px; border-style: solid; border-width: 3px; border-color: #000;"></span><%= caption %></a>'),
                            menu        : new Common.UI.Menu({
                                menuAlign   : 'tl-tr',
                                cls: 'shifted-left',
                                items       : [
                                    {
                                        id: 'id-toolbar-menu-auto-bordercolor',
                                        caption: this.textAutoColor,
                                        template: _.template('<a tabindex="-1" type="menuitem"><span class="menu-item-icon color-auto" style="background-image: none; width: 12px; height: 12px; margin: 1px 7px 0 1px; background-color: #000;"></span><%= caption %></a>'),
                                        stopPropagation: true
                                    },
                                    {caption: '--'},
                                    { template: _.template('<div id="id-toolbar-menu-bordercolor" style="width: 169px; height: 240px;"></div>'), stopPropagation: true },
                                    { template: _.template('<a id="id-toolbar-menu-new-bordercolor" style="padding-left:12px;">' + this.textNewColor + '</a>'),  stopPropagation: true }
                                ]
                            })
                        })
                    ]
                }));
                this.mnuBorderColorPicker = new Common.UI.ThemeColorPalette({
                    el: $('#id-toolbar-menu-bordercolor')
                });
            }

            if ( this.btnInsertChart ) {
                this.btnInsertChart.setMenu(new Common.UI.Menu({
                    style: 'width: 364px;padding-top: 12px;',
                    items: [
                        { template: _.template('<div id="id-toolbar-menu-insertchart" class="menu-insertchart"></div>') }
                    ]
                }));

                var onShowBefore = function(menu) {
                    var picker = new Common.UI.DataView({
                        el: $('#id-toolbar-menu-insertchart'),
                        parentMenu: menu,
                        showLast: false,
                        restoreHeight: 465,
                        groups: new Common.UI.DataViewGroupStore(Common.define.chartData.getChartGroupData()/*.concat(Common.define.chartData.getSparkGroupData(true))*/),
                        store: new Common.UI.DataViewStore(Common.define.chartData.getChartData()/*.concat(Common.define.chartData.getSparkData())*/),
                        itemTemplate: _.template('<div id="<%= id %>" class="item-chartlist"><svg width="40" height="40" class=\"icon\"><use xlink:href=\"#chart-<%= iconCls %>\"></use></svg></div>')
                    });
                    picker.on('item:click', function (picker, item, record, e) {
                        if (record)
                            me.fireEvent('add:chart', [record.get('group'), record.get('type')]);
                        if (e.type !== 'click') menu.hide();
                    });
                    menu.off('show:before', onShowBefore);
                };
                this.btnInsertChart.menu.on('show:before', onShowBefore);
            }

            if ( this.btnInsertSparkline ) {
                this.btnInsertSparkline.setMenu(new Common.UI.Menu({
                    style: 'width: 166px;padding: 5px 0 10px;',
                    items: [
                        { template: _.template('<div id="id-toolbar-menu-insertspark" class="menu-insertchart"></div>') }
                    ]
                }));

                var onShowBefore = function(menu) {
                    var picker = new Common.UI.DataView({
                        el: $('#id-toolbar-menu-insertspark'),
                        parentMenu: menu,
                        showLast: false,
                        restoreHeight: 50,
                        // groups: new Common.UI.DataViewGroupStore(Common.define.chartData.getSparkGroupData()),
                        store: new Common.UI.DataViewStore(Common.define.chartData.getSparkData()),
                        itemTemplate: _.template('<div id="<%= id %>" class="item-chartlist"><svg width="40" height="40" class=\"icon\"><use xlink:href=\"#chart-<%= iconCls %>\"></use></svg></div>')
                    });
                    picker.on('item:click', function (picker, item, record, e) {
                        if (record)
                            me.fireEvent('add:spark', [record.get('type')]);
                        if (e.type !== 'click') menu.hide();
                    });
                    menu.off('show:before', onShowBefore);
                };
                this.btnInsertSparkline.menu.on('show:before', onShowBefore);
            }

            if (this.btnInsertTextArt) {
                var onShowBeforeTextArt = function (menu) {
                    var collection = SSE.getCollection('Common.Collections.TextArt');
                    if (collection.length<1)
                        SSE.getController('Main').fillTextArt(me.api.asc_getTextArtPreviews());
                    var picker = new Common.UI.DataView({
                        el: $('#id-toolbar-menu-insart'),
                        store: collection,
                        parentMenu: menu,
                        showLast: false,
                        itemTemplate: _.template('<div class="item-art"><img src="<%= imageUrl %>" id="<%= id %>" style="width:50px;height:50px;"></div>')
                    });
                    picker.on('item:click', function (picker, item, record, e) {
                        if (record)
                            me.fireEvent('insert:textart', [record.get('data')]);
                        if (e.type !== 'click') menu.hide();
                    });
                    menu.off('show:before', onShowBeforeTextArt);
                };
                this.btnInsertTextArt.menu.on('show:before', onShowBeforeTextArt);
            }

            if (this.btnCondFormat && this.btnCondFormat.rendered) {
                this.btnCondFormat.setMenu( new Common.UI.Menu({
                    items: [
                        {
                            caption     : Common.define.conditionalData.textValue,
                            menu        : new Common.UI.Menu({
                                menuAlign   : 'tl-tr',
                                items: [
                                    {   caption     : Common.define.conditionalData.textGreater,    type        : Asc.c_oAscCFType.cellIs, value       : Asc.c_oAscCFOperator.greaterThan },
                                    {   caption     : Common.define.conditionalData.textGreaterEq,  type        : Asc.c_oAscCFType.cellIs, value       : Asc.c_oAscCFOperator.greaterThanOrEqual },
                                    {   caption     : Common.define.conditionalData.textLess,       type        : Asc.c_oAscCFType.cellIs, value       : Asc.c_oAscCFOperator.lessThan },
                                    {   caption     : Common.define.conditionalData.textLessEq,     type        : Asc.c_oAscCFType.cellIs, value       : Asc.c_oAscCFOperator.lessThanOrEqual },
                                    {   caption     : Common.define.conditionalData.textEqual,      type        : Asc.c_oAscCFType.cellIs, value       : Asc.c_oAscCFOperator.equal },
                                    {   caption     : Common.define.conditionalData.textNotEqual,   type        : Asc.c_oAscCFType.cellIs, value       : Asc.c_oAscCFOperator.notEqual },
                                    {   caption     : Common.define.conditionalData.textBetween,    type        : Asc.c_oAscCFType.cellIs, value       : Asc.c_oAscCFOperator.between },
                                    {   caption     : Common.define.conditionalData.textNotBetween, type        : Asc.c_oAscCFType.cellIs, value       : Asc.c_oAscCFOperator.notBetween }
                                ]
                            })
                        },
                        {
                            caption     : Common.define.conditionalData.textTop + '/' + Common.define.conditionalData.textBottom,
                            type        : Asc.c_oAscCFType.top10,
                            menu        : new Common.UI.Menu({
                                menuAlign   : 'tl-tr',
                                items: [
                                    { caption: Common.define.conditionalData.textTop + ' 10 ' + this.textItems,      type: Asc.c_oAscCFType.top10, value: 0, percent: false },
                                    { caption: Common.define.conditionalData.textTop + ' 10%',      type: Asc.c_oAscCFType.top10, value: 0, percent: true },
                                    { caption: Common.define.conditionalData.textBottom + ' 10 ' + this.textItems,   type: Asc.c_oAscCFType.top10, value: 1, percent: false },
                                    { caption: Common.define.conditionalData.textBottom + ' 10%',   type: Asc.c_oAscCFType.top10, value: 1, percent: true }
                                ]
                            })
                        },
                        {
                            caption: Common.define.conditionalData.textAverage,
                            menu: new Common.UI.Menu({
                                menuAlign   : 'tl-tr',
                                items: [
                                    { caption: Common.define.conditionalData.textAbove, type: Asc.c_oAscCFType.aboveAverage, value: 0},
                                    { caption: Common.define.conditionalData.textBelow, type: Asc.c_oAscCFType.aboveAverage, value: 1},
                                    { caption: Common.define.conditionalData.textEqAbove, type: Asc.c_oAscCFType.aboveAverage, value: 2},
                                    { caption: Common.define.conditionalData.textEqBelow, type: Asc.c_oAscCFType.aboveAverage,value: 3},
                                    { caption: Common.define.conditionalData.text1Above, type: Asc.c_oAscCFType.aboveAverage, value: 4},
                                    { caption: Common.define.conditionalData.text1Below, type: Asc.c_oAscCFType.aboveAverage, value: 5},
                                    { caption: Common.define.conditionalData.text2Above, type: Asc.c_oAscCFType.aboveAverage, value: 6},
                                    { caption: Common.define.conditionalData.text2Below, type: Asc.c_oAscCFType.aboveAverage, value: 7},
                                    { caption: Common.define.conditionalData.text3Above, type: Asc.c_oAscCFType.aboveAverage, value: 8},
                                    { caption: Common.define.conditionalData.text3Below, type: Asc.c_oAscCFType.aboveAverage, value: 9}
                                ]
                            })
                        },
                        {
                            caption     : Common.define.conditionalData.textText,
                            menu        : new Common.UI.Menu({
                                menuAlign   : 'tl-tr',
                                items: [
                                    { caption: Common.define.conditionalData.textContains,   type: Asc.c_oAscCFType.containsText },
                                    { caption: Common.define.conditionalData.textNotContains,   type: Asc.c_oAscCFType.notContainsText },
                                    { caption: Common.define.conditionalData.textBegins,   type: Asc.c_oAscCFType.beginsWith },
                                    { caption: Common.define.conditionalData.textEnds,   type: Asc.c_oAscCFType.endsWith }
                                ]
                            })
                        },
                        {
                            caption     : Common.define.conditionalData.textDate,
                            menu        : new Common.UI.Menu({
                                menuAlign   : 'tl-tr',
                                items: [
                                    { caption: Common.define.conditionalData.textYesterday,  type: Asc.c_oAscCFType.timePeriod,  value: Asc.c_oAscTimePeriod.yesterday },
                                    { caption: Common.define.conditionalData.textToday,  type: Asc.c_oAscCFType.timePeriod,  value: Asc.c_oAscTimePeriod.today},
                                    { caption: Common.define.conditionalData.textTomorrow,  type: Asc.c_oAscCFType.timePeriod,  value: Asc.c_oAscTimePeriod.tomorrow},
                                    { caption: Common.define.conditionalData.textLast7days,  type: Asc.c_oAscCFType.timePeriod,  value: Asc.c_oAscTimePeriod.last7Days},
                                    { caption: Common.define.conditionalData.textLastWeek,  type: Asc.c_oAscCFType.timePeriod,  value: Asc.c_oAscTimePeriod.lastWeek},
                                    { caption: Common.define.conditionalData.textThisWeek,  type: Asc.c_oAscCFType.timePeriod,  value: Asc.c_oAscTimePeriod.thisWeek},
                                    { caption: Common.define.conditionalData.textNextWeek,  type: Asc.c_oAscCFType.timePeriod,  value: Asc.c_oAscTimePeriod.nextWeek},
                                    { caption: Common.define.conditionalData.textLastMonth,  type: Asc.c_oAscCFType.timePeriod,  value: Asc.c_oAscTimePeriod.lastMonth},
                                    { caption: Common.define.conditionalData.textThisMonth,  type: Asc.c_oAscCFType.timePeriod,  value: Asc.c_oAscTimePeriod.thisMonth},
                                    { caption: Common.define.conditionalData.textNextMonth,  type: Asc.c_oAscCFType.timePeriod,  value: Asc.c_oAscTimePeriod.nextMonth}
                                ]
                            })
                        },
                        {
                            caption: Common.define.conditionalData.textBlank + '/' + Common.define.conditionalData.textError,
                            menu        : new Common.UI.Menu({
                                menuAlign   : 'tl-tr',
                                items: [
                                    { caption: Common.define.conditionalData.textBlanks,   type: Asc.c_oAscCFType.containsBlanks },
                                    { caption: Common.define.conditionalData.textNotBlanks,type: Asc.c_oAscCFType.notContainsBlanks },
                                    { caption: Common.define.conditionalData.textErrors,   type: Asc.c_oAscCFType.containsErrors },
                                    { caption: Common.define.conditionalData.textNotErrors,type: Asc.c_oAscCFType.notContainsErrors }
                                ]
                            })
                        },
                        {
                            caption: Common.define.conditionalData.textDuplicate + '/' + Common.define.conditionalData.textUnique,
                            menu        : new Common.UI.Menu({
                                menuAlign   : 'tl-tr',
                                items: [
                                    { caption: Common.define.conditionalData.textDuplicate,    type: Asc.c_oAscCFType.duplicateValues },
                                    { caption: Common.define.conditionalData.textUnique,       type: Asc.c_oAscCFType.uniqueValues }
                                ]
                            })
                        },
                        {caption: '--'},
                        this.mnuDataBars = new Common.UI.MenuItem({
                            caption     : this.textDataBars,
                            type        : Asc.c_oAscCFType.dataBar,
                            menu        : new Common.UI.Menu({
                                menuAlign   : 'tl-tr',
                                style: 'min-width: auto;',
                                items: []
                            })
                        }),
                        this.mnuColorScales = new Common.UI.MenuItem({
                            caption     : this.textColorScales,
                            type        : Asc.c_oAscCFType.colorScale,
                            menu        : new Common.UI.Menu({
                                menuAlign   : 'tl-tr',
                                style: 'min-width: auto;',
                                items: []
                            })
                        }),
                        this.mnuIconSets = new Common.UI.MenuItem({
                            caption     : Common.define.conditionalData.textIconSets,
                            type        : Asc.c_oAscCFType.iconSet,
                            menu        : new Common.UI.Menu({
                                menuAlign   : 'tl-tr',
                                style: 'min-width: auto;',
                                items: []
                            })
                        }),
                        {caption: '--'},
                        {
                            caption     : Common.define.conditionalData.textFormula,
                            type        : Asc.c_oAscCFType.expression
                        },
                        {caption: '--'},
                        {
                            caption     : this.textNewRule,
                            value       : 'new'
                        },
                        {
                            caption     : this.textClearRule,
                            menu        : new Common.UI.Menu({
                                menuAlign   : 'tl-tr',
                                items: [
                                    { value: 'clear', type: Asc.c_oAscSelectionForCFType.selection, caption: this.textSelection },
                                    { value: 'clear', type: Asc.c_oAscSelectionForCFType.worksheet, caption: this.textThisSheet },
                                    { value: 'clear', type: Asc.c_oAscSelectionForCFType.table, caption: this.textThisTable },
                                    { value: 'clear', type: Asc.c_oAscSelectionForCFType.pivot, caption: this.textThisPivot }
                                ]
                            })
                        },
                        {
                            caption     : this.textManageRule,
                            value       : 'manage'
                        }
                    ]
                }));
            }

            if (!this.mode.isEditMailMerge && !this.mode.isEditDiagram)
                this.updateMetricUnit();
        },

        onToolbarAfterRender: function(toolbar) {
            // DataView and pickers
            //
            if (this.btnTextColor && this.btnTextColor.cmpEl) {
                this.btnTextColor.setMenu();
                this.mnuTextColorPicker = this.btnTextColor.getPicker();
                this.btnTextColor.setColor(this.btnTextColor.currentColor || 'transparent');
            }
            if (this.btnBackColor && this.btnBackColor.cmpEl) {
                this.btnBackColor.setMenu();
                this.mnuBackColorPicker = this.btnBackColor.getPicker();
                this.btnBackColor.setColor(this.btnBackColor.currentColor || 'transparent');
            }
        },

        updateMetricUnit: function () {
            var items = this.btnPageMargins.menu.items;
            for (var i = 0; i < items.length; i++) {
                var mnu = items[i];
                if (mnu.checkable) {
                    var checked = mnu.checked;
                    $(mnu.el).html(mnu.template({
                        id: Common.UI.getId(),
                        caption: mnu.caption,
                        options: mnu.options
                    }));
                    if (checked) mnu.setChecked(checked);
                }
            }
            items = this.btnPageSize.menu.items;
            for (var i = 0; i < items.length; i++) {
                var mnu = items[i];
                if (mnu.checkable) {
                    var checked = mnu.checked;
                    $(mnu.el).html(mnu.template({
                        id: Common.UI.getId(),
                        caption: mnu.caption,
                        options: mnu.options
                    }));
                    if (checked) mnu.setChecked(checked);
                }
            }
        },

        setApi: function(api) {
            this.api = api;

            if (!this.mode.isEditMailMerge && !this.mode.isEditDiagram) {
                this.api.asc_registerCallback('asc_onCollaborativeChanges',  _.bind(this.onApiCollaborativeChanges, this));
                this.api.asc_registerCallback('asc_onSendThemeColorSchemes', _.bind(this.onApiSendThemeColorSchemes, this));
                this.api.asc_registerCallback('asc_onAuthParticipantsChanged', _.bind(this.onApiUsersChanged, this));
                this.api.asc_registerCallback('asc_onParticipantsChanged',     _.bind(this.onApiUsersChanged, this));
            }

            return this;
        },

        setMode: function(mode) {
            if (mode.isDisconnected) {
                this.lockToolbar( SSE.enumLock.lostConnect, true );
                this.lockToolbar( SSE.enumLock.lostConnect, true,
                    {array:[this.btnEditChart, this.btnEditChartData, this.btnEditChartType, this.btnUndo,this.btnRedo,this.btnSave]} );
                if ( this.synchTooltip )
                    this.synchTooltip.hide();
                if (!mode.enableDownload)
                    this.lockToolbar(SSE.enumLock.cantPrint, true, {array: [this.btnPrint]});
            } else {
                this.mode = mode;
                this.lockToolbar(SSE.enumLock.cantPrint, !mode.canPrint, {array: [this.btnPrint]});
            }

            return this;
        },

        onApiSendThemeColorSchemes: function(schemas) {
            var me = this;

            this.mnuColorSchema = this.btnColorSchemas.menu;

            if (this.mnuColorSchema && this.mnuColorSchema.items.length > 0) {
                _.each(this.mnuColorSchema.items, function(item) {
                    item.remove();
                });
            }

            if (this.mnuColorSchema == null) {
                this.mnuColorSchema = new Common.UI.Menu({
                    cls: 'shifted-left',
                    restoreHeight: true
                });
            }

            this.mnuColorSchema.items = [];

            var itemTemplate = _.template([
                '<a id="<%= id %>" class="<%= options.cls %>" tabindex="-1" type="menuitem">',
                    '<span class="colors">',
                        '<% _.each(options.colors, function(color) { %>',
                            '<span class="color" style="background: <%= color %>;"></span>',
                        '<% }) %>',
                    '</span>',
                    '<span class="text"><%= caption %></span>',
                '</a>'
            ].join(''));

            _.each(schemas, function(schema, index) {
                var colors = schema.get_colors();
                var schemecolors = [];
                for (var j = 2; j < 7; j++) {
                    var clr = '#' + Common.Utils.ThemeColor.getHexColor(colors[j].get_r(), colors[j].get_g(), colors[j].get_b());
                    schemecolors.push(clr);
                }

                if (index == 22) {
                    this.mnuColorSchema.addItem({
                        caption : '--'
                    });
                }
                var name = schema.get_name();
                this.mnuColorSchema.addItem({
                    template: itemTemplate,
                    cls     : 'color-schemas-menu',
                    colors  : schemecolors,
                    caption: (index < 22) ? (me.SchemeNames[index] || name) : name,
                    value: index,
                    checkable: true,
                    toggleGroup: 'menuSchema'
                });
            }, this);
        },

        onApiCollaborativeChanges: function() {
            if (this._state.hasCollaborativeChanges) return;
            if (!this.btnCollabChanges.rendered) {
                // this.needShowSynchTip = true;
                return;
            }

            this._state.hasCollaborativeChanges = true;
            this.btnCollabChanges.cmpEl.addClass('notify');

            if (this.showSynchTip){
                this.btnCollabChanges.updateHint('');
                if (this.synchTooltip===undefined)
                    this.createSynchTip();

                this.synchTooltip.show();
            } else {
                this.btnCollabChanges.updateHint(this.tipSynchronize + Common.Utils.String.platformKey('Ctrl+S'));
            }

            this.btnSave.setDisabled(false);
            Common.Gateway.collaborativeChanges();
        },

        createSynchTip: function () {
            this.synchTooltip = new Common.UI.SynchronizeTip({
                extCls: (this.mode.customization && !!this.mode.customization.compactHeader) ? undefined : 'inc-index',
                placement: 'right-bottom',
                target: this.btnCollabChanges.$el
            });
            this.synchTooltip.on('dontshowclick', function() {
                this.showSynchTip = false;
                this.synchTooltip.hide();
                this.btnCollabChanges.updateHint(this.tipSynchronize + Common.Utils.String.platformKey('Ctrl+S'));
                Common.localStorage.setItem('sse-hide-synch', 1);
            }, this);
            this.synchTooltip.on('closeclick', function() {
                this.synchTooltip.hide();
                this.btnCollabChanges.updateHint(this.tipSynchronize + Common.Utils.String.platformKey('Ctrl+S'));
            }, this);
        },

        synchronizeChanges: function() {
            if (this.btnCollabChanges.rendered) {
                var me = this;

                if ( me.btnCollabChanges.cmpEl.hasClass('notify') ) {
                    me.btnCollabChanges.cmpEl.removeClass('notify');
                    if (this.synchTooltip)
                        this.synchTooltip.hide();
                    this.btnCollabChanges.updateHint(this.btnSaveTip);
                    this.btnSave.setDisabled(!me.mode.forcesave);

                    this._state.hasCollaborativeChanges = false;
                }
            }
        },

        onApiUsersChanged: function(users) {
            var editusers = [];
            _.each(users, function(item){
                if (!item.asc_getView())
                    editusers.push(item);
            });

            var length = _.size(editusers);
            var cls = (length>1) ? 'btn-save-coauth' : 'btn-save';
            if (cls !== this.btnSaveCls && this.btnCollabChanges.rendered) {
                this.btnSaveTip = ((length>1) ? this.tipSaveCoauth : this.tipSave )+ Common.Utils.String.platformKey('Ctrl+S');
                this.btnCollabChanges.updateHint(this.btnSaveTip);
                this.btnCollabChanges.$icon.removeClass(this.btnSaveCls).addClass(cls);
                this.btnSaveCls = cls;
            }
        },

        onAppReady: function (config) {
            if (!this.mode.isEdit || this.mode.isEditMailMerge || this.mode.isEditDiagram) return;

            var me = this;
            var _holder_view = SSE.getController('DocumentHolder').getView('DocumentHolder');
            me.btnImgForward.updateHint(me.tipSendForward);
            me.btnImgForward.setMenu(new Common.UI.Menu({
                items: [{
                    caption : _holder_view.textArrangeFront,
                    iconCls : 'menu__icon arrange-front',
                    value  : Asc.c_oAscDrawingLayerType.BringToFront
                }, {
                    caption : _holder_view.textArrangeForward,
                    iconCls : 'menu__icon arrange-forward',
                    value  : Asc.c_oAscDrawingLayerType.BringForward
                }
                ]})
            );

            me.btnImgBackward.updateHint(me.tipSendBackward);
            me.btnImgBackward.setMenu(new Common.UI.Menu({
                items: [{
                    caption : _holder_view.textArrangeBack,
                    iconCls : 'menu__icon arrange-back',
                    value  : Asc.c_oAscDrawingLayerType.SendToBack
                }, {
                    caption : _holder_view.textArrangeBackward,
                    iconCls : 'menu__icon arrange-backward',
                    value  : Asc.c_oAscDrawingLayerType.SendBackward
                }]
            }));

            me.btnImgAlign.updateHint(me.tipImgAlign);
            me.btnImgAlign.setMenu(new Common.UI.Menu({
                items: [{
                    caption : _holder_view.textShapeAlignLeft,
                    iconCls : 'menu__icon shape-align-left',
                    value   : 0
                }, {
                    caption : _holder_view.textShapeAlignCenter,
                    iconCls : 'menu__icon shape-align-center',
                    value   : 4
                }, {
                    caption : _holder_view.textShapeAlignRight,
                    iconCls : 'menu__icon shape-align-right',
                    value   : 1
                }, {
                    caption : _holder_view.textShapeAlignTop,
                    iconCls : 'menu__icon shape-align-top',
                    value   : 3
                }, {
                    caption : _holder_view.textShapeAlignMiddle,
                    iconCls : 'menu__icon shape-align-middle',
                    value   : 5
                }, {
                    caption : _holder_view.textShapeAlignBottom,
                    iconCls : 'menu__icon shape-align-bottom',
                    value   : 2
                },
                {caption: '--'},
                {
                    caption: _holder_view.txtDistribHor,
                    iconCls: 'menu__icon shape-distribute-hor',
                    value: 6
                },
                {
                    caption: _holder_view.txtDistribVert,
                    iconCls: 'menu__icon shape-distribute-vert',
                    value: 7
                }]
            }));

            me.btnImgGroup.updateHint(me.tipImgGroup);
            me.btnImgGroup.setMenu(new Common.UI.Menu({
                items: [{
                    caption : _holder_view.txtGroup,
                    iconCls : 'menu__icon shape-group',
                    value: 'grouping'
                }, {
                    caption : _holder_view.txtUngroup,
                    iconCls : 'menu__icon shape-ungroup',
                    value: 'ungrouping'
                }]
            }));

        },

        textBold:           'Bold',
        textItalic:         'Italic',
        textUnderline:      'Underline',
        textStrikeout:      'Strikeout',
        textSuperscript:    'Superscript',
        textSubscript:      'Subscript',
        textSubSuperscript: 'Subscript/Superscript',
        tipFontName:        'Font Name',
        tipFontSize:        'Font Size',
        tipCellStyle:       'Cell Style',
        tipCopy:            'Copy',
        tipPaste:           'Paste',
        tipUndo:            'Undo',
        tipRedo:            'Redo',
        tipPrint:           'Print',
        tipSave:            'Save',
        tipFontColor:       'Font color',
        tipPrColor:         'Background color',
        tipClearStyle:      'Clear',
        tipCopyStyle:       'Copy Style',
        tipBack:            'Back',
        tipAlignLeft:       'Align Left',
        tipAlignRight:      'Align Right',
        tipAlignCenter:     'Align Center',
        tipAlignJust:       'Justified',
        textAlignTop:       'Align text to the top',
        textAlignMiddle:    'Align text to the middle',
        textAlignBottom:    'Align text to the bottom',
        tipNumFormat:       'Number Format',
        txtNumber:          'Number',
        txtInteger:         'Integer',
        txtGeneral:         'General',
        txtCustom:          'Custom',
        txtCurrency:        'Currency',
        txtDollar:          '$ Dollar',
        txtEuro:            '€ Euro',
        txtRouble:          '₽ Rouble',
        txtPound:           '£ Pound',
        txtYen:             '¥ Yen',
//    txtFranc:           'CHF Swiss franc',
        txtAccounting:      'Accounting',
        txtDate:            'Date',
        txtTime:            'Time',
        txtDateTime:        'Date & Time',
        txtPercentage:      'Percentage',
        txtFraction:        'Fraction',
        txtScientific:      'Scientific',
        txtText:            'Text',
//    txtSpecial:         'Special',
        tipBorders:         'Borders',
        textOutBorders:     'Outside Borders',
        textAllBorders:     'All Borders',
        textTopBorders:     'Top Borders',
        textBottomBorders:  'Bottom Borders',
        textLeftBorders:    'Left Borders',
        textRightBorders:   'Right Borders',
        textNoBorders:      'No Borders',
        textInsideBorders:  'Inside Borders',
        textMiddleBorders:  'Inside Horizontal Borders',
        textCenterBorders:  'Inside Vertical Borders',
        textDiagDownBorder: 'Diagonal Down Border',
        textDiagUpBorder:   'Diagonal Up Border',
        tipWrap:            'Wrap Text',
        txtClearAll:        'All',
        txtClearText:       'Text',
        txtClearFormat:     'Format',
        txtClearFormula:    'Formula',
        txtClearHyper:      'Hyperlink',
        txtClearComments:   'Comments',
        tipMerge:           'Merge',
        txtMergeCenter:     'Merge Center',
        txtMergeAcross:     'Merge Across',
        txtMergeCells:      'Merge Cells',
        txtUnmerge:         'Unmerge Cells',
        tipIncDecimal:      'Increase Decimal',
        tipDecDecimal:      'Decrease Decimal',
        tipAutofilter:      'Set Autofilter',
        tipInsertImage:     'Insert Image',
        tipInsertHyperlink: 'Add Hyperlink',
        tipSynchronize:     'The document has been changed by another user. Please click to save your changes and reload the updates.',
        tipIncFont:         'Increment font size',
        tipDecFont:         'Decrement font size',
        tipInsertText:      'Insert Text',
        tipInsertTextart:   'Insert Text Art',
        tipInsertShape:     'Insert Autoshape',
        tipDigStylePercent: 'Percent Style',
//        tipDigStyleCurrency:'Currency Style',
        tipDigStyleAccounting: 'Accounting Style',
        tipTextOrientation: 'Orientation',
        tipInsertOpt:       'Insert Cells',
        tipDeleteOpt:       'Delete Cells',
        tipAlignTop:        'Align Top',
        tipAlignMiddle:     'Align Middle',
        tipAlignBottom:     'Align Bottom',
        textBordersStyle:   'Border Style',
        textBordersColor:   'Borders Color',
        textAlignLeft:      'Left align text',
        textAlignRight:     'Right align text',
        textAlignCenter:    'Center text',
        textAlignJust:      'Justify',
        txtSort:            'Sort',
//    txtAscending:       'Ascending',
//    txtDescending:      'Descending',
        txtFormula:         'Insert Function',
        txtNoBorders:       'No borders',
        txtAdditional:      'Insert Function',
        mniImageFromFile:   'Image from file',
        mniImageFromUrl:    'Image from url',
        textNewColor:       'Add New Custom Color',
        tipInsertChart:     'Insert Chart',
        tipEditChart:       'Edit Chart',
        textPrint:          'Print',
        textPrintOptions:   'Print Options',
        tipColorSchemas:    'Change Color Scheme',
        txtSortAZ:          'Sort A to Z',
        txtSortZA:          'Sort Z to A',
        txtFilter:          'Filter',
        txtTableTemplate:   'Format As Table Template',
        textHorizontal:     'Horizontal Text',
        textCounterCw:      'Angle Counterclockwise',
        textClockwise:      'Angle Clockwise',
        textRotateUp:       'Rotate Text Up',
        textRotateDown:     'Rotate Text Down',
        textInsRight:       'Shift Cells Right',
        textInsDown:        'Shift Cells Down',
        textEntireRow:      'Entire Row',
        textEntireCol:      'Entire Column',
        textDelLeft:        'Shift Cells Left',
        textDelUp:          'Shift Cells Up',
        textZoom:           'Zoom',
        txtScheme1:         'Office',
        txtScheme2:         'Grayscale',
        txtScheme3:         'Apex',
        txtScheme4:         'Aspect',
        txtScheme5:         'Civic',
        txtScheme6:         'Concourse',
        txtScheme7:         'Equity',
        txtScheme8:         'Flow',
        txtScheme9:         'Foundry',
        txtScheme10:        'Median',
        txtScheme11:        'Metro',
        txtScheme12:        'Module',
        txtScheme13:        'Opulent',
        txtScheme14:        'Oriel',
        txtScheme15:        'Origin',
        txtScheme16:        'Paper',
        txtScheme17:        'Solstice',
        txtScheme18:        'Technic',
        txtScheme19:        'Trek',
        txtScheme20:        'Urban',
        txtScheme21:        'Verve',
        txtClearFilter:     'Clear Filter',
        tipSaveCoauth: 'Save your changes for the other users to see them.',
        txtSearch: 'Search',
        txtNamedRange:      'Named Ranges',
        txtNewRange:        'Define Name',
        txtManageRange:     'Name manager',
        txtPasteRange:      'Paste name',
        textInsCharts:      'Charts',
        tipInsertEquation:  'Insert Equation',
        tipInsertChartSpark: 'Insert Chart',
        textMoreFormats: 'More formats',
        capInsertText: 'Text',
        capInsertTextart: 'Text Art',
        capInsertImage: 'Image',
        capInsertShape: 'Shape',
        capInsertChart: 'Chart',
        capInsertHyperlink: 'Hyperlink',
        capInsertEquation: 'Equation',
        capBtnComment: 'Comment',
        textTabFile: 'File',
        textTabHome: 'Home',
        textTabInsert: 'Insert',
        tipChangeChart: 'Change Chart Type',
        textTabCollaboration: 'Collaboration',
        textTabProtect: 'Protection',
        textTabLayout: 'Layout',
        capBtnPageOrient: 'Orientation',
        capBtnMargins: 'Margins',
        capBtnPageSize: 'Size',
        tipImgAlign: 'Align objects',
        tipImgGroup: 'Group objects',
        tipSendForward: 'Bring forward',
        tipSendBackward: 'Send backward',
        capImgAlign: 'Align',
        capImgGroup: 'Group',
        capImgForward: 'Bring Forward',
        capImgBackward: 'Send Backward',
        tipPageSize: 'Page Size',
        tipPageOrient: 'Page Orientation',
        tipPageMargins: 'Page Margins',
        textMarginsLast: 'Last Custom',
        textMarginsNormal: 'Normal',
        textMarginsNarrow: 'Narrow',
        textMarginsWide: 'Wide',
        textPageMarginsCustom: 'Custom margins',
        textTop: 'Top: ',
        textLeft: 'Left: ',
        textBottom: 'Bottom: ',
        textRight: 'Right: ',
        textPortrait: 'Portrait',
        textLandscape: 'Landscape',
        mniImageFromStorage: 'Image from Storage',
        capBtnPrintArea: 'Print Area',
        textSetPrintArea: 'Set Print Area',
        textClearPrintArea: 'Clear Print Area',
        textAddPrintArea: 'Add to Print Area',
        tipPrintArea: 'Print area',
        capBtnInsHeader: 'Header/Footer',
        tipEditHeader: 'Edit header or footer',
        textTabData: 'Data',
        capInsertTable: 'Table',
        tipInsertTable: 'Insert table',
        textTabFormula: 'Formula',
        capBtnScale: 'Scale to Fit',
        tipScale: 'Scale to Fit',
        textScaleCustom: 'Custom',
        textScale: 'Scale',
        textAuto: 'Auto',
        textOnePage: 'page',
        textFewPages: 'pages',
        textManyPages: 'pages',
        textHeight: 'Height',
        textWidth: 'Width',
        textMorePages: 'More pages',
        capBtnAddComment: 'Add Comment',
        capBtnInsSymbol: 'Symbol',
        tipInsertSymbol: 'Insert symbol',
        txtAutosumTip: 'Summation',
        capBtnPrintTitles: 'Print Titles',
        tipPrintTitles: 'Print titles',
        capBtnColorSchemas: 'Color Scheme',
        tipCondFormat: 'Conditional formatting',
        textDataBars: 'Data Bars',
        textColorScales: 'Color Scales',
        textNewRule: 'New Rule',
        textClearRule: 'Clear Rules',
        textSelection: 'From current selection',
        textThisSheet: 'From this worksheet',
        textThisTable: 'From this table',
        textThisPivot: 'From this pivot',
        textManageRule: 'Manage Rules',
        capBtnInsSlicer: 'Slicer',
        tipInsertSlicer: 'Insert slicer',
        textVertical: 'Vertical Text',
        textTabView: 'View',
        tipEditChartData: 'Select Data',
        tipEditChartType: 'Change Chart Type',
        textAutoColor: 'Automatic',
        textItems: 'Items',
        tipInsertSpark: 'Insert sparkline',
        capInsertSpark: 'Sparklines',
        txtScheme22: 'New Office'
    }, SSE.Views.Toolbar || {}));
});<|MERGE_RESOLUTION|>--- conflicted
+++ resolved
@@ -359,21 +359,12 @@
                 Common.UI.Mixtbar.prototype.initialize.call(this, {
                     template: _.template(template),
                     tabs: [
-<<<<<<< HEAD
-                        { caption: me.textTabFile, action: 'file', extcls: 'canedit', layoutname: 'toolbar-file', haspanel:false},
-                        { caption: me.textTabHome, action: 'home', extcls: 'canedit'},
-                        { caption: me.textTabInsert, action: 'ins', extcls: 'canedit'},
-                        {caption: me.textTabLayout, action: 'layout', extcls: 'canedit', layoutname: 'toolbar-layout'},
-                        {caption: me.textTabFormula, action: 'formula', extcls: 'canedit'},
-                        {caption: me.textTabData, action: 'data', extcls: 'canedit'},
-=======
-                        { caption: me.textTabFile, action: 'file', extcls: 'canedit', haspanel:false, dataHintTitle: 'F'},
+                        { caption: me.textTabFile, action: 'file', extcls: 'canedit', layoutname: 'toolbar-file', haspanel:false, dataHintTitle: 'F'},
                         { caption: me.textTabHome, action: 'home', extcls: 'canedit', dataHintTitle: 'H'},
                         { caption: me.textTabInsert, action: 'ins', extcls: 'canedit', dataHintTitle: 'I'},
-                        {caption: me.textTabLayout, action: 'layout', extcls: 'canedit', dataHintTitle: 'L'},
+                        {caption: me.textTabLayout, action: 'layout', extcls: 'canedit', layoutname: 'toolbar-layout', dataHintTitle: 'L'},
                         {caption: me.textTabFormula, action: 'formula', extcls: 'canedit', dataHintTitle: 'O'},
                         {caption: me.textTabData, action: 'data', extcls: 'canedit', dataHintTitle: 'D'},
->>>>>>> c0d55a2a
                         undefined, undefined, undefined,
                         {caption: me.textTabView, action: 'view', extcls: 'canedit', dataHintTitle: 'W'}
                     ]}
@@ -1637,11 +1628,7 @@
                 Common.UI.Mixtbar.prototype.initialize.call(this, {
                         template: _.template(template_view),
                         tabs: [
-<<<<<<< HEAD
-                            {caption: me.textTabFile, action: 'file', layoutname: 'toolbar-file', haspanel:false}
-=======
-                            {caption: me.textTabFile, action: 'file', haspanel:false, dataHintTitle: 'F'}
->>>>>>> c0d55a2a
+                            {caption: me.textTabFile, action: 'file', layoutname: 'toolbar-file', haspanel:false, dataHintTitle: 'F'}
                         ]
                     }
                 );
