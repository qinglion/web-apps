/*
 *
 * (c) Copyright Ascensio System SIA 2010-2019
 *
 * This program is a free software product. You can redistribute it and/or
 * modify it under the terms of the GNU Affero General Public License (AGPL)
 * version 3 as published by the Free Software Foundation. In accordance with
 * Section 7(a) of the GNU AGPL its Section 15 shall be amended to the effect
 * that Ascensio System SIA expressly excludes the warranty of non-infringement
 * of any third-party rights.
 *
 * This program is distributed WITHOUT ANY WARRANTY; without even the implied
 * warranty of MERCHANTABILITY or FITNESS FOR A PARTICULAR  PURPOSE. For
 * details, see the GNU AGPL at: http://www.gnu.org/licenses/agpl-3.0.html
 *
 * You can contact Ascensio System SIA at 20A-12 Ernesta Birznieka-Upisha
 * street, Riga, Latvia, EU, LV-1050.
 *
 * The  interactive user interfaces in modified source and object code versions
 * of the Program must display Appropriate Legal Notices, as required under
 * Section 5 of the GNU AGPL version 3.
 *
 * Pursuant to Section 7(b) of the License you must retain the original Product
 * logo when distributing the program. Pursuant to Section 7(e) we decline to
 * grant you any rights under trademark law for use of our trademarks.
 *
 * All the Product's GUI elements, including illustrations and icon sets, as
 * well as technical writing content are licensed under the terms of the
 * Creative Commons Attribution-ShareAlike 4.0 International. See the License
 * terms at http://creativecommons.org/licenses/by-sa/4.0/legalcode
 *
*/
/**
 *  PivotTable.js
 *
 *  View
 *
 *  Created by Julia.Radzhabova on 06.27.17
 *  Copyright (c) 2018 Ascensio System SIA. All rights reserved.
 *
 */

define([
    // 'text!spreadsheeteditor/main/app/template/PivotTableSettings.template',
    'common/main/lib/util/utils',
    'common/main/lib/component/Button',
    'common/main/lib/component/ComboDataView',
    'common/main/lib/component/Layout'
], function (menuTemplate) {
    'use strict';

    SSE.Views.PivotTable = Common.UI.BaseView.extend(_.extend((function(){
        var template =
            '<section id="pivot-table-panel" class="panel" data-tab="pivot">' +
                '<div class="group">' +
                    '<span id="slot-btn-add-pivot" class="btn-slot text x-huge"></span>' +
                '</div>' +
                '<div class="separator long"/>' +
                '<div class="group">' +
                    '<span id="slot-btn-pivot-report-layout" class="btn-slot text x-huge"></span>' +
                    '<span id="slot-btn-pivot-blank-rows" class="btn-slot text x-huge"></span>' +
                    '<span id="slot-btn-pivot-subtotals" class="btn-slot text x-huge"></span>' +
                    '<span id="slot-btn-pivot-grand-totals" class="btn-slot text x-huge"></span>' +
                '</div>' +
                '<div class="separator long"/>' +
                '<div class="group">' +
                    '<span id="slot-btn-refresh-pivot" class="btn-slot text x-huge"></span>' +
                '</div>' +
                '<div class="separator long"/>' +
                '<div class="group">' +
                    '<span id="slot-btn-select-pivot" class="btn-slot text x-huge"></span>' +
                '</div>' +
                '<div class="separator long"/>' +
                '<div class="group">' +
                    '<div class="elset">' +
                        '<span class="btn-slot text" id="slot-chk-header-row"></span>' +
                    '</div>' +
                    '<div class="elset">' +
                        '<span class="btn-slot text" id="slot-chk-header-column"></span>' +
                    '</div>' +
                '</div>' +
                '<div class="group">' +
                    '<div class="elset">' +
                        '<span class="btn-slot text" id="slot-chk-banded-row"></span>' +
                    '</div>' +
                    '<div class="elset">' +
                        '<span class="btn-slot text" id="slot-chk-banded-column"></span>' +
                    '</div>' +
                '</div>' +
<<<<<<< HEAD
                '<div class="group" id="slot-field-pivot-styles" style="width: 336px;max-width: 336px;min-width: 115px;">' +
=======
                '<div class="group flex" id="slot-field-pivot-styles" style="width: 347px;max-width: 347px;min-width: 115px;">' +
>>>>>>> 4ce8507a
                '</div>' +
            '</section>';

        function setEvents() {
            var me = this;

            this.btnAddPivot.on('click', function (e) {
                me.fireEvent('pivottable:create');
            });

            this.btnPivotLayout.menu.on('item:click', function (menu, item, e) {
                me.fireEvent('pivottable:layout', [item.value]);
            });

            this.btnPivotBlankRows.menu.on('item:click', function (menu, item, e) {
                me.fireEvent('pivottable:blankrows', [item.value]);
            });

            this.btnPivotSubtotals.menu.on('item:click', function (menu, item, e) {
                me.fireEvent('pivottable:subtotals', [item.value]);
            });

            this.btnPivotGrandTotals.menu.on('item:click', function (menu, item, e) {
                me.fireEvent('pivottable:grandtotals', [item.value]);
            });

            this.btnRefreshPivot.on('click', function (e) {
                me.fireEvent('pivottable:refresh');
            });

            this.btnSelectPivot.on('click', function (e) {
                me.fireEvent('pivottable:select');
            });

            this.chRowHeader.on('change', function (field, value) {
                me.fireEvent('pivottable:rowscolumns', [0, value]);
            });
            this.chColHeader.on('change', function (field, value) {
                me.fireEvent('pivottable:rowscolumns', [1, value]);
            });
            this.chRowBanded.on('change', function (field, value) {
                me.fireEvent('pivottable:rowscolumns', [2, value]);
            });
            this.chColBanded.on('change', function (field, value) {
                me.fireEvent('pivottable:rowscolumns', [3, value]);
            });

            this.pivotStyles.on('click', function (combo, record) {
                me.fireEvent('pivottable:style', [record]);
            });
            this.pivotStyles.openButton.menu.on('show:after', function () {
                me.pivotStyles.menuPicker.scroller.update({alwaysVisibleY: true});
            });
        }

        return {
            options: {},

            initialize: function (options) {
                Common.UI.BaseView.prototype.initialize.call(this, options);

                this.appConfig = options.mode;
                this.lockedControls = [];

                var _set = SSE.enumLock;

                this.chRowHeader = new Common.UI.CheckBox({
                    labelText: this.textRowHeader,
                    lock        : [_set.lostConnect, _set.coAuth, _set.noPivot]
                });
                this.lockedControls.push(this.chRowHeader);

                this.chColHeader = new Common.UI.CheckBox({
                    labelText: this.textColHeader,
                    lock        : [_set.lostConnect, _set.coAuth, _set.noPivot]
                });
                this.lockedControls.push(this.chColHeader);

                this.chRowBanded = new Common.UI.CheckBox({
                    labelText: this.textRowBanded,
                    lock        : [_set.lostConnect, _set.coAuth, _set.noPivot]
                });
                this.lockedControls.push(this.chRowBanded);

                this.chColBanded = new Common.UI.CheckBox({
                    labelText: this.textColBanded,
                    lock        : [_set.lostConnect, _set.coAuth, _set.noPivot]
                });
                this.lockedControls.push(this.chColBanded);

                this.btnAddPivot = new Common.UI.Button({
                    cls: 'btn-toolbar x-huge icon-top',
                    iconCls: 'toolbar__icon btn-add-pivot',
                    caption: this.txtCreate,
                    disabled    : false,
                    lock        : [_set.lostConnect, _set.coAuth, _set.editPivot]
                });

                this.btnPivotLayout = new Common.UI.Button({
                    cls         : 'btn-toolbar x-huge icon-top',
                    iconCls     : 'toolbar__icon btn-pivot-layout',
                    caption     : this.capLayout,
                    disabled    : true,
                    lock        : [_set.lostConnect, _set.coAuth, _set.noPivot],
                    menu        : true
                });
                this.lockedControls.push(this.btnPivotLayout);

                this.btnPivotBlankRows = new Common.UI.Button({
                    cls         : 'btn-toolbar x-huge icon-top',
                    iconCls     : 'toolbar__icon btn-blank-rows',
                    caption     : this.capBlankRows,
                    disabled    : true,
                    lock        : [_set.lostConnect, _set.coAuth, _set.noPivot],
                    menu        : true
                });
                this.lockedControls.push(this.btnPivotBlankRows);

                this.btnPivotSubtotals = new Common.UI.Button({
                    cls         : 'btn-toolbar x-huge icon-top',
                    iconCls     : 'toolbar__icon btn-subtotals',
                    caption     : this.capSubtotals,
                    disabled    : true,
                    lock        : [_set.lostConnect, _set.coAuth, _set.noPivot],
                    menu        : true
                });
                this.lockedControls.push(this.btnPivotSubtotals);

                this.btnPivotGrandTotals = new Common.UI.Button({
                    cls         : 'btn-toolbar x-huge icon-top',
                    iconCls     : 'toolbar__icon btn-grand-totals',
                    caption     : this.capGrandTotals,
                    disabled    : true,
                    lock        : [_set.lostConnect, _set.coAuth, _set.noPivot],
                    menu        : true
                });
                this.lockedControls.push(this.btnPivotGrandTotals);

                this.btnRefreshPivot = new Common.UI.Button({
                    cls: 'btn-toolbar x-huge icon-top',
                    iconCls: 'toolbar__icon btn-update-pivot',
                    caption: this.txtRefresh,
                    disabled    : true,
                    lock        : [_set.lostConnect, _set.coAuth, _set.noPivot]
                });
                this.lockedControls.push(this.btnRefreshPivot);

                this.btnSelectPivot = new Common.UI.Button({
                    cls: 'btn-toolbar x-huge icon-top',
                    iconCls: 'toolbar__icon btn-select-pivot',
                    caption: this.txtSelect,
                    lock: [_set.lostConnect, _set.coAuth, _set.noPivot]
                });
                this.lockedControls.push(this.btnSelectPivot);

                this.pivotStyles = new Common.UI.ComboDataView({
                    cls             : 'combo-pivot-template',
                    enableKeyEvents : true,
                    itemWidth       : 61,
                    itemHeight      : 49,
                    menuMaxHeight   : 300,
                    lock        : [_set.lostConnect, _set.coAuth, _set.noPivot],
                    beforeOpenHandler: function(e) {
                        var cmp = this,
                            menu = cmp.openButton.menu;
                        if (menu.cmpEl) {
                            var offset = cmp.cmpEl.width() - cmp.openButton.$el.width() - menu.cmpEl.outerWidth() - 1;
                            menu.setOffset(Math.min(offset, 0));
                        }
                    }
                });
                this.lockedControls.push(this.pivotStyles);

                Common.NotificationCenter.on('app:ready', this.onAppReady.bind(this));
            },

            render: function (el) {
                this.boxSdk = $('#editor_sdk');
                if ( el ) el.html( this.getPanel() );

                return this;
            },

            onAppReady: function (config) {
                var me = this;
                (new Promise(function (accept, reject) {
                    accept();
                })).then(function(){
                    me.btnAddPivot.updateHint(me.tipCreatePivot);
                    me.btnRefreshPivot.updateHint(me.tipRefresh);
                    me.btnSelectPivot.updateHint(me.tipSelect);
                    me.btnPivotLayout.updateHint(me.capLayout);
                    me.btnPivotLayout.setMenu(new Common.UI.Menu({
                        items: [
                            { caption: me.mniLayoutCompact,  value: 0 },
                            { caption: me.mniLayoutOutline,  value: 1 },
                            { caption: me.mniLayoutTabular,  value: 2 },
                            { caption: '--' },
                            { caption: me.mniLayoutRepeat,   value: 3 },
                            { caption: me.mniLayoutNoRepeat, value: 4 }
                        ]
                    }));

                    me.btnPivotBlankRows.updateHint(me.capBlankRows);
                    me.btnPivotBlankRows.setMenu( new Common.UI.Menu({
                        items: [
                            { caption: me.mniInsertBlankLine,  value: 'insert' },
                            { caption: me.mniRemoveBlankLine,  value: 'remove' }
                        ]
                    }));

                    me.btnPivotSubtotals.updateHint(me.tipSubtotals);
                    me.btnPivotSubtotals.setMenu(new Common.UI.Menu({
                        items: [
                            { caption: me.mniNoSubtotals,       value: 0 },
                            { caption: me.mniBottomSubtotals,   value: 1 },
                            { caption: me.mniTopSubtotals,      value: 2 }
                        ]
                    }));

                    me.btnPivotGrandTotals.updateHint(me.tipGrandTotals);
                    me.btnPivotGrandTotals.setMenu(new Common.UI.Menu({
                        items: [
                            { caption: me.mniOffTotals,       value: 0 },
                            { caption: me.mniOnTotals,        value: 1 },
                            { caption: me.mniOnRowsTotals,    value: 2 },
                            { caption: me.mniOnColumnsTotals, value: 3 }
                        ]
                    }));

                    setEvents.call(me);
                });
            },

            getPanel: function () {
                this.$el = $(_.template(template)( {} ));

                this.chRowHeader.render(this.$el.find('#slot-chk-header-row'));
                this.chColHeader.render(this.$el.find('#slot-chk-header-column'));
                this.chRowBanded.render(this.$el.find('#slot-chk-banded-row'));
                this.chColBanded.render(this.$el.find('#slot-chk-banded-column'));

                this.btnAddPivot.render(this.$el.find('#slot-btn-add-pivot'));
                this.btnRefreshPivot.render(this.$el.find('#slot-btn-refresh-pivot'));
                this.btnSelectPivot.render(this.$el.find('#slot-btn-select-pivot'));
                this.btnPivotLayout.render(this.$el.find('#slot-btn-pivot-report-layout'));
                this.btnPivotBlankRows.render(this.$el.find('#slot-btn-pivot-blank-rows'));
                this.btnPivotSubtotals.render(this.$el.find('#slot-btn-pivot-subtotals'));
                this.btnPivotGrandTotals.render(this.$el.find('#slot-btn-pivot-grand-totals'));
                this.pivotStyles.render(this.$el.find('#slot-field-pivot-styles'));
                this.pivotStyles.openButton.menu.cmpEl.css({
                    'min-width': 293,
                    'max-width': 293
                });

                return this.$el;
            },

            show: function () {
                Common.UI.BaseView.prototype.show.call(this);
                this.fireEvent('show', this);
            },

            getButtons: function(type) {
                return this.lockedControls.concat(this.btnAddPivot);
            },

            SetDisabled: function (state) {
                this.lockedControls.concat(this.btnAddPivot).forEach(function(button) {
                    if ( button ) {
                        button.setDisabled(state);
                    }
                }, this);
            },

            txtCreate: 'Insert Table',
            tipCreatePivot: 'Insert Pivot Table',
            textRowHeader: 'Row Headers',
            textColHeader: 'Column Headers',
            textRowBanded: 'Banded Rows',
            textColBanded: 'Banded Columns',
            capBlankRows: 'Blank Rows',
            mniInsertBlankLine: 'Insert Blank Line after Each Item',
            mniRemoveBlankLine: 'Remove Blank Line after Each Item',
            capGrandTotals: 'Grand Totals',
            mniOffTotals: 'Off for Rows and Columns',
            mniOnTotals: 'On for Rows and Columns',
            mniOnRowsTotals: 'On for Rows Only',
            mniOnColumnsTotals: 'On for Columns Only',
            capLayout: 'Report Layout',
            capSubtotals: 'Subtotals',
            mniLayoutCompact: 'Show in Compact Form',
            mniLayoutOutline: 'Show in Outline Form',
            mniLayoutTabular: 'Show in Tabular Form',
            mniLayoutRepeat: 'Repeat All Item Labels',
            mniLayoutNoRepeat: 'Don\'t Repeat All Item Labels',
            mniNoSubtotals: 'Don\'t Show Subtotals',
            mniBottomSubtotals: 'Show all Subtotals at Bottom of Group',
            mniTopSubtotals: 'Show all Subtotals at Top of Group',
            txtRefresh: 'Refresh',
            tipRefresh: 'Update the information from data source',
            tipGrandTotals: 'Show or hide grand totals',
            tipSubtotals: 'Show or hide subtotals',
            txtSelect: 'Select',
            tipSelect: 'Select entire pivot table'
        }
    }()), SSE.Views.PivotTable || {}));
});<|MERGE_RESOLUTION|>--- conflicted
+++ resolved
@@ -87,11 +87,7 @@
                         '<span class="btn-slot text" id="slot-chk-banded-column"></span>' +
                     '</div>' +
                 '</div>' +
-<<<<<<< HEAD
-                '<div class="group" id="slot-field-pivot-styles" style="width: 336px;max-width: 336px;min-width: 115px;">' +
-=======
-                '<div class="group flex" id="slot-field-pivot-styles" style="width: 347px;max-width: 347px;min-width: 115px;">' +
->>>>>>> 4ce8507a
+                '<div class="group flex" id="slot-field-pivot-styles" style="width: 336px;max-width: 336px;min-width: 115px;">' +
                 '</div>' +
             '</section>';
 
