--- conflicted
+++ resolved
@@ -157,61 +157,41 @@
                 var _set = SSE.enumLock;
 
                 this.btnsAddPivot = Common.Utils.injectButtons(this.toolbar.$el.find('.btn-slot.slot-add-pivot'), '', 'toolbar__icon btn-pivot-sum', this.txtPivotTable,
-<<<<<<< HEAD
-                    [_set.lostConnect, _set.coAuth, _set.editPivot, _set.selRangeEdit, _set.selChart, _set.selChartText, _set.selShape, _set.selShapeText, _set.selImage, _set.selSlicer, _set.editCell, _set.wsLock]);
+                    [_set.lostConnect, _set.coAuth, _set.editPivot, _set.selRangeEdit, _set.selChart, _set.selChartText, _set.selShape, _set.selShapeText, _set.selImage, _set.selSlicer, _set.editCell, _set.wsLock], undefined, undefined, undefined, '1', 'bottom', 'small');
 
                 this.chRowHeader = new Common.UI.CheckBox({
                     labelText: this.textRowHeader,
-                    lock        : [_set.lostConnect, _set.coAuth, _set.noPivot, _set.selRangeEdit, _set.pivotLock, _set['FormatCells'], _set['PivotTables']]
-=======
-                    [_set.lostConnect, _set.coAuth, _set.editPivot, _set.selRangeEdit, _set.selChart, _set.selChartText, _set.selShape, _set.selShapeText, _set.selImage, _set.selSlicer, _set.editCell], undefined, undefined, undefined, '1', 'bottom', 'small');
-
-                this.chRowHeader = new Common.UI.CheckBox({
-                    labelText: this.textRowHeader,
-                    lock        : [_set.lostConnect, _set.coAuth, _set.noPivot, _set.selRangeEdit, _set.pivotLock],
+                    lock        : [_set.lostConnect, _set.coAuth, _set.noPivot, _set.selRangeEdit, _set.pivotLock, _set['FormatCells'], _set['PivotTables']],
                     dataHint    : '1',
                     dataHintDirection: 'left',
                     dataHintOffset: 'small'
->>>>>>> cbf8194d
                 });
                 this.lockedControls.push(this.chRowHeader);
 
                 this.chColHeader = new Common.UI.CheckBox({
                     labelText: this.textColHeader,
-<<<<<<< HEAD
-                    lock        : [_set.lostConnect, _set.coAuth, _set.noPivot, _set.selRangeEdit, _set.pivotLock, _set['FormatCells'], _set['PivotTables']]
-=======
-                    lock        : [_set.lostConnect, _set.coAuth, _set.noPivot, _set.selRangeEdit, _set.pivotLock],
+                    lock        : [_set.lostConnect, _set.coAuth, _set.noPivot, _set.selRangeEdit, _set.pivotLock, _set['FormatCells'], _set['PivotTables']],
                     dataHint    : '1',
                     dataHintDirection: 'left',
                     dataHintOffset: 'small'
->>>>>>> cbf8194d
                 });
                 this.lockedControls.push(this.chColHeader);
 
                 this.chRowBanded = new Common.UI.CheckBox({
                     labelText: this.textRowBanded,
-<<<<<<< HEAD
-                    lock        : [_set.lostConnect, _set.coAuth, _set.noPivot, _set.selRangeEdit, _set.pivotLock, _set['FormatCells'], _set['PivotTables']]
-=======
-                    lock        : [_set.lostConnect, _set.coAuth, _set.noPivot, _set.selRangeEdit, _set.pivotLock],
+                    lock        : [_set.lostConnect, _set.coAuth, _set.noPivot, _set.selRangeEdit, _set.pivotLock, _set['FormatCells'], _set['PivotTables']],
                     dataHint    : '1',
                     dataHintDirection: 'left',
                     dataHintOffset: 'small'
->>>>>>> cbf8194d
                 });
                 this.lockedControls.push(this.chRowBanded);
 
                 this.chColBanded = new Common.UI.CheckBox({
                     labelText: this.textColBanded,
-<<<<<<< HEAD
-                    lock        : [_set.lostConnect, _set.coAuth, _set.noPivot, _set.selRangeEdit, _set.pivotLock, _set['FormatCells'], _set['PivotTables']]
-=======
-                    lock        : [_set.lostConnect, _set.coAuth, _set.noPivot, _set.selRangeEdit, _set.pivotLock],
+                    lock        : [_set.lostConnect, _set.coAuth, _set.noPivot, _set.selRangeEdit, _set.pivotLock, _set['FormatCells'], _set['PivotTables']],
                     dataHint    : '1',
                     dataHintDirection: 'left',
                     dataHintOffset: 'small'
->>>>>>> cbf8194d
                 });
                 this.lockedControls.push(this.chColBanded);
 
@@ -220,16 +200,11 @@
                     iconCls     : 'toolbar__icon btn-pivot-layout',
                     caption     : this.capLayout,
                     disabled    : true,
-<<<<<<< HEAD
                     lock        : [_set.lostConnect, _set.coAuth, _set.noPivot, _set.selRangeEdit, _set.pivotLock, _set.wsLock],
-                    menu        : true
-=======
-                    lock        : [_set.lostConnect, _set.coAuth, _set.noPivot, _set.selRangeEdit, _set.pivotLock],
                     menu        : true,
                     dataHint    : '1',
                     dataHintDirection: 'bottom',
                     dataHintOffset: 'small'
->>>>>>> cbf8194d
                 });
                 this.lockedControls.push(this.btnPivotLayout);
 
@@ -238,16 +213,11 @@
                     iconCls     : 'toolbar__icon btn-blank-rows',
                     caption     : this.capBlankRows,
                     disabled    : true,
-<<<<<<< HEAD
                     lock        : [_set.lostConnect, _set.coAuth, _set.noPivot, _set.selRangeEdit, _set.pivotLock, _set.wsLock],
-                    menu        : true
-=======
-                    lock        : [_set.lostConnect, _set.coAuth, _set.noPivot, _set.selRangeEdit, _set.pivotLock],
                     menu        : true,
                     dataHint    : '1',
                     dataHintDirection: 'bottom',
                     dataHintOffset: 'small'
->>>>>>> cbf8194d
                 });
                 this.lockedControls.push(this.btnPivotBlankRows);
 
@@ -256,16 +226,11 @@
                     iconCls     : 'toolbar__icon btn-subtotals',
                     caption     : this.capSubtotals,
                     disabled    : true,
-<<<<<<< HEAD
                     lock        : [_set.lostConnect, _set.coAuth, _set.noPivot, _set.selRangeEdit, _set.pivotLock, _set.wsLock],
-                    menu        : true
-=======
-                    lock        : [_set.lostConnect, _set.coAuth, _set.noPivot, _set.selRangeEdit, _set.pivotLock],
                     menu        : true,
                     dataHint    : '1',
                     dataHintDirection: 'bottom',
                     dataHintOffset: 'small'
->>>>>>> cbf8194d
                 });
                 this.lockedControls.push(this.btnPivotSubtotals);
 
@@ -274,16 +239,11 @@
                     iconCls     : 'toolbar__icon btn-grand-totals',
                     caption     : this.capGrandTotals,
                     disabled    : true,
-<<<<<<< HEAD
                     lock        : [_set.lostConnect, _set.coAuth, _set.noPivot, _set.selRangeEdit, _set.pivotLock, _set.wsLock],
-                    menu        : true
-=======
-                    lock        : [_set.lostConnect, _set.coAuth, _set.noPivot, _set.selRangeEdit, _set.pivotLock],
                     menu        : true,
                     dataHint    : '1',
                     dataHintDirection: 'bottom',
                     dataHintOffset: 'small'
->>>>>>> cbf8194d
                 });
                 this.lockedControls.push(this.btnPivotGrandTotals);
 
@@ -292,14 +252,10 @@
                     iconCls: 'toolbar__icon btn-update',
                     caption: this.txtRefresh,
                     disabled    : true,
-<<<<<<< HEAD
-                    lock        : [_set.lostConnect, _set.coAuth, _set.noPivot, _set.selRangeEdit, _set.pivotLock, _set.wsLock]
-=======
-                    lock        : [_set.lostConnect, _set.coAuth, _set.noPivot, _set.selRangeEdit, _set.pivotLock],
-                    dataHint    : '1',
-                    dataHintDirection: 'bottom',
-                    dataHintOffset: 'small'
->>>>>>> cbf8194d
+                    lock        : [_set.lostConnect, _set.coAuth, _set.noPivot, _set.selRangeEdit, _set.pivotLock, _set.wsLock],
+                    dataHint    : '1',
+                    dataHintDirection: 'bottom',
+                    dataHintOffset: 'small'
                 });
                 this.lockedControls.push(this.btnRefreshPivot);
 
@@ -307,14 +263,10 @@
                     cls: 'btn-toolbar x-huge icon-top',
                     iconCls: 'toolbar__icon btn-select-pivot',
                     caption: this.txtSelect,
-<<<<<<< HEAD
-                    lock: [_set.lostConnect, _set.coAuth, _set.noPivot, _set.selRangeEdit, _set['PivotTables']]
-=======
-                    lock: [_set.lostConnect, _set.coAuth, _set.noPivot, _set.selRangeEdit],
+                    lock: [_set.lostConnect, _set.coAuth, _set.noPivot, _set.selRangeEdit, _set['PivotTables']],
                     dataHint: '1',
                     dataHintDirection: 'bottom',
                     dataHintOffset: 'small'
->>>>>>> cbf8194d
                 });
                 this.lockedControls.push(this.btnSelectPivot);
 
@@ -407,11 +359,7 @@
 
                 var _set = SSE.enumLock;
                 this.btnsAddPivot = this.btnsAddPivot.concat(Common.Utils.injectButtons(this.$el.find('.btn-slot.slot-add-pivot'), '', 'toolbar__icon btn-pivot-sum', this.txtCreate,
-<<<<<<< HEAD
-                    [_set.lostConnect, _set.coAuth, _set.editPivot, _set.selRangeEdit, _set.selChart, _set.selChartText, _set.selShape, _set.selShapeText, _set.selImage, _set.selSlicer, _set.editCell, _set.wsLock]));
-=======
-                    [_set.lostConnect, _set.coAuth, _set.editPivot, _set.selRangeEdit, _set.selChart, _set.selChartText, _set.selShape, _set.selShapeText, _set.selImage, _set.selSlicer, _set.editCell], undefined, undefined, undefined, '1', 'bottom', 'small'));
->>>>>>> cbf8194d
+                    [_set.lostConnect, _set.coAuth, _set.editPivot, _set.selRangeEdit, _set.selChart, _set.selChartText, _set.selShape, _set.selShapeText, _set.selImage, _set.selSlicer, _set.editCell, _set.wsLock], undefined, undefined, undefined, '1', 'bottom', 'small'));
 
                 this.chRowHeader.render(this.$el.find('#slot-chk-header-row'));
                 this.chColHeader.render(this.$el.find('#slot-chk-header-column'));
