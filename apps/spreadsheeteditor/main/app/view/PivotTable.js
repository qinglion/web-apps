/*
 *
 * (c) Copyright Ascensio System SIA 2010-2019
 *
 * This program is a free software product. You can redistribute it and/or
 * modify it under the terms of the GNU Affero General Public License (AGPL)
 * version 3 as published by the Free Software Foundation. In accordance with
 * Section 7(a) of the GNU AGPL its Section 15 shall be amended to the effect
 * that Ascensio System SIA expressly excludes the warranty of non-infringement
 * of any third-party rights.
 *
 * This program is distributed WITHOUT ANY WARRANTY; without even the implied
 * warranty of MERCHANTABILITY or FITNESS FOR A PARTICULAR  PURPOSE. For
 * details, see the GNU AGPL at: http://www.gnu.org/licenses/agpl-3.0.html
 *
 * You can contact Ascensio System SIA at 20A-12 Ernesta Birznieka-Upisha
 * street, Riga, Latvia, EU, LV-1050.
 *
 * The  interactive user interfaces in modified source and object code versions
 * of the Program must display Appropriate Legal Notices, as required under
 * Section 5 of the GNU AGPL version 3.
 *
 * Pursuant to Section 7(b) of the License you must retain the original Product
 * logo when distributing the program. Pursuant to Section 7(e) we decline to
 * grant you any rights under trademark law for use of our trademarks.
 *
 * All the Product's GUI elements, including illustrations and icon sets, as
 * well as technical writing content are licensed under the terms of the
 * Creative Commons Attribution-ShareAlike 4.0 International. See the License
 * terms at http://creativecommons.org/licenses/by-sa/4.0/legalcode
 *
*/
/**
 *  PivotTable.js
 *
 *  View
 *
 *  Created by Julia.Radzhabova on 06.27.17
 *  Copyright (c) 2018 Ascensio System SIA. All rights reserved.
 *
 */

define([
    // 'text!spreadsheeteditor/main/app/template/PivotTableSettings.template',
    'common/main/lib/util/utils',
    'common/main/lib/component/Button',
    'common/main/lib/component/ComboDataView',
    'common/main/lib/component/Layout'
], function (menuTemplate) {
    'use strict';

    SSE.Views.PivotTable = Common.UI.BaseView.extend(_.extend((function(){
        var template =
            '<section id="pivot-table-panel" class="panel" data-tab="pivot">' +
                '<div class="group">' +
                    '<span id="slot-btn-add-pivot" class="btn-slot text x-huge"></span>' +
                '</div>' +
                '<div class="separator long"/>' +
                '<div class="group">' +
                    '<span id="slot-btn-pivot-report-layout" class="btn-slot text x-huge"></span>' +
                    '<span id="slot-btn-pivot-blank-rows" class="btn-slot text x-huge"></span>' +
                    '<span id="slot-btn-pivot-subtotals" class="btn-slot text x-huge"></span>' +
                    '<span id="slot-btn-pivot-grand-totals" class="btn-slot text x-huge"></span>' +
                '</div>' +
                '<div class="separator long"/>' +
                '<div class="group">' +
                    '<span id="slot-btn-refresh-pivot" class="btn-slot text x-huge"></span>' +
                '</div>' +
                '<div class="separator long"/>' +
                '<div class="group">' +
                    '<span id="slot-btn-select-pivot" class="btn-slot text x-huge"></span>' +
                '</div>' +
                '<div class="separator long"/>' +
                '<div class="group">' +
                    '<div class="elset">' +
                        '<span class="btn-slot text" id="slot-chk-header-row"></span>' +
                    '</div>' +
                    '<div class="elset">' +
                        '<span class="btn-slot text" id="slot-chk-header-column"></span>' +
                    '</div>' +
                '</div>' +
                '<div class="group">' +
                    '<div class="elset">' +
                        '<span class="btn-slot text" id="slot-chk-banded-row"></span>' +
                    '</div>' +
                    '<div class="elset">' +
                        '<span class="btn-slot text" id="slot-chk-banded-column"></span>' +
                    '</div>' +
                '</div>' +
                '<div class="group" id="slot-field-pivot-styles" style="width: 347px;">' +
                '</div>' +
            '</section>';

        function setEvents() {
            var me = this;

            this.btnAddPivot.on('click', function (e) {
                me.fireEvent('pivottable:create');
            });

            this.btnPivotLayout.menu.on('item:click', function (menu, item, e) {
                me.fireEvent('pivottable:layout', [item.value]);
            });

            this.btnPivotBlankRows.menu.on('item:click', function (menu, item, e) {
                me.fireEvent('pivottable:blankrows', [item.value]);
            });

            this.btnPivotSubtotals.menu.on('item:click', function (menu, item, e) {
                me.fireEvent('pivottable:subtotals', [item.value]);
            });

            this.btnPivotGrandTotals.menu.on('item:click', function (menu, item, e) {
                me.fireEvent('pivottable:grandtotals', [item.value]);
            });

            this.btnRefreshPivot.on('click', function (e) {
                me.fireEvent('pivottable:refresh');
            });

            this.btnSelectPivot.on('click', function (e) {
                me.fireEvent('pivottable:select');
            });

            this.chRowHeader.on('change', function (field, value) {
                me.fireEvent('pivottable:rowscolumns', [0, value]);
            });
            this.chColHeader.on('change', function (field, value) {
                me.fireEvent('pivottable:rowscolumns', [1, value]);
            });
            this.chRowBanded.on('change', function (field, value) {
                me.fireEvent('pivottable:rowscolumns', [2, value]);
            });
            this.chColBanded.on('change', function (field, value) {
                me.fireEvent('pivottable:rowscolumns', [3, value]);
            });

            this.pivotStyles.on('click', function (combo, record) {
                me.fireEvent('pivottable:style', [record]);
            });
            this.pivotStyles.openButton.menu.on('show:after', function () {
                me.pivotStyles.menuPicker.scroller.update({alwaysVisibleY: true});
            });
        }

        return {
            options: {},

            initialize: function (options) {
                Common.UI.BaseView.prototype.initialize.call(this, options);

                this.appConfig = options.mode;
                this.lockedControls = [];

                var _set = SSE.enumLock;

                this.chRowHeader = new Common.UI.CheckBox({
                    labelText: this.textRowHeader,
                    lock        : [_set.lostConnect, _set.coAuth, _set.noPivot]
                });
                this.lockedControls.push(this.chRowHeader);

                this.chColHeader = new Common.UI.CheckBox({
                    labelText: this.textColHeader,
                    lock        : [_set.lostConnect, _set.coAuth, _set.noPivot]
                });
                this.lockedControls.push(this.chColHeader);

                this.chRowBanded = new Common.UI.CheckBox({
                    labelText: this.textRowBanded,
                    lock        : [_set.lostConnect, _set.coAuth, _set.noPivot]
                });
                this.lockedControls.push(this.chRowBanded);

                this.chColBanded = new Common.UI.CheckBox({
                    labelText: this.textColBanded,
                    lock        : [_set.lostConnect, _set.coAuth, _set.noPivot]
                });
                this.lockedControls.push(this.chColBanded);

                this.btnAddPivot = new Common.UI.Button({
                    cls: 'btn-toolbar x-huge icon-top',
                    iconCls: 'btn-add-pivot',
                    caption: this.txtCreate,
                    disabled    : false,
                    lock        : [_set.lostConnect, _set.coAuth, _set.editPivot]
                });

                this.btnPivotLayout = new Common.UI.Button({
                    cls         : 'btn-toolbar x-huge icon-top',
                    iconCls     : 'btn-pivot-layout',
                    caption     : this.capLayout,
                    disabled    : true,
                    lock        : [_set.lostConnect, _set.coAuth, _set.noPivot],
                    menu        : true
                });
                this.lockedControls.push(this.btnPivotLayout);

                this.btnPivotBlankRows = new Common.UI.Button({
                    cls         : 'btn-toolbar x-huge icon-top',
                    iconCls     : 'btn-blank-rows',
                    caption     : this.capBlankRows,
                    disabled    : true,
                    lock        : [_set.lostConnect, _set.coAuth, _set.noPivot],
                    menu        : true
                });
                this.lockedControls.push(this.btnPivotBlankRows);

                this.btnPivotSubtotals = new Common.UI.Button({
                    cls         : 'btn-toolbar x-huge icon-top',
                    iconCls     : 'btn-subtotals',
                    caption     : this.capSubtotals,
                    disabled    : true,
                    lock        : [_set.lostConnect, _set.coAuth, _set.noPivot],
                    menu        : true
                });
                this.lockedControls.push(this.btnPivotSubtotals);

                this.btnPivotGrandTotals = new Common.UI.Button({
                    cls         : 'btn-toolbar x-huge icon-top',
                    iconCls     : 'btn-grand-totals',
                    caption     : this.capGrandTotals,
                    disabled    : true,
                    lock        : [_set.lostConnect, _set.coAuth, _set.noPivot],
                    menu        : true
                });
                this.lockedControls.push(this.btnPivotGrandTotals);

                this.btnRefreshPivot = new Common.UI.Button({
                    cls: 'btn-toolbar x-huge icon-top',
                    iconCls: 'btn-update-pivot',
                    caption: this.txtRefresh,
                    disabled    : true,
                    lock        : [_set.lostConnect, _set.coAuth, _set.noPivot]
                });
                this.lockedControls.push(this.btnRefreshPivot);

                this.btnSelectPivot = new Common.UI.Button({
                    cls: 'btn-toolbar x-huge icon-top',
<<<<<<< HEAD
                    iconCls: 'btn-select-pivot',
                    caption: this.txtSelect,
                    lock        : [_set.lostConnect, _set.coAuth, _set.noPivot]
=======
                    iconCls: 'toolbar__icon btn-select-pivot',
                    caption: this.txtSelect
>>>>>>> f7d5b19d
                });
                this.lockedControls.push(this.btnSelectPivot);

                this.pivotStyles = new Common.UI.ComboDataView({
                    cls             : 'combo-pivot-template',
                    enableKeyEvents : true,
                    itemWidth       : 61,
                    itemHeight      : 49,
                    menuMaxHeight   : 300,
                    lock        : [_set.lostConnect, _set.coAuth, _set.noPivot]
                });
                this.lockedControls.push(this.pivotStyles);

                Common.NotificationCenter.on('app:ready', this.onAppReady.bind(this));
            },

            render: function (el) {
                this.boxSdk = $('#editor_sdk');
                if ( el ) el.html( this.getPanel() );

                return this;
            },

            onAppReady: function (config) {
                var me = this;
                (new Promise(function (accept, reject) {
                    accept();
                })).then(function(){
                    me.btnAddPivot.updateHint(me.tipCreatePivot);
                    me.btnRefreshPivot.updateHint(me.tipRefresh);
                    me.btnSelectPivot.updateHint(me.tipSelect);
                    me.btnPivotLayout.updateHint(me.capLayout);
                    me.btnPivotLayout.setMenu(new Common.UI.Menu({
                        items: [
                            { caption: me.mniLayoutCompact,  value: 0 },
                            { caption: me.mniLayoutOutline,  value: 1 },
                            { caption: me.mniLayoutTabular,  value: 2 },
                            { caption: '--' },
                            { caption: me.mniLayoutRepeat,   value: 3 },
                            { caption: me.mniLayoutNoRepeat, value: 4 }
                        ]
                    }));

                    me.btnPivotBlankRows.updateHint(me.capBlankRows);
                    me.btnPivotBlankRows.setMenu( new Common.UI.Menu({
                        items: [
                            { caption: me.mniInsertBlankLine,  value: 'insert' },
                            { caption: me.mniRemoveBlankLine,  value: 'remove' }
                        ]
                    }));

                    me.btnPivotSubtotals.updateHint(me.tipSubtotals);
                    me.btnPivotSubtotals.setMenu(new Common.UI.Menu({
                        items: [
                            { caption: me.mniNoSubtotals,       value: 0 },
                            { caption: me.mniBottomSubtotals,   value: 1 },
                            { caption: me.mniTopSubtotals,      value: 2 }
                        ]
                    }));

                    me.btnPivotGrandTotals.updateHint(me.tipGrandTotals);
                    me.btnPivotGrandTotals.setMenu(new Common.UI.Menu({
                        items: [
                            { caption: me.mniOffTotals,       value: 0 },
                            { caption: me.mniOnTotals,        value: 1 },
                            { caption: me.mniOnRowsTotals,    value: 2 },
                            { caption: me.mniOnColumnsTotals, value: 3 }
                        ]
                    }));

                    setEvents.call(me);
                });
            },

            getPanel: function () {
                this.$el = $(_.template(template)( {} ));

                this.chRowHeader.render(this.$el.find('#slot-chk-header-row'));
                this.chColHeader.render(this.$el.find('#slot-chk-header-column'));
                this.chRowBanded.render(this.$el.find('#slot-chk-banded-row'));
                this.chColBanded.render(this.$el.find('#slot-chk-banded-column'));

                this.btnAddPivot.render(this.$el.find('#slot-btn-add-pivot'));
                this.btnRefreshPivot.render(this.$el.find('#slot-btn-refresh-pivot'));
                this.btnSelectPivot.render(this.$el.find('#slot-btn-select-pivot'));
                this.btnPivotLayout.render(this.$el.find('#slot-btn-pivot-report-layout'));
                this.btnPivotBlankRows.render(this.$el.find('#slot-btn-pivot-blank-rows'));
                this.btnPivotSubtotals.render(this.$el.find('#slot-btn-pivot-subtotals'));
                this.btnPivotGrandTotals.render(this.$el.find('#slot-btn-pivot-grand-totals'));
                this.pivotStyles.render(this.$el.find('#slot-field-pivot-styles'));

                return this.$el;
            },

            show: function () {
                Common.UI.BaseView.prototype.show.call(this);
                this.fireEvent('show', this);
            },

            getButtons: function(type) {
                return this.lockedControls.concat(this.btnAddPivot);
            },

            SetDisabled: function (state) {
                this.lockedControls.concat(this.btnAddPivot).forEach(function(button) {
                    if ( button ) {
                        button.setDisabled(state);
                    }
                }, this);
            },

            txtCreate: 'Insert Table',
            tipCreatePivot: 'Insert Pivot Table',
            textRowHeader: 'Row Headers',
            textColHeader: 'Column Headers',
            textRowBanded: 'Banded Rows',
            textColBanded: 'Banded Columns',
            capBlankRows: 'Blank Rows',
            mniInsertBlankLine: 'Insert Blank Line after Each Item',
            mniRemoveBlankLine: 'Remove Blank Line after Each Item',
            capGrandTotals: 'Grand Totals',
            mniOffTotals: 'Off for Rows and Columns',
            mniOnTotals: 'On for Rows and Columns',
            mniOnRowsTotals: 'On for Rows Only',
            mniOnColumnsTotals: 'On for Columns Only',
            capLayout: 'Report Layout',
            capSubtotals: 'Subtotals',
            mniLayoutCompact: 'Show in Compact Form',
            mniLayoutOutline: 'Show in Outline Form',
            mniLayoutTabular: 'Show in Tabular Form',
            mniLayoutRepeat: 'Repeat All Item Labels',
            mniLayoutNoRepeat: 'Don\'t Repeat All Item Labels',
            mniNoSubtotals: 'Don\'t Show Subtotals',
            mniBottomSubtotals: 'Show all Subtotals at Bottom of Group',
            mniTopSubtotals: 'Show all Subtotals at Top of Group',
            txtRefresh: 'Refresh',
            tipRefresh: 'Update the information from data source',
            tipGrandTotals: 'Show or hide grand totals',
            tipSubtotals: 'Show or hide subtotals',
            txtSelect: 'Select',
            tipSelect: 'Select entire pivot table'
        }
    }()), SSE.Views.PivotTable || {}));
});<|MERGE_RESOLUTION|>--- conflicted
+++ resolved
@@ -180,7 +180,7 @@
 
                 this.btnAddPivot = new Common.UI.Button({
                     cls: 'btn-toolbar x-huge icon-top',
-                    iconCls: 'btn-add-pivot',
+                    iconCls: 'toolbar__icon btn-add-pivot',
                     caption: this.txtCreate,
                     disabled    : false,
                     lock        : [_set.lostConnect, _set.coAuth, _set.editPivot]
@@ -188,7 +188,7 @@
 
                 this.btnPivotLayout = new Common.UI.Button({
                     cls         : 'btn-toolbar x-huge icon-top',
-                    iconCls     : 'btn-pivot-layout',
+                    iconCls     : 'toolbar__icon btn-pivot-layout',
                     caption     : this.capLayout,
                     disabled    : true,
                     lock        : [_set.lostConnect, _set.coAuth, _set.noPivot],
@@ -198,7 +198,7 @@
 
                 this.btnPivotBlankRows = new Common.UI.Button({
                     cls         : 'btn-toolbar x-huge icon-top',
-                    iconCls     : 'btn-blank-rows',
+                    iconCls     : 'toolbar__icon btn-blank-rows',
                     caption     : this.capBlankRows,
                     disabled    : true,
                     lock        : [_set.lostConnect, _set.coAuth, _set.noPivot],
@@ -208,7 +208,7 @@
 
                 this.btnPivotSubtotals = new Common.UI.Button({
                     cls         : 'btn-toolbar x-huge icon-top',
-                    iconCls     : 'btn-subtotals',
+                    iconCls     : 'toolbar__icon btn-subtotals',
                     caption     : this.capSubtotals,
                     disabled    : true,
                     lock        : [_set.lostConnect, _set.coAuth, _set.noPivot],
@@ -218,7 +218,7 @@
 
                 this.btnPivotGrandTotals = new Common.UI.Button({
                     cls         : 'btn-toolbar x-huge icon-top',
-                    iconCls     : 'btn-grand-totals',
+                    iconCls     : 'toolbar__icon btn-grand-totals',
                     caption     : this.capGrandTotals,
                     disabled    : true,
                     lock        : [_set.lostConnect, _set.coAuth, _set.noPivot],
@@ -228,7 +228,7 @@
 
                 this.btnRefreshPivot = new Common.UI.Button({
                     cls: 'btn-toolbar x-huge icon-top',
-                    iconCls: 'btn-update-pivot',
+                    iconCls: 'toolbar__icon btn-update-pivot',
                     caption: this.txtRefresh,
                     disabled    : true,
                     lock        : [_set.lostConnect, _set.coAuth, _set.noPivot]
@@ -237,14 +237,9 @@
 
                 this.btnSelectPivot = new Common.UI.Button({
                     cls: 'btn-toolbar x-huge icon-top',
-<<<<<<< HEAD
-                    iconCls: 'btn-select-pivot',
+                    iconCls: 'toolbar__icon btn-select-pivot',
                     caption: this.txtSelect,
-                    lock        : [_set.lostConnect, _set.coAuth, _set.noPivot]
-=======
-                    iconCls: 'toolbar__icon btn-select-pivot',
-                    caption: this.txtSelect
->>>>>>> f7d5b19d
+                    lock: [_set.lostConnect, _set.coAuth, _set.noPivot]
                 });
                 this.lockedControls.push(this.btnSelectPivot);
 
