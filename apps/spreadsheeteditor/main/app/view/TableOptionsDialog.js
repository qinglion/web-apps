--- conflicted
+++ resolved
@@ -73,7 +73,7 @@
             ].join('');
 
             this.options.tpl = _.template(this.template, this.options);
-            this.checkRangeType = c_oAscSelectionDialogType.FormatTable;
+            this.checkRangeType = Asc.c_oAscSelectionDialogType.FormatTable;
 
             Common.UI.Window.prototype.initialize.call(this, this.options);
         },
@@ -118,40 +118,31 @@
                 if (settings.range) {
                     me.cbTitle.setVisible(false);
                     me.setHeight(130);
-                    me.checkRangeType = c_oAscSelectionDialogType.FormatTableChangeRange;
+                    me.checkRangeType = Asc.c_oAscSelectionDialogType.FormatTableChangeRange;
                     me.inputRange.setValue(settings.range);
-                    me.api.asc_setSelectionDialogMode(c_oAscSelectionDialogType.FormatTable, settings.range);
+                    me.api.asc_setSelectionDialogMode(Asc.c_oAscSelectionDialogType.FormatTable, settings.range);
                 } else {
                     var options = me.api.asc_getAddFormatTableOptions();
                     me.inputRange.setValue(options.asc_getRange());
                     me.cbTitle.setValue(options.asc_getIsTitle());
-                    me.api.asc_setSelectionDialogMode(c_oAscSelectionDialogType.FormatTable, options.asc_getRange());
+                    me.api.asc_setSelectionDialogMode(Asc.c_oAscSelectionDialogType.FormatTable, options.asc_getRange());
                 }
                 if (settings.title)
                     me.setTitle(settings.title);
 
-<<<<<<< HEAD
-=======
-                me.api.asc_setSelectionDialogMode(Asc.c_oAscSelectionDialogType.FormatTable, options.asc_getRange());
->>>>>>> 7bf15f88
                 me.api.asc_unregisterCallback('asc_onSelectionRangeChanged', _.bind(me.onApiRangeChanged, me));
                 me.api.asc_registerCallback('asc_onSelectionRangeChanged', _.bind(me.onApiRangeChanged, me));
                 Common.NotificationCenter.trigger('cells:range', Asc.c_oAscSelectionDialogType.FormatTable);
             }
 
             me.inputRange.validation = function(value) {
-<<<<<<< HEAD
                 var isvalid = me.api.asc_checkDataRange(me.checkRangeType, value, false);
-                return (isvalid==c_oAscError.ID.DataRangeError) ? me.txtInvalidRange : true;
-=======
-                var isvalid = me.api.asc_checkDataRange(Asc.c_oAscSelectionDialogType.FormatTable, value, false);
                 return (isvalid==Asc.c_oAscError.ID.DataRangeError) ? me.txtInvalidRange : true;
->>>>>>> 7bf15f88
             };
         },
 
         getSettings: function () {
-            if (this.checkRangeType == c_oAscSelectionDialogType.FormatTable) {
+            if (this.checkRangeType == Asc.c_oAscSelectionDialogType.FormatTable) {
                 var options = this.api.asc_getAddFormatTableOptions(this.inputRange.getValue());
                 options.asc_setIsTitle(this.cbTitle.checked);
                 return options;
@@ -166,13 +157,8 @@
         },
 
         isRangeValid: function() {
-<<<<<<< HEAD
             var isvalid = this.api.asc_checkDataRange(this.checkRangeType, this.inputRange.getValue(), true);
-            if (isvalid == c_oAscError.ID.No)
-=======
-            var isvalid = this.api.asc_checkDataRange(Asc.c_oAscSelectionDialogType.FormatTable, this.inputRange.getValue(), true);
             if (isvalid == Asc.c_oAscError.ID.No)
->>>>>>> 7bf15f88
                 return true;
             else {
                 if (isvalid == Asc.c_oAscError.ID.AutoFilterDataRangeError) {
