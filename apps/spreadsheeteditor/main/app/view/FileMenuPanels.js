--- conflicted
+++ resolved
@@ -1395,14 +1395,11 @@
         txtHy: 'Armenian',
         txtLastUsed: 'Last used',
         txtScreenReader: 'Turn on screen reader support',
-<<<<<<< HEAD
         strMaxIterations: 'Maximum iterations',
         strMaxChange: 'Maximum change',
         strEnableIterative: 'Enable iterative calculation',
-        txtErrorNumber: 'Your entry cannot be used. An integer or decimal number may be required.'
-=======
+        txtErrorNumber: 'Your entry cannot be used. An integer or decimal number may be required.',
         txtCustomizeQuickAccess: 'Customize quick access'
->>>>>>> 73f0e121
 
 }, SSE.Views.FileMenuPanels.MainSettingsGeneral || {}));
 
