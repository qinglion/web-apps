--- conflicted
+++ resolved
@@ -30,14 +30,8 @@
  *
  */
 define([
-<<<<<<< HEAD
     'common/main/lib/component/BaseView',
     'common/main/lib/component/RadioBox'
-=======
-    'common/main/lib/view/DocumentAccessDialog',
-    'common/main/lib/view/AutoCorrectDialog',
-    'common/main/lib/view/CustomizeQuickAccessDialog'
->>>>>>> 90101fa6
 ], function () {
     'use strict';
 
