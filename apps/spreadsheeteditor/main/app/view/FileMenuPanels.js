--- conflicted
+++ resolved
@@ -1104,14 +1104,10 @@
                 el          : $markup.findById('#fms-cmb-theme'),
                 style       : 'width: 160px;',
                 editable    : false,
-<<<<<<< HEAD
                 cls         : 'input-group-nr',
                 dataHint    : '3',
                 dataHintDirection: 'bottom',
                 dataHintOffset: 'big'
-=======
-                cls         : 'input-group-nr'
->>>>>>> 230b553b
             });
 
             $markup.find('.btn.primary').each(function(index, el){
