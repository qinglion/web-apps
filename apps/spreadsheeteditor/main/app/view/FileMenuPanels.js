/*
 *
 * (c) Copyright Ascensio System Limited 2010-2017
 *
 * This program is a free software product. You can redistribute it and/or
 * modify it under the terms of the GNU Affero General Public License (AGPL)
 * version 3 as published by the Free Software Foundation. In accordance with
 * Section 7(a) of the GNU AGPL its Section 15 shall be amended to the effect
 * that Ascensio System SIA expressly excludes the warranty of non-infringement
 * of any third-party rights.
 *
 * This program is distributed WITHOUT ANY WARRANTY; without even the implied
 * warranty of MERCHANTABILITY or FITNESS FOR A PARTICULAR  PURPOSE. For
 * details, see the GNU AGPL at: http://www.gnu.org/licenses/agpl-3.0.html
 *
 * You can contact Ascensio System SIA at Lubanas st. 125a-25, Riga, Latvia,
 * EU, LV-1021.
 *
 * The  interactive user interfaces in modified source and object code versions
 * of the Program must display Appropriate Legal Notices, as required under
 * Section 5 of the GNU AGPL version 3.
 *
 * Pursuant to Section 7(b) of the License you must retain the original Product
 * logo when distributing the program. Pursuant to Section 7(e) we decline to
 * grant you any rights under trademark law for use of our trademarks.
 *
 * All the Product's GUI elements, including illustrations and icon sets, as
 * well as technical writing content are licensed under the terms of the
 * Creative Commons Attribution-ShareAlike 4.0 International. See the License
 * terms at http://creativecommons.org/licenses/by-sa/4.0/legalcode
 *
*/
define([
    'common/main/lib/view/DocumentAccessDialog'
], function () {
    'use strict';

    !SSE.Views.FileMenuPanels && (SSE.Views.FileMenuPanels = {});

    SSE.Views.FileMenuPanels.ViewSaveAs = Common.UI.BaseView.extend({
        el: '#panel-saveas',
        menu: undefined,

        formats: [[
            {name: 'XLSX', imgCls: 'xlsx', type: Asc.c_oAscFileType.XLSX},
            {name: 'PDF',  imgCls: 'pdf',  type: Asc.c_oAscFileType.PDF},
            {name: 'ODS',  imgCls: 'ods',  type: Asc.c_oAscFileType.ODS},
            {name: 'CSV',  imgCls: 'csv',  type: Asc.c_oAscFileType.CSV}
        ]
//        ,[
//            {name: 'HTML', imgCls: 'html', type: Asc.c_oAscFileType.HTML}
//        ]
    ],


        template: _.template([
            '<table><tbody>',
                '<% _.each(rows, function(row) { %>',
                    '<tr>',
                        '<% _.each(row, function(item) { %>',
                            '<td><span class="btn-doc-format <%= item.imgCls %>" /></td>',
                        '<% }) %>',
                    '</tr>',
                '<% }) %>',
            '</tbody></table>'
        ].join('')),

        initialize: function(options) {
            Common.UI.BaseView.prototype.initialize.call(this,arguments);

            this.menu = options.menu;
        },

        render: function() {
            $(this.el).html(this.template({rows:this.formats}));
            $('.btn-doc-format',this.el).on('click', _.bind(this.onFormatClick,this));

            if (_.isUndefined(this.scroller)) {
                this.scroller = new Common.UI.Scroller({
                    el: $(this.el),
                    suppressScrollX: true
                });
            }

            this.flatFormats = _.flatten(this.formats);
            return this;
        },

        onFormatClick: function(e) {
            var format = /\s(\w+)/.exec(e.currentTarget.className);
            if (format) {
                format = format[1];
                var item = _.findWhere(this.flatFormats, {imgCls: format});

                if (item && this.menu) {
                    this.menu.fireEvent('saveas:format', [this.menu, item.type]);
                }
            }
        }
    });

    SSE.Views.FileMenuPanels.Settings = Common.UI.BaseView.extend(_.extend({
        el: '#panel-settings',
        menu: undefined,

        template: _.template([
            '<div style="width:100%; height:100%; position: relative;">',
                '<div id="id-settings-menu" style="position: absolute; width:200px; top: 0; bottom: 0;" class="no-padding"></div>',
                '<div id="id-settings-content" style="position: absolute; left: 200px; top: 0; right: 0; bottom: 0;" class="no-padding">',
                    '<div id="panel-settings-general" style="width:100%; height:100%;" class="no-padding main-settings-panel active"></div>',
                    '<div id="panel-settings-print" style="width:100%; height:100%;" class="no-padding main-settings-panel"></div>',
                '</div>',
            '</div>'
        ].join('')),

        initialize: function(options) {
            Common.UI.BaseView.prototype.initialize.call(this,arguments);

            this.menu = options.menu;
        },

        render: function() {
            $(this.el).html(this.template());

            this.generalSettings = new SSE.Views.FileMenuPanels.MainSettingsGeneral({menu: this.menu});
            this.generalSettings.options = {alias:'MainSettingsGeneral'};
            this.generalSettings.render();

            this.printSettings = SSE.getController('Print').getView('MainSettingsPrint');
            this.printSettings.menu = this.menu;
            this.printSettings.render($('#panel-settings-print'));

            this.viewSettingsPicker = new Common.UI.DataView({
                el: $('#id-settings-menu'),
                store: new Common.UI.DataViewStore([
                    {name: this.txtGeneral, panel: this.generalSettings, iconCls:'mnu-settings-general', selected: true},
                    {name: this.txtPageSettings, panel: this.printSettings, iconCls:'mnu-print'}
                ]),
                itemTemplate: _.template([
                    '<div id="<%= id %>" class="settings-item-wrap">',
                        '<div class="settings-icon <%= iconCls %>" style="display: inline-block;" >',
                        '</div><%= name %>',
                    '</div>'
                ].join(''))
            });
            this.viewSettingsPicker.on('item:select', _.bind(function(dataview, itemview, record) {
                var panel = record.get('panel');
                $('#id-settings-content > div').removeClass('active');
                panel.$el.addClass('active');
                panel.show();
            }, this));

            return this;
        },

        show: function() {
            Common.UI.BaseView.prototype.show.call(this,arguments);
            var item = this.viewSettingsPicker.getSelectedRec();
            if (item[0]) {
                item[0].get('panel').show();
            }
        },

        setMode: function(mode) {
            this.mode = mode;
            if (!this.mode.canPrint)
                this.viewSettingsPicker.store.pop();
            this.generalSettings && this.generalSettings.setMode(this.mode);
        },

        setApi: function(api) {
            this.generalSettings && this.generalSettings.setApi(api);
        },

        txtGeneral: 'General',
        txtPageSettings: 'Page Settings'
    }, SSE.Views.FileMenuPanels.Settings || {}));

    SSE.Views.MainSettingsPrint = Common.UI.BaseView.extend(_.extend({
        menu: undefined,

        template: _.template([
            '<table class="main"><tbody>',
                '<tr>',
                    '<td class="left"><label><%= scope.textSettings %></label></td>',
                    '<td class="right"><div id="advsettings-print-combo-sheets" class="input-group-nr" /></td>',
                '</tr>','<tr class="divider"></tr>','<tr class="divider"></tr>',
                '<tr>',
                    '<td class="left"><label><%= scope.textPageSize %></label></td>',
                    '<td class="right"><div id="advsettings-print-combo-pages" class="input-group-nr" /></td>',
                '</tr>','<tr class="divider"></tr>',
                '<tr>',
                    '<td class="left"><label><%= scope.textPageOrientation %></label></td>',
                    '<td class="right"><span id="advsettings-print-combo-orient" /></td>',
                '</tr>','<tr class="divider"></tr>',
                '<tr>',
                    '<td class="left"><label><%= scope.textPageScaling %></label></td>',
                    '<td class="right"><span id="advsettings-print-combo-layout" /></td>',
                '</tr>','<tr class="divider"></tr>',
                '<tr>',
                    '<td class="left" style="vertical-align: top;"><label><%= scope.strMargins %></label></td>',
                    '<td class="right" style="vertical-align: top;"><div id="advsettings-margins">',
                        '<table cols="2" class="no-padding">',
                            '<tr>',
                                '<td><label><%= scope.strTop %></label></td>',
                                '<td><label><%= scope.strBottom %></label></td>',
                            '</tr>',
                            '<tr>',
                                '<td><div id="advsettings-spin-margin-top"></div></td>',
                                '<td><div id="advsettings-spin-margin-bottom"></div></td>',
                            '</tr>',
                            '<tr>',
                                '<td><label><%= scope.strLeft %></label></td>',
                                '<td><label><%= scope.strRight %></label></td>',
                            '</tr>',
                            '<tr>',
                                '<td><div id="advsettings-spin-margin-left"></div></td>',
                                '<td><div id="advsettings-spin-margin-right"></div></td>',
                            '</tr>',
                        '</table>',
                    '</div></td>',
                '</tr>','<tr class="divider"></tr>',
                '<tr>',
                '<td class="left" style="vertical-align: top;"><label><%= scope.strPrint %></label></td>',
                '<td class="right" style="vertical-align: top;"><div id="advsettings-print">',
                    '<div id="advsettings-print-chb-grid" style="margin-bottom: 10px;"/>',
                    '<div id="advsettings-print-chb-rows"/>',
                '</div></td>',
                '</tr>','<tr class="divider"></tr>','<tr class="divider"></tr>',
                '<tr>',
                '<td class="left"></td>',
                '<td class="right"><button id="advsettings-print-button-save" class="btn normal dlg-btn primary"><%= scope.okButtonText %></button></td>',
                '</tr>',
            '</tbody></table>'
        ].join('')),

        initialize: function(options) {
            Common.UI.BaseView.prototype.initialize.call(this,arguments);

            this.menu = options.menu;
            this.spinners = [];
            this._initSettings = true;
        },

        render: function(parentEl) {
            if (parentEl)
                this.setElement(parentEl, false);
            $(this.el).html(this.template({scope: this}));

            this.cmbSheet = new Common.UI.ComboBox({
                el          : $('#advsettings-print-combo-sheets'),
                style       : 'width: 242px;',
                menuStyle   : 'min-width: 242px;max-height: 280px;',
                editable    : false,
                cls         : 'input-group-nr',
                data        : []
            });

            this.cmbPaperSize = new Common.UI.ComboBox({
                el          : $('#advsettings-print-combo-pages'),
                style       : 'width: 242px;',
                menuStyle   : 'max-height: 280px; min-width: 242px;',
                editable    : false,
                cls         : 'input-group-nr',
                data : [
                    {value:'215.9|279.4',    displayValue:'US Letter (21,59cm x 27,94cm)', caption: 'US Letter'},
                    {value:'215.9|355.6',    displayValue:'US Legal (21,59cm x 35,56cm)', caption: 'US Legal'},
                    {value:'210|297',        displayValue:'A4 (21cm x 29,7cm)', caption: 'A4'},
                    {value:'148.1|209.9',    displayValue:'A5 (14,81cm x 20,99cm)', caption: 'A5'},
                    {value:'176|250.1',      displayValue:'B5 (17,6cm x 25,01cm)', caption: 'B5'},
                    {value:'104.8|241.3',    displayValue:'Envelope #10 (10,48cm x 24,13cm)', caption: 'Envelope #10'},
                    {value:'110.1|220.1',    displayValue:'Envelope DL (11,01cm x 22,01cm)', caption: 'Envelope DL'},
                    {value:'279.4|431.7',    displayValue:'Tabloid (27,94cm x 43,17cm)', caption: 'Tabloid'},
                    {value:'297|420.1',      displayValue:'A3 (29,7cm x 42,01cm)', caption: 'A3'},
                    {value:'304.8|457.1',    displayValue:'Tabloid Oversize (30,48cm x 45,71cm)', caption: 'Tabloid Oversize'},
                    {value:'196.8|273',      displayValue:'ROC 16K (19,68cm x 27,3cm)', caption: 'ROC 16K'},
                    {value:'119.9|234.9',    displayValue:'Envelope Choukei 3 (11,99cm x 23,49cm)', caption: 'Envelope Choukei 3'},
                    {value:'330.2|482.5',    displayValue:'Super B/A3 (33,02cm x 48,25cm)', caption: 'Super B/A3'}
                ]
            });

            this.cmbPaperOrientation = new Common.UI.ComboBox({
                el          : $('#advsettings-print-combo-orient'),
                style       : 'width: 132px;',
                menuStyle   : 'min-width: 132px;',
                editable    : false,
                cls         : 'input-group-nr',
                data        : [
                    { value: Asc.c_oAscPageOrientation.PagePortrait, displayValue: this.strPortrait },
                    { value: Asc.c_oAscPageOrientation.PageLandscape, displayValue: this.strLandscape }
                ]
            });

            this.cmbLayout = new Common.UI.ComboBox({
                el          : $('#advsettings-print-combo-layout'),
                style       : 'width: 242px;',
                menuStyle   : 'min-width: 242px;',
                editable    : false,
                cls         : 'input-group-nr',
                data        : [
                    { value: 0, displayValue: this.textActualSize },
                    { value: 1, displayValue: this.textFitPage },
                    { value: 2, displayValue: this.textFitCols },
                    { value: 3, displayValue: this.textFitRows }
                ]
            });

            this.chPrintGrid = new Common.UI.CheckBox({
                el: $('#advsettings-print-chb-grid'),
                labelText: this.textPrintGrid
            });

            this.chPrintRows = new Common.UI.CheckBox({
                el: $('#advsettings-print-chb-rows'),
                labelText: this.textPrintHeadings
            });

            this.spnMarginTop = new Common.UI.MetricSpinner({
                el: $('#advsettings-spin-margin-top'),
                step: .1,
                width: 110,
                defaultUnit : "cm",
                value: '0 cm',
                maxValue: 48.25,
                minValue: 0
            });
            this.spinners.push(this.spnMarginTop);

            this.spnMarginBottom = new Common.UI.MetricSpinner({
                el: $('#advsettings-spin-margin-bottom'),
                step: .1,
                width: 110,
                defaultUnit : "cm",
                value: '0 cm',
                maxValue: 48.25,
                minValue: 0
            });
            this.spinners.push(this.spnMarginBottom);

            this.spnMarginLeft = new Common.UI.MetricSpinner({
                el: $('#advsettings-spin-margin-left'),
                step: .1,
                width: 110,
                defaultUnit : "cm",
                value: '0.19 cm',
                maxValue: 48.25,
                minValue: 0
            });
            this.spinners.push(this.spnMarginLeft);

            this.spnMarginRight = new Common.UI.MetricSpinner({
                el: $('#advsettings-spin-margin-right'),
                step: .1,
                width: 110,
                defaultUnit : "cm",
                value: '0.19 cm',
                maxValue: 48.25,
                minValue: 0
            });
            this.spinners.push(this.spnMarginRight);

            this.btnOk = new Common.UI.Button({
                el: '#advsettings-print-button-save'
            });

            if (_.isUndefined(this.scroller)) {
                this.scroller = new Common.UI.Scroller({
                    el: $(this.el),
                    suppressScrollX: true
                });
            }

            this.fireEvent('render:after', this);

            return this;
        },

        updateMetricUnit: function() {
            if (this.spinners) {
                for (var i=0; i<this.spinners.length; i++) {
                    var spinner = this.spinners[i];
                    spinner.setDefaultUnit(Common.Utils.Metric.getCurrentMetricName());
                    spinner.setStep(Common.Utils.Metric.getCurrentMetric()==Common.Utils.Metric.c_MetricUnits.pt ? 1 : 0.1);
                }
            }
            var store = this.cmbPaperSize.store;
            for (var i=0; i<store.length; i++) {
                var item = store.at(i),
                    value = item.get('value'),
                    pagewidth = /^\d{3}\.?\d*/.exec(value),
                    pageheight = /\d{3}\.?\d*$/.exec(value);

                item.set('displayValue', item.get('caption') + ' (' + parseFloat(Common.Utils.Metric.fnRecalcFromMM(pagewidth).toFixed(2)) + Common.Utils.Metric.getCurrentMetricName() + ' x ' +
                        parseFloat(Common.Utils.Metric.fnRecalcFromMM(pageheight).toFixed(2)) + Common.Utils.Metric.getCurrentMetricName() + ')');
            }
            this.cmbPaperSize.onResetItems();
        },

        applySettings: function() {
            if (this.menu) {
                this.menu.fireEvent('settings:apply', [this.menu]);
            }
        },

        show: function() {
            Common.UI.BaseView.prototype.show.call(this,arguments);
            if (this._initSettings) {
                this.updateMetricUnit();
                this._initSettings = false;
            }
            this.fireEvent('show', this);
        },

        okButtonText:           'Save',
        strPortrait:            'Portrait',
        strLandscape:           'Landscape',
        textPrintGrid:          'Print Gridlines',
        textPrintHeadings:      'Print Rows and Columns Headings',
        strLeft:                'Left',
        strRight:               'Right',
        strTop:                 'Top',
        strBottom:              'Bottom',
        strMargins:             'Margins',
        textPageSize:           'Page Size',
        textPageOrientation:    'Page Orientation',
        strPrint:               'Print',
        textSettings:           'Settings for',
        textPageScaling:        'Scaling',
        textActualSize:         'Actual Size',
        textFitPage:            'Fit Sheet on One Page',
        textFitCols:            'Fit All Columns on One Page',
        textFitRows:            'Fit All Rows on One Page'
    }, SSE.Views.MainSettingsPrint || {}));

    SSE.Views.FileMenuPanels.MainSettingsGeneral = Common.UI.BaseView.extend(_.extend({
        el: '#panel-settings-general',
        menu: undefined,

        template: _.template([
            '<table class="main"><tbody>',
                /** coauthoring begin **/
                '<tr class="comments">',
                    '<td class="left"><label><%= scope.txtLiveComment %></label></td>',
                    '<td class="right"><div id="fms-chb-live-comment"/></td>',
                '</tr>','<tr class="divider comments"></tr>',
                '<tr class="comments">',
                    '<td class="left"></td>',
                    '<td class="right"><div id="fms-chb-resolved-comment"/></td>',
                '</tr>','<tr class="divider comments"></tr>',
                '<tr class="edit sogou">',
                    '<td class="left"><label><%= scope.txtInput %></label></td>',
                    '<td class="right"><div id="fms-chb-input-sogou"/></td>',
                '</tr>','<tr class="divider edit sogou"></tr>',
                '<tr class="autosave">',
                    '<td class="left"><label id="fms-lbl-autosave"><%= scope.textAutoSave %></label></td>',
                    '<td class="right"><span id="fms-chb-autosave" /></td>',
                '</tr>','<tr class="divider autosave"></tr>',
                '<tr class="forcesave">',
                    '<td class="left"><label id="fms-lbl-forcesave"><%= scope.textForceSave %></label></td>',
                    '<td class="right"><span id="fms-chb-forcesave" /></td>',
                '</tr>','<tr class="divider forcesave"></tr>',
                '<tr class="coauth changes">',
                    '<td class="left"><label><%= scope.strCoAuthMode %></label></td>',
                    '<td class="right">',
                        '<div><div id="fms-cmb-coauth-mode" style="display: inline-block; margin-right: 15px;"/>',
                        '<label id="fms-lbl-coauth-mode" style="vertical-align: middle;"><%= scope.strCoAuthModeDescFast %></label></div></td>',
                '</tr>','<tr class="divider coauth changes"></tr>',
                /** coauthoring end **/
                '<tr>',
                    '<td class="left"><label><%= scope.strZoom %></label></td>',
                    '<td class="right"><div id="fms-cmb-zoom" class="input-group-nr" /></td>',
                '</tr>','<tr class="divider"></tr>',
                '<tr>',
                    '<td class="left"><label><%= scope.strFontRender %></label></td>',
                    '<td class="right"><span id="fms-cmb-font-render" /></td>',
                '</tr>','<tr class="divider"></tr>',
                '<tr class="edit">',
                    '<td class="left"><label><%= scope.strUnit %></label></td>',
                    '<td class="right"><span id="fms-cmb-unit" /></td>',
                '</tr>','<tr class="divider edit"></tr>',
                '<tr class="edit">',
                    '<td class="left"><label><%= scope.strFuncLocale %></label></td>',
                    '<td class="right">',
                        '<div><div id="fms-cmb-func-locale" style="display: inline-block; margin-right: 15px;"/>',
                        '<label id="fms-lbl-func-locale" style="vertical-align: middle;"><%= scope.strFuncLocaleEx %></label></div></td>',
                '</tr>','<tr class="divider edit"></tr>',
                '<tr class="edit">',
                    '<td class="left"><label><%= scope.strRegSettings %></label></td>',
                    '<td class="right">',
                        '<div><div id="fms-cmb-reg-settings" style="display: inline-block; margin-right: 15px;"/>',
                        '<label id="fms-lbl-reg-settings" style="vertical-align: middle;"></label></div></td>',
                '</tr>','<tr class="divider edit"></tr>',
                '<tr>',
                    '<td class="left"></td>',
                    '<td class="right"><button id="fms-btn-apply" class="btn normal dlg-btn primary"><%= scope.okButtonText %></button></td>',
                '</tr>',
            '</tbody></table>'
        ].join('')),

        initialize: function(options) {
            Common.UI.BaseView.prototype.initialize.call(this,arguments);

            this.menu = options.menu;
        },

        render: function() {
            $(this.el).html(this.template({scope: this}));

            /** coauthoring begin **/
            this.chLiveComment = new Common.UI.CheckBox({
                el: $('#fms-chb-live-comment'),
                labelText: this.strLiveComment
            }).on('change', _.bind(function(field, newValue, oldValue, eOpts){
                this.chResolvedComment.setDisabled(field.getValue()!=='checked');
            }, this));

            this.chResolvedComment = new Common.UI.CheckBox({
                el: $('#fms-chb-resolved-comment'),
                labelText: this.strResolvedComment
            });

            this.chInputSogou = new Common.UI.CheckBox({
                el: $('#fms-chb-input-sogou'),
                labelText: this.strInputSogou
            });

            this.cmbCoAuthMode = new Common.UI.ComboBox({
                el          : $('#fms-cmb-coauth-mode'),
                style       : 'width: 160px;',
                editable    : false,
                cls         : 'input-group-nr',
                data        : [
                    { value: 1, displayValue: this.strFast, descValue: this.strCoAuthModeDescFast},
                    { value: 0, displayValue: this.strStrict, descValue: this.strCoAuthModeDescStrict }
                ]
            }).on('selected', _.bind(function(combo, record) {
                if (record.value == 1 && (this.chAutosave.getValue()!=='checked'))
                    this.chAutosave.setValue(1);
                this.lblCoAuthMode.text(record.descValue);
            }, this));

            this.lblCoAuthMode = $('#fms-lbl-coauth-mode');
            /** coauthoring end **/

            this.cmbZoom = new Common.UI.ComboBox({
                el          : $('#fms-cmb-zoom'),
                style       : 'width: 160px;',
                editable    : false,
                cls         : 'input-group-nr',
                menuStyle   : 'max-height: 210px;',
                data        : [
                    { value: 50, displayValue: "50%" },
                    { value: 60, displayValue: "60%" },
                    { value: 70, displayValue: "70%" },
                    { value: 80, displayValue: "80%" },
                    { value: 90, displayValue: "90%" },
                    { value: 100, displayValue: "100%" },
                    { value: 110, displayValue: "110%" },
                    { value: 120, displayValue: "120%" },
                    { value: 150, displayValue: "150%" },
                    { value: 175, displayValue: "175%" },
                    { value: 200, displayValue: "200%" }
                ]
            });

            this.cmbFontRender = new Common.UI.ComboBox({
                el          : $('#fms-cmb-font-render'),
                style       : 'width: 160px;',
                editable    : false,
                cls         : 'input-group-nr',
                data        : [
                    { value: Asc.c_oAscFontRenderingModeType.hintingAndSubpixeling, displayValue: this.txtWin },
                    { value: Asc.c_oAscFontRenderingModeType.noHinting, displayValue: this.txtMac },
                    { value: Asc.c_oAscFontRenderingModeType.hinting, displayValue: this.txtNative }
                ]
            });

            this.chAutosave = new Common.UI.CheckBox({
                el: $('#fms-chb-autosave'),
                labelText: this.strAutosave
            }).on('change', _.bind(function(field, newValue, oldValue, eOpts){
                if (field.getValue()!=='checked' && this.cmbCoAuthMode.getValue()) {
                    this.cmbCoAuthMode.setValue(0);
                    this.lblCoAuthMode.text(this.strCoAuthModeDescStrict);
                }
            }, this));
            this.lblAutosave = $('#fms-lbl-autosave');

            this.chForcesave = new Common.UI.CheckBox({
                el: $('#fms-chb-forcesave'),
                labelText: this.strForcesave
            });

            this.cmbUnit = new Common.UI.ComboBox({
                el          : $('#fms-cmb-unit'),
                style       : 'width: 160px;',
                editable    : false,
                cls         : 'input-group-nr',
                data        : [
                    { value: Common.Utils.Metric.c_MetricUnits['cm'], displayValue: this.txtCm },
                    { value: Common.Utils.Metric.c_MetricUnits['pt'], displayValue: this.txtPt },
                    { value: Common.Utils.Metric.c_MetricUnits['inch'], displayValue: this.txtInch }
                ]
            });

            this.cmbFuncLocale = new Common.UI.ComboBox({
                el          : $('#fms-cmb-func-locale'),
                style       : 'width: 160px;',
                editable    : false,
                cls         : 'input-group-nr',
                data        : [
                    { value: 'en', displayValue: this.txtEn, exampleValue: this.txtExampleEn },
                    { value: 'de', displayValue: this.txtDe, exampleValue: this.txtExampleDe },
                    { value: 'ru', displayValue: this.txtRu, exampleValue: this.txtExampleRu },
                    { value: 'pl', displayValue: this.txtPl, exampleValue: this.txtExamplePl }
                ]
            }).on('selected', _.bind(function(combo, record) {
                this.updateFuncExample(record.exampleValue);
            }, this));

            var regdata = [{ value: 0x042C }, { value: 0x0405 }, { value: 0x0407 }, { value: 0x0408 }, { value: 0x0C09 }, { value: 0x0809 }, { value: 0x0409 }, { value: 0x0C0A },
                            { value: 0x040B }, { value: 0x040C }, { value: 0x0410 }, { value: 0x0411 }, { value: 0x0412 }, { value: 0x0426 }, { value: 0x0415 }, { value: 0x0416 },
                            { value: 0x0816 }, { value: 0x0419 }, { value: 0x0424 }, { value: 0x041F }, { value: 0x0422 }, { value: 0x042A }, { value: 0x0804 }];
            regdata.forEach(function(item) {
                var langinfo = Common.util.LanguageInfo.getLocalLanguageName(item.value);
                item.displayValue = langinfo[1];
                item.langName = langinfo[0];
            });

            this.cmbRegSettings = new Common.UI.ComboBox({
                el          : $('#fms-cmb-reg-settings'),
                style       : 'width: 160px;',
                menuStyle: 'max-height: 185px;',
                editable    : false,
                cls         : 'input-group-nr',
                data        : regdata,
                template: _.template([
                    '<span class="input-group combobox <%= cls %> combo-langs" id="<%= id %>" style="<%= style %>">',
                    '<input type="text" class="form-control">',
                    '<span class="icon input-icon lang-flag"></span>',
                    '<button type="button" class="btn btn-default dropdown-toggle" data-toggle="dropdown"><span class="caret img-commonctrl"></span></button>',
                        '<ul class="dropdown-menu <%= menuCls %>" style="<%= menuStyle %>" role="menu">',
                            '<% _.each(items, function(item) { %>',
                                '<li id="<%= item.id %>" data-value="<%= item.value %>">',
                                    '<a tabindex="-1" type="menuitem" style="padding-left: 26px !important;">',
                                        '<i class="icon lang-flag <%= item.langName %>" style="position: absolute;margin-left:-21px;"></i>',
                                        '<%= scope.getDisplayValue(item) %>',
                                    '</a>',
                                '</li>',
                            '<% }); %>',
                        '</ul>',
                    '</span>'].join(''))
            }).on('selected', _.bind(function(combo, record) {
                this.updateRegionalExample(record.value);
            }, this));
            if (this.cmbRegSettings.scroller) this.cmbRegSettings.scroller.update({alwaysVisibleY: true});

            this.btnApply = new Common.UI.Button({
                el: '#fms-btn-apply'
            });

            this.btnApply.on('click', _.bind(this.applySettings, this));

            if (_.isUndefined(this.scroller)) {
                this.scroller = new Common.UI.Scroller({
                    el: $(this.el),
                    suppressScrollX: true
                });
            }

            return this;
        },

        show: function() {
            Common.UI.BaseView.prototype.show.call(this,arguments);

            this.updateSettings();
        },

        setMode: function(mode) {
            this.mode = mode;
            $('tr.edit', this.el)[mode.isEdit ? 'show' : 'hide']();
            $('tr.autosave', this.el)[mode.isEdit ? 'show' : 'hide']();
            if (this.mode.isDesktopApp && this.mode.isOffline) {
                this.chAutosave.setCaption(this.strAutoRecover);
                this.lblAutosave.text(this.textAutoRecover);
            }
            $('tr.forcesave', this.el)[mode.canForcesave ? 'show' : 'hide']();
            $('tr.comments', this.el)[mode.canCoAuthoring && mode.canComments ? 'show' : 'hide']();
            $('tr.coauth.changes', this.el)[mode.isEdit && !mode.isOffline && mode.canCoAuthoring? 'show' : 'hide']();
            $('tr.sogou', this.el)[mode.isEdit && Common.Utils.isChrome ?'show':'hide']();
        },

        setApi: function(api) {
            this.api = api;
        },

        updateSettings: function() {
            var value = Common.Utils.InternalSettings.get("sse-settings-zoom");
            value = (value!==null) ? parseInt(value) : (this.mode.customization && this.mode.customization.zoom ? parseInt(this.mode.customization.zoom) : 100);
            var item = this.cmbZoom.store.findWhere({value: value});
            this.cmbZoom.setValue(item ? parseInt(item.get('value')) : (value>0 ? value+'%' : 100));

            /** coauthoring begin **/
            this.chLiveComment.setValue(Common.Utils.InternalSettings.get("sse-settings-livecomment"));
            this.chResolvedComment.setValue(Common.Utils.InternalSettings.get("sse-settings-resolvedcomment"));

            var fast_coauth = Common.Utils.InternalSettings.get("sse-settings-coauthmode");
            item = this.cmbCoAuthMode.store.findWhere({value: fast_coauth ? 1 : 0});
            this.cmbCoAuthMode.setValue(item ? item.get('value') : 1);
            this.lblCoAuthMode.text(item ? item.get('descValue') : this.strCoAuthModeDescFast);
            /** coauthoring end **/

            Common.Utils.isChrome && this.chInputSogou.setValue(Common.Utils.InternalSettings.get("sse-settings-inputsogou"));

            value = Common.Utils.InternalSettings.get("sse-settings-fontrender");
            item = this.cmbFontRender.store.findWhere({value: parseInt(value)});
            this.cmbFontRender.setValue(item ? item.get('value') : (window.devicePixelRatio > 1 ? Asc.c_oAscFontRenderingModeType.noHinting : Asc.c_oAscFontRenderingModeType.hintingAndSubpixeling));

            value = Common.Utils.InternalSettings.get("sse-settings-unit");
            item = this.cmbUnit.store.findWhere({value: value});
            this.cmbUnit.setValue(item ? parseInt(item.get('value')) : Common.Utils.Metric.getDefaultMetric());
            this._oldUnits = this.cmbUnit.getValue();

            value = Common.Utils.InternalSettings.get("sse-settings-autosave");
            this.chAutosave.setValue(value == 1);

            if (this.mode.canForcesave) {
                this.chForcesave.setValue(Common.Utils.InternalSettings.get("sse-settings-forcesave"));
            }

            value = Common.Utils.InternalSettings.get("sse-settings-func-locale");
            item = this.cmbFuncLocale.store.findWhere({value: value});
            if (!item)
                item = this.cmbFuncLocale.store.findWhere({value: value.split("-")[0]});
            this.cmbFuncLocale.setValue(item ? item.get('value') : 'en');
            this.updateFuncExample(item ? item.get('exampleValue') : this.txtExampleEn);

            value = this.api.asc_getLocale();
            if (value) {
                item = this.cmbRegSettings.store.findWhere({value: value});
                this.cmbRegSettings.setValue(item ? item.get('value') : Common.util.LanguageInfo.getLocalLanguageName(value)[1]);
                item && (value = this.cmbRegSettings.getValue());
            } else {
                value = this.mode.lang ? parseInt(Common.util.LanguageInfo.getLocalLanguageCode(this.mode.lang)) : 0x0409;
                this.cmbRegSettings.setValue(Common.util.LanguageInfo.getLocalLanguageName(value)[1]);
            }
            this.updateRegionalExample(value);
        },

        applySettings: function() {
            Common.localStorage.setItem("sse-settings-zoom", this.cmbZoom.getValue());
            Common.Utils.InternalSettings.set("sse-settings-zoom", Common.localStorage.getItem("sse-settings-zoom"));
            /** coauthoring begin **/
            Common.localStorage.setItem("sse-settings-livecomment", this.chLiveComment.isChecked() ? 1 : 0);
            Common.localStorage.setItem("sse-settings-resolvedcomment", this.chResolvedComment.isChecked() ? 1 : 0);
            if (this.mode.isEdit && !this.mode.isOffline && this.mode.canCoAuthoring)
                Common.localStorage.setItem("sse-settings-coauthmode", this.cmbCoAuthMode.getValue());
            /** coauthoring end **/
            Common.Utils.isChrome && Common.localStorage.setItem("sse-settings-inputsogou", this.chInputSogou.isChecked() ? 1 : 0);
            Common.localStorage.setItem("sse-settings-fontrender", this.cmbFontRender.getValue());
            Common.localStorage.setItem("sse-settings-unit", this.cmbUnit.getValue());
            Common.localStorage.setItem("sse-settings-autosave", this.chAutosave.isChecked() ? 1 : 0);
            if (this.mode.canForcesave)
                Common.localStorage.setItem("sse-settings-forcesave", this.chForcesave.isChecked() ? 1 : 0);
            Common.localStorage.setItem("sse-settings-func-locale", this.cmbFuncLocale.getValue());
            if (this.cmbRegSettings.getSelectedRecord())
                Common.localStorage.setItem("sse-settings-reg-settings", this.cmbRegSettings.getValue());

            Common.localStorage.save();
            if (this.menu) {
                this.menu.fireEvent('settings:apply', [this.menu]);

                if (this._oldUnits !== this.cmbUnit.getValue())
                    Common.NotificationCenter.trigger('settings:unitschanged', this);
            }
        },

        updateRegionalExample: function(landId) {
            if (this.api) {
                var text = '';
                if (landId) {
                    var info = new Asc.asc_CFormatCellsInfo();
                    info.asc_setType(Asc.c_oAscNumFormatType.None);
                    info.asc_setSymbol(landId);
                    var arr = this.api.asc_getFormatCells(info); // all formats
                    text = this.api.asc_getLocaleExample(arr[4], 1000.01, landId);
                    text = text + ' ' + this.api.asc_getLocaleExample(arr[5], (new Date()).getExcelDateWithTime(), landId);
                    text = text + ' ' + this.api.asc_getLocaleExample(arr[6], (new Date()).getExcelDateWithTime(), landId);
                }
                $('#fms-lbl-reg-settings').text(_.isEmpty(text) ? '' : this.strRegSettingsEx + text);
            }
            var icon    = this.cmbRegSettings.$el.find('.input-icon'),
                plang   = icon.attr('lang'),
                langName = Common.util.LanguageInfo.getLocalLanguageName(landId)[0];
            if (plang) icon.removeClass(plang);
            icon.addClass(langName).attr('lang',langName);
        },
        
        updateFuncExample: function(text) {
            $('#fms-lbl-func-locale').text(_.isEmpty(text) ? '' : this.strRegSettingsEx + text);
        },

        strLiveComment: 'Turn on option',
        strZoom: 'Default Zoom Value',
        okButtonText: 'Apply',
        /** coauthoring begin **/
        txtLiveComment: 'Live Commenting',
        /** coauthoring end **/
        txtWin: 'as Windows',
        txtMac: 'as OS X',
        txtNative: 'Native',
        strFontRender: 'Font Hinting',
        strUnit: 'Unit of Measurement',
        txtCm: 'Centimeter',
        txtPt: 'Point',
        strAutosave: 'Turn on autosave',
        textAutoSave: 'Autosave',
        txtEn: 'English',
        txtDe: 'Deutsch',
        txtRu: 'Russian',
        txtPl: 'Polish',
        txtExampleEn: ' SUM; MIN; MAX; COUNT',
        txtExampleDe: ' SUMME; MIN; MAX; ANZAHL',
        txtExampleRu: ' СУММ; МИН; МАКС; СЧЁТ',
        txtExamplePl: ' SUMA; MIN; MAX; ILE.LICZB',
        strFuncLocale: 'Formula Language',
        strFuncLocaleEx: 'Example: SUM; MIN; MAX; COUNT',
        strRegSettings: 'Regional Settings',
        strRegSettingsEx: 'Example: ',
        strCoAuthMode: 'Co-editing mode',
        strCoAuthModeDescFast: 'Other users will see your changes at once',
        strCoAuthModeDescStrict: 'You will need to accept changes before you can see them',
        strFast: 'Fast',
        strStrict: 'Strict',
        textAutoRecover: 'Autorecover',
        strAutoRecover: 'Turn on autorecover',
        txtInch: 'Inch',
        textForceSave: 'Save to Server',
        strForcesave: 'Always save to server (otherwise save to server on document close)',
        strResolvedComment: 'Turn on display of the resolved comments',
        txtInput: 'Alternate Input',
        strInputSogou: 'Turn on Sogou Pinyin input'
    }, SSE.Views.FileMenuPanels.MainSettingsGeneral || {}));

    SSE.Views.FileMenuPanels.RecentFiles = Common.UI.BaseView.extend({
        el: '#panel-recentfiles',
        menu: undefined,

        template: _.template([
            '<div id="id-recent-view" style="margin: 20px 0;"></div>'
        ].join('')),

        initialize: function(options) {
            Common.UI.BaseView.prototype.initialize.call(this,arguments);

            this.menu = options.menu;
            this.recent = options.recent;
        },

        render: function() {
            $(this.el).html(this.template());

            this.viewRecentPicker = new Common.UI.DataView({
                el: $('#id-recent-view'),
                store: new Common.UI.DataViewStore(this.recent),
                itemTemplate: _.template([
                    '<div class="recent-wrap">',
                        '<div class="recent-icon"></div>',
                        '<div class="file-name"><%= Common.Utils.String.htmlEncode(title) %></div>',
                        '<div class="file-info"><%= Common.Utils.String.htmlEncode(folder) %></div>',
                    '</div>'
                ].join(''))
            });

            this.viewRecentPicker.on('item:click', _.bind(this.onRecentFileClick, this));

            if (_.isUndefined(this.scroller)) {
                this.scroller = new Common.UI.Scroller({
                    el: $(this.el),
                    suppressScrollX: true
                });
            }

            return this;
        },

        onRecentFileClick: function(view, itemview, record){
            if ( this.menu )
                this.menu.fireEvent('recent:open', [this.menu, record.get('url')]);
        }
    });

    SSE.Views.FileMenuPanels.CreateNew = Common.UI.BaseView.extend(_.extend({
        el: '#panel-createnew',
        menu: undefined,

        events: function() {
            return {
                'click .blank-document-btn':_.bind(this._onBlankDocument, this),
                'click .thumb-list .thumb-wrap': _.bind(this._onDocumentTemplate, this)
            };
        },

        template: _.template([
            '<h3 style="margin-top: 20px;"><%= scope.fromBlankText %></h3><hr noshade />',
            '<div class="blank-document">',
                '<div class="blank-document-btn"></div>',
                '<div class="blank-document-info">',
                    '<h3><%= scope.newDocumentText %></h3>',
                    '<%= scope.newDescriptionText %>',
                '</div>',
            '</div>',
            '<h3><%= scope.fromTemplateText %></h3><hr noshade />',
            '<div class="thumb-list">',
                '<% _.each(docs, function(item) { %>',
                    '<div class="thumb-wrap" template="<%= item.url %>">',
                        '<div class="thumb"<% if (!_.isEmpty(item.icon)) { %> style="background-image: url(<%= item.icon %>);" <% } %> />',
                        '<div class="title"><%= item.name %></div>',
                    '</div>',
                '<% }) %>',
            '</div>'
        ].join('')),

        initialize: function(options) {
            Common.UI.BaseView.prototype.initialize.call(this,arguments);

            this.menu = options.menu;
        },

        render: function() {
            $(this.el).html(this.template({
                scope: this,
                docs: this.options[0].docs
            }));

            if (_.isUndefined(this.scroller)) {
                this.scroller = new Common.UI.Scroller({
                    el: $(this.el),
                    suppressScrollX: true
                });
            }

            return this;
        },

        _onBlankDocument: function() {
            if ( this.menu )
                this.menu.fireEvent('create:new', [this.menu, 'blank']);
        },

        _onDocumentTemplate: function(e) {
            if ( this.menu )
                this.menu.fireEvent('create:new', [this.menu, e.currentTarget.attributes['template'].value]);
        },

        fromBlankText       : 'From Blank',
        newDocumentText     : 'New Spreadsheet',
        newDescriptionText  : 'Create a new blank text document which you will be able to style and format after it is created during the editing. Or choose one of the templates to start a document of a certain type or purpose where some styles have already been pre-applied.',
        fromTemplateText    : 'From Template'
    }, SSE.Views.FileMenuPanels.CreateNew || {}));

    SSE.Views.FileMenuPanels.DocumentInfo = Common.UI.BaseView.extend(_.extend({
        el: '#panel-info',
        menu: undefined,

        initialize: function(options) {
            Common.UI.BaseView.prototype.initialize.call(this,arguments);
            this.rendered = false;

            this.template = _.template([
                '<table class="main">',
                    '<tr>',
                        '<td class="left"><label>' + this.txtTitle + '</label></td>',
                        '<td class="right"><label id="id-info-title">-</label></td>',
                    '</tr>',
                    '<tr class="author">',
                        '<td class="left"><label>' + this.txtAuthor + '</label></td>',
                        '<td class="right"><span class="userLink" id="id-info-author">-</span></td>',
                    '</tr>',
                    '<tr class="placement">',
                        '<td class="left"><label>' + this.txtPlacement + '</label></td>',
                        '<td class="right"><label id="id-info-placement">-</label></td>',
                    '</tr>',
                    '<tr class="date">',
                        '<td class="left"><label>' + this.txtDate + '</label></td>',
                        '<td class="right"><label id="id-info-date">-</label></td>',
                    '</tr>',
                    '<tr class="divider date"></tr>',
                '</table>'
            ].join(''));

            this.menu = options.menu;
        },

        render: function() {
            $(this.el).html(this.template());

            this.lblTitle = $('#id-info-title');
            this.lblPlacement = $('#id-info-placement');
            this.lblDate = $('#id-info-date');
            this.lblAuthor = $('#id-info-author');

            this.rendered = true;

            this.updateInfo(this.doc);

            if (_.isUndefined(this.scroller)) {
                this.scroller = new Common.UI.Scroller({
                    el: $(this.el),
                    suppressScrollX: true
                });
            }

            return this;
        },

        show: function() {
            Common.UI.BaseView.prototype.show.call(this,arguments);
        },

        hide: function() {
            Common.UI.BaseView.prototype.hide.call(this,arguments);
        },

        updateInfo: function(doc) {
            this.doc = doc;
            if (!this.rendered)
                return;

            doc = doc || {};
            this.lblTitle.text((doc.title) ? doc.title : '-');

            if (doc.info) {
                if (doc.info.author)
                    this.lblAuthor.text(doc.info.author);
                this._ShowHideInfoItem('author', doc.info.author!==undefined && doc.info.author!==null);
                if (doc.info.created )
                    this.lblDate.text( doc.info.created );
                this._ShowHideInfoItem('date', doc.info.created!==undefined && doc.info.created!==null);
                if (doc.info.folder )
                    this.lblPlacement.text( doc.info.folder );
                this._ShowHideInfoItem('placement', doc.info.folder!==undefined && doc.info.folder!==null);
            } else
                this._ShowHideDocInfo(false);
        },

        _ShowHideInfoItem: function(cls, visible) {
            $('tr.'+cls, this.el)[visible?'show':'hide']();
        },

        _ShowHideDocInfo: function(visible) {
            this._ShowHideInfoItem('date', visible);
            this._ShowHideInfoItem('placement', visible);
            this._ShowHideInfoItem('author', visible);
        },

        setMode: function(mode) {
            return this;
        },

        txtTitle: 'Document Title',
        txtAuthor: 'Author',
        txtPlacement: 'Placement',
        txtDate: 'Creation Date'
    }, SSE.Views.FileMenuPanels.DocumentInfo || {}));

    SSE.Views.FileMenuPanels.DocumentRights = Common.UI.BaseView.extend(_.extend({
        el: '#panel-rights',
        menu: undefined,

        initialize: function(options) {
            Common.UI.BaseView.prototype.initialize.call(this,arguments);
            this.rendered = false;

            this.template = _.template([
                '<table class="main">',
                    '<tr class="rights">',
                        '<td class="left" style="vertical-align: top;"><label>' + this.txtRights + '</label></td>',
                        '<td class="right"><div id="id-info-rights"></div></td>',
                    '</tr>',
                    '<tr class="edit-rights">',
                        '<td class="left"></td><td class="right"><button id="id-info-btn-edit" class="btn normal dlg-btn primary custom" style="margin-right: 10px;">' + this.txtBtnAccessRights + '</button></td>',
                    '</tr>',
                '</table>'
            ].join(''));

            this.templateRights = _.template([
                '<table>',
                    '<% _.each(users, function(item) { %>',
                    '<tr>',
                        '<td><span class="userLink <% if (item.isLink) { %>sharedLink<% } %>"></span><span><%= Common.Utils.String.htmlEncode(item.user) %></span></td>',
                        '<td><%= Common.Utils.String.htmlEncode(item.permissions) %></td>',
                    '</tr>',
                    '<% }); %>',
                '</table>'
            ].join(''));

            this.menu = options.menu;
        },

        render: function() {
            $(this.el).html(this.template());

            this.cntRights = $('#id-info-rights');
            this.btnEditRights = new Common.UI.Button({
                el: '#id-info-btn-edit'
            });
            this.btnEditRights.on('click', _.bind(this.changeAccessRights, this));

            this.rendered = true;

            this.updateInfo(this.doc);

            if (_.isUndefined(this.scroller)) {
                this.scroller = new Common.UI.Scroller({
                    el: $(this.el),
                    suppressScrollX: true
                });
            }

            Common.NotificationCenter.on('collaboration:sharing', _.bind(this.changeAccessRights, this));

            return this;
        },

        show: function() {
            Common.UI.BaseView.prototype.show.call(this,arguments);
        },

        hide: function() {
            Common.UI.BaseView.prototype.hide.call(this,arguments);
        },

        updateInfo: function(doc) {
            this.doc = doc;
            if (!this.rendered)
                return;

            doc = doc || {};
            if (doc.info) {
                if (doc.info.sharingSettings)
                    this.cntRights.html(this.templateRights({users: doc.info.sharingSettings}));
                this._ShowHideInfoItem('rights', doc.info.sharingSettings!==undefined && doc.info.sharingSettings!==null && doc.info.sharingSettings.length>0);
                this._ShowHideInfoItem('edit-rights', !!this.sharingSettingsUrl && this.sharingSettingsUrl.length && this._readonlyRights!==true);
            } else
                this._ShowHideDocInfo(false);
        },

        _ShowHideInfoItem: function(cls, visible) {
            $('tr.'+cls, this.el)[visible?'show':'hide']();
        },

        _ShowHideDocInfo: function(visible) {
            this._ShowHideInfoItem('rights', visible);
            this._ShowHideInfoItem('edit-rights', visible);
        },

        setMode: function(mode) {
            this.sharingSettingsUrl = mode.sharingSettingsUrl;
            return this;
        },

        changeAccessRights: function(btn,event,opts) {
            if (this._docAccessDlg) return;

            var me = this;
            me._docAccessDlg = new Common.Views.DocumentAccessDialog({
                settingsurl: this.sharingSettingsUrl
            });
            me._docAccessDlg.on('accessrights', function(obj, rights){
                me.doc.info.sharingSettings = rights;
                me._ShowHideInfoItem('rights', me.doc.info.sharingSettings!==undefined && me.doc.info.sharingSettings!==null && me.doc.info.sharingSettings.length>0);
                me.cntRights.html(me.templateRights({users: me.doc.info.sharingSettings}));
            }).on('close', function(obj){
                me._docAccessDlg = undefined;
            });

            me._docAccessDlg.show();
        },

        onLostEditRights: function() {
            this._readonlyRights = true;
            if (!this.rendered)
                return;

            this._ShowHideInfoItem('edit-rights', false);
        },

        txtRights: 'Persons who have rights',
        txtBtnAccessRights: 'Change access rights'
    }, SSE.Views.FileMenuPanels.DocumentRights || {}));

    SSE.Views.FileMenuPanels.Help = Common.UI.BaseView.extend({
        el: '#panel-help',
        menu: undefined,

        template: _.template([
            '<div style="width:100%; height:100%; position: relative;">',
                '<div id="id-help-contents" style="position: absolute; width:200px; top: 0; bottom: 0;" class="no-padding"></div>',
                '<div id="id-help-frame" style="position: absolute; left: 200px; top: 0; right: 0; bottom: 0;" class="no-padding"></div>',
            '</div>'
        ].join('')),

        initialize: function(options) {
            Common.UI.BaseView.prototype.initialize.call(this,arguments);

            this.menu = options.menu;
            this.urlPref = 'resources/help/en/';

            this.en_data = [
                {src: "UsageInstructions/OpenCreateNew.htm", name: "Create a new spreadsheet or open an existing one", headername: "Usage Instructions", selected: true},
                {src: "UsageInstructions/ManageSheets.htm", name: "Manage sheets"},
                {src: "UsageInstructions/InsertDeleteCells.htm", name: "Insert or delete cells, rows, and columns"},
                {src: "UsageInstructions/CopyPasteData.htm", name: "Copy and paste data"},
                {src: "UsageInstructions/FontTypeSizeStyle.htm", name: "Set font type, size, style, and colors"},
                {src: "UsageInstructions/AlignText.htm", name: "Align data in cells"},
                {src: "UsageInstructions/AddBorders.htm", name: "Add borders"},
                {src: "UsageInstructions/MergeCells.htm", name: "Merge cells"},
                {src: "UsageInstructions/ClearFormatting.htm", name: "Clear text, format in a cell"},
                {src: "UsageInstructions/SortData.htm", name: "Sort data"},
                {src: "UsageInstructions/InsertFunction.htm", name: "Insert function"},
                {src: "UsageInstructions/ChangeNumberFormat.htm", name: "Change number format"},
                {src: "UsageInstructions/UndoRedo.htm", name: "Undo/redo your actions"},
                {src: "UsageInstructions/ViewDocInfo.htm", name: "View file information"},
                {src: "UsageInstructions/SavePrintDownload.htm", name: "Save/print/download your spreadsheet"},
                {src: "HelpfulHints/About.htm", name: "About ONLYOFFICE Spreadsheet Editor", headername: "Helpful Hints"},
                {src: "HelpfulHints/SupportedFormats.htm", name: "Supported Formats of Spreadsheets"},
                {src: "HelpfulHints/Navigation.htm", name: "Navigation through Your Spreadsheet"},
                {src: "HelpfulHints/Search.htm", name: "Search Function"},
                {src: "HelpfulHints/KeyboardShortcuts.htm", name: "Keyboard Shortcuts"}
            ];

            if (Common.Utils.isIE) {
                window.onhelp = function () { return false; }
            }
        },

        render: function() {
            var me = this;
            $(this.el).html(this.template());

            this.viewHelpPicker = new Common.UI.DataView({
                el: $('#id-help-contents'),
                store: new Common.UI.DataViewStore([]),
                keyMoveDirection: 'vertical',
                itemTemplate: _.template([
                    '<div id="<%= id %>" class="help-item-wrap">',
                        '<div class="caption"><%= name %></div>',
                    '</div>'
                ].join(''))
            });
            this.viewHelpPicker.on('item:add', function(dataview, itemview, record) {
                if (record.has('headername')) {
                    $(itemview.el).before('<div class="header-name">' + record.get('headername') + '</div>');
                }
            });

            this.viewHelpPicker.on('item:select', function(dataview, itemview, record) {
                me.iFrame.src = me.urlPref + record.get('src');
            });

            this.iFrame = document.createElement('iframe');

            this.iFrame.src = "";
            this.iFrame.align = "top";
            this.iFrame.frameBorder = "0";
            this.iFrame.width = "100%";
            this.iFrame.height = "100%";
            Common.Gateway.on('internalcommand', function(data) {
                if (data.type == 'help:hyperlink') {
                    var src = data.data;
                    var rec = me.viewHelpPicker.store.find(function(record){
                        return (src.indexOf(record.get('src'))>0);
                    });
                    if (rec) {
                        me.viewHelpPicker.selectRecord(rec, true);
                        me.viewHelpPicker.scrollToRecord(rec);
                    }
                }
            });
            
            $('#id-help-frame').append(this.iFrame);

            return this;
        },

        setLangConfig: function(lang) {
            var me = this;
            var store = this.viewHelpPicker.store;
            if (lang) {
                lang = lang.split("-")[0];
                var config = {
                    dataType: 'json',
                    error: function () {
                        if ( me.urlPref.indexOf('resources/help/en/')<0 ) {
                            me.urlPref = 'resources/help/en/';
                            store.url = 'resources/help/en/Contents.json';
                            store.fetch(config);
                        } else {
                            me.urlPref = 'resources/help/en/';
                            store.reset(me.en_data);
                        }
                    },
                    success: function () {
                        var rec = store.at(0);
                        me.viewHelpPicker.selectRecord(rec);
                        me.iFrame.src = me.urlPref + rec.get('src');
                    }
                };
                store.url = 'resources/help/' + lang + '/Contents.json';
                store.fetch(config);
                this.urlPref = 'resources/help/' + lang + '/';
            }
        },

        show: function () {
            Common.UI.BaseView.prototype.show.call(this);
            if (!this._scrollerInited) {
                this.viewHelpPicker.scroller.update();
                this._scrollerInited = true;
            }
        }
    });

    SSE.Views.FileMenuPanels.ProtectDoc = Common.UI.BaseView.extend(_.extend({
        el: '#panel-protect',
        menu: undefined,

        template: _.template([
            '<label id="id-fms-lbl-protect-header" style="font-size: 18px;"><%= scope.strProtect %></label>',
            '<div id="id-fms-password">',
                '<label class="header"><%= scope.strEncrypt %></label>',
                '<div id="fms-btn-add-pwd" style="width:190px;"></div>',
                '<table id="id-fms-view-pwd" cols="2" width="300">',
                    '<tr>',
                        '<td colspan="2"><span><%= scope.txtEncrypted %></span></td>',
                    '</tr>',
                    '<tr>',
                        '<td><div id="fms-btn-change-pwd" style="width:190px;"></div></td>',
                        '<td align="right"><div id="fms-btn-delete-pwd" style="width:190px; margin-left:20px;"></div></td>',
                    '</tr>',
                '</table>',
            '</div>',
            '<div id="id-fms-signature">',
                '<label class="header"><%= scope.strSignature %></label>',
                '<div id="fms-btn-invisible-sign" style="width:190px; margin-bottom: 20px;"></div>',
                '<div id="id-fms-signature-view"></div>',
            '</div>'
        ].join('')),

        initialize: function(options) {
            Common.UI.BaseView.prototype.initialize.call(this,arguments);

            this.menu = options.menu;

            var me = this;
            this.templateSignature = _.template([
                '<table cols="2" width="300" class="<% if (!hasRequested && !hasSigned) { %>hidden<% } %>"">',
                    '<tr>',
                        '<td colspan="2"><span><%= tipText %></span></td>',
                    '</tr>',
                    '<tr>',
                        '<td><label class="link signature-view-link">' + me.txtView + '</label></td>',
                        '<td align="right"><label class="link signature-edit-link <% if (!hasSigned) { %>hidden<% } %>">' + me.txtEdit + '</label></td>',
                    '</tr>',
                '</table>'
            ].join(''));
        },

        render: function() {
            $(this.el).html(this.template({scope: this}));

            var protection = SSE.getController('Common.Controllers.Protection').getView();

            this.btnAddPwd = protection.getButton('add-password');
            this.btnAddPwd.render(this.$el.find('#fms-btn-add-pwd'));
            this.btnAddPwd.on('click', _.bind(this.closeMenu, this));

            this.btnChangePwd = protection.getButton('change-password');
            this.btnChangePwd.render(this.$el.find('#fms-btn-change-pwd'));
            this.btnChangePwd.on('click', _.bind(this.closeMenu, this));

            this.btnDeletePwd = protection.getButton('del-password');
            this.btnDeletePwd.render(this.$el.find('#fms-btn-delete-pwd'));
            this.btnDeletePwd.on('click', _.bind(this.closeMenu, this));

            this.cntPassword = $('#id-fms-view-pwd');

            this.btnAddInvisibleSign = protection.getButton('signature');
            this.btnAddInvisibleSign.render(this.$el.find('#fms-btn-invisible-sign'));
            this.btnAddInvisibleSign.on('click', _.bind(this.closeMenu, this));

            this.cntSignature = $('#id-fms-signature');
            this.cntSignatureView = $('#id-fms-signature-view');
            if (_.isUndefined(this.scroller)) {
                this.scroller = new Common.UI.Scroller({
                    el: $(this.el),
                    suppressScrollX: true
                });
            }

            this.$el.on('click', '.signature-edit-link', _.bind(this.onEdit, this));
            this.$el.on('click', '.signature-view-link', _.bind(this.onView, this));

            return this;
        },

        show: function() {
            Common.UI.BaseView.prototype.show.call(this,arguments);
            this.updateSignatures();
            this.updateEncrypt();
        },

        setMode: function(mode) {
            this.mode = mode;
            this.cntSignature.toggleClass('hidden', !this.mode.canProtect);
        },

        setApi: function(o) {
            this.api = o;
            return this;
        },

        closeMenu: function() {
            this.menu && this.menu.hide();
        },

        onEdit: function() {
            this.menu && this.menu.hide();

            var me = this;
            Common.UI.warning({
                title: this.notcriticalErrorTitle,
                msg: this.txtEditWarning,
                buttons: ['ok', 'cancel'],
                primary: 'ok',
                callback: function(btn) {
                    if (btn == 'ok') {
                        me.api.asc_RemoveAllSignatures();
                    }
                }
            });

        },

        onView: function() {
            this.menu && this.menu.hide();
            SSE.getController('RightMenu').rightmenu.SetActivePane(Common.Utils.documentSettingsType.Signature, true);
        },

        updateSignatures: function(){
            var requested = this.api.asc_getRequestSignatures(),
                valid = this.api.asc_getSignatures(),
                hasRequested = requested && requested.length>0,
                hasValid = false,
                hasInvalid = false;

            _.each(valid, function(item, index){
                if (item.asc_getValid()==0)
                    hasValid = true;
                else
                    hasInvalid = true;
            });

            // hasRequested = true;
            // hasValid = true;
            // hasInvalid = true;

            var tipText = (hasInvalid) ? this.txtSignedInvalid : (hasValid ? this.txtSigned : "");
            if (hasRequested)
                tipText = this.txtRequestedSignatures + (tipText!="" ? "<br><br>" : "")+ tipText;

            this.cntSignatureView.html(this.templateSignature({tipText: tipText, hasSigned: (hasValid || hasInvalid), hasRequested: hasRequested}));
        },

        updateEncrypt: function() {
            this.cntPassword.toggleClass('hidden', this.btnAddPwd.isVisible());
        },

        strProtect: 'Protect Workbook',
<<<<<<< HEAD
        strSignature: 'Signature',
=======
        strSignature: 'With Signature',
>>>>>>> 0295612c
        txtView: 'View signatures',
        txtEdit: 'Edit workbook',
        txtSigned: 'Valid signatures has been added to the workbook. The workbook is protected from editing.',
        txtSignedInvalid: 'Some of the digital signatures in workbook are invalid or could not be verified. The workbook is protected from editing.',
        txtRequestedSignatures: 'This workbook needs to be signed.',
        notcriticalErrorTitle: 'Warning',
        txtEditWarning: 'Editing will remove the signatures from the workbook.<br>Are you sure you want to continue?',
<<<<<<< HEAD
        strEncrypt: 'Password',
=======
        strEncrypt: 'With Password',
>>>>>>> 0295612c
        txtEncrypted: 'This workbook has been protected by password'

    }, SSE.Views.FileMenuPanels.ProtectDoc || {}));

});<|MERGE_RESOLUTION|>--- conflicted
+++ resolved
@@ -1479,11 +1479,7 @@
         },
 
         strProtect: 'Protect Workbook',
-<<<<<<< HEAD
-        strSignature: 'Signature',
-=======
         strSignature: 'With Signature',
->>>>>>> 0295612c
         txtView: 'View signatures',
         txtEdit: 'Edit workbook',
         txtSigned: 'Valid signatures has been added to the workbook. The workbook is protected from editing.',
@@ -1491,11 +1487,7 @@
         txtRequestedSignatures: 'This workbook needs to be signed.',
         notcriticalErrorTitle: 'Warning',
         txtEditWarning: 'Editing will remove the signatures from the workbook.<br>Are you sure you want to continue?',
-<<<<<<< HEAD
-        strEncrypt: 'Password',
-=======
         strEncrypt: 'With Password',
->>>>>>> 0295612c
         txtEncrypted: 'This workbook has been protected by password'
 
     }, SSE.Views.FileMenuPanels.ProtectDoc || {}));
