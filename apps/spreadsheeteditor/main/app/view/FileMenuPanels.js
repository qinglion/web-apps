/*
 *
 * (c) Copyright Ascensio System SIA 2010-2019
 *
 * This program is a free software product. You can redistribute it and/or
 * modify it under the terms of the GNU Affero General Public License (AGPL)
 * version 3 as published by the Free Software Foundation. In accordance with
 * Section 7(a) of the GNU AGPL its Section 15 shall be amended to the effect
 * that Ascensio System SIA expressly excludes the warranty of non-infringement
 * of any third-party rights.
 *
 * This program is distributed WITHOUT ANY WARRANTY; without even the implied
 * warranty of MERCHANTABILITY or FITNESS FOR A PARTICULAR  PURPOSE. For
 * details, see the GNU AGPL at: http://www.gnu.org/licenses/agpl-3.0.html
 *
 * You can contact Ascensio System SIA at 20A-12 Ernesta Birznieka-Upisha
 * street, Riga, Latvia, EU, LV-1050.
 *
 * The  interactive user interfaces in modified source and object code versions
 * of the Program must display Appropriate Legal Notices, as required under
 * Section 5 of the GNU AGPL version 3.
 *
 * Pursuant to Section 7(b) of the License you must retain the original Product
 * logo when distributing the program. Pursuant to Section 7(e) we decline to
 * grant you any rights under trademark law for use of our trademarks.
 *
 * All the Product's GUI elements, including illustrations and icon sets, as
 * well as technical writing content are licensed under the terms of the
 * Creative Commons Attribution-ShareAlike 4.0 International. See the License
 * terms at http://creativecommons.org/licenses/by-sa/4.0/legalcode
 *
*/
define([
    'common/main/lib/view/DocumentAccessDialog',
    'common/main/lib/view/AutoCorrectDialog'
], function () {
    'use strict';

    !SSE.Views.FileMenuPanels && (SSE.Views.FileMenuPanels = {});

    SSE.Views.FileMenuPanels.ViewSaveAs = Common.UI.BaseView.extend({
        el: '#panel-saveas',
        menu: undefined,

        formats: [[
            {name: 'XLSX', imgCls: 'xlsx', type: Asc.c_oAscFileType.XLSX},
            {name: 'PDF',  imgCls: 'pdf',  type: Asc.c_oAscFileType.PDF},
            {name: 'ODS',  imgCls: 'ods',  type: Asc.c_oAscFileType.ODS},
            {name: 'CSV',  imgCls: 'csv',  type: Asc.c_oAscFileType.CSV}
        ],[
            {name: 'XLTX', imgCls: 'xltx', type: Asc.c_oAscFileType.XLTX},
            {name: 'PDFA', imgCls: 'pdfa', type: Asc.c_oAscFileType.PDFA},
            {name: 'OTS',  imgCls: 'ots',  type: Asc.c_oAscFileType.OTS}
        ]
//        ,[
//            {name: 'HTML', imgCls: 'html', type: Asc.c_oAscFileType.HTML}
//        ]
    ],


        template: _.template([
            '<table><tbody>',
                '<% _.each(rows, function(row) { %>',
                    '<tr>',
                        '<% _.each(row, function(item) { %>',
                            '<td><div><svg class="btn-doc-format" format="<%= item.type %>">',
                                '<use xlink:href="#svg-format-<%= item.imgCls %>"></use>',
                            '</svg></div></td>',
                        '<% }) %>',
                    '</tr>',
                '<% }) %>',
            '</tbody></table>'
        ].join('')),

        initialize: function(options) {
            Common.UI.BaseView.prototype.initialize.call(this,arguments);

            this.menu = options.menu;
        },

        render: function() {
            this.$el.html(this.template({rows:this.formats}));
            $('.btn-doc-format',this.el).on('click', _.bind(this.onFormatClick,this));

            if (_.isUndefined(this.scroller)) {
                this.scroller = new Common.UI.Scroller({
                    el: this.$el,
                    suppressScrollX: true,
                    alwaysVisibleY: true
                });
            }

            return this;
        },

        show: function() {
            Common.UI.BaseView.prototype.show.call(this,arguments);
            this.scroller && this.scroller.update();
        },

        onFormatClick: function(e) {
            var type = e.currentTarget.attributes['format'];
            if (!_.isUndefined(type) && this.menu) {
                this.menu.fireEvent('saveas:format', [this.menu, parseInt(type.value)]);
            }
        }
    });

    SSE.Views.FileMenuPanels.ViewSaveCopy = Common.UI.BaseView.extend({
        el: '#panel-savecopy',
        menu: undefined,

        formats: [[
            {name: 'XLSX', imgCls: 'xlsx', type: Asc.c_oAscFileType.XLSX,  ext: '.xlsx'},
            {name: 'PDF',  imgCls: 'pdf',  type: Asc.c_oAscFileType.PDF,   ext: '.pdf'},
            {name: 'ODS',  imgCls: 'ods',  type: Asc.c_oAscFileType.ODS,   ext: '.ods'},
            {name: 'CSV',  imgCls: 'csv',  type: Asc.c_oAscFileType.CSV,   ext: '.csv'}
        ],[
            {name: 'XLTX', imgCls: 'xltx', type: Asc.c_oAscFileType.XLTX,   ext: '.xltx'},
            {name: 'PDFA', imgCls: 'pdfa', type: Asc.c_oAscFileType.PDFA,  ext: '.pdf'},
            {name: 'OTS',  imgCls: 'ots',  type: Asc.c_oAscFileType.OTS,    ext: '.ots'}
        ]
//        ,[
//            {name: 'HTML', imgCls: 'html', type: Asc.c_oAscFileType.HTML,  ext: '.html'}
//        ]
        ],

        template: _.template([
            '<table><tbody>',
                '<% _.each(rows, function(row) { %>',
                    '<tr>',
                        '<% _.each(row, function(item) { %>',
                            '<td><div><svg class="btn-doc-format" format="<%= item.type %>", format-ext="<%= item.ext %>">',
                                '<use xlink:href="#svg-format-<%= item.imgCls %>"></use>',
                            '</svg></div></td>',
                        '<% }) %>',
                    '</tr>',
                '<% }) %>',
            '</tbody></table>'
        ].join('')),

        initialize: function(options) {
            Common.UI.BaseView.prototype.initialize.call(this,arguments);

            this.menu = options.menu;
        },

        render: function() {
            this.$el.html(this.template({rows:this.formats}));
            $('.btn-doc-format',this.el).on('click', _.bind(this.onFormatClick,this));

            if (_.isUndefined(this.scroller)) {
                this.scroller = new Common.UI.Scroller({
                    el: this.$el,
                    suppressScrollX: true,
                    alwaysVisibleY: true
                });
            }

            return this;
        },

        show: function() {
            Common.UI.BaseView.prototype.show.call(this,arguments);
            this.scroller && this.scroller.update();
        },

        onFormatClick: function(e) {
            var type = e.currentTarget.attributes['format'],
                ext = e.currentTarget.attributes['format-ext'];
            if (!_.isUndefined(type) && !_.isUndefined(ext) && this.menu) {
                this.menu.fireEvent('savecopy:format', [this.menu, parseInt(type.value), ext.value]);
            }
        }
    });

    SSE.Views.FileMenuPanels.Settings = Common.UI.BaseView.extend(_.extend({
        el: '#panel-settings',
        menu: undefined,

        template: _.template([
            '<div style="width:100%; height:100%; position: relative;">',
                '<div id="id-settings-menu" style="position: absolute; width:200px; top: 0; bottom: 0;" class="no-padding"></div>',
                '<div id="id-settings-content" style="position: absolute; left: 200px; top: 0; right: 0; bottom: 0;" class="no-padding">',
                    '<div id="panel-settings-general" style="width:100%; height:100%;position:relative;" class="no-padding main-settings-panel active"></div>',
                    '<div id="panel-settings-print" style="width:100%; height:100%;position:relative;" class="no-padding main-settings-panel"></div>',
                    '<div id="panel-settings-spellcheck" style="width:100%; height:100%;position:relative;" class="no-padding main-settings-panel"></div>',
                '</div>',
            '</div>'
        ].join('')),

        initialize: function(options) {
            Common.UI.BaseView.prototype.initialize.call(this,arguments);

            this.menu = options.menu;
        },

        render: function(node) {
            var $markup = $(this.template({scope: this}));

            this.generalSettings = new SSE.Views.FileMenuPanels.MainSettingsGeneral({menu: this.menu});
            this.generalSettings.options = {alias:'MainSettingsGeneral'};
            this.generalSettings.render($markup.findById('#panel-settings-general'));

            this.printSettings = SSE.getController('Print').getView('MainSettingsPrint');
            this.printSettings.menu = this.menu;
            this.printSettings.render($markup.findById('#panel-settings-print'));

            this.spellcheckSettings = new SSE.Views.FileMenuPanels.MainSpellCheckSettings({menu: this.menu});
            this.spellcheckSettings.render($markup.findById('#panel-settings-spellcheck'));

            this.viewSettingsPicker = new Common.UI.DataView({
                el: $markup.findById('#id-settings-menu'),
                store: new Common.UI.DataViewStore([
                    {name: this.txtGeneral, panel: this.generalSettings, iconCls:'toolbar__icon btn-settings', selected: true},
                    {name: this.txtPageSettings, panel: this.printSettings, iconCls:'toolbar__icon btn-print'},
                    {name: this.txtSpellChecking, panel: this.spellcheckSettings, iconCls:'toolbar__icon btn-ic-docspell'}
                ]),
                itemTemplate: _.template([
                    '<div id="<%= id %>" class="settings-item-wrap">',
                        '<div class="settings-icon <%= iconCls %>" style="display: inline-block;" >',
                        '</div><%= name %>',
                    '</div>'
                ].join(''))
            });
            this.viewSettingsPicker.on('item:select', _.bind(function(dataview, itemview, record) {
                var panel = record.get('panel');
                $('#id-settings-content > div').removeClass('active');
                panel.$el.addClass('active');
                panel.show();
            }, this));

            this.$el = $(node).html($markup);
            return this;
        },

        show: function() {
            Common.UI.BaseView.prototype.show.call(this,arguments);
            var item = this.viewSettingsPicker.getSelectedRec();
            item && item.get('panel').show();
        },

        setMode: function(mode) {
            this.mode = mode;
            if (!this.mode.canPrint) {
                $(this.viewSettingsPicker.dataViewItems[1].el).hide();
                if (this.printSettings && this.printSettings.$el && this.printSettings.$el.hasClass('active'))
                    this.viewSettingsPicker.selectByIndex(0);
            }
            this.generalSettings && this.generalSettings.setMode(this.mode);
            this.spellcheckSettings && this.spellcheckSettings.setMode(this.mode);
            if (!this.mode.isEdit) {
                $(this.viewSettingsPicker.dataViewItems[2].el).hide();
                if (this.spellcheckSettings && this.spellcheckSettings.$el && this.spellcheckSettings.$el.hasClass('active'))
                    this.viewSettingsPicker.selectByIndex(0);
            }
        },

        setApi: function(api) {
            this.generalSettings && this.generalSettings.setApi(api);
            this.spellcheckSettings && this.spellcheckSettings.setApi(api);
        },

        disableEditing: function(disabled) {
            if ( disabled ) {
                $(this.viewSettingsPicker.dataViewItems[1].el).hide();
                $(this.viewSettingsPicker.dataViewItems[2].el).hide();
            } else {
                if ( this.mode.canPrint )
                    $(this.viewSettingsPicker.dataViewItems[1].el).show();

                if ( this.mode.isEdit ) {
                    $(this.viewSettingsPicker.dataViewItems[2].el).show();
                }
            }
        },

        txtGeneral: 'General',
        txtPageSettings: 'Page Settings',
        txtSpellChecking: 'Spell checking'
    }, SSE.Views.FileMenuPanels.Settings || {}));

    SSE.Views.MainSettingsPrint = Common.UI.BaseView.extend(_.extend({
        menu: undefined,

        template: _.template([
            '<div>',
            '<div class="flex-settings">',
            '<table class="main" style="margin: 30px 0 0;"><tbody>',
                '<tr>',
                    '<td class="left"><label><%= scope.textSettings %></label></td>',
                    '<td class="right"><div id="advsettings-print-combo-sheets" class="input-group-nr"></div></td>',
                '</tr>','<tr class="divider"></tr>','<tr class="divider"></tr>',
                '<tr>',
                    '<td class="left"><label><%= scope.textPageSize %></label></td>',
                    '<td class="right"><div id="advsettings-print-combo-pages" class="input-group-nr"></div></td>',
                '</tr>','<tr class="divider"></tr>',
                '<tr>',
                    '<td class="left"><label><%= scope.textPageOrientation %></label></td>',
                    '<td class="right"><span id="advsettings-print-combo-orient"></span></td>',
                '</tr>','<tr class="divider"></tr>',
                '<tr>',
                    '<td class="left"><label><%= scope.textPageScaling %></label></td>',
                    '<td class="right"><span id="advsettings-print-combo-layout"></span></td>',
                '</tr>','<tr class="divider"></tr>',
                '<tr>',
                    '<td class="left" style="vertical-align: top;"><label><%= scope.strPrintTitles %></label></td>',
                    '<td class="right" style="vertical-align: top;"><div id="advsettings-print-titles">',
                        '<table cols="2" class="no-padding">',
                            '<tr>',
                                '<td colspan="2" ><label><%= scope.textRepeatTop %></label></td>',
                            '</tr>',
                            '<tr>',
                                '<td class="padding-small" style="padding-right: 10px;"><div id="advsettings-txt-top"></div></td>',
                                '<td class="padding-small"><div id="advsettings-presets-top"></div></td>',
                            '</tr>',
                            '<tr>',
                                '<td colspan="2" ><label><%= scope.textRepeatLeft %></label></td>',
                            '</tr>',
                            '<tr>',
                                '<td class="padding-small" style="padding-right: 10px;"><div id="advsettings-txt-left"></div></td>',
                                '<td class="padding-small"><div id="advsettings-presets-left"></div></td>',
                            '</tr>',
                        '</table>',
                    '</div></td>',
                '</tr>',
                '<tr>',
                    '<td class="left" style="vertical-align: top;"><label><%= scope.strMargins %></label></td>',
                    '<td class="right" style="vertical-align: top;"><div id="advsettings-margins">',
                        '<table cols="2" class="no-padding">',
                            '<tr>',
                                '<td><label><%= scope.strTop %></label></td>',
                                '<td><label><%= scope.strBottom %></label></td>',
                            '</tr>',
                            '<tr>',
                                '<td><div id="advsettings-spin-margin-top"></div></td>',
                                '<td><div id="advsettings-spin-margin-bottom"></div></td>',
                            '</tr>',
                            '<tr>',
                                '<td><label><%= scope.strLeft %></label></td>',
                                '<td><label><%= scope.strRight %></label></td>',
                            '</tr>',
                            '<tr>',
                                '<td><div id="advsettings-spin-margin-left"></div></td>',
                                '<td><div id="advsettings-spin-margin-right"></div></td>',
                            '</tr>',
                        '</table>',
                    '</div></td>',
                '</tr>',
                '<tr>',
                '<td class="left" style="vertical-align: top;"><label><%= scope.strPrint %></label></td>',
                '<td class="right" style="vertical-align: top;"><div id="advsettings-print">',
                    '<div id="advsettings-print-chb-grid" style="margin-bottom: 10px;"></div>',
                    '<div id="advsettings-print-chb-rows"></div>',
                '</div></td>',
                '</tr>','<tr class="divider"></tr>',
            '</tbody></table>',
        '</div>',
        '<div>',
            '<table class="main" style="margin: 10px 0;"><tbody>',
                '<tr>',
                '<td class="left"></td>',
                '<td class="right"><button id="advsettings-print-button-save" class="btn normal dlg-btn primary"><%= scope.okButtonText %></button></td>',
                '</tr>',
            '</tbody></table>',
        '</div>',
        '</div>'
        ].join('')),

        initialize: function(options) {
            Common.UI.BaseView.prototype.initialize.call(this,arguments);

            this.menu = options.menu;
            this.spinners = [];
            this._initSettings = true;
        },

        render: function(parentEl) {
            var $markup = $(this.template({scope: this}));

            this.cmbSheet = new Common.UI.ComboBox({
                el          : $markup.findById('#advsettings-print-combo-sheets'),
                style       : 'width: 242px;',
                menuStyle   : 'min-width: 242px;max-height: 280px;',
                editable    : false,
                cls         : 'input-group-nr',
                data        : []
            });

            this.cmbPaperSize = new Common.UI.ComboBox({
                el          : $markup.findById('#advsettings-print-combo-pages'),
                style       : 'width: 242px;',
                menuStyle   : 'max-height: 280px; min-width: 242px;',
                editable    : false,
                cls         : 'input-group-nr',
                data : [
                    {value:'215.9|279.4',    displayValue:'US Letter (21,59cm x 27,94cm)', caption: 'US Letter'},
                    {value:'215.9|355.6',    displayValue:'US Legal (21,59cm x 35,56cm)', caption: 'US Legal'},
                    {value:'210|297',        displayValue:'A4 (21cm x 29,7cm)', caption: 'A4'},
                    {value:'148|210',        displayValue:'A5 (14,8cm x 21cm)', caption: 'A5'},
                    {value:'176|250',        displayValue:'B5 (17,6cm x 25cm)', caption: 'B5'},
                    {value:'104.8|241.3',    displayValue:'Envelope #10 (10,48cm x 24,13cm)', caption: 'Envelope #10'},
                    {value:'110|220',        displayValue:'Envelope DL (11cm x 22cm)', caption: 'Envelope DL'},
                    {value:'279.4|431.8',    displayValue:'Tabloid (27,94cm x 43,178m)', caption: 'Tabloid'},
                    {value:'297|420',        displayValue:'A3 (29,7cm x 42cm)', caption: 'A3'},
                    {value:'304.8|457.1',    displayValue:'Tabloid Oversize (30,48cm x 45,71cm)', caption: 'Tabloid Oversize'},
                    {value:'196.8|273',      displayValue:'ROC 16K (19,68cm x 27,3cm)', caption: 'ROC 16K'},
                    {value:'119.9|234.9',    displayValue:'Envelope Choukei 3 (11,99cm x 23,49cm)', caption: 'Envelope Choukei 3'},
                    {value:'330.2|482.5',    displayValue:'Super B/A3 (33,02cm x 48,25cm)', caption: 'Super B/A3'}
                ]
            });

            this.cmbPaperOrientation = new Common.UI.ComboBox({
                el          : $markup.findById('#advsettings-print-combo-orient'),
                style       : 'width: 132px;',
                menuStyle   : 'min-width: 132px;',
                editable    : false,
                cls         : 'input-group-nr',
                data        : [
                    { value: Asc.c_oAscPageOrientation.PagePortrait, displayValue: this.strPortrait },
                    { value: Asc.c_oAscPageOrientation.PageLandscape, displayValue: this.strLandscape }
                ]
            });

            var itemsTemplate =
                _.template([
                    '<% _.each(items, function(item) { %>',
                    '<li id="<%= item.id %>" data-value="<%= item.value %>" <% if (item.value === "customoptions") { %> style="border-top: 1px solid #e5e5e5;margin-top: 5px;" <% } %> ><a tabindex="-1" type="menuitem">',
                    '<%= scope.getDisplayValue(item) %>',
                    '</a></li>',
                    '<% }); %>'
                ].join(''));
            this.cmbLayout = new Common.UI.ComboBox({
                el          : $markup.findById('#advsettings-print-combo-layout'),
                style       : 'width: 242px;',
                menuStyle   : 'min-width: 242px;',
                editable    : false,
                cls         : 'input-group-nr',
                data        : [
                    { value: 0, displayValue: this.textActualSize },
                    { value: 1, displayValue: this.textFitPage },
                    { value: 2, displayValue: this.textFitCols },
                    { value: 3, displayValue: this.textFitRows },
                    { value: 'customoptions', displayValue: this.textCustomOptions }
                ],
                itemsTemplate: itemsTemplate
            });

            this.chPrintGrid = new Common.UI.CheckBox({
                el: $markup.findById('#advsettings-print-chb-grid'),
                labelText: this.textPrintGrid
            });

            this.chPrintRows = new Common.UI.CheckBox({
                el: $markup.findById('#advsettings-print-chb-rows'),
                labelText: this.textPrintHeadings
            });

            this.spnMarginTop = new Common.UI.MetricSpinner({
                el: $markup.findById('#advsettings-spin-margin-top'),
                step: .1,
                width: 110,
                defaultUnit : "cm",
                value: '0 cm',
                maxValue: 48.25,
                minValue: 0
            });
            this.spinners.push(this.spnMarginTop);

            this.spnMarginBottom = new Common.UI.MetricSpinner({
                el: $markup.findById('#advsettings-spin-margin-bottom'),
                step: .1,
                width: 110,
                defaultUnit : "cm",
                value: '0 cm',
                maxValue: 48.25,
                minValue: 0
            });
            this.spinners.push(this.spnMarginBottom);

            this.spnMarginLeft = new Common.UI.MetricSpinner({
                el: $markup.findById('#advsettings-spin-margin-left'),
                step: .1,
                width: 110,
                defaultUnit : "cm",
                value: '0.19 cm',
                maxValue: 48.25,
                minValue: 0
            });
            this.spinners.push(this.spnMarginLeft);

            this.spnMarginRight = new Common.UI.MetricSpinner({
                el: $markup.findById('#advsettings-spin-margin-right'),
                step: .1,
                width: 110,
                defaultUnit : "cm",
                value: '0.19 cm',
                maxValue: 48.25,
                minValue: 0
            });
            this.spinners.push(this.spnMarginRight);

            this.txtRangeTop = new Common.UI.InputField({
                el          : $markup.findById('#advsettings-txt-top'),
                style       : 'width: 147px',
                allowBlank  : true,
                validateOnChange: true
            });

            this.btnPresetsTop = new Common.UI.Button({
                parentEl: $markup.findById('#advsettings-presets-top'),
                cls: 'btn-text-menu-default',
                caption: this.textRepeat,
                style: 'width: 85px;',
                menu: true
            });

            this.txtRangeLeft = new Common.UI.InputField({
                el          : $markup.findById('#advsettings-txt-left'),
                style       : 'width: 147px',
                allowBlank  : true,
                validateOnChange: true
            });

            this.btnPresetsLeft = new Common.UI.Button({
                parentEl: $markup.findById('#advsettings-presets-left'),
                cls: 'btn-text-menu-default',
                caption: this.textRepeat,
                style: 'width: 85px;',
                menu: true
            });

            this.btnOk = new Common.UI.Button({
                el: $markup.findById('#advsettings-print-button-save')
            });

            this.pnlSettings = $markup.find('.flex-settings').addBack().filter('.flex-settings');

            // if (parentEl)
            //     this.setElement(parentEl, false);
            this.$el = $(parentEl).html($markup);

            if (_.isUndefined(this.scroller)) {
                this.scroller = new Common.UI.Scroller({
                    el: this.pnlSettings,
                    suppressScrollX: true,
                    alwaysVisibleY: true
                });
            }

            var me = this;
            Common.NotificationCenter.on({
                'window:resize': function() {
                    me.isVisible() && me.updateScroller();
                }
            });

            this.fireEvent('render:after', this);
            return this;
        },

        addCustomScale: function (add) {
            if (add) {
                this.cmbLayout.setData([
                    { value: 0, displayValue: this.textActualSize },
                    { value: 1, displayValue: this.textFitPage },
                    { value: 2, displayValue: this.textFitCols },
                    { value: 3, displayValue: this.textFitRows },
                    { value: 4, displayValue: this.textCustom },
                    { value: 'customoptions', displayValue: this.textCustomOptions }
                ]);
            } else {
                this.cmbLayout.setData([
                    { value: 0, displayValue: this.textActualSize },
                    { value: 1, displayValue: this.textFitPage },
                    { value: 2, displayValue: this.textFitCols },
                    { value: 3, displayValue: this.textFitRows },
                    { value: 'customoptions', displayValue: this.textCustomOptions }
                ]);
            }
        },

        updateMetricUnit: function() {
            if (this.spinners) {
                for (var i=0; i<this.spinners.length; i++) {
                    var spinner = this.spinners[i];
                    spinner.setDefaultUnit(Common.Utils.Metric.getCurrentMetricName());
                    spinner.setStep(Common.Utils.Metric.getCurrentMetric()==Common.Utils.Metric.c_MetricUnits.pt ? 1 : 0.1);
                }
            }
            var store = this.cmbPaperSize.store;
            for (var i=0; i<store.length; i++) {
                var item = store.at(i),
                    value = item.get('value'),
                    pagewidth = /^\d{3}\.?\d*/.exec(value),
                    pageheight = /\d{3}\.?\d*$/.exec(value);

                item.set('displayValue', item.get('caption') + ' (' + parseFloat(Common.Utils.Metric.fnRecalcFromMM(pagewidth).toFixed(2)) + Common.Utils.Metric.getCurrentMetricName() + ' x ' +
                        parseFloat(Common.Utils.Metric.fnRecalcFromMM(pageheight).toFixed(2)) + Common.Utils.Metric.getCurrentMetricName() + ')');
            }
            this.cmbPaperSize.onResetItems();
        },

        applySettings: function() {
            if (this.menu) {
                this.menu.fireEvent('settings:apply', [this.menu]);
            }
        },

        show: function() {
            Common.UI.BaseView.prototype.show.call(this,arguments);
            if (this._initSettings) {
                this.updateMetricUnit();
                this._initSettings = false;
            }
            this.updateScroller();
            this.fireEvent('show', this);
        },

        isVisible: function() {
            return (this.$el || $(this.el)).is(":visible");
        },

        updateScroller: function() {
            if (this.scroller) {
                this.scroller.update();
                this.pnlSettings.toggleClass('bordered', this.scroller.isVisible());
            }
        },

        okButtonText:           'Save',
        strPortrait:            'Portrait',
        strLandscape:           'Landscape',
        textPrintGrid:          'Print Gridlines',
        textPrintHeadings:      'Print Rows and Columns Headings',
        strLeft:                'Left',
        strRight:               'Right',
        strTop:                 'Top',
        strBottom:              'Bottom',
        strMargins:             'Margins',
        textPageSize:           'Page Size',
        textPageOrientation:    'Page Orientation',
        strPrint:               'Print',
        textSettings:           'Settings for',
        textPageScaling:        'Scaling',
        textActualSize:         'Actual Size',
        textFitPage:            'Fit Sheet on One Page',
        textFitCols:            'Fit All Columns on One Page',
        textFitRows:            'Fit All Rows on One Page',
        textCustomOptions:      'Custom Options',
        textCustom:             'Custom',
        strPrintTitles:         'Print Titles',
        textRepeatTop:          'Repeat rows at top',
        textRepeatLeft:         'Repeat columns at left',
        textRepeat:             'Repeat...'
    }, SSE.Views.MainSettingsPrint || {}));

    SSE.Views.FileMenuPanels.MainSettingsGeneral = Common.UI.BaseView.extend(_.extend({
        el: '#panel-settings-general',
        menu: undefined,

        template: _.template([
        '<div>',
        '<div class="flex-settings">',
            '<table class="main" style="margin: 30px 0 0;"><tbody>',
                /** coauthoring begin **/
                '<tr class="comments">',
                    '<td class="left"><label><%= scope.txtLiveComment %></label></td>',
                    '<td class="right"><div id="fms-chb-live-comment"></div></td>',
                '</tr>','<tr class="divider comments"></tr>',
                '<tr class="comments">',
                    '<td class="left"></td>',
                    '<td class="right"><div id="fms-chb-resolved-comment"></div></td>',
                '</tr>','<tr class="divider comments"></tr>',
                '<tr class="autosave">',
                    '<td class="left"><label id="fms-lbl-autosave"><%= scope.textAutoSave %></label></td>',
                    '<td class="right"><span id="fms-chb-autosave"></span></td>',
                '</tr>','<tr class="divider autosave"></tr>',
                '<tr class="forcesave">',
                    '<td class="left"><label id="fms-lbl-forcesave"><%= scope.textForceSave %></label></td>',
                    '<td class="right"><span id="fms-chb-forcesave"></span></td>',
                '</tr>','<tr class="divider forcesave"></tr>',
                '<tr>',
                    '<td class="left"><label><%= scope.textRefStyle %></label></td>',
                    '<td class="right"><div id="fms-chb-r1c1-style"></div></td>',
                '</tr>','<tr class="divider"></tr>',
                '<tr class="coauth changes">',
                    '<td class="left"><label><%= scope.strCoAuthMode %></label></td>',
                    '<td class="right">',
                        '<div><div id="fms-cmb-coauth-mode" style="display: inline-block; margin-right: 15px;vertical-align: middle;"></div>',
                        '<label id="fms-lbl-coauth-mode" style="vertical-align: middle;"><%= scope.strCoAuthModeDescFast %></label></div></td>',
                '</tr>','<tr class="divider coauth changes"></tr>',
                /** coauthoring end **/
                '<tr class="edit">',
                    '<td class="left"><label><%= scope.strTheme %></label></td>',
                    '<td class="right"><span id="fms-cmb-theme"></span></td>',
                '</tr>','<tr class="divider edit"></tr>',
                '<tr>',
                    '<td class="left"><label><%= scope.strZoom %></label></td>',
                    '<td class="right"><div id="fms-cmb-zoom" class="input-group-nr"></div></td>',
                '</tr>','<tr class="divider"></tr>',
                '<tr>',
                    '<td class="left"><label><%= scope.strFontRender %></label></td>',
                    '<td class="right"><span id="fms-cmb-font-render"></span></td>',
                '</tr>','<tr class="divider"></tr>',
                '<tr>',
                    '<td class="left"><label><%= scope.strUnit %></label></td>',
                    '<td class="right"><span id="fms-cmb-unit"></span></td>',
                '</tr>','<tr class="divider"></tr>',
                '<tr class="edit">',
                    '<td class="left"><label><%= scope.strFuncLocale %></label></td>',
                    '<td class="right">',
                        '<div><div id="fms-cmb-func-locale" style="display: inline-block; margin-right: 15px;vertical-align: middle;"></div>',
                        '<label id="fms-lbl-func-locale" style="vertical-align: middle;"><%= scope.strFuncLocaleEx %></label></div></td>',
                '</tr>','<tr class="divider edit"></tr>',
                '<tr class="edit">',
                    '<td class="left"><label><%= scope.strRegSettings %></label></td>',
                    '<td class="right">',
                        '<div><div id="fms-cmb-reg-settings" style="display: inline-block; margin-right: 15px;vertical-align: middle;"></div>',
                        '<label id="fms-lbl-reg-settings" style="vertical-align: middle;"></label></div></td>',
                '</tr>','<tr class="divider edit"></tr>',
                '<tr class="edit">',
                    '<td class="left"><label><%= scope.strSeparator %></label></td>',
                    '<td class="right"><div id="fms-chb-separator-settings"></div></td>',
                '</tr>',
                '<tr class="edit">',
                    '<td class="left"></td>',
                    '<td class="right"><div id="fms-decimal-separator"></div><label class="label-separator" style="margin-left: 10px; padding-top: 4px;"><%= scope.strDecimalSeparator %></label></td>',
                '</tr>',
                '<tr class="edit">',
                    '<td class="left"></td>',
                    '<td class="right"><div id="fms-thousands-separator"></div><label class="label-separator" style="margin-left: 10px; padding-top: 4px;"><%= scope.strThousandsSeparator %></label></td>',
                '</tr>','<tr class="divider edit"></tr>',
                '<tr class="edit">',
                    '<td class="left"><label><%= scope.strPaste %></label></td>',
                    '<td class="right"><div id="fms-chb-paste-settings"></div></td>',
                '</tr>','<tr class="divider edit"></tr>',
                '<tr class="macros">',
                    '<td class="left"><label><%= scope.strMacrosSettings %></label></td>',
                    '<td class="right">',
                        '<div><div id="fms-cmb-macros" style="display: inline-block; margin-right: 15px;vertical-align: middle;"></div>',
                        '<label id="fms-lbl-macros" style="vertical-align: middle;"><%= scope.txtWarnMacrosDesc %></label></div></td>',
                '</tr>','<tr class="divider macros"></tr>',
                '<tr class="fms-btn-apply">',
                    '<td class="left"></td>',
                    '<td class="right" style="padding-top:15px; padding-bottom: 15px;"><button class="btn normal dlg-btn primary"><%= scope.okButtonText %></button></td>',
                '</tr>',
            '</tbody></table>',
        '</div>',
        '<div class="fms-flex-apply hidden">',
            '<table class="main" style="margin: 10px 0;"><tbody>',
                '<tr>',
                    '<td class="left"></td>',
                    '<td class="right"><button class="btn normal dlg-btn primary"><%= scope.okButtonText %></button></td>',
                '</tr>',
            '</tbody></table>',
        '</div>',
        '</div>'
        ].join('')),

        initialize: function(options) {
            Common.UI.BaseView.prototype.initialize.call(this,arguments);

            this.menu = options.menu;
        },

        render: function(node) {
            var me = this;
            var $markup = $(this.template({scope: this}));

            /** coauthoring begin **/
            this.chLiveComment = new Common.UI.CheckBox({
                el: $markup.findById('#fms-chb-live-comment'),
                labelText: this.strLiveComment
            }).on('change', function(field, newValue, oldValue, eOpts){
                me.chResolvedComment.setDisabled(field.getValue()!=='checked');
            });

            this.chResolvedComment = new Common.UI.CheckBox({
                el: $markup.findById('#fms-chb-resolved-comment'),
                labelText: this.strResolvedComment
            });

            this.chR1C1Style = new Common.UI.CheckBox({
                el: $markup.findById('#fms-chb-r1c1-style'),
                labelText: this.strR1C1
            });

            this.cmbCoAuthMode = new Common.UI.ComboBox({
                el          : $markup.findById('#fms-cmb-coauth-mode'),
                style       : 'width: 160px;',
                editable    : false,
                cls         : 'input-group-nr',
                data        : [
                    { value: 1, displayValue: this.strFast, descValue: this.strCoAuthModeDescFast},
                    { value: 0, displayValue: this.strStrict, descValue: this.strCoAuthModeDescStrict }
                ]
            }).on('selected', function(combo, record) {
                if (record.value == 1 && (me.chAutosave.getValue()!=='checked'))
                    me.chAutosave.setValue(1);
                me.lblCoAuthMode.text(record.descValue);
            });

            this.lblCoAuthMode = $markup.findById('#fms-lbl-coauth-mode');
            /** coauthoring end **/

            this.cmbZoom = new Common.UI.ComboBox({
                el          : $markup.findById('#fms-cmb-zoom'),
                style       : 'width: 160px;',
                editable    : false,
                cls         : 'input-group-nr',
                menuStyle   : 'max-height: 157px;',
                data        : [
                    { value: 50, displayValue: "50%" },
                    { value: 60, displayValue: "60%" },
                    { value: 70, displayValue: "70%" },
                    { value: 80, displayValue: "80%" },
                    { value: 90, displayValue: "90%" },
                    { value: 100, displayValue: "100%" },
                    { value: 110, displayValue: "110%" },
                    { value: 120, displayValue: "120%" },
                    { value: 150, displayValue: "150%" },
                    { value: 175, displayValue: "175%" },
                    { value: 200, displayValue: "200%" }
                ]
            });

            var itemsTemplate =
                _.template([
                    '<% _.each(items, function(item) { %>',
                    '<li id="<%= item.id %>" data-value="<%= item.value %>" <% if (item.value === "custom") { %> style="border-top: 1px solid #e5e5e5;margin-top: 5px;" <% } %> ><a tabindex="-1" type="menuitem" <% if (typeof(item.checked) !== "undefined" && item.checked) { %> class="checked" <% } %> ><%= scope.getDisplayValue(item) %></a></li>',
                    '<% }); %>'
                ].join(''));
            this.cmbFontRender = new Common.UI.ComboBox({
                el          : $markup.findById('#fms-cmb-font-render'),
                style       : 'width: 160px;',
                editable    : false,
                cls         : 'input-group-nr',
                itemsTemplate: itemsTemplate,
                data        : [
                    { value: Asc.c_oAscFontRenderingModeType.hintingAndSubpixeling, displayValue: this.txtWin },
                    { value: Asc.c_oAscFontRenderingModeType.noHinting, displayValue: this.txtMac },
                    { value: Asc.c_oAscFontRenderingModeType.hinting, displayValue: this.txtNative },
                    { value: 'custom', displayValue: this.txtCacheMode }
                ]
            });
            this.cmbFontRender.on('selected', _.bind(this.onFontRenderSelected, this));

            this.chAutosave = new Common.UI.CheckBox({
                el: $markup.findById('#fms-chb-autosave'),
                labelText: this.strAutosave
            }).on('change', function(field, newValue, oldValue, eOpts){
                if (field.getValue()!=='checked' && me.cmbCoAuthMode.getValue()) {
                    me.cmbCoAuthMode.setValue(0);
                    me.lblCoAuthMode.text(me.strCoAuthModeDescStrict);
                }
            });
            this.lblAutosave = $markup.findById('#fms-lbl-autosave');

            this.chForcesave = new Common.UI.CheckBox({
                el: $markup.findById('#fms-chb-forcesave'),
                labelText: this.strForcesave
            });

            this.cmbUnit = new Common.UI.ComboBox({
                el          : $markup.findById('#fms-cmb-unit'),
                style       : 'width: 160px;',
                editable    : false,
                cls         : 'input-group-nr',
                data        : [
                    { value: Common.Utils.Metric.c_MetricUnits['cm'], displayValue: this.txtCm },
                    { value: Common.Utils.Metric.c_MetricUnits['pt'], displayValue: this.txtPt },
                    { value: Common.Utils.Metric.c_MetricUnits['inch'], displayValue: this.txtInch }
                ]
            });

            this.cmbFuncLocale = new Common.UI.ComboBox({
                el          : $markup.findById('#fms-cmb-func-locale'),
                style       : 'width: 160px;',
                editable    : false,
                cls         : 'input-group-nr',
                data        : [
                    { value: 'en', displayValue: this.txtEn, exampleValue: this.txtExampleEn },
                    { value: 'de', displayValue: this.txtDe, exampleValue: this.txtExampleDe },
                    { value: 'es', displayValue: this.txtEs, exampleValue: this.txtExampleEs },
                    { value: 'fr', displayValue: this.txtFr, exampleValue: this.txtExampleFr },
                    { value: 'it', displayValue: this.txtIt, exampleValue: this.txtExampleIt },
                    { value: 'ru', displayValue: this.txtRu, exampleValue: this.txtExampleRu },
                    { value: 'pl', displayValue: this.txtPl, exampleValue: this.txtExamplePl }
                ]
            }).on('selected', function(combo, record) {
                me.updateFuncExample(record.exampleValue);
            });

            var regdata = [{ value: 0x042C }, { value: 0x0402 }, { value: 0x0405 }, { value: 0x0407 },  {value: 0x0807}, { value: 0x0408 }, { value: 0x0C09 }, { value: 0x0809 }, { value: 0x0409 }, { value: 0x0C0A }, { value: 0x080A },
                            { value: 0x040B }, { value: 0x040C }, { value: 0x0410 }, { value: 0x0411 }, { value: 0x0412 }, { value: 0x0426 }, { value: 0x040E }, { value: 0x0413 }, { value: 0x0415 }, { value: 0x0416 },
                            { value: 0x0816 }, { value: 0x0419 }, { value: 0x041B }, { value: 0x0424 }, { value: 0x081D }, { value: 0x041D }, { value: 0x041F }, { value: 0x0422 }, { value: 0x042A }, { value: 0x0804 }];
            regdata.forEach(function(item) {
                var langinfo = Common.util.LanguageInfo.getLocalLanguageName(item.value);
                item.displayValue = langinfo[1];
                item.langName = langinfo[0];
            });

            this.cmbRegSettings = new Common.UI.ComboBox({
                el          : $markup.findById('#fms-cmb-reg-settings'),
                style       : 'width: 160px;',
                menuStyle: 'max-height: 185px;',
                editable    : false,
                cls         : 'input-group-nr',
                data        : regdata,
                template: _.template([
                    '<span class="input-group combobox <%= cls %> combo-langs" id="<%= id %>" style="<%= style %>">',
                    '<input type="text" class="form-control" style="padding-left: 25px !important;">',
                    '<span class="icon input-icon lang-flag"></span>',
                        '<button type="button" class="btn btn-default dropdown-toggle" data-toggle="dropdown">',
                            '<span class="caret" />',
                        '</button>',
                        '<ul class="dropdown-menu <%= menuCls %>" style="<%= menuStyle %>" role="menu">',
                            '<% _.each(items, function(item) { %>',
                                '<li id="<%= item.id %>" data-value="<%= item.value %>">',
                                    '<a tabindex="-1" type="menuitem" style="padding-left: 26px !important;">',
                                        '<i class="icon lang-flag <%= item.langName %>" style="position: absolute;margin-left:-21px;"></i>',
                                        '<%= scope.getDisplayValue(item) %>',
                                    '</a>',
                                '</li>',
                            '<% }); %>',
                        '</ul>',
                    '</span>'].join(''))
            }).on('selected', function(combo, record) {
                me.updateRegionalExample(record.value);
                var isBaseSettings = me.chSeparator.getValue();
                if (isBaseSettings === 'checked') {
                    me.inputDecimalSeparator.setValue(me.api.asc_getDecimalSeparator(record.value), true);
                    me.inputThousandsSeparator.setValue(me.api.asc_getGroupSeparator(record.value), true);
                }
            });
            if (this.cmbRegSettings.scroller) this.cmbRegSettings.scroller.update({alwaysVisibleY: true});

            this.chSeparator = new Common.UI.CheckBox({
                el: $markup.findById('#fms-chb-separator-settings'),
                labelText: this.strUseSeparatorsBasedOnRegionalSettings
            }).on('change', _.bind(function(field, newValue, oldValue, eOpts){
                var checked = field.getValue() === 'checked';
                if (checked) {
                    var lang = this.cmbRegSettings.getValue(),
                        decimal = this.api.asc_getDecimalSeparator(_.isNumber(lang) ? lang : undefined),
                        group = this.api.asc_getGroupSeparator(_.isNumber(lang) ? lang : undefined);
                    this.inputDecimalSeparator.setValue(decimal);
                    this.inputThousandsSeparator.setValue(group);
                }
                this.inputDecimalSeparator.setDisabled(checked);
                this.inputThousandsSeparator.setDisabled(checked);
                if (checked) {
                    this.$el.find('.label-separator').addClass('disabled');
                } else {
                    this.$el.find('.label-separator').removeClass('disabled');
                }
            }, this));

            var keyDown = function(event){
                var key = event.key,
                    value = event.target.value;
                if (key !== 'ArrowLeft' && key !== 'ArrowDown' && key !== 'ArrowUp' && key !== 'ArrowRight' &&
                    key !== 'Home' && key !== 'End' && key !== 'Backspace' && key !== 'Delete' && value.length > 0 &&
                    event.target.selectionEnd - event.target.selectionStart === 0) {
                    event.preventDefault();
                }
            };

            this.inputDecimalSeparator = new Common.UI.InputField({
                el: $markup.findById('#fms-decimal-separator'),
                style: 'width: 35px;',
                validateOnBlur: false
            });
            var $decimalSeparatorInput = this.inputDecimalSeparator.$el.find('input');
            $decimalSeparatorInput.on('keydown', keyDown);

            this.inputThousandsSeparator = new Common.UI.InputField({
                el: $markup.findById('#fms-thousands-separator'),
                style: 'width: 35px;',
                validateOnBlur: false
            });
            var $thousandsSeparatorInput = this.inputThousandsSeparator.$el.find('input');
            $thousandsSeparatorInput.on('keydown', keyDown);

            this.cmbMacros = new Common.UI.ComboBox({
                el          : $markup.findById('#fms-cmb-macros'),
                style       : 'width: 160px;',
                editable    : false,
                menuCls     : 'menu-aligned',
                cls         : 'input-group-nr',
                data        : [
                    { value: 2, displayValue: this.txtStopMacros, descValue: this.txtStopMacrosDesc },
                    { value: 0, displayValue: this.txtWarnMacros, descValue: this.txtWarnMacrosDesc },
                    { value: 1, displayValue: this.txtRunMacros, descValue: this.txtRunMacrosDesc }
                ]
            }).on('selected', function(combo, record) {
                me.lblMacrosDesc.text(record.descValue);
            });
            this.lblMacrosDesc = $markup.findById('#fms-lbl-macros');

            this.chPaste = new Common.UI.CheckBox({
                el: $markup.findById('#fms-chb-paste-settings'),
                labelText: this.strPasteButton
            });
<<<<<<< HEAD

            this.cmbTheme = new Common.UI.ComboBox({
                el          : $markup.findById('#fms-cmb-theme'),
                style       : 'width: 160px;',
                editable    : false,
                cls         : 'input-group-nr',
                data        : [
                    { value: 'theme-light', displayValue: this.txtThemeLight },
                    { value: 'theme-dark', displayValue: this.txtThemeDark }
                ]
            });

            this.btnApply = new Common.UI.Button({
                el: $markup.findById('#fms-btn-apply')
            });
            this.btnApply.on('click', _.bind(this.applySettings, this));
=======
>>>>>>> c5052012

            $markup.find('.btn.primary').each(function(index, el){
                (new Common.UI.Button({
                    el: $(el)
                })).on('click', _.bind(me.applySettings, me));
            });
            this.pnlSettings = $markup.find('.flex-settings').addBack().filter('.flex-settings');
            this.pnlApply = $markup.find('.fms-flex-apply').addBack().filter('.fms-flex-apply');
            this.pnlTable = this.pnlSettings.find('table');
            this.trApply = $markup.find('.fms-btn-apply');

            this.$el = $(node).html($markup);

            if (_.isUndefined(this.scroller)) {
                this.scroller = new Common.UI.Scroller({
                    el: this.pnlSettings,
                    suppressScrollX: true,
                    alwaysVisibleY: true
                });
            }

            Common.NotificationCenter.on({
                'window:resize': function() {
                    me.isVisible() && me.updateScroller();
                }
            });

            return this;
        },

        show: function() {
            Common.UI.BaseView.prototype.show.call(this,arguments);

            this.updateSettings();
            this.updateScroller();
        },

        isVisible: function() {
            return (this.$el || $(this.el)).is(":visible");
        },

        updateScroller: function() {
            if (this.scroller) {
                Common.UI.Menu.Manager.hideAll();
                var scrolled = this.$el.height()< this.pnlTable.height() + 25 + this.pnlApply.height();
                this.pnlApply.toggleClass('hidden', !scrolled);
                this.trApply.toggleClass('hidden', scrolled);
                this.pnlSettings.css('overflow', scrolled ? 'hidden' : 'visible');
                this.scroller.update();
                this.pnlSettings.toggleClass('bordered', this.scroller.isVisible());
            }
        },

        setMode: function(mode) {
            this.mode = mode;
            $('tr.edit', this.el)[mode.isEdit ? 'show' : 'hide']();
            $('tr.autosave', this.el)[mode.isEdit ? 'show' : 'hide']();
            if (this.mode.isDesktopApp && this.mode.isOffline) {
                this.chAutosave.setCaption(this.strAutoRecover);
                this.lblAutosave.text(this.textAutoRecover);
            }
            $('tr.forcesave', this.el)[mode.canForcesave ? 'show' : 'hide']();
            $('tr.comments', this.el)[mode.canCoAuthoring ? 'show' : 'hide']();
            $('tr.coauth.changes', this.el)[mode.isEdit && !mode.isOffline && mode.canCoAuthoring? 'show' : 'hide']();
            $('tr.macros', this.el)[(mode.customization && mode.customization.macros===false) ? 'hide' : 'show']();
        },

        setApi: function(api) {
            this.api = api;
        },

        updateSettings: function() {
            var value = Common.Utils.InternalSettings.get("sse-settings-zoom");
            value = (value!==null) ? parseInt(value) : (this.mode.customization && this.mode.customization.zoom ? parseInt(this.mode.customization.zoom) : 100);
            var item = this.cmbZoom.store.findWhere({value: value});
            this.cmbZoom.setValue(item ? parseInt(item.get('value')) : (value>0 ? value+'%' : 100));

            /** coauthoring begin **/
            this.chLiveComment.setValue(Common.Utils.InternalSettings.get("sse-settings-livecomment"));
            this.chResolvedComment.setValue(Common.Utils.InternalSettings.get("sse-settings-resolvedcomment"));
            this.chR1C1Style.setValue(Common.Utils.InternalSettings.get("sse-settings-r1c1"));

            var fast_coauth = Common.Utils.InternalSettings.get("sse-settings-coauthmode");
            item = this.cmbCoAuthMode.store.findWhere({value: fast_coauth ? 1 : 0});
            this.cmbCoAuthMode.setValue(item ? item.get('value') : 1);
            this.lblCoAuthMode.text(item ? item.get('descValue') : this.strCoAuthModeDescFast);
            /** coauthoring end **/

            value = Common.Utils.InternalSettings.get("sse-settings-fontrender");
            item = this.cmbFontRender.store.findWhere({value: parseInt(value)});
            this.cmbFontRender.setValue(item ? item.get('value') : Asc.c_oAscFontRenderingModeType.hintingAndSubpixeling);
            this._fontRender = this.cmbFontRender.getValue();

            value = Common.Utils.InternalSettings.get("sse-settings-cachemode");
            item = this.cmbFontRender.store.findWhere({value: 'custom'});
            item && value && item.set('checked', !!value);
            item && value && this.cmbFontRender.cmpEl.find('#' + item.get('id') + ' a').addClass('checked');

            value = Common.Utils.InternalSettings.get("sse-settings-unit");
            item = this.cmbUnit.store.findWhere({value: value});
            this.cmbUnit.setValue(item ? parseInt(item.get('value')) : Common.Utils.Metric.getDefaultMetric());
            this._oldUnits = this.cmbUnit.getValue();

            value = Common.Utils.InternalSettings.get("sse-settings-autosave");
            this.chAutosave.setValue(value == 1);

            if (this.mode.canForcesave) {
                this.chForcesave.setValue(Common.Utils.InternalSettings.get("sse-settings-forcesave"));
            }

            value = Common.Utils.InternalSettings.get("sse-settings-func-locale");
            item = this.cmbFuncLocale.store.findWhere({value: value});
            if (!item && value)
                item = this.cmbFuncLocale.store.findWhere({value: value.split(/[\-\_]/)[0]});
            this.cmbFuncLocale.setValue(item ? item.get('value') : 'en');
            this.updateFuncExample(item ? item.get('exampleValue') : this.txtExampleEn);

            value = this.api.asc_getLocale();
            if (value) {
                item = this.cmbRegSettings.store.findWhere({value: value});
                this.cmbRegSettings.setValue(item ? item.get('value') : Common.util.LanguageInfo.getLocalLanguageName(value)[1]);
                item && (value = this.cmbRegSettings.getValue());
            } else {
                value = this.mode.lang ? parseInt(Common.util.LanguageInfo.getLocalLanguageCode(this.mode.lang)) : 0x0409;
                this.cmbRegSettings.setValue(Common.util.LanguageInfo.getLocalLanguageName(value)[1]);
            }
            this.updateRegionalExample(value);

            var isBaseSettings = Common.Utils.InternalSettings.get("sse-settings-use-base-separator");
            this.chSeparator.setValue(isBaseSettings, true);
            var decimal,
                group;
            if (!isBaseSettings) {
                decimal = Common.Utils.InternalSettings.get("sse-settings-decimal-separator") || this.api.asc_getDecimalSeparator();
                group = Common.Utils.InternalSettings.get("sse-settings-group-separator") || this.api.asc_getGroupSeparator();
            } else {
                var lang = this.cmbRegSettings.getValue();
                decimal = this.api.asc_getDecimalSeparator(_.isNumber(lang) ? lang : undefined);
                group = this.api.asc_getGroupSeparator(_.isNumber(lang) ? lang : undefined);
            }
            this.inputDecimalSeparator.setValue(decimal);
            this.inputThousandsSeparator.setValue(group);
            this.inputDecimalSeparator.setDisabled(isBaseSettings);
            this.inputThousandsSeparator.setDisabled(isBaseSettings);
            if (isBaseSettings) {
                this.$el.find('.label-separator').addClass('disabled');
            } else {
                this.$el.find('.label-separator').removeClass('disabled');
            }

            item = this.cmbMacros.store.findWhere({value: Common.Utils.InternalSettings.get("sse-macros-mode")});
            this.cmbMacros.setValue(item ? item.get('value') : 0);
            this.lblMacrosDesc.text(item ? item.get('descValue') : this.txtWarnMacrosDesc);

            this.chPaste.setValue(Common.Utils.InternalSettings.get("sse-settings-paste-button"));

            item = this.cmbTheme.store.findWhere({value: Common.UI.Themes.current()});
            this.cmbTheme.setValue(item ? item.get('value') : 0);
        },

        applySettings: function() {
            Common.UI.Themes.setTheme(this.cmbTheme.getValue());

            Common.localStorage.setItem("sse-settings-zoom", this.cmbZoom.getValue());
            Common.Utils.InternalSettings.set("sse-settings-zoom", Common.localStorage.getItem("sse-settings-zoom"));
            /** coauthoring begin **/
            Common.localStorage.setItem("sse-settings-livecomment", this.chLiveComment.isChecked() ? 1 : 0);
            Common.localStorage.setItem("sse-settings-resolvedcomment", this.chResolvedComment.isChecked() ? 1 : 0);
            if (this.mode.isEdit && !this.mode.isOffline && this.mode.canCoAuthoring)
                Common.localStorage.setItem("sse-settings-coauthmode", this.cmbCoAuthMode.getValue());
            /** coauthoring end **/
            Common.localStorage.setItem("sse-settings-r1c1", this.chR1C1Style.isChecked() ? 1 : 0);
            Common.localStorage.setItem("sse-settings-fontrender", this.cmbFontRender.getValue());
            var item = this.cmbFontRender.store.findWhere({value: 'custom'});
            Common.localStorage.setItem("sse-settings-cachemode", item && !item.get('checked') ? 0 : 1);
            Common.localStorage.setItem("sse-settings-unit", this.cmbUnit.getValue());
            Common.localStorage.setItem("sse-settings-autosave", this.chAutosave.isChecked() ? 1 : 0);
            if (this.mode.canForcesave)
                Common.localStorage.setItem("sse-settings-forcesave", this.chForcesave.isChecked() ? 1 : 0);
            Common.localStorage.setItem("sse-settings-func-locale", this.cmbFuncLocale.getValue());
            if (this.cmbRegSettings.getSelectedRecord())
                Common.localStorage.setItem("sse-settings-reg-settings", this.cmbRegSettings.getValue());

            var value,
                isChecked = this.chSeparator.isChecked();
            if (!isChecked) {
                value = this.inputDecimalSeparator.getValue();
                if (value.length > 0) {
                    Common.localStorage.setItem("sse-settings-decimal-separator", value);
                    Common.Utils.InternalSettings.set("sse-settings-decimal-separator", value);
                }
                value = this.inputThousandsSeparator.getValue();
                if (value.length > 0) {
                    Common.localStorage.setItem("sse-settings-group-separator", value);
                    Common.Utils.InternalSettings.set("sse-settings-group-separator", value);
                }
            }
            Common.localStorage.setBool("sse-settings-use-base-separator", isChecked);
            Common.Utils.InternalSettings.set("sse-settings-use-base-separator", isChecked);

            Common.localStorage.setItem("sse-macros-mode", this.cmbMacros.getValue());
            Common.Utils.InternalSettings.set("sse-macros-mode", this.cmbMacros.getValue());

            Common.localStorage.setItem("sse-settings-paste-button", this.chPaste.isChecked() ? 1 : 0);

            Common.localStorage.save();
            if (this.menu) {
                this.menu.fireEvent('settings:apply', [this.menu]);

                if (this._oldUnits !== this.cmbUnit.getValue())
                    Common.NotificationCenter.trigger('settings:unitschanged', this);
            }
        },

        updateRegionalExample: function(landId) {
            if (this.api) {
                var text = '';
                if (landId) {
                    var info = new Asc.asc_CFormatCellsInfo();
                    info.asc_setType(Asc.c_oAscNumFormatType.None);
                    info.asc_setSymbol(landId);
                    var arr = this.api.asc_getFormatCells(info); // all formats
                    text = this.api.asc_getLocaleExample(arr[4], 1000.01, landId);
                    text = text + ' ' + this.api.asc_getLocaleExample(arr[5], Asc.cDate().getExcelDateWithTime(), landId);
                    text = text + ' ' + this.api.asc_getLocaleExample(arr[6], Asc.cDate().getExcelDateWithTime(), landId);
                }
                $('#fms-lbl-reg-settings').text(_.isEmpty(text) ? '' : this.strRegSettingsEx + text);
            }
            var icon    = this.cmbRegSettings.$el.find('.input-icon'),
                plang   = icon.attr('lang'),
                langName = Common.util.LanguageInfo.getLocalLanguageName(landId)[0];
            if (plang) icon.removeClass(plang);
            icon.addClass(langName).attr('lang',langName);
        },
        
        updateFuncExample: function(text) {
            $('#fms-lbl-func-locale').text(_.isEmpty(text) ? '' : this.strRegSettingsEx + text);
        },

        onFontRenderSelected: function(combo, record) {
            if (record.value == 'custom') {
                var item = combo.store.findWhere({value: 'custom'});
                item && item.set('checked', !record.checked);
                combo.cmpEl.find('#' + record.id + ' a').toggleClass('checked', !record.checked);
                combo.setValue(this._fontRender);
            }
            this._fontRender = combo.getValue();
        },

        strLiveComment: 'Turn on option',
        strZoom: 'Default Zoom Value',
        okButtonText: 'Apply',
        /** coauthoring begin **/
        txtLiveComment: 'Live Commenting',
        /** coauthoring end **/
        txtWin: 'as Windows',
        txtMac: 'as OS X',
        txtNative: 'Native',
        strFontRender: 'Font Hinting',
        strUnit: 'Unit of Measurement',
        txtCm: 'Centimeter',
        txtPt: 'Point',
        strAutosave: 'Turn on autosave',
        textAutoSave: 'Autosave',
        txtEn: 'English',
        txtDe: 'Deutsch',
        txtRu: 'Russian',
        txtPl: 'Polish',
        txtEs: 'Spanish',
        txtFr: 'French',
        txtIt: 'Italian',
        txtExampleEn: ' SUM; MIN; MAX; COUNT',
        txtExampleDe: ' SUMME; MIN; MAX; ANZAHL',
        txtExampleRu: ' СУММ; МИН; МАКС; СЧЁТ',
        txtExamplePl: ' SUMA; MIN; MAX; ILE.LICZB',
        txtExampleEs: ' SUMA; MIN; MAX; CALCULAR',
        txtExampleFr: ' SOMME; MIN; MAX; NB',
        txtExampleIt: ' SOMMA; MIN; MAX; CONTA.NUMERI',
        strFuncLocale: 'Formula Language',
        strFuncLocaleEx: 'Example: SUM; MIN; MAX; COUNT',
        strRegSettings: 'Regional Settings',
        strRegSettingsEx: 'Example: ',
        strCoAuthMode: 'Co-editing mode',
        strCoAuthModeDescFast: 'Other users will see your changes at once',
        strCoAuthModeDescStrict: 'You will need to accept changes before you can see them',
        strFast: 'Fast',
        strStrict: 'Strict',
        textAutoRecover: 'Autorecover',
        strAutoRecover: 'Turn on autorecover',
        txtInch: 'Inch',
        textForceSave: 'Save to Server',
        strForcesave: 'Always save to server (otherwise save to server on document close)',
        strResolvedComment: 'Turn on display of the resolved comments',
        textRefStyle: 'Reference Style',
        strR1C1: 'Turn on R1C1 style',
        strSeparator: 'Separator',
        strUseSeparatorsBasedOnRegionalSettings: 'Use separators based on regional settings',
        strDecimalSeparator: 'Decimal separator',
        strThousandsSeparator: 'Thousands separator',
        txtCacheMode: 'Default cache mode',
        strMacrosSettings: 'Macros Settings',
        txtWarnMacros: 'Show Notification',
        txtRunMacros: 'Enable All',
        txtStopMacros: 'Disable All',
        txtWarnMacrosDesc: 'Disable all macros with notification',
        txtRunMacrosDesc: 'Enable all macros without notification',
        txtStopMacrosDesc: 'Disable all macros without notification',
        strPaste: 'Cut, copy and paste',
        strTheme: 'Theme',
        txtThemeLight: 'Light',
        txtThemeDark: 'Dark',
        strPasteButton: 'Show Paste Options button when content is pasted'
    }, SSE.Views.FileMenuPanels.MainSettingsGeneral || {}));

    SSE.Views.FileMenuPanels.MainSpellCheckSettings = Common.UI.BaseView.extend(_.extend({
        el: '#panel-settings-spellcheck',
        menu: undefined,

        template: _.template([
            '<table class="main" style="margin: 30px 0;"><tbody>',
            '<tr>',
                '<td class="left" style="padding-bottom: 8px;"><label><%= scope.strDictionaryLanguage %></label></td>',
                '<td class="right" style="padding-bottom: 8px;"><span id="fms-cmb-dictionary-language"></span></td>',
            '</tr>',
            '<tr>',
                '<td class="left" style="padding-bottom: 8px;"></td>',
                '<td class="right" style="padding-bottom: 8px;"><span id="fms-chb-ignore-uppercase-words"></span></td>',
            '</tr>',
            '<tr>',
                '<td class="left"></td>',
                '<td class="right"><span id="fms-chb-ignore-numbers-words"></span></td>',
            '</tr>','<tr class="divider"></tr>',
            '<tr>',
                '<td class="left"><label><%= scope.txtProofing %></label></td>',
                '<td class="right"><button type="button" class="btn btn-text-default" id="fms-btn-auto-correct" style="width:auto; display: inline-block;padding-right: 10px;padding-left: 10px;"><%= scope.txtAutoCorrect %></button></div></td>',
            '</tr>','<tr class="divider"></tr>',
            '<tr>',
                '<td class="left"></td>',
                '<td class="right"><button id="fms-spellcheck-btn-apply" class="btn normal dlg-btn primary"><%= scope.okButtonText %></button></td>',
            '</tr>',
            '</tbody></table>'
        ].join('')),

        initialize: function(options) {
            Common.UI.BaseView.prototype.initialize.call(this,arguments);

            this.menu = options.menu;
        },

        render: function(node) {
            var me = this;
            var $markup = $(this.template({scope: this}));

            this.chIgnoreUppercase = new Common.UI.CheckBox({
                el: $markup.findById('#fms-chb-ignore-uppercase-words'),
                labelText: this.strIgnoreWordsInUPPERCASE
            });

            this.chIgnoreNumbers = new Common.UI.CheckBox({
                el: $markup.findById('#fms-chb-ignore-numbers-words'),
                labelText: this.strIgnoreWordsWithNumbers
            });

            this.cmbDictionaryLanguage = new Common.UI.ComboBox({
                el:  $markup.findById('#fms-cmb-dictionary-language'),
                cls: 'input-group-nr',
                style: 'width: 267px;',
                editable: false,
                menuStyle: 'min-width: 267px; max-height: 209px;'
            });

            this.btnAutoCorrect = new Common.UI.Button({
                el: $markup.findById('#fms-btn-auto-correct')
            });
            this.btnAutoCorrect.on('click', _.bind(this.autoCorrect, this));

            this.btnApply = new Common.UI.Button({
                el: $markup.findById('#fms-spellcheck-btn-apply')
            });

            this.btnApply.on('click', _.bind(this.applySettings, this));

            this.$el = $(node).html($markup);

            if (_.isUndefined(this.scroller)) {
                this.scroller = new Common.UI.Scroller({
                    el: this.$el,
                    suppressScrollX: true,
                    alwaysVisibleY: true
                });
            }

            return this;
        },

        show: function() {
            Common.UI.BaseView.prototype.show.call(this,arguments);

            this.updateSettings();
            this.scroller && this.scroller.update();
        },

        setMode: function(mode) {
            this.mode = mode;
        },

        setApi: function(api) {
            this.api = api;
        },

        updateSettings: function() {
            var arrLang = SSE.getController('Spellcheck').loadLanguages(),
                allLangs = arrLang[0],
                langs = arrLang[1],
                change = arrLang[2];
            var sessionValue = Common.Utils.InternalSettings.get("sse-spellcheck-locale"),
                value;
            if (sessionValue)
                value = parseInt(sessionValue);
            else
                value = this.mode.lang ? parseInt(Common.util.LanguageInfo.getLocalLanguageCode(this.mode.lang)) : 0x0409;
            if (langs && langs.length > 0) {
                if (this.cmbDictionaryLanguage.store.length === 0 || change) {
                    this.cmbDictionaryLanguage.setData(langs);
                }
                var item = this.cmbDictionaryLanguage.store.findWhere({value: value});
                if (!item && allLangs[value]) {
                    value = allLangs[value][0].split(/[\-\_]/)[0];
                    item = this.cmbDictionaryLanguage.store.find(function(model){
                        return model.get('shortName').indexOf(value)==0;
                    });
                }
                this.cmbDictionaryLanguage.setValue(item ? item.get('value') : langs[0].value);
                value = this.cmbDictionaryLanguage.getValue();
                if (value !== parseInt(sessionValue)) {
                    Common.Utils.InternalSettings.set("sse-spellcheck-locale", value);
                }
            } else {
                this.cmbDictionaryLanguage.setValue(Common.util.LanguageInfo.getLocalLanguageName(value)[1]);
                this.cmbDictionaryLanguage.setDisabled(true);
            }

            this.chIgnoreUppercase.setValue(Common.Utils.InternalSettings.get("sse-spellcheck-ignore-uppercase-words"));
            this.chIgnoreNumbers.setValue(Common.Utils.InternalSettings.get("sse-spellcheck-ignore-numbers-words"));
        },

        applySettings: function() {
            var value = this.chIgnoreUppercase.isChecked();
            Common.localStorage.setBool("sse-spellcheck-ignore-uppercase-words", value);
            Common.Utils.InternalSettings.set("sse-spellcheck-ignore-uppercase-words", value);
            value = this.chIgnoreNumbers.isChecked();
            Common.localStorage.setBool("sse-spellcheck-ignore-numbers-words", value);
            Common.Utils.InternalSettings.set("sse-spellcheck-ignore-numbers-words", value);

            if (!this.cmbDictionaryLanguage.isDisabled()) {
                value = this.cmbDictionaryLanguage.getValue();
                Common.localStorage.setItem("sse-spellcheck-locale", value);
                Common.Utils.InternalSettings.set("sse-spellcheck-locale", value);
            }

            Common.localStorage.save();
            if (this.menu) {
                this.menu.fireEvent('spellcheck:apply', [this.menu]);
            }
        },

        autoCorrect: function() {
            if (this.dlgAutoCorrect && this.dlgAutoCorrect.isVisible()) return;
            this.dlgAutoCorrect = new Common.Views.AutoCorrectDialog({
                api: this.api
            });
            this.dlgAutoCorrect.show();
        },

        strIgnoreWordsInUPPERCASE: 'Ignore words in UPPERCASE',
        strIgnoreWordsWithNumbers: 'Ignore words with numbers',
        strDictionaryLanguage: 'Dictionary language',
        okButtonText: 'Apply',
        txtProofing: 'Proofing',
        txtAutoCorrect: 'AutoCorrect options...'
    }, SSE.Views.FileMenuPanels.MainSpellCheckSettings || {}));

    SSE.Views.FileMenuPanels.RecentFiles = Common.UI.BaseView.extend({
        el: '#panel-recentfiles',
        menu: undefined,

        template: _.template([
            '<div id="id-recent-view" style="margin: 20px 0;"></div>'
        ].join('')),

        initialize: function(options) {
            Common.UI.BaseView.prototype.initialize.call(this,arguments);

            this.menu = options.menu;
            this.recent = options.recent;
        },

        render: function() {
            this.$el.html(this.template());

            this.viewRecentPicker = new Common.UI.DataView({
                el: $('#id-recent-view'),
                store: new Common.UI.DataViewStore(this.recent),
                itemTemplate: _.template([
                    '<div class="recent-wrap">',
                        '<div class="recent-icon">',
                            '<svg>',
                                '<use xlink:href="#svg-file-recent"></use>',
                            '</svg>',
                        '</div>',
                        '<div class="file-name"><% if (typeof title !== "undefined") {%><%= Common.Utils.String.htmlEncode(title || "") %><% } %></div>',
                        '<div class="file-info"><% if (typeof folder !== "undefined") {%><%= Common.Utils.String.htmlEncode(folder || "") %><% } %></div>',
                    '</div>'
                ].join(''))
            });

            this.viewRecentPicker.on('item:click', _.bind(this.onRecentFileClick, this));

            if (_.isUndefined(this.scroller)) {
                this.scroller = new Common.UI.Scroller({
                    el: this.$el,
                    suppressScrollX: true,
                    alwaysVisibleY: true
                });
            }

            return this;
        },

        show: function() {
            Common.UI.BaseView.prototype.show.call(this,arguments);
            this.scroller && this.scroller.update();
        },

        onRecentFileClick: function(view, itemview, record){
            if ( this.menu )
                this.menu.fireEvent('recent:open', [this.menu, record.get('url')]);
        }
    });

    SSE.Views.FileMenuPanels.CreateNew = Common.UI.BaseView.extend(_.extend({
        el: '#panel-createnew',
        menu: undefined,

        events: function() {
            return {
                'click .blank-document-btn':_.bind(this._onBlankDocument, this),
                'click .thumb-list .thumb-wrap': _.bind(this._onDocumentTemplate, this)
            };
        },

        template: _.template([
            '<h3 style="margin-top: 20px;"><%= scope.fromBlankText %></h3><hr noshade />',
            '<div class="blank-document">',
                '<div class="blank-document-btn">',
                    '<svg class="btn-blank-format">',
                        '<use xlink:href="#svg-format-blank"></use>',
                    '</svg>',
                '</div>',
                '<div class="blank-document-info">',
                    '<h3><%= scope.newDocumentText %></h3>',
                    '<%= scope.newDescriptionText %>',
                '</div>',
            '</div>',
            '<h3><%= scope.fromTemplateText %></h3><hr noshade />',
            '<div class="thumb-list">',
                '<% _.each(docs, function(item) { %>',
                    '<div class="thumb-wrap" template="<%= item.url %>">',
                        '<div class="thumb"',
                            '<% if (!_.isEmpty(item.image)) { %> ',
                            ' style="background-image: url(<%= item.image %>);">',
                            '<% } else { ' +
                                'print(\"><svg class=\'btn-blank-format\'><use xlink:href=\'#svg-file-template\'></use></svg>\")' +
                            ' } %>',
                        '</div>',
                        '<div class="title"><%= Common.Utils.String.htmlEncode(item.title || item.name || "") %></div>',
                    '</div>',
                '<% }) %>',
            '</div>'
        ].join('')),

        initialize: function(options) {
            Common.UI.BaseView.prototype.initialize.call(this,arguments);

            this.menu = options.menu;
        },

        render: function() {
            this.$el.html(this.template({
                scope: this,
                docs: this.options[0].docs
            }));

            if (_.isUndefined(this.scroller)) {
                this.scroller = new Common.UI.Scroller({
                    el: this.$el,
                    suppressScrollX: true,
                    alwaysVisibleY: true
                });
            }

            return this;
        },

        show: function() {
            Common.UI.BaseView.prototype.show.call(this,arguments);
            this.scroller && this.scroller.update();
        },

        _onBlankDocument: function() {
            if ( this.menu )
                this.menu.fireEvent('create:new', [this.menu, 'blank']);
        },

        _onDocumentTemplate: function(e) {
            if ( this.menu )
                this.menu.fireEvent('create:new', [this.menu, e.currentTarget.attributes['template'].value]);
        },

        fromBlankText       : 'From Blank',
        newDocumentText     : 'New Spreadsheet',
        newDescriptionText  : 'Create a new blank text document which you will be able to style and format after it is created during the editing. Or choose one of the templates to start a document of a certain type or purpose where some styles have already been pre-applied.',
        fromTemplateText    : 'From Template'
    }, SSE.Views.FileMenuPanels.CreateNew || {}));

    SSE.Views.FileMenuPanels.DocumentInfo = Common.UI.BaseView.extend(_.extend({
        el: '#panel-info',
        menu: undefined,

        initialize: function(options) {
            Common.UI.BaseView.prototype.initialize.call(this,arguments);
            this.rendered = false;

            this.template = _.template([
            '<div class="flex-settings">',
                '<table class="main" style="margin: 30px 0 0;">',
                    '<tr>',
                        '<td class="left"><label>' + this.txtPlacement + '</label></td>',
                        '<td class="right"><label id="id-info-placement">-</label></td>',
                    '</tr>',
                    '<tr>',
                        '<td class="left"><label>' + this.txtOwner + '</label></td>',
                        '<td class="right"><label id="id-info-owner">-</label></td>',
                    '</tr>',
                    '<tr>',
                        '<td class="left"><label>' + this.txtUploaded + '</label></td>',
                        '<td class="right"><label id="id-info-uploaded">-</label></td>',
                    '</tr>',
                    '<tr class="divider general"></tr>',
                    '<tr class="divider general"></tr>',
                    '<tr>',
                        '<td class="left"><label>' + this.txtTitle + '</label></td>',
                        '<td class="right"><div id="id-info-title"></div></td>',
                    '</tr>',
                    '<tr>',
                        '<td class="left"><label>' + this.txtSubject + '</label></td>',
                        '<td class="right"><div id="id-info-subject"></div></td>',
                    '</tr>',
                    '<tr>',
                        '<td class="left"><label>' + this.txtComment + '</label></td>',
                        '<td class="right"><div id="id-info-comment"></div></td>',
                    '</tr>',
                    '<tr class="divider"></tr>',
                    '<tr class="divider"></tr>',
                    '<tr>',
                        '<td class="left"><label>' + this.txtModifyDate + '</label></td>',
                        '<td class="right"><label id="id-info-modify-date"></label></td>',
                    '</tr>',
                    '<tr>',
                        '<td class="left"><label>' + this.txtModifyBy + '</label></td>',
                        '<td class="right"><label id="id-info-modify-by"></label></td>',
                    '</tr>',
                    '<tr class="divider modify">',
                    '<tr class="divider modify">',
                    '<tr>',
                        '<td class="left"><label>' + this.txtCreated + '</label></td>',
                        '<td class="right"><label id="id-info-date"></label></td>',
                    '</tr>',
                    '<tr>',
                        '<td class="left"><label>' + this.txtAppName + '</label></td>',
                        '<td class="right"><label id="id-info-appname"></label></td>',
                    '</tr>',
                    '<tr>',
                        '<td class="left" style="vertical-align: top;"><label style="margin-top: 3px;">' + this.txtAuthor + '</label></td>',
                        '<td class="right" style="vertical-align: top;"><div id="id-info-author">',
                            '<table>',
                                '<tr>',
                                    '<td><div id="id-info-add-author"><input type="text" spellcheck="false" class="form-control" placeholder="' +  this.txtAddAuthor +'"></div></td>',
                                '</tr>',
                            '</table>',
                        '</div></td>',
                    '</tr>',
                '<tr style="height: 5px;"></tr>',
                '</table>',
            '</div>',
            '<div id="fms-flex-apply">',
                '<table class="main" style="margin: 10px 0;">',
                    '<tr>',
                        '<td class="left"></td>',
                        '<td class="right"><button id="fminfo-btn-apply" class="btn normal dlg-btn primary"><%= scope.okButtonText %></button></td>',
                    '</tr>',
                '</table>',
            '</div>'
            ].join(''));

            this.menu = options.menu;
            this.coreProps = null;
            this.authors = [];
            this._locked = false;
        },

        render: function(node) {
            var me = this;
            var $markup = $(me.template({scope: me}));

            // server info
            this.lblPlacement = $markup.findById('#id-info-placement');
            this.lblOwner = $markup.findById('#id-info-owner');
            this.lblUploaded = $markup.findById('#id-info-uploaded');

            // edited info
            var keyDownBefore = function(input, e){
                if (e.keyCode === Common.UI.Keys.ESC) {
                    var newVal = input._input.val(),
                        oldVal = input.getValue();
                    if (newVal !== oldVal) {
                        input.setValue(oldVal);
                        e.stopPropagation();
                    }
                }
            };

            this.inputTitle = new Common.UI.InputField({
                el          : $markup.findById('#id-info-title'),
                style       : 'width: 200px;',
                placeHolder : this.txtAddText,
                validateOnBlur: false
            }).on('keydown:before', keyDownBefore);
            this.inputSubject = new Common.UI.InputField({
                el          : $markup.findById('#id-info-subject'),
                style       : 'width: 200px;',
                placeHolder : this.txtAddText,
                validateOnBlur: false
            }).on('keydown:before', keyDownBefore);
            this.inputComment = new Common.UI.InputField({
                el          : $markup.findById('#id-info-comment'),
                style       : 'width: 200px;',
                placeHolder : this.txtAddText,
                validateOnBlur: false
            }).on('keydown:before', keyDownBefore);

            // modify info
            this.lblModifyDate = $markup.findById('#id-info-modify-date');
            this.lblModifyBy = $markup.findById('#id-info-modify-by');

            // creation info
            this.lblDate = $markup.findById('#id-info-date');
            this.lblApplication = $markup.findById('#id-info-appname');
            this.tblAuthor = $markup.findById('#id-info-author table');
            this.trAuthor = $markup.findById('#id-info-add-author').closest('tr');
            this.authorTpl = '<tr><td><div style="display: inline-block;width: 200px;"><input type="text" spellcheck="false" class="form-control" readonly="true" value="{0}" ></div><div class="close img-commonctrl"></div></td></tr>';

            this.tblAuthor.on('click', function(e) {
                var btn = $markup.find(e.target);
                if (btn.hasClass('close') && !btn.hasClass('disabled')) {
                    var el = btn.closest('tr'),
                        idx = me.tblAuthor.find('tr').index(el);
                    el.remove();
                    me.authors.splice(idx, 1);
                    me.updateScroller(true);
                }
            });

            this.inputAuthor = new Common.UI.InputField({
                el          : $markup.findById('#id-info-add-author'),
                style       : 'width: 200px;',
                validateOnBlur: false,
                placeHolder: this.txtAddAuthor
            }).on('changed:after', function(input, newValue, oldValue, e) {
                if (newValue == oldValue) return;

                var val = newValue.trim();
                if (!!val && val !== oldValue.trim()) {
                    var isFromApply = e && e.relatedTarget && (e.relatedTarget.id == 'fminfo-btn-apply');
                    val.split(/\s*[,;]\s*/).forEach(function(item){
                        var str = item.trim();
                        if (str) {
                            me.authors.push(item);
                            if (!isFromApply) {
                                var div = $(Common.Utils.String.format(me.authorTpl, Common.Utils.String.htmlEncode(str)));
                                me.trAuthor.before(div);
                                me.updateScroller();
                            }
                        }
                    });
                    !isFromApply && me.inputAuthor.setValue('');
                }
            }).on('keydown:before', keyDownBefore);

            this.btnApply = new Common.UI.Button({
                el: $markup.findById('#fminfo-btn-apply')
            });
            this.btnApply.on('click', _.bind(this.applySettings, this));

            this.pnlInfo = $markup.find('.flex-settings').addBack().filter('.flex-settings');
            this.pnlApply = $markup.findById('#fms-flex-apply');

            this.rendered = true;

            this.updateInfo(this.doc);

            this.$el = $(node).html($markup);
            if (_.isUndefined(this.scroller)) {
                this.scroller = new Common.UI.Scroller({
                    el: this.pnlInfo,
                    suppressScrollX: true,
                    alwaysVisibleY: true
                });
            }

            Common.NotificationCenter.on({
                'window:resize': function() {
                    me.isVisible() && me.updateScroller();
                }
            });

            return this;
        },

        show: function() {
            Common.UI.BaseView.prototype.show.call(this,arguments);

            this.updateFileInfo();
            this.scroller && this.scroller.scrollTop(0);
            this.updateScroller();
        },

        hide: function() {
            Common.UI.BaseView.prototype.hide.call(this,arguments);
        },

        updateScroller: function(destroy) {
            if (this.scroller) {
                this.scroller.update(destroy ? {} : undefined);
                this.pnlInfo.toggleClass('bordered', this.scroller.isVisible());
            }
        },

        updateInfo: function(doc) {
            this.doc = doc;
            if (!this.rendered)
                return;

            var visible = false;
            doc = doc || {};
            if (doc.info) {
                // server info
                if (doc.info.folder )
                    this.lblPlacement.text( doc.info.folder );
                visible = this._ShowHideInfoItem(this.lblPlacement, doc.info.folder!==undefined && doc.info.folder!==null) || visible;
                var value = doc.info.owner;
                if (value)
                    this.lblOwner.text(value);
                visible = this._ShowHideInfoItem(this.lblOwner, !!value) || visible;
                value = doc.info.uploaded;
                if (value)
                    this.lblUploaded.text(value);
                visible = this._ShowHideInfoItem(this.lblUploaded, !!value) || visible;
            } else
                this._ShowHideDocInfo(false);
            $('tr.divider.general', this.el)[visible?'show':'hide']();

            var appname = (this.api) ? this.api.asc_getAppProps() : null;
            if (appname) {
                appname = (appname.asc_getApplication() || '') + (appname.asc_getAppVersion() ? ' ' : '') + (appname.asc_getAppVersion() || '');
                this.lblApplication.text(appname);
            }
            this._ShowHideInfoItem(this.lblApplication, !!appname);

            this.coreProps = (this.api) ? this.api.asc_getCoreProps() : null;
            if (this.coreProps) {
                var value = this.coreProps.asc_getCreated();
                if (value)
                    this.lblDate.text(value.toLocaleString(this.mode.lang, {year: 'numeric', month: '2-digit', day: '2-digit'}) + ' ' + value.toLocaleString(this.mode.lang, {timeStyle: 'short'}));
                this._ShowHideInfoItem(this.lblDate, !!value);
            }
        },

        updateFileInfo: function() {
            if (!this.rendered)
                return;

            var me = this,
                props = (this.api) ? this.api.asc_getCoreProps() : null,
                value;

            this.coreProps = props;
            // var app = (this.api) ? this.api.asc_getAppProps() : null;
            // if (app) {
            //     value = app.asc_getTotalTime();
            //     if (value)
            //         this.lblEditTime.text(value + ' ' + this.txtMinutes);
            // }
            // this._ShowHideInfoItem(this.lblEditTime, !!value);

            if (props) {
                var visible = false;
                value = props.asc_getModified();
                if (value)
                    this.lblModifyDate.text(value.toLocaleString(this.mode.lang, {year: 'numeric', month: '2-digit', day: '2-digit'}) + ' ' + value.toLocaleString(this.mode.lang, {timeStyle: 'short'}));
                visible = this._ShowHideInfoItem(this.lblModifyDate, !!value) || visible;
                value = props.asc_getLastModifiedBy();
                if (value)
                    this.lblModifyBy.text(Common.Utils.UserInfoParser.getParsedName(value));
                visible = this._ShowHideInfoItem(this.lblModifyBy, !!value) || visible;
                $('tr.divider.modify', this.el)[visible?'show':'hide']();

                value = props.asc_getTitle();
                this.inputTitle.setValue(value || '');
                value = props.asc_getSubject();
                this.inputSubject.setValue(value || '');
                value = props.asc_getDescription();
                this.inputComment.setValue(value || '');

                this.inputAuthor.setValue('');
                this.tblAuthor.find('tr:not(:last-of-type)').remove();
                this.authors = [];
                value = props.asc_getCreator();//"123\"\"\"\<\>,456";
                value && value.split(/\s*[,;]\s*/).forEach(function(item) {
                    var div = $(Common.Utils.String.format(me.authorTpl, Common.Utils.String.htmlEncode(item)));
                    me.trAuthor.before(div);
                    me.authors.push(item);
                });
                this.tblAuthor.find('.close').toggleClass('hidden', !this.mode.isEdit);
                !this.mode.isEdit && this._ShowHideInfoItem(this.tblAuthor, !!this.authors.length);
            }
            this.SetDisabled();
        },

        _ShowHideInfoItem: function(el, visible) {
            el.closest('tr')[visible?'show':'hide']();
            return visible;
        },

        _ShowHideDocInfo: function(visible) {
            this._ShowHideInfoItem(this.lblPlacement, visible);
            this._ShowHideInfoItem(this.lblOwner, visible);
            this._ShowHideInfoItem(this.lblUploaded, visible);
        },

        setMode: function(mode) {
            this.mode = mode;
            this.inputAuthor.setVisible(mode.isEdit);
            this.pnlApply.toggleClass('hidden', !mode.isEdit);
            this.tblAuthor.find('.close').toggleClass('hidden', !mode.isEdit);
            if (!mode.isEdit) {
                this.inputTitle._input.attr('placeholder', '');
                this.inputSubject._input.attr('placeholder', '');
                this.inputComment._input.attr('placeholder', '');
                this.inputAuthor._input.attr('placeholder', '');
            }
            this.SetDisabled();
            return this;
        },

        setApi: function(o) {
            this.api = o;
            this.api.asc_registerCallback('asc_onLockCore',  _.bind(this.onLockCore, this));
            this.updateInfo(this.doc);
            return this;
        },

        onLockCore: function(lock) {
            this._locked = lock;
            this.updateFileInfo();
        },

        SetDisabled: function() {
            var disable = !this.mode.isEdit || this._locked;
            this.inputTitle.setDisabled(disable);
            this.inputSubject.setDisabled(disable);
            this.inputComment.setDisabled(disable);
            this.inputAuthor.setDisabled(disable);
            this.tblAuthor.find('.close').toggleClass('disabled', this._locked);
            this.tblAuthor.toggleClass('disabled', disable);
            this.btnApply.setDisabled(this._locked);
        },

        applySettings: function() {
            if (this.coreProps && this.api) {
                this.coreProps.asc_putTitle(this.inputTitle.getValue());
                this.coreProps.asc_putSubject(this.inputSubject.getValue());
                this.coreProps.asc_putDescription(this.inputComment.getValue());
                this.coreProps.asc_putCreator(this.authors.join(';'));
                this.api.asc_setCoreProps(this.coreProps);
            }
            this.menu.hide();
        },

        txtPlacement: 'Location',
        txtOwner: 'Owner',
        txtUploaded: 'Uploaded',
        txtAppName: 'Application',
        txtTitle: 'Title',
        txtSubject: 'Subject',
        txtComment: 'Comment',
        txtModifyDate: 'Last Modified',
        txtModifyBy: 'Last Modified By',
        txtCreated: 'Created',
        txtAuthor: 'Author',
        txtAddAuthor: 'Add Author',
        txtAddText: 'Add Text',
        txtMinutes: 'min',
        okButtonText: 'Apply'
    }, SSE.Views.FileMenuPanels.DocumentInfo || {}));

    SSE.Views.FileMenuPanels.DocumentRights = Common.UI.BaseView.extend(_.extend({
        el: '#panel-rights',
        menu: undefined,

        initialize: function(options) {
            Common.UI.BaseView.prototype.initialize.call(this,arguments);
            this.rendered = false;

            this.template = _.template([
                '<table class="main" style="margin: 30px 0;">',
                    '<tr class="rights">',
                        '<td class="left" style="vertical-align: top;"><label>' + this.txtRights + '</label></td>',
                        '<td class="right"><div id="id-info-rights"></div></td>',
                    '</tr>',
                    '<tr class="edit-rights">',
                        '<td class="left"></td><td class="right"><button id="id-info-btn-edit" class="btn normal dlg-btn primary custom" style="margin-right: 10px;">' + this.txtBtnAccessRights + '</button></td>',
                    '</tr>',
                '</table>'
            ].join(''));

            this.templateRights = _.template([
                '<table>',
                    '<% _.each(users, function(item) { %>',
                    '<tr>',
                        '<td><span class="userLink <% if (item.isLink) { %>sharedLink<% } %>"></span><span><%= Common.Utils.String.htmlEncode(item.user) %></span></td>',
                        '<td><%= Common.Utils.String.htmlEncode(item.permissions) %></td>',
                    '</tr>',
                    '<% }); %>',
                '</table>'
            ].join(''));

            this.menu = options.menu;
        },

        render: function(node) {
            var $markup = $(this.template());

            this.cntRights = $markup.findById('#id-info-rights');
            this.btnEditRights = new Common.UI.Button({
                el: $markup.findById('#id-info-btn-edit')
            });
            this.btnEditRights.on('click', _.bind(this.changeAccessRights, this));

            this.rendered = true;

            this.updateInfo(this.doc);

            this.$el = $(node).html($markup);
            if (_.isUndefined(this.scroller)) {
                this.scroller = new Common.UI.Scroller({
                    el: this.$el,
                    suppressScrollX: true,
                    alwaysVisibleY: true
                });
            }

            Common.NotificationCenter.on('collaboration:sharingupdate', this.updateSharingSettings.bind(this));
            Common.NotificationCenter.on('collaboration:sharingdeny', this.onLostEditRights.bind(this));

            return this;
        },

        show: function() {
            Common.UI.BaseView.prototype.show.call(this,arguments);
            this.scroller && this.scroller.update();
        },

        hide: function() {
            Common.UI.BaseView.prototype.hide.call(this,arguments);
        },

        updateInfo: function(doc) {
            this.doc = doc;
            if (!this.rendered)
                return;

            doc = doc || {};
            if (doc.info) {
                if (doc.info.sharingSettings)
                    this.cntRights.html(this.templateRights({users: doc.info.sharingSettings}));
                this._ShowHideInfoItem('rights', doc.info.sharingSettings!==undefined && doc.info.sharingSettings!==null && doc.info.sharingSettings.length>0);
                this._ShowHideInfoItem('edit-rights', (!!this.sharingSettingsUrl && this.sharingSettingsUrl.length || this.mode.canRequestSharingSettings) && this._readonlyRights!==true);
            } else
                this._ShowHideDocInfo(false);
        },

        _ShowHideInfoItem: function(cls, visible) {
            $('tr.'+cls, this.el)[visible?'show':'hide']();
        },

        _ShowHideDocInfo: function(visible) {
            this._ShowHideInfoItem('rights', visible);
            this._ShowHideInfoItem('edit-rights', visible);
        },

        setMode: function(mode) {
            this.mode = mode;
            this.sharingSettingsUrl = mode.sharingSettingsUrl;
            return this;
        },

        changeAccessRights: function(btn,event,opts) {
            Common.NotificationCenter.trigger('collaboration:sharing');
        },

        updateSharingSettings: function(rights) {
            this._ShowHideInfoItem('rights', this.doc.info.sharingSettings!==undefined && this.doc.info.sharingSettings!==null && this.doc.info.sharingSettings.length>0);
            this.cntRights.html(this.templateRights({users: this.doc.info.sharingSettings}));
        },

        onLostEditRights: function() {
            this._readonlyRights = true;
            if (!this.rendered)
                return;

            this._ShowHideInfoItem('edit-rights', false);
        },

        txtRights: 'Persons who have rights',
        txtBtnAccessRights: 'Change access rights'
    }, SSE.Views.FileMenuPanels.DocumentRights || {}));

    SSE.Views.FileMenuPanels.Help = Common.UI.BaseView.extend({
        el: '#panel-help',
        menu: undefined,

        template: _.template([
            '<div style="width:100%; height:100%; position: relative;">',
                '<div id="id-help-contents" style="position: absolute; width:220px; top: 0; bottom: 0;" class="no-padding"></div>',
                '<div id="id-help-frame" style="position: absolute; left: 220px; top: 0; right: 0; bottom: 0;" class="no-padding"></div>',
            '</div>'
        ].join('')),

        initialize: function(options) {
            Common.UI.BaseView.prototype.initialize.call(this,arguments);

            this.menu = options.menu;
            this.urlPref = 'resources/help/en/';

            this.en_data = [
                {"src": "ProgramInterface/ProgramInterface.htm", "name": "Introducing Spreadsheet Editor user interface", "headername": "Program Interface"},
                {"src": "ProgramInterface/FileTab.htm", "name": "File tab"},
                {"src": "ProgramInterface/HomeTab.htm", "name": "Home Tab"},
                {"src": "ProgramInterface/InsertTab.htm", "name": "Insert tab"},
                {"src": "ProgramInterface/PluginsTab.htm", "name": "Plugins tab"},
                {"src": "UsageInstructions/OpenCreateNew.htm", "name": "Create a new spreadsheet or open an existing one", "headername": "Basic operations" },
                {"src": "UsageInstructions/CopyPasteData.htm", "name": "Cut/copy/paste data" },
                {"src": "UsageInstructions/UndoRedo.htm", "name": "Undo/redo your actions"},
                {"src": "UsageInstructions/ManageSheets.htm", "name": "Manage sheets", "headername": "Operations with sheets"},
                {"src": "UsageInstructions/FontTypeSizeStyle.htm", "name": "Set font type, size, style, and colors", "headername": "Cell text formatting" },
                {"src": "UsageInstructions/AddHyperlinks.htm", "name": "Add hyperlinks" },
                {"src": "UsageInstructions/ClearFormatting.htm", "name": "Clear text, format in a cell, copy cell format"},
                {"src": "UsageInstructions/AddBorders.htm", "name": "Add borders", "headername": "Editing cell properties"},
                {"src": "UsageInstructions/AlignText.htm", "name": "Align data in cells"},
                {"src": "UsageInstructions/MergeCells.htm", "name": "Merge cells" },
                {"src": "UsageInstructions/ChangeNumberFormat.htm", "name": "Change number format" },
                {"src": "UsageInstructions/InsertDeleteCells.htm", "name": "Manage cells, rows, and columns", "headername": "Editing rows/columns" },
                {"src": "UsageInstructions/SortData.htm", "name": "Sort and filter data" },
                {"src": "UsageInstructions/InsertFunction.htm", "name": "Insert function", "headername": "Work with functions"},
                {"src": "UsageInstructions/UseNamedRanges.htm", "name": "Use named ranges"},
                {"src": "UsageInstructions/InsertImages.htm", "name": "Insert images", "headername": "Operations on objects"},
                {"src": "UsageInstructions/InsertChart.htm", "name": "Insert chart"},
                {"src": "UsageInstructions/InsertAutoshapes.htm", "name": "Insert and format autoshapes" },
                {"src": "UsageInstructions/InsertTextObjects.htm", "name": "Insert text objects" },
                {"src": "UsageInstructions/ManipulateObjects.htm", "name": "Manipulate objects" },
                {"src": "UsageInstructions/InsertEquation.htm", "name": "Insert equations", "headername": "Math equations"},
                {"src": "HelpfulHints/CollaborativeEditing.htm", "name": "Collaborative spreadsheet editing", "headername": "Spreadsheet co-editing"},
                {"src": "UsageInstructions/ViewDocInfo.htm", "name": "View file information", "headername": "Tools and settings"},
                {"src": "UsageInstructions/SavePrintDownload.htm", "name": "Save/print/download your spreadsheet"},
                {"src": "HelpfulHints/AdvancedSettings.htm", "name": "Advanced settings of Spreadsheet Editor"},
                {"src": "HelpfulHints/Navigation.htm", "name": "View settings and navigation tools"},
                {"src": "HelpfulHints/Search.htm", "name": "Search and replace functions"},
                {"src": "HelpfulHints/About.htm", "name": "About Spreadsheet Editor", "headername": "Helpful hints"},
                {"src": "HelpfulHints/SupportedFormats.htm", "name": "Supported formats of spreadsheets"},
                {"src": "HelpfulHints/KeyboardShortcuts.htm", "name": "Keyboard shortcuts"}
            ];

            if (Common.Utils.isIE) {
                window.onhelp = function () { return false; }
            }
        },

        render: function() {
            var me = this;
            this.$el.html(this.template());

            this.viewHelpPicker = new Common.UI.DataView({
                el: $('#id-help-contents'),
                store: new Common.UI.DataViewStore([]),
                keyMoveDirection: 'vertical',
                itemTemplate: _.template([
                    '<div id="<%= id %>" class="help-item-wrap">',
                        '<div class="caption"><%= name %></div>',
                    '</div>'
                ].join(''))
            });
            this.viewHelpPicker.on('item:add', function(dataview, itemview, record) {
                if (record.has('headername')) {
                    $(itemview.el).before('<div class="header-name">' + record.get('headername') + '</div>');
                }
            });

            this.viewHelpPicker.on('item:select', function(dataview, itemview, record) {
                me.iFrame.src = me.urlPref + record.get('src');
            });

            this.iFrame = document.createElement('iframe');

            this.iFrame.src = "";
            this.iFrame.align = "top";
            this.iFrame.frameBorder = "0";
            this.iFrame.width = "100%";
            this.iFrame.height = "100%";
            Common.Gateway.on('internalcommand', function(data) {
                if (data.type == 'help:hyperlink') {
                    var src = data.data;
                    var rec = me.viewHelpPicker.store.find(function(record){
                        return (src.indexOf(record.get('src'))>0);
                    });
                    if (rec) {
                        me.viewHelpPicker.selectRecord(rec, true);
                        me.viewHelpPicker.scrollToRecord(rec);
                    }
                }
            });
            
            $('#id-help-frame').append(this.iFrame);

            return this;
        },

        setLangConfig: function(lang) {
            var me = this;
            var store = this.viewHelpPicker.store;
            if (lang) {
                lang = lang.split(/[\-\_]/)[0];
                var config = {
                    dataType: 'json',
                    error: function () {
                        if ( me.urlPref.indexOf('resources/help/en/')<0 ) {
                            me.urlPref = 'resources/help/en/';
                            store.url = 'resources/help/en/Contents.json';
                            store.fetch(config);
                        } else {
                            me.urlPref = 'resources/help/en/';
                            store.reset(me.en_data);
                        }
                    },
                    success: function () {
                        var rec = store.at(0);
                        me.viewHelpPicker.selectRecord(rec);
                        me.iFrame.src = me.urlPref + rec.get('src');
                    }
                };
                store.url = 'resources/help/' + lang + '/Contents.json';
                store.fetch(config);
                this.urlPref = 'resources/help/' + lang + '/';
            }
        },

        show: function () {
            Common.UI.BaseView.prototype.show.call(this);
            if (!this._scrollerInited) {
                this.viewHelpPicker.scroller.update();
                this._scrollerInited = true;
            }
        }
    });

    SSE.Views.FileMenuPanels.ProtectDoc = Common.UI.BaseView.extend(_.extend({
        el: '#panel-protect',
        menu: undefined,

        template: _.template([
            '<label id="id-fms-lbl-protect-header" style="font-size: 18px;"><%= scope.strProtect %></label>',
            '<div id="id-fms-password">',
                '<label class="header"><%= scope.strEncrypt %></label>',
                '<div id="fms-btn-add-pwd" style="width:190px;"></div>',
                '<table id="id-fms-view-pwd" cols="2" width="300">',
                    '<tr>',
                        '<td colspan="2"><label style="cursor: default;"><%= scope.txtEncrypted %></label></td>',
                    '</tr>',
                    '<tr>',
                        '<td><div id="fms-btn-change-pwd" style="width:190px;"></div></td>',
                        '<td align="right"><div id="fms-btn-delete-pwd" style="width:190px; margin-left:20px;"></div></td>',
                    '</tr>',
                '</table>',
            '</div>',
            '<div id="id-fms-signature">',
                '<label class="header"><%= scope.strSignature %></label>',
                '<div id="fms-btn-invisible-sign" style="width:190px; margin-bottom: 20px;"></div>',
                '<div id="id-fms-signature-view"></div>',
            '</div>'
        ].join('')),

        initialize: function(options) {
            Common.UI.BaseView.prototype.initialize.call(this,arguments);

            this.menu = options.menu;

            var me = this;
            this.templateSignature = _.template([
                '<table cols="2" width="300" class="<% if (!hasRequested && !hasSigned) { %>hidden<% } %>"">',
                    '<tr>',
                        '<td colspan="2"><label style="cursor: default;"><%= tipText %></label></td>',
                    '</tr>',
                    '<tr>',
                        '<td><label class="link signature-view-link">' + me.txtView + '</label></td>',
                        '<td align="right"><label class="link signature-edit-link <% if (!hasSigned) { %>hidden<% } %>">' + me.txtEdit + '</label></td>',
                    '</tr>',
                '</table>'
            ].join(''));
        },

        render: function() {
            this.$el.html(this.template({scope: this}));

            var protection = SSE.getController('Common.Controllers.Protection').getView();

            this.btnAddPwd = protection.getButton('add-password');
            this.btnAddPwd.render(this.$el.find('#fms-btn-add-pwd'));
            this.btnAddPwd.on('click', _.bind(this.closeMenu, this));

            this.btnChangePwd = protection.getButton('change-password');
            this.btnChangePwd.render(this.$el.find('#fms-btn-change-pwd'));
            this.btnChangePwd.on('click', _.bind(this.closeMenu, this));

            this.btnDeletePwd = protection.getButton('del-password');
            this.btnDeletePwd.render(this.$el.find('#fms-btn-delete-pwd'));
            this.btnDeletePwd.on('click', _.bind(this.closeMenu, this));

            this.cntPassword = $('#id-fms-password');
            this.cntPasswordView = $('#id-fms-view-pwd');

            this.btnAddInvisibleSign = protection.getButton('signature');
            this.btnAddInvisibleSign.render(this.$el.find('#fms-btn-invisible-sign'));
            this.btnAddInvisibleSign.on('click', _.bind(this.closeMenu, this));

            this.cntSignature = $('#id-fms-signature');
            this.cntSignatureView = $('#id-fms-signature-view');
            if (_.isUndefined(this.scroller)) {
                this.scroller = new Common.UI.Scroller({
                    el: this.$el,
                    suppressScrollX: true,
                    alwaysVisibleY: true
                });
            }

            this.$el.on('click', '.signature-edit-link', _.bind(this.onEdit, this));
            this.$el.on('click', '.signature-view-link', _.bind(this.onView, this));

            return this;
        },

        show: function() {
            Common.UI.BaseView.prototype.show.call(this,arguments);
            this.updateSignatures();
            this.updateEncrypt();
            this.scroller && this.scroller.update();
        },

        setMode: function(mode) {
            this.mode = mode;
            this.cntSignature.toggleClass('hidden', !this.mode.isSignatureSupport);
            this.cntPassword.toggleClass('hidden', !this.mode.isPasswordSupport);
        },

        setApi: function(o) {
            this.api = o;
            return this;
        },

        closeMenu: function() {
            this.menu && this.menu.hide();
        },

        onEdit: function() {
            this.menu && this.menu.hide();

            var me = this;
            Common.UI.warning({
                title: this.notcriticalErrorTitle,
                msg: this.txtEditWarning,
                buttons: ['ok', 'cancel'],
                primary: 'ok',
                callback: function(btn) {
                    if (btn == 'ok') {
                        me.api.asc_RemoveAllSignatures();
                    }
                }
            });

        },

        onView: function() {
            this.menu && this.menu.hide();
            SSE.getController('RightMenu').rightmenu.SetActivePane(Common.Utils.documentSettingsType.Signature, true);
        },

        updateSignatures: function(){
            var requested = this.api.asc_getRequestSignatures(),
                valid = this.api.asc_getSignatures(),
                hasRequested = requested && requested.length>0,
                hasValid = false,
                hasInvalid = false;

            _.each(valid, function(item, index){
                if (item.asc_getValid()==0)
                    hasValid = true;
                else
                    hasInvalid = true;
            });

            // hasRequested = true;
            // hasValid = true;
            // hasInvalid = true;

            var tipText = (hasInvalid) ? this.txtSignedInvalid : (hasValid ? this.txtSigned : "");
            if (hasRequested)
                tipText = this.txtRequestedSignatures + (tipText!="" ? "<br><br>" : "")+ tipText;

            this.cntSignatureView.html(this.templateSignature({tipText: tipText, hasSigned: (hasValid || hasInvalid), hasRequested: hasRequested}));
        },

        updateEncrypt: function() {
            this.cntPasswordView.toggleClass('hidden', this.btnAddPwd.isVisible());
        },

        strProtect: 'Protect Workbook',
        strSignature: 'With Signature',
        txtView: 'View signatures',
        txtEdit: 'Edit workbook',
        txtSigned: 'Valid signatures has been added to the workbook. The workbook is protected from editing.',
        txtSignedInvalid: 'Some of the digital signatures in workbook are invalid or could not be verified. The workbook is protected from editing.',
        txtRequestedSignatures: 'This workbook needs to be signed.',
        notcriticalErrorTitle: 'Warning',
        txtEditWarning: 'Editing will remove the signatures from the workbook.<br>Are you sure you want to continue?',
        strEncrypt: 'With Password',
        txtEncrypted: 'This workbook has been protected by password'

    }, SSE.Views.FileMenuPanels.ProtectDoc || {}));

});<|MERGE_RESOLUTION|>--- conflicted
+++ resolved
@@ -1003,7 +1003,6 @@
                 el: $markup.findById('#fms-chb-paste-settings'),
                 labelText: this.strPasteButton
             });
-<<<<<<< HEAD
 
             this.cmbTheme = new Common.UI.ComboBox({
                 el          : $markup.findById('#fms-cmb-theme'),
@@ -1016,18 +1015,12 @@
                 ]
             });
 
-            this.btnApply = new Common.UI.Button({
-                el: $markup.findById('#fms-btn-apply')
-            });
-            this.btnApply.on('click', _.bind(this.applySettings, this));
-=======
->>>>>>> c5052012
-
             $markup.find('.btn.primary').each(function(index, el){
                 (new Common.UI.Button({
                     el: $(el)
                 })).on('click', _.bind(me.applySettings, me));
             });
+
             this.pnlSettings = $markup.find('.flex-settings').addBack().filter('.flex-settings');
             this.pnlApply = $markup.find('.fms-flex-apply').addBack().filter('.fms-flex-apply');
             this.pnlTable = this.pnlSettings.find('table');
