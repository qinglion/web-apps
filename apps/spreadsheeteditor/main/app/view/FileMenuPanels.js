--- conflicted
+++ resolved
@@ -711,15 +711,9 @@
             this.lblCoAuthMode.text(item ? item.get('descValue') : this.strCoAuthModeDescFast);
             /** coauthoring end **/
 
-<<<<<<< HEAD
-            value = Common.localStorage.getItem("sse-settings-fontrender");
-            Common.Utils.isChrome && this.chInputSogou.setValue(Common.localStorage.getBool("sse-settings-inputsogou"));
-
-=======
             Common.Utils.isChrome && this.chInputSogou.setValue(Common.Utils.InternalSettings.get("sse-settings-inputsogou"));
 
             value = Common.Utils.InternalSettings.get("sse-settings-fontrender");
->>>>>>> 1a8e5913
             item = this.cmbFontRender.store.findWhere({value: parseInt(value)});
             this.cmbFontRender.setValue(item ? item.get('value') : (window.devicePixelRatio > 1 ? Asc.c_oAscFontRenderingModeType.noHinting : Asc.c_oAscFontRenderingModeType.hintingAndSubpixeling));
 
