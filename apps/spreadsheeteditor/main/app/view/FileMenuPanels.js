--- conflicted
+++ resolved
@@ -189,7 +189,7 @@
         template: _.template([
         '<div>',
         '<div class="flex-settings">',
-            '<table class="main" style="margin: 10px 18px auto;"><tbody>',
+            '<table class="main" style="margin: 10px 14px auto;"><tbody>',
                 '<tr class="editsave">',
                     '<td class="group-name top" colspan="2"><label><%= scope.txtEditingSaving %></label></td>',
                 '</tr>',
@@ -206,7 +206,7 @@
                 '<tr class="collaboration" >',
                     '<td class="group-name" colspan="2"><label><%= scope.txtCollaboration %></label></td>',
                 '</tr>',
-                '<tr class="collaboration">',
+                '<tr class="coauth changes">',
                     '<td class="subgroup-name" colspan="2"><label><%= scope.strCoAuthMode %></label></td>',
                 '</tr>',
                 '<tr class="coauth changes">',
@@ -217,7 +217,6 @@
                     '</div></td>',
                 '</tr>',
                 '<tr class="coauth changes">',
-<<<<<<< HEAD
                     '<td colspan="2"><div style="display: flex; ">',
                         '<div id="fms-rb-coauth-mode-strict"></div>',
                         '<span style ="display: flex; flex-direction: column;"><label><%= scope.strStrict %></label>',
@@ -225,6 +224,10 @@
                     '</div></td>',
                 '</div></tr>',
                 '<tr class ="divider coauth changes"></tr>',
+                '<tr class="live-viewer">',
+                    '<td colspan="2"><div id="fms-chb-live-viewer"></div></td>',
+                '</tr>',
+                '<tr class="divider live-viewer"></tr>',
                 '<tr class="comments">',
                     '<td colspan="2"><div id="fms-chb-live-comment"></div></td>',
                 '</tr>',
@@ -239,18 +242,6 @@
                     //'<td class="left"><label><%= scope.textRefStyle %></label></td>',
                     '<td colspan="2"><div id="fms-chb-r1c1-style"></div></td>',
                 '</tr>',
-=======
-                    '<td class="left"><label><%= scope.strCoAuthMode %></label></td>',
-                    '<td class="right">',
-                        '<div><div id="fms-cmb-coauth-mode" style="display: inline-block; margin-right: 15px;vertical-align: middle;"></div>',
-                        '<label id="fms-lbl-coauth-mode" style="vertical-align: middle;"><%= scope.strCoAuthModeDescFast %></label></div></td>',
-                '</tr>','<tr class="divider coauth changes"></tr>',
-                '<tr class="live-viewer">',
-                    '<td class="left"><label><%= scope.txtLiveViewer %></label></td>',
-                    '<td class="right"><div id="fms-chb-live-viewer"></div></td>',
-                '</tr>','<tr class="divider live-viewer"></tr>',
-                /** coauthoring end **/
->>>>>>> fdd92f27
                 '<tr class="themes">',
                     '<td><label><%= scope.strTheme %></label></td>',
                     '<td><span id="fms-cmb-theme"></span></td>',
@@ -919,14 +910,10 @@
             Common.localStorage.setItem("sse-settings-livecomment", this.chLiveComment.isChecked() ? 1 : 0);
             Common.localStorage.setItem("sse-settings-resolvedcomment", this.chResolvedComment.isChecked() ? 1 : 0);
             if (this.mode.isEdit && !this.mode.isOffline && this.mode.canCoAuthoring && this.mode.canChangeCoAuthoring)
-<<<<<<< HEAD
                 Common.localStorage.setItem("sse-settings-coauthmode", this.rbCoAuthModeFast.getValue()? 1 : 0);
-=======
-                Common.localStorage.setItem("sse-settings-coauthmode", this.cmbCoAuthMode.getValue());
             else if (!this.mode.isEdit && !this.mode.isRestrictedEdit && !this.mode.isOffline && this.mode.canChangeCoAuthoring) { // viewer
                 Common.localStorage.setItem("sse-settings-view-coauthmode", this.chLiveViewer.isChecked() ? 1 : 0);
             }
->>>>>>> fdd92f27
             /** coauthoring end **/
             Common.localStorage.setItem("sse-settings-r1c1", this.chR1C1Style.isChecked() ? 1 : 0);
             Common.localStorage.setItem("sse-settings-fontrender", this.cmbFontRender.getValue());
@@ -1136,7 +1123,6 @@
         txtExamplePtbr: 'SOMA; MÍNIMO; MÁXIMO; CONT.NÚM',
         txtExampleSv: 'SUMMA; MIN; MAX; ANTAL',
         txtExampleTr: 'TOPLA; MİN; MAK; BAĞ_DEĞ_SAY',
-<<<<<<< HEAD
         txtEditingSaving: 'Editing and saving',
         txtCollaboration: 'Collaboration',
         strShowComments: 'Show comments in sheet',
@@ -1146,196 +1132,16 @@
         txtRegion: 'Region',
         txtProofing: 'Proofing',
         strDictionaryLanguage: 'Dictionary language',
-=======
-        strShowOthersChanges: 'Show changes from other users',
-        txtLiveViewer: 'Real-time Collaboration Changes'
-
-}, SSE.Views.FileMenuPanels.MainSettingsGeneral || {}));
-
-    SSE.Views.FileMenuPanels.MainSpellCheckSettings = Common.UI.BaseView.extend(_.extend({
-        el: '#panel-settings-spellcheck',
-        menu: undefined,
-
-        template: _.template([
-            '<table class="main" style="margin: 30px 0;"><tbody>',
-            '<tr class="spellcheck">',
-                '<td class="left" style="padding-bottom: 8px;"><label><%= scope.strDictionaryLanguage %></label></td>',
-                '<td class="right" style="padding-bottom: 8px;"><span id="fms-cmb-dictionary-language"></span></td>',
-            '</tr>',
-            '<tr class="spellcheck">',
-                '<td class="left" style="padding-bottom: 8px;"></td>',
-                '<td class="right" style="padding-bottom: 8px;"><span id="fms-chb-ignore-uppercase-words"></span></td>',
-            '</tr>',
-            '<tr class="spellcheck">',
-                '<td class="left"></td>',
-                '<td class="right"><span id="fms-chb-ignore-numbers-words"></span></td>',
-            '</tr>','<tr class="divider spellcheck"></tr>',
-            '<tr>',
-                '<td class="left"><label><%= scope.txtProofing %></label></td>',
-                '<td class="right"><button type="button" class="btn btn-text-default" id="fms-btn-auto-correct" style="width:auto; display: inline-block;padding-right: 10px;padding-left: 10px;" data-hint="3" data-hint-direction="bottom" data-hint-offset="big"><%= scope.txtAutoCorrect %></button></div></td>',
-            '</tr>','<tr class="divider"></tr>',
-            '<tr>',
-                '<td class="left"></td>',
-                '<td class="right"><button id="fms-spellcheck-btn-apply" class="btn normal dlg-btn primary" data-hint="3" data-hint-direction="bottom" data-hint-offset="big"><%= scope.okButtonText %></button></td>',
-            '</tr>',
-            '</tbody></table>'
-        ].join('')),
-
-        initialize: function(options) {
-            Common.UI.BaseView.prototype.initialize.call(this,arguments);
-
-            this.menu = options.menu;
-        },
-
-        render: function(node) {
-            var me = this;
-            var $markup = $(this.template({scope: this}));
-
-            this.chIgnoreUppercase = new Common.UI.CheckBox({
-                el: $markup.findById('#fms-chb-ignore-uppercase-words'),
-                labelText: this.strIgnoreWordsInUPPERCASE,
-                dataHint: '3',
-                dataHintDirection: 'left',
-                dataHintOffset: 'small'
-            });
-
-            this.chIgnoreNumbers = new Common.UI.CheckBox({
-                el: $markup.findById('#fms-chb-ignore-numbers-words'),
-                labelText: this.strIgnoreWordsWithNumbers,
-                dataHint: '3',
-                dataHintDirection: 'left',
-                dataHintOffset: 'small'
-            });
-
-            this.cmbDictionaryLanguage = new Common.UI.ComboBox({
-                el:  $markup.findById('#fms-cmb-dictionary-language'),
-                cls: 'input-group-nr',
-                style: 'width: 267px;',
-                editable: false,
-                menuStyle: 'min-width: 267px; max-height: 209px;',
-                dataHint: '3',
-                dataHintDirection: 'bottom',
-                dataHintOffset: 'big'
-            });
-
-            this.btnAutoCorrect = new Common.UI.Button({
-                el: $markup.findById('#fms-btn-auto-correct')
-            });
-            this.btnAutoCorrect.on('click', _.bind(this.autoCorrect, this));
-
-            this.btnApply = new Common.UI.Button({
-                el: $markup.findById('#fms-spellcheck-btn-apply')
-            });
-
-            this.btnApply.on('click', _.bind(this.applySettings, this));
-
-            this.$el = $(node).html($markup);
-
-            if (_.isUndefined(this.scroller)) {
-                this.scroller = new Common.UI.Scroller({
-                    el: this.$el,
-                    suppressScrollX: true,
-                    alwaysVisibleY: true
-                });
-            }
-
-            return this;
-        },
-
-        show: function() {
-            Common.UI.BaseView.prototype.show.call(this,arguments);
-
-            this.updateSettings();
-            this.scroller && this.scroller.update();
-        },
-
-        setMode: function(mode) {
-            this.mode = mode;
-            $('tr.spellcheck', this.el)[Common.UI.FeaturesManager.canChange('spellcheck') ? 'show' : 'hide']();
-        },
-
-        setApi: function(api) {
-            this.api = api;
-        },
-
-        updateSettings: function() {
-            if (!Common.UI.FeaturesManager.canChange('spellcheck')) return;
-
-            var arrLang = SSE.getController('Spellcheck').loadLanguages(),
-                allLangs = arrLang[0],
-                langs = arrLang[1],
-                change = arrLang[2];
-            var sessionValue = Common.Utils.InternalSettings.get("sse-spellcheck-locale"),
-                value;
-            if (sessionValue)
-                value = parseInt(sessionValue);
-            else
-                value = this.mode.lang ? parseInt(Common.util.LanguageInfo.getLocalLanguageCode(this.mode.lang)) : 0x0409;
-            if (langs && langs.length > 0) {
-                if (this.cmbDictionaryLanguage.store.length === 0 || change) {
-                    this.cmbDictionaryLanguage.setData(langs);
-                }
-                var item = this.cmbDictionaryLanguage.store.findWhere({value: value});
-                if (!item && allLangs[value]) {
-                    value = allLangs[value][0].split(/[\-\_]/)[0];
-                    item = this.cmbDictionaryLanguage.store.find(function(model){
-                        return model.get('shortName').indexOf(value)==0;
-                    });
-                }
-                this.cmbDictionaryLanguage.setValue(item ? item.get('value') : langs[0].value);
-                value = this.cmbDictionaryLanguage.getValue();
-                if (value !== parseInt(sessionValue)) {
-                    Common.Utils.InternalSettings.set("sse-spellcheck-locale", value);
-                }
-            } else {
-                this.cmbDictionaryLanguage.setValue(Common.util.LanguageInfo.getLocalLanguageName(value)[1]);
-                this.cmbDictionaryLanguage.setDisabled(true);
-            }
-
-            this.chIgnoreUppercase.setValue(Common.Utils.InternalSettings.get("sse-spellcheck-ignore-uppercase-words"));
-            this.chIgnoreNumbers.setValue(Common.Utils.InternalSettings.get("sse-spellcheck-ignore-numbers-words"));
-        },
-
-        applySettings: function() {
-            if (!Common.UI.FeaturesManager.canChange('spellcheck')) return;
-
-            var value = this.chIgnoreUppercase.isChecked();
-            Common.localStorage.setBool("sse-spellcheck-ignore-uppercase-words", value);
-            Common.Utils.InternalSettings.set("sse-spellcheck-ignore-uppercase-words", value);
-            value = this.chIgnoreNumbers.isChecked();
-            Common.localStorage.setBool("sse-spellcheck-ignore-numbers-words", value);
-            Common.Utils.InternalSettings.set("sse-spellcheck-ignore-numbers-words", value);
-
-            if (!this.cmbDictionaryLanguage.isDisabled()) {
-                value = this.cmbDictionaryLanguage.getValue();
-                Common.localStorage.setItem("sse-spellcheck-locale", value);
-                Common.Utils.InternalSettings.set("sse-spellcheck-locale", value);
-            }
-
-            Common.localStorage.save();
-            if (this.menu) {
-                this.menu.fireEvent('spellcheck:apply', [this.menu]);
-            }
-        },
-
-        autoCorrect: function() {
-            if (this.dlgAutoCorrect && this.dlgAutoCorrect.isVisible()) return;
-            this.dlgAutoCorrect = new Common.Views.AutoCorrectDialog({
-                api: this.api
-            });
-            this.dlgAutoCorrect.show();
-        },
-
->>>>>>> fdd92f27
         strIgnoreWordsInUPPERCASE: 'Ignore words in UPPERCASE',
         strIgnoreWordsWithNumbers: 'Ignore words with numbers',
         txtAutoCorrect: 'AutoCorrect options...',
         txtFastTip: 'Real-time co-editing. All changes are saved automatically',
-        txtStrictTip: 'Use the \'Save\' button to sync the changes you and others make'
+        txtStrictTip: 'Use the \'Save\' button to sync the changes you and others make',
+        strShowOthersChanges: 'Show changes from other users'
 
 }, SSE.Views.FileMenuPanels.MainSettingsGeneral || {}));
 
-    SSE.Views.FileMenuPanels.RecentFiles = Common.UI.BaseView.extend({
+SSE.Views.FileMenuPanels.RecentFiles = Common.UI.BaseView.extend({
         el: '#panel-recentfiles',
         menu: undefined,
 
