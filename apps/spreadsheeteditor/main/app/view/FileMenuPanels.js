--- conflicted
+++ resolved
@@ -182,104 +182,6 @@
         }
     });
 
-<<<<<<< HEAD
-=======
-    SSE.Views.FileMenuPanels.Settings = Common.UI.BaseView.extend(_.extend({
-        el: '#panel-settings',
-        menu: undefined,
-
-        template: _.template([
-            '<div style="width:100%; height:100%; position: relative;">',
-                '<div id="id-settings-menu" style="position: absolute; width:200px; top: 0; bottom: 0;" class="no-padding"></div>',
-                '<div id="id-settings-content" style="position: absolute; left: 200px; top: 0; right: 0; bottom: 0;" class="no-padding">',
-                    '<div id="panel-settings-general" style="width:100%; height:100%;position:relative;" class="no-padding main-settings-panel active"></div>',
-                    '<div id="panel-settings-spellcheck" style="width:100%; height:100%;position:relative;" class="no-padding main-settings-panel"></div>',
-                '</div>',
-            '</div>'
-        ].join('')),
-
-        initialize: function(options) {
-            Common.UI.BaseView.prototype.initialize.call(this,arguments);
-
-            this.menu = options.menu;
-        },
-
-        render: function(node) {
-            var $markup = $(this.template({scope: this}));
-
-            this.generalSettings = new SSE.Views.FileMenuPanels.MainSettingsGeneral({menu: this.menu});
-            this.generalSettings.options = {alias:'MainSettingsGeneral'};
-            this.generalSettings.render($markup.findById('#panel-settings-general'));
-
-            this.spellcheckSettings = new SSE.Views.FileMenuPanels.MainSpellCheckSettings({menu: this.menu});
-            this.spellcheckSettings.render($markup.findById('#panel-settings-spellcheck'));
-
-            this.viewSettingsPicker = new Common.UI.DataView({
-                el: $markup.findById('#id-settings-menu'),
-                store: new Common.UI.DataViewStore([
-                    {name: this.txtGeneral, panel: this.generalSettings, iconCls:'toolbar__icon btn-settings', contentTarget: 'panel-settings-general', selected: true},
-                    {name: this.txtSpellChecking, panel: this.spellcheckSettings, iconCls:'toolbar__icon btn-ic-docspell', contentTarget: 'panel-settings-spellcheck'}
-                ]),
-                itemTemplate: _.template([
-                    '<div id="<%= id %>" class="settings-item-wrap">',
-                        '<div class="settings-icon <%= iconCls %>" style="display: inline-block;" >',
-                        '</div><%= name %>',
-                    '</div>'
-                ].join('')),
-                itemDataHint: '2',
-                itemDataHintDirection: 'left',
-                itemDataHintOffset: [-2, 20]
-            });
-            this.viewSettingsPicker.on('item:select', _.bind(function(dataview, itemview, record) {
-                var panel = record.get('panel');
-                $('#id-settings-content > div').removeClass('active');
-                panel.$el.addClass('active');
-                panel.show();
-            }, this));
-
-            this.$el = $(node).html($markup);
-            return this;
-        },
-
-        show: function() {
-            Common.UI.BaseView.prototype.show.call(this,arguments);
-            var item = this.viewSettingsPicker.getSelectedRec();
-            item && item.get('panel').show();
-        },
-
-        setMode: function(mode) {
-            this.mode = mode;
-            this.generalSettings && this.generalSettings.setMode(this.mode);
-            this.spellcheckSettings && this.spellcheckSettings.setMode(this.mode);
-            if (!this.mode.isEdit) {
-                $(this.viewSettingsPicker.dataViewItems[1].el).hide();
-                if (this.spellcheckSettings && this.spellcheckSettings.$el && this.spellcheckSettings.$el.hasClass('active'))
-                    this.viewSettingsPicker.selectByIndex(0);
-            }
-        },
-
-        setApi: function(api) {
-            this.generalSettings && this.generalSettings.setApi(api);
-            this.spellcheckSettings && this.spellcheckSettings.setApi(api);
-        },
-
-        SetDisabled: function(disabled) {
-            if ( disabled ) {
-                $(this.viewSettingsPicker.dataViewItems[1].el).hide();
-                this.viewSettingsPicker.selectByIndex(0, true);
-            } else {
-                if ( this.mode.isEdit ) {
-                    $(this.viewSettingsPicker.dataViewItems[1].el).show();
-                }
-            }
-        },
-
-        txtGeneral: 'General',
-        txtPageSettings: 'Page Settings',
-        txtSpellChecking: 'Spell checking'
-    }, SSE.Views.FileMenuPanels.Settings || {}));
-
->>>>>>> d2c5b7ff
     SSE.Views.FileMenuPanels.MainSettingsGeneral = Common.UI.BaseView.extend(_.extend({
         el: '#panel-settings-general',
         menu: undefined,
@@ -287,7 +189,6 @@
         template: _.template([
         '<div>',
         '<div class="flex-settings">',
-<<<<<<< HEAD
             '<table class="main" style="margin: 10px 18px auto;"><tbody>',
                 '<tr class="editsave">',
                     '<td class="group-name top" colspan="2"><label><%= scope.txtEditingSaving %></label></td>',
@@ -416,98 +317,6 @@
                 '<tr>',
                     '<td><button class="btn normal dlg-btn primary" data-hint="3" data-hint-direction="bottom" data-hint-offset="big"><%= scope.okButtonText %></button></td>',
                     '<td></td>',
-=======
-            '<table class="main" style="margin: 30px 0 0;"><tbody>',
-                /** coauthoring begin **/
-                '<tr class="comments">',
-                    '<td class="left"><label><%= scope.txtLiveComment %></label></td>',
-                    '<td class="right"><div id="fms-chb-live-comment"></div></td>',
-                '</tr>','<tr class="divider comments"></tr>',
-                '<tr class="comments">',
-                    '<td class="left"></td>',
-                    '<td class="right"><div id="fms-chb-resolved-comment"></div></td>',
-                '</tr>','<tr class="divider comments"></tr>',
-                '<tr class="autosave">',
-                    '<td class="left"><label id="fms-lbl-autosave"><%= scope.textAutoSave %></label></td>',
-                    '<td class="right"><span id="fms-chb-autosave"></span></td>',
-                '</tr>','<tr class="divider autosave"></tr>',
-                '<tr class="forcesave">',
-                    '<td class="left"><label id="fms-lbl-forcesave"><%= scope.textForceSave %></label></td>',
-                    '<td class="right"><span id="fms-chb-forcesave"></span></td>',
-                '</tr>','<tr class="divider forcesave"></tr>',
-                '<tr>',
-                    '<td class="left"><label><%= scope.textRefStyle %></label></td>',
-                    '<td class="right"><div id="fms-chb-r1c1-style"></div></td>',
-                '</tr>','<tr class="divider"></tr>',
-                '<tr class="coauth changes">',
-                    '<td class="left"><label><%= scope.strCoAuthMode %></label></td>',
-                    '<td class="right">',
-                        '<div><div id="fms-cmb-coauth-mode" style="display: inline-block; margin-right: 15px;vertical-align: middle;"></div>',
-                        '<label id="fms-lbl-coauth-mode" style="vertical-align: middle;"><%= scope.strCoAuthModeDescFast %></label></div></td>',
-                '</tr>','<tr class="divider coauth changes"></tr>',
-                /** coauthoring end **/
-                '<tr class="themes">',
-                    '<td class="left"><label><%= scope.strTheme %></label></td>',
-                    '<td class="right"><span id="fms-cmb-theme"></span></td>',
-                '</tr>','<tr class="divider"></tr>',
-                '<tr>',
-                    '<td class="left"><label><%= scope.strZoom %></label></td>',
-                    '<td class="right"><div id="fms-cmb-zoom" class="input-group-nr"></div></td>',
-                '</tr>','<tr class="divider"></tr>',
-                '<tr>',
-                    '<td class="left"><label><%= scope.strFontRender %></label></td>',
-                    '<td class="right"><span id="fms-cmb-font-render"></span></td>',
-                '</tr>','<tr class="divider"></tr>',
-                '<tr>',
-                    '<td class="left"><label><%= scope.strUnit %></label></td>',
-                    '<td class="right"><span id="fms-cmb-unit"></span></td>',
-                '</tr>','<tr class="divider"></tr>',
-                '<tr class="edit">',
-                    '<td class="left"><label><%= scope.strFuncLocale %></label></td>',
-                    '<td class="right">',
-                        '<div><div id="fms-cmb-func-locale" style="display: inline-block; margin-right: 15px;vertical-align: middle;"></div>',
-                        '<label id="fms-lbl-func-locale" style="vertical-align: middle;"><%= scope.strFuncLocaleEx %></label></div></td>',
-                '</tr>','<tr class="divider edit"></tr>',
-                '<tr class="edit">',
-                    '<td class="left"><label><%= scope.strRegSettings %></label></td>',
-                    '<td class="right">',
-                        '<div><div id="fms-cmb-reg-settings" style="display: inline-block; margin-right: 15px;vertical-align: middle;"></div>',
-                        '<label id="fms-lbl-reg-settings" style="vertical-align: middle;"></label></div></td>',
-                '</tr>','<tr class="divider edit"></tr>',
-                '<tr class="edit">',
-                    '<td class="left"><label><%= scope.strSeparator %></label></td>',
-                    '<td class="right"><div id="fms-chb-separator-settings"></div></td>',
-                '</tr>',
-                '<tr class="edit">',
-                    '<td class="left"></td>',
-                    '<td class="right"><div id="fms-decimal-separator"></div><label class="label-separator" style="margin-left: 10px; padding-top: 4px;"><%= scope.strDecimalSeparator %></label></td>',
-                '</tr>',
-                '<tr class="edit">',
-                    '<td class="left"></td>',
-                    '<td class="right"><div id="fms-thousands-separator"></div><label class="label-separator" style="margin-left: 10px; padding-top: 4px;"><%= scope.strThousandsSeparator %></label></td>',
-                '</tr>','<tr class="divider edit"></tr>',
-                '<tr class="edit">',
-                    '<td class="left"><label><%= scope.strPaste %></label></td>',
-                    '<td class="right"><div id="fms-chb-paste-settings"></div></td>',
-                '</tr>','<tr class="divider edit"></tr>',
-                '<tr class="macros">',
-                    '<td class="left"><label><%= scope.strMacrosSettings %></label></td>',
-                    '<td class="right">',
-                        '<div><div id="fms-cmb-macros" style="display: inline-block; margin-right: 15px;vertical-align: middle;"></div>',
-                        '<label id="fms-lbl-macros" style="vertical-align: middle;"><%= scope.txtWarnMacrosDesc %></label></div></td>',
-                '</tr>','<tr class="divider macros"></tr>',
-                '<tr class="fms-btn-apply">',
-                    '<td class="left"></td>',
-                    '<td class="right" style="padding-top:15px; padding-bottom: 15px;"><button class="btn normal dlg-btn primary" data-hint="3" data-hint-direction="bottom" data-hint-offset="big"><%= scope.okButtonText %></button></td>',
-                '</tr>',
-            '</tbody></table>',
-        '</div>',
-        '<div class="fms-flex-apply hidden">',
-            '<table class="main" style="margin: 10px 0;"><tbody>',
-                '<tr>',
-                    '<td class="left"></td>',
-                    '<td class="right"><button class="btn normal dlg-btn primary" data-hint="3" data-hint-direction="bottom" data-hint-offset="big"><%= scope.okButtonText %></button></td>',
->>>>>>> d2c5b7ff
                 '</tr>',
             '</tbody></table>',
         '</div>',
@@ -524,19 +333,11 @@
             var me = this;
             var $markup = $(this.template({scope: this}));
 
-<<<<<<< HEAD
 
             this.chLiveComment = new Common.UI.CheckBox({
                 el: $markup.findById('#fms-chb-live-comment'),
                 labelText: this.strShowComments,
                 dataHint: '2',
-=======
-            /** coauthoring begin **/
-            this.chLiveComment = new Common.UI.CheckBox({
-                el: $markup.findById('#fms-chb-live-comment'),
-                labelText: this.strLiveComment,
-                dataHint: '3',
->>>>>>> d2c5b7ff
                 dataHintDirection: 'left',
                 dataHintOffset: 'small'
             }).on('change', function(field, newValue, oldValue, eOpts){
@@ -545,7 +346,6 @@
 
             this.chResolvedComment = new Common.UI.CheckBox({
                 el: $markup.findById('#fms-chb-resolved-comment'),
-<<<<<<< HEAD
                 labelText: this.strShowResolvedComments,
                 dataHint: '2',
                 dataHintDirection: 'left',
@@ -579,41 +379,6 @@
                 dataHintOffset: 'small'
             });
             this.rbCoAuthModeStrict.$el.parent().on('click', function (){me.rbCoAuthModeStrict.setValue(true);});
-=======
-                labelText: this.strResolvedComment,
-                dataHint: '3',
-                dataHintDirection: 'left',
-                dataHintOffset: 'small'
-            });
-
-            this.chR1C1Style = new Common.UI.CheckBox({
-                el: $markup.findById('#fms-chb-r1c1-style'),
-                labelText: this.strR1C1,
-                dataHint: '3',
-                dataHintDirection: 'left',
-                dataHintOffset: 'small'
-            });
-
-            this.cmbCoAuthMode = new Common.UI.ComboBox({
-                el          : $markup.findById('#fms-cmb-coauth-mode'),
-                style       : 'width: 160px;',
-                editable    : false,
-                cls         : 'input-group-nr',
-                data        : [
-                    { value: 1, displayValue: this.strFast, descValue: this.strCoAuthModeDescFast},
-                    { value: 0, displayValue: this.strStrict, descValue: this.strCoAuthModeDescStrict }
-                ],
-                dataHint    : '3',
-                dataHintDirection: 'bottom',
-                dataHintOffset: 'big'
-            }).on('selected', function(combo, record) {
-                if (record.value == 1 && (me.chAutosave.getValue()!=='checked'))
-                    me.chAutosave.setValue(1);
-                me.lblCoAuthMode.text(record.descValue);
-            });
-
-            this.lblCoAuthMode = $markup.findById('#fms-lbl-coauth-mode');
->>>>>>> d2c5b7ff
             /** coauthoring end **/
 
             this.cmbZoom = new Common.UI.ComboBox({
@@ -622,11 +387,7 @@
                 editable    : false,
                 menuCls     : 'menu-aligned',
                 cls         : 'input-group-nr',
-<<<<<<< HEAD
                 menuStyle   : 'min-width:100%; max-height: 157px;',
-=======
-                menuStyle   : 'max-height: 157px;',
->>>>>>> d2c5b7ff
                 data        : [
                     { value: 50, displayValue: "50%" },
                     { value: 60, displayValue: "60%" },
@@ -660,10 +421,7 @@
                 editable    : false,
                 menuCls     : 'menu-aligned',
                 cls         : 'input-group-nr',
-<<<<<<< HEAD
                 menuStyle   : 'min-width:100%;',
-=======
->>>>>>> d2c5b7ff
                 itemsTemplate: itemsTemplate,
                 data        : [
                     { value: Asc.c_oAscFontRenderingModeType.hintingAndSubpixeling, displayValue: this.txtWin },
@@ -671,11 +429,7 @@
                     { value: Asc.c_oAscFontRenderingModeType.hinting, displayValue: this.txtNative },
                     { value: 'custom', displayValue: this.txtCacheMode }
                 ],
-<<<<<<< HEAD
                 dataHint    : '2',
-=======
-                dataHint    : '3',
->>>>>>> d2c5b7ff
                 dataHintDirection: 'bottom',
                 dataHintOffset: 'big'
             });
@@ -683,7 +437,6 @@
 
             this.chAutosave = new Common.UI.CheckBox({
                 el: $markup.findById('#fms-chb-autosave'),
-<<<<<<< HEAD
                 labelText: this.textAutoSave,
                 dataHint    : '2',
                 dataHintDirection: 'left',
@@ -691,29 +444,13 @@
             }).on('change', function(field, newValue, oldValue, eOpts){
                 if (field.getValue()!=='checked' && me.rbCoAuthModeFast.getValue()) {
                     me.rbCoAuthModeStrict.setValue(true);
-=======
-                labelText: this.strAutosave,
-                dataHint    : '3',
-                dataHintDirection: 'left',
-                dataHintOffset: 'small'
-            }).on('change', function(field, newValue, oldValue, eOpts){
-                if (field.getValue()!=='checked' && me.cmbCoAuthMode.getValue()) {
-                    me.cmbCoAuthMode.setValue(0);
-                    me.lblCoAuthMode.text(me.strCoAuthModeDescStrict);
->>>>>>> d2c5b7ff
                 }
             });
-            this.lblAutosave = $markup.findById('#fms-lbl-autosave');
 
             this.chForcesave = new Common.UI.CheckBox({
                 el: $markup.findById('#fms-chb-forcesave'),
-<<<<<<< HEAD
                 labelText: this.textForceSave,
                 dataHint: '2',
-=======
-                labelText: this.strForcesave,
-                dataHint: '3',
->>>>>>> d2c5b7ff
                 dataHintDirection: 'left',
                 dataHintOffset: 'small'
             });
@@ -722,22 +459,15 @@
                 el          : $markup.findById('#fms-cmb-unit'),
                 style       : 'width: 160px;',
                 editable    : false,
-<<<<<<< HEAD
                 menuCls     : 'menu-aligned',
                 menuStyle   : 'min-width:100%;',
-=======
->>>>>>> d2c5b7ff
                 cls         : 'input-group-nr',
                 data        : [
                     { value: Common.Utils.Metric.c_MetricUnits['cm'], displayValue: this.txtCm },
                     { value: Common.Utils.Metric.c_MetricUnits['pt'], displayValue: this.txtPt },
                     { value: Common.Utils.Metric.c_MetricUnits['inch'], displayValue: this.txtInch }
                 ],
-<<<<<<< HEAD
                 dataHint    : '2',
-=======
-                dataHint    : '3',
->>>>>>> d2c5b7ff
                 dataHintDirection: 'bottom',
                 dataHintOffset: 'big'
             });
@@ -756,7 +486,6 @@
 
             this.cmbFuncLocale = new Common.UI.ComboBox({
                 el          : $markup.findById('#fms-cmb-func-locale'),
-<<<<<<< HEAD
                 style       : 'width: 200px;',
                 menuStyle   : 'min-width:100%; max-height: 185px;',
                 editable    : false,
@@ -764,14 +493,6 @@
                 cls         : 'input-group-nr',
                 data        : formula_arr,
                 dataHint    : '2',
-=======
-                style       : 'width: 160px;',
-                menuStyle: 'max-height: 185px;',
-                editable    : false,
-                cls         : 'input-group-nr',
-                data        : formula_arr,
-                dataHint    : '3',
->>>>>>> d2c5b7ff
                 dataHintDirection: 'bottom',
                 dataHintOffset: 'big'
             }).on('selected', function(combo, record) {
@@ -779,11 +500,7 @@
             });
 
             var regdata = [{ value: 0x042C }, { value: 0x0402 }, { value: 0x0405 }, { value: 0x0C07 }, { value: 0x0407 },  {value: 0x0807}, { value: 0x0408 }, { value: 0x0C09 }, { value: 0x0809 }, { value: 0x0409 }, { value: 0x0C0A }, { value: 0x080A },
-<<<<<<< HEAD
-                            { value: 0x040B }, { value: 0x040C }, { value: 0x0410 }, { value: 0x0411 }, { value: 0x0412 }, { value: 0x0426 }, { value: 0x040E }, { value: 0x0413 }, { value: 0x0415 }, { value: 0x0416 },
-=======
                             { value: 0x040B }, { value: 0x040C }, { value: 0x100C }, { value: 0x0410 }, { value: 0x0810 }, { value: 0x0411 }, { value: 0x0412 }, { value: 0x0426 }, { value: 0x040E }, { value: 0x0413 }, { value: 0x0415 }, { value: 0x0416 },
->>>>>>> d2c5b7ff
                             { value: 0x0816 }, { value: 0x0419 }, { value: 0x041B }, { value: 0x0424 }, { value: 0x081D }, { value: 0x041D }, { value: 0x041F }, { value: 0x0422 }, { value: 0x042A }, { value: 0x0804 }];
             regdata.forEach(function(item) {
                 var langinfo = Common.util.LanguageInfo.getLocalLanguageName(item.value);
@@ -793,14 +510,9 @@
 
             this.cmbRegSettings = new Common.UI.ComboBox({
                 el          : $markup.findById('#fms-cmb-reg-settings'),
-<<<<<<< HEAD
                 style       : 'width: 200px;',
                 menuStyle   : 'min-width:100%; max-height: 185px;',
                 menuCls     : 'menu-aligned',
-=======
-                style       : 'width: 160px;',
-                menuStyle: 'max-height: 185px;',
->>>>>>> d2c5b7ff
                 editable    : false,
                 cls         : 'input-group-nr',
                 data        : regdata,
@@ -835,11 +547,7 @@
             this.chSeparator = new Common.UI.CheckBox({
                 el: $markup.findById('#fms-chb-separator-settings'),
                 labelText: this.strUseSeparatorsBasedOnRegionalSettings,
-<<<<<<< HEAD
                 dataHint    : '2',
-=======
-                dataHint    : '3',
->>>>>>> d2c5b7ff
                 dataHintDirection: 'left',
                 dataHintOffset: 'small'
             }).on('change', _.bind(function(field, newValue, oldValue, eOpts){
@@ -874,7 +582,6 @@
                 el: $markup.findById('#fms-decimal-separator'),
                 style: 'width: 35px;',
                 validateOnBlur: false,
-<<<<<<< HEAD
                 dataHint    : '2',
                 dataHintDirection: 'left',
                 dataHintOffset: 'small'
@@ -893,42 +600,18 @@
             var $thousandsSeparatorInput = this.inputThousandsSeparator.$el.find('input');
             $thousandsSeparatorInput.on('keydown', keyDown);
 
-=======
-                dataHint    : '3',
-                dataHintDirection: 'left',
-                dataHintOffset: 'small'
-            });
-            var $decimalSeparatorInput = this.inputDecimalSeparator.$el.find('input');
-            $decimalSeparatorInput.on('keydown', keyDown);
-
-            this.inputThousandsSeparator = new Common.UI.InputField({
-                el: $markup.findById('#fms-thousands-separator'),
-                style: 'width: 35px;',
-                validateOnBlur: false,
-                dataHint    : '3',
-                dataHintDirection: 'left',
-                dataHintOffset: 'small'
-            });
-            var $thousandsSeparatorInput = this.inputThousandsSeparator.$el.find('input');
-            $thousandsSeparatorInput.on('keydown', keyDown);
-
->>>>>>> d2c5b7ff
             this.cmbMacros = new Common.UI.ComboBox({
                 el          : $markup.findById('#fms-cmb-macros'),
                 style       : 'width: 160px;',
                 editable    : false,
                 menuCls     : 'menu-aligned',
-<<<<<<< HEAD
                 menuStyle   : 'min-width:100%;',
-=======
->>>>>>> d2c5b7ff
                 cls         : 'input-group-nr',
                 data        : [
                     { value: 2, displayValue: this.txtStopMacros, descValue: this.txtStopMacrosDesc },
                     { value: 0, displayValue: this.txtWarnMacros, descValue: this.txtWarnMacrosDesc },
                     { value: 1, displayValue: this.txtRunMacros, descValue: this.txtRunMacrosDesc }
                 ],
-<<<<<<< HEAD
                 itemsTemplate: _.template([
                     '<% _.each(items, function(item) { %>',
                         '<li id="<%= item.id %>" data-value="<%- item.value %>"><a tabindex="-1" type="menuitem" style ="display: flex; flex-direction: column;">',
@@ -937,24 +620,14 @@
                 ].join('')),
 
                 dataHint    : '2',
-=======
-                dataHint    : '3',
->>>>>>> d2c5b7ff
                 dataHintDirection: 'bottom',
                 dataHintOffset: 'big'
-            }).on('selected', function(combo, record) {
-                me.lblMacrosDesc.text(record.descValue);
-            });
-            this.lblMacrosDesc = $markup.findById('#fms-lbl-macros');
+            });
 
             this.chPaste = new Common.UI.CheckBox({
                 el: $markup.findById('#fms-chb-paste-settings'),
                 labelText: this.strPasteButton,
-<<<<<<< HEAD
-                dataHint: '2',
-=======
-                dataHint: '3',
->>>>>>> d2c5b7ff
+                dataHint: '2',
                 dataHintDirection: 'left',
                 dataHintOffset: 'small'
             });
@@ -963,7 +636,6 @@
                 el          : $markup.findById('#fms-cmb-theme'),
                 style       : 'width: 160px;',
                 editable    : false,
-<<<<<<< HEAD
                 menuCls     : 'menu-aligned',
                 menuStyle   : 'min-width:100%;',
                 cls         : 'input-group-nr',
@@ -980,15 +652,10 @@
                 menuCls     : 'menu-aligned',
                 menuStyle: 'min-width: 100%; max-height: 209px;',
                 dataHint: '2',
-=======
-                cls         : 'input-group-nr',
-                dataHint    : '3',
->>>>>>> d2c5b7ff
                 dataHintDirection: 'bottom',
                 dataHintOffset: 'big'
             });
 
-<<<<<<< HEAD
             this.chIgnoreUppercase = new Common.UI.CheckBox({
                 el: $markup.findById('#fms-chb-ignore-uppercase-words'),
                 labelText: this.strIgnoreWordsInUPPERCASE,
@@ -1010,8 +677,6 @@
             });
             this.btnAutoCorrect.on('click', _.bind(this.autoCorrect, this));
 
-=======
->>>>>>> d2c5b7ff
             $markup.find('.btn.primary').each(function(index, el){
                 (new Common.UI.Button({
                     el: $(el)
@@ -1068,11 +733,7 @@
         setMode: function(mode) {
             this.mode = mode;
 
-<<<<<<< HEAD
              var fast_coauth = Common.Utils.InternalSettings.get("sse-settings-coauthmode");
-=======
-            var fast_coauth = Common.Utils.InternalSettings.get("sse-settings-coauthmode");
->>>>>>> d2c5b7ff
 
             $('tr.editsave', this.el)[mode.isEdit || mode.canForcesave ? 'show' : 'hide']();
             $('tr.collaboration', this.el)[mode.canCoAuthoring ? 'show' : 'hide']();
@@ -1468,32 +1129,7 @@
         menu: undefined,
 
         template: _.template([
-<<<<<<< HEAD
             '<div id="id-recent-view" style="margin: 20px 0;"></div>'
-=======
-            '<table class="main" style="margin: 30px 0;"><tbody>',
-            '<tr class="spellcheck">',
-                '<td class="left" style="padding-bottom: 8px;"><label><%= scope.strDictionaryLanguage %></label></td>',
-                '<td class="right" style="padding-bottom: 8px;"><span id="fms-cmb-dictionary-language"></span></td>',
-            '</tr>',
-            '<tr class="spellcheck">',
-                '<td class="left" style="padding-bottom: 8px;"></td>',
-                '<td class="right" style="padding-bottom: 8px;"><span id="fms-chb-ignore-uppercase-words"></span></td>',
-            '</tr>',
-            '<tr class="spellcheck">',
-                '<td class="left"></td>',
-                '<td class="right"><span id="fms-chb-ignore-numbers-words"></span></td>',
-            '</tr>','<tr class="divider spellcheck"></tr>',
-            '<tr>',
-                '<td class="left"><label><%= scope.txtProofing %></label></td>',
-                '<td class="right"><button type="button" class="btn btn-text-default" id="fms-btn-auto-correct" style="width:auto; display: inline-block;padding-right: 10px;padding-left: 10px;" data-hint="3" data-hint-direction="bottom" data-hint-offset="big"><%= scope.txtAutoCorrect %></button></div></td>',
-            '</tr>','<tr class="divider"></tr>',
-            '<tr>',
-                '<td class="left"></td>',
-                '<td class="right"><button id="fms-spellcheck-btn-apply" class="btn normal dlg-btn primary" data-hint="3" data-hint-direction="bottom" data-hint-offset="big"><%= scope.okButtonText %></button></td>',
-            '</tr>',
-            '</tbody></table>'
->>>>>>> d2c5b7ff
         ].join('')),
 
         initialize: function(options) {
@@ -1622,15 +1258,9 @@
             this.scroller && this.scroller.update();
         },
 
-<<<<<<< HEAD
         _onBlankDocument: function() {
             if ( this.menu )
                 this.menu.fireEvent('create:new', [this.menu, 'blank']);
-=======
-        setMode: function(mode) {
-            this.mode = mode;
-            $('tr.spellcheck', this.el)[Common.UI.FeaturesManager.canChange('spellcheck') ? 'show' : 'hide']();
->>>>>>> d2c5b7ff
         },
 
         _onDocumentTemplate: function(e) {
@@ -1638,7 +1268,6 @@
                 this.menu.fireEvent('create:new', [this.menu, e.currentTarget.attributes['template'].value]);
         },
 
-<<<<<<< HEAD
         txtBlank: 'Blank spreadsheet',
         txtCreateNew: 'Create New'
     }, SSE.Views.FileMenuPanels.CreateNew || {}));
@@ -1782,371 +1411,6 @@
             this.lblModifyDate = $markup.findById('#id-info-modify-date');
             this.lblModifyBy = $markup.findById('#id-info-modify-by');
 
-=======
-        updateSettings: function() {
-            if (!Common.UI.FeaturesManager.canChange('spellcheck')) return;
-
-            var arrLang = SSE.getController('Spellcheck').loadLanguages(),
-                allLangs = arrLang[0],
-                langs = arrLang[1],
-                change = arrLang[2];
-            var sessionValue = Common.Utils.InternalSettings.get("sse-spellcheck-locale"),
-                value;
-            if (sessionValue)
-                value = parseInt(sessionValue);
-            else
-                value = this.mode.lang ? parseInt(Common.util.LanguageInfo.getLocalLanguageCode(this.mode.lang)) : 0x0409;
-            if (langs && langs.length > 0) {
-                if (this.cmbDictionaryLanguage.store.length === 0 || change) {
-                    this.cmbDictionaryLanguage.setData(langs);
-                }
-                var item = this.cmbDictionaryLanguage.store.findWhere({value: value});
-                if (!item && allLangs[value]) {
-                    value = allLangs[value][0].split(/[\-\_]/)[0];
-                    item = this.cmbDictionaryLanguage.store.find(function(model){
-                        return model.get('shortName').indexOf(value)==0;
-                    });
-                }
-                this.cmbDictionaryLanguage.setValue(item ? item.get('value') : langs[0].value);
-                value = this.cmbDictionaryLanguage.getValue();
-                if (value !== parseInt(sessionValue)) {
-                    Common.Utils.InternalSettings.set("sse-spellcheck-locale", value);
-                }
-            } else {
-                this.cmbDictionaryLanguage.setValue(Common.util.LanguageInfo.getLocalLanguageName(value)[1]);
-                this.cmbDictionaryLanguage.setDisabled(true);
-            }
-
-            this.chIgnoreUppercase.setValue(Common.Utils.InternalSettings.get("sse-spellcheck-ignore-uppercase-words"));
-            this.chIgnoreNumbers.setValue(Common.Utils.InternalSettings.get("sse-spellcheck-ignore-numbers-words"));
-        },
-
-        applySettings: function() {
-            if (!Common.UI.FeaturesManager.canChange('spellcheck')) return;
-
-            var value = this.chIgnoreUppercase.isChecked();
-            Common.localStorage.setBool("sse-spellcheck-ignore-uppercase-words", value);
-            Common.Utils.InternalSettings.set("sse-spellcheck-ignore-uppercase-words", value);
-            value = this.chIgnoreNumbers.isChecked();
-            Common.localStorage.setBool("sse-spellcheck-ignore-numbers-words", value);
-            Common.Utils.InternalSettings.set("sse-spellcheck-ignore-numbers-words", value);
-
-            if (!this.cmbDictionaryLanguage.isDisabled()) {
-                value = this.cmbDictionaryLanguage.getValue();
-                Common.localStorage.setItem("sse-spellcheck-locale", value);
-                Common.Utils.InternalSettings.set("sse-spellcheck-locale", value);
-            }
-
-            Common.localStorage.save();
-            if (this.menu) {
-                this.menu.fireEvent('spellcheck:apply', [this.menu]);
-            }
-        },
-
-        autoCorrect: function() {
-            if (this.dlgAutoCorrect && this.dlgAutoCorrect.isVisible()) return;
-            this.dlgAutoCorrect = new Common.Views.AutoCorrectDialog({
-                api: this.api
-            });
-            this.dlgAutoCorrect.show();
-        },
-
-        strIgnoreWordsInUPPERCASE: 'Ignore words in UPPERCASE',
-        strIgnoreWordsWithNumbers: 'Ignore words with numbers',
-        strDictionaryLanguage: 'Dictionary language',
-        okButtonText: 'Apply',
-        txtProofing: 'Proofing',
-        txtAutoCorrect: 'AutoCorrect options...'
-    }, SSE.Views.FileMenuPanels.MainSpellCheckSettings || {}));
-
-    SSE.Views.FileMenuPanels.RecentFiles = Common.UI.BaseView.extend({
-        el: '#panel-recentfiles',
-        menu: undefined,
-
-        template: _.template([
-            '<div id="id-recent-view" style="margin: 20px 0;"></div>'
-        ].join('')),
-
-        initialize: function(options) {
-            Common.UI.BaseView.prototype.initialize.call(this,arguments);
-
-            this.menu = options.menu;
-            this.recent = options.recent;
-        },
-
-        render: function() {
-            this.$el.html(this.template());
-
-            this.viewRecentPicker = new Common.UI.DataView({
-                el: $('#id-recent-view'),
-                store: new Common.UI.DataViewStore(this.recent),
-                itemTemplate: _.template([
-                    '<div class="recent-wrap">',
-                        '<div class="recent-icon">',
-                            '<svg>',
-                                '<use xlink:href="#svg-file-recent"></use>',
-                            '</svg>',
-                        '</div>',
-                        '<div class="file-name"><% if (typeof title !== "undefined") {%><%= Common.Utils.String.htmlEncode(title || "") %><% } %></div>',
-                        '<div class="file-info"><% if (typeof folder !== "undefined") {%><%= Common.Utils.String.htmlEncode(folder || "") %><% } %></div>',
-                    '</div>'
-                ].join(''))
-            });
-
-            this.viewRecentPicker.on('item:click', _.bind(this.onRecentFileClick, this));
-
-            if (_.isUndefined(this.scroller)) {
-                this.scroller = new Common.UI.Scroller({
-                    el: this.$el,
-                    suppressScrollX: true,
-                    alwaysVisibleY: true
-                });
-            }
-
-            return this;
-        },
-
-        show: function() {
-            Common.UI.BaseView.prototype.show.call(this,arguments);
-            this.scroller && this.scroller.update();
-        },
-
-        onRecentFileClick: function(view, itemview, record){
-            if ( this.menu )
-                this.menu.fireEvent('recent:open', [this.menu, record.get('url')]);
-        }
-    });
-
-    SSE.Views.FileMenuPanels.CreateNew = Common.UI.BaseView.extend(_.extend({
-        el: '#panel-createnew',
-        menu: undefined,
-
-        events: function() {
-            return {
-                'click .blank-document-btn':_.bind(this._onBlankDocument, this),
-                'click .thumb-list .thumb-wrap': _.bind(this._onDocumentTemplate, this)
-            };
-        },
-
-        template: _.template([
-            '<h3 style="margin-top: 20px;"><%= scope.txtCreateNew %></h3>',
-            '<div class="thumb-list">',
-                '<% if (blank) { %> ',
-                '<div class="blank-document">',
-                    '<div class="blank-document-btn" data-hint="2" data-hint-direction="left-top" data-hint-offset="10, 1">',
-                        '<svg class="btn-blank-format"><use xlink:href="#svg-format-blank"></use></svg>',
-                    '</div>',
-                    '<div class="title"><%= scope.txtBlank %></div>',
-                '</div>',
-                '<% } %>',
-                '<% _.each(docs, function(item, index) { %>',
-                    '<div class="thumb-wrap" template="<%= item.url %>" data-hint="2" data-hint-direction="left-top" data-hint-offset="22, 13">',
-                    '<div class="thumb" ',
-                        '<% if (!_.isEmpty(item.image)) {%> ',
-                            ' style="background-image: url(<%= item.image %>);">',
-                        ' <%} else {' +
-                            'print(\"><svg class=\'btn-blank-format\'><use xlink:href=\'#svg-file-template\'></use></svg>\")' +
-                        ' } %>',
-                    '</div>',
-                    '<div class="title"><%= Common.Utils.String.htmlEncode(item.title || item.name || "") %></div>',
-                    '</div>',
-                '<% }) %>',
-            '</div>'
-        ].join('')),
-
-        initialize: function(options) {
-            Common.UI.BaseView.prototype.initialize.call(this,arguments);
-
-            this.menu = options.menu;
-            this.docs = options.docs;
-            this.blank = !!options.blank;
-        },
-
-        render: function() {
-            this.$el.html(this.template({
-                scope: this,
-                docs: this.docs,
-                blank: this.blank
-            }));
-            var docs = (this.blank ? [{title: this.txtBlank}] : []).concat(this.docs);
-            var thumbsElm= this.$el.find('.thumb-wrap, .blank-document');
-            _.each(thumbsElm, function (tmb, index){
-                $(tmb).find('.title').tooltip({
-                    title       : docs[index].title,
-                    placement   : 'cursor'
-                });
-            });
-
-            if (_.isUndefined(this.scroller)) {
-                this.scroller = new Common.UI.Scroller({
-                    el: this.$el,
-                    suppressScrollX: true,
-                    alwaysVisibleY: true
-                });
-            }
-
-            return this;
-        },
-
-        show: function() {
-            Common.UI.BaseView.prototype.show.call(this,arguments);
-            this.scroller && this.scroller.update();
-        },
-
-        _onBlankDocument: function() {
-            if ( this.menu )
-                this.menu.fireEvent('create:new', [this.menu, 'blank']);
-        },
-
-        _onDocumentTemplate: function(e) {
-            if ( this.menu )
-                this.menu.fireEvent('create:new', [this.menu, e.currentTarget.attributes['template'].value]);
-        },
-
-        txtBlank: 'Blank spreadsheet',
-        txtCreateNew: 'Create New'
-    }, SSE.Views.FileMenuPanels.CreateNew || {}));
-
-    SSE.Views.FileMenuPanels.DocumentInfo = Common.UI.BaseView.extend(_.extend({
-        el: '#panel-info',
-        menu: undefined,
-
-        initialize: function(options) {
-            Common.UI.BaseView.prototype.initialize.call(this,arguments);
-            this.rendered = false;
-
-            this.template = _.template([
-            '<div class="flex-settings">',
-                '<table class="main" style="margin: 30px 0 0;">',
-                    '<tr>',
-                        '<td class="left"><label>' + this.txtPlacement + '</label></td>',
-                        '<td class="right"><label id="id-info-placement">-</label></td>',
-                    '</tr>',
-                    '<tr>',
-                        '<td class="left"><label>' + this.txtOwner + '</label></td>',
-                        '<td class="right"><label id="id-info-owner">-</label></td>',
-                    '</tr>',
-                    '<tr>',
-                        '<td class="left"><label>' + this.txtUploaded + '</label></td>',
-                        '<td class="right"><label id="id-info-uploaded">-</label></td>',
-                    '</tr>',
-                    '<tr class="divider general"></tr>',
-                    '<tr class="divider general"></tr>',
-                    '<tr>',
-                        '<td class="left"><label>' + this.txtTitle + '</label></td>',
-                        '<td class="right"><div id="id-info-title"></div></td>',
-                    '</tr>',
-                    '<tr>',
-                        '<td class="left"><label>' + this.txtSubject + '</label></td>',
-                        '<td class="right"><div id="id-info-subject"></div></td>',
-                    '</tr>',
-                    '<tr>',
-                        '<td class="left"><label>' + this.txtComment + '</label></td>',
-                        '<td class="right"><div id="id-info-comment"></div></td>',
-                    '</tr>',
-                    '<tr class="divider"></tr>',
-                    '<tr class="divider"></tr>',
-                    '<tr>',
-                        '<td class="left"><label>' + this.txtModifyDate + '</label></td>',
-                        '<td class="right"><label id="id-info-modify-date"></label></td>',
-                    '</tr>',
-                    '<tr>',
-                        '<td class="left"><label>' + this.txtModifyBy + '</label></td>',
-                        '<td class="right"><label id="id-info-modify-by"></label></td>',
-                    '</tr>',
-                    '<tr class="divider modify">',
-                    '<tr class="divider modify">',
-                    '<tr>',
-                        '<td class="left"><label>' + this.txtCreated + '</label></td>',
-                        '<td class="right"><label id="id-info-date"></label></td>',
-                    '</tr>',
-                    '<tr>',
-                        '<td class="left"><label>' + this.txtAppName + '</label></td>',
-                        '<td class="right"><label id="id-info-appname"></label></td>',
-                    '</tr>',
-                    '<tr>',
-                        '<td class="left" style="vertical-align: top;"><label style="margin-top: 3px;">' + this.txtAuthor + '</label></td>',
-                        '<td class="right" style="vertical-align: top;"><div id="id-info-author">',
-                            '<table>',
-                                '<tr>',
-                                    '<td><div id="id-info-add-author"><input type="text" spellcheck="false" class="form-control" placeholder="' +  this.txtAddAuthor +'"></div></td>',
-                                '</tr>',
-                            '</table>',
-                        '</div></td>',
-                    '</tr>',
-                '<tr style="height: 5px;"></tr>',
-                '</table>',
-            '</div>',
-            '<div id="fms-flex-apply">',
-                '<table class="main" style="margin: 10px 0;">',
-                    '<tr>',
-                        '<td class="left"></td>',
-                        '<td class="right"><button id="fminfo-btn-apply" class="btn normal dlg-btn primary" data-hint="2" data-hint-direction="bottom" data-hint-offset="medium"><%= scope.okButtonText %></button></td>',
-                    '</tr>',
-                '</table>',
-            '</div>'
-            ].join(''));
-
-            this.menu = options.menu;
-            this.coreProps = null;
-            this.authors = [];
-            this._locked = false;
-        },
-
-        render: function(node) {
-            var me = this;
-            var $markup = $(me.template({scope: me}));
-
-            // server info
-            this.lblPlacement = $markup.findById('#id-info-placement');
-            this.lblOwner = $markup.findById('#id-info-owner');
-            this.lblUploaded = $markup.findById('#id-info-uploaded');
-
-            // edited info
-            var keyDownBefore = function(input, e){
-                if (e.keyCode === Common.UI.Keys.ESC) {
-                    var newVal = input._input.val(),
-                        oldVal = input.getValue();
-                    if (newVal !== oldVal) {
-                        input.setValue(oldVal);
-                        e.stopPropagation();
-                    }
-                }
-            };
-
-            this.inputTitle = new Common.UI.InputField({
-                el          : $markup.findById('#id-info-title'),
-                style       : 'width: 200px;',
-                placeHolder : this.txtAddText,
-                validateOnBlur: false,
-                dataHint: '2',
-                dataHintDirection: 'left',
-                dataHintOffset: 'small'
-            }).on('keydown:before', keyDownBefore);
-            this.inputSubject = new Common.UI.InputField({
-                el          : $markup.findById('#id-info-subject'),
-                style       : 'width: 200px;',
-                placeHolder : this.txtAddText,
-                validateOnBlur: false,
-                dataHint: '2',
-                dataHintDirection: 'left',
-                dataHintOffset: 'small'
-            }).on('keydown:before', keyDownBefore);
-            this.inputComment = new Common.UI.InputField({
-                el          : $markup.findById('#id-info-comment'),
-                style       : 'width: 200px;',
-                placeHolder : this.txtAddText,
-                validateOnBlur: false,
-                dataHint: '2',
-                dataHintDirection: 'left',
-                dataHintOffset: 'small'
-            }).on('keydown:before', keyDownBefore);
-
-            // modify info
-            this.lblModifyDate = $markup.findById('#id-info-modify-date');
-            this.lblModifyBy = $markup.findById('#id-info-modify-by');
-
->>>>>>> d2c5b7ff
             // creation info
             this.lblDate = $markup.findById('#id-info-date');
             this.lblApplication = $markup.findById('#id-info-appname');
@@ -2201,15 +1465,9 @@
 
             this.pnlInfo = $markup.find('.flex-settings').addBack().filter('.flex-settings');
             this.pnlApply = $markup.findById('#fms-flex-apply');
-<<<<<<< HEAD
 
             this.rendered = true;
 
-=======
-
-            this.rendered = true;
-
->>>>>>> d2c5b7ff
             this.updateInfo(this.doc);
 
             this.$el = $(node).html($markup);
@@ -2387,7 +1645,6 @@
             this.tblAuthor.find('.close').toggleClass('disabled', this._locked);
             this.tblAuthor.toggleClass('disabled', disable);
             this.btnApply.setDisabled(this._locked);
-<<<<<<< HEAD
         },
 
         applySettings: function() {
@@ -2418,38 +1675,6 @@
         okButtonText: 'Apply'
     }, SSE.Views.FileMenuPanels.DocumentInfo || {}));
 
-=======
-        },
-
-        applySettings: function() {
-            if (this.coreProps && this.api) {
-                this.coreProps.asc_putTitle(this.inputTitle.getValue());
-                this.coreProps.asc_putSubject(this.inputSubject.getValue());
-                this.coreProps.asc_putDescription(this.inputComment.getValue());
-                this.coreProps.asc_putCreator(this.authors.join(';'));
-                this.api.asc_setCoreProps(this.coreProps);
-            }
-            this.menu.hide();
-        },
-
-        txtPlacement: 'Location',
-        txtOwner: 'Owner',
-        txtUploaded: 'Uploaded',
-        txtAppName: 'Application',
-        txtTitle: 'Title',
-        txtSubject: 'Subject',
-        txtComment: 'Comment',
-        txtModifyDate: 'Last Modified',
-        txtModifyBy: 'Last Modified By',
-        txtCreated: 'Created',
-        txtAuthor: 'Author',
-        txtAddAuthor: 'Add Author',
-        txtAddText: 'Add Text',
-        txtMinutes: 'min',
-        okButtonText: 'Apply'
-    }, SSE.Views.FileMenuPanels.DocumentInfo || {}));
-
->>>>>>> d2c5b7ff
     SSE.Views.FileMenuPanels.DocumentRights = Common.UI.BaseView.extend(_.extend({
         el: '#panel-rights',
         menu: undefined,
@@ -2543,7 +1768,6 @@
         _ShowHideDocInfo: function(visible) {
             this._ShowHideInfoItem('rights', visible);
             this._ShowHideInfoItem('edit-rights', visible);
-<<<<<<< HEAD
         },
 
         setMode: function(mode) {
@@ -2561,25 +1785,6 @@
             this.cntRights.html(this.templateRights({users: this.doc.info.sharingSettings}));
         },
 
-=======
-        },
-
-        setMode: function(mode) {
-            this.mode = mode;
-            this.sharingSettingsUrl = mode.sharingSettingsUrl;
-            return this;
-        },
-
-        changeAccessRights: function(btn,event,opts) {
-            Common.NotificationCenter.trigger('collaboration:sharing');
-        },
-
-        updateSharingSettings: function(rights) {
-            this._ShowHideInfoItem('rights', this.doc.info.sharingSettings!==undefined && this.doc.info.sharingSettings!==null && this.doc.info.sharingSettings.length>0);
-            this.cntRights.html(this.templateRights({users: this.doc.info.sharingSettings}));
-        },
-
->>>>>>> d2c5b7ff
         onLostEditRights: function() {
             this._readonlyRights = true;
             if (!this.rendered)
@@ -2932,15 +2137,9 @@
         txtEditWarning: 'Editing will remove the signatures from the workbook.<br>Are you sure you want to continue?',
         strEncrypt: 'With Password',
         txtEncrypted: 'This workbook has been protected by password'
-<<<<<<< HEAD
 
     }, SSE.Views.FileMenuPanels.ProtectDoc || {}));
 
-=======
-
-    }, SSE.Views.FileMenuPanels.ProtectDoc || {}));
-
->>>>>>> d2c5b7ff
     SSE.Views.PrintWithPreview = Common.UI.BaseView.extend(_.extend({
         el: '#panel-print',
         menu: undefined,
@@ -3036,12 +2235,9 @@
                         '<label id="print-active-sheet"><%= scope.txtSheet %></label>',
                     '</div>',
                 '</div>',
-<<<<<<< HEAD
-=======
                 '<div id="print-preview-empty" class="hidden">',
                     '<div><%= scope.txtEmptyTable %></div>',
                 '</div>',
->>>>>>> d2c5b7ff
             '</div>'
         ].join('')),
 
@@ -3340,12 +2536,9 @@
 
             this.$el.on('click', '#print-header-footer-settings', _.bind(this.openHeaderSettings, this));
             this.$headerSettings = $('#print-header-footer-settings');
-<<<<<<< HEAD
-=======
 
             this.$previewBox = $('#print-preview-box');
             this.$previewEmpty = $('#print-preview-empty');
->>>>>>> d2c5b7ff
 
             if (_.isUndefined(this.scroller)) {
                 this.scroller = new Common.UI.Scroller({
@@ -3527,12 +2720,8 @@
         txtPage: 'Page',
         txtOf: 'of {0}',
         txtSheet: 'Sheet: {0}',
-<<<<<<< HEAD
-        txtPageNumInvalid: 'Page number invalid'
-=======
         txtPageNumInvalid: 'Page number invalid',
         txtEmptyTable: 'There is nothing to print because the table is empty'
->>>>>>> d2c5b7ff
     }, SSE.Views.PrintWithPreview || {}));
 
 });