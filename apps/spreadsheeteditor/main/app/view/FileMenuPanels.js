/*
 *
 * (c) Copyright Ascensio System SIA 2010-2019
 *
 * This program is a free software product. You can redistribute it and/or
 * modify it under the terms of the GNU Affero General Public License (AGPL)
 * version 3 as published by the Free Software Foundation. In accordance with
 * Section 7(a) of the GNU AGPL its Section 15 shall be amended to the effect
 * that Ascensio System SIA expressly excludes the warranty of non-infringement
 * of any third-party rights.
 *
 * This program is distributed WITHOUT ANY WARRANTY; without even the implied
 * warranty of MERCHANTABILITY or FITNESS FOR A PARTICULAR  PURPOSE. For
 * details, see the GNU AGPL at: http://www.gnu.org/licenses/agpl-3.0.html
 *
 * You can contact Ascensio System SIA at 20A-12 Ernesta Birznieka-Upisha
 * street, Riga, Latvia, EU, LV-1050.
 *
 * The  interactive user interfaces in modified source and object code versions
 * of the Program must display Appropriate Legal Notices, as required under
 * Section 5 of the GNU AGPL version 3.
 *
 * Pursuant to Section 7(b) of the License you must retain the original Product
 * logo when distributing the program. Pursuant to Section 7(e) we decline to
 * grant you any rights under trademark law for use of our trademarks.
 *
 * All the Product's GUI elements, including illustrations and icon sets, as
 * well as technical writing content are licensed under the terms of the
 * Creative Commons Attribution-ShareAlike 4.0 International. See the License
 * terms at http://creativecommons.org/licenses/by-sa/4.0/legalcode
 *
*/
define([
    'common/main/lib/view/DocumentAccessDialog',
    'common/main/lib/view/AutoCorrectDialog'
], function () {
    'use strict';

    !SSE.Views.FileMenuPanels && (SSE.Views.FileMenuPanels = {});

    SSE.Views.FileMenuPanels.ViewSaveAs = Common.UI.BaseView.extend({
        el: '#panel-saveas',
        menu: undefined,

        formats: [[
            {name: 'XLSX', imgCls: 'xlsx', type: Asc.c_oAscFileType.XLSX},
            {name: 'PDF',  imgCls: 'pdf',  type: Asc.c_oAscFileType.PDF},
            {name: 'ODS',  imgCls: 'ods',  type: Asc.c_oAscFileType.ODS},
            {name: 'CSV',  imgCls: 'csv',  type: Asc.c_oAscFileType.CSV}
        ],[
            {name: 'XLTX', imgCls: 'xltx', type: Asc.c_oAscFileType.XLTX},
            {name: 'PDFA', imgCls: 'pdfa', type: Asc.c_oAscFileType.PDFA},
            {name: 'OTS',  imgCls: 'ots',  type: Asc.c_oAscFileType.OTS},
            {name: 'XLSM', imgCls: 'xlsm',  type: Asc.c_oAscFileType.XLSM}
        ]
//        ,[
//            {name: 'HTML', imgCls: 'html', type: Asc.c_oAscFileType.HTML}
//        ]
    ],


        template: _.template([
            '<table><tbody>',
                '<% _.each(rows, function(row) { %>',
                    '<tr>',
                        '<% _.each(row, function(item) { %>',
                            '<% if (item.type!==Asc.c_oAscFileType.XLSM || fileType=="xlsm") { %>',
                            '<td><div><svg class="btn-doc-format" format="<%= item.type %>" data-hint="2" data-hint-direction="left-top" data-hint-offset="4, 4">',
                                '<use xlink:href="#svg-format-<%= item.imgCls %>"></use>',
                            '</svg></div></td>',
                            '<% } %>',
                        '<% }) %>',
                    '</tr>',
                '<% }) %>',
            '</tbody></table>'
        ].join('')),

        initialize: function(options) {
            Common.UI.BaseView.prototype.initialize.call(this,arguments);

            this.menu = options.menu;
            this.fileType = options.fileType;
        },

        render: function() {
            this.$el.html(this.template({rows:this.formats, fileType: (this.fileType || 'xlsx').toLowerCase()}));
            $('.btn-doc-format',this.el).on('click', _.bind(this.onFormatClick,this));

            if (_.isUndefined(this.scroller)) {
                this.scroller = new Common.UI.Scroller({
                    el: this.$el,
                    suppressScrollX: true,
                    alwaysVisibleY: true
                });
            }

            return this;
        },

        show: function() {
            Common.UI.BaseView.prototype.show.call(this,arguments);
            this.scroller && this.scroller.update();
        },

        onFormatClick: function(e) {
            var type = e.currentTarget.attributes['format'];
            if (!_.isUndefined(type) && this.menu) {
                this.menu.fireEvent('saveas:format', [this.menu, parseInt(type.value)]);
            }
        }
    });

    SSE.Views.FileMenuPanels.ViewSaveCopy = Common.UI.BaseView.extend({
        el: '#panel-savecopy',
        menu: undefined,

        formats: [[
            {name: 'XLSX', imgCls: 'xlsx', type: Asc.c_oAscFileType.XLSX,  ext: '.xlsx'},
            {name: 'PDF',  imgCls: 'pdf',  type: Asc.c_oAscFileType.PDF,   ext: '.pdf'},
            {name: 'ODS',  imgCls: 'ods',  type: Asc.c_oAscFileType.ODS,   ext: '.ods'},
            {name: 'CSV',  imgCls: 'csv',  type: Asc.c_oAscFileType.CSV,   ext: '.csv'}
        ],[
            {name: 'XLTX', imgCls: 'xltx', type: Asc.c_oAscFileType.XLTX,   ext: '.xltx'},
            {name: 'PDFA', imgCls: 'pdfa', type: Asc.c_oAscFileType.PDFA,  ext: '.pdf'},
            {name: 'OTS',  imgCls: 'ots',  type: Asc.c_oAscFileType.OTS,    ext: '.ots'},
            {name: 'XLSM', imgCls: 'xlsm',  type: Asc.c_oAscFileType.XLSM,  ext: '.xlsm'}
        ]
//        ,[
//            {name: 'HTML', imgCls: 'html', type: Asc.c_oAscFileType.HTML,  ext: '.html'}
//        ]
        ],

        template: _.template([
            '<table><tbody>',
                '<% _.each(rows, function(row) { %>',
                    '<tr>',
                        '<% _.each(row, function(item) { %>',
                            '<% if (item.type!==Asc.c_oAscFileType.XLSM || fileType=="xlsm") { %>',
                            '<td><div><svg class="btn-doc-format" format="<%= item.type %>", format-ext="<%= item.ext %>">',
                                '<use xlink:href="#svg-format-<%= item.imgCls %>"></use>',
                            '</svg></div></td>',
                            '<% } %>',
                        '<% }) %>',
                    '</tr>',
                '<% }) %>',
            '</tbody></table>'
        ].join('')),

        initialize: function(options) {
            Common.UI.BaseView.prototype.initialize.call(this,arguments);

            this.menu = options.menu;
            this.fileType = options.fileType;
        },

        render: function() {
            this.$el.html(this.template({rows:this.formats, fileType: (this.fileType || 'xlsx').toLowerCase()}));
            $('.btn-doc-format',this.el).on('click', _.bind(this.onFormatClick,this));

            if (_.isUndefined(this.scroller)) {
                this.scroller = new Common.UI.Scroller({
                    el: this.$el,
                    suppressScrollX: true,
                    alwaysVisibleY: true
                });
            }

            return this;
        },

        show: function() {
            Common.UI.BaseView.prototype.show.call(this,arguments);
            this.scroller && this.scroller.update();
        },

        onFormatClick: function(e) {
            var type = e.currentTarget.attributes['format'],
                ext = e.currentTarget.attributes['format-ext'];
            if (!_.isUndefined(type) && !_.isUndefined(ext) && this.menu) {
                this.menu.fireEvent('savecopy:format', [this.menu, parseInt(type.value), ext.value]);
            }
        }
    });

    SSE.Views.FileMenuPanels.Settings = Common.UI.BaseView.extend(_.extend({
        el: '#panel-settings',
        menu: undefined,

        template: _.template([
            '<div style="width:100%; height:100%; position: relative;">',
                '<div id="id-settings-menu" style="position: absolute; width:200px; top: 0; bottom: 0;" class="no-padding"></div>',
                '<div id="id-settings-content" style="position: absolute; left: 200px; top: 0; right: 0; bottom: 0;" class="no-padding">',
                    '<div id="panel-settings-general" style="width:100%; height:100%;position:relative;" class="no-padding main-settings-panel active"></div>',
                    '<div id="panel-settings-print" style="width:100%; height:100%;position:relative;" class="no-padding main-settings-panel"></div>',
                    '<div id="panel-settings-spellcheck" style="width:100%; height:100%;position:relative;" class="no-padding main-settings-panel"></div>',
                '</div>',
            '</div>'
        ].join('')),

        initialize: function(options) {
            Common.UI.BaseView.prototype.initialize.call(this,arguments);

            this.menu = options.menu;
        },

        render: function(node) {
            var $markup = $(this.template({scope: this}));

            this.generalSettings = new SSE.Views.FileMenuPanels.MainSettingsGeneral({menu: this.menu});
            this.generalSettings.options = {alias:'MainSettingsGeneral'};
            this.generalSettings.render($markup.findById('#panel-settings-general'));

            this.printSettings = SSE.getController('Print').getView('MainSettingsPrint');
            this.printSettings.menu = this.menu;
            this.printSettings.render($markup.findById('#panel-settings-print'));

            this.spellcheckSettings = new SSE.Views.FileMenuPanels.MainSpellCheckSettings({menu: this.menu});
            this.spellcheckSettings.render($markup.findById('#panel-settings-spellcheck'));

            this.viewSettingsPicker = new Common.UI.DataView({
                el: $markup.findById('#id-settings-menu'),
                store: new Common.UI.DataViewStore([
                    {name: this.txtGeneral, panel: this.generalSettings, iconCls:'toolbar__icon btn-settings', contentTarget: 'panel-settings-general', selected: true},
                    {name: this.txtPageSettings, panel: this.printSettings, iconCls:'toolbar__icon btn-print', contentTarget: 'panel-settings-print'},
                    {name: this.txtSpellChecking, panel: this.spellcheckSettings, iconCls:'toolbar__icon btn-ic-docspell', contentTarget: 'panel-settings-spellcheck'}
                ]),
                itemTemplate: _.template([
                    '<div id="<%= id %>" class="settings-item-wrap">',
                        '<div class="settings-icon <%= iconCls %>" style="display: inline-block;" >',
                        '</div><%= name %>',
                    '</div>'
                ].join('')),
                itemDataHint: '2',
                itemDataHintDirection: 'left',
                itemDataHintOffset: [-2, 20]
            });
            this.viewSettingsPicker.on('item:select', _.bind(function(dataview, itemview, record) {
                var panel = record.get('panel');
                $('#id-settings-content > div').removeClass('active');
                panel.$el.addClass('active');
                panel.show();
            }, this));

            this.$el = $(node).html($markup);
            return this;
        },

        show: function() {
            Common.UI.BaseView.prototype.show.call(this,arguments);
            var item = this.viewSettingsPicker.getSelectedRec();
            item && item.get('panel').show();
        },

        setMode: function(mode) {
            this.mode = mode;
            if (!this.mode.canPrint) {
                $(this.viewSettingsPicker.dataViewItems[1].el).hide();
                if (this.printSettings && this.printSettings.$el && this.printSettings.$el.hasClass('active'))
                    this.viewSettingsPicker.selectByIndex(0);
            }
            this.generalSettings && this.generalSettings.setMode(this.mode);
            this.spellcheckSettings && this.spellcheckSettings.setMode(this.mode);
            if (!this.mode.isEdit) {
                $(this.viewSettingsPicker.dataViewItems[2].el).hide();
                if (this.spellcheckSettings && this.spellcheckSettings.$el && this.spellcheckSettings.$el.hasClass('active'))
                    this.viewSettingsPicker.selectByIndex(0);
            }
        },

        setApi: function(api) {
            this.generalSettings && this.generalSettings.setApi(api);
            this.spellcheckSettings && this.spellcheckSettings.setApi(api);
        },

        SetDisabled: function(disabled) {
            if ( disabled ) {
                $(this.viewSettingsPicker.dataViewItems[1].el).hide();
                $(this.viewSettingsPicker.dataViewItems[2].el).hide();
                this.viewSettingsPicker.selectByIndex(0, true);
            } else {
                if ( this.mode.canPrint )
                    $(this.viewSettingsPicker.dataViewItems[1].el).show();

                if ( this.mode.isEdit ) {
                    $(this.viewSettingsPicker.dataViewItems[2].el).show();
                }
            }
        },

        txtGeneral: 'General',
        txtPageSettings: 'Page Settings',
        txtSpellChecking: 'Spell checking'
    }, SSE.Views.FileMenuPanels.Settings || {}));

    SSE.Views.MainSettingsPrint = Common.UI.BaseView.extend(_.extend({
        menu: undefined,

        template: _.template([
            '<div>',
            '<div class="flex-settings">',
            '<table class="main" style="margin: 30px 0 0;"><tbody>',
                '<tr>',
                    '<td class="left"><label><%= scope.textSettings %></label></td>',
                    '<td class="right"><div id="advsettings-print-combo-sheets" class="input-group-nr"></div></td>',
                '</tr>','<tr class="divider"></tr>','<tr class="divider"></tr>',
                '<tr>',
                    '<td class="left"><label><%= scope.textPageSize %></label></td>',
                    '<td class="right"><div id="advsettings-print-combo-pages" class="input-group-nr"></div></td>',
                '</tr>','<tr class="divider"></tr>',
                '<tr>',
                    '<td class="left"><label><%= scope.textPageOrientation %></label></td>',
                    '<td class="right"><span id="advsettings-print-combo-orient"></span></td>',
                '</tr>','<tr class="divider"></tr>',
                '<tr>',
                    '<td class="left"><label><%= scope.textPageScaling %></label></td>',
                    '<td class="right"><span id="advsettings-print-combo-layout"></span></td>',
                '</tr>','<tr class="divider"></tr>',
                '<tr>',
                    '<td class="left" style="vertical-align: top;"><label><%= scope.strPrintTitles %></label></td>',
                    '<td class="right" style="vertical-align: top;"><div id="advsettings-print-titles">',
                        '<table cols="2" class="no-padding">',
                            '<tr>',
                                '<td colspan="2" ><label><%= scope.textRepeatTop %></label></td>',
                            '</tr>',
                            '<tr>',
                                '<td class="padding-small" style="padding-right: 10px;"><div id="advsettings-txt-top"></div></td>',
                                '<td class="padding-small"><div id="advsettings-presets-top"></div></td>',
                            '</tr>',
                            '<tr>',
                                '<td colspan="2" ><label><%= scope.textRepeatLeft %></label></td>',
                            '</tr>',
                            '<tr>',
                                '<td class="padding-small" style="padding-right: 10px;"><div id="advsettings-txt-left"></div></td>',
                                '<td class="padding-small"><div id="advsettings-presets-left"></div></td>',
                            '</tr>',
                        '</table>',
                    '</div></td>',
                '</tr>',
                '<tr>',
                    '<td class="left" style="vertical-align: top;"><label><%= scope.strMargins %></label></td>',
                    '<td class="right" style="vertical-align: top;"><div id="advsettings-margins">',
                        '<table cols="2" class="no-padding">',
                            '<tr>',
                                '<td><label><%= scope.strTop %></label></td>',
                                '<td><label><%= scope.strBottom %></label></td>',
                            '</tr>',
                            '<tr>',
                                '<td><div id="advsettings-spin-margin-top"></div></td>',
                                '<td><div id="advsettings-spin-margin-bottom"></div></td>',
                            '</tr>',
                            '<tr>',
                                '<td><label><%= scope.strLeft %></label></td>',
                                '<td><label><%= scope.strRight %></label></td>',
                            '</tr>',
                            '<tr>',
                                '<td><div id="advsettings-spin-margin-left"></div></td>',
                                '<td><div id="advsettings-spin-margin-right"></div></td>',
                            '</tr>',
                        '</table>',
                    '</div></td>',
                '</tr>',
                '<tr>',
                '<td class="left" style="vertical-align: top;"><label><%= scope.strPrint %></label></td>',
                '<td class="right" style="vertical-align: top;"><div id="advsettings-print">',
                    '<div id="advsettings-print-chb-grid" style="margin-bottom: 10px;"></div>',
                    '<div id="advsettings-print-chb-rows"></div>',
                '</div></td>',
                '</tr>','<tr class="divider"></tr>',
            '</tbody></table>',
        '</div>',
        '<div>',
            '<table class="main" style="margin: 10px 0;"><tbody>',
                '<tr>',
                '<td class="left"></td>',
                '<td class="right"><button id="advsettings-print-button-save" class="btn normal dlg-btn primary" data-hint="3" data-hint-direction="bottom" data-hint-offset="big"><%= scope.okButtonText %></button></td>',
                '</tr>',
            '</tbody></table>',
        '</div>',
        '</div>'
        ].join('')),

        initialize: function(options) {
            Common.UI.BaseView.prototype.initialize.call(this,arguments);

            this.menu = options.menu;
            this.spinners = [];
            this._initSettings = true;
        },

        render: function(parentEl) {
            var $markup = $(this.template({scope: this}));

            this.cmbSheet = new Common.UI.ComboBox({
                el          : $markup.findById('#advsettings-print-combo-sheets'),
                style       : 'width: 242px;',
                menuStyle   : 'min-width: 242px;max-height: 280px;',
                editable    : false,
                cls         : 'input-group-nr',
                data        : [],
                dataHint    : '3',
                dataHintDirection: 'bottom',
                dataHintOffset: 'big'
            });

            this.cmbPaperSize = new Common.UI.ComboBox({
                el          : $markup.findById('#advsettings-print-combo-pages'),
                style       : 'width: 242px;',
                menuStyle   : 'max-height: 280px; min-width: 242px;',
                editable    : false,
                cls         : 'input-group-nr',
                data : [
                    {value:'215.9|279.4',    displayValue:'US Letter (21,59cm x 27,94cm)', caption: 'US Letter'},
                    {value:'215.9|355.6',    displayValue:'US Legal (21,59cm x 35,56cm)', caption: 'US Legal'},
                    {value:'210|297',        displayValue:'A4 (21cm x 29,7cm)', caption: 'A4'},
                    {value:'148|210',        displayValue:'A5 (14,8cm x 21cm)', caption: 'A5'},
                    {value:'176|250',        displayValue:'B5 (17,6cm x 25cm)', caption: 'B5'},
                    {value:'104.8|241.3',    displayValue:'Envelope #10 (10,48cm x 24,13cm)', caption: 'Envelope #10'},
                    {value:'110|220',        displayValue:'Envelope DL (11cm x 22cm)', caption: 'Envelope DL'},
                    {value:'279.4|431.8',    displayValue:'Tabloid (27,94cm x 43,178m)', caption: 'Tabloid'},
                    {value:'297|420',        displayValue:'A3 (29,7cm x 42cm)', caption: 'A3'},
                    {value:'304.8|457.1',    displayValue:'Tabloid Oversize (30,48cm x 45,71cm)', caption: 'Tabloid Oversize'},
                    {value:'196.8|273',      displayValue:'ROC 16K (19,68cm x 27,3cm)', caption: 'ROC 16K'},
                    {value:'119.9|234.9',    displayValue:'Envelope Choukei 3 (11,99cm x 23,49cm)', caption: 'Envelope Choukei 3'},
                    {value:'330.2|482.5',    displayValue:'Super B/A3 (33,02cm x 48,25cm)', caption: 'Super B/A3'}
                ],
                dataHint    : '3',
                dataHintDirection: 'bottom',
                dataHintOffset: 'big'
            });

            this.cmbPaperOrientation = new Common.UI.ComboBox({
                el          : $markup.findById('#advsettings-print-combo-orient'),
                style       : 'width: 132px;',
                menuStyle   : 'min-width: 132px;',
                editable    : false,
                cls         : 'input-group-nr',
                data        : [
                    { value: Asc.c_oAscPageOrientation.PagePortrait, displayValue: this.strPortrait },
                    { value: Asc.c_oAscPageOrientation.PageLandscape, displayValue: this.strLandscape }
                ],
                dataHint    : '3',
                dataHintDirection: 'bottom',
                dataHintOffset: 'big'
            });

            var itemsTemplate =
                _.template([
                    '<% _.each(items, function(item) { %>',
                    '<li id="<%= item.id %>" data-value="<%= item.value %>" <% if (item.value === "customoptions") { %> style="border-top: 1px solid #e5e5e5;margin-top: 5px;" <% } %> ><a tabindex="-1" type="menuitem">',
                    '<%= scope.getDisplayValue(item) %>',
                    '</a></li>',
                    '<% }); %>'
                ].join(''));
            this.cmbLayout = new Common.UI.ComboBox({
                el          : $markup.findById('#advsettings-print-combo-layout'),
                style       : 'width: 242px;',
                menuStyle   : 'min-width: 242px;',
                editable    : false,
                cls         : 'input-group-nr',
                data        : [
                    { value: 0, displayValue: this.textActualSize },
                    { value: 1, displayValue: this.textFitPage },
                    { value: 2, displayValue: this.textFitCols },
                    { value: 3, displayValue: this.textFitRows },
                    { value: 'customoptions', displayValue: this.textCustomOptions }
                ],
                itemsTemplate: itemsTemplate,
                dataHint    : '3',
                dataHintDirection: 'bottom',
                dataHintOffset: 'big'
            });

            this.chPrintGrid = new Common.UI.CheckBox({
                el: $markup.findById('#advsettings-print-chb-grid'),
                labelText: this.textPrintGrid,
                dataHint: '3',
                dataHintDirection: 'left',
                dataHintOffset: 'small'
            });

            this.chPrintRows = new Common.UI.CheckBox({
                el: $markup.findById('#advsettings-print-chb-rows'),
                labelText: this.textPrintHeadings,
                dataHint: '3',
                dataHintDirection: 'left',
                dataHintOffset: 'small'
            });

            this.spnMarginTop = new Common.UI.MetricSpinner({
                el: $markup.findById('#advsettings-spin-margin-top'),
                step: .1,
                width: 110,
                defaultUnit : "cm",
                value: '0 cm',
                maxValue: 48.25,
                minValue: 0,
                dataHint: '3',
                dataHintDirection: 'bottom',
                dataHintOffset: 'big'
            });
            this.spinners.push(this.spnMarginTop);

            this.spnMarginBottom = new Common.UI.MetricSpinner({
                el: $markup.findById('#advsettings-spin-margin-bottom'),
                step: .1,
                width: 110,
                defaultUnit : "cm",
                value: '0 cm',
                maxValue: 48.25,
                minValue: 0,
                dataHint: '3',
                dataHintDirection: 'bottom',
                dataHintOffset: 'big'
            });
            this.spinners.push(this.spnMarginBottom);

            this.spnMarginLeft = new Common.UI.MetricSpinner({
                el: $markup.findById('#advsettings-spin-margin-left'),
                step: .1,
                width: 110,
                defaultUnit : "cm",
                value: '0.19 cm',
                maxValue: 48.25,
                minValue: 0,
                dataHint: '3',
                dataHintDirection: 'bottom',
                dataHintOffset: 'big'
            });
            this.spinners.push(this.spnMarginLeft);

            this.spnMarginRight = new Common.UI.MetricSpinner({
                el: $markup.findById('#advsettings-spin-margin-right'),
                step: .1,
                width: 110,
                defaultUnit : "cm",
                value: '0.19 cm',
                maxValue: 48.25,
                minValue: 0,
                dataHint: '3',
                dataHintDirection: 'bottom',
                dataHintOffset: 'big'
            });
            this.spinners.push(this.spnMarginRight);

            this.txtRangeTop = new Common.UI.InputField({
                el          : $markup.findById('#advsettings-txt-top'),
                style       : 'width: 147px',
                allowBlank  : true,
                validateOnChange: true,
                dataHint: '3',
                dataHintDirection: 'left',
                dataHintOffset: 'small'
            });

            this.btnPresetsTop = new Common.UI.Button({
                parentEl: $markup.findById('#advsettings-presets-top'),
                cls: 'btn-text-menu-default',
                caption: this.textRepeat,
                style: 'width: 85px;',
                menu: true,
                dataHint: '3',
                dataHintDirection: 'bottom',
                dataHintOffset: 'big'
            });

            this.txtRangeLeft = new Common.UI.InputField({
                el          : $markup.findById('#advsettings-txt-left'),
                style       : 'width: 147px',
                allowBlank  : true,
                validateOnChange: true,
                dataHint: '3',
                dataHintDirection: 'left',
                dataHintOffset: 'small'
            });

            this.btnPresetsLeft = new Common.UI.Button({
                parentEl: $markup.findById('#advsettings-presets-left'),
                cls: 'btn-text-menu-default',
                caption: this.textRepeat,
                style: 'width: 85px;',
                menu: true,
                dataHint: '3',
                dataHintDirection: 'bottom',
                dataHintOffset: 'big'
            });

            this.btnOk = new Common.UI.Button({
                el: $markup.findById('#advsettings-print-button-save')
            });

            this.pnlSettings = $markup.find('.flex-settings').addBack().filter('.flex-settings');

            // if (parentEl)
            //     this.setElement(parentEl, false);
            this.$el = $(parentEl).html($markup);

            if (_.isUndefined(this.scroller)) {
                this.scroller = new Common.UI.Scroller({
                    el: this.pnlSettings,
                    suppressScrollX: true,
                    alwaysVisibleY: true
                });
            }

            var me = this;
            Common.NotificationCenter.on({
                'window:resize': function() {
                    me.isVisible() && me.updateScroller();
                }
            });

            this.fireEvent('render:after', this);
            return this;
        },

        addCustomScale: function (add) {
            if (add) {
                this.cmbLayout.setData([
                    { value: 0, displayValue: this.textActualSize },
                    { value: 1, displayValue: this.textFitPage },
                    { value: 2, displayValue: this.textFitCols },
                    { value: 3, displayValue: this.textFitRows },
                    { value: 4, displayValue: this.textCustom },
                    { value: 'customoptions', displayValue: this.textCustomOptions }
                ]);
            } else {
                this.cmbLayout.setData([
                    { value: 0, displayValue: this.textActualSize },
                    { value: 1, displayValue: this.textFitPage },
                    { value: 2, displayValue: this.textFitCols },
                    { value: 3, displayValue: this.textFitRows },
                    { value: 'customoptions', displayValue: this.textCustomOptions }
                ]);
            }
        },

        updateMetricUnit: function() {
            if (this.spinners) {
                for (var i=0; i<this.spinners.length; i++) {
                    var spinner = this.spinners[i];
                    spinner.setDefaultUnit(Common.Utils.Metric.getCurrentMetricName());
                    spinner.setStep(Common.Utils.Metric.getCurrentMetric()==Common.Utils.Metric.c_MetricUnits.pt ? 1 : 0.1);
                }
            }
            var store = this.cmbPaperSize.store;
            for (var i=0; i<store.length; i++) {
                var item = store.at(i),
                    value = item.get('value'),
                    pagewidth = /^\d{3}\.?\d*/.exec(value),
                    pageheight = /\d{3}\.?\d*$/.exec(value);

                item.set('displayValue', item.get('caption') + ' (' + parseFloat(Common.Utils.Metric.fnRecalcFromMM(pagewidth).toFixed(2)) + Common.Utils.Metric.getCurrentMetricName() + ' x ' +
                        parseFloat(Common.Utils.Metric.fnRecalcFromMM(pageheight).toFixed(2)) + Common.Utils.Metric.getCurrentMetricName() + ')');
            }
            this.cmbPaperSize.onResetItems();
        },

        applySettings: function() {
            if (this.menu) {
                this.menu.fireEvent('settings:apply', [this.menu]);
            }
        },

        show: function() {
            Common.UI.BaseView.prototype.show.call(this,arguments);
            if (this._initSettings) {
                this.updateMetricUnit();
                this._initSettings = false;
            }
            this.updateScroller();
            this.fireEvent('show', this);
        },

        isVisible: function() {
            return (this.$el || $(this.el)).is(":visible");
        },

        updateScroller: function() {
            if (this.scroller) {
                this.scroller.update();
                this.pnlSettings.toggleClass('bordered', this.scroller.isVisible());
            }
        },

        okButtonText:           'Save',
        strPortrait:            'Portrait',
        strLandscape:           'Landscape',
        textPrintGrid:          'Print Gridlines',
        textPrintHeadings:      'Print Rows and Columns Headings',
        strLeft:                'Left',
        strRight:               'Right',
        strTop:                 'Top',
        strBottom:              'Bottom',
        strMargins:             'Margins',
        textPageSize:           'Page Size',
        textPageOrientation:    'Page Orientation',
        strPrint:               'Print',
        textSettings:           'Settings for',
        textPageScaling:        'Scaling',
        textActualSize:         'Actual Size',
        textFitPage:            'Fit Sheet on One Page',
        textFitCols:            'Fit All Columns on One Page',
        textFitRows:            'Fit All Rows on One Page',
        textCustomOptions:      'Custom Options',
        textCustom:             'Custom',
        strPrintTitles:         'Print Titles',
        textRepeatTop:          'Repeat rows at top',
        textRepeatLeft:         'Repeat columns at left',
        textRepeat:             'Repeat...'
    }, SSE.Views.MainSettingsPrint || {}));

    SSE.Views.FileMenuPanels.MainSettingsGeneral = Common.UI.BaseView.extend(_.extend({
        el: '#panel-settings-general',
        menu: undefined,

        template: _.template([
        '<div>',
        '<div class="flex-settings">',
            '<table class="main" style="margin: 30px 0 0;"><tbody>',
                /** coauthoring begin **/
                '<tr class="comments">',
                    '<td class="left"><label><%= scope.txtLiveComment %></label></td>',
                    '<td class="right"><div id="fms-chb-live-comment"></div></td>',
                '</tr>','<tr class="divider comments"></tr>',
                '<tr class="comments">',
                    '<td class="left"></td>',
                    '<td class="right"><div id="fms-chb-resolved-comment"></div></td>',
                '</tr>','<tr class="divider comments"></tr>',
                '<tr class="autosave">',
                    '<td class="left"><label id="fms-lbl-autosave"><%= scope.textAutoSave %></label></td>',
                    '<td class="right"><span id="fms-chb-autosave"></span></td>',
                '</tr>','<tr class="divider autosave"></tr>',
                '<tr class="forcesave">',
                    '<td class="left"><label id="fms-lbl-forcesave"><%= scope.textForceSave %></label></td>',
                    '<td class="right"><span id="fms-chb-forcesave"></span></td>',
                '</tr>','<tr class="divider forcesave"></tr>',
                '<tr>',
                    '<td class="left"><label><%= scope.textRefStyle %></label></td>',
                    '<td class="right"><div id="fms-chb-r1c1-style"></div></td>',
                '</tr>','<tr class="divider"></tr>',
                '<tr class="coauth changes">',
                    '<td class="left"><label><%= scope.strCoAuthMode %></label></td>',
                    '<td class="right">',
                        '<div><div id="fms-cmb-coauth-mode" style="display: inline-block; margin-right: 15px;vertical-align: middle;"></div>',
                        '<label id="fms-lbl-coauth-mode" style="vertical-align: middle;"><%= scope.strCoAuthModeDescFast %></label></div></td>',
                '</tr>','<tr class="divider coauth changes"></tr>',
                /** coauthoring end **/
                '<tr class="themes">',
                    '<td class="left"><label><%= scope.strTheme %></label></td>',
                    '<td class="right"><span id="fms-cmb-theme"></span></td>',
                '</tr>','<tr class="divider"></tr>',
                '<tr>',
                    '<td class="left"><label><%= scope.strZoom %></label></td>',
                    '<td class="right"><div id="fms-cmb-zoom" class="input-group-nr"></div></td>',
                '</tr>','<tr class="divider"></tr>',
                '<tr>',
                    '<td class="left"><label><%= scope.strFontRender %></label></td>',
                    '<td class="right"><span id="fms-cmb-font-render"></span></td>',
                '</tr>','<tr class="divider"></tr>',
                '<tr>',
                    '<td class="left"><label><%= scope.strUnit %></label></td>',
                    '<td class="right"><span id="fms-cmb-unit"></span></td>',
                '</tr>','<tr class="divider"></tr>',
                '<tr class="edit">',
                    '<td class="left"><label><%= scope.strFuncLocale %></label></td>',
                    '<td class="right">',
                        '<div><div id="fms-cmb-func-locale" style="display: inline-block; margin-right: 15px;vertical-align: middle;"></div>',
                        '<label id="fms-lbl-func-locale" style="vertical-align: middle;"><%= scope.strFuncLocaleEx %></label></div></td>',
                '</tr>','<tr class="divider edit"></tr>',
                '<tr class="edit">',
                    '<td class="left"><label><%= scope.strRegSettings %></label></td>',
                    '<td class="right">',
                        '<div><div id="fms-cmb-reg-settings" style="display: inline-block; margin-right: 15px;vertical-align: middle;"></div>',
                        '<label id="fms-lbl-reg-settings" style="vertical-align: middle;"></label></div></td>',
                '</tr>','<tr class="divider edit"></tr>',
                '<tr class="edit">',
                    '<td class="left"><label><%= scope.strSeparator %></label></td>',
                    '<td class="right"><div id="fms-chb-separator-settings"></div></td>',
                '</tr>',
                '<tr class="edit">',
                    '<td class="left"></td>',
                    '<td class="right"><div id="fms-decimal-separator"></div><label class="label-separator" style="margin-left: 10px; padding-top: 4px;"><%= scope.strDecimalSeparator %></label></td>',
                '</tr>',
                '<tr class="edit">',
                    '<td class="left"></td>',
                    '<td class="right"><div id="fms-thousands-separator"></div><label class="label-separator" style="margin-left: 10px; padding-top: 4px;"><%= scope.strThousandsSeparator %></label></td>',
                '</tr>','<tr class="divider edit"></tr>',
                '<tr class="edit">',
                    '<td class="left"><label><%= scope.strPaste %></label></td>',
                    '<td class="right"><div id="fms-chb-paste-settings"></div></td>',
                '</tr>','<tr class="divider edit"></tr>',
                '<tr class="macros">',
                    '<td class="left"><label><%= scope.strMacrosSettings %></label></td>',
                    '<td class="right">',
                        '<div><div id="fms-cmb-macros" style="display: inline-block; margin-right: 15px;vertical-align: middle;"></div>',
                        '<label id="fms-lbl-macros" style="vertical-align: middle;"><%= scope.txtWarnMacrosDesc %></label></div></td>',
                '</tr>','<tr class="divider macros"></tr>',
                '<tr class="fms-btn-apply">',
                    '<td class="left"></td>',
                    '<td class="right" style="padding-top:15px; padding-bottom: 15px;"><button class="btn normal dlg-btn primary" data-hint="3" data-hint-direction="bottom" data-hint-offset="big"><%= scope.okButtonText %></button></td>',
                '</tr>',
            '</tbody></table>',
        '</div>',
        '<div class="fms-flex-apply hidden">',
            '<table class="main" style="margin: 10px 0;"><tbody>',
                '<tr>',
                    '<td class="left"></td>',
                    '<td class="right"><button class="btn normal dlg-btn primary"><%= scope.okButtonText %></button></td>',
                '</tr>',
            '</tbody></table>',
        '</div>',
        '</div>'
        ].join('')),

        initialize: function(options) {
            Common.UI.BaseView.prototype.initialize.call(this,arguments);

            this.menu = options.menu;
        },

        render: function(node) {
            var me = this;
            var $markup = $(this.template({scope: this}));

            /** coauthoring begin **/
            this.chLiveComment = new Common.UI.CheckBox({
                el: $markup.findById('#fms-chb-live-comment'),
                labelText: this.strLiveComment,
                dataHint: '3',
                dataHintDirection: 'left',
                dataHintOffset: 'small'
            }).on('change', function(field, newValue, oldValue, eOpts){
                me.chResolvedComment.setDisabled(field.getValue()!=='checked');
            });

            this.chResolvedComment = new Common.UI.CheckBox({
                el: $markup.findById('#fms-chb-resolved-comment'),
                labelText: this.strResolvedComment,
                dataHint: '3',
                dataHintDirection: 'left',
                dataHintOffset: 'small'
            });

            this.chR1C1Style = new Common.UI.CheckBox({
                el: $markup.findById('#fms-chb-r1c1-style'),
                labelText: this.strR1C1,
                dataHint: '3',
                dataHintDirection: 'left',
                dataHintOffset: 'small'
            });

            this.cmbCoAuthMode = new Common.UI.ComboBox({
                el          : $markup.findById('#fms-cmb-coauth-mode'),
                style       : 'width: 160px;',
                editable    : false,
                cls         : 'input-group-nr',
                data        : [
                    { value: 1, displayValue: this.strFast, descValue: this.strCoAuthModeDescFast},
                    { value: 0, displayValue: this.strStrict, descValue: this.strCoAuthModeDescStrict }
                ],
                dataHint    : '3',
                dataHintDirection: 'bottom',
                dataHintOffset: 'big'
            }).on('selected', function(combo, record) {
                if (record.value == 1 && (me.chAutosave.getValue()!=='checked'))
                    me.chAutosave.setValue(1);
                me.lblCoAuthMode.text(record.descValue);
            });

            this.lblCoAuthMode = $markup.findById('#fms-lbl-coauth-mode');
            /** coauthoring end **/

            this.cmbZoom = new Common.UI.ComboBox({
                el          : $markup.findById('#fms-cmb-zoom'),
                style       : 'width: 160px;',
                editable    : false,
                cls         : 'input-group-nr',
                menuStyle   : 'max-height: 157px;',
                data        : [
                    { value: 50, displayValue: "50%" },
                    { value: 60, displayValue: "60%" },
                    { value: 70, displayValue: "70%" },
                    { value: 80, displayValue: "80%" },
                    { value: 90, displayValue: "90%" },
                    { value: 100, displayValue: "100%" },
                    { value: 110, displayValue: "110%" },
                    { value: 120, displayValue: "120%" },
                    { value: 150, displayValue: "150%" },
                    { value: 175, displayValue: "175%" },
                    { value: 200, displayValue: "200%" }
                ],
                dataHint    : '3',
                dataHintDirection: 'bottom',
                dataHintOffset: 'big'
            });

            var itemsTemplate =
                _.template([
                    '<% _.each(items, function(item) { %>',
                    '<li id="<%= item.id %>" data-value="<%= item.value %>" <% if (item.value === "custom") { %> style="border-top: 1px solid #e5e5e5;margin-top: 5px;" <% } %> ><a tabindex="-1" type="menuitem" <% if (typeof(item.checked) !== "undefined" && item.checked) { %> class="checked" <% } %> ><%= scope.getDisplayValue(item) %></a></li>',
                    '<% }); %>'
                ].join(''));
            this.cmbFontRender = new Common.UI.ComboBox({
                el          : $markup.findById('#fms-cmb-font-render'),
                style       : 'width: 160px;',
                editable    : false,
                cls         : 'input-group-nr',
                itemsTemplate: itemsTemplate,
                data        : [
                    { value: Asc.c_oAscFontRenderingModeType.hintingAndSubpixeling, displayValue: this.txtWin },
                    { value: Asc.c_oAscFontRenderingModeType.noHinting, displayValue: this.txtMac },
                    { value: Asc.c_oAscFontRenderingModeType.hinting, displayValue: this.txtNative },
                    { value: 'custom', displayValue: this.txtCacheMode }
                ],
                dataHint    : '3',
                dataHintDirection: 'bottom',
                dataHintOffset: 'big'
            });
            this.cmbFontRender.on('selected', _.bind(this.onFontRenderSelected, this));

            this.chAutosave = new Common.UI.CheckBox({
                el: $markup.findById('#fms-chb-autosave'),
                labelText: this.strAutosave,
                dataHint    : '3',
                dataHintDirection: 'left',
                dataHintOffset: 'small'
            }).on('change', function(field, newValue, oldValue, eOpts){
                if (field.getValue()!=='checked' && me.cmbCoAuthMode.getValue()) {
                    me.cmbCoAuthMode.setValue(0);
                    me.lblCoAuthMode.text(me.strCoAuthModeDescStrict);
                }
            });
            this.lblAutosave = $markup.findById('#fms-lbl-autosave');

            this.chForcesave = new Common.UI.CheckBox({
                el: $markup.findById('#fms-chb-forcesave'),
                labelText: this.strForcesave,
                dataHint: '3',
                dataHintDirection: 'left',
                dataHintOffset: 'small'
            });

            this.cmbUnit = new Common.UI.ComboBox({
                el          : $markup.findById('#fms-cmb-unit'),
                style       : 'width: 160px;',
                editable    : false,
                cls         : 'input-group-nr',
                data        : [
                    { value: Common.Utils.Metric.c_MetricUnits['cm'], displayValue: this.txtCm },
                    { value: Common.Utils.Metric.c_MetricUnits['pt'], displayValue: this.txtPt },
                    { value: Common.Utils.Metric.c_MetricUnits['inch'], displayValue: this.txtInch }
                ],
                dataHint    : '3',
                dataHintDirection: 'bottom',
                dataHintOffset: 'big'
            });

            var formula_arr = [];
            SSE.Collections.formulasLangs.forEach(function(item){
                var str = item.replace(/[\-_]/, '');
                str = str.charAt(0).toUpperCase() + str.substring(1, str.length);
                formula_arr.push({value: item, displayValue: me['txt' + str + 'lang'] || me['txt' + str], exampleValue: me['txtExample' + str] || me.txtExampleEn});
            });
            formula_arr.sort(function(a, b){
                if (a.displayValue < b.displayValue) return -1;
                if (a.displayValue > b.displayValue) return 1;
                return 0;
            });

            this.cmbFuncLocale = new Common.UI.ComboBox({
                el          : $markup.findById('#fms-cmb-func-locale'),
                style       : 'width: 160px;',
                menuStyle: 'max-height: 185px;',
                editable    : false,
                cls         : 'input-group-nr',
                data        : formula_arr,
                dataHint    : '3',
                dataHintDirection: 'bottom',
                dataHintOffset: 'big'
            }).on('selected', function(combo, record) {
                me.updateFuncExample(record.exampleValue);
            });

            var regdata = [{ value: 0x042C }, { value: 0x0402 }, { value: 0x0405 }, { value: 0x0407 },  {value: 0x0807}, { value: 0x0408 }, { value: 0x0C09 }, { value: 0x0809 }, { value: 0x0409 }, { value: 0x0C0A }, { value: 0x080A },
                            { value: 0x040B }, { value: 0x040C }, { value: 0x0410 }, { value: 0x0411 }, { value: 0x0412 }, { value: 0x0426 }, { value: 0x040E }, { value: 0x0413 }, { value: 0x0415 }, { value: 0x0416 },
                            { value: 0x0816 }, { value: 0x0419 }, { value: 0x041B }, { value: 0x0424 }, { value: 0x081D }, { value: 0x041D }, { value: 0x041F }, { value: 0x0422 }, { value: 0x042A }, { value: 0x0804 }];
            regdata.forEach(function(item) {
                var langinfo = Common.util.LanguageInfo.getLocalLanguageName(item.value);
                item.displayValue = langinfo[1];
                item.langName = langinfo[0];
            });

            this.cmbRegSettings = new Common.UI.ComboBox({
                el          : $markup.findById('#fms-cmb-reg-settings'),
                style       : 'width: 160px;',
                menuStyle: 'max-height: 185px;',
                editable    : false,
                cls         : 'input-group-nr',
                data        : regdata,
                template: _.template([
                    '<span class="input-group combobox <%= cls %> combo-langs" id="<%= id %>" style="<%= style %>">',
                    '<input type="text" class="form-control" style="padding-left: 25px !important;" data-hint="3" data-hint-direction="bottom" data-hint-offset="big">',
                    '<span class="icon input-icon lang-flag"></span>',
                        '<button type="button" class="btn btn-default dropdown-toggle" data-toggle="dropdown">',
                            '<span class="caret" />',
                        '</button>',
                        '<ul class="dropdown-menu <%= menuCls %>" style="<%= menuStyle %>" role="menu">',
                            '<% _.each(items, function(item) { %>',
                                '<li id="<%= item.id %>" data-value="<%= item.value %>">',
                                    '<a tabindex="-1" type="menuitem" style="padding-left: 26px !important;">',
                                        '<i class="icon lang-flag <%= item.langName %>" style="position: absolute;margin-left:-21px;"></i>',
                                        '<%= scope.getDisplayValue(item) %>',
                                    '</a>',
                                '</li>',
                            '<% }); %>',
                        '</ul>',
                    '</span>'].join(''))
            }).on('selected', function(combo, record) {
                me.updateRegionalExample(record.value);
                var isBaseSettings = me.chSeparator.getValue();
                if (isBaseSettings === 'checked') {
                    me.inputDecimalSeparator.setValue(me.api.asc_getDecimalSeparator(record.value), true);
                    me.inputThousandsSeparator.setValue(me.api.asc_getGroupSeparator(record.value), true);
                }
            });
            if (this.cmbRegSettings.scroller) this.cmbRegSettings.scroller.update({alwaysVisibleY: true});

            this.chSeparator = new Common.UI.CheckBox({
                el: $markup.findById('#fms-chb-separator-settings'),
                labelText: this.strUseSeparatorsBasedOnRegionalSettings,
                dataHint    : '3',
                dataHintDirection: 'left',
                dataHintOffset: 'small'
            }).on('change', _.bind(function(field, newValue, oldValue, eOpts){
                var checked = field.getValue() === 'checked';
                if (checked) {
                    var lang = this.cmbRegSettings.getValue(),
                        decimal = this.api.asc_getDecimalSeparator(_.isNumber(lang) ? lang : undefined),
                        group = this.api.asc_getGroupSeparator(_.isNumber(lang) ? lang : undefined);
                    this.inputDecimalSeparator.setValue(decimal);
                    this.inputThousandsSeparator.setValue(group);
                }
                this.inputDecimalSeparator.setDisabled(checked);
                this.inputThousandsSeparator.setDisabled(checked);
                if (checked) {
                    this.$el.find('.label-separator').addClass('disabled');
                } else {
                    this.$el.find('.label-separator').removeClass('disabled');
                }
            }, this));

            var keyDown = function(event){
                var key = event.key,
                    value = event.target.value;
                if (key !== 'ArrowLeft' && key !== 'ArrowDown' && key !== 'ArrowUp' && key !== 'ArrowRight' &&
                    key !== 'Home' && key !== 'End' && key !== 'Backspace' && key !== 'Delete' && value.length > 0 &&
                    event.target.selectionEnd - event.target.selectionStart === 0) {
                    event.preventDefault();
                }
            };

            this.inputDecimalSeparator = new Common.UI.InputField({
                el: $markup.findById('#fms-decimal-separator'),
                style: 'width: 35px;',
                validateOnBlur: false,
                dataHint    : '3',
                dataHintDirection: 'left',
                dataHintOffset: 'small'
            });
            var $decimalSeparatorInput = this.inputDecimalSeparator.$el.find('input');
            $decimalSeparatorInput.on('keydown', keyDown);

            this.inputThousandsSeparator = new Common.UI.InputField({
                el: $markup.findById('#fms-thousands-separator'),
                style: 'width: 35px;',
                validateOnBlur: false,
                dataHint    : '3',
                dataHintDirection: 'left',
                dataHintOffset: 'small'
            });
            var $thousandsSeparatorInput = this.inputThousandsSeparator.$el.find('input');
            $thousandsSeparatorInput.on('keydown', keyDown);

            this.cmbMacros = new Common.UI.ComboBox({
                el          : $markup.findById('#fms-cmb-macros'),
                style       : 'width: 160px;',
                editable    : false,
                menuCls     : 'menu-aligned',
                cls         : 'input-group-nr',
                data        : [
                    { value: 2, displayValue: this.txtStopMacros, descValue: this.txtStopMacrosDesc },
                    { value: 0, displayValue: this.txtWarnMacros, descValue: this.txtWarnMacrosDesc },
                    { value: 1, displayValue: this.txtRunMacros, descValue: this.txtRunMacrosDesc }
                ],
                dataHint    : '3',
                dataHintDirection: 'bottom',
                dataHintOffset: 'big'
            }).on('selected', function(combo, record) {
                me.lblMacrosDesc.text(record.descValue);
            });
            this.lblMacrosDesc = $markup.findById('#fms-lbl-macros');

            this.chPaste = new Common.UI.CheckBox({
                el: $markup.findById('#fms-chb-paste-settings'),
                labelText: this.strPasteButton,
                dataHint: '3',
                dataHintDirection: 'left',
                dataHintOffset: 'small'
            });

            this.cmbTheme = new Common.UI.ComboBox({
                el          : $markup.findById('#fms-cmb-theme'),
                style       : 'width: 160px;',
                editable    : false,
                cls         : 'input-group-nr',
                dataHint    : '3',
                dataHintDirection: 'bottom',
                dataHintOffset: 'big'
            });

            $markup.find('.btn.primary').each(function(index, el){
                (new Common.UI.Button({
                    el: $(el)
                })).on('click', _.bind(me.applySettings, me));
            });

            this.pnlSettings = $markup.find('.flex-settings').addBack().filter('.flex-settings');
            this.pnlApply = $markup.find('.fms-flex-apply').addBack().filter('.fms-flex-apply');
            this.pnlTable = this.pnlSettings.find('table');
            this.trApply = $markup.find('.fms-btn-apply');

            this.$el = $(node).html($markup);

            if (_.isUndefined(this.scroller)) {
                this.scroller = new Common.UI.Scroller({
                    el: this.pnlSettings,
                    suppressScrollX: true,
                    alwaysVisibleY: true
                });
            }

            Common.NotificationCenter.on({
                'window:resize': function() {
                    me.isVisible() && me.updateScroller();
                }
            });

            return this;
        },

        show: function() {
            Common.UI.BaseView.prototype.show.call(this,arguments);

            this.updateSettings();
            this.updateScroller();
        },

        isVisible: function() {
            return (this.$el || $(this.el)).is(":visible");
        },

        updateScroller: function() {
            if (this.scroller) {
                Common.UI.Menu.Manager.hideAll();
                var scrolled = this.$el.height()< this.pnlTable.height() + 25 + this.pnlApply.height();
                this.pnlApply.toggleClass('hidden', !scrolled);
                this.trApply.toggleClass('hidden', scrolled);
                this.pnlSettings.css('overflow', scrolled ? 'hidden' : 'visible');
                this.scroller.update();
                this.pnlSettings.toggleClass('bordered', this.scroller.isVisible());
            }
        },

        setMode: function(mode) {
            this.mode = mode;

            var fast_coauth = Common.Utils.InternalSettings.get("sse-settings-coauthmode");

            $('tr.edit', this.el)[mode.isEdit ? 'show' : 'hide']();
            $('tr.autosave', this.el)[mode.isEdit && (mode.canChangeCoAuthoring || !fast_coauth) ? 'show' : 'hide']();
            if (this.mode.isDesktopApp && this.mode.isOffline) {
                this.chAutosave.setCaption(this.strAutoRecover);
                this.lblAutosave.text(this.textAutoRecover);
            }
            $('tr.forcesave', this.el)[mode.canForcesave ? 'show' : 'hide']();
            $('tr.comments', this.el)[mode.canCoAuthoring ? 'show' : 'hide']();
            $('tr.coauth.changes', this.el)[mode.isEdit && !mode.isOffline && mode.canCoAuthoring && mode.canChangeCoAuthoring ? 'show' : 'hide']();
            $('tr.macros', this.el)[(mode.customization && mode.customization.macros===false) ? 'hide' : 'show']();

            if ( !Common.UI.Themes.available() ) {
                $('tr.themes, tr.themes + tr.divider', this.el).hide();
            }
        },

        setApi: function(api) {
            this.api = api;
        },

        updateSettings: function() {
            var value = Common.Utils.InternalSettings.get("sse-settings-zoom");
            value = (value!==null) ? parseInt(value) : (this.mode.customization && this.mode.customization.zoom ? parseInt(this.mode.customization.zoom) : 100);
            var item = this.cmbZoom.store.findWhere({value: value});
            this.cmbZoom.setValue(item ? parseInt(item.get('value')) : (value>0 ? value+'%' : 100));

            /** coauthoring begin **/
            this.chLiveComment.setValue(Common.Utils.InternalSettings.get("sse-settings-livecomment"));
            this.chResolvedComment.setValue(Common.Utils.InternalSettings.get("sse-settings-resolvedcomment"));
            this.chR1C1Style.setValue(Common.Utils.InternalSettings.get("sse-settings-r1c1"));

            var fast_coauth = Common.Utils.InternalSettings.get("sse-settings-coauthmode");
            item = this.cmbCoAuthMode.store.findWhere({value: fast_coauth ? 1 : 0});
            this.cmbCoAuthMode.setValue(item ? item.get('value') : 1);
            this.lblCoAuthMode.text(item ? item.get('descValue') : this.strCoAuthModeDescFast);
            /** coauthoring end **/

            value = Common.Utils.InternalSettings.get("sse-settings-fontrender");
            item = this.cmbFontRender.store.findWhere({value: parseInt(value)});
            this.cmbFontRender.setValue(item ? item.get('value') : Asc.c_oAscFontRenderingModeType.hintingAndSubpixeling);
            this._fontRender = this.cmbFontRender.getValue();

            value = Common.Utils.InternalSettings.get("sse-settings-cachemode");
            item = this.cmbFontRender.store.findWhere({value: 'custom'});
            item && value && item.set('checked', !!value);
            item && value && this.cmbFontRender.cmpEl.find('#' + item.get('id') + ' a').addClass('checked');

            value = Common.Utils.InternalSettings.get("sse-settings-unit");
            item = this.cmbUnit.store.findWhere({value: value});
            this.cmbUnit.setValue(item ? parseInt(item.get('value')) : Common.Utils.Metric.getDefaultMetric());
            this._oldUnits = this.cmbUnit.getValue();

            value = Common.Utils.InternalSettings.get("sse-settings-autosave");
            this.chAutosave.setValue(value == 1);

            if (this.mode.canForcesave) {
                this.chForcesave.setValue(Common.Utils.InternalSettings.get("sse-settings-forcesave"));
            }

            value = Common.Utils.InternalSettings.get("sse-settings-func-locale");
            item = this.cmbFuncLocale.store.findWhere({value: value});
            if (!item && value)
                item = this.cmbFuncLocale.store.findWhere({value: value.split(/[\-\_]/)[0]});
            this.cmbFuncLocale.setValue(item ? item.get('value') : 'en');
            this.updateFuncExample(item ? item.get('exampleValue') : this.txtExampleEn);

            value = this.api.asc_getLocale();
            if (value) {
                item = this.cmbRegSettings.store.findWhere({value: value});
                this.cmbRegSettings.setValue(item ? item.get('value') : Common.util.LanguageInfo.getLocalLanguageName(value)[1]);
                item && (value = this.cmbRegSettings.getValue());
            } else {
                value = this.mode.lang ? parseInt(Common.util.LanguageInfo.getLocalLanguageCode(this.mode.lang)) : 0x0409;
                this.cmbRegSettings.setValue(Common.util.LanguageInfo.getLocalLanguageName(value)[1]);
            }
            this.updateRegionalExample(value);

            var isBaseSettings = Common.Utils.InternalSettings.get("sse-settings-use-base-separator");
            this.chSeparator.setValue(isBaseSettings, true);
            var decimal,
                group;
            if (!isBaseSettings) {
                decimal = Common.Utils.InternalSettings.get("sse-settings-decimal-separator") || this.api.asc_getDecimalSeparator();
                group = Common.Utils.InternalSettings.get("sse-settings-group-separator") || this.api.asc_getGroupSeparator();
            } else {
                var lang = this.cmbRegSettings.getValue();
                decimal = this.api.asc_getDecimalSeparator(_.isNumber(lang) ? lang : undefined);
                group = this.api.asc_getGroupSeparator(_.isNumber(lang) ? lang : undefined);
            }
            this.inputDecimalSeparator.setValue(decimal);
            this.inputThousandsSeparator.setValue(group);
            this.inputDecimalSeparator.setDisabled(isBaseSettings);
            this.inputThousandsSeparator.setDisabled(isBaseSettings);
            if (isBaseSettings) {
                this.$el.find('.label-separator').addClass('disabled');
            } else {
                this.$el.find('.label-separator').removeClass('disabled');
            }

            item = this.cmbMacros.store.findWhere({value: Common.Utils.InternalSettings.get("sse-macros-mode")});
            this.cmbMacros.setValue(item ? item.get('value') : 0);
            this.lblMacrosDesc.text(item ? item.get('descValue') : this.txtWarnMacrosDesc);

            this.chPaste.setValue(Common.Utils.InternalSettings.get("sse-settings-paste-button"));

            var data = [];
            for (var t in Common.UI.Themes.map()) {
                data.push({value: t, displayValue: Common.UI.Themes.get(t).text});
            }

            if ( data.length ) {
                this.cmbTheme.setData(data);
                item = this.cmbTheme.store.findWhere({value: Common.UI.Themes.currentThemeId()});
                this.cmbTheme.setValue(item ? item.get('value') : Common.UI.Themes.defaultThemeId());
            }
        },

        applySettings: function() {
            Common.UI.Themes.setTheme(this.cmbTheme.getValue());
            Common.localStorage.setItem("sse-settings-zoom", this.cmbZoom.getValue());
            Common.Utils.InternalSettings.set("sse-settings-zoom", Common.localStorage.getItem("sse-settings-zoom"));
            /** coauthoring begin **/
            Common.localStorage.setItem("sse-settings-livecomment", this.chLiveComment.isChecked() ? 1 : 0);
            Common.localStorage.setItem("sse-settings-resolvedcomment", this.chResolvedComment.isChecked() ? 1 : 0);
            if (this.mode.isEdit && !this.mode.isOffline && this.mode.canCoAuthoring && this.mode.canChangeCoAuthoring)
                Common.localStorage.setItem("sse-settings-coauthmode", this.cmbCoAuthMode.getValue());
            /** coauthoring end **/
            Common.localStorage.setItem("sse-settings-r1c1", this.chR1C1Style.isChecked() ? 1 : 0);
            Common.localStorage.setItem("sse-settings-fontrender", this.cmbFontRender.getValue());
            var item = this.cmbFontRender.store.findWhere({value: 'custom'});
            Common.localStorage.setItem("sse-settings-cachemode", item && !item.get('checked') ? 0 : 1);
            Common.localStorage.setItem("sse-settings-unit", this.cmbUnit.getValue());
            if (this.mode.canChangeCoAuthoring || !Common.Utils.InternalSettings.get("sse-settings-coauthmode"))
                Common.localStorage.setItem("sse-settings-autosave", this.chAutosave.isChecked() ? 1 : 0);
            if (this.mode.canForcesave)
                Common.localStorage.setItem("sse-settings-forcesave", this.chForcesave.isChecked() ? 1 : 0);
            Common.localStorage.setItem("sse-settings-func-locale", this.cmbFuncLocale.getValue());
            if (this.cmbRegSettings.getSelectedRecord())
                Common.localStorage.setItem("sse-settings-reg-settings", this.cmbRegSettings.getValue());

            var value,
                isChecked = this.chSeparator.isChecked();
            if (!isChecked) {
                value = this.inputDecimalSeparator.getValue();
                if (value.length > 0) {
                    Common.localStorage.setItem("sse-settings-decimal-separator", value);
                    Common.Utils.InternalSettings.set("sse-settings-decimal-separator", value);
                }
                value = this.inputThousandsSeparator.getValue();
                if (value.length > 0) {
                    Common.localStorage.setItem("sse-settings-group-separator", value);
                    Common.Utils.InternalSettings.set("sse-settings-group-separator", value);
                }
            }
            Common.localStorage.setBool("sse-settings-use-base-separator", isChecked);
            Common.Utils.InternalSettings.set("sse-settings-use-base-separator", isChecked);

            Common.localStorage.setItem("sse-macros-mode", this.cmbMacros.getValue());
            Common.Utils.InternalSettings.set("sse-macros-mode", this.cmbMacros.getValue());

            Common.localStorage.setItem("sse-settings-paste-button", this.chPaste.isChecked() ? 1 : 0);

            Common.localStorage.save();
            if (this.menu) {
                this.menu.fireEvent('settings:apply', [this.menu]);

                if (this._oldUnits !== this.cmbUnit.getValue())
                    Common.NotificationCenter.trigger('settings:unitschanged', this);
            }
        },

        updateRegionalExample: function(landId) {
            if (this.api) {
                var text = '';
                if (landId) {
                    var info = new Asc.asc_CFormatCellsInfo();
                    info.asc_setType(Asc.c_oAscNumFormatType.None);
                    info.asc_setSymbol(landId);
                    var arr = this.api.asc_getFormatCells(info); // all formats
                    text = this.api.asc_getLocaleExample(arr[4], 1000.01, landId);
                    text = text + ' ' + this.api.asc_getLocaleExample(arr[5], Asc.cDate().getExcelDateWithTime(), landId);
                    text = text + ' ' + this.api.asc_getLocaleExample(arr[6], Asc.cDate().getExcelDateWithTime(), landId);
                }
                $('#fms-lbl-reg-settings').text(_.isEmpty(text) ? '' : this.strRegSettingsEx + text);
            }
            var icon    = this.cmbRegSettings.$el.find('.input-icon'),
                plang   = icon.attr('lang'),
                langName = Common.util.LanguageInfo.getLocalLanguageName(landId)[0];
            if (plang) icon.removeClass(plang);
            icon.addClass(langName).attr('lang',langName);
        },
        
        updateFuncExample: function(text) {
            $('#fms-lbl-func-locale').text(_.isEmpty(text) ? '' : this.strRegSettingsEx + ' ' + text);
        },

        onFontRenderSelected: function(combo, record) {
            if (record.value == 'custom') {
                var item = combo.store.findWhere({value: 'custom'});
                item && item.set('checked', !record.checked);
                combo.cmpEl.find('#' + record.id + ' a').toggleClass('checked', !record.checked);
                combo.setValue(this._fontRender);
            }
            this._fontRender = combo.getValue();
        },

        strLiveComment: 'Turn on option',
        strZoom: 'Default Zoom Value',
        okButtonText: 'Apply',
        /** coauthoring begin **/
        txtLiveComment: 'Live Commenting',
        /** coauthoring end **/
        txtWin: 'as Windows',
        txtMac: 'as OS X',
        txtNative: 'Native',
        strFontRender: 'Font Hinting',
        strUnit: 'Unit of Measurement',
        txtCm: 'Centimeter',
        txtPt: 'Point',
        strAutosave: 'Turn on autosave',
        textAutoSave: 'Autosave',
        txtEn: 'English',
        txtDe: 'Deutsch',
        txtRu: 'Russian',
        txtPl: 'Polish',
        txtEs: 'Spanish',
        txtFr: 'French',
        txtIt: 'Italian',
        txtExampleEn: 'SUM; MIN; MAX; COUNT',
        txtExampleDe: 'SUMME; MIN; MAX; ANZAHL',
        txtExampleRu: 'СУММ; МИН; МАКС; СЧЁТ',
        txtExamplePl: 'SUMA; MIN; MAX; ILE.LICZB',
        txtExampleEs: 'SUMA; MIN; MAX; CALCULAR',
        txtExampleFr: 'SOMME; MIN; MAX; NB',
        txtExampleIt: 'SOMMA; MIN; MAX; CONTA.NUMERI',
        strFuncLocale: 'Formula Language',
        strFuncLocaleEx: 'Example: SUM; MIN; MAX; COUNT',
        strRegSettings: 'Regional Settings',
        strRegSettingsEx: 'Example: ',
        strCoAuthMode: 'Co-editing mode',
        strCoAuthModeDescFast: 'Other users will see your changes at once',
        strCoAuthModeDescStrict: 'You will need to accept changes before you can see them',
        strFast: 'Fast',
        strStrict: 'Strict',
        textAutoRecover: 'Autorecover',
        strAutoRecover: 'Turn on autorecover',
        txtInch: 'Inch',
        textForceSave: 'Save to Server',
        strForcesave: 'Always save to server (otherwise save to server on document close)',
        strResolvedComment: 'Turn on display of the resolved comments',
        textRefStyle: 'Reference Style',
        strR1C1: 'Turn on R1C1 style',
        strSeparator: 'Separator',
        strUseSeparatorsBasedOnRegionalSettings: 'Use separators based on regional settings',
        strDecimalSeparator: 'Decimal separator',
        strThousandsSeparator: 'Thousands separator',
        txtCacheMode: 'Default cache mode',
        strMacrosSettings: 'Macros Settings',
        txtWarnMacros: 'Show Notification',
        txtRunMacros: 'Enable All',
        txtStopMacros: 'Disable All',
        txtWarnMacrosDesc: 'Disable all macros with notification',
        txtRunMacrosDesc: 'Enable all macros without notification',
        txtStopMacrosDesc: 'Disable all macros without notification',
        strPaste: 'Cut, copy and paste',
        strTheme: 'Theme',
        txtThemeLight: 'Light',
        txtThemeDark: 'Dark',
        strPasteButton: 'Show Paste Options button when content is pasted',
        txtBe: 'Belarusian',
        txtBg: 'Bulgarian',
        txtCa: 'Catalan',
        txtZh: 'Chinese',
        txtCs: 'Czech',
        txtDa: 'Danish',
        txtNl: 'Dutch',
        txtFi: 'Finnish',
        txtEl: 'Greek',
        txtHu: 'Hungarian',
        txtId: 'Indonesian',
        txtJa: 'Japanese',
        txtKo: 'Korean',
        txtLv: 'Latvian',
        txtLo: 'Lao',
        txtNb: 'Norwegian',
        txtPtlang: 'Portuguese (Portugal)',
        txtPtbr: 'Portuguese (Brazil)',
        txtRo: 'Romanian',
        txtSk: 'Slovak',
        txtSl: 'Slovenian',
        txtSv: 'Swedish',
        txtTr: 'Turkish',
        txtUk: 'Ukrainian',
        txtVi: 'Vietnamese',
        txtExampleBe: 'СУММ; МИН; МАКС; СЧЁТ',
        txtExampleCa: 'SUMA; MIN; MAX; COMPT',
        txtExampleCs: 'SUMA; MIN; MAX; POČET',
        txtExampleDa: 'SUM; MIN; MAKS; TÆL',
        txtExampleNl: 'SOM; MIN; MAX; AANTAL',
        txtExampleFi: 'SUMMA; MIN; MAKS; LASKE',
        txtExampleHu: 'SZUM; MIN; MAX; DARAB',
        txtExampleNb: 'SUMMER; MIN; STØRST; ANTALL',
        txtExamplePt: 'SOMA; MÍNIMO; MÁXIMO; CONTAR',
        txtExamplePtbr: 'SOMA; MÍNIMO; MÁXIMO; CONT.NÚM',
        txtExampleSv: 'SUMMA; MIN; MAX; ANTAL',
        txtExampleTr: 'TOPLA; MİN; MAK; BAĞ_DEĞ_SAY'

}, SSE.Views.FileMenuPanels.MainSettingsGeneral || {}));

    SSE.Views.FileMenuPanels.MainSpellCheckSettings = Common.UI.BaseView.extend(_.extend({
        el: '#panel-settings-spellcheck',
        menu: undefined,

        template: _.template([
            '<table class="main" style="margin: 30px 0;"><tbody>',
            '<tr>',
                '<td class="left" style="padding-bottom: 8px;"><label><%= scope.strDictionaryLanguage %></label></td>',
                '<td class="right" style="padding-bottom: 8px;"><span id="fms-cmb-dictionary-language"></span></td>',
            '</tr>',
            '<tr>',
                '<td class="left" style="padding-bottom: 8px;"></td>',
                '<td class="right" style="padding-bottom: 8px;"><span id="fms-chb-ignore-uppercase-words"></span></td>',
            '</tr>',
            '<tr>',
                '<td class="left"></td>',
                '<td class="right"><span id="fms-chb-ignore-numbers-words"></span></td>',
            '</tr>','<tr class="divider"></tr>',
            '<tr>',
                '<td class="left"><label><%= scope.txtProofing %></label></td>',
                '<td class="right"><button type="button" class="btn btn-text-default" id="fms-btn-auto-correct" style="width:auto; display: inline-block;padding-right: 10px;padding-left: 10px;" data-hint="3" data-hint-direction="bottom" data-hint-offset="big"><%= scope.txtAutoCorrect %></button></div></td>',
            '</tr>','<tr class="divider"></tr>',
            '<tr>',
                '<td class="left"></td>',
                '<td class="right"><button id="fms-spellcheck-btn-apply" class="btn normal dlg-btn primary" data-hint="3" data-hint-direction="bottom" data-hint-offset="big"><%= scope.okButtonText %></button></td>',
            '</tr>',
            '</tbody></table>'
        ].join('')),

        initialize: function(options) {
            Common.UI.BaseView.prototype.initialize.call(this,arguments);

            this.menu = options.menu;
        },

        render: function(node) {
            var me = this;
            var $markup = $(this.template({scope: this}));

            this.chIgnoreUppercase = new Common.UI.CheckBox({
                el: $markup.findById('#fms-chb-ignore-uppercase-words'),
                labelText: this.strIgnoreWordsInUPPERCASE,
                dataHint: '3',
                dataHintDirection: 'left',
                dataHintOffset: 'small'
            });

            this.chIgnoreNumbers = new Common.UI.CheckBox({
                el: $markup.findById('#fms-chb-ignore-numbers-words'),
                labelText: this.strIgnoreWordsWithNumbers,
                dataHint: '3',
                dataHintDirection: 'left',
                dataHintOffset: 'small'
            });

            this.cmbDictionaryLanguage = new Common.UI.ComboBox({
                el:  $markup.findById('#fms-cmb-dictionary-language'),
                cls: 'input-group-nr',
                style: 'width: 267px;',
                editable: false,
                menuStyle: 'min-width: 267px; max-height: 209px;',
                dataHint: '3',
                dataHintDirection: 'bottom',
                dataHintOffset: 'big'
            });

            this.btnAutoCorrect = new Common.UI.Button({
                el: $markup.findById('#fms-btn-auto-correct')
            });
            this.btnAutoCorrect.on('click', _.bind(this.autoCorrect, this));

            this.btnApply = new Common.UI.Button({
                el: $markup.findById('#fms-spellcheck-btn-apply')
            });

            this.btnApply.on('click', _.bind(this.applySettings, this));

            this.$el = $(node).html($markup);

            if (_.isUndefined(this.scroller)) {
                this.scroller = new Common.UI.Scroller({
                    el: this.$el,
                    suppressScrollX: true,
                    alwaysVisibleY: true
                });
            }

            return this;
        },

        show: function() {
            Common.UI.BaseView.prototype.show.call(this,arguments);

            this.updateSettings();
            this.scroller && this.scroller.update();
        },

        setMode: function(mode) {
            this.mode = mode;
        },

        setApi: function(api) {
            this.api = api;
        },

        updateSettings: function() {
            var arrLang = SSE.getController('Spellcheck').loadLanguages(),
                allLangs = arrLang[0],
                langs = arrLang[1],
                change = arrLang[2];
            var sessionValue = Common.Utils.InternalSettings.get("sse-spellcheck-locale"),
                value;
            if (sessionValue)
                value = parseInt(sessionValue);
            else
                value = this.mode.lang ? parseInt(Common.util.LanguageInfo.getLocalLanguageCode(this.mode.lang)) : 0x0409;
            if (langs && langs.length > 0) {
                if (this.cmbDictionaryLanguage.store.length === 0 || change) {
                    this.cmbDictionaryLanguage.setData(langs);
                }
                var item = this.cmbDictionaryLanguage.store.findWhere({value: value});
                if (!item && allLangs[value]) {
                    value = allLangs[value][0].split(/[\-\_]/)[0];
                    item = this.cmbDictionaryLanguage.store.find(function(model){
                        return model.get('shortName').indexOf(value)==0;
                    });
                }
                this.cmbDictionaryLanguage.setValue(item ? item.get('value') : langs[0].value);
                value = this.cmbDictionaryLanguage.getValue();
                if (value !== parseInt(sessionValue)) {
                    Common.Utils.InternalSettings.set("sse-spellcheck-locale", value);
                }
            } else {
                this.cmbDictionaryLanguage.setValue(Common.util.LanguageInfo.getLocalLanguageName(value)[1]);
                this.cmbDictionaryLanguage.setDisabled(true);
            }

            this.chIgnoreUppercase.setValue(Common.Utils.InternalSettings.get("sse-spellcheck-ignore-uppercase-words"));
            this.chIgnoreNumbers.setValue(Common.Utils.InternalSettings.get("sse-spellcheck-ignore-numbers-words"));
        },

        applySettings: function() {
            var value = this.chIgnoreUppercase.isChecked();
            Common.localStorage.setBool("sse-spellcheck-ignore-uppercase-words", value);
            Common.Utils.InternalSettings.set("sse-spellcheck-ignore-uppercase-words", value);
            value = this.chIgnoreNumbers.isChecked();
            Common.localStorage.setBool("sse-spellcheck-ignore-numbers-words", value);
            Common.Utils.InternalSettings.set("sse-spellcheck-ignore-numbers-words", value);

            if (!this.cmbDictionaryLanguage.isDisabled()) {
                value = this.cmbDictionaryLanguage.getValue();
                Common.localStorage.setItem("sse-spellcheck-locale", value);
                Common.Utils.InternalSettings.set("sse-spellcheck-locale", value);
            }

            Common.localStorage.save();
            if (this.menu) {
                this.menu.fireEvent('spellcheck:apply', [this.menu]);
            }
        },

        autoCorrect: function() {
            if (this.dlgAutoCorrect && this.dlgAutoCorrect.isVisible()) return;
            this.dlgAutoCorrect = new Common.Views.AutoCorrectDialog({
                api: this.api
            });
            this.dlgAutoCorrect.show();
        },

        strIgnoreWordsInUPPERCASE: 'Ignore words in UPPERCASE',
        strIgnoreWordsWithNumbers: 'Ignore words with numbers',
        strDictionaryLanguage: 'Dictionary language',
        okButtonText: 'Apply',
        txtProofing: 'Proofing',
        txtAutoCorrect: 'AutoCorrect options...'
    }, SSE.Views.FileMenuPanels.MainSpellCheckSettings || {}));

    SSE.Views.FileMenuPanels.RecentFiles = Common.UI.BaseView.extend({
        el: '#panel-recentfiles',
        menu: undefined,

        template: _.template([
            '<div id="id-recent-view" style="margin: 20px 0;"></div>'
        ].join('')),

        initialize: function(options) {
            Common.UI.BaseView.prototype.initialize.call(this,arguments);

            this.menu = options.menu;
            this.recent = options.recent;
        },

        render: function() {
            this.$el.html(this.template());

            this.viewRecentPicker = new Common.UI.DataView({
                el: $('#id-recent-view'),
                store: new Common.UI.DataViewStore(this.recent),
                itemTemplate: _.template([
                    '<div class="recent-wrap">',
                        '<div class="recent-icon">',
                            '<svg>',
                                '<use xlink:href="#svg-file-recent"></use>',
                            '</svg>',
                        '</div>',
                        '<div class="file-name"><% if (typeof title !== "undefined") {%><%= Common.Utils.String.htmlEncode(title || "") %><% } %></div>',
                        '<div class="file-info"><% if (typeof folder !== "undefined") {%><%= Common.Utils.String.htmlEncode(folder || "") %><% } %></div>',
                    '</div>'
                ].join(''))
            });

            this.viewRecentPicker.on('item:click', _.bind(this.onRecentFileClick, this));

            if (_.isUndefined(this.scroller)) {
                this.scroller = new Common.UI.Scroller({
                    el: this.$el,
                    suppressScrollX: true,
                    alwaysVisibleY: true
                });
            }

            return this;
        },

        show: function() {
            Common.UI.BaseView.prototype.show.call(this,arguments);
            this.scroller && this.scroller.update();
        },

        onRecentFileClick: function(view, itemview, record){
            if ( this.menu )
                this.menu.fireEvent('recent:open', [this.menu, record.get('url')]);
        }
    });

    SSE.Views.FileMenuPanels.CreateNew = Common.UI.BaseView.extend(_.extend({
        el: '#panel-createnew',
        menu: undefined,

        events: function() {
            return {
                'click .blank-document-btn':_.bind(this._onBlankDocument, this),
                'click .thumb-list .thumb-wrap': _.bind(this._onDocumentTemplate, this)
            };
        },

        template: _.template([
            '<h3 style="margin-top: 20px;"><%= scope.fromBlankText %></h3><hr noshade />',
            '<div class="blank-document">',
                '<div class="blank-document-btn">',
                    '<svg class="btn-blank-format">',
                        '<use xlink:href="#svg-format-blank"></use>',
                    '</svg>',
                '</div>',
                '<div class="blank-document-info">',
                    '<h3><%= scope.newDocumentText %></h3>',
                    '<%= scope.newDescriptionText %>',
                '</div>',
            '</div>',
            '<h3><%= scope.fromTemplateText %></h3><hr noshade />',
            '<div class="thumb-list">',
                '<% _.each(docs, function(item) { %>',
                    '<div class="thumb-wrap" template="<%= item.url %>">',
                        '<div class="thumb"',
                            '<% if (!_.isEmpty(item.image)) { %> ',
                            ' style="background-image: url(<%= item.image %>);">',
                            '<% } else { ' +
                                'print(\"><svg class=\'btn-blank-format\'><use xlink:href=\'#svg-file-template\'></use></svg>\")' +
                            ' } %>',
                        '</div>',
                        '<div class="title"><%= Common.Utils.String.htmlEncode(item.title || item.name || "") %></div>',
                    '</div>',
                '<% }) %>',
            '</div>'
        ].join('')),

        initialize: function(options) {
            Common.UI.BaseView.prototype.initialize.call(this,arguments);

            this.menu = options.menu;
        },

        render: function() {
            this.$el.html(this.template({
                scope: this,
                docs: this.options[0].docs
            }));

            if (_.isUndefined(this.scroller)) {
                this.scroller = new Common.UI.Scroller({
                    el: this.$el,
                    suppressScrollX: true,
                    alwaysVisibleY: true
                });
            }

            return this;
        },

        show: function() {
            Common.UI.BaseView.prototype.show.call(this,arguments);
            this.scroller && this.scroller.update();
        },

        _onBlankDocument: function() {
            if ( this.menu )
                this.menu.fireEvent('create:new', [this.menu, 'blank']);
        },

        _onDocumentTemplate: function(e) {
            if ( this.menu )
                this.menu.fireEvent('create:new', [this.menu, e.currentTarget.attributes['template'].value]);
        },

        fromBlankText       : 'From Blank',
        newDocumentText     : 'New Spreadsheet',
        newDescriptionText  : 'Create a new blank text document which you will be able to style and format after it is created during the editing. Or choose one of the templates to start a document of a certain type or purpose where some styles have already been pre-applied.',
        fromTemplateText    : 'From Template'
    }, SSE.Views.FileMenuPanels.CreateNew || {}));

    SSE.Views.FileMenuPanels.DocumentInfo = Common.UI.BaseView.extend(_.extend({
        el: '#panel-info',
        menu: undefined,

        initialize: function(options) {
            Common.UI.BaseView.prototype.initialize.call(this,arguments);
            this.rendered = false;

            this.template = _.template([
            '<div class="flex-settings">',
                '<table class="main" style="margin: 30px 0 0;">',
                    '<tr>',
                        '<td class="left"><label>' + this.txtPlacement + '</label></td>',
                        '<td class="right"><label id="id-info-placement">-</label></td>',
                    '</tr>',
                    '<tr>',
                        '<td class="left"><label>' + this.txtOwner + '</label></td>',
                        '<td class="right"><label id="id-info-owner">-</label></td>',
                    '</tr>',
                    '<tr>',
                        '<td class="left"><label>' + this.txtUploaded + '</label></td>',
                        '<td class="right"><label id="id-info-uploaded">-</label></td>',
                    '</tr>',
                    '<tr class="divider general"></tr>',
                    '<tr class="divider general"></tr>',
                    '<tr>',
                        '<td class="left"><label>' + this.txtTitle + '</label></td>',
                        '<td class="right"><div id="id-info-title"></div></td>',
                    '</tr>',
                    '<tr>',
                        '<td class="left"><label>' + this.txtSubject + '</label></td>',
                        '<td class="right"><div id="id-info-subject"></div></td>',
                    '</tr>',
                    '<tr>',
                        '<td class="left"><label>' + this.txtComment + '</label></td>',
                        '<td class="right"><div id="id-info-comment"></div></td>',
                    '</tr>',
                    '<tr class="divider"></tr>',
                    '<tr class="divider"></tr>',
                    '<tr>',
                        '<td class="left"><label>' + this.txtModifyDate + '</label></td>',
                        '<td class="right"><label id="id-info-modify-date"></label></td>',
                    '</tr>',
                    '<tr>',
                        '<td class="left"><label>' + this.txtModifyBy + '</label></td>',
                        '<td class="right"><label id="id-info-modify-by"></label></td>',
                    '</tr>',
                    '<tr class="divider modify">',
                    '<tr class="divider modify">',
                    '<tr>',
                        '<td class="left"><label>' + this.txtCreated + '</label></td>',
                        '<td class="right"><label id="id-info-date"></label></td>',
                    '</tr>',
                    '<tr>',
                        '<td class="left"><label>' + this.txtAppName + '</label></td>',
                        '<td class="right"><label id="id-info-appname"></label></td>',
                    '</tr>',
                    '<tr>',
                        '<td class="left" style="vertical-align: top;"><label style="margin-top: 3px;">' + this.txtAuthor + '</label></td>',
                        '<td class="right" style="vertical-align: top;"><div id="id-info-author">',
                            '<table>',
                                '<tr>',
                                    '<td><div id="id-info-add-author"><input type="text" spellcheck="false" class="form-control" placeholder="' +  this.txtAddAuthor +'"></div></td>',
                                '</tr>',
                            '</table>',
                        '</div></td>',
                    '</tr>',
                '<tr style="height: 5px;"></tr>',
                '</table>',
            '</div>',
            '<div id="fms-flex-apply">',
                '<table class="main" style="margin: 10px 0;">',
                    '<tr>',
                        '<td class="left"></td>',
                        '<td class="right"><button id="fminfo-btn-apply" class="btn normal dlg-btn primary" data-hint="2" data-hint-direction="bottom" data-hint-offset="medium"><%= scope.okButtonText %></button></td>',
                    '</tr>',
                '</table>',
            '</div>'
            ].join(''));

            this.menu = options.menu;
            this.coreProps = null;
            this.authors = [];
            this._locked = false;
        },

        render: function(node) {
            var me = this;
            var $markup = $(me.template({scope: me}));

            // server info
            this.lblPlacement = $markup.findById('#id-info-placement');
            this.lblOwner = $markup.findById('#id-info-owner');
            this.lblUploaded = $markup.findById('#id-info-uploaded');

            // edited info
            var keyDownBefore = function(input, e){
                if (e.keyCode === Common.UI.Keys.ESC) {
                    var newVal = input._input.val(),
                        oldVal = input.getValue();
                    if (newVal !== oldVal) {
                        input.setValue(oldVal);
                        e.stopPropagation();
                    }
                }
            };

            this.inputTitle = new Common.UI.InputField({
                el          : $markup.findById('#id-info-title'),
                style       : 'width: 200px;',
                placeHolder : this.txtAddText,
                validateOnBlur: false,
                dataHint: '2',
                dataHintDirection: 'left',
                dataHintOffset: 'small'
            }).on('keydown:before', keyDownBefore);
            this.inputSubject = new Common.UI.InputField({
                el          : $markup.findById('#id-info-subject'),
                style       : 'width: 200px;',
                placeHolder : this.txtAddText,
                validateOnBlur: false,
                dataHint: '2',
                dataHintDirection: 'left',
                dataHintOffset: 'small'
            }).on('keydown:before', keyDownBefore);
            this.inputComment = new Common.UI.InputField({
                el          : $markup.findById('#id-info-comment'),
                style       : 'width: 200px;',
                placeHolder : this.txtAddText,
                validateOnBlur: false,
                dataHint: '2',
                dataHintDirection: 'left',
                dataHintOffset: 'small'
            }).on('keydown:before', keyDownBefore);

            // modify info
            this.lblModifyDate = $markup.findById('#id-info-modify-date');
            this.lblModifyBy = $markup.findById('#id-info-modify-by');

            // creation info
            this.lblDate = $markup.findById('#id-info-date');
            this.lblApplication = $markup.findById('#id-info-appname');
            this.tblAuthor = $markup.findById('#id-info-author table');
            this.trAuthor = $markup.findById('#id-info-add-author').closest('tr');
            this.authorTpl = '<tr><td><div style="display: inline-block;width: 200px;"><input type="text" spellcheck="false" class="form-control" readonly="true" value="{0}" ></div><div class="close img-commonctrl"></div></td></tr>';

            this.tblAuthor.on('click', function(e) {
                var btn = $markup.find(e.target);
                if (btn.hasClass('close') && !btn.hasClass('disabled')) {
                    var el = btn.closest('tr'),
                        idx = me.tblAuthor.find('tr').index(el);
                    el.remove();
                    me.authors.splice(idx, 1);
                    me.updateScroller(true);
                }
            });

            this.inputAuthor = new Common.UI.InputField({
                el          : $markup.findById('#id-info-add-author'),
                style       : 'width: 200px;',
                validateOnBlur: false,
                placeHolder: this.txtAddAuthor,
                dataHint: '2',
                dataHintDirection: 'left',
                dataHintOffset: 'small'
            }).on('changed:after', function(input, newValue, oldValue, e) {
                if (newValue == oldValue) return;

                var val = newValue.trim();
                if (!!val && val !== oldValue.trim()) {
                    var isFromApply = e && e.relatedTarget && (e.relatedTarget.id == 'fminfo-btn-apply');
                    val.split(/\s*[,;]\s*/).forEach(function(item){
                        var str = item.trim();
                        if (str) {
                            me.authors.push(item);
                            if (!isFromApply) {
                                var div = $(Common.Utils.String.format(me.authorTpl, Common.Utils.String.htmlEncode(str)));
                                me.trAuthor.before(div);
                                me.updateScroller();
                            }
                        }
                    });
                    !isFromApply && me.inputAuthor.setValue('');
                }
            }).on('keydown:before', keyDownBefore);

            this.btnApply = new Common.UI.Button({
                el: $markup.findById('#fminfo-btn-apply')
            });
            this.btnApply.on('click', _.bind(this.applySettings, this));

            this.pnlInfo = $markup.find('.flex-settings').addBack().filter('.flex-settings');
            this.pnlApply = $markup.findById('#fms-flex-apply');

            this.rendered = true;

            this.updateInfo(this.doc);

            this.$el = $(node).html($markup);
            if (_.isUndefined(this.scroller)) {
                this.scroller = new Common.UI.Scroller({
                    el: this.pnlInfo,
                    suppressScrollX: true,
                    alwaysVisibleY: true
                });
            }

            Common.NotificationCenter.on({
                'window:resize': function() {
                    me.isVisible() && me.updateScroller();
                }
            });

            return this;
        },

        show: function() {
            Common.UI.BaseView.prototype.show.call(this,arguments);

            this.updateFileInfo();
            this.scroller && this.scroller.scrollTop(0);
            this.updateScroller();
        },

        hide: function() {
            Common.UI.BaseView.prototype.hide.call(this,arguments);
        },

        updateScroller: function(destroy) {
            if (this.scroller) {
                this.scroller.update(destroy ? {} : undefined);
                this.pnlInfo.toggleClass('bordered', this.scroller.isVisible());
            }
        },

        updateInfo: function(doc) {
            this.doc = doc;
            if (!this.rendered)
                return;

            var visible = false;
            doc = doc || {};
            if (doc.info) {
                // server info
                if (doc.info.folder )
                    this.lblPlacement.text( doc.info.folder );
                visible = this._ShowHideInfoItem(this.lblPlacement, doc.info.folder!==undefined && doc.info.folder!==null) || visible;
                var value = doc.info.owner;
                if (value)
                    this.lblOwner.text(value);
                visible = this._ShowHideInfoItem(this.lblOwner, !!value) || visible;
                value = doc.info.uploaded;
                if (value)
                    this.lblUploaded.text(value);
                visible = this._ShowHideInfoItem(this.lblUploaded, !!value) || visible;
            } else
                this._ShowHideDocInfo(false);
            $('tr.divider.general', this.el)[visible?'show':'hide']();

            var appname = (this.api) ? this.api.asc_getAppProps() : null;
            if (appname) {
                appname = (appname.asc_getApplication() || '') + (appname.asc_getAppVersion() ? ' ' : '') + (appname.asc_getAppVersion() || '');
                this.lblApplication.text(appname);
            }
            this._ShowHideInfoItem(this.lblApplication, !!appname);

            this.coreProps = (this.api) ? this.api.asc_getCoreProps() : null;
            if (this.coreProps) {
                var value = this.coreProps.asc_getCreated();
                if (value)
                    this.lblDate.text(value.toLocaleString(this.mode.lang, {year: 'numeric', month: '2-digit', day: '2-digit'}) + ' ' + value.toLocaleString(this.mode.lang, {timeStyle: 'short'}));
                this._ShowHideInfoItem(this.lblDate, !!value);
            }
        },

        updateFileInfo: function() {
            if (!this.rendered)
                return;

            var me = this,
                props = (this.api) ? this.api.asc_getCoreProps() : null,
                value;

            this.coreProps = props;
            // var app = (this.api) ? this.api.asc_getAppProps() : null;
            // if (app) {
            //     value = app.asc_getTotalTime();
            //     if (value)
            //         this.lblEditTime.text(value + ' ' + this.txtMinutes);
            // }
            // this._ShowHideInfoItem(this.lblEditTime, !!value);

            if (props) {
                var visible = false;
                value = props.asc_getModified();
                if (value)
                    this.lblModifyDate.text(value.toLocaleString(this.mode.lang, {year: 'numeric', month: '2-digit', day: '2-digit'}) + ' ' + value.toLocaleString(this.mode.lang, {timeStyle: 'short'}));
                visible = this._ShowHideInfoItem(this.lblModifyDate, !!value) || visible;
                value = props.asc_getLastModifiedBy();
                if (value)
                    this.lblModifyBy.text(AscCommon.UserInfoParser.getParsedName(value));
                visible = this._ShowHideInfoItem(this.lblModifyBy, !!value) || visible;
                $('tr.divider.modify', this.el)[visible?'show':'hide']();

                value = props.asc_getTitle();
                this.inputTitle.setValue(value || '');
                value = props.asc_getSubject();
                this.inputSubject.setValue(value || '');
                value = props.asc_getDescription();
                this.inputComment.setValue(value || '');

                this.inputAuthor.setValue('');
                this.tblAuthor.find('tr:not(:last-of-type)').remove();
                this.authors = [];
                value = props.asc_getCreator();//"123\"\"\"\<\>,456";
                value && value.split(/\s*[,;]\s*/).forEach(function(item) {
                    var div = $(Common.Utils.String.format(me.authorTpl, Common.Utils.String.htmlEncode(item)));
                    me.trAuthor.before(div);
                    me.authors.push(item);
                });
                this.tblAuthor.find('.close').toggleClass('hidden', !this.mode.isEdit);
                !this.mode.isEdit && this._ShowHideInfoItem(this.tblAuthor, !!this.authors.length);
            }
            this.SetDisabled();
        },

        _ShowHideInfoItem: function(el, visible) {
            el.closest('tr')[visible?'show':'hide']();
            return visible;
        },

        _ShowHideDocInfo: function(visible) {
            this._ShowHideInfoItem(this.lblPlacement, visible);
            this._ShowHideInfoItem(this.lblOwner, visible);
            this._ShowHideInfoItem(this.lblUploaded, visible);
        },

        setMode: function(mode) {
            this.mode = mode;
            this.inputAuthor.setVisible(mode.isEdit);
            this.pnlApply.toggleClass('hidden', !mode.isEdit);
            this.tblAuthor.find('.close').toggleClass('hidden', !mode.isEdit);
            if (!mode.isEdit) {
                this.inputTitle._input.attr('placeholder', '');
                this.inputSubject._input.attr('placeholder', '');
                this.inputComment._input.attr('placeholder', '');
                this.inputAuthor._input.attr('placeholder', '');
            }
            this.SetDisabled();
            return this;
        },

        setApi: function(o) {
            this.api = o;
            this.api.asc_registerCallback('asc_onLockCore',  _.bind(this.onLockCore, this));
            this.updateInfo(this.doc);
            return this;
        },

        onLockCore: function(lock) {
            this._locked = lock;
            this.updateFileInfo();
        },

        SetDisabled: function() {
            var disable = !this.mode.isEdit || this._locked;
            this.inputTitle.setDisabled(disable);
            this.inputSubject.setDisabled(disable);
            this.inputComment.setDisabled(disable);
            this.inputAuthor.setDisabled(disable);
            this.tblAuthor.find('.close').toggleClass('disabled', this._locked);
            this.tblAuthor.toggleClass('disabled', disable);
            this.btnApply.setDisabled(this._locked);
        },

        applySettings: function() {
            if (this.coreProps && this.api) {
                this.coreProps.asc_putTitle(this.inputTitle.getValue());
                this.coreProps.asc_putSubject(this.inputSubject.getValue());
                this.coreProps.asc_putDescription(this.inputComment.getValue());
                this.coreProps.asc_putCreator(this.authors.join(';'));
                this.api.asc_setCoreProps(this.coreProps);
            }
            this.menu.hide();
        },

        txtPlacement: 'Location',
        txtOwner: 'Owner',
        txtUploaded: 'Uploaded',
        txtAppName: 'Application',
        txtTitle: 'Title',
        txtSubject: 'Subject',
        txtComment: 'Comment',
        txtModifyDate: 'Last Modified',
        txtModifyBy: 'Last Modified By',
        txtCreated: 'Created',
        txtAuthor: 'Author',
        txtAddAuthor: 'Add Author',
        txtAddText: 'Add Text',
        txtMinutes: 'min',
        okButtonText: 'Apply'
    }, SSE.Views.FileMenuPanels.DocumentInfo || {}));

    SSE.Views.FileMenuPanels.DocumentRights = Common.UI.BaseView.extend(_.extend({
        el: '#panel-rights',
        menu: undefined,

        initialize: function(options) {
            Common.UI.BaseView.prototype.initialize.call(this,arguments);
            this.rendered = false;

            this.template = _.template([
                '<table class="main" style="margin: 30px 0;">',
                    '<tr class="rights">',
                        '<td class="left" style="vertical-align: top;"><label>' + this.txtRights + '</label></td>',
                        '<td class="right"><div id="id-info-rights"></div></td>',
                    '</tr>',
                    '<tr class="edit-rights">',
                        '<td class="left"></td><td class="right"><button id="id-info-btn-edit" class="btn normal dlg-btn primary custom" style="margin-right: 10px;">' + this.txtBtnAccessRights + '</button></td>',
                    '</tr>',
                '</table>'
            ].join(''));

            this.templateRights = _.template([
                '<table>',
                    '<% _.each(users, function(item) { %>',
                    '<tr>',
                        '<td><span class="userLink <% if (item.isLink) { %>sharedLink<% } %>"></span><span><%= Common.Utils.String.htmlEncode(item.user) %></span></td>',
                        '<td><%= Common.Utils.String.htmlEncode(item.permissions) %></td>',
                    '</tr>',
                    '<% }); %>',
                '</table>'
            ].join(''));

            this.menu = options.menu;
        },

        render: function(node) {
            var $markup = $(this.template());

            this.cntRights = $markup.findById('#id-info-rights');
            this.btnEditRights = new Common.UI.Button({
                el: $markup.findById('#id-info-btn-edit')
            });
            this.btnEditRights.on('click', _.bind(this.changeAccessRights, this));

            this.rendered = true;

            this.updateInfo(this.doc);

            this.$el = $(node).html($markup);
            if (_.isUndefined(this.scroller)) {
                this.scroller = new Common.UI.Scroller({
                    el: this.$el,
                    suppressScrollX: true,
                    alwaysVisibleY: true
                });
            }

            Common.NotificationCenter.on('collaboration:sharingupdate', this.updateSharingSettings.bind(this));
            Common.NotificationCenter.on('collaboration:sharingdeny', this.onLostEditRights.bind(this));

            return this;
        },

        show: function() {
            Common.UI.BaseView.prototype.show.call(this,arguments);
            this.scroller && this.scroller.update();
        },

        hide: function() {
            Common.UI.BaseView.prototype.hide.call(this,arguments);
        },

        updateInfo: function(doc) {
            this.doc = doc;
            if (!this.rendered)
                return;

            doc = doc || {};
            if (doc.info) {
                if (doc.info.sharingSettings)
                    this.cntRights.html(this.templateRights({users: doc.info.sharingSettings}));
                this._ShowHideInfoItem('rights', doc.info.sharingSettings!==undefined && doc.info.sharingSettings!==null && doc.info.sharingSettings.length>0);
                this._ShowHideInfoItem('edit-rights', (!!this.sharingSettingsUrl && this.sharingSettingsUrl.length || this.mode.canRequestSharingSettings) && this._readonlyRights!==true);
            } else
                this._ShowHideDocInfo(false);
        },

        _ShowHideInfoItem: function(cls, visible) {
            $('tr.'+cls, this.el)[visible?'show':'hide']();
        },

        _ShowHideDocInfo: function(visible) {
            this._ShowHideInfoItem('rights', visible);
            this._ShowHideInfoItem('edit-rights', visible);
        },

        setMode: function(mode) {
            this.mode = mode;
            this.sharingSettingsUrl = mode.sharingSettingsUrl;
            return this;
        },

        changeAccessRights: function(btn,event,opts) {
            Common.NotificationCenter.trigger('collaboration:sharing');
        },

        updateSharingSettings: function(rights) {
            this._ShowHideInfoItem('rights', this.doc.info.sharingSettings!==undefined && this.doc.info.sharingSettings!==null && this.doc.info.sharingSettings.length>0);
            this.cntRights.html(this.templateRights({users: this.doc.info.sharingSettings}));
        },

        onLostEditRights: function() {
            this._readonlyRights = true;
            if (!this.rendered)
                return;

            this._ShowHideInfoItem('edit-rights', false);
        },

        txtRights: 'Persons who have rights',
        txtBtnAccessRights: 'Change access rights'
    }, SSE.Views.FileMenuPanels.DocumentRights || {}));

    SSE.Views.FileMenuPanels.Help = Common.UI.BaseView.extend({
        el: '#panel-help',
        menu: undefined,

        template: _.template([
            '<div style="width:100%; height:100%; position: relative;">',
                '<div id="id-help-contents" style="position: absolute; width:220px; top: 0; bottom: 0;" class="no-padding"></div>',
                '<div id="id-help-frame" style="position: absolute; left: 220px; top: 0; right: 0; bottom: 0;" class="no-padding"></div>',
            '</div>'
        ].join('')),

        initialize: function(options) {
            Common.UI.BaseView.prototype.initialize.call(this,arguments);

            this.menu = options.menu;
<<<<<<< HEAD
            this.urlPref = 'resources/help/{{DEFAULT_LANG}}/';
=======
            this.urlPref = 'resources/help/en/';
            this.openUrl = null;
>>>>>>> d3ef5bd6

            this.en_data = [
                {"src": "ProgramInterface/ProgramInterface.htm", "name": "Introducing Spreadsheet Editor user interface", "headername": "Program Interface"},
                {"src": "ProgramInterface/FileTab.htm", "name": "File tab"},
                {"src": "ProgramInterface/HomeTab.htm", "name": "Home Tab"},
                {"src": "ProgramInterface/InsertTab.htm", "name": "Insert tab"},
                {"src": "ProgramInterface/PluginsTab.htm", "name": "Plugins tab"},
                {"src": "UsageInstructions/OpenCreateNew.htm", "name": "Create a new spreadsheet or open an existing one", "headername": "Basic operations" },
                {"src": "UsageInstructions/CopyPasteData.htm", "name": "Cut/copy/paste data" },
                {"src": "UsageInstructions/UndoRedo.htm", "name": "Undo/redo your actions"},
                {"src": "UsageInstructions/ManageSheets.htm", "name": "Manage sheets", "headername": "Operations with sheets"},
                {"src": "UsageInstructions/FontTypeSizeStyle.htm", "name": "Set font type, size, style, and colors", "headername": "Cell text formatting" },
                {"src": "UsageInstructions/AddHyperlinks.htm", "name": "Add hyperlinks" },
                {"src": "UsageInstructions/ClearFormatting.htm", "name": "Clear text, format in a cell, copy cell format"},
                {"src": "UsageInstructions/AddBorders.htm", "name": "Add borders", "headername": "Editing cell properties"},
                {"src": "UsageInstructions/AlignText.htm", "name": "Align data in cells"},
                {"src": "UsageInstructions/MergeCells.htm", "name": "Merge cells" },
                {"src": "UsageInstructions/ChangeNumberFormat.htm", "name": "Change number format" },
                {"src": "UsageInstructions/InsertDeleteCells.htm", "name": "Manage cells, rows, and columns", "headername": "Editing rows/columns" },
                {"src": "UsageInstructions/SortData.htm", "name": "Sort and filter data" },
                {"src": "UsageInstructions/InsertFunction.htm", "name": "Insert function", "headername": "Work with functions"},
                {"src": "UsageInstructions/UseNamedRanges.htm", "name": "Use named ranges"},
                {"src": "UsageInstructions/InsertImages.htm", "name": "Insert images", "headername": "Operations on objects"},
                {"src": "UsageInstructions/InsertChart.htm", "name": "Insert chart"},
                {"src": "UsageInstructions/InsertAutoshapes.htm", "name": "Insert and format autoshapes" },
                {"src": "UsageInstructions/InsertTextObjects.htm", "name": "Insert text objects" },
                {"src": "UsageInstructions/ManipulateObjects.htm", "name": "Manipulate objects" },
                {"src": "UsageInstructions/InsertEquation.htm", "name": "Insert equations", "headername": "Math equations"},
                {"src": "HelpfulHints/CollaborativeEditing.htm", "name": "Collaborative spreadsheet editing", "headername": "Spreadsheet co-editing"},
                {"src": "UsageInstructions/ViewDocInfo.htm", "name": "View file information", "headername": "Tools and settings"},
                {"src": "UsageInstructions/SavePrintDownload.htm", "name": "Save/print/download your spreadsheet"},
                {"src": "HelpfulHints/AdvancedSettings.htm", "name": "Advanced settings of Spreadsheet Editor"},
                {"src": "HelpfulHints/Navigation.htm", "name": "View settings and navigation tools"},
                {"src": "HelpfulHints/Search.htm", "name": "Search and replace functions"},
                {"src": "HelpfulHints/About.htm", "name": "About Spreadsheet Editor", "headername": "Helpful hints"},
                {"src": "HelpfulHints/SupportedFormats.htm", "name": "Supported formats of spreadsheets"},
                {"src": "HelpfulHints/KeyboardShortcuts.htm", "name": "Keyboard shortcuts"}
            ];

            if (Common.Utils.isIE) {
                window.onhelp = function () { return false; }
            }
        },

        render: function() {
            var me = this;
            this.$el.html(this.template());

            this.viewHelpPicker = new Common.UI.DataView({
                el: $('#id-help-contents'),
                store: new Common.UI.DataViewStore([]),
                keyMoveDirection: 'vertical',
                itemTemplate: _.template([
                    '<div id="<%= id %>" class="help-item-wrap">',
                        '<div class="caption"><%= name %></div>',
                    '</div>'
                ].join(''))
            });
            this.viewHelpPicker.on('item:add', function(dataview, itemview, record) {
                if (record.has('headername')) {
                    $(itemview.el).before('<div class="header-name">' + record.get('headername') + '</div>');
                }
            });

            this.viewHelpPicker.on('item:select', function(dataview, itemview, record) {
                me.onSelectItem(record.get('src'));
            });

            this.iFrame = document.createElement('iframe');

            this.iFrame.src = "";
            this.iFrame.align = "top";
            this.iFrame.frameBorder = "0";
            this.iFrame.width = "100%";
            this.iFrame.height = "100%";
            Common.Gateway.on('internalcommand', function(data) {
                if (data.type == 'help:hyperlink') {
                    var src = data.data;
                    var rec = me.viewHelpPicker.store.find(function(record){
                        return (src.indexOf(record.get('src'))>0);
                    });
                    if (rec) {
                        me.viewHelpPicker.selectRecord(rec, true);
                        me.viewHelpPicker.scrollToRecord(rec);
                    }
                }
            });
            
            $('#id-help-frame').append(this.iFrame);

            return this;
        },

        setLangConfig: function(lang) {
            var me = this;
            var store = this.viewHelpPicker.store;
            if (lang) {
                lang = lang.split(/[\-\_]/)[0];
                var config = {
                    dataType: 'json',
                    error: function () {
                        if ( me.urlPref.indexOf('resources/help/{{DEFAULT_LANG}}/')<0 ) {
                            me.urlPref = 'resources/help/{{DEFAULT_LANG}}/';
                            store.url = 'resources/help/{{DEFAULT_LANG}}/Contents.json';
                            store.fetch(config);
                        } else {
                            me.urlPref = 'resources/help/{{DEFAULT_LANG}}/';
                            store.reset(me.en_data);
                        }
                    },
                    success: function () {
                        var rec = me.openUrl ? store.find(function(record){
                            return (me.openUrl.indexOf(record.get('src'))>=0);
                        }) : store.at(0);
                        if (rec) {
                            me.viewHelpPicker.selectRecord(rec, true);
                            me.viewHelpPicker.scrollToRecord(rec);
                        }
                        me.onSelectItem(me.openUrl ? me.openUrl : rec.get('src'));
                    }
                };
                store.url = 'resources/help/' + lang + '/Contents.json';
                store.fetch(config);
                this.urlPref = 'resources/help/' + lang + '/';
            }
        },

        show: function (url) {
            Common.UI.BaseView.prototype.show.call(this);
            if (!this._scrollerInited) {
                this.viewHelpPicker.scroller.update();
                this._scrollerInited = true;
            }
            if (url) {
                if (this.viewHelpPicker.store.length>0) {
                    var rec = this.viewHelpPicker.store.find(function(record){
                        return (url.indexOf(record.get('src'))>=0);
                    });
                    if (rec) {
                        this.viewHelpPicker.selectRecord(rec, true);
                        this.viewHelpPicker.scrollToRecord(rec);
                    }
                    this.onSelectItem(url);
                } else
                    this.openUrl = url;
            }
        },

        onSelectItem: function(src) {
            this.iFrame.src = this.urlPref + src;
        }
    });

    SSE.Views.FileMenuPanels.ProtectDoc = Common.UI.BaseView.extend(_.extend({
        el: '#panel-protect',
        menu: undefined,

        template: _.template([
            '<label id="id-fms-lbl-protect-header" style="font-size: 18px;"><%= scope.strProtect %></label>',
            '<div id="id-fms-password">',
                '<label class="header"><%= scope.strEncrypt %></label>',
                '<div id="fms-btn-add-pwd" style="width:190px;"></div>',
                '<table id="id-fms-view-pwd" cols="2" width="300">',
                    '<tr>',
                        '<td colspan="2"><label style="cursor: default;"><%= scope.txtEncrypted %></label></td>',
                    '</tr>',
                    '<tr>',
                        '<td><div id="fms-btn-change-pwd" style="width:190px;"></div></td>',
                        '<td align="right"><div id="fms-btn-delete-pwd" style="width:190px; margin-left:20px;"></div></td>',
                    '</tr>',
                '</table>',
            '</div>',
            '<div id="id-fms-signature">',
                '<label class="header"><%= scope.strSignature %></label>',
                '<div id="fms-btn-invisible-sign" style="width:190px; margin-bottom: 20px;"></div>',
                '<div id="id-fms-signature-view"></div>',
            '</div>'
        ].join('')),

        initialize: function(options) {
            Common.UI.BaseView.prototype.initialize.call(this,arguments);

            this.menu = options.menu;

            var me = this;
            this.templateSignature = _.template([
                '<table cols="2" width="300" class="<% if (!hasRequested && !hasSigned) { %>hidden<% } %>"">',
                    '<tr>',
                        '<td colspan="2"><label style="cursor: default;"><%= tipText %></label></td>',
                    '</tr>',
                    '<tr>',
                        '<td><label class="link signature-view-link">' + me.txtView + '</label></td>',
                        '<td align="right"><label class="link signature-edit-link <% if (!hasSigned) { %>hidden<% } %>">' + me.txtEdit + '</label></td>',
                    '</tr>',
                '</table>'
            ].join(''));
        },

        render: function() {
            this.$el.html(this.template({scope: this}));

            var protection = SSE.getController('Common.Controllers.Protection').getView();

            this.btnAddPwd = protection.getButton('add-password');
            this.btnAddPwd.render(this.$el.find('#fms-btn-add-pwd'));
            this.btnAddPwd.on('click', _.bind(this.closeMenu, this));

            this.btnChangePwd = protection.getButton('change-password');
            this.btnChangePwd.render(this.$el.find('#fms-btn-change-pwd'));
            this.btnChangePwd.on('click', _.bind(this.closeMenu, this));

            this.btnDeletePwd = protection.getButton('del-password');
            this.btnDeletePwd.render(this.$el.find('#fms-btn-delete-pwd'));
            this.btnDeletePwd.on('click', _.bind(this.closeMenu, this));

            this.cntPassword = $('#id-fms-password');
            this.cntPasswordView = $('#id-fms-view-pwd');

            this.btnAddInvisibleSign = protection.getButton('signature');
            this.btnAddInvisibleSign.render(this.$el.find('#fms-btn-invisible-sign'));
            this.btnAddInvisibleSign.on('click', _.bind(this.closeMenu, this));

            this.cntSignature = $('#id-fms-signature');
            this.cntSignatureView = $('#id-fms-signature-view');
            if (_.isUndefined(this.scroller)) {
                this.scroller = new Common.UI.Scroller({
                    el: this.$el,
                    suppressScrollX: true,
                    alwaysVisibleY: true
                });
            }

            this.$el.on('click', '.signature-edit-link', _.bind(this.onEdit, this));
            this.$el.on('click', '.signature-view-link', _.bind(this.onView, this));

            return this;
        },

        show: function() {
            Common.UI.BaseView.prototype.show.call(this,arguments);
            this.updateSignatures();
            this.updateEncrypt();
            this.scroller && this.scroller.update();
        },

        setMode: function(mode) {
            this.mode = mode;
            this.cntSignature.toggleClass('hidden', !this.mode.isSignatureSupport);
            this.cntPassword.toggleClass('hidden', !this.mode.isPasswordSupport);
        },

        setApi: function(o) {
            this.api = o;
            return this;
        },

        closeMenu: function() {
            this.menu && this.menu.hide();
        },

        onEdit: function() {
            this.menu && this.menu.hide();

            var me = this;
            Common.UI.warning({
                title: this.notcriticalErrorTitle,
                msg: this.txtEditWarning,
                buttons: ['ok', 'cancel'],
                primary: 'ok',
                callback: function(btn) {
                    if (btn == 'ok') {
                        me.api.asc_RemoveAllSignatures();
                    }
                }
            });

        },

        onView: function() {
            this.menu && this.menu.hide();
            SSE.getController('RightMenu').rightmenu.SetActivePane(Common.Utils.documentSettingsType.Signature, true);
        },

        updateSignatures: function(){
            var requested = this.api.asc_getRequestSignatures(),
                valid = this.api.asc_getSignatures(),
                hasRequested = requested && requested.length>0,
                hasValid = false,
                hasInvalid = false;

            _.each(valid, function(item, index){
                if (item.asc_getValid()==0)
                    hasValid = true;
                else
                    hasInvalid = true;
            });

            // hasRequested = true;
            // hasValid = true;
            // hasInvalid = true;

            var tipText = (hasInvalid) ? this.txtSignedInvalid : (hasValid ? this.txtSigned : "");
            if (hasRequested)
                tipText = this.txtRequestedSignatures + (tipText!="" ? "<br><br>" : "")+ tipText;

            this.cntSignatureView.html(this.templateSignature({tipText: tipText, hasSigned: (hasValid || hasInvalid), hasRequested: hasRequested}));
        },

        updateEncrypt: function() {
            this.cntPasswordView.toggleClass('hidden', this.btnAddPwd.isVisible());
        },

        strProtect: 'Protect Workbook',
        strSignature: 'With Signature',
        txtView: 'View signatures',
        txtEdit: 'Edit workbook',
        txtSigned: 'Valid signatures has been added to the workbook. The workbook is protected from editing.',
        txtSignedInvalid: 'Some of the digital signatures in workbook are invalid or could not be verified. The workbook is protected from editing.',
        txtRequestedSignatures: 'This workbook needs to be signed.',
        notcriticalErrorTitle: 'Warning',
        txtEditWarning: 'Editing will remove the signatures from the workbook.<br>Are you sure you want to continue?',
        strEncrypt: 'With Password',
        txtEncrypted: 'This workbook has been protected by password'

    }, SSE.Views.FileMenuPanels.ProtectDoc || {}));

});<|MERGE_RESOLUTION|>--- conflicted
+++ resolved
@@ -2345,12 +2345,8 @@
             Common.UI.BaseView.prototype.initialize.call(this,arguments);
 
             this.menu = options.menu;
-<<<<<<< HEAD
             this.urlPref = 'resources/help/{{DEFAULT_LANG}}/';
-=======
-            this.urlPref = 'resources/help/en/';
             this.openUrl = null;
->>>>>>> d3ef5bd6
 
             this.en_data = [
                 {"src": "ProgramInterface/ProgramInterface.htm", "name": "Introducing Spreadsheet Editor user interface", "headername": "Program Interface"},
