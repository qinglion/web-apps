/*
 * (c) Copyright Ascensio System SIA 2010-2023
 *
 * This program is a free software product. You can redistribute it and/or
 * modify it under the terms of the GNU Affero General Public License (AGPL)
 * version 3 as published by the Free Software Foundation. In accordance with
 * Section 7(a) of the GNU AGPL its Section 15 shall be amended to the effect
 * that Ascensio System SIA expressly excludes the warranty of non-infringement
 * of any third-party rights.
 *
 * This program is distributed WITHOUT ANY WARRANTY; without even the implied
 * warranty of MERCHANTABILITY or FITNESS FOR A PARTICULAR  PURPOSE. For
 * details, see the GNU AGPL at: http://www.gnu.org/licenses/agpl-3.0.html
 *
 * You can contact Ascensio System SIA at 20A-6 Ernesta Birznieka-Upish
 * street, Riga, Latvia, EU, LV-1050.
 *
 * The  interactive user interfaces in modified source and object code versions
 * of the Program must display Appropriate Legal Notices, as required under
 * Section 5 of the GNU AGPL version 3.
 *
 * Pursuant to Section 7(b) of the License you must retain the original Product
 * logo when distributing the program. Pursuant to Section 7(e) we decline to
 * grant you any rights under trademark law for use of our trademarks.
 *
 * All the Product's GUI elements, including illustrations and icon sets, as
 * well as technical writing content are licensed under the terms of the
 * Creative Commons Attribution-ShareAlike 4.0 International. See the License
 * terms at http://creativecommons.org/licenses/by-sa/4.0/legalcode
 *
 */
/**
 *  FormulaTab.js
 *
 *  Created by Julia Radzhabova on 14.06.2019
 *  Copyright (c) 2019 Ascensio System SIA. All rights reserved.
 *
 */

define([
    'common/main/lib/util/utils',
    'common/main/lib/component/BaseView',
    'common/main/lib/component/Layout'
], function () {
    'use strict';

    SSE.Views.FormulaTab = Common.UI.BaseView.extend(_.extend((function(){
        function setEvents() {
            var me = this;
            me.btnAutosum.on('click', function(){
                me.fireEvent('function:apply', [{name: me.api.asc_getFormulaLocaleName('SUM'), origin: 'SUM'}, true]);
            });
            me.btnAutosum.menu.on('item:click', function (menu, item, e) {
                me.fireEvent('function:apply', [{name: item.caption, origin: item.value}, true]);
            });
            me.btnFormula.on('click', function(){
                me.fireEvent('function:apply', [{name: 'more', origin: 'more'}]);
            });
            me.btnCalculate.on('click', function () {
                me.fireEvent('function:calculate', [{type: Asc.c_oAscCalculateType.All}]);
            });
            me.btnCalculate.menu.on('item:click', function (menu, item, e) {
                me.fireEvent('function:calculate', [{type: item.value}]);
            });
            me.btnNamedRange.menu.on('show:after', function (menu) {
                me.fireEvent('function:namedrange-open', [menu]);
            });
            me.btnNamedRange.menu.on('item:click', function (menu, item, e) {
                me.fireEvent('function:namedrange', [menu, item, e]);
            });
            me.btnWatch.on('click', function(b, e){
                me.fireEvent('function:watch', [b.pressed]);
            });
<<<<<<< HEAD
            me.btnTracePrec.on('click', function (b, e) {
                me.fireEvent('function:precedents');
            });
            me.btnTraceDep.on('click', function (b, e) {
                me.fireEvent('function:dependents');
            });
            me.btnRemArrows.menu.on('item:click', function (menu, item, e) {
                me.fireEvent('function:remove-arrows', [item.value]);
            });
            me.btnRemArrows.on('click', function (b, e) {
                me.fireEvent('function:remove-arrows', [Asc.c_oAscRemoveArrowsType.all]);
=======
            me.btnShowFormulas && this.btnShowFormulas.on('click', function (btn, e) {
                me.fireEvent('function:showformula', [btn.pressed]);
>>>>>>> a4086708
            });
        }
        return {
            options: {},

            initialize: function (options) {
                Common.UI.BaseView.prototype.initialize.call(this);
                this.toolbar = options.toolbar;
                this.formulasGroups = options.formulasGroups;

                this.lockedControls = [];
                this.formulaControls = [];

                var me = this,
                    $host = me.toolbar.$el,
                    _set = Common.enumLock;

                var formulaDialog = SSE.getController('FormulaDialog');

                this.btnFinancial = new Common.UI.Button({
                    parentEl: $host.find('#slot-btn-financial'),
                    cls: 'btn-toolbar x-huge icon-top',
                    iconCls: 'toolbar__icon btn-finance',
                    caption: formulaDialog.sCategoryFinancial,
                    hint: formulaDialog.sCategoryFinancial,
                    menu: true,
                    split: false,
                    disabled: true,
                    lock: [_set.editText, _set.selChart, _set.selChartText, _set.selShape, _set.selShapeText, _set.selImage, _set.selSlicer, _set.selRangeEdit, _set.lostConnect, _set.coAuth, _set.noSubitems, _set.userProtected],
                    dataHint: '1',
                    dataHintDirection: 'bottom',
                    dataHintOffset: 'small'
                });
                this.lockedControls.push(this.btnFinancial);
                this.formulaControls.push(this.btnFinancial);

                this.btnLogical = new Common.UI.Button({
                    parentEl: $host.find('#slot-btn-logical'),
                    cls: 'btn-toolbar x-huge icon-top',
                    iconCls: 'toolbar__icon btn-logic',
                    caption: formulaDialog.sCategoryLogical,
                    hint: formulaDialog.sCategoryLogical,
                    menu: true,
                    split: false,
                    disabled: true,
                    lock: [_set.editText, _set.selChart, _set.selChartText, _set.selShape, _set.selShapeText, _set.selImage, _set.selSlicer, _set.selRangeEdit, _set.lostConnect, _set.coAuth, _set.noSubitems, _set.userProtected],
                    dataHint: '1',
                    dataHintDirection: 'bottom',
                    dataHintOffset: 'small'
                });
                this.lockedControls.push(this.btnLogical);
                this.formulaControls.push(this.btnLogical);

                this.btnTextData = new Common.UI.Button({
                    parentEl: $host.find('#slot-btn-text'),
                    cls: 'btn-toolbar x-huge icon-top',
                    iconCls: 'toolbar__icon btn-func-text',
                    caption: formulaDialog.sCategoryTextAndData,
                    hint: formulaDialog.sCategoryTextAndData,
                    menu: true,
                    split: false,
                    disabled: true,
                    lock: [_set.editText, _set.selChart, _set.selChartText, _set.selShape, _set.selShapeText, _set.selImage, _set.selSlicer, _set.selRangeEdit, _set.lostConnect, _set.coAuth, _set.noSubitems, _set.userProtected],
                    dataHint: '1',
                    dataHintDirection: 'bottom',
                    dataHintOffset: 'small'
                });
                this.lockedControls.push(this.btnTextData);
                this.formulaControls.push(this.btnTextData);

                this.btnDateTime = new Common.UI.Button({
                    parentEl: $host.find('#slot-btn-datetime'),
                    cls: 'btn-toolbar x-huge icon-top',
                    iconCls: 'toolbar__icon btn-datetime',
                    caption: formulaDialog.sCategoryDateAndTime,
                    hint: formulaDialog.sCategoryDateAndTime,
                    menu: true,
                    split: false,
                    disabled: true,
                    lock: [_set.editText, _set.selChart, _set.selChartText, _set.selShape, _set.selShapeText, _set.selImage, _set.selSlicer, _set.selRangeEdit, _set.lostConnect, _set.coAuth, _set.noSubitems, _set.userProtected],
                    dataHint: '1',
                    dataHintDirection: 'bottom',
                    dataHintOffset: 'small'
                });
                this.lockedControls.push(this.btnDateTime);
                this.formulaControls.push(this.btnDateTime);

                this.btnReference = new Common.UI.Button({
                    parentEl: $host.find('#slot-btn-lookup'),
                    cls: 'btn-toolbar x-huge icon-top',
                    iconCls: 'toolbar__icon btn-lookup',
                    caption: formulaDialog.sCategoryLookupAndReference,
                    hint: formulaDialog.sCategoryLookupAndReference,
                    menu: true,
                    split: false,
                    disabled: true,
                    lock: [_set.editText, _set.selChart, _set.selChartText, _set.selShape, _set.selShapeText, _set.selImage, _set.selSlicer, _set.selRangeEdit, _set.lostConnect, _set.coAuth, _set.noSubitems, _set.userProtected],
                    dataHint: '1',
                    dataHintDirection: 'bottom',
                    dataHintOffset: 'small'
                });
                this.lockedControls.push(this.btnReference);
                this.formulaControls.push(this.btnReference);

                this.btnMath = new Common.UI.Button({
                    parentEl: $host.find('#slot-btn-math'),
                    cls: 'btn-toolbar x-huge icon-top',
                    iconCls: 'toolbar__icon btn-func-math',
                    caption: formulaDialog.sCategoryMathematic,
                    hint: formulaDialog.sCategoryMathematic,
                    menu: true,
                    split: false,
                    disabled: true,
                    lock: [_set.editText, _set.selChart, _set.selChartText, _set.selShape, _set.selShapeText, _set.selImage, _set.selSlicer, _set.selRangeEdit, _set.lostConnect, _set.coAuth, _set.noSubitems, _set.userProtected],
                    dataHint: '1',
                    dataHintDirection: 'bottom',
                    dataHintOffset: 'small'
                });
                this.lockedControls.push(this.btnMath);
                this.formulaControls.push(this.btnMath);

                this.btnRecent = new Common.UI.Button({
                    parentEl: $host.find('#slot-btn-recent'),
                    cls: 'btn-toolbar x-huge icon-top',
                    iconCls: 'toolbar__icon btn-recent',
                    caption: this.txtRecent,
                    hint: this.txtRecent,
                    menu: true,
                    split: false,
                    disabled: true,
                    lock: [_set.editText, _set.selChart, _set.selChartText, _set.selShape, _set.selShapeText, _set.selImage, _set.selSlicer, _set.selRangeEdit, _set.lostConnect, _set.coAuth, _set.noSubitems, _set.userProtected],
                    dataHint: '1',
                    dataHintDirection: 'bottom',
                    dataHintOffset: 'small'
                });
                this.lockedControls.push(this.btnRecent);
                this.formulaControls.push(this.btnRecent);

                this.btnAutosum = new Common.UI.Button({
                    parentEl: $host.find('#slot-btn-autosum'),
                    cls: 'btn-toolbar x-huge icon-top',
                    iconCls: 'toolbar__icon btn-autosum',
                    caption: this.txtAutosum,
                    hint: [this.txtAutosumTip + Common.Utils.String.platformKey('Alt+='), this.txtFormulaTip + Common.Utils.String.platformKey('Shift+F3')],
                    split: true,
                    disabled: true,
                    lock: [_set.editText, _set.selChart, _set.selChartText, _set.selShape, _set.selShapeText, _set.selImage, _set.selSlicer, _set.selRangeEdit, _set.lostConnect, _set.coAuth, _set.userProtected],
                    menu: new Common.UI.Menu({
                        items : [
                            {caption: 'SUM',   value: 'SUM'},
                            {caption: 'AVERAGE', value: 'AVERAGE'},
                            {caption: 'MIN',   value: 'MIN'},
                            {caption: 'MAX',   value: 'MAX'},
                            {caption: 'COUNT', value: 'COUNT'},
                            {caption: '--'},
                            {
                                caption: me.txtAdditional,
                                value: 'more',
                                hint: me.txtFormulaTip + Common.Utils.String.platformKey('Shift+F3')
                            }
                        ]
                    }),
                    dataHint: '1',
                    dataHintDirection: 'bottom',
                    dataHintOffset: 'small'
                });
                this.lockedControls.push(this.btnAutosum);
                this.formulaControls.push(this.btnAutosum);

                this.btnFormula = new Common.UI.Button({
                    parentEl: $host.find('#slot-btn-additional-formula'),
                    cls: 'btn-toolbar x-huge icon-top',
                    iconCls: 'toolbar__icon btn-ins-formula',
                    caption: this.txtFormula,
                    hint: this.txtFormulaTip + Common.Utils.String.platformKey('Shift+F3'),
                    disabled: true,
                    lock: [_set.editText, _set.selChart, _set.selChartText, _set.selShape, _set.selShapeText, _set.selImage, _set.selSlicer, _set.selRangeEdit, _set.lostConnect, _set.coAuth, _set.userProtected],
                    dataHint: '1',
                    dataHintDirection: 'bottom',
                    dataHintOffset: 'small'
                });
                this.lockedControls.push(this.btnFormula);
                this.formulaControls.push(this.btnFormula);

                this.btnMore = new Common.UI.Button({
                    parentEl: $host.find('#slot-btn-more'),
                    cls: 'btn-toolbar x-huge icon-top',
                    iconCls: 'toolbar__icon btn-more',
                    caption: this.txtMore,
                    hint: this.txtMore,
                    menu: true,
                    split: false,
                    disabled: true,
                    lock: [_set.editText, _set.selChart, _set.selChartText, _set.selShape, _set.selShapeText, _set.selImage, _set.selSlicer, _set.selRangeEdit, _set.lostConnect, _set.coAuth, _set.noSubitems, _set.userProtected],
                    dataHint: '1',
                    dataHintDirection: 'bottom',
                    dataHintOffset: 'small'
                });
                this.lockedControls.push(this.btnMore);
                this.formulaControls.push(this.btnMore);

                this.btnCalculate = new Common.UI.Button({
                    parentEl: $host.find('#slot-btn-calculate'),
                    cls: 'btn-toolbar x-huge icon-top',
                    iconCls: 'toolbar__icon btn-calculation',
                    caption: this.txtCalculation,
                    split: true,
                    menu: true,
                    disabled: true,
                    lock: [_set.editCell, _set.selRangeEdit, _set.lostConnect, _set.coAuth],
                    dataHint: '1',
                    dataHintDirection: 'bottom',
                    dataHintOffset: 'small'
                });
                this.lockedControls.push(this.btnCalculate);
                this.formulaControls.push(this.btnCalculate);

                this.btnNamedRange = new Common.UI.Button({
                    parentEl: $host.find('#slot-btn-named-range-huge'),
                    cls         : 'btn-toolbar x-huge icon-top',
                    iconCls     : 'toolbar__icon btn-named-range',
                    caption: this.toolbar.txtNamedRange,
                    hint: this.toolbar.txtNamedRange,
                    split: false,
                    disabled: true,
                    lock        : [_set.selChart, _set.selChartText, _set.selShape, _set.selShapeText, _set.selImage, _set.lostConnect, _set.coAuth, _set.selRangeEdit, _set.wsLock],
                    menu: new Common.UI.Menu({
                        items: [
                            {
                                caption: me.toolbar.txtManageRange,
                                lock    : [_set.editCell],
                                value: 'manage'
                            },
                            {
                                caption: me.toolbar.txtNewRange,
                                lock    : [_set.editCell],
                                value: 'new'
                            },
                            {
                                caption: me.toolbar.txtPasteRange,
                                lock: [_set.userProtected],
                                value: 'paste'
                            }
                        ]
                    }),
                    dataHint: '1',
                    dataHintDirection: 'bottom',
                    dataHintOffset: 'small'
                });
                this.lockedControls.push(this.btnNamedRange);

                this.btnWatch = new Common.UI.Button({
                    parentEl: $host.find('#slot-btn-watch-window'),
                    cls: 'btn-toolbar x-huge icon-top',
                    iconCls: 'toolbar__icon btn-watch-window',
                    caption: this.txtWatch,
                    hint: this.tipWatch,
                    disabled: true,
                    enableToggle: true,
                    lock: [_set.editCell, _set.lostConnect, _set.coAuth],
                    dataHint: '1',
                    dataHintDirection: 'bottom',
                    dataHintOffset: 'small'
                });
                this.lockedControls.push(this.btnWatch);

<<<<<<< HEAD
                this.btnTracePrec = new Common.UI.Button({
                    parentEl: $host.find('#slot-btn-trace-prec'),
                    cls: 'btn-toolbar',
                    iconCls: 'toolbar__icon btn-trace-precedents',
                    lock: [_set.editCell, _set.editText, _set.selChart, _set.selChartText, _set.selShape, _set.selShapeText, _set.selImage, _set.selSlicer, _set.selRangeEdit, _set.lostConnect, _set.coAuth, _set.wsLock],
                    caption: this.capBtnTracePrec,
                    dataHint: '1',
                    dataHintDirection: 'left',
                    dataHintOffset: 'medium'
                });
                this.lockedControls.push(this.btnTracePrec);

                this.btnTraceDep = new Common.UI.Button({
                    parentEl: $host.find('#slot-btn-trace-dep'),
                    cls: 'btn-toolbar',
                    iconCls: 'toolbar__icon btn-trace-dependents',
                    lock: [_set.editCell, _set.editText, _set.selChart, _set.selChartText, _set.selShape, _set.selShapeText, _set.selImage, _set.selSlicer, _set.selRangeEdit, _set.lostConnect, _set.coAuth, _set.wsLock],
                    caption: this.capBtnTraceDep,
                    dataHint: '1',
                    dataHintDirection: 'left',
                    dataHintOffset: 'medium'
                });
                this.lockedControls.push(this.btnTraceDep);

                this.btnRemArrows = new Common.UI.Button({
                    parentEl: $host.find('#slot-btn-remove-arrows'),
                    cls: 'btn-toolbar',
                    iconCls: 'toolbar__icon btn-remove-trace-arrows',
                    lock: [_set.editCell, _set.editText, _set.selChart, _set.selChartText, _set.selShape, _set.selShapeText, _set.selImage, _set.selSlicer, _set.selRangeEdit, _set.lostConnect, _set.coAuth, _set.wsLock],
                    caption: this.capBtnRemoveArr,
                    split: true,
                    menu: true,
                    dataHint: '1',
                    dataHintDirection: 'bottom',
                    dataHintOffset: '0, -8'
                });
                this.lockedControls.push(this.btnRemArrows);
=======
                this.btnShowFormulas = new Common.UI.Button({
                    parentEl: $host.find('#slot-btn-show-formulas'),
                    cls: 'btn-toolbar x-huge icon-top',
                    iconCls: 'toolbar__icon btn-show-formula',
                    caption: this.txtShowFormulas,
                    hint: this.tipShowFormulas,
                    disabled: true,
                    enableToggle: true,
                    lock: [_set.sheetLock, _set.editCell, _set.lostConnect, _set.coAuth],
                    dataHint: '1',
                    dataHintDirection: 'bottom',
                    dataHintOffset: 'small'
                });
                this.lockedControls.push(this.btnShowFormulas);
>>>>>>> a4086708

                Common.NotificationCenter.on('app:ready', this.onAppReady.bind(this));
            },

            render: function (el) {
                return this;
            },

            onAppReady: function (config) {
                var me = this;
                (new Promise(function (accept, reject) {
                    accept();
                })).then(function(){
                    me.btnCalculate.updateHint([me.tipCalculateTheEntireWorkbook + Common.Utils.String.platformKey('F9'), me.tipCalculate]);
                    var _menu = new Common.UI.Menu({
                        items: [
                            {caption: me.textCalculateWorkbook, value: Asc.c_oAscCalculateType.All},
                            {caption: me.textCalculateCurrentSheet, value: Asc.c_oAscCalculateType.ActiveSheet}
                            //{caption: '--'},
                            //{caption: me.textAutomatic, value: '', toggleGroup: 'menuCalcMode', checkable: true, checked: true},
                            //{caption: me.textManual, value: '', toggleGroup: 'menuCalcMode', checkable: true, checked: false}
                        ]
                    });
                    me.btnCalculate.setMenu(_menu);

                    me.btnTracePrec.updateHint(me.tipTracePrec);
                    me.btnTraceDep.updateHint(me.tipTraceDep);
                    me.btnRemArrows.updateHint(me.tipRemoveArr);
                    me.btnRemArrows.setMenu(new Common.UI.Menu({
                        items: [
                            {caption: me.capBtnRemoveArr, value: Asc.c_oAscRemoveArrowsType.all},
                            {caption: me.txtRemPrec, value: Asc.c_oAscRemoveArrowsType.precedent},
                            {caption: me.txtRemDep, value: Asc.c_oAscRemoveArrowsType.dependent}
                        ]
                    }));

                    setEvents.call(me);
                });
            },

            show: function () {
                Common.UI.BaseView.prototype.show.call(this);
                this.fireEvent('show', this);
            },

            getButtons: function(type) {
                if (type == 'formula')
                    return this.formulaControls;
                else if (type == 'range')
                    return this.btnNamedRange;
                else
                    return this.lockedControls;
            },

            SetDisabled: function (state) {
                this.lockedControls && this.lockedControls.forEach(function(button) {
                    if ( button ) {
                        button.setDisabled(state);
                    }
                }, this);
            },

            setButtonMenu: function(btn, name) {
                var me = this,
                    arr = [],
                    group = me.formulasGroups.findWhere({name : name});

                if (group) {
                    var functions = group.get('functions');
                    functions && functions.forEach(function(item) {
                        arr.push(new Common.UI.MenuItem({
                            caption: item.get('name'),
                            value: item.get('origin')
                        }));
                    });
                }
                if (arr.length) {
                    if (btn.menu && btn.menu.rendered) {
                        var menu = btn.menu._innerMenu;
                        if (menu) {
                            menu.removeAll();
                            arr.forEach(function(item){
                                menu.addItem(item);
                            });
                        }
                    } else {
                        btn.setMenu(new Common.UI.Menu({
                            items: [
                                {template: _.template('<div id="id-toolbar-formula-menu-'+ name +'" style="display: flex;" class="open"></div>')},
                                { caption: '--' },
                                {
                                    caption: me.txtAdditional,
                                    value: 'more',
                                    hint: me.txtFormulaTip + Common.Utils.String.platformKey('Shift+F3')
                                }
                            ]
                        }));
                        btn.menu.items[2].on('click', function (item, e) {
                            me.fireEvent('function:apply', [{name: item.caption, origin: item.value}, false, name]);
                        });
                        btn.menu.on('show:after', function (menu, e) {
                            var internalMenu = menu._innerMenu;
                            internalMenu.scroller.update({alwaysVisibleY: true});
                            _.delay(function() {
                                menu._innerMenu && menu._innerMenu.cmpEl.focus();
                            }, 10);
                        });

                        var menu = new Common.UI.Menu({
                            maxHeight: 300,
                            cls: 'internal-menu',
                            items: arr,
                            outerMenu:  {menu: btn.menu, index: 0}
                        });
                        menu.render(btn.menu.items[0].cmpEl.children(':first'));
                        menu.cmpEl.css({
                            display     : 'block',
                            position    : 'relative',
                            left        : 0,
                            top         : 0
                        });
                        menu.cmpEl.attr({tabindex: "-1"});
                        menu.on('item:click', function (menu, item, e) {
                            me.fireEvent('function:apply', [{name: item.caption, origin: item.value}, false, name]);
                        });
                        btn.menu._innerMenu = menu;
                        btn.menu.setInnerMenu([{menu: menu, index: 0}]);
                    }
                }
                Common.Utils.lockControls(Common.enumLock.noSubitems, arr.length<1, {array: [btn]});
            },

            setMenuItemMenu: function(name) {
                var me = this,
                    arr = [],
                    formulaDialog = SSE.getController('FormulaDialog'),
                    group = me.formulasGroups.findWhere({name : name});

                if (group) {
                    var functions = group.get('functions');
                    functions && functions.forEach(function(item) {
                        arr.push(new Common.UI.MenuItem({
                            caption: item.get('name'),
                            value: item.get('origin')
                        }));
                    });
                    if (arr.length) {
                        var mnu = new Common.UI.MenuItem({
                            caption : formulaDialog['sCategory' + name] || name,
                            menu: new Common.UI.Menu({
                                menuAlign: 'tl-tr',
                                items: [
                                    {template: _.template('<div id="id-toolbar-formula-menu-'+ name +'" style="display: flex;" class="open"></div>')},
                                    { caption: '--' },
                                    {
                                        caption: me.txtAdditional,
                                        value: 'more',
                                        hint: me.txtFormulaTip + Common.Utils.String.platformKey('Shift+F3')
                                    }
                                ]
                            })
                        });
                        mnu.menu.items[2].on('click', function (item, e) {
                            me.fireEvent('function:apply', [{name: item.caption, origin: item.value}, false, name]);
                        });
                        mnu.menu.on('show:after', function (menu, e) {
                            var internalMenu = menu._innerMenu;
                            internalMenu.scroller.update({alwaysVisibleY: true});
                            _.delay(function() {
                                menu._innerMenu && menu._innerMenu.items[0].cmpEl.find('> a').focus();
                            }, 10);
                        }).on('keydown:before', function(menu, e) {
                                if (e.keyCode == Common.UI.Keys.LEFT || e.keyCode == Common.UI.Keys.ESC) {
                                    var $parent = menu.cmpEl.parent();
                                    if ($parent.hasClass('dropdown-submenu') && $parent.hasClass('over')) { // close submenu
                                        $parent.removeClass('over');
                                        $parent.find('> a').focus();
                                    }
                                }
                        });

                        // internal menu
                        var menu = new Common.UI.Menu({
                            maxHeight: 300,
                            cls: 'internal-menu',
                            items: arr,
                            outerMenu:  {menu: mnu.menu, index: 0}
                        });
                        menu.on('item:click', function (menu, item, e) {
                            me.fireEvent('function:apply', [{name: item.caption, origin: item.value}, false, name]);
                        });
                        mnu.menu._innerMenu = menu;
                        mnu.menu.setInnerMenu([{menu: menu, index: 0}]);

                        return mnu;
                    }
                }
            },

            fillFunctions: function () {
                if (this.formulasGroups) {
                    this.setButtonMenu(this.btnFinancial, 'Financial');
                    this.setButtonMenu(this.btnLogical, 'Logical');
                    this.setButtonMenu(this.btnTextData, 'TextAndData');
                    this.setButtonMenu(this.btnDateTime, 'DateAndTime');
                    this.setButtonMenu(this.btnReference, 'LookupAndReference');
                    this.setButtonMenu(this.btnMath, 'Mathematic');
                    this.setButtonMenu(this.btnRecent, 'Last10');

                    var formulas = this.btnAutosum.menu.items;
                    for (var i=0; i<Math.min(4,formulas.length); i++) {
                        this.api && formulas[i].setCaption(this.api.asc_getFormulaLocaleName(formulas[i].value));
                    }

                    // more button
                    var me = this,
                        morearr = [];
                    ['Cube', 'Database', 'Engineering',  'Information', 'Statistical'].forEach(function(name) {
                        var mnu = me.setMenuItemMenu(name);
                        mnu && morearr.push(mnu);

                    });
                    var btn = this.btnMore;
                    if (morearr.length) {
                        if (btn.menu && btn.menu.rendered) {
                            btn.menu.removeAll();
                            morearr.forEach(function(item){
                                btn.menu.addItem(item);
                            });
                        } else {
                            btn.setMenu(new Common.UI.Menu({
                                items: morearr
                            }));
                        }
                        btn.menu.items.forEach(function(mnu){
                            var menuContainer = mnu.menu.items[0].cmpEl.children(':first'),
                                menu = mnu.menu._innerMenu;
                            menu.render(menuContainer);
                            menu.cmpEl.css({
                                display     : 'block',
                                position    : 'relative',
                                left        : 0,
                                top         : 0
                            });
                            menu.cmpEl.attr({tabindex: "-1"});
                        });
                    }
                    Common.Utils.lockControls(Common.enumLock.noSubitems, morearr.length<1, {array: [btn]});
                }
            },

            updateRecent: function() {
                this.formulasGroups && this.setButtonMenu(this.btnRecent, 'Last10');
            },

            setApi: function (api) {
                this.api = api;
            },

            txtRecent: 'Recently used',
            txtAutosum: 'Autosum',
            txtAutosumTip: 'Summation',
            txtAdditional: 'Insert Function',
            txtFormula: 'Function',
            txtFormulaTip: 'Insert function',
            txtMore: 'More functions',
            txtCalculation: 'Calculation',
            tipCalculate: 'Calculate',
            textCalculateWorkbook: 'Calculate workbook',
            textCalculateCurrentSheet: 'Calculate current sheet',
            textAutomatic: 'Automatic',
            textManual: 'Manual',
            tipCalculateTheEntireWorkbook: 'Calculate the entire workbook',
            txtWatch: 'Watch Window',
            tipWatch: 'Add cells to the Watch Window list',
<<<<<<< HEAD
            capBtnTracePrec: 'Trace Precedents',
            tipTracePrec: 'Show arrows that indicate which cells affect the value of the selected cell',
            capBtnTraceDep: 'Trace Dependents',
            tipTraceDep: 'Show arrows that indicate which cells are affected by the value of the selected cell',
            capBtnRemoveArr: 'Remove Arrows',
            tipRemoveArr: 'Remove the arrows drawn by Trace Precedents or Trace Dependents',
            txtRemPrec: 'Remove Precedents Arrows',
            txtRemDep: 'Remove Dependents Arrows'
=======
            txtShowFormulas: 'Show Formulas',
            tipShowFormulas: 'Display the formula in each cell instead of the resulting value'
>>>>>>> a4086708
        }
    }()), SSE.Views.FormulaTab || {}));
});<|MERGE_RESOLUTION|>--- conflicted
+++ resolved
@@ -71,7 +71,7 @@
             me.btnWatch.on('click', function(b, e){
                 me.fireEvent('function:watch', [b.pressed]);
             });
-<<<<<<< HEAD
+
             me.btnTracePrec.on('click', function (b, e) {
                 me.fireEvent('function:precedents');
             });
@@ -83,10 +83,9 @@
             });
             me.btnRemArrows.on('click', function (b, e) {
                 me.fireEvent('function:remove-arrows', [Asc.c_oAscRemoveArrowsType.all]);
-=======
+            });
             me.btnShowFormulas && this.btnShowFormulas.on('click', function (btn, e) {
                 me.fireEvent('function:showformula', [btn.pressed]);
->>>>>>> a4086708
             });
         }
         return {
@@ -353,7 +352,6 @@
                 });
                 this.lockedControls.push(this.btnWatch);
 
-<<<<<<< HEAD
                 this.btnTracePrec = new Common.UI.Button({
                     parentEl: $host.find('#slot-btn-trace-prec'),
                     cls: 'btn-toolbar',
@@ -391,7 +389,7 @@
                     dataHintOffset: '0, -8'
                 });
                 this.lockedControls.push(this.btnRemArrows);
-=======
+
                 this.btnShowFormulas = new Common.UI.Button({
                     parentEl: $host.find('#slot-btn-show-formulas'),
                     cls: 'btn-toolbar x-huge icon-top',
@@ -406,7 +404,6 @@
                     dataHintOffset: 'small'
                 });
                 this.lockedControls.push(this.btnShowFormulas);
->>>>>>> a4086708
 
                 Common.NotificationCenter.on('app:ready', this.onAppReady.bind(this));
             },
@@ -682,7 +679,6 @@
             tipCalculateTheEntireWorkbook: 'Calculate the entire workbook',
             txtWatch: 'Watch Window',
             tipWatch: 'Add cells to the Watch Window list',
-<<<<<<< HEAD
             capBtnTracePrec: 'Trace Precedents',
             tipTracePrec: 'Show arrows that indicate which cells affect the value of the selected cell',
             capBtnTraceDep: 'Trace Dependents',
@@ -690,11 +686,9 @@
             capBtnRemoveArr: 'Remove Arrows',
             tipRemoveArr: 'Remove the arrows drawn by Trace Precedents or Trace Dependents',
             txtRemPrec: 'Remove Precedents Arrows',
-            txtRemDep: 'Remove Dependents Arrows'
-=======
+            txtRemDep: 'Remove Dependents Arrows',
             txtShowFormulas: 'Show Formulas',
             tipShowFormulas: 'Display the formula in each cell instead of the resulting value'
->>>>>>> a4086708
         }
     }()), SSE.Views.FormulaTab || {}));
 });