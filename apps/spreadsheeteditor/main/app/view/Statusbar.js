/*
 *
 * (c) Copyright Ascensio System SIA 2010-2019
 *
 * This program is a free software product. You can redistribute it and/or
 * modify it under the terms of the GNU Affero General Public License (AGPL)
 * version 3 as published by the Free Software Foundation. In accordance with
 * Section 7(a) of the GNU AGPL its Section 15 shall be amended to the effect
 * that Ascensio System SIA expressly excludes the warranty of non-infringement
 * of any third-party rights.
 *
 * This program is distributed WITHOUT ANY WARRANTY; without even the implied
 * warranty of MERCHANTABILITY or FITNESS FOR A PARTICULAR  PURPOSE. For
 * details, see the GNU AGPL at: http://www.gnu.org/licenses/agpl-3.0.html
 *
 * You can contact Ascensio System SIA at 20A-12 Ernesta Birznieka-Upisha
 * street, Riga, Latvia, EU, LV-1050.
 *
 * The  interactive user interfaces in modified source and object code versions
 * of the Program must display Appropriate Legal Notices, as required under
 * Section 5 of the GNU AGPL version 3.
 *
 * Pursuant to Section 7(b) of the License you must retain the original Product
 * logo when distributing the program. Pursuant to Section 7(e) we decline to
 * grant you any rights under trademark law for use of our trademarks.
 *
 * All the Product's GUI elements, including illustrations and icon sets, as
 * well as technical writing content are licensed under the terms of the
 * Creative Commons Attribution-ShareAlike 4.0 International. See the License
 * terms at http://creativecommons.org/licenses/by-sa/4.0/legalcode
 *
*/
/**
 *  StatusBar View
 *
 *  Created by Maxim Kadushkin on 27 March 2014
 *  Copyright (c) 2018 Ascensio System SIA. All rights reserved.
 *
 */

define([
    'text!spreadsheeteditor/main/app/template/StatusBar.template',
    'tip',
    'common/main/lib/component/TabBar',
    'common/main/lib/component/Menu',
    'common/main/lib/component/Window',
    'common/main/lib/component/ThemeColorPalette'
],
    function(template){
        'use strict';

        if (SSE.Views.Statusbar) {
            var RenameDialog = SSE.Views.Statusbar.RenameDialog;
            var CopyDialog = SSE.Views.Statusbar.CopyDialog;
        }

        SSE.Views.Statusbar = Common.UI.BaseView.extend(_.extend({
            el: '#statusbar',
            template: _.template(template),

            events: function() {
                return {
                    'click #status-btn-tabfirst': _.bind(this.onBtnTabScroll, this, 'first'),
                    'click #status-btn-tabback': _.bind(this.onBtnTabScroll, this, 'backward'),
                    'click #status-btn-tabnext': _.bind(this.onBtnTabScroll, this, 'forward'),
                    'click #status-btn-tablast': _.bind(this.onBtnTabScroll, this, 'last')
                };
            },

            api: undefined,

            initialize: function (options) {
                _.extend(this, options);
            },

            render: function () {
                var me = this;
                $(this.el).html(this.template({
                    scope: this
                }));

                this.editMode = false;
                this.rangeSelectionMode = Asc.c_oAscSelectionDialogType.None;

                this.btnZoomDown = new Common.UI.Button({
                    el: $('#status-btn-zoomdown',this.el),
                    hint: this.tipZoomOut+' (Ctrl+-)',
                    hintAnchor: 'top'
                });

                this.btnZoomUp = new Common.UI.Button({
                    el: $('#status-btn-zoomup',this.el),
                    hint: this.tipZoomIn+' (Ctrl++)',
                    hintAnchor: 'top-right'
                });

                this.btnScrollFirst = new Common.UI.Button({
                    el: $('#status-btn-tabfirst',this.el),
                    hint: this.tipFirst,
                    disabled: true,
                    hintAnchor: 'top'
                });

                this.btnScrollBack = new Common.UI.Button({
                    el: $('#status-btn-tabback',this.el),
                    hint: this.tipPrev,
                    disabled: true,
                    hintAnchor: 'top'
                });

                this.btnScrollNext = new Common.UI.Button({
                    el: $('#status-btn-tabnext',this.el),
                    hint: this.tipNext,
                    disabled: true,
                    hintAnchor: 'top'
                });

                this.btnScrollLast = new Common.UI.Button({
                    el: $('#status-btn-tablast',this.el),
                    hint: this.tipLast,
                    disabled: true,
                    hintAnchor: 'top'
                });

                this.btnAddWorksheet = new Common.UI.Button({
                    el: $('#status-btn-addtab',this.el),
                    hint: this.tipAddTab,
                    disabled: true,
                    hintAnchor: 'top'
                });

                this.cntSheetList = new Common.UI.Button({
                    el: $('.cnt-tabslist', this.el),
                    hint: this.tipListOfSheets,
                    hintAnchor: 'top'
                });
                this.btnSheetList = $('#status-btn-tabslist',this.$el);
                this.sheetListMenu = new Common.UI.Menu({
                    style: 'margin-top:-3px;',
                    menuAlign: 'bl-tl',
                    maxHeight: 300
                });
                this.sheetListMenu.on('item:click', function(obj,item) {
                    me.fireEvent('show:tab', [item.value]);
                });
                this.cntSheetList.cmpEl.on({
                    'show.bs.dropdown': function () {
                        _.defer(function(){
                            me.cntSheetList.cmpEl.find('ul').focus();
                        }, 100);
                    },
                    'hide.bs.dropdown': function () {
                        _.defer(function(){
                            me.api.asc_enableKeyEvents(true);
                        }, 100);
                    }
                });
                this.sheetListMenu.render($('.cnt-tabslist',this.el));
                this.sheetListMenu.cmpEl.attr({tabindex: -1});

                this.cntZoom = new Common.UI.Button({
                    el: $('.cnt-zoom',this.el),
                    hint: this.tipZoomFactor,
                    hintAnchor: 'top'
                });
                this.cntZoom.cmpEl.on({
                    'show.bs.dropdown': function () {
                        _.defer(function(){
                            me.cntZoom.cmpEl.find('ul').focus();
                        }, 100);
                    },
                    'hide.bs.dropdown': function () {
                        _.defer(function(){
                            me.api.asc_enableKeyEvents(true);
                        }, 100);
                    }
                });

                this.zoomMenu = new Common.UI.Menu({
                    style: 'margin-top:-5px;',
                    menuAlign: 'bl-tl',
                    items: [
                        { caption: "50%", value: 50 },
                        { caption: "75%", value: 75 },
                        { caption: "100%", value: 100 },
                        { caption: "125%", value: 125 },
                        { caption: "150%", value: 150 },
                        { caption: "175%", value: 175 },
                        { caption: "200%", value: 200 }
                    ]
                });
                this.zoomMenu.render($('.cnt-zoom',this.el));
                this.zoomMenu.cmpEl.attr({tabindex: -1});

                this.labelZoom = $('#status-label-zoom',this.$el);

                this.tabBarBox = $('#status-sheets-bar-box', this.el);
                this.tabbar = new Common.UI.TabBar({
                    el: '#status-sheets-bar',
                    placement: 'bottom',
                    draggable: false
                }).render();

                this.tabbar.on({
                    'tab:invisible'     : _.bind(this.onTabInvisible, this),
                    'tab:changed'       : _.bind(this.onSheetChanged, this),
                    //'tab:manual'        : _.bind(this.onAddTabClick, this),
                    'tab:contextmenu'   : _.bind(this.onTabMenu, this),
                    'tab:dblclick'      : _.bind(function () {
                        if (me.editMode && !(me.mode && me.mode.isDisconnected) && (me.rangeSelectionMode !== Asc.c_oAscSelectionDialogType.Chart) &&
                                           (me.rangeSelectionMode !== Asc.c_oAscSelectionDialogType.FormatTable)&&
                                           (me.rangeSelectionMode !== Asc.c_oAscSelectionDialogType.PrintTitles)) {
                            me.fireEvent('sheet:changename');
                        }
                    }, this),
                    'tab:move'          : _.bind(function (selectTabs, index) {
                        me.tabBarScroll = {scrollLeft: me.tabbar.scrollX};
                        if (_.isUndefined(selectTabs) || _.isUndefined(index) || (selectTabs && selectTabs.length === 1 && selectTabs[0] === index)) {
                            return;
                        }
                        if (_.isArray(selectTabs)) {
                            me.fireEvent('sheet:move', [selectTabs, false, true, undefined, index]);
                        } else {
                            var tabIndex = selectTabs;

                            if (tabIndex < index) {
                                ++index;
                            }

                            me.fireEvent('sheet:move', [undefined, false, true, tabIndex, index]);
                        }

                    }, this),
                    'tab:dragstart': _.bind(function (dataTransfer, selectTabs) {
                        Common.Utils.isIE && (this.isDrop = false);
                        Common.UI.Menu.Manager.hideAll();
                        this.api.asc_closeCellEditor();
                        var arrTabs = [],
                            arrName = [],
                            me = this;
                        var wc = me.api.asc_getWorksheetsCount(), items = [], i = -1;
                        while (++i < wc) {
                            if (!this.api.asc_isWorksheetHidden(i)) {
                                items.push({
                                    value: me.api.asc_getWorksheetName(i),
                                    inindex: i
                                });
                            }
                        }
                        var arrSelectIndex = [];
                        selectTabs.forEach(function (item) {
                            arrSelectIndex.push(item.sheetindex);
                        });
                        items.forEach(function (item) {
                            if (arrSelectIndex.indexOf(item.inindex) !== -1) {
                                arrTabs.push(item.inindex);
                                arrName.push(item.value);
                            }
                        });
                        var stringSheet, arr = [];
                        stringSheet = this.api.asc_StartMoveSheet(_.clone(arrTabs));
                        arr.push({type: 'onlyoffice', value: stringSheet});
                        arr.push({type: 'indexes', value: arrTabs});
                        arr.push({type: 'names', value: arrName});
                        arr.push({type: 'key', value: Common.Utils.InternalSettings.get("sse-doc-info-key")});
                        var json = JSON.stringify(arr);
                        if (!Common.Utils.isIE) {
                            dataTransfer.setData('onlyoffice', json);
                        } else {
                            dataTransfer.setData('text', 'sheet');
                            this.dataTransfer = json;
                        }
                        this.dropTabs = selectTabs;
                    }, this),
                    'tab:drop': _.bind(function (dataTransfer, index) {
                         if (this.isEditFormula || (Common.Utils.isIE && this.dataTransfer === undefined)) return;
                        Common.Utils.isIE && (this.isDrop = true);
                         var data = !Common.Utils.isIE ? dataTransfer.getData('onlyoffice') : this.dataTransfer;
                         if (data) {
                             var arrData = JSON.parse(data);
                             if (arrData) {
                                 var key = _.findWhere(arrData, {type: 'key'}).value;
                                 if (Common.Utils.InternalSettings.get("sse-doc-info-key") === key) {
                                     this.api.asc_moveWorksheet(_.isNumber(index) ? index : this.api.asc_getWorksheetsCount(), _.findWhere(arrData, {type: 'indexes'}).value);
                                     this.api.asc_enableKeyEvents(true);
                                     Common.NotificationCenter.trigger('tabs:dragend', this);
                                 } else {
                                     var names = [], wc = this.api.asc_getWorksheetsCount();
                                     while (wc--) {
                                         names.push(this.api.asc_getWorksheetName(wc).toLowerCase());
                                     }
                                     var newNames = [];
                                     var arrNames = _.findWhere(arrData, {type: 'names'}).value;
                                     arrNames.forEach(function (name) {
                                         var ind = 1,
                                             name = name;
                                         var re = /^(.*)\((\d)\)$/.exec(name);
                                         var first = re ? re[1] : name + ' ';
                                         var arr = [];
                                         newNames.length > 0 && newNames.forEach(function (item) {
                                             arr.push(item.toLowerCase());
                                         });
                                         while (names.indexOf(name.toLowerCase()) !== -1 || arr.indexOf(name.toLowerCase()) !== -1) {
                                             ind++;
                                             name = first + '(' + ind + ')';
                                         }
                                         newNames.push(name);
                                     });
                                     var index = _.isNumber(index) ? index : this.api.asc_getWorksheetsCount();
                                     this.api.asc_EndMoveSheet(index, newNames, _.findWhere(arrData, {type: 'onlyoffice'}).value);
                                 }
                             }
                         }
                    }, this),
                    'tab:dragend':  _.bind(function (cut) {
                        if (cut && !(Common.Utils.isIE && this.isDrop === false)) {
                            if (this.dropTabs.length > 0) {
                                var arr = [];
                                this.dropTabs.forEach(function (tab) {
                                    arr.push(tab.sheetindex);
                                });
                                me.api.asc_deleteWorksheet(arr);
                            }
                        }
                        this.dropTabs = undefined;
                        if (Common.Utils.isIE) {
                            this.isDrop = undefined;
                            this.dataTransfer = undefined;
                        }
                        Common.NotificationCenter.trigger('tabs:dragend', this);
                    }, this)
                });

                var menuHiddenItems = new Common.UI.Menu({
                    maxHeight: 260,
                    menuAlign: 'tl-tr'
                }).on('show:after', function () {
                    this.scroller.update({alwaysVisibleY: true});
                });
                menuHiddenItems.on('item:click', function(obj,item,e) {
                    me.fireEvent('show:hidden', [me, item.value]);
                });

                var menuColorItems = new Common.UI.Menu({
                    menuAlign: 'tl-tr',
                    cls: 'color-tab',
                    items: [
                        { template: _.template('<div id="id-tab-menu-color" style="width: 169px; height: 240px;"></div>') },
                        { template: _.template('<a id="id-tab-menu-new-color" style="padding-left:12px;">' + me.textNewColor + '</a>') }
                    ]
                });

                function dummyCmp() {
                    return {
                        isDummy : true,
                        on      : function() {}
                    }
                }

                me.mnuTabColor = dummyCmp();
                this.tabMenu = new Common.UI.Menu({
                    menuAlign: 'bl-tl',
                    items: [
                        {caption: this.itemInsert,  value: 'ins'},
                        {caption: this.itemDelete,  value: 'del'},
                        {caption: this.itemRename,  value: 'ren'},
                        {caption: this.itemCopy,    value: 'copy'},
                        {caption: this.itemMove,    value: 'move'},
                        {caption: this.itemHide,    value: 'hide'},
                        {
                            caption: this.itemHidden,
                            menu: menuHiddenItems
                        },
                        {caption: this.itemProtect, value: 'protect'},
                        {
                            caption: this.itemTabColor,
                            menu: menuColorItems
                        },
                        { caption: '--' },
                        {caption: this.selectAllSheets,  value: 'selectall'},
                        {caption: this.ungroupSheets,  value: 'noselect'}
                    ]
                }).on('render:after', function(btn) {
                        me.mnuTabColor = new Common.UI.ThemeColorPalette({
                            el: $('#id-tab-menu-color'),
                            transparent: true
                        });

                        me.mnuTabColor.on('select', function(picker, color) {
                            me.fireEvent('sheet:setcolor', [color]);
                        });
                    });

                var customizeStatusBarMenuTemplate = _.template('<a id="<%= id %>" tabindex="-1" type="menuitem">'+
                    '<div style="position: relative;">'+
                    '<div style="position: absolute; left: 0; width: 100px;"><%= caption %></div>' +
                    '<label style="width: 100%; overflow: hidden; text-overflow: ellipsis; text-align: right; vertical-align: bottom; padding-left: 100px; color: silver;cursor: pointer;"><%= options.exampleval ? options.exampleval : "" %></label>' +
                    '</div></a>');

                this.customizeStatusBarMenu = new Common.UI.Menu({
                    style: 'margin-top: -14px; margin-left: -7px;',
                    menuAlign: 'bl-tl',
                    items: [
                        //{template: _.template('<div style="padding-left: 6px; padding-top: 2px;">' + this.textCustomizeStatusBar + '</div>')},
                        //{caption: '--'},
                        {
                            id: 'math-item-average',
                            caption: this.itemAverage,
                            value: 'average',
                            checkable: true,
                            checked: true,
                            template: customizeStatusBarMenuTemplate,
                            exampleval: ''
                        },
                        {
                            id: 'math-item-count',
                            caption: this.itemCount,
                            value: 'count',
                            checkable: true,
                            checked: true,
                            template: customizeStatusBarMenuTemplate,
                            exampleval: ''
                        },
                        {
                            id: 'math-item-min',
                            caption: this.itemMinimum,
                            value: 'min',
                            checkable: true,
                            checked: true,
                            template: customizeStatusBarMenuTemplate,
                            exampleval: ''
                        },
                        {
                            id: 'math-item-max',
                            caption: this.itemMaximum,
                            value: 'max',
                            checkable: true,
                            checked: true,
                            template: customizeStatusBarMenuTemplate,
                            exampleval: ''
                        },
                        {
                            id: 'math-item-sum',
                            caption: this.itemSum,
                            value: 'sum',
                            checkable: true,
                            checked: true,
                            template: customizeStatusBarMenuTemplate,
                            exampleval: ''
                        }
                    ]
                });

                this.tabbar.$el.append('<div class="dropdown-toggle" data-toggle="dropdown" style="width:0; height:0;"></div>');
                this.tabMenu.render(this.tabbar.$el);
                this.tabMenu.cmpEl.attr({tabindex: -1});
                this.tabMenu.on('show:after', _.bind(this.onTabMenuAfterShow, this));
                this.tabMenu.on('hide:after', _.bind(this.onTabMenuAfterHide, this));
                this.tabMenu.on('item:click', _.bind(this.onTabMenuClick, this));

                this.boxMath = $('#status-math-box', this.el);
                this.labelSum = $('#status-math-sum', this.boxMath);
                this.labelCount = $('#status-math-count', this.boxMath);
                this.labelAverage = $('#status-math-average', this.boxMath);
                this.labelMin = $('#status-math-min', this.boxMath);
                this.labelMax = $('#status-math-max', this.boxMath);
                this.boxMath.hide();

                this.boxFiltered = $('#status-filtered-box', this.el);
                this.labelFiltered = $('#status-filtered-records', this.boxFiltered);
                this.boxFiltered.hide();

                this.boxZoom = $('#status-zoom-box', this.el);
                this.boxZoom.find('.separator').css('border-left-color','transparent');

                this.$el.append('<div id="statusbar-menu" style="width:0; height:0;"></div>');
                this.$customizeStatusBarMenu = this.$el.find('#statusbar-menu');
                this.$customizeStatusBarMenu.on({
                    'show.bs.dropdown': function () {
                        _.defer(function(){
                            me.$customizeStatusBarMenu.find('ul').focus();
                         }, 100);
                    },
                    'hide.bs.dropdown': function () {
                        _.defer(function(){
                            me.api.asc_enableKeyEvents(true);
                        }, 100);
                    }
                });
                this.$customizeStatusBarMenu.append('<div class="dropdown-toggle" data-toggle="dropdown" style="width:0; height:0;"></div>');
                this.customizeStatusBarMenu.render(this.$customizeStatusBarMenu);
                this.customizeStatusBarMenu.cmpEl.attr({tabindex: -1});
                this.customizeStatusBarMenu.on('show:after', _.bind(this.onCustomizeStatusBarAfterShow, this));
                this.customizeStatusBarMenu.on('hide:after', _.bind(this.onCustomizeStatusBarAfterHide, this));
                this.customizeStatusBarMenu.on('item:click', _.bind(this.onCustomizeStatusBarClick, this));
                this.$el.on('contextmenu', _.bind(this.showCustomizeStatusBar, this));

                return this;
            },

            setApi: function(api) {
                this.api = api;
                this.api.asc_registerCallback('asc_onSheetsChanged', _.bind(this.update, this));
                return this;
            },

            setMode: function(mode) {
                this.mode = _.extend({}, this.mode, mode);
//                this.$el.find('.el-edit')[mode.isEdit?'show':'hide']();
                this.btnAddWorksheet.setVisible(this.mode.isEdit);
                this.btnAddWorksheet.setDisabled(this.mode.isDisconnected || this.api && (this.api.asc_isWorkbookLocked() || this.api.isCellEdited) || this.rangeSelectionMode!=Asc.c_oAscSelectionDialogType.None);
                this.updateTabbarBorders();
            },

            setVisible: function(visible) {
                visible ? this.show(): this.hide();
            },

            update: function() {
                var me = this;

                this.tabbar.empty(true);
                this.tabMenu.items[6].menu.removeAll();
                this.tabMenu.items[6].hide();
                this.btnAddWorksheet.setDisabled(true);
                this.sheetListMenu.removeAll();

                if (this.api) {
                    var wc = this.api.asc_getWorksheetsCount(), i = -1;
                    var hidentems = [], items = [], allItems = [], tab, locked, name;
                    var sindex = this.api.asc_getActiveWorksheetIndex();
                    var wbprotected = this.api.asc_isProtectedWorkbook();

                    while (++i < wc) {
                        locked = me.api.asc_isWorksheetLockedOrDeleted(i);
                        name = me.api.asc_getActiveNamedSheetView ? me.api.asc_getActiveNamedSheetView(i) || '' : '';
                        tab = {
                            sheetindex    : i,
                            index         : items.length,
                            active        : sindex == i,
                            label         : me.api.asc_getWorksheetName(i),
//                          reorderable   : !locked,
                            cls           : locked ? 'coauth-locked':'',
                            isLockTheDrag : locked || me.mode.isDisconnected || wbprotected,
                            iconCls       : 'btn-sheet-view',
                            iconTitle     : name,
                            iconVisible   : name!==''
                        };

                        this.api.asc_isWorksheetHidden(i)? hidentems.push(tab) : items.push(tab);

                        allItems.push(tab);
                    }

                    if (hidentems.length) {
                        hidentems.forEach(function(item){
                            me.tabMenu.items[6].menu.addItem(new Common.UI.MenuItem({
                                style: 'white-space: pre-wrap',
                                caption: Common.Utils.String.htmlEncode(item.label),
                                value: item.sheetindex
                            }));
                        });
                        this.tabMenu.items[6].show();
                    }

                    this.tabbar.add(items);

                    allItems.forEach(function(item){
                        me.sheetListMenu.addItem(new Common.UI.MenuItem({
                            style: 'white-space: pre',
                            caption: Common.Utils.String.htmlEncode(item.label),
                            value: item.sheetindex,
                            checkable: true,
                            checked: item.active,
                            hidden: me.api.asc_isWorksheetHidden(item.sheetindex),
                            textHidden: me.itemHidden,
                            template: _.template([
                                '<a id="<%= id %>" style="<%= style %>" tabindex="-1" type="menuitem" <% if (options.hidden) { %> data-hidden="true" <% } %>>',
                                    '<div class="color"></div>',
                                    '<span class="name"><%= caption %></span>',
                                    '<% if (options.hidden) { %>',
                                        '<span class="hidden-mark"><%= options.textHidden %></span>',
                                    '<% } %>',
                                '</a>'
                            ].join(''))
                        }));
                    });

                    if (!_.isUndefined(this.tabBarScroll)) {
                        this.tabbar.$bar.scrollLeft(this.tabBarScroll.scrollLeft);
                        this.tabBarScroll = undefined;
                    }
                    if (!this.tabbar.isTabVisible(sindex))
                        this.tabbar.setTabVisible(sindex);

<<<<<<< HEAD
                    this.btnAddWorksheet.setDisabled(me.mode.isDisconnected || me.api.asc_isWorkbookLocked() || me.api.asc_isProtectedWorkbook() || me.api.isCellEdited);
=======
                    this.tabbar.addDataHint(_.findIndex(items, function (item) { return item.sheetindex === sindex; }));

                    this.btnAddWorksheet.setDisabled(me.mode.isDisconnected || me.api.asc_isWorkbookLocked() || me.api.isCellEdited);
>>>>>>> cbf8194d
                    $('#status-label-zoom').text(Common.Utils.String.format(this.zoomText, Math.floor((this.api.asc_getZoom() +.005)*100)));

                    me.fireEvent('sheet:changed', [me, sindex]);
                    me.fireEvent('sheet:updateColors', [true]);
                    Common.NotificationCenter.trigger('comments:updatefilter', ['doc', 'sheet' + me.api.asc_getActiveWorksheetId()], false);
                }
            },

            setMathInfo: function(info) {
                if (info.count>1) {
                    if (!this.boxMath.is(':visible')) this.boxMath.show();
                    this.labelCount.text(this.textCount + ': ' + info.count);
                    this.labelMin.text((info.min && info.min.length) ? (this.textMin + ': ' + info.min) : '');
                    this.labelMax.text((info.max && info.max.length) ? (this.textMax + ': ' + info.max) : '');
                    this.labelSum.text((info.sum && info.sum.length) ? (this.textSum + ': ' + info.sum) : '');
                    this.labelAverage.text((info.average && info.average.length) ? (this.textAverage + ': ' + info.average) : '');

                    this.customizeStatusBarMenu.items.forEach(function (item) {
                        if (item.options.id === 'math-item-average') {
                            item.options.exampleval = (info.average && info.average.length) ? info.average : '';
                        } else if (item.options.id === 'math-item-min') {
                            item.options.exampleval = (info.min && info.min.length) ? info.min : '';
                        } else if (item.options.id === 'math-item-max') {
                            item.options.exampleval = (info.max && info.max.length) ? info.max : '';
                        } else if (item.options.id === 'math-item-count') {
                            item.options.exampleval = (info.count) ? String(info.count) : '';
                        } else if (item.options.id === 'math-item-sum') {
                            item.options.exampleval = (info.sum && info.sum.length) ? info.sum : '';
                        } else {
                            item.options.exampleval = '';
                        }
                        $(item.el).find('label').text(item.options.exampleval);
                    });
                } else {
                    this.customizeStatusBarMenu.items.forEach(function (item) {
                        item.options.exampleval = '';
                        $(item.el).find('label').text('');
                    });
                    if (this.boxMath.is(':visible')) this.boxMath.hide();
                }

                var me = this;
                _.delay(function(){
                    me.updateVisibleItemsBoxMath();
                    me.updateTabbarBorders();
                    me.onTabInvisible(undefined, me.tabbar.checkInvisible(true));
                },30);
            },

            setFilteredInfo: function(countFilter, countRecords) {
                if (countFilter>0 && countRecords>0) {//filter is applied
                    if (!this.boxFiltered.is(':visible')) this.boxFiltered.show();
                    this.labelFiltered.text(Common.Utils.String.format(this.filteredRecordsText, countFilter, countRecords));
                } else if (countFilter) {// filter mode
                    if (!this.boxFiltered.is(':visible')) this.boxFiltered.show();
                    this.labelFiltered.text(this.filteredText);
                } else if (countFilter !== undefined && countFilter !== null){
                    if (this.boxFiltered.is(':visible')) this.boxFiltered.hide();
                } else {
                    var filterInfo = this.api.asc_getCellInfo().asc_getAutoFilterInfo(),
                        need_disable =  !filterInfo || (filterInfo.asc_getIsApplyAutoFilter()!==true);
                    this.setFilteredInfo(!need_disable);
                }

                var me = this;
                _.delay(function(){
                    me.onTabInvisible(undefined, me.tabbar.checkInvisible(true));
                },30);
            },

            onSheetChanged: function(o, index, tab) {
                this.api.asc_showWorksheet(tab.sheetindex);

                if (this.hasTabInvisible && !this.tabbar.isTabVisible(index)) {
                    this.tabbar.setTabVisible(index);
                }

                this.tabbar.addDataHint(index);

                this.fireEvent('sheet:changed', [this, tab.sheetindex]);
                this.fireEvent('sheet:updateColors', [true]);

                // Common.NotificationCenter.trigger('comments:updatefilter', ['doc', 'sheet' + this.api.asc_getActiveWorksheetId()], false); //  hide popover
            },

            onTabMenu: function (o, index, tab, select) {
                var me = this;
                if (this.mode.isEdit && !this.isEditFormula && (this.rangeSelectionMode !== Asc.c_oAscSelectionDialogType.Chart) &&
                                                               (this.rangeSelectionMode !== Asc.c_oAscSelectionDialogType.FormatTable) &&
                                                               (this.rangeSelectionMode !== Asc.c_oAscSelectionDialogType.PrintTitles) &&
                    !this.mode.isDisconnected ) {
                    if (tab && tab.sheetindex >= 0) {
                        var rect = tab.$el.get(0).getBoundingClientRect(),
                            childPos = tab.$el.offset(),
                            parentPos = tab.$el.parent().offset();

                        if (!tab.isActive()) this.tabbar.setActive(tab);

                        if (!_.isUndefined(select)) {
                            var issheetlocked = false;
                            select.forEach(function (item) {
                                if (me.api.asc_isWorksheetLockedOrDeleted(item.sheetindex)) {
                                    issheetlocked = true;
                                }
                            });
                        } else {
                            var issheetlocked = me.api.asc_isWorksheetLockedOrDeleted(tab.sheetindex);
                        }

                        var isdoclocked     = this.api.asc_isWorkbookLocked();
                        var isdocprotected  = this.api.asc_isProtectedWorkbook();

                        this.tabMenu.items[0].setDisabled(isdoclocked || isdocprotected);
                        this.tabMenu.items[1].setDisabled(issheetlocked || isdocprotected);
                        this.tabMenu.items[2].setDisabled(issheetlocked || isdocprotected);
                        this.tabMenu.items[3].setDisabled(issheetlocked || isdocprotected);
                        this.tabMenu.items[4].setDisabled(issheetlocked || isdocprotected);
                        this.tabMenu.items[5].setDisabled(issheetlocked || isdocprotected);
                        this.tabMenu.items[6].setDisabled(isdoclocked || isdocprotected);
                        this.tabMenu.items[7].setDisabled(select.length>1);
                        this.tabMenu.items[8].setDisabled(issheetlocked || isdocprotected);

                        this.tabMenu.items[7].setCaption(this.api.asc_isProtectedSheet() ? this.itemUnProtect : this.itemProtect);

                        if (select.length === 1) {
                            this.tabMenu.items[11].hide();
                        } else {
                            this.tabMenu.items[11].show();
                        }

                        this.tabMenu.items[10].setDisabled(issheetlocked || isdocprotected);
                        this.tabMenu.items[11].setDisabled(issheetlocked || isdocprotected);

                        this.api.asc_closeCellEditor();
                        this.api.asc_enableKeyEvents(false);

                        this.tabMenu.atposition = (function () {
                            return {
                                top : rect.top,
                                left: rect.left - parentPos.left - 2
                            };
                        })();

                        this.tabMenu.hide();
                        this.tabMenu.show();
                        var menu = this.tabMenu;
                        _.defer(function(){
                            menu.cmpEl.focus();
                        }, 10);
                    }
                }
            },

            onTabMenuAfterShow: function (obj) {
                if (obj.atposition) {
                    obj.setOffset(obj.atposition.left);
                }

                this.enableKeyEvents = true;
            },

            onTabMenuAfterHide: function () {
                if (!_.isUndefined(this.enableKeyEvents)) {
                    if (this.api) {
                        this.api.asc_enableKeyEvents(this.enableKeyEvents);
                    }

                    this.enableKeyEvents = undefined;
                }
            },

            onTabMenuClick: function (o, item) {
                if (item && this.api) {
                    this.enableKeyEvents = (item.value === 'ins' || item.value === 'hide');
                    if (item.value === 'selectall') {
                        this.tabbar.setSelectAll(true);
                    } else if (item.value === 'noselect') {
                        this.tabbar.setSelectAll(false);
                    }
                }
            },

            onTabInvisible: function(obj, opts) {
                if (this.btnScrollFirst.isDisabled() !== (!opts.first)) {
                    this.btnScrollFirst.setDisabled(!opts.first);
                    this.btnScrollBack.setDisabled(!opts.first);
                }
                if (this.btnScrollNext.isDisabled() !== (!opts.last)) {
                    this.btnScrollNext.setDisabled(!opts.last);
                    this.btnScrollLast.setDisabled(!opts.last);
                }
                this.hasTabInvisible = opts.first || opts.last;
            },

            onBtnTabScroll: function(action, e) {
                this.tabbar.setTabVisible(action);
            },

            updateTabbarBorders: function() {
                var right = parseInt(this.boxZoom.css('width')), visible = false;
                if (this.boxMath.is(':visible')) {
                    right   += parseInt(this.boxMath.css('width'));
                    visible = true;
                }

                if (this.boxFiltered.is(':visible')) {
                    right   += parseInt(this.boxFiltered.css('width'));
                    visible = true;
                }

                this.boxZoom.find('.separator').css('border-left-color',visible?'':'transparent');
                this.tabBarBox.css('right',  right + 'px');
            },

            updateVisibleItemsBoxMath: function () {
                var widthStatusbar = parseInt(this.$el.css('width'));
                var width = parseInt(this.boxZoom.css('width')) + parseInt($('#status-tabs-scroll').css('width')) + parseInt($('#status-addtabs-box').css('width'));
                if (this.boxFiltered.is(':visible')) {
                    width += parseInt(this.boxFiltered.css('width'));
                }
                this.$el.find('.over-box').removeClass('over-box');
                while (width + parseInt(this.boxMath.css('width')) + 100 > widthStatusbar) {
                    var items = this.boxMath.find('label:not(.hide, .over-box)');
                    (items.length>0) && $(items[items.length - 1]).addClass('over-box');
                    if (items.length<=1)
                        break;
                }
            },

            changeViewMode: function (edit) {
                if (edit) {
                    this.tabBarBox.css('left',  '175px');
                } else {
                    this.tabBarBox.css('left',  '');
                }

                this.tabbar.options.draggable = edit;
                this.editMode = edit;
            },

            showCustomizeStatusBar: function (e) {
                var el = $(e.target);
                if ($('#status-zoom-box').find(el).length > 0
                    || $(e.target).closest('.statusbar .list-item').length>0
                    || $('#status-tabs-scroll').find(el).length > 0
                    || $('#status-addtabs-box').find(el).length > 0) return;
                this.customizeStatusBarMenu.hide();
                this.customizeStatusBarMenu.atposition = {
                    left: e.clientX*Common.Utils.zoom(),
                    top: e.clientY*Common.Utils.zoom()
                };
                this.customizeStatusBarMenu.show();
            },

            onCustomizeStatusBarAfterShow: function (obj) {
                if (obj.atposition) {
                    obj.setOffset(obj.atposition.left);
                }
                this.enableKeyEvents = true;
            },

            onCustomizeStatusBarAfterHide: function () {
                if (!_.isUndefined(this.enableKeyEvents)) {
                    if (this.api) {
                        this.api.asc_enableKeyEvents(this.enableKeyEvents);
                    }

                    this.enableKeyEvents = undefined;
                }
            },

            onCustomizeStatusBarClick: function (o, item, event) {
                var value = item.value,
                    checked = item.checked;
                this.boxMath.find('#status-math-' + value)[checked ? 'removeClass' : 'addClass']('hide');
                if (this.boxMath.find('label').length === this.boxMath.find('label.hide').length) {
                    this.boxMath.find('.separator').hide();
                } else {
                    if (this.boxMath.find('.separator').is(":hidden")) {
                        this.boxMath.find('.separator').show();
                    }
                }
                this.updateVisibleItemsBoxMath();
                this.updateTabbarBorders();
                this.onTabInvisible(undefined, this.tabbar.checkInvisible(true));
                event.stopPropagation();
                item.$el.find('a').blur();
            },

            tipZoomIn           : 'Zoom In',
            tipZoomOut          : 'Zoom Out',
            tipZoomFactor       : 'Magnification',
            tipFirst            : 'First Sheet',
            tipLast             : 'Last Sheet',
            tipPrev             : 'Previous Sheet',
            tipNext             : 'Next Sheet',
            tipAddTab           : 'Add Worksheet',
            tipListOfSheets     : 'List of Sheets',
            itemInsert          : 'Insert',
            itemDelete          : 'Delete',
            itemRename          : 'Rename',
            itemCopy            : 'Copy',
            itemMove            : 'Move',
            itemHide            : 'Hide',
            itemHidden          : 'Hidden',
            itemTabColor        : 'Tab Color',
            textNoColor         : 'No Color',
            textNewColor        : 'Add New Custom Color',
            zoomText            : 'Zoom {0}%',
            textSum             : 'Sum',
            textCount           : 'Count',
            textAverage         : 'Average',
            textMin             : 'Min',
            textMax             : 'Max',
            filteredRecordsText : '{0} of {1} records filtered',
            filteredText        : 'Filter mode',
            selectAllSheets     : 'Select All Sheets',
            ungroupSheets       : 'Ungroup Sheets',
            //textCustomizeStatusBar: 'Customize status bar',
            itemAverage         : 'Average',
            itemCount           : 'Count',
            itemMinimum         : 'Minimum',
            itemMaximum         : 'Maximum',
            itemSum             : 'Sum',
            itemProtect         : 'Protect',
            itemUnProtect       : 'Unprotect'
        }, SSE.Views.Statusbar || {}));

        SSE.Views.Statusbar.RenameDialog = Common.UI.Window.extend(_.extend({
            options: {
                header: false,
                width: 280,
                cls: 'modal-dlg',
                buttons: ['ok', 'cancel']
            },

            template:   '<div class="box">' +
                            '<div class="input-row">' +
                                '<label><%= label %></label>' +
                            '</div>' +
                            '<div class="input-row" id="txt-sheet-name"></div>' +
                        '</div>',

            initialize : function(options) {
                _.extend(this.options, options || {}, {
                    label: this.labelSheetName
                });
                this.options.tpl = _.template(this.template)(this.options);

                Common.UI.Window.prototype.initialize.call(this, this.options);
            },

            render: function() {
                Common.UI.Window.prototype.render.call(this);

                var $window = this.getChild();
                $window.find('.dlg-btn').on('click', _.bind(this.onBtnClick, this));

                this.txtName = new Common.UI.InputField({
                    el: $window.find('#txt-sheet-name'),
                    style: 'width:100%;',
                    value: Common.Utils.String.htmlEncode(this.options.current),
                    allowBlank: false,
                    maxLength: 31,
                    validation: _.bind(this.nameValidator, this)
                });
            },

            show: function(x,y) {
                Common.UI.Window.prototype.show.apply(this, arguments);
                var edit = this.txtName.$el.find('input');
                _.delay(function(me){
                    edit.focus();
                    edit.select();
                }, 100, this);
            },

            onBtnClick: function(event) {
                this.doClose(event.currentTarget.attributes['result'].value);
            },

            doClose: function(res) {
                if (res == 'ok') {
                    if (this.txtName.checkValidate() !== true) {
                        _.delay(function(me){
                            me.txtName.focus();
                        }, 100, this);
                        return;
                    }
                }

                if (this.options.handler) {
                    this.options.handler.call(this, res, this.txtName.getValue());
                }

                this.close();
            },

            onPrimary: function(e) {
                this.doClose('ok');
                return false;
            },

            nameValidator: function(value) {
                var items = this.options.names;
                if (!items && this.options.api) {
                    var api = this.options.api,
                        sindex = api.asc_getActiveWorksheetIndex(),
                        wc = api.asc_getWorksheetsCount();
                    items = [];
                    while (wc--) {
                        if (sindex !== wc) {
                            items.push(api.asc_getWorksheetName(wc).toLowerCase());
                        }
                    }
                }
                if (items) {
                    var testval = value.toLowerCase();
                    for (var i = items.length - 1; i >= 0; --i) {
                        if (items[i] === testval) {
                            return this.errNameExists;
                        }
                    }
                }

                if (value.length > 2 && value[0]=='"' && value[value.length-1]=='"') return true;
                if (!/[:\\\/\*\?\[\]\']/.test(value)) return true;

                return this.errNameWrongChar;
            },

            errNameExists   : 'Worksheet with such name already exist.',
            errNameWrongChar: 'A sheet name cannot contains characters: \\, \/, *, ?, [, ], :',
            labelSheetName  : 'Sheet Name'
        }, RenameDialog||{}));

        SSE.Views.Statusbar.CopyDialog = Common.UI.Window.extend(_.extend({
            options: {
                width: 270,
                cls: 'modal-dlg',
                buttons: ['ok', 'cancel']
            },

            template:   '<div class="box">' +
                            '<div class="input-row">' +
                                '<label><%= label %></label>' +
                            '</div>' +
                            '<div id="status-list-names" style="height: 162px;"></div>' +
                        '</div>',

            initialize : function(options) {
                _.extend(this.options, options || {}, {
                    label: options.ismove ? this.textMoveBefore : this.textCopyBefore
                });
                this.options.tpl = _.template(this.template)(this.options);

                Common.UI.Window.prototype.initialize.call(this, this.options);
            },

            render: function() {
                Common.UI.Window.prototype.render.call(this);

                var $window = this.getChild();
                $window.find('.dlg-btn').on('click', _.bind(this.onBtnClick, this));

                var pages = [];
                this.options.names.forEach(function(item){
                    pages.push(new Common.UI.DataViewModel(item));
                }, this);

                if (pages.length) {
                    pages.push(new Common.UI.DataViewModel({
                        value       : this.options.ismove ? this.itemMoveToEnd : this.itemCopyToEnd,
                        inindex     : -255
                    }));
                }

                this.listNames = new Common.UI.ListView({
                    el: $('#status-list-names', $window),
                    store: new Common.UI.DataViewStore(pages),
                    cls: 'dbl-clickable',
                    itemTemplate: _.template('<div id="<%= id %>" class="list-item"><%= Common.Utils.String.htmlEncode(value) %></div>')
                });

                this.listNames.selectByIndex(0);
                this.listNames.on('entervalue', _.bind(this.onPrimary, this));
                this.listNames.on('item:dblclick', _.bind(this.onPrimary, this));

                this.mask = $('.modals-mask');
                this.mask.on('mousedown',_.bind(this.onUpdateFocus, this));
            },

            show: function(x,y) {
                Common.UI.Window.prototype.show.apply(this, arguments);

                _.delay(function(me){
                    me.listNames.focus();
                }, 100, this);
            },

            hide: function () {
                Common.UI.Window.prototype.hide.apply(this, arguments);

                this.mask.off('mousedown',_.bind(this.onUpdateFocus, this));
            },

            onBtnClick: function(event) {
                var active = this.listNames.getSelectedRec();

                if (this.options.handler) {
                    this.options.handler.call(this,
                        event.currentTarget.attributes['result'].value, active.get('inindex'));
                }

                this.close();
            },

            onPrimary: function() {
                if (this.options.handler) {
                    this.options.handler.call(this, 'ok', this.listNames.getSelectedRec().get('inindex'));
                }

                this.close();
            },

            onUpdateFocus: function () {
                _.delay(function(me){
                    me.listNames.focus();
                }, 100, this);
            },

            itemCopyToEnd   : '(Copy to end)',
            itemMoveToEnd   : '(Move to end)',
            textCopyBefore  : 'Copy before sheet',
            textMoveBefore  : 'Move before sheet'
        }, CopyDialog||{}));

    }
);<|MERGE_RESOLUTION|>--- conflicted
+++ resolved
@@ -593,13 +593,9 @@
                     if (!this.tabbar.isTabVisible(sindex))
                         this.tabbar.setTabVisible(sindex);
 
-<<<<<<< HEAD
                     this.btnAddWorksheet.setDisabled(me.mode.isDisconnected || me.api.asc_isWorkbookLocked() || me.api.asc_isProtectedWorkbook() || me.api.isCellEdited);
-=======
                     this.tabbar.addDataHint(_.findIndex(items, function (item) { return item.sheetindex === sindex; }));
 
-                    this.btnAddWorksheet.setDisabled(me.mode.isDisconnected || me.api.asc_isWorkbookLocked() || me.api.isCellEdited);
->>>>>>> cbf8194d
                     $('#status-label-zoom').text(Common.Utils.String.format(this.zoomText, Math.floor((this.api.asc_getZoom() +.005)*100)));
 
                     me.fireEvent('sheet:changed', [me, sindex]);
