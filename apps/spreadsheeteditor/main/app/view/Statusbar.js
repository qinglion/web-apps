/*
 *
 * (c) Copyright Ascensio System SIA 2010-2019
 *
 * This program is a free software product. You can redistribute it and/or
 * modify it under the terms of the GNU Affero General Public License (AGPL)
 * version 3 as published by the Free Software Foundation. In accordance with
 * Section 7(a) of the GNU AGPL its Section 15 shall be amended to the effect
 * that Ascensio System SIA expressly excludes the warranty of non-infringement
 * of any third-party rights.
 *
 * This program is distributed WITHOUT ANY WARRANTY; without even the implied
 * warranty of MERCHANTABILITY or FITNESS FOR A PARTICULAR  PURPOSE. For
 * details, see the GNU AGPL at: http://www.gnu.org/licenses/agpl-3.0.html
 *
 * You can contact Ascensio System SIA at 20A-12 Ernesta Birznieka-Upisha
 * street, Riga, Latvia, EU, LV-1050.
 *
 * The  interactive user interfaces in modified source and object code versions
 * of the Program must display Appropriate Legal Notices, as required under
 * Section 5 of the GNU AGPL version 3.
 *
 * Pursuant to Section 7(b) of the License you must retain the original Product
 * logo when distributing the program. Pursuant to Section 7(e) we decline to
 * grant you any rights under trademark law for use of our trademarks.
 *
 * All the Product's GUI elements, including illustrations and icon sets, as
 * well as technical writing content are licensed under the terms of the
 * Creative Commons Attribution-ShareAlike 4.0 International. See the License
 * terms at http://creativecommons.org/licenses/by-sa/4.0/legalcode
 *
*/
/**
 *  StatusBar View
 *
 *  Created by Maxim Kadushkin on 27 March 2014
 *  Copyright (c) 2018 Ascensio System SIA. All rights reserved.
 *
 */

define([
    'text!spreadsheeteditor/main/app/template/StatusBar.template',
    'tip',
    'common/main/lib/component/TabBar',
    'common/main/lib/component/Menu',
    'common/main/lib/component/Window',
    'common/main/lib/component/ThemeColorPalette'
],
    function(template){
        'use strict';

        if (SSE.Views.Statusbar) {
            var RenameDialog = SSE.Views.Statusbar.RenameDialog;
            var CopyDialog = SSE.Views.Statusbar.CopyDialog;
        }

        SSE.Views.Statusbar = Common.UI.BaseView.extend(_.extend({
            el: '#statusbar',
            template: _.template(template),

            events: function() {
                return {
                    'click #status-btn-tabfirst': _.bind(this.onBtnTabScroll, this, 'first'),
                    'click #status-btn-tabback': _.bind(this.onBtnTabScroll, this, 'backward'),
                    'click #status-btn-tabnext': _.bind(this.onBtnTabScroll, this, 'forward'),
                    'click #status-btn-tablast': _.bind(this.onBtnTabScroll, this, 'last')
                };
            },

            api: undefined,

            initialize: function (options) {
                _.extend(this, options);
            },

            render: function () {
                var me = this;
                $(this.el).html(this.template({
                    scope: this
                }));

                this.cntStatusbar = $('.statusbar', this.el);
                this.isCompact = Common.localStorage.getBool('sse-compact-statusbar', true);
                if (!this.isCompact) {
                    this.cntStatusbar.addClass('no-compact');
                }

                this.editMode = false;
                this.rangeSelectionMode = Asc.c_oAscSelectionDialogType.None;

                this.btnZoomDown = new Common.UI.Button({
                    el: $('#status-btn-zoomdown',this.el),
                    hint: this.tipZoomOut+' (Ctrl+-)',
                    hintAnchor: 'top'
                });

                this.btnZoomUp = new Common.UI.Button({
                    el: $('#status-btn-zoomup',this.el),
                    hint: this.tipZoomIn+' (Ctrl++)',
                    hintAnchor: 'top-right'
                });

                this.btnScrollFirst = new Common.UI.Button({
                    el: $('#status-btn-tabfirst',this.el),
                    hint: this.tipFirst,
                    disabled: true,
                    hintAnchor: 'top'
                });

                this.btnScrollBack = new Common.UI.Button({
                    el: $('#status-btn-tabback',this.el),
                    hint: this.tipPrev,
                    disabled: true,
                    hintAnchor: 'top'
                });

                this.btnScrollNext = new Common.UI.Button({
                    el: $('#status-btn-tabnext',this.el),
                    hint: this.tipNext,
                    disabled: true,
                    hintAnchor: 'top'
                });

                this.btnScrollLast = new Common.UI.Button({
                    el: $('#status-btn-tablast',this.el),
                    hint: this.tipLast,
                    disabled: true,
                    hintAnchor: 'top'
                });

                this.btnAddWorksheet = new Common.UI.Button({
                    el: $('#status-btn-addtab',this.el),
                    hint: this.tipAddTab,
                    disabled: true,
                    hintAnchor: 'top'
                });

                this.cntSheetList = new Common.UI.Button({
                    el: $('.cnt-tabslist', this.el),
                    hint: this.tipListOfSheets,
                    hintAnchor: 'top'
                });
                this.btnSheetList = $('#status-btn-tabslist',this.$el);
                this.sheetListMenu = new Common.UI.Menu({
                    style: 'margin-top:-3px;',
                    menuAlign: 'bl-tl',
                    maxHeight: 300
                });
                this.sheetListMenu.on('item:click', function(obj,item) {
                    me.fireEvent('show:tab', [item.value]);
                });
                this.cntSheetList.cmpEl.on({
                    'show.bs.dropdown': function () {
                        _.defer(function(){
                            me.cntSheetList.cmpEl.find('ul').focus();
                        }, 100);
                    },
                    'hide.bs.dropdown': function () {
                        _.defer(function(){
                            me.api.asc_enableKeyEvents(true);
                        }, 100);
                    }
                });
                this.sheetListMenu.render($('.cnt-tabslist',this.el));
                this.sheetListMenu.cmpEl.attr({tabindex: -1});

                this.cntZoom = new Common.UI.Button({
                    el: $('.cnt-zoom',this.el),
                    hint: this.tipZoomFactor,
                    hintAnchor: 'top'
                });
                this.cntZoom.cmpEl.on({
                    'show.bs.dropdown': function () {
                        _.defer(function(){
                            me.cntZoom.cmpEl.find('ul').focus();
                        }, 100);
                    },
                    'hide.bs.dropdown': function () {
                        _.defer(function(){
                            me.api.asc_enableKeyEvents(true);
                        }, 100);
                    }
                });

                this.zoomMenu = new Common.UI.Menu({
                    style: 'margin-top:-5px;',
                    menuAlign: 'bl-tl',
                    items: [
                        { caption: "50%", value: 50 },
                        { caption: "75%", value: 75 },
                        { caption: "100%", value: 100 },
                        { caption: "125%", value: 125 },
                        { caption: "150%", value: 150 },
                        { caption: "175%", value: 175 },
                        { caption: "200%", value: 200 }
                    ]
                });
                this.zoomMenu.render($('.cnt-zoom',this.el));
                this.zoomMenu.cmpEl.attr({tabindex: -1});

                this.labelZoom = $('#status-label-zoom',this.$el);

                this.tabBarBox = $('#status-sheets-bar-box', this.el);
                this.tabbar = new Common.UI.TabBar({
                    el: '#status-sheets-bar',
                    placement: 'bottom',
                    draggable: false
                }).render();

                this.tabbar.on({
                    'tab:invisible'     : _.bind(this.onTabInvisible, this),
                    'tab:changed'       : _.bind(this.onSheetChanged, this),
                    //'tab:manual'        : _.bind(this.onAddTabClick, this),
                    'tab:contextmenu'   : _.bind(this.onTabMenu, this),
                    'tab:dblclick'      : _.bind(function () {
                        if (me.editMode && !(me.mode && me.mode.isDisconnected) && (me.rangeSelectionMode !== Asc.c_oAscSelectionDialogType.Chart) &&
                                           (me.rangeSelectionMode !== Asc.c_oAscSelectionDialogType.FormatTable)&&
                                           (me.rangeSelectionMode !== Asc.c_oAscSelectionDialogType.PrintTitles)) {
                            me.fireEvent('sheet:changename');
                        }
                    }, this),
                    'tab:move'          : _.bind(function (selectTabs, index) {
                        me.tabBarScroll = {scrollLeft: me.tabbar.scrollX};
                        if (_.isUndefined(selectTabs) || _.isUndefined(index) || (selectTabs && selectTabs.length === 1 && selectTabs[0] === index)) {
                            return;
                        }
                        if (_.isArray(selectTabs)) {
                            me.fireEvent('sheet:move', [selectTabs, false, true, undefined, index]);
                        } else {
                            var tabIndex = selectTabs;

                            if (tabIndex < index) {
                                ++index;
                            }

                            me.fireEvent('sheet:move', [undefined, false, true, tabIndex, index]);
                        }

                    }, this),
                    'tab:dragstart': _.bind(function (dataTransfer, selectTabs) {
                        Common.Utils.isIE && (this.isDrop = false);
                        Common.UI.Menu.Manager.hideAll();
                        this.api.asc_closeCellEditor();
                        var arrTabs = [],
                            arrName = [],
                            me = this;
                        var wc = me.api.asc_getWorksheetsCount(), items = [], i = -1;
                        while (++i < wc) {
                            if (!this.api.asc_isWorksheetHidden(i)) {
                                items.push({
                                    value: me.api.asc_getWorksheetName(i),
                                    inindex: i
                                });
                            }
                        }
                        var arrSelectIndex = [];
                        selectTabs.forEach(function (item) {
                            arrSelectIndex.push(item.sheetindex);
                        });
                        items.forEach(function (item) {
                            if (arrSelectIndex.indexOf(item.inindex) !== -1) {
                                arrTabs.push(item.inindex);
                                arrName.push(item.value);
                            }
                        });
                        var stringSheet, arr = [];
                        stringSheet = this.api.asc_StartMoveSheet(_.clone(arrTabs));
                        arr.push({type: 'onlyoffice', value: stringSheet});
                        arr.push({type: 'indexes', value: arrTabs});
                        arr.push({type: 'names', value: arrName});
                        arr.push({type: 'key', value: Common.Utils.InternalSettings.get("sse-doc-info-key")});
                        var json = JSON.stringify(arr);
                        if (!Common.Utils.isIE) {
                            dataTransfer.setData('onlyoffice', json);
                        } else {
                            dataTransfer.setData('text', 'sheet');
                            this.dataTransfer = json;
                        }
                        this.dropTabs = selectTabs;
                    }, this),
                    'tab:drop': _.bind(function (dataTransfer, index) {
                         if (this.isEditFormula || (Common.Utils.isIE && this.dataTransfer === undefined)) return;
                        Common.Utils.isIE && (this.isDrop = true);
                         var data = !Common.Utils.isIE ? dataTransfer.getData('onlyoffice') : this.dataTransfer;
                         if (data) {
                             var arrData = JSON.parse(data);
                             if (arrData) {
                                 var key = _.findWhere(arrData, {type: 'key'}).value;
                                 if (Common.Utils.InternalSettings.get("sse-doc-info-key") === key) {
                                     this.api.asc_moveWorksheet(_.isNumber(index) ? index : this.api.asc_getWorksheetsCount(), _.findWhere(arrData, {type: 'indexes'}).value);
                                     this.api.asc_enableKeyEvents(true);
                                     Common.NotificationCenter.trigger('tabs:dragend', this);
                                 } else {
                                     var names = [], wc = this.api.asc_getWorksheetsCount();
                                     while (wc--) {
                                         names.push(this.api.asc_getWorksheetName(wc).toLowerCase());
                                     }
                                     var newNames = [];
                                     var arrNames = _.findWhere(arrData, {type: 'names'}).value;
                                     arrNames.forEach(function (name) {
                                         var ind = 1,
                                             name = name;
                                         var re = /^(.*)\((\d)\)$/.exec(name);
                                         var first = re ? re[1] : name + ' ';
                                         var arr = [];
                                         newNames.length > 0 && newNames.forEach(function (item) {
                                             arr.push(item.toLowerCase());
                                         });
                                         while (names.indexOf(name.toLowerCase()) !== -1 || arr.indexOf(name.toLowerCase()) !== -1) {
                                             ind++;
                                             name = first + '(' + ind + ')';
                                         }
                                         newNames.push(name);
                                     });
                                     var index = _.isNumber(index) ? index : this.api.asc_getWorksheetsCount();
                                     this.api.asc_EndMoveSheet(index, newNames, _.findWhere(arrData, {type: 'onlyoffice'}).value);
                                 }
                             }
                         }
                    }, this),
                    'tab:dragend':  _.bind(function (cut) {
                        if (cut && !(Common.Utils.isIE && this.isDrop === false)) {
                            if (this.dropTabs.length > 0) {
                                var arr = [];
                                this.dropTabs.forEach(function (tab) {
                                    arr.push(tab.sheetindex);
                                });
                                me.api.asc_deleteWorksheet(arr);
                            }
                        }
                        this.dropTabs = undefined;
                        if (Common.Utils.isIE) {
                            this.isDrop = undefined;
                            this.dataTransfer = undefined;
                        }
                        Common.NotificationCenter.trigger('tabs:dragend', this);
                    }, this)
                });

                var menuHiddenItems = new Common.UI.Menu({
                    maxHeight: 260,
                    menuAlign: 'tl-tr'
                }).on('show:after', function () {
                    this.scroller.update({alwaysVisibleY: true});
                });
                menuHiddenItems.on('item:click', function(obj,item,e) {
                    me.fireEvent('show:hidden', [me, item.value]);
                });

                var menuColorItems = new Common.UI.Menu({
                    menuAlign: 'tl-tr',
                    cls: 'color-tab',
                    items: [
                        { template: _.template('<div id="id-tab-menu-color" style="width: 169px; height: 240px;"></div>') },
                        { template: _.template('<a id="id-tab-menu-new-color" style="padding-left:12px;">' + me.textNewColor + '</a>') }
                    ]
                });

                function dummyCmp() {
                    return {
                        isDummy : true,
                        on      : function() {}
                    }
                }

                me.mnuTabColor = dummyCmp();
                this.tabMenu = new Common.UI.Menu({
                    menuAlign: 'bl-tl',
                    items: [
                        {caption: this.itemInsert,  value: 'ins'},
                        {caption: this.itemDelete,  value: 'del'},
                        {caption: this.itemRename,  value: 'ren'},
                        {caption: this.itemCopy,    value: 'copy'},
                        {caption: this.itemMove,    value: 'move'},
                        {caption: this.itemHide,    value: 'hide'},
                        {
                            caption: this.itemHidden,
                            menu: menuHiddenItems
                        },
                        {caption: this.itemProtect, value: 'protect'},
                        {
                            caption: this.itemTabColor,
                            menu: menuColorItems
                        },
                        { caption: '--' },
                        {caption: this.selectAllSheets,  value: 'selectall'},
                        {caption: this.ungroupSheets,  value: 'noselect'}
                    ]
                }).on('render:after', function(btn) {
                        me.mnuTabColor = new Common.UI.ThemeColorPalette({
                            el: $('#id-tab-menu-color'),
                            transparent: true
                        });

                        me.mnuTabColor.on('select', function(picker, color) {
                            me.fireEvent('sheet:setcolor', [color]);
                        });
                    });

                var customizeStatusBarMenuTemplate = _.template('<a id="<%= id %>" tabindex="-1" type="menuitem">'+
                    '<div style="position: relative;">'+
                    '<div style="position: absolute; left: 0; width: 85px;"><%= caption %></div>' +
                    '<label style="width: 100%; overflow: hidden; text-overflow: ellipsis; text-align: right; vertical-align: bottom; padding-left: 85px; color: silver;cursor: pointer;"><%= options.exampleval ? options.exampleval : "" %></label>' +
                    '</div></a>');

                this.customizeStatusBarMenu = new Common.UI.Menu({
                    style: 'margin-top: 0px; margin-left: -7px;',
                    menuAlign: 'bl-tl',
                    menuAlignEl: $(this.el),
                    items: [
                        //{template: _.template('<div style="padding-left: 6px; padding-top: 2px;">' + this.textCustomizeStatusBar + '</div>')},
                        //{caption: '--'},
                        {
                            id: 'saved-status',
                            caption: this.itemStatus,
                            value: 'status',
                            checkable: true,
                            checked: true,
                            template: customizeStatusBarMenuTemplate,
                            exampleval: ''
                        },
                        {caption: '--'},
                        {
                            id: 'math-item-average',
                            caption: this.itemAverage,
                            value: 'average',
                            checkable: true,
                            checked: true,
                            template: customizeStatusBarMenuTemplate,
                            exampleval: ''
                        },
                        {
                            id: 'math-item-count',
                            caption: this.itemCount,
                            value: 'count',
                            checkable: true,
                            checked: true,
                            template: customizeStatusBarMenuTemplate,
                            exampleval: ''
                        },
                        {
                            id: 'math-item-min',
                            caption: this.itemMinimum,
                            value: 'min',
                            checkable: true,
                            checked: true,
                            template: customizeStatusBarMenuTemplate,
                            exampleval: ''
                        },
                        {
                            id: 'math-item-max',
                            caption: this.itemMaximum,
                            value: 'max',
                            checkable: true,
                            checked: true,
                            template: customizeStatusBarMenuTemplate,
                            exampleval: ''
                        },
                        {
                            id: 'math-item-sum',
                            caption: this.itemSum,
                            value: 'sum',
                            checkable: true,
                            checked: true,
                            template: customizeStatusBarMenuTemplate,
                            exampleval: ''
                        }
                    ]
                });

                this.tabbar.$el.append('<div class="dropdown-toggle" data-toggle="dropdown" style="width:0; height:0;"></div>');
                this.tabMenu.render(this.tabbar.$el);
                this.tabMenu.cmpEl.attr({tabindex: -1});
                this.tabMenu.on('show:after', _.bind(this.onTabMenuAfterShow, this));
                this.tabMenu.on('hide:after', _.bind(this.onTabMenuAfterHide, this));
                this.tabMenu.on('item:click', _.bind(this.onTabMenuClick, this));

                this.boxMath = $('#status-math-box', this.el);
                this.labelSum = $('#status-math-sum', this.boxMath);
                this.labelCount = $('#status-math-count', this.boxMath);
                this.labelAverage = $('#status-math-average', this.boxMath);
                this.labelMin = $('#status-math-min', this.boxMath);
                this.labelMax = $('#status-math-max', this.boxMath);
                this.boxMath.hide();

                this.boxFiltered = $('#status-filtered-box', this.el);
                this.labelFiltered = $('#status-filtered-records', this.boxFiltered);
                this.boxFiltered.hide();

                this.boxZoom = $('#status-zoom-box', this.el);
                this.boxZoom.find('.separator').css('border-left-color','transparent');

                this.boxNumberSheets = $('#status-number-of-sheet', this.el);
                this.isCompact && this.boxNumberSheets.hide();
                this.labelNumberSheets = $('#label-sheets', this.boxNumberSheets);

                this.boxAction = $('#status-action', this.el);
                this.boxAction.hide();
                this.labelAction = $('#label-action', this.boxAction);

                this.$el.append('<div id="statusbar-menu" style="width:0; height:0;"></div>');
                this.$customizeStatusBarMenu = this.$el.find('#statusbar-menu');
                this.$customizeStatusBarMenu.on({
                    'show.bs.dropdown': function () {
                        _.defer(function(){
                            me.$customizeStatusBarMenu.find('ul').focus();
                         }, 100);
                    },
                    'hide.bs.dropdown': function () {
                        _.defer(function(){
                            me.api.asc_enableKeyEvents(true);
                        }, 100);
                    }
                });
                this.$customizeStatusBarMenu.append('<div class="dropdown-toggle" data-toggle="dropdown" style="width:0; height:0;"></div>');
                this.customizeStatusBarMenu.render(this.$customizeStatusBarMenu);
                this.customizeStatusBarMenu.cmpEl.attr({tabindex: -1});
                this.customizeStatusBarMenu.on('show:after', _.bind(this.onCustomizeStatusBarAfterShow, this));
                this.customizeStatusBarMenu.on('hide:after', _.bind(this.onCustomizeStatusBarAfterHide, this));
                this.customizeStatusBarMenu.on('item:click', _.bind(this.onCustomizeStatusBarClick, this));
                this.$el.on('contextmenu', _.bind(this.showCustomizeStatusBar, this));

                return this;
            },

            setApi: function(api) {
                this.api = api;
                this.api.asc_registerCallback('asc_onSheetsChanged', _.bind(this.update, this));
                return this;
            },

            setMode: function(mode) {
                this.mode = _.extend({}, this.mode, mode);
//                this.$el.find('.el-edit')[mode.isEdit?'show':'hide']();
                this.btnAddWorksheet.setVisible(this.mode.isEdit);
                this.btnAddWorksheet.setDisabled(this.mode.isDisconnected || this.api && (this.api.asc_isWorkbookLocked() || this.api.isCellEdited) || this.rangeSelectionMode!=Asc.c_oAscSelectionDialogType.None);
                this.updateTabbarBorders();
            },

            setVisible: function(visible) {
                visible ? this.show(): this.hide();
            },

            update: function() {
                var me = this;

                this.tabbar.empty(true);
                this.tabMenu.items[6].menu.removeAll();
                this.tabMenu.items[6].hide();
                this.btnAddWorksheet.setDisabled(true);
                this.sheetListMenu.removeAll();

                if (this.api) {
                    var wc = this.api.asc_getWorksheetsCount(), i = -1;
                    var hidentems = [], items = [], allItems = [], tab, locked, name;
                    var sindex = this.api.asc_getActiveWorksheetIndex();
                    var wbprotected = this.api.asc_isProtectedWorkbook();

                    while (++i < wc) {
                        locked = me.api.asc_isWorksheetLockedOrDeleted(i);
                        name = me.api.asc_getActiveNamedSheetView ? me.api.asc_getActiveNamedSheetView(i) || '' : '';
                        tab = {
                            sheetindex    : i,
                            index         : items.length,
                            active        : sindex == i,
                            label         : me.api.asc_getWorksheetName(i),
//                          reorderable   : !locked,
                            cls           : locked ? 'coauth-locked':'',
                            isLockTheDrag : locked || me.mode.isDisconnected || wbprotected,
                            iconCls       : 'btn-sheet-view',
                            iconTitle     : name,
                            iconVisible   : name!==''
                        };

                        this.api.asc_isWorksheetHidden(i)? hidentems.push(tab) : items.push(tab);

                        allItems.push(tab);
                    }

                    if (hidentems.length) {
                        hidentems.forEach(function(item){
                            me.tabMenu.items[6].menu.addItem(new Common.UI.MenuItem({
                                style: 'white-space: pre-wrap',
                                caption: Common.Utils.String.htmlEncode(item.label),
                                value: item.sheetindex
                            }));
                        });
                        this.tabMenu.items[6].show();
                    }

                    this.tabbar.add(items);

                    allItems.forEach(function(item){
                        me.sheetListMenu.addItem(new Common.UI.MenuItem({
                            style: 'white-space: pre',
                            caption: Common.Utils.String.htmlEncode(item.label),
                            value: item.sheetindex,
                            checkable: true,
                            checked: item.active,
                            hidden: me.api.asc_isWorksheetHidden(item.sheetindex),
                            textHidden: me.itemHidden,
                            template: _.template([
                                '<a id="<%= id %>" style="<%= style %>" tabindex="-1" type="menuitem" <% if (options.hidden) { %> data-hidden="true" <% } %>>',
                                    '<div class="color"></div>',
                                    '<span class="name"><%= caption %></span>',
                                    '<% if (options.hidden) { %>',
                                        '<span class="hidden-mark"><%= options.textHidden %></span>',
                                    '<% } %>',
                                '</a>'
                            ].join(''))
                        }));
                    });

                    if (!_.isUndefined(this.tabBarScroll)) {
                        this.tabbar.$bar.scrollLeft(this.tabBarScroll.scrollLeft);
                        this.tabBarScroll = undefined;
                    }
                    if (!this.tabbar.isTabVisible(sindex))
                        this.tabbar.setTabVisible(sindex);

                    this.btnAddWorksheet.setDisabled(me.mode.isDisconnected || me.api.asc_isWorkbookLocked() || me.api.asc_isProtectedWorkbook() || me.api.isCellEdited);
                    this.tabbar.addDataHint(_.findIndex(items, function (item) { return item.sheetindex === sindex; }));

                    $('#status-label-zoom').text(Common.Utils.String.format(this.zoomText, Math.floor((this.api.asc_getZoom() +.005)*100)));

                    this.updateNumberOfSheet(sindex, wc);
                    this.updateTabbarBorders();

                    me.fireEvent('sheet:changed', [me, sindex]);
                    me.fireEvent('sheet:updateColors', [true]);
                    Common.NotificationCenter.trigger('comments:updatefilter', ['doc', 'sheet' + me.api.asc_getActiveWorksheetId()], false);
                }
            },

            setMathInfo: function(info) {
                if (info.count>1) {
                    if (!this.boxMath.is(':visible')) this.boxMath.show();
                    this.labelCount.text(this.textCount + ': ' + info.count);
                    this.labelMin.text((info.min && info.min.length) ? (this.textMin + ': ' + info.min) : '');
                    this.labelMax.text((info.max && info.max.length) ? (this.textMax + ': ' + info.max) : '');
                    this.labelSum.text((info.sum && info.sum.length) ? (this.textSum + ': ' + info.sum) : '');
                    this.labelAverage.text((info.average && info.average.length) ? (this.textAverage + ': ' + info.average) : '');

                    this.labelMin[info.min && info.min.length > 0 ? 'show' : 'hide']();
                    this.labelMax[info.max && info.max.length > 0 ? 'show' : 'hide']();
                    this.labelSum[info.sum && info.sum.length > 0 ? 'show' : 'hide']();
                    this.labelAverage[info.average && info.average.length > 0 ? 'show' : 'hide']();

                    this.customizeStatusBarMenu.items.forEach(function (item) {
                        if (item.options.id === 'math-item-average') {
                            item.options.exampleval = (info.average && info.average.length) ? info.average : '';
                        } else if (item.options.id === 'math-item-min') {
                            item.options.exampleval = (info.min && info.min.length) ? info.min : '';
                        } else if (item.options.id === 'math-item-max') {
                            item.options.exampleval = (info.max && info.max.length) ? info.max : '';
                        } else if (item.options.id === 'math-item-count') {
                            item.options.exampleval = (info.count) ? String(info.count) : '';
                        } else if (item.options.id === 'math-item-sum') {
                            item.options.exampleval = (info.sum && info.sum.length) ? info.sum : '';
                        }
                        $(item.el).find('label').text(item.options.exampleval);
                    });
                } else {
                    this.customizeStatusBarMenu.items.forEach(function (item) {
                        item.options.exampleval = '';
                        $(item.el).find('label').text('');
                    });
                    if (this.boxMath.is(':visible')) this.boxMath.hide();
                }

                var me = this;
                _.delay(function(){
                    me.updateVisibleItemsBoxMath();
                    me.updateTabbarBorders();
                    me.onTabInvisible(undefined, me.tabbar.checkInvisible(true));
                },30);
            },

            setFilteredInfo: function(countFilter, countRecords) {
                if (countFilter>0 && countRecords>0) {//filter is applied
                    if (!this.boxFiltered.is(':visible')) this.boxFiltered.show();
                    this.labelFiltered.text(Common.Utils.String.format(this.filteredRecordsText, countFilter, countRecords));
                } else if (countFilter) {// filter mode
                    if (!this.boxFiltered.is(':visible')) this.boxFiltered.show();
                    this.labelFiltered.text(this.filteredText);
                } else if (countFilter !== undefined && countFilter !== null){
                    if (this.boxFiltered.is(':visible')) this.boxFiltered.hide();
                } else {
                    var filterInfo = this.api.asc_getCellInfo().asc_getAutoFilterInfo(),
                        need_disable =  !filterInfo || (filterInfo.asc_getIsApplyAutoFilter()!==true);
                    this.setFilteredInfo(!need_disable);
                }

                var me = this;
                _.delay(function(){
                    me.onTabInvisible(undefined, me.tabbar.checkInvisible(true));
                },30);
            },

            onSheetChanged: function(o, index, tab) {
                this.api.asc_showWorksheet(tab.sheetindex);

                this.updateNumberOfSheet(tab.sheetindex, this.api.asc_getWorksheetsCount());

                if (this.hasTabInvisible && !this.tabbar.isTabVisible(index)) {
                    this.tabbar.setTabVisible(index);
                }

                this.tabbar.addDataHint(index);

                this.fireEvent('sheet:changed', [this, tab.sheetindex]);
                this.fireEvent('sheet:updateColors', [true]);

                // Common.NotificationCenter.trigger('comments:updatefilter', ['doc', 'sheet' + this.api.asc_getActiveWorksheetId()], false); //  hide popover
            },

            onTabMenu: function (o, index, tab, select) {
                var me = this;
                if (this.mode.isEdit && !this.isEditFormula && (this.rangeSelectionMode !== Asc.c_oAscSelectionDialogType.Chart) &&
                                                               (this.rangeSelectionMode !== Asc.c_oAscSelectionDialogType.FormatTable) &&
                                                               (this.rangeSelectionMode !== Asc.c_oAscSelectionDialogType.PrintTitles) &&
                    !this.mode.isDisconnected ) {
                    if (tab && tab.sheetindex >= 0) {
                        var rect = tab.$el.get(0).getBoundingClientRect(),
                            childPos = tab.$el.offset(),
                            parentPos = tab.$el.parent().offset();

                        if (!tab.isActive()) this.tabbar.setActive(tab);

                        if (!_.isUndefined(select)) {
                            var issheetlocked = false;
                            select.forEach(function (item) {
                                if (me.api.asc_isWorksheetLockedOrDeleted(item.sheetindex)) {
                                    issheetlocked = true;
                                }
                            });
                        } else {
                            var issheetlocked = me.api.asc_isWorksheetLockedOrDeleted(tab.sheetindex);
                        }

                        var isdoclocked     = this.api.asc_isWorkbookLocked();
                        var isdocprotected  = this.api.asc_isProtectedWorkbook();

                        this.tabMenu.items[0].setDisabled(isdoclocked || isdocprotected);
                        this.tabMenu.items[1].setDisabled(issheetlocked || isdocprotected);
                        this.tabMenu.items[2].setDisabled(issheetlocked || isdocprotected);
                        this.tabMenu.items[3].setDisabled(issheetlocked || isdocprotected);
                        this.tabMenu.items[4].setDisabled(issheetlocked || isdocprotected);
                        this.tabMenu.items[5].setDisabled(issheetlocked || isdocprotected);
                        this.tabMenu.items[6].setDisabled(isdoclocked || isdocprotected);
                        this.tabMenu.items[7].setDisabled(select.length>1);
                        this.tabMenu.items[8].setDisabled(issheetlocked || isdocprotected);

                        this.tabMenu.items[7].setCaption(this.api.asc_isProtectedSheet() ? this.itemUnProtect : this.itemProtect);

                        if (select.length === 1) {
                            this.tabMenu.items[11].hide();
                        } else {
                            this.tabMenu.items[11].show();
                        }

                        this.tabMenu.items[10].setDisabled(issheetlocked || isdocprotected);
                        this.tabMenu.items[11].setDisabled(issheetlocked || isdocprotected);

                        this.api.asc_closeCellEditor();
                        this.api.asc_enableKeyEvents(false);

                        this.tabMenu.atposition = (function () {
                            return {
                                top : rect.top,
                                left: rect.left - parentPos.left - 2
                            };
                        })();

                        this.tabMenu.hide();
                        this.tabMenu.show();
                        var menu = this.tabMenu;
                        _.defer(function(){
                            menu.cmpEl.focus();
                        }, 10);
                    }
                }
            },

            onTabMenuAfterShow: function (obj) {
                if (obj.atposition) {
                    obj.setOffset(obj.atposition.left);
                }

                this.enableKeyEvents = true;
            },

            onTabMenuAfterHide: function () {
                if (!_.isUndefined(this.enableKeyEvents)) {
                    if (this.api) {
                        this.api.asc_enableKeyEvents(this.enableKeyEvents);
                    }

                    this.enableKeyEvents = undefined;
                }
            },

            onTabMenuClick: function (o, item) {
                if (item && this.api) {
                    this.enableKeyEvents = (item.value === 'ins' || item.value === 'hide');
                    if (item.value === 'selectall') {
                        this.tabbar.setSelectAll(true);
                    } else if (item.value === 'noselect') {
                        this.tabbar.setSelectAll(false);
                    }
                }
            },

            onTabInvisible: function(obj, opts) {
                if (this.btnScrollFirst.isDisabled() !== (!opts.first)) {
                    this.btnScrollFirst.setDisabled(!opts.first);
                    this.btnScrollBack.setDisabled(!opts.first);
                }
                if (this.btnScrollNext.isDisabled() !== (!opts.last)) {
                    this.btnScrollNext.setDisabled(!opts.last);
                    this.btnScrollLast.setDisabled(!opts.last);
                }
                this.hasTabInvisible = opts.first || opts.last;
            },

            onBtnTabScroll: function(action, e) {
                this.tabbar.setTabVisible(action);
            },

            updateTabbarBorders: function() {
                var visible = false;
                var right = parseInt(this.boxZoom.css('width'));
                if (this.boxMath.is(':visible')) {
                    this.boxMath.css({'right': right + 'px'});
                    right += parseInt(this.boxMath.css('width'));
                    visible = true;
                }
                if (this.boxFiltered.is(':visible')) {
                    this.boxFiltered.css({'right': right + 'px'});
                    right += parseInt(this.boxFiltered.css('width'));
                    visible = true;
                }

                if (this.isCompact) {
                    if (this.boxAction.is(':visible')) {
                        var tabsWidth = this.tabbar.getWidth();
                        if (Common.Utils.innerWidth() - right - 175 - 140 - tabsWidth > 0) { // docWidth - right - left - this.boxAction.width
                            var left = tabsWidth + 175;
                            this.boxAction.css({'right': right + 'px', 'left': left + 'px', 'width': 'auto'});
                            this.boxAction.find('.separator').css('border-left-color', 'transparent');
                        } else {
                            this.boxAction.css({'right': right + 'px', 'left': 'auto', 'width': '140px'});
                            this.boxAction.find('.separator').css('border-left-color', '');
                            visible = true;
                        }
                        right += parseInt(this.boxAction.css('width'));
                    }

                    this.boxMath.is(':visible') && this.boxMath.css({'top': '0px', 'bottom': 'auto'});
                    this.boxFiltered.is(':visible') && this.boxFiltered.css({'top': '0px', 'bottom': 'auto'});
                    this.boxZoom.css({'top': '0px', 'bottom': 'auto'});
                    this.tabBarBox.css('right', right + 'px');
                } else {
                    if (this.boxAction.is(':visible')) {
                        this.boxAction.css({'right': right + 'px', 'left': '135px', 'width': 'auto'});
                        this.boxAction.find('.separator').css('border-left-color', 'transparent');
                    }
                    this.boxMath.is(':visible') && this.boxMath.css({'top': 'auto', 'bottom': '0px'});
                    this.boxFiltered.is(':visible') && this.boxFiltered.css({'top': 'auto', 'bottom': '0px'});
                    this.boxZoom.css({'top': 'auto', 'bottom': '0px'});
                    this.tabBarBox.css('right', '0px');
                }
                this.boxZoom.find('.separator').css('border-left-color', visible ? '' : 'transparent');
            },

            updateVisibleItemsBoxMath: function () {
                var widthStatusbar = parseInt(this.$el.css('width'));
                var width = parseInt(this.boxZoom.css('width')) + parseInt($('#status-tabs-scroll').css('width')) + parseInt($('#status-addtabs-box').css('width'));
                if (this.boxFiltered.is(':visible')) {
                    width += parseInt(this.boxFiltered.css('width'));
                }
                this.$el.find('.over-box').removeClass('over-box');
                while (width + parseInt(this.boxMath.css('width')) + 100 > widthStatusbar) {
                    var items = this.boxMath.find('label:not(.hide, .over-box)');
                    (items.length>0) && $(items[items.length - 1]).addClass('over-box');
                    if (items.length<=1)
                        break;
                }
            },

            changeViewMode: function (edit) {
                if (edit) {
                    this.tabBarBox.css('left',  '175px');
                } else {
                    this.tabBarBox.css('left',  '');
                }

                this.tabbar.options.draggable = edit;
                this.editMode = edit;
            },

            showCustomizeStatusBar: function (e) {
                var el = $(e.target);
                if ($('#status-zoom-box').find(el).length > 0
                    || $(e.target).closest('.statusbar .list-item').length>0
                    || $('#status-tabs-scroll').find(el).length > 0
                    || $('#status-addtabs-box').find(el).length > 0) return;
                this.customizeStatusBarMenu.hide();
                this.customizeStatusBarMenu.atposition = {
                    left: e.clientX*Common.Utils.zoom(),
                    top: e.clientY*Common.Utils.zoom()
                };
                this.customizeStatusBarMenu.show();
            },

            onCustomizeStatusBarAfterShow: function (obj) {
                if (obj.atposition) {
                    var statusHeight = $(this.el).height(),
                        offsetTop = !this.isCompact && (obj.atposition.top - $(this.el).offset().top > statusHeight/2) ? statusHeight/2 : 0;
                    obj.setOffset(obj.atposition.left, offsetTop);
                }
                this.enableKeyEvents = true;
            },

            onCustomizeStatusBarAfterHide: function () {
                if (!_.isUndefined(this.enableKeyEvents)) {
                    if (this.api) {
                        this.api.asc_enableKeyEvents(this.enableKeyEvents);
                    }

                    this.enableKeyEvents = undefined;
                }
            },

            onCustomizeStatusBarClick: function (o, item, event) {
                var value = item.value,
                    checked = item.checked;
                if (value === 'status') {
                    this.boxAction[checked ? 'removeClass' : 'addClass']('hide');
                } else {
                    this.boxMath.find('#status-math-' + value)[checked ? 'removeClass' : 'addClass']('hide');
                    if (this.boxMath.find('label').length === this.boxMath.find('label.hide').length) {
                        this.boxMath.find('.separator').hide();
                    } else {
                        if (this.boxMath.find('.separator').is(":hidden")) {
                            this.boxMath.find('.separator').show();
                        }
                    }
                }
                this.updateVisibleItemsBoxMath();
                this.updateTabbarBorders();
                this.onTabInvisible(undefined, this.tabbar.checkInvisible(true));
                event.stopPropagation();
                item.$el.find('a').blur();
            },

            onChangeCompact: function (compact) {
                this.isCompact = compact;
                if (compact) {
                    this.cntStatusbar.removeClass('no-compact');
                    this.boxNumberSheets.hide();
                    //this.boxAction.hide();
                } else {
                    this.cntStatusbar.addClass('no-compact');
                    this.boxNumberSheets.show();
                    //this.boxAction.show();
                }
                this.updateTabbarBorders();
                this.onTabInvisible(undefined, this.tabbar.checkInvisible(true));
            },

            updateNumberOfSheet: function (active, count) {
                this.labelNumberSheets.text(
                    Common.Utils.String.format(this.sheetIndexText, active + 1, count)
                );
            },

            showStatusMessage: function(message) {
                this.labelAction.text(message);
                this.customizeStatusBarMenu.items.forEach(function (item) {
                    if (item.options.id === 'saved-status') {
                        item.options.exampleval = message;
                    }
                    $(item.el).find('label').text(item.options.exampleval);
                });
                if (!this.boxAction.is(':visible')) {
                    this.boxAction.show();
                }
                var me = this;
                _.delay(function(){
                    me.updateTabbarBorders();
                    me.onTabInvisible(undefined, me.tabbar.checkInvisible(true));
                },30);
            },

            clearStatusMessage: function() {
                this.labelAction.text('');
            },

            sheetIndexText      : 'Sheet {0} of {1}',
            tipZoomIn           : 'Zoom In',
            tipZoomOut          : 'Zoom Out',
            tipZoomFactor       : 'Magnification',
            tipFirst            : 'First Sheet',
            tipLast             : 'Last Sheet',
            tipPrev             : 'Previous Sheet',
            tipNext             : 'Next Sheet',
            tipAddTab           : 'Add Worksheet',
            tipListOfSheets     : 'List of Sheets',
            itemInsert          : 'Insert',
            itemDelete          : 'Delete',
            itemRename          : 'Rename',
            itemCopy            : 'Copy',
            itemMove            : 'Move',
            itemHide            : 'Hide',
            itemHidden          : 'Hidden',
            itemTabColor        : 'Tab Color',
            textNoColor         : 'No Color',
            textNewColor        : 'Add New Custom Color',
            zoomText            : 'Zoom {0}%',
            textSum             : 'Sum',
            textCount           : 'Count',
            textAverage         : 'Average',
            textMin             : 'Min',
            textMax             : 'Max',
            filteredRecordsText : '{0} of {1} records filtered',
            filteredText        : 'Filter mode',
            selectAllSheets     : 'Select All Sheets',
            ungroupSheets       : 'Ungroup Sheets',
            //textCustomizeStatusBar: 'Customize status bar',
            itemAverage         : 'Average',
            itemCount           : 'Count',
            itemMinimum         : 'Minimum',
            itemMaximum         : 'Maximum',
            itemSum             : 'Sum',
<<<<<<< HEAD
            itemStatus          : 'Saving status'
=======
            itemProtect         : 'Protect',
            itemUnProtect       : 'Unprotect'
>>>>>>> 7af78ef0
        }, SSE.Views.Statusbar || {}));

        SSE.Views.Statusbar.RenameDialog = Common.UI.Window.extend(_.extend({
            options: {
                header: false,
                width: 280,
                cls: 'modal-dlg',
                buttons: ['ok', 'cancel']
            },

            template:   '<div class="box">' +
                            '<div class="input-row">' +
                                '<label><%= label %></label>' +
                            '</div>' +
                            '<div class="input-row" id="txt-sheet-name"></div>' +
                        '</div>',

            initialize : function(options) {
                _.extend(this.options, options || {}, {
                    label: this.labelSheetName
                });
                this.options.tpl = _.template(this.template)(this.options);

                Common.UI.Window.prototype.initialize.call(this, this.options);
            },

            render: function() {
                Common.UI.Window.prototype.render.call(this);

                var $window = this.getChild();
                $window.find('.dlg-btn').on('click', _.bind(this.onBtnClick, this));

                this.txtName = new Common.UI.InputField({
                    el: $window.find('#txt-sheet-name'),
                    style: 'width:100%;',
                    value: Common.Utils.String.htmlEncode(this.options.current),
                    allowBlank: false,
                    maxLength: 31,
                    validation: _.bind(this.nameValidator, this)
                });
            },

            show: function(x,y) {
                Common.UI.Window.prototype.show.apply(this, arguments);
                var edit = this.txtName.$el.find('input');
                _.delay(function(me){
                    edit.focus();
                    edit.select();
                }, 100, this);
            },

            onBtnClick: function(event) {
                this.doClose(event.currentTarget.attributes['result'].value);
            },

            doClose: function(res) {
                if (res == 'ok') {
                    if (this.txtName.checkValidate() !== true) {
                        _.delay(function(me){
                            me.txtName.focus();
                        }, 100, this);
                        return;
                    }
                }

                if (this.options.handler) {
                    this.options.handler.call(this, res, this.txtName.getValue());
                }

                this.close();
            },

            onPrimary: function(e) {
                this.doClose('ok');
                return false;
            },

            nameValidator: function(value) {
                var items = this.options.names;
                if (!items && this.options.api) {
                    var api = this.options.api,
                        sindex = api.asc_getActiveWorksheetIndex(),
                        wc = api.asc_getWorksheetsCount();
                    items = [];
                    while (wc--) {
                        if (sindex !== wc) {
                            items.push(api.asc_getWorksheetName(wc).toLowerCase());
                        }
                    }
                }
                if (items) {
                    var testval = value.toLowerCase();
                    for (var i = items.length - 1; i >= 0; --i) {
                        if (items[i] === testval) {
                            return this.errNameExists;
                        }
                    }
                }

                if (value.length > 2 && value[0]=='"' && value[value.length-1]=='"') return true;
                if (!/[:\\\/\*\?\[\]\']/.test(value)) return true;

                return this.errNameWrongChar;
            },

            errNameExists   : 'Worksheet with such name already exist.',
            errNameWrongChar: 'A sheet name cannot contains characters: \\, \/, *, ?, [, ], :',
            labelSheetName  : 'Sheet Name'
        }, RenameDialog||{}));

        SSE.Views.Statusbar.CopyDialog = Common.UI.Window.extend(_.extend({
            options: {
                width: 270,
                cls: 'modal-dlg',
                buttons: ['ok', 'cancel']
            },

            template:   '<div class="box">' +
                            '<div class="input-row">' +
                                '<label><%= label %></label>' +
                            '</div>' +
                            '<div id="status-list-names" style="height: 162px;"></div>' +
                        '</div>',

            initialize : function(options) {
                _.extend(this.options, options || {}, {
                    label: options.ismove ? this.textMoveBefore : this.textCopyBefore
                });
                this.options.tpl = _.template(this.template)(this.options);

                Common.UI.Window.prototype.initialize.call(this, this.options);
            },

            render: function() {
                Common.UI.Window.prototype.render.call(this);

                var $window = this.getChild();
                $window.find('.dlg-btn').on('click', _.bind(this.onBtnClick, this));

                var pages = [];
                this.options.names.forEach(function(item){
                    pages.push(new Common.UI.DataViewModel(item));
                }, this);

                if (pages.length) {
                    pages.push(new Common.UI.DataViewModel({
                        value       : this.options.ismove ? this.itemMoveToEnd : this.itemCopyToEnd,
                        inindex     : -255
                    }));
                }

                this.listNames = new Common.UI.ListView({
                    el: $('#status-list-names', $window),
                    store: new Common.UI.DataViewStore(pages),
                    cls: 'dbl-clickable',
                    itemTemplate: _.template('<div id="<%= id %>" class="list-item"><%= Common.Utils.String.htmlEncode(value) %></div>')
                });

                this.listNames.selectByIndex(0);
                this.listNames.on('entervalue', _.bind(this.onPrimary, this));
                this.listNames.on('item:dblclick', _.bind(this.onPrimary, this));

                this.mask = $('.modals-mask');
                this.mask.on('mousedown',_.bind(this.onUpdateFocus, this));
            },

            show: function(x,y) {
                Common.UI.Window.prototype.show.apply(this, arguments);

                _.delay(function(me){
                    me.listNames.focus();
                }, 100, this);
            },

            hide: function () {
                Common.UI.Window.prototype.hide.apply(this, arguments);

                this.mask.off('mousedown',_.bind(this.onUpdateFocus, this));
            },

            onBtnClick: function(event) {
                var active = this.listNames.getSelectedRec();

                if (this.options.handler) {
                    this.options.handler.call(this,
                        event.currentTarget.attributes['result'].value, active.get('inindex'));
                }

                this.close();
            },

            onPrimary: function() {
                if (this.options.handler) {
                    this.options.handler.call(this, 'ok', this.listNames.getSelectedRec().get('inindex'));
                }

                this.close();
            },

            onUpdateFocus: function () {
                _.delay(function(me){
                    me.listNames.focus();
                }, 100, this);
            },

            itemCopyToEnd   : '(Copy to end)',
            itemMoveToEnd   : '(Move to end)',
            textCopyBefore  : 'Copy before sheet',
            textMoveBefore  : 'Move before sheet'
        }, CopyDialog||{}));

    }
);<|MERGE_RESOLUTION|>--- conflicted
+++ resolved
@@ -1033,12 +1033,9 @@
             itemMinimum         : 'Minimum',
             itemMaximum         : 'Maximum',
             itemSum             : 'Sum',
-<<<<<<< HEAD
-            itemStatus          : 'Saving status'
-=======
+            itemStatus          : 'Saving status',
             itemProtect         : 'Protect',
             itemUnProtect       : 'Unprotect'
->>>>>>> 7af78ef0
         }, SSE.Views.Statusbar || {}));
 
         SSE.Views.Statusbar.RenameDialog = Common.UI.Window.extend(_.extend({
