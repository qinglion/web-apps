/*
 *
 * (c) Copyright Ascensio System SIA 2010-2019
 *
 * This program is a free software product. You can redistribute it and/or
 * modify it under the terms of the GNU Affero General Public License (AGPL)
 * version 3 as published by the Free Software Foundation. In accordance with
 * Section 7(a) of the GNU AGPL its Section 15 shall be amended to the effect
 * that Ascensio System SIA expressly excludes the warranty of non-infringement
 * of any third-party rights.
 *
 * This program is distributed WITHOUT ANY WARRANTY; without even the implied
 * warranty of MERCHANTABILITY or FITNESS FOR A PARTICULAR  PURPOSE. For
 * details, see the GNU AGPL at: http://www.gnu.org/licenses/agpl-3.0.html
 *
 * You can contact Ascensio System SIA at 20A-12 Ernesta Birznieka-Upisha
 * street, Riga, Latvia, EU, LV-1050.
 *
 * The  interactive user interfaces in modified source and object code versions
 * of the Program must display Appropriate Legal Notices, as required under
 * Section 5 of the GNU AGPL version 3.
 *
 * Pursuant to Section 7(b) of the License you must retain the original Product
 * logo when distributing the program. Pursuant to Section 7(e) we decline to
 * grant you any rights under trademark law for use of our trademarks.
 *
 * All the Product's GUI elements, including illustrations and icon sets, as
 * well as technical writing content are licensed under the terms of the
 * Creative Commons Attribution-ShareAlike 4.0 International. See the License
 * terms at http://creativecommons.org/licenses/by-sa/4.0/legalcode
 *
 */

/**
 *  FormatSettingsDialog.js
 *
 *  Created by Julia Radzhabova on 13.01.2017
 *  Copyright (c) 2018 Ascensio System SIA. All rights reserved.
 *
 */

define([
    'common/main/lib/util/utils',
    'common/main/lib/component/MetricSpinner',
    'common/main/lib/component/ComboBox',
    'common/main/lib/view/AdvancedSettingsWindow'
], function () { 'use strict';

    SSE.Views.FormatSettingsDialog = Common.Views.AdvancedSettingsWindow.extend(_.extend({
        options: {
            contentWidth: 284,
            height: 340
        },

        initialize : function(options) {
            var me = this;

            me.numFormatData = [
                { value: Asc.c_oAscNumFormatType.General,   displayValue: this.txtGeneral },
                { value: Asc.c_oAscNumFormatType.Number,    displayValue: this.txtNumber },
                { value: Asc.c_oAscNumFormatType.Scientific,displayValue: this.txtScientific },
                { value: Asc.c_oAscNumFormatType.Accounting,displayValue: this.txtAccounting },
                { value: Asc.c_oAscNumFormatType.Currency,  displayValue: this.txtCurrency },
                { value: Asc.c_oAscNumFormatType.Date,      displayValue: this.txtDate },
                { value: Asc.c_oAscNumFormatType.Time,      displayValue: this.txtTime },
                { value: Asc.c_oAscNumFormatType.Percent,   displayValue: this.txtPercentage },
                { value: Asc.c_oAscNumFormatType.Fraction,  displayValue: this.txtFraction },
                { value: Asc.c_oAscNumFormatType.Text,      displayValue: this.txtText },
                { value: Asc.c_oAscNumFormatType.Custom,    displayValue: this.txtCustom }
            ];

            me.FractionData = [
                { displayValue: this.txtUpto1,      value: "# ?/?" },
                { displayValue: this.txtUpto2,      value: "# ??/??" },
                { displayValue: this.txtUpto3,      value: "# ???/???" },
                { displayValue: this.txtAs2,        value: "# ?/2" },
                { displayValue: this.txtAs4,        value: "# ?/4" },
                { displayValue: this.txtAs8,        value: "# ?/8" },
                { displayValue: this.txtAs16,       value: "# ??/16" },
                { displayValue: this.txtAs10,       value: "# ?/10" },
                { displayValue: this.txtAs100,      value: "# ??/100" }
            ];

            me.CurrencySymbolsData = null;
            me.langId = 0x0409;

            this.api        = options.api;
            this.handler    = options.handler;
            this.props      = options.props;
            this.linked     = options.linked || false;

            var height = this.linked ? 360 : 340;
            _.extend(this.options, {
                title: this.textTitle,
                height: height,
                template: [
                    '<div class="box" style="height:' + (height - 85) + 'px;">',
                    '<div class="content-panel" style="padding: 0 10px;"><div class="inner-content">',
                    '<div class="settings-panel active">',
                    '<table cols="1" style="width: 100%;">',
                        '<tr>',
                            '<td style="width:170px;padding-bottom: 3px;">',
                                '<label class="header">', me.textCategory,'</label>',
                                '<div id="format-settings-combo-format" class="input-group-nr" style="width:264px;"></div>',
                            '</td>',
                        '</tr>',
                        '<tr>',
                            '<td class="padding-large" style="white-space: nowrap;">',
                                '<label class="format-sample" style="vertical-align: middle; margin-right: 4px;">' + me.txtSample + '</label>',
                                '<label class="format-sample" id="format-settings-label-example" style="vertical-align: middle; max-width: 220px; overflow: hidden; text-overflow: ellipsis;">100</label>',
                            '</td>',
                        '</tr>',
                        '<tr class="format-no-code">',
                            '<td class="padding-small">',
                            '</td>',
                        '</tr>',
                        '<tr class="format-decimal">',
                            '<td class="padding-large" style="vertical-align: bottom;">',
                                '<label class="header">', me.textDecimal,'</label>',
                                '<div id="format-settings-spin-decimal"></div>',
                            '</td>',
                        '</tr>',
                        '<tr class="format-separator">',
                            '<td class="padding-large">',
                                '<div id="format-settings-checkbox-separator"></div>',
                            '</td>',
                        '</tr>',
                        '<tr class="format-symbols">',
                            '<td class="padding-large">',
                                '<label class="header">', me.textSymbols,'</label>',
                                '<div id="format-settings-combo-symbols" class="input-group-nr" style="width:264px;"></div>',
                            '</td>',
                        '</tr>',
                        '<tr class="format-decimal">',
                            '<td class="padding-large format-negative">',
                                '<label class="header">', me.textFormat,'</label>',
                                '<div id="format-settings-combo-negative" class="input-group-nr" style="width:264px;"></div>',
                            '</td>',
                        '</tr>',
                        '<tr class="format-type">',
                            '<td class="padding-large">',
                                '<label class="header">', me.textFormat,'</label>',
                                '<div id="format-settings-combo-type" class="input-group-nr" style="width:264px;"></div>',
                            '</td>',
                        '</tr>',
                        '<tr class="format-code">',
                            '<td colspan="1" class="padding-large">',
                                '<label class="header">', me.textFormat,'</label>',
                                '<div id="format-settings-txt-code" class="input-group-nr" style="height:22px;width:264px;margin-bottom: 8px;"></div>',
                                '<div id="format-settings-list-code" style="width:264px; height: 116px;"></div>',
<<<<<<< HEAD
                            '</td>',
                        '</tr>',
                        '<tr>',
                            '<td colspan="1">',
                                '<div id="format-settings-chk-linked"></div>',
=======
>>>>>>> aace4be3
                            '</td>',
                        '</tr>',
                    '</table>',
                    '</div></div>',
                    '</div>',
                    '</div>',
                    '<div class="separator horizontal"></div>'
                ].join('')
            }, options);

            Common.Views.AdvancedSettingsWindow.prototype.initialize.call(this, this.options);

            this._state = {hasDecimal: false, hasNegative: false, hasSeparator: false, hasType: false, hasSymbols: false, hasCode: false};
            this.FormatType = Asc.c_oAscNumFormatType.General;
            this.Format = "General";
            this.CustomFormat = null;
        },

        render: function() {
            Common.Views.AdvancedSettingsWindow.prototype.render.call(this);
            var me = this;

            this.cmbFormat = new Common.UI.ComboBox({
                el: $('#format-settings-combo-format'),
                cls: 'input-group-nr',
                menuStyle: 'min-width: 264px;',
                editable: false,
                data: this.numFormatData,
                takeFocusOnClose: true
            });
            this.cmbFormat.setValue(this.FormatType);
            this.cmbFormat.on('selected', _.bind(this.onFormatSelect, this));

            this.cmbNegative = new Common.UI.ComboBox({
                el: $('#format-settings-combo-negative'),
                cls: 'input-group-nr',
                menuStyle: 'min-width: 264px;max-height:235px;',
                editable: false,
                data: [],
                scrollAlwaysVisible: true,
                takeFocusOnClose: true
            });
            this.cmbNegative.on('selected', _.bind(this.onNegativeSelect, this));

            this.spnDecimal = new Common.UI.MetricSpinner({
                el: $('#format-settings-spin-decimal'),
                step: 1,
                width: 45,
                defaultUnit : "",
                value: 2,
                maxValue: 30,
                minValue: 0,
                allowDecimal: false
            });
            this.spnDecimal.on('change', _.bind(this.onDecimalChange, this));

            this.chSeparator = new Common.UI.CheckBox({
                el: $('#format-settings-checkbox-separator'),
                labelText: this.textSeparator
            });
            this.chSeparator.on('change', _.bind(this.onSeparatorChange, this));

            this.cmbSymbols = new Common.UI.ComboBox({
                el: $('#format-settings-combo-symbols'),
                cls: 'input-group-nr',
                menuStyle: 'min-width: 264px;max-height:235px;',
                editable: false,
                data: [],
                scrollAlwaysVisible: true,
                takeFocusOnClose: true
            });
            this.cmbSymbols.on('selected', _.bind(this.onSymbolsSelect, this));

            this.cmbType = new Common.UI.ComboBox({
                el: $('#format-settings-combo-type'),
                cls: 'input-group-nr',
                menuStyle: 'min-width: 264px;max-height:235px;',
                editable: false,
                data: [],
                scrollAlwaysVisible: true,
                takeFocusOnClose: true
            });
            this.cmbType.on('selected', _.bind(this.onTypeSelect, this));

            this.codesList = new Common.UI.ListView({
                el: $('#format-settings-list-code'),
                store: new Common.UI.DataViewStore(),
                tabindex: 1,
                itemTemplate: _.template('<div id="<%= id %>" class="list-item" style="pointer-events:none;overflow: hidden; text-overflow: ellipsis;"><%= value %></div>')
            });
            this.codesList.on('item:select', _.bind(this.onCodeSelect, this));
            this.codesList.on('entervalue', _.bind(this.onPrimary, this));

            this.inputCustomFormat = new Common.UI.InputField({
                el               : $('#format-settings-txt-code'),
                allowBlank       : true,
                validateOnChange : true,
                validation       : function () { return true; }
            }).on ('changing', function (input, value) {
                me.codesList.deselectAll();
                me.Format = me.api.asc_convertNumFormatLocal2NumFormat(value);
                me.lblExample.text(me.api.asc_getLocaleExample(me.Format));
<<<<<<< HEAD
                me.chLinked.setValue(false, true);
            });

            this.chLinked = new Common.UI.CheckBox({
                el: $('#format-settings-chk-linked'),
                labelText: this.textLinked
            }).on ('change', function (field, newValue, oldValue, eOpts) {
                me.props.linked = (field.getValue()=='checked');
                if (me.props.linked) {
                    me.props.chartFormat.putSourceLinked(true);
                    me.props.format = me.props.chartFormat.getFormatCode();
                    me.props.formatInfo = me.props.chartFormat.getFormatCellsInfo();
                    me._setDefaults(me.props);
                }
            });
            this.chLinked.setVisible(this.linked);
=======
                if (!me._state.warning) {
                    input.showWarning([me.txtCustomWarning]);
                    me._state.warning = true;
                }
            });
>>>>>>> aace4be3

            this._decimalPanel      = this.$window.find('.format-decimal');
            this._negativePanel     = this.$window.find('.format-negative');
            this._separatorPanel    = this.$window.find('.format-separator');
            this._typePanel         = this.$window.find('.format-type');
            this._symbolsPanel      = this.$window.find('.format-symbols');
            this._codePanel         = this.$window.find('.format-code');
            this._nocodePanel       = this.$window.find('.format-no-code');
<<<<<<< HEAD
            this.$window.find('.format-sample').toggleClass('hidden', this.linked);
=======
>>>>>>> aace4be3

            this.lblExample         = this.$window.find('#format-settings-label-example');

            this.afterRender();
        },

        getFocusedComponents: function() {
            return [this.cmbFormat, this.spnDecimal, this.cmbSymbols, this.cmbNegative, this.cmbType, this.inputCustomFormat, {cmp: this.codesList, selector: '.listview'}];
        },

        getDefaultFocusableComponent: function () {
            return this.cmbFormat;
        },

        afterRender: function() {
            this._setDefaults(this.props);
        },

        show: function() {
            Common.Views.AdvancedSettingsWindow.prototype.show.apply(this, arguments);
        },

        _setDefaults: function (props) {
            if (props && props.formatInfo) {
                if (this.langId)
                    this.langId = props.langId;
                this.cmbFormat.setValue(props.formatInfo.asc_getType(), this.txtCustom);

                if ((props.formatInfo.asc_getType() == Asc.c_oAscNumFormatType.Custom) && props.format)
                    this.CustomFormat = this.Format = props.format;

                this.onFormatSelect(this.cmbFormat, this.cmbFormat.getSelectedRecord(), null, props.formatInfo);
                if (this._state.hasDecimal)
                    this.spnDecimal.setValue(props.formatInfo.asc_getDecimalPlaces());
                if (this._state.hasSeparator)
                    this.chSeparator.setValue(props.formatInfo.asc_getSeparator());
                if (this._state.hasSymbols)
                    this.cmbSymbols.setValue(props.formatInfo.asc_getSymbol());

                if (props.format) {
                    if (this._state.hasNegative) {
                        var selectedItem = this.cmbNegative.store.findWhere({value: props.format});
                        if (selectedItem)
                            this.cmbNegative.selectRecord(selectedItem);
                        else
                            this.cmbNegative.setValue(this.api.asc_getLocaleExample(props.format));
                    } else if (this._state.hasType) {
                        var selectedItem = this.cmbType.store.findWhere({value: props.format});
                        if (selectedItem)
                            this.cmbType.selectRecord(selectedItem);
                        else if (props.formatInfo.asc_getType() == Asc.c_oAscNumFormatType.Fraction)
                            this.cmbType.setValue(this.txtCustom);
                        else if (props.formatInfo.asc_getType() == Asc.c_oAscNumFormatType.Time)
                            this.cmbType.setValue(this.api.asc_getLocaleExample(props.format, 1.534));
                        else
                            this.cmbType.setValue(this.api.asc_getLocaleExample(props.format, 38822));
                    }
                    this.Format = props.format;
                    this.lblExample.text(this.api.asc_getLocaleExample(this.Format));
                }
                // for fraction - if props.format not in cmbType - setValue(this.txtCustom)
                // for date/time - if props.format not in cmbType - setValue(this.api.asc_getLocaleExample(props.format, 38822))
                // for cmbNegative - if props.format not in cmbNegative - setValue(this.api.asc_getLocaleExample(props.format))
            }
            if (props && props.chartFormat) {
                this.chLinked.setValue(!!props.chartFormat.getSourceLinked(), true);
            }
        },

        getSettings: function () {
            return {format: this.Format, linked: this.chLinked.getValue()==='checked'};
        },

        onDlgBtnClick: function(event) {
            var me = this;
            var state = (typeof(event) == 'object') ? event.currentTarget.attributes['result'].value : event;
            if (state == 'ok') {
                this.handler && this.handler.call(this, state,  (state == 'ok') ? this.getSettings() : undefined);
            }

            this.close();
        },

        onPrimary: function() {
            this.onDlgBtnClick('ok');
            return false;
        },

        onNegativeSelect: function(combo, record) {
            this.Format = record.value;
            this.lblExample.text(this.api.asc_getLocaleExample(this.Format));
            this.chLinked.setValue(false, true);
        },

        onSymbolsSelect: function(combo, record) {
            var me = this,
                info = new Asc.asc_CFormatCellsInfo();
            info.asc_setType(this.FormatType);
            info.asc_setDecimalPlaces(this.spnDecimal.getNumberValue());
            info.asc_setSeparator(false);
            info.asc_setSymbol(record.value);

            var format = this.api.asc_getFormatCells(info),
                data = [];
            format.forEach(function(item) {
                data.push({value: item, displayValue: me.api.asc_getLocaleExample(item, -1234.12345678901234567890)});
            });
            this.cmbNegative.setData(data);
            this.cmbNegative.selectRecord(this.cmbNegative.store.at(0));
            this.cmbNegative.cmpEl.find('li:nth-child(2) a, li:nth-child(4) a').css({color: '#ff0000'});
            this.Format = format[0];

            this.lblExample.text(this.api.asc_getLocaleExample(this.Format));
            this.chLinked.setValue(false, true);
        },

        onDecimalChange: function(field, newValue, oldValue, eOpts){
            var me = this,
                info = new Asc.asc_CFormatCellsInfo();
            info.asc_setType(this.FormatType);
            info.asc_setDecimalPlaces(field.getNumberValue());
            info.asc_setSeparator((this.FormatType == Asc.c_oAscNumFormatType.Number) ? this.chSeparator.getValue()=='checked' : false);
            info.asc_setSymbol((this.FormatType == Asc.c_oAscNumFormatType.Currency || this.FormatType == Asc.c_oAscNumFormatType.Accounting) ? this.cmbSymbols.getValue() : false);

            var format = this.api.asc_getFormatCells(info);
            if (this.FormatType == Asc.c_oAscNumFormatType.Number || this.FormatType == Asc.c_oAscNumFormatType.Currency || this.FormatType == Asc.c_oAscNumFormatType.Accounting) {
                var data = [];
                format.forEach(function(item) {
                    data.push({value: item, displayValue: me.api.asc_getLocaleExample(item, -1234.12345678901234567890)});
                });
                this.cmbNegative.setData(data);
                this.cmbNegative.selectRecord(this.cmbNegative.store.at(0));
                this.cmbNegative.cmpEl.find('li:nth-child(2) a, li:nth-child(4) a').css({color: '#ff0000'});
                this.Format = format[0];
            } else {
                this.Format = format[0];
            }

            this.lblExample.text(this.api.asc_getLocaleExample(this.Format));
            this.chLinked.setValue(false, true);
        },

        onSeparatorChange: function(field, newValue, oldValue, eOpts){
            var me = this,
                info = new Asc.asc_CFormatCellsInfo();
            info.asc_setType(this.FormatType);
            info.asc_setDecimalPlaces(this.spnDecimal.getNumberValue());
            info.asc_setSeparator(field.getValue()=='checked');

            var format = this.api.asc_getFormatCells(info),
                data = [];
            format.forEach(function(item) {
                data.push({value: item, displayValue: me.api.asc_getLocaleExample(item, -1234.12345678901234567890)});
            });
            this.cmbNegative.setData(data);
            this.cmbNegative.selectRecord(this.cmbNegative.store.at(0));
            this.cmbNegative.cmpEl.find('li:nth-child(2) a, li:nth-child(4) a').css({color: '#ff0000'});
            this.Format = format[0];

            this.lblExample.text(this.api.asc_getLocaleExample(this.Format));
            this.chLinked.setValue(false, true);
        },

        onTypeSelect: function(combo, record){
            this.Format = record.value;
            this.lblExample.text(this.api.asc_getLocaleExample(this.Format));
            this.chLinked.setValue(false, true);
        },

        onCodeSelect: function(listView, itemView, record){
            if (!record) return;

            this.Format = record.get('format');
            this.lblExample.text(this.api.asc_getLocaleExample(this.Format));
            this.inputCustomFormat.setValue(record.get('value'));
<<<<<<< HEAD
            this.chLinked.setValue(false, true);
=======
            this.inputCustomFormat.showWarning();
            this._state.warning = false;
>>>>>>> aace4be3
        },

        onFormatSelect: function(combo, record, e, initFormatInfo) {
            if (!record) return;

            this.FormatType = record.value;

            var hasDecimal = (record.value == Asc.c_oAscNumFormatType.Number || record.value == Asc.c_oAscNumFormatType.Scientific || record.value == Asc.c_oAscNumFormatType.Accounting ||
                             record.value == Asc.c_oAscNumFormatType.Currency || record.value == Asc.c_oAscNumFormatType.Percent),
                hasNegative = (record.value == Asc.c_oAscNumFormatType.Number || record.value == Asc.c_oAscNumFormatType.Currency || record.value == Asc.c_oAscNumFormatType.Accounting),
                hasSeparator = (record.value == Asc.c_oAscNumFormatType.Number),
                hasType = (record.value == Asc.c_oAscNumFormatType.Date || record.value == Asc.c_oAscNumFormatType.Time || record.value == Asc.c_oAscNumFormatType.Fraction),
                hasSymbols = (record.value == Asc.c_oAscNumFormatType.Accounting || record.value == Asc.c_oAscNumFormatType.Currency),
                hasCode = (record.value == Asc.c_oAscNumFormatType.Custom),
                me = this,
                valDecimal = (initFormatInfo) ? initFormatInfo.asc_getDecimalPlaces() : this.spnDecimal.getNumberValue(),
                valSeparator = (initFormatInfo) ? initFormatInfo.asc_getSeparator() : (this.chSeparator.getValue()=='checked'),
                valSymbol = (initFormatInfo) ? initFormatInfo.asc_getSymbol() : this.langId;

            if (record.value !== Asc.c_oAscNumFormatType.Custom) {
                var info = new Asc.asc_CFormatCellsInfo();
                info.asc_setType(record.value);
                info.asc_setDecimalPlaces(hasDecimal ? valDecimal : 0);
                info.asc_setSeparator(hasSeparator ? valSeparator : false);

                if (hasNegative || record.value == Asc.c_oAscNumFormatType.Date || record.value == Asc.c_oAscNumFormatType.Time) {
                    if (hasSymbols) {
                        if (!me.CurrencySymbolsData) {
                            me.CurrencySymbolsData = [];
                            var symbolssarr = this.api.asc_getCurrencySymbols();
                            for (var code in symbolssarr) {
                                if (symbolssarr.hasOwnProperty(code)) {
                                    me.CurrencySymbolsData.push({value: parseInt(code), displayValue: symbolssarr[code] + ' ' + Common.util.LanguageInfo.getLocalLanguageName(code)[1]});
                                }
                            }
                            me.CurrencySymbolsData.sort(function(a, b){
                                if (a.displayValue < b.displayValue) return -1;
                                if (a.displayValue > b.displayValue) return 1;
                                return 0;
                            });
                            me.CurrencySymbolsData.unshift({value: null, displayValue: me.txtNone});
                            this.cmbSymbols.setData(this.CurrencySymbolsData);
                            this.cmbSymbols.setValue(valSymbol);
                        }
                        info.asc_setSymbol(this.cmbSymbols.getValue());
                    }

                    var formatsarr = this.api.asc_getFormatCells(info),
                        data = [],
                        exampleVal = (record.value == Asc.c_oAscNumFormatType.Date) ? 38822 : ((record.value == Asc.c_oAscNumFormatType.Time) ? 1.534 : parseFloat("-1234.12345678901234567890"));
                    formatsarr.forEach(function(item) {
                        data.push({value: item, displayValue: me.api.asc_getLocaleExample(item, exampleVal)});
                    });
                    if (hasNegative) {
                        this.cmbNegative.setData(data);
                        this.cmbNegative.selectRecord(this.cmbNegative.store.at(0));
                        this.cmbNegative.cmpEl.find('li:nth-child(2) a, li:nth-child(4) a').css({color: '#ff0000'});
                    } else {
                        this.cmbType.setData(data);
                        this.cmbType.selectRecord(this.cmbType.store.at(0));
                    }
                    this.Format = formatsarr[0];
                } else if (record.value == Asc.c_oAscNumFormatType.Fraction) {
                    this.cmbType.setData(this.FractionData);
                    this.cmbType.selectRecord(this.cmbType.store.at(0));
                    this.Format = this.cmbType.getValue();
                } else {
                    this.Format = this.api.asc_getFormatCells(info)[0];
                }

            } else {
                var info = new Asc.asc_CFormatCellsInfo();
                info.asc_setType(Asc.c_oAscNumFormatType.Custom);
                info.asc_setSymbol(valSymbol);

                var formatsarr = this.api.asc_getFormatCells(info),
                    data = [],
                    isCustom = (this.CustomFormat) ? true : false;
                formatsarr.forEach(function(item) {
                    var rec = new Common.UI.DataViewModel();
                    rec.set({
                        value: me.api.asc_convertNumFormat2NumFormatLocal(item),
                        format: item
                    });
                    data.push(rec);
                    if (me.CustomFormat == item)
                        isCustom = false;
                });
                if (isCustom) {
                    var rec = new Common.UI.DataViewModel();
                    rec.set({
                        value: me.api.asc_convertNumFormat2NumFormatLocal(this.CustomFormat),
                        format: this.CustomFormat
                    });
                    data.push(rec);
                }
                this.codesList.store.reset(data, {silent: false});
                var rec = this.codesList.store.findWhere({value: this.Format});
                rec && this.codesList.selectRecord(rec);
                rec && this.codesList.scrollToRecord(rec);
                this.inputCustomFormat.setValue(me.api.asc_convertNumFormat2NumFormatLocal(this.Format));
            }

            this.lblExample.text(this.api.asc_getLocaleExample(this.Format));

            this._decimalPanel.toggleClass('hidden', !hasDecimal);
            this._negativePanel.toggleClass('hidden', !hasNegative);
            this._separatorPanel.toggleClass('hidden', !hasSeparator);
            this._typePanel.toggleClass('hidden', !hasType);
            this._symbolsPanel.toggleClass('hidden', !hasSymbols);
            this._codePanel.toggleClass('hidden', !hasCode);
            this._nocodePanel.toggleClass('hidden', hasCode);
            this._state = { hasDecimal: hasDecimal, hasNegative: hasNegative, hasSeparator: hasSeparator, hasType: hasType, hasSymbols: hasSymbols, hasCode: hasCode};

            !initFormatInfo && this.chLinked.setValue(false, true);
        },

        textTitle: 'Number Format',
        textCategory: 'Category',
        textDecimal: 'Decimal',
        textSeparator: 'Use 1000 separator',
        textFormat: 'Format',
        textSymbols: 'Symbols',
        txtGeneral:         'General',
        txtNumber:          'Number',
        txtCustom:          'Custom',
        txtCurrency:        'Currency',
        txtAccounting:      'Accounting',
        txtDate:            'Date',
        txtTime:            'Time',
        txtPercentage:      'Percentage',
        txtFraction:        'Fraction',
        txtScientific:      'Scientific',
        txtText:            'Text',
        txtUpto1: 'Up to one digit (1/3)',
        txtUpto2: 'Up to two digits (12/25)',
        txtUpto3: 'Up to three digits (131/135)',
        txtAs2:  'As halfs (1/2)',
        txtAs8:  'As eighths (4/8)',
        txtAs4:  'As fourths (2/4)',
        txtAs16:  'As sixteenths (8/16)',
        txtAs10:  'As tenths (5/10)',
        txtAs100: 'As hundredths (50/100)',
        txtSample: 'Sample:',
        txtNone: 'None',
<<<<<<< HEAD
        textLinked: 'Linked to source'
=======
        txtCustomWarning: 'Please enter the custom number format carefully. Spreadsheet Editor does not check custom formats for errors that may affect the xlsx file.'
>>>>>>> aace4be3

    }, SSE.Views.FormatSettingsDialog || {}))
});<|MERGE_RESOLUTION|>--- conflicted
+++ resolved
@@ -148,14 +148,11 @@
                                 '<label class="header">', me.textFormat,'</label>',
                                 '<div id="format-settings-txt-code" class="input-group-nr" style="height:22px;width:264px;margin-bottom: 8px;"></div>',
                                 '<div id="format-settings-list-code" style="width:264px; height: 116px;"></div>',
-<<<<<<< HEAD
                             '</td>',
                         '</tr>',
                         '<tr>',
                             '<td colspan="1">',
                                 '<div id="format-settings-chk-linked"></div>',
-=======
->>>>>>> aace4be3
                             '</td>',
                         '</tr>',
                     '</table>',
@@ -258,8 +255,11 @@
                 me.codesList.deselectAll();
                 me.Format = me.api.asc_convertNumFormatLocal2NumFormat(value);
                 me.lblExample.text(me.api.asc_getLocaleExample(me.Format));
-<<<<<<< HEAD
                 me.chLinked.setValue(false, true);
+                if (!me._state.warning) {
+                    input.showWarning([me.txtCustomWarning]);
+                    me._state.warning = true;
+                }
             });
 
             this.chLinked = new Common.UI.CheckBox({
@@ -275,13 +275,6 @@
                 }
             });
             this.chLinked.setVisible(this.linked);
-=======
-                if (!me._state.warning) {
-                    input.showWarning([me.txtCustomWarning]);
-                    me._state.warning = true;
-                }
-            });
->>>>>>> aace4be3
 
             this._decimalPanel      = this.$window.find('.format-decimal');
             this._negativePanel     = this.$window.find('.format-negative');
@@ -290,10 +283,7 @@
             this._symbolsPanel      = this.$window.find('.format-symbols');
             this._codePanel         = this.$window.find('.format-code');
             this._nocodePanel       = this.$window.find('.format-no-code');
-<<<<<<< HEAD
             this.$window.find('.format-sample').toggleClass('hidden', this.linked);
-=======
->>>>>>> aace4be3
 
             this.lblExample         = this.$window.find('#format-settings-label-example');
 
@@ -469,12 +459,9 @@
             this.Format = record.get('format');
             this.lblExample.text(this.api.asc_getLocaleExample(this.Format));
             this.inputCustomFormat.setValue(record.get('value'));
-<<<<<<< HEAD
             this.chLinked.setValue(false, true);
-=======
             this.inputCustomFormat.showWarning();
             this._state.warning = false;
->>>>>>> aace4be3
         },
 
         onFormatSelect: function(combo, record, e, initFormatInfo) {
@@ -620,11 +607,8 @@
         txtAs100: 'As hundredths (50/100)',
         txtSample: 'Sample:',
         txtNone: 'None',
-<<<<<<< HEAD
-        textLinked: 'Linked to source'
-=======
+        textLinked: 'Linked to source',
         txtCustomWarning: 'Please enter the custom number format carefully. Spreadsheet Editor does not check custom formats for errors that may affect the xlsx file.'
->>>>>>> aace4be3
 
     }, SSE.Views.FormatSettingsDialog || {}))
 });