--- conflicted
+++ resolved
@@ -128,17 +128,11 @@
                     cls: 'btn-toolbar x-huge icon-top',
                     iconCls: 'toolbar__icon btn-freeze-panes',
                     caption: this.capBtnFreeze,
-<<<<<<< HEAD
-                    split: false,
-                    enableToggle: true,
+                    menu: true,
                     lock: [_set.sheetLock, _set.lostConnect, _set.coAuth],
                     dataHint: '1',
                     dataHintDirection: 'bottom',
                     dataHintOffset: 'small'
-=======
-                    menu: true,
-                    lock: [_set.sheetLock, _set.lostConnect, _set.coAuth]
->>>>>>> a041dddc
                 });
                 this.lockedControls.push(this.btnFreezePanes);
 
