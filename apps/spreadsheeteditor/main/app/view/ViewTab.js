--- conflicted
+++ resolved
@@ -522,13 +522,8 @@
                             btn.menu.addItem(mni);
                         }
                         function _fill_themes() {
-<<<<<<< HEAD
-                            var btn = this.btnInterfaceTheme;
+                            let btn = this.btnInterfaceTheme;
                             if ( typeof(btn.menu) == 'object' ) btn.menu.removeAll(true);
-=======
-                            let btn = this.btnInterfaceTheme;
-                            if ( typeof(btn.menu) == 'object' ) btn.menu.removeAll();
->>>>>>> 39221cff
                             else btn.setMenu(new Common.UI.Menu());
 
                             var currentTheme = Common.UI.Themes.currentThemeId() || Common.UI.Themes.defaultThemeId(),
