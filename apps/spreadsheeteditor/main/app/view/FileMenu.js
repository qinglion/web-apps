--- conflicted
+++ resolved
@@ -266,11 +266,7 @@
                 }
             }
 
-<<<<<<< HEAD
-            if (this.mode.isDesktopApp && this.mode.isOffline) {
-=======
             if (this.mode.isEdit && this.mode.isDesktopApp && this.mode.isOffline) {
->>>>>>> 0295612c
                 this.panels['protect'] = (new SSE.Views.FileMenuPanels.ProtectDoc({menu:this})).render();
                 this.panels['protect'].setMode(this.mode);
             }
@@ -359,10 +355,6 @@
         btnSaveAsCaption        : 'Save as',
         btnRenameCaption        : 'Rename...',
         btnCloseMenuCaption     : 'Close Menu',
-<<<<<<< HEAD
-        btnProtectCaption: 'Protect\\Sign'
-=======
         btnProtectCaption: 'Protect'
->>>>>>> 0295612c
     }, SSE.Views.FileMenu || {}));
 });