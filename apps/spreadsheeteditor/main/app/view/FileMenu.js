--- conflicted
+++ resolved
@@ -448,11 +448,7 @@
             if (this.mode.canPrint) {
                 var printPanel = SSE.getController('Print').getView('PrintWithPreview');
                 printPanel.menu = this;
-<<<<<<< HEAD
-                this.panels['printpreview'] = printPanel.render(this.$el.find('#panel-print'));
-=======
                 !this.panels['printpreview'] && (this.panels['printpreview'] = printPanel.render(this.$el.find('#panel-print')));
->>>>>>> d2c5b7ff
             }
 
             if ( Common.Controllers.Desktop.isActive() ) {
