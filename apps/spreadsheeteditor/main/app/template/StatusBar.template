
<div class="statusbar">
<<<<<<< HEAD
    <div id="status-tabs-scroll" class="status-group float-left" dir="ltr">
        <button id="status-btn-tabback" type="button" class="btn small btn-toolbar" data-hint="0" data-hint-direction="top" data-hint-offset="small" data-hint-title="G"></button>
        <button id="status-btn-tabnext" type="button" class="btn small btn-toolbar" data-hint="0" data-hint-direction="top" data-hint-offset="small" data-hint-title="J"></button>
    </div>
    <div id="status-addtabs-box" class="status-group float-left">
        <button id="status-btn-addtab" type="button" class="btn small btn-toolbar" data-hint="0" data-hint-direction="top" data-hint-offset="small" data-hint-title="X"></button>
=======
    <div id="status-tabs-scroll" class="status-group" dir="ltr">
        <button id="status-btn-tabback" type="button" class="btn small btn-toolbar" data-hint="0" data-hint-direction="top" data-hint-offset="small" data-hint-title="G"><i class="icon toolbar__icon btn-previtem">&nbsp;</i></button>
        <button id="status-btn-tabnext" type="button" class="btn small btn-toolbar" data-hint="0" data-hint-direction="top" data-hint-offset="small" data-hint-title="J"><i class="icon toolbar__icon btn-nextitem">&nbsp;</i></button>
    </div>
    <div id="status-addtabs-box" class="status-group">
        <button id="status-btn-addtab" type="button" class="btn small btn-toolbar" data-hint="0" data-hint-direction="top" data-hint-offset="small" data-hint-title="X"><i class="icon toolbar__icon btn-zoomup">&nbsp;</i></button>
>>>>>>> 5996ce6d
        <div class="cnt-tabslist">
            <button id="status-btn-tabslist" type="button" class="btn small btn-toolbar dropdown-toggle" data-toggle="dropdown" data-hint="0" data-hint-direction="top" data-hint-offset="small" data-hint-title="N"></button>
        </div>
    </div>
    <div id="status-zoom-box" class="status-group">
        <div class="separator short"></div>
        <button id="status-btn-zoomdown" type="button" class="btn small btn-toolbar"></button>
        <div class="cnt-zoom">
            <div class="dropdown-toggle" data-toggle="dropdown" data-hint="0" data-hint-direction="top" role="button" aria-haspopup="menu" aria-expanded="false">
                <label id="status-label-zoom" class="status-label">Zoom 100%</label>
            </div>
        </div>
        <button id="status-btn-zoomup" type="button" class="btn small btn-toolbar"></button>
    </div>
    <div id="status-math-box" class="status-group">
        <div class="separator short"></div>
        <label id="status-math-average">AVERAGE: 10</label>
        <label id="status-math-count">COUNT: 3</label>
        <label id="status-math-min">MIN: 1</label>
        <label id="status-math-max">MAX: 5</label>
        <label id="status-math-sum">SUM: 5</label>
    </div>
    <div id="status-filtered-box" class="status-group">
        <div class="separator short"></div>
        <label id="status-filtered-records"></label>
    </div>
    <div id="status-sheets-bar-box">
        <div id="status-sheets-bar" class="status-group">
        </div>
    </div>
    <div id="status-number-of-sheet">
        <label id="label-sheets" class="status-label"></label>
    </div>
    <div id="status-action">
        <div class="separator short"></div>
        <label id="label-action" class="status-label"></label>
    </div>
</div>
<|MERGE_RESOLUTION|>--- conflicted
+++ resolved
@@ -1,55 +1,46 @@
-
-<div class="statusbar">
-<<<<<<< HEAD
-    <div id="status-tabs-scroll" class="status-group float-left" dir="ltr">
-        <button id="status-btn-tabback" type="button" class="btn small btn-toolbar" data-hint="0" data-hint-direction="top" data-hint-offset="small" data-hint-title="G"></button>
-        <button id="status-btn-tabnext" type="button" class="btn small btn-toolbar" data-hint="0" data-hint-direction="top" data-hint-offset="small" data-hint-title="J"></button>
-    </div>
-    <div id="status-addtabs-box" class="status-group float-left">
-        <button id="status-btn-addtab" type="button" class="btn small btn-toolbar" data-hint="0" data-hint-direction="top" data-hint-offset="small" data-hint-title="X"></button>
-=======
-    <div id="status-tabs-scroll" class="status-group" dir="ltr">
-        <button id="status-btn-tabback" type="button" class="btn small btn-toolbar" data-hint="0" data-hint-direction="top" data-hint-offset="small" data-hint-title="G"><i class="icon toolbar__icon btn-previtem">&nbsp;</i></button>
-        <button id="status-btn-tabnext" type="button" class="btn small btn-toolbar" data-hint="0" data-hint-direction="top" data-hint-offset="small" data-hint-title="J"><i class="icon toolbar__icon btn-nextitem">&nbsp;</i></button>
-    </div>
-    <div id="status-addtabs-box" class="status-group">
-        <button id="status-btn-addtab" type="button" class="btn small btn-toolbar" data-hint="0" data-hint-direction="top" data-hint-offset="small" data-hint-title="X"><i class="icon toolbar__icon btn-zoomup">&nbsp;</i></button>
->>>>>>> 5996ce6d
-        <div class="cnt-tabslist">
-            <button id="status-btn-tabslist" type="button" class="btn small btn-toolbar dropdown-toggle" data-toggle="dropdown" data-hint="0" data-hint-direction="top" data-hint-offset="small" data-hint-title="N"></button>
-        </div>
-    </div>
-    <div id="status-zoom-box" class="status-group">
-        <div class="separator short"></div>
-        <button id="status-btn-zoomdown" type="button" class="btn small btn-toolbar"></button>
-        <div class="cnt-zoom">
-            <div class="dropdown-toggle" data-toggle="dropdown" data-hint="0" data-hint-direction="top" role="button" aria-haspopup="menu" aria-expanded="false">
-                <label id="status-label-zoom" class="status-label">Zoom 100%</label>
-            </div>
-        </div>
-        <button id="status-btn-zoomup" type="button" class="btn small btn-toolbar"></button>
-    </div>
-    <div id="status-math-box" class="status-group">
-        <div class="separator short"></div>
-        <label id="status-math-average">AVERAGE: 10</label>
-        <label id="status-math-count">COUNT: 3</label>
-        <label id="status-math-min">MIN: 1</label>
-        <label id="status-math-max">MAX: 5</label>
-        <label id="status-math-sum">SUM: 5</label>
-    </div>
-    <div id="status-filtered-box" class="status-group">
-        <div class="separator short"></div>
-        <label id="status-filtered-records"></label>
-    </div>
-    <div id="status-sheets-bar-box">
-        <div id="status-sheets-bar" class="status-group">
-        </div>
-    </div>
-    <div id="status-number-of-sheet">
-        <label id="label-sheets" class="status-label"></label>
-    </div>
-    <div id="status-action">
-        <div class="separator short"></div>
-        <label id="label-action" class="status-label"></label>
-    </div>
-</div>
+
+<div class="statusbar">
+    <div id="status-tabs-scroll" class="status-group" dir="ltr">
+        <button id="status-btn-tabback" type="button" class="btn small btn-toolbar" data-hint="0" data-hint-direction="top" data-hint-offset="small" data-hint-title="G"></button>
+        <button id="status-btn-tabnext" type="button" class="btn small btn-toolbar" data-hint="0" data-hint-direction="top" data-hint-offset="small" data-hint-title="J"></button>
+    </div>
+    <div id="status-addtabs-box" class="status-group">
+        <button id="status-btn-addtab" type="button" class="btn small btn-toolbar" data-hint="0" data-hint-direction="top" data-hint-offset="small" data-hint-title="X"></button>
+        <div class="cnt-tabslist">
+            <button id="status-btn-tabslist" type="button" class="btn small btn-toolbar dropdown-toggle" data-toggle="dropdown" data-hint="0" data-hint-direction="top" data-hint-offset="small" data-hint-title="N"></button>
+        </div>
+    </div>
+    <div id="status-zoom-box" class="status-group">
+        <div class="separator short"></div>
+        <button id="status-btn-zoomdown" type="button" class="btn small btn-toolbar"></button>
+        <div class="cnt-zoom">
+            <div class="dropdown-toggle" data-toggle="dropdown" data-hint="0" data-hint-direction="top" role="button" aria-haspopup="menu" aria-expanded="false">
+                <label id="status-label-zoom" class="status-label">Zoom 100%</label>
+            </div>
+        </div>
+        <button id="status-btn-zoomup" type="button" class="btn small btn-toolbar"></button>
+    </div>
+    <div id="status-math-box" class="status-group">
+        <div class="separator short"></div>
+        <label id="status-math-average">AVERAGE: 10</label>
+        <label id="status-math-count">COUNT: 3</label>
+        <label id="status-math-min">MIN: 1</label>
+        <label id="status-math-max">MAX: 5</label>
+        <label id="status-math-sum">SUM: 5</label>
+    </div>
+    <div id="status-filtered-box" class="status-group">
+        <div class="separator short"></div>
+        <label id="status-filtered-records"></label>
+    </div>
+    <div id="status-sheets-bar-box">
+        <div id="status-sheets-bar" class="status-group">
+        </div>
+    </div>
+    <div id="status-number-of-sheet">
+        <label id="label-sheets" class="status-label"></label>
+    </div>
+    <div id="status-action">
+        <div class="separator short"></div>
+        <label id="label-action" class="status-label"></label>
+    </div>
+</div>