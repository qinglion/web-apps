
<div class="statusbar">
    <div id="status-tabs-scroll" class="status-group">
        <button id="status-btn-tabfirst" type="button" class="btn small btn-toolbar" data-hint="0" data-hint-direction="top" data-hint-offset="small" data-hint-title="F"><i class="icon toolbar__icon btn-firstitem">&nbsp;</i></button>
        <button id="status-btn-tabback" type="button" class="btn small btn-toolbar" data-hint="0" data-hint-direction="top" data-hint-offset="small" data-hint-title="B"><i class="icon toolbar__icon btn-previtem">&nbsp;</i></button>
        <button id="status-btn-tabnext" type="button" class="btn small btn-toolbar" data-hint="0" data-hint-direction="top" data-hint-offset="small" data-hint-title="N"><i class="icon toolbar__icon btn-nextitem">&nbsp;</i></button>
        <button id="status-btn-tablast" type="button" class="btn small btn-toolbar" data-hint="0" data-hint-direction="top" data-hint-offset="small" data-hint-title="L"><i class="icon toolbar__icon btn-lastitem">&nbsp;</i></button>
    </div>
    <div id="status-addtabs-box" class="status-group">
<<<<<<< HEAD
        <button id="status-btn-addtab" type="button" class="btn small btn-toolbar" data-hint="0" data-hint-direction="top" data-hint-offset="small"><i class="icon toolbar__icon btn-zoomup">&nbsp;</i></button>
=======
        <button id="status-btn-addtab" type="button" class="btn small btn-toolbar"><i class="icon toolbar__icon btn-zoomup">&nbsp;</i></button>
        <div class="cnt-tabslist">
            <button id="status-btn-tabslist" type="button" class="btn small btn-toolbar dropdown-toggle" data-toggle="dropdown"><i class="icon toolbar__icon btn-sheet-list">&nbsp;</i></button>
        </div>
>>>>>>> a041dddc
    </div>
    <div id="status-zoom-box" class="status-group">
        <div class="separator short"></div>
        <button id="status-btn-zoomdown" type="button" class="btn small btn-toolbar"><i class="icon toolbar__icon btn-zoomdown">&nbsp;</i></button>
        <div class="cnt-zoom">
            <div class="dropdown-toggle" data-toggle="dropdown" data-hint="0" data-hint-direction="top">
                <label id="status-label-zoom" class="status-label">Zoom 100%</label>
            </div>
        </div>
        <button id="status-btn-zoomup" type="button" class="btn small btn-toolbar" style="margin-right:40px;"><i class="icon toolbar__icon btn-zoomup">&nbsp;</i></button>
    </div>
    <div id="status-math-box" class="status-group">
        <div class="separator short" style="margin-right: 12px;"></div>
        <label id="status-math-average">AVERAGE: 10</label>
        <label id="status-math-count">COUNT: 3</label>
        <label id="status-math-min">MIN: 1</label>
        <label id="status-math-max">MAX: 5</label>
        <label id="status-math-sum">SUM: 5</label>
    </div>
    <div id="status-filtered-box" class="status-group">
        <div class="separator short" style="margin-right: 12px;"></div>
        <label id="status-filtered-records"></label>
    </div>
    <div id="status-sheets-bar-box">
        <div id="status-sheets-bar" class="status-group">
        </div>
    </div>
</div>
<|MERGE_RESOLUTION|>--- conflicted
+++ resolved
@@ -1,45 +1,41 @@
-
-<div class="statusbar">
-    <div id="status-tabs-scroll" class="status-group">
-        <button id="status-btn-tabfirst" type="button" class="btn small btn-toolbar" data-hint="0" data-hint-direction="top" data-hint-offset="small" data-hint-title="F"><i class="icon toolbar__icon btn-firstitem">&nbsp;</i></button>
-        <button id="status-btn-tabback" type="button" class="btn small btn-toolbar" data-hint="0" data-hint-direction="top" data-hint-offset="small" data-hint-title="B"><i class="icon toolbar__icon btn-previtem">&nbsp;</i></button>
-        <button id="status-btn-tabnext" type="button" class="btn small btn-toolbar" data-hint="0" data-hint-direction="top" data-hint-offset="small" data-hint-title="N"><i class="icon toolbar__icon btn-nextitem">&nbsp;</i></button>
-        <button id="status-btn-tablast" type="button" class="btn small btn-toolbar" data-hint="0" data-hint-direction="top" data-hint-offset="small" data-hint-title="L"><i class="icon toolbar__icon btn-lastitem">&nbsp;</i></button>
-    </div>
-    <div id="status-addtabs-box" class="status-group">
-<<<<<<< HEAD
-        <button id="status-btn-addtab" type="button" class="btn small btn-toolbar" data-hint="0" data-hint-direction="top" data-hint-offset="small"><i class="icon toolbar__icon btn-zoomup">&nbsp;</i></button>
-=======
-        <button id="status-btn-addtab" type="button" class="btn small btn-toolbar"><i class="icon toolbar__icon btn-zoomup">&nbsp;</i></button>
-        <div class="cnt-tabslist">
-            <button id="status-btn-tabslist" type="button" class="btn small btn-toolbar dropdown-toggle" data-toggle="dropdown"><i class="icon toolbar__icon btn-sheet-list">&nbsp;</i></button>
-        </div>
->>>>>>> a041dddc
-    </div>
-    <div id="status-zoom-box" class="status-group">
-        <div class="separator short"></div>
-        <button id="status-btn-zoomdown" type="button" class="btn small btn-toolbar"><i class="icon toolbar__icon btn-zoomdown">&nbsp;</i></button>
-        <div class="cnt-zoom">
-            <div class="dropdown-toggle" data-toggle="dropdown" data-hint="0" data-hint-direction="top">
-                <label id="status-label-zoom" class="status-label">Zoom 100%</label>
-            </div>
-        </div>
-        <button id="status-btn-zoomup" type="button" class="btn small btn-toolbar" style="margin-right:40px;"><i class="icon toolbar__icon btn-zoomup">&nbsp;</i></button>
-    </div>
-    <div id="status-math-box" class="status-group">
-        <div class="separator short" style="margin-right: 12px;"></div>
-        <label id="status-math-average">AVERAGE: 10</label>
-        <label id="status-math-count">COUNT: 3</label>
-        <label id="status-math-min">MIN: 1</label>
-        <label id="status-math-max">MAX: 5</label>
-        <label id="status-math-sum">SUM: 5</label>
-    </div>
-    <div id="status-filtered-box" class="status-group">
-        <div class="separator short" style="margin-right: 12px;"></div>
-        <label id="status-filtered-records"></label>
-    </div>
-    <div id="status-sheets-bar-box">
-        <div id="status-sheets-bar" class="status-group">
-        </div>
-    </div>
-</div>
+
+<div class="statusbar">
+    <div id="status-tabs-scroll" class="status-group">
+        <button id="status-btn-tabfirst" type="button" class="btn small btn-toolbar" data-hint="0" data-hint-direction="top" data-hint-offset="small" data-hint-title="F"><i class="icon toolbar__icon btn-firstitem">&nbsp;</i></button>
+        <button id="status-btn-tabback" type="button" class="btn small btn-toolbar" data-hint="0" data-hint-direction="top" data-hint-offset="small" data-hint-title="B"><i class="icon toolbar__icon btn-previtem">&nbsp;</i></button>
+        <button id="status-btn-tabnext" type="button" class="btn small btn-toolbar" data-hint="0" data-hint-direction="top" data-hint-offset="small" data-hint-title="N"><i class="icon toolbar__icon btn-nextitem">&nbsp;</i></button>
+        <button id="status-btn-tablast" type="button" class="btn small btn-toolbar" data-hint="0" data-hint-direction="top" data-hint-offset="small" data-hint-title="L"><i class="icon toolbar__icon btn-lastitem">&nbsp;</i></button>
+    </div>
+    <div id="status-addtabs-box" class="status-group">
+        <button id="status-btn-addtab" type="button" class="btn small btn-toolbar" data-hint="0" data-hint-direction="top" data-hint-offset="small"><i class="icon toolbar__icon btn-zoomup">&nbsp;</i></button>
+        <div class="cnt-tabslist">
+            <button id="status-btn-tabslist" type="button" class="btn small btn-toolbar dropdown-toggle" data-toggle="dropdown"><i class="icon toolbar__icon btn-sheet-list">&nbsp;</i></button>
+        </div>
+    </div>
+    <div id="status-zoom-box" class="status-group">
+        <div class="separator short"></div>
+        <button id="status-btn-zoomdown" type="button" class="btn small btn-toolbar"><i class="icon toolbar__icon btn-zoomdown">&nbsp;</i></button>
+        <div class="cnt-zoom">
+            <div class="dropdown-toggle" data-toggle="dropdown" data-hint="0" data-hint-direction="top">
+                <label id="status-label-zoom" class="status-label">Zoom 100%</label>
+            </div>
+        </div>
+        <button id="status-btn-zoomup" type="button" class="btn small btn-toolbar" style="margin-right:40px;"><i class="icon toolbar__icon btn-zoomup">&nbsp;</i></button>
+    </div>
+    <div id="status-math-box" class="status-group">
+        <div class="separator short" style="margin-right: 12px;"></div>
+        <label id="status-math-average">AVERAGE: 10</label>
+        <label id="status-math-count">COUNT: 3</label>
+        <label id="status-math-min">MIN: 1</label>
+        <label id="status-math-max">MAX: 5</label>
+        <label id="status-math-sum">SUM: 5</label>
+    </div>
+    <div id="status-filtered-box" class="status-group">
+        <div class="separator short" style="margin-right: 12px;"></div>
+        <label id="status-filtered-records"></label>
+    </div>
+    <div id="status-sheets-bar-box">
+        <div id="status-sheets-bar" class="status-group">
+        </div>
+    </div>
+</div>