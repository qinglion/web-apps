<section class="toolbar">
    <section class="box-tabs">
        <div class="extra left"></div>
        <%= tabsmarkup %>
        <div class="extra right"></div>
    </section>
    <section class="box-controls">
        <section class="panel static">
            <div class="group no-mask small">
                <div class="elset">
                    <span class="btn-slot" id="slot-btn-print"></span>
                </div>
                <div class="elset">
                    <span class="btn-slot" id="slot-btn-save"></span>
                </div>
            </div>
            <div class="separator long"></div>
            <div class="group small">
                <div class="elset">
                    <span class="btn-slot split" id="slot-btn-copy"></span>
                    <span class="btn-slot" id="slot-btn-paste"></span>
                </div>
                <div class="elset">
                    <span class="btn-slot split" id="slot-btn-undo"></span>
                    <span class="btn-slot" id="slot-btn-redo"></span>
                </div>
            </div>
            <div class="separator long"></div>
        </section>
        <section class="box-panels">
            <section class="panel" data-tab="home">
                <div class="group small">
                    <div class="elset font-attr-top">
                        <span class="btn-slot" id="slot-field-fontname"></span>
                        <span class="btn-slot" id="slot-field-fontsize"></span>
                        <span class="btn-slot" id="slot-btn-incfont"></span>
                        <span class="btn-slot" id="slot-btn-decfont"></span>
                    </div>
                    <div class="elset font-attr">
                        <span class="btn-slot" id="slot-btn-bold"></span>
                        <span class="btn-slot" id="slot-btn-italic"></span>
                        <span class="btn-slot" id="slot-btn-underline"></span>
                        <span class="btn-slot" id="slot-btn-strikeout"></span>
                        <span class="btn-slot split" id="slot-btn-subscript"></span>
                        <span class="btn-slot split" id="slot-btn-fontcolor"></span>
                        <span class="btn-slot split" id="slot-btn-fillparag"></span>
                        <span class="btn-slot split" id="slot-btn-borders"></span>
                    </div>
                </div>
                <div class="separator long"></div>
                <div class="group small">
                    <div class="elset">
                        <span class="btn-slot split-small" id="slot-btn-top"></span>
                        <span class="btn-slot split-small" id="slot-btn-middle"></span>
                        <span class="btn-slot split-small" id="slot-btn-bottom"></span>
                        <span class="btn-slot split-small" id="slot-btn-wrap"></span>
                        <span class="btn-slot split" id="slot-btn-text-orient"></span>
                    </div>
                    <div class="elset">
                        <span class="btn-slot split-small" id="slot-btn-align-left"></span>
                        <span class="btn-slot split-small" id="slot-btn-align-center"></span>
                        <span class="btn-slot split-small" id="slot-btn-align-right"></span>
                        <span class="btn-slot split-small" id="slot-btn-align-just"></span>
                        <span class="btn-slot split" id="slot-btn-merge"></span>
                    </div>
                </div>
                <div class="separator long"></div>
                <div class="group small">
                    <div class="elset">
                        <span class="btn-slot split" id="slot-btn-formula"></span>
                    </div>
                    <div class="elset">
                        <span class="btn-slot split" id="slot-btn-named-range"></span>
                    </div>
                </div>
                <div class="separator long"></div>
                <div class="group small">
                    <div class="elset">
                        <span class="btn-slot split slot-sortdesc"></span>
                        <span class="btn-slot slot-sortasc"></span>
                    </div>
                    <div class="elset">
                        <span class="btn-slot split slot-btn-setfilter"></span>
                        <span class="btn-slot slot-btn-clear-filter"></span>
                    </div>
                </div>
                <div class="separator long"></div>
                <div class="group small">
                    <div class="elset">
                        <span class="btn-slot" id="slot-btn-format" style="width: 100%"></span>
                    </div>
                    <div class="elset">
                        <span class="btn-slot split" id="slot-btn-percents"></span>
                        <span class="btn-slot split" id="slot-btn-currency"></span>
                        <span class="btn-slot split" id="slot-btn-digit-dec"></span>
                        <span class="btn-slot" id="slot-btn-digit-inc"></span>
                    </div>
                </div>
                <div class="separator long"></div>
                <div class="group small">
                    <div class="elset">
                        <span class="btn-slot split" id="slot-btn-cell-ins"></span>
                    </div>
                    <div class="elset">
                        <span class="btn-slot split" id="slot-btn-cell-del"></span>
                    </div>
                </div>
                <div class="separator long"></div>
                <div class="group small">
                    <div class="elset">
                        <span class="btn-slot split" id="slot-btn-clear"></span>
                        <span class="btn-slot split" id="slot-btn-condformat"></span>
                    </div>
                    <div class="elset">
                        <span class="btn-slot split" id="slot-btn-copystyle"></span>
                        <span class="btn-slot split" id="slot-btn-table-tpl"></span>
                    </div>
                </div>
                <div class="group small" id="slot-field-styles" style="width: 100%; min-width: 168px;"></div>
            </section>
            <section class="panel" data-tab="ins">
                <div class="group">
                    <span class="btn-slot text x-huge slot-add-pivot"></span>
                    <span class="btn-slot text x-huge" id="slot-btn-instable"></span>
                </div>
                <div class="separator long"></div>
                <div class="group">
                    <span class="btn-slot text x-huge" id="slot-btn-insimage"></span>
                    <span class="btn-slot text x-huge" id="slot-btn-insshape"></span>
                    <span class="btn-slot text x-huge" id="slot-btn-instext"></span>
                    <span class="btn-slot text x-huge" id="slot-btn-instextart"></span>
                    <span class="btn-slot text x-huge" id="slot-btn-inschart"></span>
                    <span class="btn-slot text x-huge" id="slot-btn-inssparkline"></span>
                </div>
                <div class="separator long"></div>
                <div class="group">
                    <span class="btn-slot text x-huge slot-comment"></span>
                    <span class="btn-slot text x-huge" id="slot-btn-inshyperlink"></span>
                </div>
                <div class="separator long"></div>
                <div class="group">
                    <span class="btn-slot text x-huge slot-editheader"></span>
                </div>
                <div class="separator long"></div>
                <div class="group">
                    <span class="btn-slot text x-huge" id="slot-btn-insequation"></span>
                    <span class="btn-slot text x-huge" id="slot-btn-inssymbol"></span>
                </div>
                <div class="separator long"></div>
                <div class="group">
                    <span class="btn-slot text x-huge" id="slot-btn-insslicer"></span>
                </div>
            </section>
            <section class="panel" data-tab="layout">
                <div class="group">
                    <span class="btn-slot text x-huge" id="slot-btn-pagemargins"></span>
                    <span class="btn-slot text x-huge" id="slot-btn-pageorient"></span>
                    <span class="btn-slot text x-huge" id="slot-btn-pagesize"></span>
                    <span class="btn-slot text x-huge" id="slot-btn-printarea"></span>
                    <span class="btn-slot text x-huge slot-editheader"></span>
                    <span class="btn-slot text" id="slot-btn-scale"></span>
                    <span class="btn-slot text x-huge" id="slot-btn-printtitles"></span>
                </div>
                <div class="separator long"></div>
                <div class="group">
                    <span class="btn-slot text x-huge" id="slot-img-align"></span>
                    <span class="btn-slot text x-huge" id="slot-img-group"></span>
                    <span class="btn-slot text x-huge" id="slot-img-movefrwd"></span>
                    <span class="btn-slot text x-huge" id="slot-img-movebkwd"></span>
                </div>
                <div class="separator long"></div>
                <div class="group">
                    <span class="btn-slot text x-huge" id="slot-btn-colorschemas"></span>
                </div>
            </section>
            <section class="panel" data-tab="formula">
                <div class="group">
                    <span class="btn-slot text x-huge" id="slot-btn-additional-formula"></span>
                </div>
                <div class="separator long"></div>
                <div class="group">
                    <span class="btn-slot text x-huge" id="slot-btn-autosum"></span>
                    <span class="btn-slot text x-huge" id="slot-btn-recent"></span>
                    <span class="btn-slot text x-huge" id="slot-btn-financial"></span>
                    <span class="btn-slot text x-huge" id="slot-btn-logical"></span>
                    <span class="btn-slot text x-huge" id="slot-btn-text"></span>
                    <span class="btn-slot text x-huge" id="slot-btn-datetime"></span>
                    <span class="btn-slot text x-huge" id="slot-btn-lookup"></span>
                    <span class="btn-slot text x-huge" id="slot-btn-math"></span>
                    <span class="btn-slot text x-huge" id="slot-btn-more"></span>
                </div>
                <div class="separator long"></div>
                <div class="group">
                    <span class="btn-slot text x-huge" id="slot-btn-named-range-huge"></span>
                </div>
                <div class="separator long"></div>
                <div class="group">
                    <span class="btn-slot text x-huge" id="slot-btn-calculate"></span>
                </div>
            </section>
            <section class="panel" data-tab="data">
<<<<<<< HEAD
                <div class="group">
                    <span class="btn-slot text x-huge" id="slot-btn-data-from-text"></span>
                </div>
                <div class="separator long"></div>
                <div class="group">
=======
                <div class="group small">
>>>>>>> 02b6ec8a
                    <div class="elset">
                        <span class="btn-slot split slot-btn-setfilter"></span>
                        <span class="btn-slot slot-sortdesc"></span>
                    </div>
                    <div class="elset">
                        <span class="btn-slot split slot-btn-clear-filter"></span>
                        <span class="btn-slot slot-sortasc"></span>
                    </div>
                </div>
                <div class="group">
                    <span class="btn-slot text x-huge" id="slot-btn-custom-sort"></span>
                </div>
                <div class="separator long"></div>
                <div class="group">
                    <span class="btn-slot text x-huge" id="slot-btn-text-column"></span>
                    <span class="btn-slot text x-huge" id="slot-btn-rem-duplicates"></span>
                    <span class="btn-slot text x-huge" id="slot-btn-data-validation"></span>
                </div>
                <div class="separator long"></div>
                <div class="group">
                    <span class="btn-slot text x-huge" id="slot-btn-group"></span>
                    <span class="btn-slot text x-huge" id="slot-btn-ungroup"></span>
                </div>
                <!--<div class="group">-->
                    <!--<div class="elset">-->
                        <!--<span class="btn-slot" id="slot-btn-show-details" style="width:auto;"></span>-->
                    <!--</div>-->
                    <!--<div class="elset">-->
                        <!--<span class="btn-slot" id="slot-btn-hide-details" style="width:auto;"></span>-->
                    <!--</div>-->
                <!--</div>-->
            </section>
            <section class="panel" data-tab="view">
                <div class="group sheet-views">
                    <span class="btn-slot text x-huge" id="slot-btn-sheet-view"></span>
                </div>
                <div class="group sheet-views small">
                    <div class="elset">
                        <span class="btn-slot text" id="slot-createview"></span>
                    </div>
                    <div class="elset">
                        <span class="btn-slot text" id="slot-closeview"></span>
                    </div>
                </div>
                <div class="separator long sheet-views"></div>
                <div class="group small">
                    <div class="elset" style="display: flex;">
                        <span class="btn-slot" id="slot-field-zoom" style="flex-grow: 1;"></span>
                    </div>
                    <div class="elset" style="text-align: center;">
                        <span class="btn-slot text" id="slot-lbl-zoom" style="font-size: 11px;text-align: center;margin-top: 4px;"></span>
                    </div>
                </div>
                <div class="separator long"></div>
                <div class="group">
                    <span class="btn-slot text x-huge" id="slot-btn-freeze"></span>
                </div>
                <div class="separator long"></div>
                <div class="group small">
                    <div class="elset">
                        <span class="btn-slot text" id="slot-chk-formula"></span>
                    </div>
                    <div class="elset">
                        <span class="btn-slot text" id="slot-chk-heading"></span>
                    </div>
                </div>
                <div class="group small">
                    <div class="elset">
                        <span class="btn-slot text" id="slot-chk-gridlines"></span>
                    </div>
                    <div class="elset">
                    </div>
                </div>
            </section>
        </section>
    </section>
</section><|MERGE_RESOLUTION|>--- conflicted
+++ resolved
@@ -199,15 +199,11 @@
                 </div>
             </section>
             <section class="panel" data-tab="data">
-<<<<<<< HEAD
                 <div class="group">
                     <span class="btn-slot text x-huge" id="slot-btn-data-from-text"></span>
                 </div>
                 <div class="separator long"></div>
                 <div class="group">
-=======
-                <div class="group small">
->>>>>>> 02b6ec8a
                     <div class="elset">
                         <span class="btn-slot split slot-btn-setfilter"></span>
                         <span class="btn-slot slot-sortdesc"></span>
