--- conflicted
+++ resolved
@@ -141,10 +141,7 @@
                     <span class="btn-slot text x-huge" id="slot-btn-pagemargins"></span>
                     <span class="btn-slot text x-huge" id="slot-btn-pageorient"></span>
                     <span class="btn-slot text x-huge" id="slot-btn-pagesize"></span>
-<<<<<<< HEAD
-=======
                     <span class="btn-slot text x-huge" id="slot-btn-printarea"></span>
->>>>>>> a5990305
                 </div>
                 <div class="separator long"></div>
                 <div class="group">
