<div id="view-right-menu" class="tool-menu right">
    <div class="right-panel">
        <div id="id-table-settings" class="settings-panel">
        </div>
        <div id="id-shape-settings" class="settings-panel">
        </div>
        <div id="id-image-settings" class="settings-panel">
        </div>
        <div id="id-chart-settings" class="settings-panel">
        </div>
        <div id="id-paragraph-settings" class="settings-panel">
        </div>
        <div id="id-textart-settings" class="settings-panel">
        </div>
        <div id="id-pivot-settings" class="settings-panel">
        </div>
        <div id="id-signature-settings" class="settings-panel">
        </div>
        <div id="id-cell-settings" class="settings-panel">
        </div>
    </div>
    <div class="tool-menu-btns">
        <div class="ct-btn-category arrow-left" />
<<<<<<< HEAD
        <button id="id-right-menu-cell" class="btn btn-category arrow-left" content-target="id-cell-settings"><i class="icon img-toolbarmenu btn-menu-cell">&nbsp;</i></button>
        <button id="id-right-menu-table" class="btn btn-category arrow-left" content-target="id-table-settings"><i class="icon img-toolbarmenu btn-menu-table">&nbsp;</i></button>
        <button id="id-right-menu-shape" class="btn btn-category arrow-left" content-target="id-shape-settings"><i class="icon img-toolbarmenu btn-menu-shape">&nbsp;</i></button>
        <button id="id-right-menu-image" class="btn btn-category arrow-left" content-target="id-image-settings"><i class="icon img-toolbarmenu btn-menu-image">&nbsp;</i></button>
        <button id="id-right-menu-chart" class="btn btn-category arrow-left" content-target="id-chart-settings"><i class="icon img-toolbarmenu btn-menu-chart">&nbsp;</i></button>
        <button id="id-right-menu-text" class="btn btn-category arrow-left" content-target="id-paragraph-settings"><i class="icon img-toolbarmenu btn-menu-text">&nbsp;</i></button>
        <button id="id-right-menu-textart" class="btn btn-category arrow-left" content-target="id-textart-settings"><i class="icon img-toolbarmenu btn-menu-textart">&nbsp;</i></button>
        <button id="id-right-menu-pivot" class="btn btn-category arrow-left" content-target="id-pivot-settings"><i class="icon img-toolbarmenu btn-menu-pivot">&nbsp;</i></button>
        <button id="id-right-menu-signature" class="btn btn-category arrow-left hidden" content-target="id-signature-settings"><i class="icon img-toolbarmenu btn-menu-signature">&nbsp;</i></button>
=======
        <button id="id-right-menu-cell" class="btn btn-category arrow-left" content-target="id-cell-settings"><i class="icon toolbar__icon btn-menu-cell">&nbsp;</i></button>
        <button id="id-right-menu-table" class="btn btn-category arrow-left" content-target="id-table-settings"><i class="icon toolbar__icon btn-menu-table">&nbsp;</i></button>
        <button id="id-right-menu-shape" class="btn btn-category arrow-left" content-target="id-shape-settings"><i class="icon toolbar__icon btn-menu-shape">&nbsp;</i></button>
        <button id="id-right-menu-image" class="btn btn-category arrow-left" content-target="id-image-settings"><i class="icon toolbar__icon btn-menu-image">&nbsp;</i></button>
        <button id="id-right-menu-chart" class="btn btn-category arrow-left" content-target="id-chart-settings"><i class="icon toolbar__icon btn-menu-chart">&nbsp;</i></button>
        <button id="id-right-menu-text" class="btn btn-category arrow-left" content-target="id-paragraph-settings"><i class="icon toolbar__icon btn-paragraph">&nbsp;</i></button>
        <button id="id-right-menu-textart" class="btn btn-category arrow-left" content-target="id-textart-settings"><i class="icon toolbar__icon btn-menu-textart">&nbsp;</i></button>
        <button id="id-right-menu-pivot" class="btn btn-category arrow-left hidden" content-target="id-pivot-settings"><i class="icon toolbar__icon btn-menu-pivot">&nbsp;</i></button>
        <button id="id-right-menu-signature" class="btn btn-category arrow-left hidden" content-target="id-signature-settings"><i class="icon toolbar__icon btn-menu-signature">&nbsp;</i></button>
>>>>>>> f7d5b19d
    </div>
</div><|MERGE_RESOLUTION|>--- conflicted
+++ resolved
@@ -21,17 +21,6 @@
     </div>
     <div class="tool-menu-btns">
         <div class="ct-btn-category arrow-left" />
-<<<<<<< HEAD
-        <button id="id-right-menu-cell" class="btn btn-category arrow-left" content-target="id-cell-settings"><i class="icon img-toolbarmenu btn-menu-cell">&nbsp;</i></button>
-        <button id="id-right-menu-table" class="btn btn-category arrow-left" content-target="id-table-settings"><i class="icon img-toolbarmenu btn-menu-table">&nbsp;</i></button>
-        <button id="id-right-menu-shape" class="btn btn-category arrow-left" content-target="id-shape-settings"><i class="icon img-toolbarmenu btn-menu-shape">&nbsp;</i></button>
-        <button id="id-right-menu-image" class="btn btn-category arrow-left" content-target="id-image-settings"><i class="icon img-toolbarmenu btn-menu-image">&nbsp;</i></button>
-        <button id="id-right-menu-chart" class="btn btn-category arrow-left" content-target="id-chart-settings"><i class="icon img-toolbarmenu btn-menu-chart">&nbsp;</i></button>
-        <button id="id-right-menu-text" class="btn btn-category arrow-left" content-target="id-paragraph-settings"><i class="icon img-toolbarmenu btn-menu-text">&nbsp;</i></button>
-        <button id="id-right-menu-textart" class="btn btn-category arrow-left" content-target="id-textart-settings"><i class="icon img-toolbarmenu btn-menu-textart">&nbsp;</i></button>
-        <button id="id-right-menu-pivot" class="btn btn-category arrow-left" content-target="id-pivot-settings"><i class="icon img-toolbarmenu btn-menu-pivot">&nbsp;</i></button>
-        <button id="id-right-menu-signature" class="btn btn-category arrow-left hidden" content-target="id-signature-settings"><i class="icon img-toolbarmenu btn-menu-signature">&nbsp;</i></button>
-=======
         <button id="id-right-menu-cell" class="btn btn-category arrow-left" content-target="id-cell-settings"><i class="icon toolbar__icon btn-menu-cell">&nbsp;</i></button>
         <button id="id-right-menu-table" class="btn btn-category arrow-left" content-target="id-table-settings"><i class="icon toolbar__icon btn-menu-table">&nbsp;</i></button>
         <button id="id-right-menu-shape" class="btn btn-category arrow-left" content-target="id-shape-settings"><i class="icon toolbar__icon btn-menu-shape">&nbsp;</i></button>
@@ -39,8 +28,7 @@
         <button id="id-right-menu-chart" class="btn btn-category arrow-left" content-target="id-chart-settings"><i class="icon toolbar__icon btn-menu-chart">&nbsp;</i></button>
         <button id="id-right-menu-text" class="btn btn-category arrow-left" content-target="id-paragraph-settings"><i class="icon toolbar__icon btn-paragraph">&nbsp;</i></button>
         <button id="id-right-menu-textart" class="btn btn-category arrow-left" content-target="id-textart-settings"><i class="icon toolbar__icon btn-menu-textart">&nbsp;</i></button>
-        <button id="id-right-menu-pivot" class="btn btn-category arrow-left hidden" content-target="id-pivot-settings"><i class="icon toolbar__icon btn-menu-pivot">&nbsp;</i></button>
+        <button id="id-right-menu-pivot" class="btn btn-category arrow-left" content-target="id-pivot-settings"><i class="icon toolbar__icon btn-menu-pivot">&nbsp;</i></button>
         <button id="id-right-menu-signature" class="btn btn-category arrow-left hidden" content-target="id-signature-settings"><i class="icon toolbar__icon btn-menu-signature">&nbsp;</i></button>
->>>>>>> f7d5b19d
     </div>
 </div>