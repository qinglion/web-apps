﻿<!DOCTYPE html>
<html>
	<head>
		<title>Co-editing spreadsheets in real time</title>
		<meta charset="utf-8" />
		<meta name="description" content="Tips on collaborative editing" />
		<link type="text/css" rel="stylesheet" href="../editor.css" />
		<link type = "text/css" rel = "stylesheet" href = "../../images/sprite.css" />
        <script type="text/javascript" src="../callback.js"></script>
        <script type="text/javascript" src="../search/js/page-search.js"></script>
	</head>
	<body>
<<<<<<< HEAD
		<div class="mainpart">
        <div class="search-field">
            <input id="search" class="searchBar" placeholder="Search" type="text" onkeypress="doSearch(event)">
        </div>
		<h1>Collaborative Spreadsheet Editing</h1>
			<p>The <a href="https://www.onlyoffice.com/en/spreadsheet-editor.aspx" target="_blank" onclick="onhyperlinkclick(this)"><b>Spreadsheet Editor</b></a> offers you the possibility to work on a spreadsheet collaboratively with other users. This feature includes:</p>
			<ul>
				<li class="onlineDocumentFeatures">simultaneous multi-user access to the edited spreadsheet</li>
				<li class="onlineDocumentFeatures">visual indication of cells that are being edited by other users</li>
				<li class="onlineDocumentFeatures">real-time changes display or synchronization of changes with one button click</li>
				<li class="onlineDocumentFeatures">chat to share ideas concerning particular parts of the spreadsheet</li>
				<li>comments containing the description of a task or problem that should be solved (it's also possible to work with comments in the offline mode, without connecting to the <em>online version</em>)</li>
			</ul>
            <div class="desktopDocumentFeatures">
                <h3>Connecting to the online version</h3>
                <p>In the <em>desktop editor</em>, open the <b>Connect to cloud</b> option on the left side of the main program window. Connect to your cloud office specifying your account login and password. <!--В окне ввода логина и пароля также доступна ссылка для регистрации в Облаке.--></p>
            </div>
            <div class="onlineDocumentFeatures">
                <h3>Co-editing</h3>
                <p>The <b>Spreadsheet Editor</b> allows you to select one of the two available co-editing modes:</p>
                <ul>
                    <li><b>Fast</b> is used by default and shows the changes made by other users in real time.</li>
                    <li><b>Strict</b> is selected to hide other user's changes until you click the <b>Save</b> <div class = "icon icon-saveupdate"></div> icon to save your own changes and accept the changes made by others.</li>
                </ul>
                <p>The mode can be selected in the <a href="../HelpfulHints/AdvancedSettings.htm" onclick="onhyperlinkclick(this)">Advanced Settings</a>. It's also possible to choose the necessary mode using the <div class = "icon icon-coeditingmode"></div> <b>Co-editing Mode</b> icon on the <b>Collaboration</b> tab of the top toolbar:</p>
                <p><img alt="Co-editing Mode menu" src="../images/coeditingmodemenu.png" /></p>
                <p class="note">
                    <b>Note</b>: when you co-edit a spreadsheet in the <b>Fast</b> mode, the possibility to <b>Undo</b>/<b>Redo</b> the last operation is not available.
                </p>
                <p>When a spreadsheet is being edited by several users simultaneously in the <b>Strict</b> mode, the edited cells are marked with dashed lines of different colors, the tab of the sheet where these cells are situated are marked with red marker. Hover the mouse cursor over one of the edited cells, to display the name of the user who is editing it at the moment. The <b>Fast</b> mode will show the actions and the names of the co-editors when they are editing the data in cells. Different border colors also highlight the ranges of cells selected by someone else at the moment. Hover your mouse pointer over the selection to display the name of the user who is editing it.</p>
                <p><img alt="Coediting Highlighted Selection" src="../images/coedit_selector.png" /></p>
                <p>The number of users who are working on the current spreadsheet is specified on the right side of the editor header - <div class = "icon icon-usersnumber"></div>. If you want to see who exactly is editing the file now, you can click this icon or open the <b>Chat</b> panel with the full list of the users.</p>
                <p>When no users are viewing or editing the file, the icon in the editor header will look like <div class = "icon icon-access_rights"></div> allowing you to manage the users who have access to the file right from the spreadsheet: invite new users giving them permissions to <em>edit</em>, <em>read</em> or <em>comment</em> the spreadsheet, or <em>deny</em> some users access rights to the file. Click this icon to manage the access to the file; this can be done both when there are no other users who view or co-edit the spreadsheet at the moment and when there are other users and the icon looks like <div class = "icon icon-usersnumber"></div>. It's also possible to set access rights using the <div class = "icon icon-sharingicon"></div> <b>Sharing</b> icon on the <b>Collaboration</b> tab of the top toolbar.</p>
                <p>As soon as one of the users saves his/her changes by clicking the <div class = "icon icon-savewhilecoediting"></div> icon, the others will see a note in the upper left corner stating that they have updates. To save the changes you made, so that other users can view them, and get the updates saved by your co-editors, click the <div class = "icon icon-saveupdate"></div> icon in the left upper corner of the top toolbar.</p>
                <h3>Anonymous</h3>
                <p>Portal users who are not registered and do not have a profile are considered to be anonymous, although they still can collaborate on documents. To have a name assigned to them, the anonymous user should enter a name they prefer in the corresponding field appearing in the right top corner of the screen when they open the document for the first time. Activate the “Don’t ask me again” checkbox to preserve the name.</p>
                <p><img alt="anonymous collaboration" src="../images/anonymous_collab.png" /></p>
                <h3 id="chat">Chat</h3>
                <p>You can use this tool to coordinate the co-editing process on-the-fly, for example, to arrange tasks with your collaborators, etc.</p>
                <p>The chat messages are stored during one session only. To discuss the spreadsheet content, it is better to use comments which are stored until they are deleted.</p>
                <p>To access the chat and leave a message for other users,</p>
                <ol>
                    <li>
                        click the <div class = "icon icon-chaticon"></div> icon on the left sidebar, or <br />
                        switch to the <b>Collaboration</b> tab of the top toolbar and click the <div class = "icon icon-chat_toptoolbar"></div> <b>Chat</b> button,
                    </li>
                    <li>enter your text into the corresponding field below,</li>
                    <li>press the <b>Send</b> button.</li>
                </ol>
                <p>All the messages left by users will be displayed on the panel on the left. If there are new messages you haven't read yet, the chat icon will look like this - <div class = "icon icon-chaticon_new"></div>.</p>
                <p>To close the panel with chat messages, click the <div class = "icon icon-chaticon"></div> icon once again.</p>
            </div>
            <h3 id="comments">Comments</h3>
            <p>It's possible to work with comments in the offline mode, without connecting to the <em>online version</em>.</p>
                <p>To leave a comment,</p>
                <ol>
                    <li>select a cell where you think there is an error or problem,</li>
                    <li>switch to the <b>Insert</b> or <b>Collaboration</b> tab of the top toolbar and click the <div class = "icon icon-comment_toptoolbar"></div> <b>Comment</b> button, or<br />
                        use the Comments <div class = "icon icon-commentsicon"></div> icon on the left sidebar to open the <b>Comments</b> panel and click the <b>Add Comment to Document</b> link, or<br />
                        right-click within the selected cell and select the <b>Add Сomment</b> option from the menu,
                    </li>
                    <li>enter the needed text,</li>
                    <li>click the <b>Add Comment</b>/<b>Add</b> button.</li>
                </ol>
                <p>The comment will be seen on the panel on the left. The orange triangle will appear in the upper right corner of the cell you commented. If you need to disable this feature, click the <b>File</b> tab on the top toolbar, select the <b>Advanced Settings...</b> option and uncheck the <b>Turn on display of the comments</b> box. In this case, the commented cells will be marked only if you click the Comments <div class = "icon icon-commentsicon"></div> icon.</p>
                <p>If you are using the <b>Strict</b> co-editing mode, new comments added by other users will become visible only after you click the <div class = "icon icon-saveupdate"></div> icon in the left upper corner of the top toolbar.</p>
                <p>To view the comment, just click within the cell. You or any other user can answer to the added comment asking questions or reporting on the work he/she has done. For this purpose, use the <b>Add Reply</b> link, type in your reply text in the entry field and press the <b>Reply</b> button.</p>
                <p>You can manage the added comments using the icons in the comment balloon or on the <b>Comments</b> panel on the left:</p>
                <ul>
                    <li>sort the added comments by clicking the <div class = "icon icon-sortcommentsicon"></div> icon: 
                        <ul>
                            <li>by date: <b>Newest</b> or <b>Oldest</b></li>
                            <li>by author: <b>Author from A to Z</b> or <b>Author from Z to A</b>
                            <p><img alt="Sort comments" src="../images/sortcomments.png" /></p>
                            </li>
                        </ul>          
                    </li>
                    <li>edit the currently selected by clicking the <div class = "icon icon-editcommenticon"></div> icon,</li>
                    <li>delete the currently selected by clicking the <div class = "icon icon-deletecommenticon"></div> icon,</li>
                    <li>close the currently selected discussion by clicking the <div class = "icon icon-resolveicon"></div> icon if the task or problem you stated in your comment was solved, after that the discussion you opened with your comment gets the resolved status. To open it again, click the <div class = "icon icon-resolvedicon"></div> icon. If you want to hide resolved comments, click the <b>File</b> tab on the top toolbar, select the <b>Advanced Settings...</b> option, uncheck the <b>Turn on display of the resolved comments</b> box and click <b>Apply</b>. In this case the resolved comments will be highlighted only if you click the <div class = "icon icon-commentsicon"></div> icon,</li>
                    <li>if you want to manage comments in a bunch, open the <b>Resolve</b> drop-down menu on the <b>Collaboration</b> tab. Select one of the options for resolving comments: <b>resolve current comments</b>, <b>resolve my comments</b> or <b>resolve all comments</b> in the spreadsheet.</li>
                </ul>
            <h4>Adding mentions</h4>
            <p class="note"> <b>Note</b>: Mentions can be added to comments to text and not to comments to the entire document.</p>
            <p>When entering comments, you can use the <b>mentions</b> feature that allows you to attract somebody's attention to the comment and send a notification to the mentioned user via email and <b>Talk</b>.</p>
            <p>To add a mention enter the "+" or "@" sign anywhere in the comment text - a list of the portal users will open. To simplify the search process, you can start typing the required name in the comment field - the user list will change while you type. Select the necessary person from the list. If the file has not been shared with the mentioned user yet, the <b>Sharing Settings</b> window will open. The <b>Read only</b> access type is selected by default. Change it if necessary and click <b>OK</b>.</p>
            <p>The mentioned user will receive an email notification that he/she has been mentioned in a comment. If the file has been shared, the user will also receive a corresponding notification.</p>
            <p>To remove comments,</p>
            <ol>
                <li>click the <div class = "icon icon-removecomment_toptoolbar"></div> <b>Remove</b> button on the <b>Collaboration</b> tab of the top toolbar,</li>
                <li>
                    select the necessary option from the menu:
                    <ul>
                        <li><b>Remove Current Comments</b> - to remove the currently selected comment. If some replies have been added to the comment, all its replies will be removed as well.</li>
                        <li><b>Remove My Comments</b> - to remove comments you added without removing comments added by other users. If some replies have been added to your comment, all its replies will be removed as well.</li>
                        <li><b>Remove All Comments</b> - to remove all the comments in the spreadsheet that you and other users added.</li>
                    </ul>
                </li>
            </ol>
                <p>To close the panel with comments, click the Comments <div class = "icon icon-commentsicon"></div> icon on the left sidebar once again.</p>
=======
        <div class="mainpart">
            <div class="search-field">
                <input id="search" class="searchBar" placeholder="Search" type="text" onkeypress="doSearch(event)">
>>>>>>> 2cb80179
            </div>
            <h1>Co-editing spreadsheets in real time</h1>
            <p>The <a target="_blank" href="https://www.onlyoffice.com/spreadsheet-editor.aspx" onclick="onhyperlinkclick(this)"><b>Spreadsheet Editor</b></a> allows you to maintain constant team-wide approach to work flow: <a href="https://helpcenter.onlyoffice.com/userguides/groups-guides-documents-share-documents.aspx">share</a> files and folders, <a href="../HelpfulHints/Communicating.htm" onclick="onhyperlinkclick(this)">communicate</a> right in the editor, <a href="../HelpfulHints/Commenting.htm" onclick="onhyperlinkclick(this)">comment</a> certain parts of your spreadsheets that require additional third-party input, save <a href="../HelpfulHints/VersionHistory.htm" onclick="onhyperlinkclick(this)">spreadsheet versions</a> for future use.</p>
            <p>In <b>Spreadsheet Editor</b> you can collaborate on spreadsheets in real time using two modes: <b>Fast</b> or <b>Strict</b>.</p>
            <p>The modes can be selected in the <a href="../HelpfulHints/AdvancedSettings.htm" onclick="onhyperlinkclick(this)">Advanced Settings</a>. It's also possible to choose the necessary mode using the <img alt="Co-editing Mode icon" src="../images/coeditingmode.png" /> <b>Co-editing Mode</b> icon on the <b>Collaboration</b> tab of the top toolbar:</p>
            <p><img alt="Co-editing Mode menu" src="../images/coeditingmodemenu.png" /></p>
            <p>The number of users who are working on the current spreadsheet is specified on the right side of the editor header - <img alt="Number of users icon" src="../images/usersnumber.png" />. If you want to see who exactly is editing the file now, you can click this icon or open the <b>Chat</b> panel with the full list of the users.</p>
            <h3>Fast mode</h3>
            <p>The <b>Fast</b> mode is used by default and shows the changes made by other users in real time. When you co-edit a spreadsheet in this mode, the possibility to <b>Redo</b> the last undone operation is not available. This mode will show the actions and the names of the co-editors when they are editing the data in cells. Different border colors also highlight the ranges of cells selected by someone else at the moment.</p>
            <p>Hover your mouse pointer over the selection to display the name of the user who is editing it.</p>
            <h3>Strict mode</h3>
            <p>The <b>Strict</b> mode is selected to hide changes made by other users until you click the <b>Save</b> <img alt="Save icon" src="../images/saveupdate.png" /> icon to save your changes and accept the changes made by co-authors.</p>
            <p>When a spreadsheet is being edited by several users simultaneously in the <b>Strict</b> mode, the edited cells are marked with dashed lines of different colors, the tab of the sheet where these cells are situated are marked with red marker. Hover the mouse cursor over one of the edited cells, to display the name of the user who is editing it at the moment.</p>
            <p><img alt="Coediting Highlighted Selection" src="../images/coedit_selector.png" /></p>
            <p>As soon as one of the users saves their changes by clicking the <img alt="Save icon" src="../images/savewhilecoediting.png" /> icon, the others will see a note in the upper left corner stating that they have updates. To save the changes you made, so that other users can view them, and get the updates saved by your co-editors, click the <img alt="Save icon" src="../images/saveupdate.png" /> icon in the left upper corner of the top toolbar.</p>
            <h3>Anonymous</h3>
            <p>Portal users who are not registered and do not have a profile are considered to be anonymous, although they still can collaborate on documents. To have a name assigned to them, the anonymous user should enter a name they prefer in the corresponding field appearing in the right top corner of the screen when they open the document for the first time. Activate the “Don’t ask me again” checkbox to preserve the name.</p>
            <p><img alt="anonymous collaboration" src="../images/anonymous_collab.png" /></p>
        </div>
	</body>
</html><|MERGE_RESOLUTION|>--- conflicted
+++ resolved
@@ -1,139 +1,36 @@
-﻿<!DOCTYPE html>
-<html>
-	<head>
-		<title>Co-editing spreadsheets in real time</title>
-		<meta charset="utf-8" />
-		<meta name="description" content="Tips on collaborative editing" />
-		<link type="text/css" rel="stylesheet" href="../editor.css" />
-		<link type = "text/css" rel = "stylesheet" href = "../../images/sprite.css" />
-        <script type="text/javascript" src="../callback.js"></script>
-        <script type="text/javascript" src="../search/js/page-search.js"></script>
-	</head>
-	<body>
-<<<<<<< HEAD
-		<div class="mainpart">
-        <div class="search-field">
-            <input id="search" class="searchBar" placeholder="Search" type="text" onkeypress="doSearch(event)">
-        </div>
-		<h1>Collaborative Spreadsheet Editing</h1>
-			<p>The <a href="https://www.onlyoffice.com/en/spreadsheet-editor.aspx" target="_blank" onclick="onhyperlinkclick(this)"><b>Spreadsheet Editor</b></a> offers you the possibility to work on a spreadsheet collaboratively with other users. This feature includes:</p>
-			<ul>
-				<li class="onlineDocumentFeatures">simultaneous multi-user access to the edited spreadsheet</li>
-				<li class="onlineDocumentFeatures">visual indication of cells that are being edited by other users</li>
-				<li class="onlineDocumentFeatures">real-time changes display or synchronization of changes with one button click</li>
-				<li class="onlineDocumentFeatures">chat to share ideas concerning particular parts of the spreadsheet</li>
-				<li>comments containing the description of a task or problem that should be solved (it's also possible to work with comments in the offline mode, without connecting to the <em>online version</em>)</li>
-			</ul>
-            <div class="desktopDocumentFeatures">
-                <h3>Connecting to the online version</h3>
-                <p>In the <em>desktop editor</em>, open the <b>Connect to cloud</b> option on the left side of the main program window. Connect to your cloud office specifying your account login and password. <!--В окне ввода логина и пароля также доступна ссылка для регистрации в Облаке.--></p>
-            </div>
-            <div class="onlineDocumentFeatures">
-                <h3>Co-editing</h3>
-                <p>The <b>Spreadsheet Editor</b> allows you to select one of the two available co-editing modes:</p>
-                <ul>
-                    <li><b>Fast</b> is used by default and shows the changes made by other users in real time.</li>
-                    <li><b>Strict</b> is selected to hide other user's changes until you click the <b>Save</b> <div class = "icon icon-saveupdate"></div> icon to save your own changes and accept the changes made by others.</li>
-                </ul>
-                <p>The mode can be selected in the <a href="../HelpfulHints/AdvancedSettings.htm" onclick="onhyperlinkclick(this)">Advanced Settings</a>. It's also possible to choose the necessary mode using the <div class = "icon icon-coeditingmode"></div> <b>Co-editing Mode</b> icon on the <b>Collaboration</b> tab of the top toolbar:</p>
-                <p><img alt="Co-editing Mode menu" src="../images/coeditingmodemenu.png" /></p>
-                <p class="note">
-                    <b>Note</b>: when you co-edit a spreadsheet in the <b>Fast</b> mode, the possibility to <b>Undo</b>/<b>Redo</b> the last operation is not available.
-                </p>
-                <p>When a spreadsheet is being edited by several users simultaneously in the <b>Strict</b> mode, the edited cells are marked with dashed lines of different colors, the tab of the sheet where these cells are situated are marked with red marker. Hover the mouse cursor over one of the edited cells, to display the name of the user who is editing it at the moment. The <b>Fast</b> mode will show the actions and the names of the co-editors when they are editing the data in cells. Different border colors also highlight the ranges of cells selected by someone else at the moment. Hover your mouse pointer over the selection to display the name of the user who is editing it.</p>
-                <p><img alt="Coediting Highlighted Selection" src="../images/coedit_selector.png" /></p>
-                <p>The number of users who are working on the current spreadsheet is specified on the right side of the editor header - <div class = "icon icon-usersnumber"></div>. If you want to see who exactly is editing the file now, you can click this icon or open the <b>Chat</b> panel with the full list of the users.</p>
-                <p>When no users are viewing or editing the file, the icon in the editor header will look like <div class = "icon icon-access_rights"></div> allowing you to manage the users who have access to the file right from the spreadsheet: invite new users giving them permissions to <em>edit</em>, <em>read</em> or <em>comment</em> the spreadsheet, or <em>deny</em> some users access rights to the file. Click this icon to manage the access to the file; this can be done both when there are no other users who view or co-edit the spreadsheet at the moment and when there are other users and the icon looks like <div class = "icon icon-usersnumber"></div>. It's also possible to set access rights using the <div class = "icon icon-sharingicon"></div> <b>Sharing</b> icon on the <b>Collaboration</b> tab of the top toolbar.</p>
-                <p>As soon as one of the users saves his/her changes by clicking the <div class = "icon icon-savewhilecoediting"></div> icon, the others will see a note in the upper left corner stating that they have updates. To save the changes you made, so that other users can view them, and get the updates saved by your co-editors, click the <div class = "icon icon-saveupdate"></div> icon in the left upper corner of the top toolbar.</p>
-                <h3>Anonymous</h3>
-                <p>Portal users who are not registered and do not have a profile are considered to be anonymous, although they still can collaborate on documents. To have a name assigned to them, the anonymous user should enter a name they prefer in the corresponding field appearing in the right top corner of the screen when they open the document for the first time. Activate the “Don’t ask me again” checkbox to preserve the name.</p>
-                <p><img alt="anonymous collaboration" src="../images/anonymous_collab.png" /></p>
-                <h3 id="chat">Chat</h3>
-                <p>You can use this tool to coordinate the co-editing process on-the-fly, for example, to arrange tasks with your collaborators, etc.</p>
-                <p>The chat messages are stored during one session only. To discuss the spreadsheet content, it is better to use comments which are stored until they are deleted.</p>
-                <p>To access the chat and leave a message for other users,</p>
-                <ol>
-                    <li>
-                        click the <div class = "icon icon-chaticon"></div> icon on the left sidebar, or <br />
-                        switch to the <b>Collaboration</b> tab of the top toolbar and click the <div class = "icon icon-chat_toptoolbar"></div> <b>Chat</b> button,
-                    </li>
-                    <li>enter your text into the corresponding field below,</li>
-                    <li>press the <b>Send</b> button.</li>
-                </ol>
-                <p>All the messages left by users will be displayed on the panel on the left. If there are new messages you haven't read yet, the chat icon will look like this - <div class = "icon icon-chaticon_new"></div>.</p>
-                <p>To close the panel with chat messages, click the <div class = "icon icon-chaticon"></div> icon once again.</p>
-            </div>
-            <h3 id="comments">Comments</h3>
-            <p>It's possible to work with comments in the offline mode, without connecting to the <em>online version</em>.</p>
-                <p>To leave a comment,</p>
-                <ol>
-                    <li>select a cell where you think there is an error or problem,</li>
-                    <li>switch to the <b>Insert</b> or <b>Collaboration</b> tab of the top toolbar and click the <div class = "icon icon-comment_toptoolbar"></div> <b>Comment</b> button, or<br />
-                        use the Comments <div class = "icon icon-commentsicon"></div> icon on the left sidebar to open the <b>Comments</b> panel and click the <b>Add Comment to Document</b> link, or<br />
-                        right-click within the selected cell and select the <b>Add Сomment</b> option from the menu,
-                    </li>
-                    <li>enter the needed text,</li>
-                    <li>click the <b>Add Comment</b>/<b>Add</b> button.</li>
-                </ol>
-                <p>The comment will be seen on the panel on the left. The orange triangle will appear in the upper right corner of the cell you commented. If you need to disable this feature, click the <b>File</b> tab on the top toolbar, select the <b>Advanced Settings...</b> option and uncheck the <b>Turn on display of the comments</b> box. In this case, the commented cells will be marked only if you click the Comments <div class = "icon icon-commentsicon"></div> icon.</p>
-                <p>If you are using the <b>Strict</b> co-editing mode, new comments added by other users will become visible only after you click the <div class = "icon icon-saveupdate"></div> icon in the left upper corner of the top toolbar.</p>
-                <p>To view the comment, just click within the cell. You or any other user can answer to the added comment asking questions or reporting on the work he/she has done. For this purpose, use the <b>Add Reply</b> link, type in your reply text in the entry field and press the <b>Reply</b> button.</p>
-                <p>You can manage the added comments using the icons in the comment balloon or on the <b>Comments</b> panel on the left:</p>
-                <ul>
-                    <li>sort the added comments by clicking the <div class = "icon icon-sortcommentsicon"></div> icon: 
-                        <ul>
-                            <li>by date: <b>Newest</b> or <b>Oldest</b></li>
-                            <li>by author: <b>Author from A to Z</b> or <b>Author from Z to A</b>
-                            <p><img alt="Sort comments" src="../images/sortcomments.png" /></p>
-                            </li>
-                        </ul>          
-                    </li>
-                    <li>edit the currently selected by clicking the <div class = "icon icon-editcommenticon"></div> icon,</li>
-                    <li>delete the currently selected by clicking the <div class = "icon icon-deletecommenticon"></div> icon,</li>
-                    <li>close the currently selected discussion by clicking the <div class = "icon icon-resolveicon"></div> icon if the task or problem you stated in your comment was solved, after that the discussion you opened with your comment gets the resolved status. To open it again, click the <div class = "icon icon-resolvedicon"></div> icon. If you want to hide resolved comments, click the <b>File</b> tab on the top toolbar, select the <b>Advanced Settings...</b> option, uncheck the <b>Turn on display of the resolved comments</b> box and click <b>Apply</b>. In this case the resolved comments will be highlighted only if you click the <div class = "icon icon-commentsicon"></div> icon,</li>
-                    <li>if you want to manage comments in a bunch, open the <b>Resolve</b> drop-down menu on the <b>Collaboration</b> tab. Select one of the options for resolving comments: <b>resolve current comments</b>, <b>resolve my comments</b> or <b>resolve all comments</b> in the spreadsheet.</li>
-                </ul>
-            <h4>Adding mentions</h4>
-            <p class="note"> <b>Note</b>: Mentions can be added to comments to text and not to comments to the entire document.</p>
-            <p>When entering comments, you can use the <b>mentions</b> feature that allows you to attract somebody's attention to the comment and send a notification to the mentioned user via email and <b>Talk</b>.</p>
-            <p>To add a mention enter the "+" or "@" sign anywhere in the comment text - a list of the portal users will open. To simplify the search process, you can start typing the required name in the comment field - the user list will change while you type. Select the necessary person from the list. If the file has not been shared with the mentioned user yet, the <b>Sharing Settings</b> window will open. The <b>Read only</b> access type is selected by default. Change it if necessary and click <b>OK</b>.</p>
-            <p>The mentioned user will receive an email notification that he/she has been mentioned in a comment. If the file has been shared, the user will also receive a corresponding notification.</p>
-            <p>To remove comments,</p>
-            <ol>
-                <li>click the <div class = "icon icon-removecomment_toptoolbar"></div> <b>Remove</b> button on the <b>Collaboration</b> tab of the top toolbar,</li>
-                <li>
-                    select the necessary option from the menu:
-                    <ul>
-                        <li><b>Remove Current Comments</b> - to remove the currently selected comment. If some replies have been added to the comment, all its replies will be removed as well.</li>
-                        <li><b>Remove My Comments</b> - to remove comments you added without removing comments added by other users. If some replies have been added to your comment, all its replies will be removed as well.</li>
-                        <li><b>Remove All Comments</b> - to remove all the comments in the spreadsheet that you and other users added.</li>
-                    </ul>
-                </li>
-            </ol>
-                <p>To close the panel with comments, click the Comments <div class = "icon icon-commentsicon"></div> icon on the left sidebar once again.</p>
-=======
-        <div class="mainpart">
-            <div class="search-field">
-                <input id="search" class="searchBar" placeholder="Search" type="text" onkeypress="doSearch(event)">
->>>>>>> 2cb80179
-            </div>
-            <h1>Co-editing spreadsheets in real time</h1>
-            <p>The <a target="_blank" href="https://www.onlyoffice.com/spreadsheet-editor.aspx" onclick="onhyperlinkclick(this)"><b>Spreadsheet Editor</b></a> allows you to maintain constant team-wide approach to work flow: <a href="https://helpcenter.onlyoffice.com/userguides/groups-guides-documents-share-documents.aspx">share</a> files and folders, <a href="../HelpfulHints/Communicating.htm" onclick="onhyperlinkclick(this)">communicate</a> right in the editor, <a href="../HelpfulHints/Commenting.htm" onclick="onhyperlinkclick(this)">comment</a> certain parts of your spreadsheets that require additional third-party input, save <a href="../HelpfulHints/VersionHistory.htm" onclick="onhyperlinkclick(this)">spreadsheet versions</a> for future use.</p>
-            <p>In <b>Spreadsheet Editor</b> you can collaborate on spreadsheets in real time using two modes: <b>Fast</b> or <b>Strict</b>.</p>
-            <p>The modes can be selected in the <a href="../HelpfulHints/AdvancedSettings.htm" onclick="onhyperlinkclick(this)">Advanced Settings</a>. It's also possible to choose the necessary mode using the <img alt="Co-editing Mode icon" src="../images/coeditingmode.png" /> <b>Co-editing Mode</b> icon on the <b>Collaboration</b> tab of the top toolbar:</p>
-            <p><img alt="Co-editing Mode menu" src="../images/coeditingmodemenu.png" /></p>
-            <p>The number of users who are working on the current spreadsheet is specified on the right side of the editor header - <img alt="Number of users icon" src="../images/usersnumber.png" />. If you want to see who exactly is editing the file now, you can click this icon or open the <b>Chat</b> panel with the full list of the users.</p>
-            <h3>Fast mode</h3>
-            <p>The <b>Fast</b> mode is used by default and shows the changes made by other users in real time. When you co-edit a spreadsheet in this mode, the possibility to <b>Redo</b> the last undone operation is not available. This mode will show the actions and the names of the co-editors when they are editing the data in cells. Different border colors also highlight the ranges of cells selected by someone else at the moment.</p>
-            <p>Hover your mouse pointer over the selection to display the name of the user who is editing it.</p>
-            <h3>Strict mode</h3>
-            <p>The <b>Strict</b> mode is selected to hide changes made by other users until you click the <b>Save</b> <img alt="Save icon" src="../images/saveupdate.png" /> icon to save your changes and accept the changes made by co-authors.</p>
-            <p>When a spreadsheet is being edited by several users simultaneously in the <b>Strict</b> mode, the edited cells are marked with dashed lines of different colors, the tab of the sheet where these cells are situated are marked with red marker. Hover the mouse cursor over one of the edited cells, to display the name of the user who is editing it at the moment.</p>
-            <p><img alt="Coediting Highlighted Selection" src="../images/coedit_selector.png" /></p>
-            <p>As soon as one of the users saves their changes by clicking the <img alt="Save icon" src="../images/savewhilecoediting.png" /> icon, the others will see a note in the upper left corner stating that they have updates. To save the changes you made, so that other users can view them, and get the updates saved by your co-editors, click the <img alt="Save icon" src="../images/saveupdate.png" /> icon in the left upper corner of the top toolbar.</p>
-            <h3>Anonymous</h3>
-            <p>Portal users who are not registered and do not have a profile are considered to be anonymous, although they still can collaborate on documents. To have a name assigned to them, the anonymous user should enter a name they prefer in the corresponding field appearing in the right top corner of the screen when they open the document for the first time. Activate the “Don’t ask me again” checkbox to preserve the name.</p>
-            <p><img alt="anonymous collaboration" src="../images/anonymous_collab.png" /></p>
-        </div>
-	</body>
+﻿<!DOCTYPE html>
+<html>
+	<head>
+		<title>Co-editing spreadsheets in real time</title>
+		<meta charset="utf-8" />
+		<meta name="description" content="Tips on collaborative editing" />
+		<link type="text/css" rel="stylesheet" href="../editor.css" />
+		<link type = "text/css" rel = "stylesheet" href = "../../images/sprite.css" />
+        <script type="text/javascript" src="../callback.js"></script>
+        <script type="text/javascript" src="../search/js/page-search.js"></script>
+	</head>
+	<body>
+        <div class="mainpart">
+            <div class="search-field">
+                <input id="search" class="searchBar" placeholder="Search" type="text" onkeypress="doSearch(event)">
+            </div>
+            <h1>Co-editing spreadsheets in real time</h1>
+            <p>The <a target="_blank" href="https://www.onlyoffice.com/spreadsheet-editor.aspx" onclick="onhyperlinkclick(this)"><b>Spreadsheet Editor</b></a> allows you to maintain constant team-wide approach to work flow: <a href="https://helpcenter.onlyoffice.com/userguides/groups-guides-documents-share-documents.aspx">share</a> files and folders, <a href="../HelpfulHints/Communicating.htm" onclick="onhyperlinkclick(this)">communicate</a> right in the editor, <a href="../HelpfulHints/Commenting.htm" onclick="onhyperlinkclick(this)">comment</a> certain parts of your spreadsheets that require additional third-party input, save <a href="../HelpfulHints/VersionHistory.htm" onclick="onhyperlinkclick(this)">spreadsheet versions</a> for future use.</p>
+            <p>In <b>Spreadsheet Editor</b> you can collaborate on spreadsheets in real time using two modes: <b>Fast</b> or <b>Strict</b>.</p>
+            <p>The modes can be selected in the <a href="../HelpfulHints/AdvancedSettings.htm" onclick="onhyperlinkclick(this)">Advanced Settings</a>. It's also possible to choose the necessary mode using the <img alt="Co-editing Mode icon" src="../images/coeditingmode.png" /> <b>Co-editing Mode</b> icon on the <b>Collaboration</b> tab of the top toolbar:</p>
+            <p><img alt="Co-editing Mode menu" src="../images/coeditingmodemenu.png" /></p>
+            <p>The number of users who are working on the current spreadsheet is specified on the right side of the editor header - <img alt="Number of users icon" src="../images/usersnumber.png" />. If you want to see who exactly is editing the file now, you can click this icon or open the <b>Chat</b> panel with the full list of the users.</p>
+            <h3>Fast mode</h3>
+            <p>The <b>Fast</b> mode is used by default and shows the changes made by other users in real time. When you co-edit a spreadsheet in this mode, the possibility to <b>Redo</b> the last undone operation is not available. This mode will show the actions and the names of the co-editors when they are editing the data in cells. Different border colors also highlight the ranges of cells selected by someone else at the moment.</p>
+            <p>Hover your mouse pointer over the selection to display the name of the user who is editing it.</p>
+            <h3>Strict mode</h3>
+            <p>The <b>Strict</b> mode is selected to hide changes made by other users until you click the <b>Save</b> <img alt="Save icon" src="../images/saveupdate.png" /> icon to save your changes and accept the changes made by co-authors.</p>
+            <p>When a spreadsheet is being edited by several users simultaneously in the <b>Strict</b> mode, the edited cells are marked with dashed lines of different colors, the tab of the sheet where these cells are situated are marked with red marker. Hover the mouse cursor over one of the edited cells, to display the name of the user who is editing it at the moment.</p>
+            <p><img alt="Coediting Highlighted Selection" src="../images/coedit_selector.png" /></p>
+            <p>As soon as one of the users saves their changes by clicking the <img alt="Save icon" src="../images/savewhilecoediting.png" /> icon, the others will see a note in the upper left corner stating that they have updates. To save the changes you made, so that other users can view them, and get the updates saved by your co-editors, click the <img alt="Save icon" src="../images/saveupdate.png" /> icon in the left upper corner of the top toolbar.</p>
+            <h3>Anonymous</h3>
+            <p>Portal users who are not registered and do not have a profile are considered to be anonymous, although they still can collaborate on documents. To have a name assigned to them, the anonymous user should enter a name they prefer in the corresponding field appearing in the right top corner of the screen when they open the document for the first time. Activate the “Don’t ask me again” checkbox to preserve the name.</p>
+            <p><img alt="anonymous collaboration" src="../images/anonymous_collab.png" /></p>
+        </div>
+	</body>
 </html>