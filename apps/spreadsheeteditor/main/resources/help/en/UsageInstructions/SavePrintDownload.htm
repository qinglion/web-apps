--- conflicted
+++ resolved
@@ -1,143 +1,125 @@
-﻿<!DOCTYPE html>
-<html>
-	<head>
-		<title>Save/print/download your spreadsheet</title>
-		<meta charset="utf-8" />
-		<meta name="description" content="Save, print and download your spreadsheet in various formats" />
-		<link type="text/css" rel="stylesheet" href="../editor.css" />
-		<link type = "text/css" rel = "stylesheet" href = "../../images/sprite.css" />
-        <script type="text/javascript" src="../callback.js"></script>
-        <script type="text/javascript" src="../search/js/page-search.js"></script>
-	</head>
-	<body>
-        <div class="mainpart">
-            <div class="search-field">
-                <input id="search" class="searchBar" placeholder="Search" type="text" onkeypress="doSearch(event)">
-            </div>
-            <h1>Save/print/download your spreadsheet</h1>
-            <h3>Saving</h3>
-            <p class="onlineDocumentFeatures">By default, the online <a href="https://www.onlyoffice.com/en/spreadsheet-editor.aspx" target="_blank" onclick="onhyperlinkclick(this)"><b>Spreadsheet Editor</b></a> automatically saves your file each 2 seconds when you are working on it preventing your data from loss if the program closes unexpectedly. If you co-edit the file in the <b>Fast</b> mode, the timer requests for updates 25 times a second and saves the changes if they have been made. When the file is being co-edited in the <b>Strict</b> mode, changes are automatically saved at 10-minute intervals. If you need, you can easily select the preferred co-editing mode or disable the <b>Autosave</b> feature on the <a href="../HelpfulHints/AdvancedSettings.htm" onclick="onhyperlinkclick(this)">Advanced Settings</a> page.</p>
-<<<<<<< HEAD
-			<p>To save your current spreadsheet manually in the current format and location,</p>
-			<ul>
-				<li>click the <b>Save</b> <div class = "icon icon-save"></div> icon on the left side of the editor header, or</li>
-				<li>use the <b>Ctrl+S</b> key combination, or</li>
-				<li>click the <b>File</b> tab of the top toolbar and select the <b>Save</b> option.</li>
-			</ul>
-=======
-            <p>To save your current spreadsheet manually in the current format and location,</p>
-            <ul>
-                <li>click the <b>Save</b> <img alt="Save icon" src="../images/save.png" /> icon on the left side of the editor header, or</li>
-                <li>use the <b>Ctrl+S</b> key combination, or</li>
-                <li>click the <b>File</b> tab of the top toolbar and select the <b>Save</b> option.</li>
-            </ul>
->>>>>>> 2cb80179
-            <p class="note desktopDocumentFeatures">In the <em>desktop version</em>, to prevent data loss if the program closes unexpectedly, you can turn on the <b>Autorecover</b> option on the <a href="../HelpfulHints/AdvancedSettings.htm" onclick="onhyperlinkclick(this)">Advanced Settings</a> page. </p>
-            <div class="desktopDocumentFeatures">
-                <p>In the <em>desktop version</em>, you can save the spreadsheet with another name, in a new location or format,</p>
-                <ol>
-                    <li>click the <b>File</b> tab of the top toolbar,</li>
-                    <li>select the <b>Save as...</b> option,</li>
-                    <li>choose one of the available formats depending on your needs: XLSX, ODS, CSV, PDF, PDF/A. You can also choose the <b>Spreadsheet template</b> (XLTX or OTS) option.</li>
-                </ol>
-            </div>
-            <div class="onlineDocumentFeatures">
-                <h3>Downloading</h3>
-                <p>In the <em>online version</em>, you can download the resulting spreadsheet onto your computer hard disk drive,</p>
-                <ol>
-                    <li>click the <b>File</b> tab of the top toolbar,</li>
-                    <li>select the <b>Download as...</b> option,</li>
-                    <li>
-                        choose one of the available formats depending on your needs: XLSX, PDF, ODS, CSV, XLTX, PDF/A, OTS.
-                        <p class="note"><b>Note</b>: if you select the CSV format, all features (font formatting, formulas etc.) except the plain text will not be preserved in the CSV file. If you continue saving, the <b>Choose CSV Options</b> window will open. By default, <em>Unicode (UTF-8)</em> is used as the <b>Encoding</b> type. The default <b>Delimiter</b> is <em>comma</em> (,), but the following options are also available: <em>semicolon</em> (;), <em>colon</em> (:), <em>Tab</em>, <em>Space</em> and <em>Other</em> (this option allows you to set a custom delimiter character).</p>
-                    </li>
-                </ol>
-                <h3>Saving a copy</h3>
-                <p>In the <em>online version</em>, you can save a copy of the file on your portal,</p>
-                <ol>
-                    <li>click the <b>File</b> tab of the top toolbar,</li>
-                    <li>select the <b>Save Copy as...</b> option,</li>
-                    <li>choose one of the available formats depending on your needs: XLSX, PDF, ODS, CSV, XLTX, PDF/A, OTS,</li>
-                    <li>select a location of the file on the portal and press <b>Save</b>.</li>
-                </ol>
-            </div>
-            <h3 id="print">Printing</h3>
-<<<<<<< HEAD
-			<p>To print out the current spreadsheet,</p>
-			<ul>
-				<li>click the <b>Print</b> <div class = "icon icon-print"></div> icon on the left side of the editor header, or</li>
-				<li>use the <b>Ctrl+P</b> key combination, or</li>
-				<li>click the <b>File</b> tab of the top toolbar and select the <b>Print</b> option.</li>
-			</ul>
-=======
-            <p>To print out the current spreadsheet,</p>
-            <ul>
-                <li>click the <b>Print</b> <img alt="Print icon" src="../images/print.png" /> icon on the left side of the editor header, or</li>
-                <li>use the <b>Ctrl+P</b> key combination, or</li>
-                <li>click the <b>File</b> tab of the top toolbar and select the <b>Print</b> option.</li>
-            </ul>
->>>>>>> 2cb80179
-            <div class="note">
-                The Firefox browser enables printing without downloading the document as a .pdf file first.
-            </div>
-            <p>The spreadsheet <b>Preview</b> and the available printing options will open.</p>
-            <p class="note">Some of these settings (page <b>Margins</b>, <b>Orientation</b>, <b>Size</b>, <b>Print Area</b> as well as <a href="ScaleToFit.htm" onclick="onhyperlinkclick(this)"><b>Scale to Fit</b></a>) are also available on the <b>Layout</b> tab of the top toolbar.</p>
-            <p><img alt="Print Settings window" src="../images/printsettingswindow.png" /></p>
-            <p>Here you can adjust the following parameters:</p>
-            <ul id="printtitles">
-                <li>
-                    <b>Print range</b> - specify what to print: <b>Current sheet</b>, <b>All sheets</b> or <b>Selection</b>,
-                    <p>If you previously set a constant print area but want to print the entire sheet, check the <b>Ignore print area</b> box.</p>
-                </li>
-                <li><b>Settings of sheet</b> - specify individual print settings for each separate sheet, if you have selected the <b>All Sheets</b> option in the <b>Print range</b> drop-down list,</li>
-                <li><b>Page size</b> - select one of the available sizes from the drop-down list,</li>
-                <li><b>Page orientation</b> - choose the <b>Portrait</b> option if you wish to print vertically on the page, or use the <b>Landscape</b> option to print horizontally,</li>
-                <li>
-                    <b>Scaling</b> - if you do not want some columns or rows to be printed on the second page, you can shrink sheet contents to fit it on one page by selecting the corresponding option: <b>Actual Size</b>, <b>Fit Sheet on One Page</b>, <b>Fit All Columns on One Page</b> or <b>Fit All Rows on One Page</b>. Leave the <b>Actual Size</b> option to print the sheet without adjusting.
-                    <p>If you choose the <b>Custom Options</b> item from the menu, the <b>Scale Settings</b> window will open:</p>
-                    <p><img alt="Scale Settings window" src="../images/scalesettings.png" /></p>
-                    <ol>
-                        <li><b>Fit To</b>: allows you to select the necessary number of pages you want to fit the printed worksheet to. Select the necessary number of pages from the <b>Width</b> and <b>Height</b> lists.</li>
-                        <li><b>Scale To</b>: allows you to enlarge or reduce the scale of the worksheet to fit printed pages by manually specifying the percentage of normal size.</li>
-                    </ol>
-                </li>
-                <li><b>Print titles</b> - if you want to print row or column titles on every page, use <b>Repeat rows at top</b> and/or <b>Repeat columns at left</b> to indicate the row and the column with the title to repeat, or select one of the available options from the drop-down list: Frozen rows/columns, First row/column or Don't repeat.</li>
-                <li><b>Margins</b> - specify the distance between the worksheet data and the edges of the printed page changing the default sizes in the <b>Top</b>, <b>Bottom</b>, <b>Left</b> and <b>Right</b> fields,</li>
-                <li><b>Gridlines and headings</b> - specify the worksheet elements to print by checking the corresponding boxes: <b>Print gridlines</b> and <b>Print row and column headings</b>.</li>
-                <li>
-                    <a href="../UsageInstructions/InsertHeadersFooters.htm" onclick="onhyperlinkclick(this)"><b>Header/footer settings</b></a> - allow to add some additional information to a printed worksheet, such as date and time, page number, sheet name, etc.
-                </li>
-            </ul>
-            <p>After you have configured the printing settings click the <b>Print</b> button to save changes and print out the spreadsheet or the <b>Save</b> button to save changes made to printing settings.</p>
-            <p class="note">All changes you made will be lost if you don't print the spreadsheet or save the changes.</p>
-            <p>The spreadsheet <b>Preview</b> allows you to navigate a spreadsheet using arrows at the bottom to see how your data will be displayed on a sheet when printed and to correct eventual faults using the print setting above.</p>
-            <p><span class="desktopDocumentFeatures">In the <em>desktop version</em>, the file will be printed directly.</span> <span class="onlineDocumentFeatures">In the <em>online version</em>, a PDF file will be generated on the basis of the document. You can open and print it out, or save onto your computer hard disk drive or removable medium to print it out later. Some browsers (e.g. Chrome and Opera) support direct printing.</span></p>
-            <h4 id="printarea">Setting up the print area</h4>
-            <p>If you want to print the selected cell range only instead of the entire worksheet, you can use the <b>Selection</b> option from the <b>Print range</b> drop-down list. When the workbook is saved, this setting is not saved, it is intended for single use. </p>
-            <p>If a cell range should be printed frequently, you can set a constant print area on the worksheet. When the workbook is saved, the print area is also saved, it can be used when you open the spreadsheet next time. It's also possible to set several constant print areas in a sheet, in this case each area will be printed on a separate page.</p>
-            <p>To set the print area:</p>
-            <ol>
-                <li>select the necessary cell range on the worksheet. To select multiple cell ranges, hold down the <em>Ctrl</em> key,</li>
-                <li>switch to the <b>Layout</b> tab of the top toolbar,</li>
-                <li>click the arrow next to the <div class = "icon icon-printareabutton"></div> <b>Print Area</b> button and select the <b>Set Print Area</b> option.</li>
-            </ol>
-            <p>The created print area is saved when the workbook is saved. When you open the file next time, the specified print area will be printed.</p>
-            <p class="note">When you create a print area, a <em>Print_Area</em> <a href="UseNamedRanges.htm" onclick="onhyperlinkclick(this)">named range</a> is also automatically created, which is displayed in the <b>Name Manager</b>. To highlight the borders of all the print areas on the current worksheet, you can click the arrow in the name box located to the left of the the formula bar and select the <em>Print_Area</em> name from the name list. </p>
-            <p>To add cells to the print area:</p>
-            <ol>
-                <li>open the necessary worksheet where the print area is added,</li>
-                <li>select the necessary cell range on the worksheet,</li>
-                <li>switch to the <b>Layout</b> tab of the top toolbar,</li>
-                <li>click the arrow next to the <div class = "icon icon-printareabutton"></div> <b>Print Area</b> button and select the <b>Add to Print Area</b> option.</li>
-            </ol>
-            <p><!--If the selected cell range is adjacent to the existing print area, it will be added to this print area. If the selected cell range is not adjacent to the existing print area,--> A new print area will be added. Each print area will be printed on a separate page.</p>
-            <p>To remove the print area:</p>
-            <ol>
-                <li>open the necessary worksheet where the print area is added,</li>
-                <li>switch to the <b>Layout</b> tab of the top toolbar,</li>
-                <li>click the arrow next to the <div class = "icon icon-printareabutton"></div> <b>Print Area</b> button and select the <b>Clear Print Area</b> option.</li>
-            </ol>
-            <p>All the existing print areas in this sheet will be removed. Then the entire sheet will be printed.</p>
-        </div>
-	</body>
+﻿<!DOCTYPE html>
+<html>
+	<head>
+		<title>Save/print/download your spreadsheet</title>
+		<meta charset="utf-8" />
+		<meta name="description" content="Save, print and download your spreadsheet in various formats" />
+		<link type="text/css" rel="stylesheet" href="../editor.css" />
+		<link type = "text/css" rel = "stylesheet" href = "../../images/sprite.css" />
+        <script type="text/javascript" src="../callback.js"></script>
+        <script type="text/javascript" src="../search/js/page-search.js"></script>
+	</head>
+	<body>
+        <div class="mainpart">
+            <div class="search-field">
+                <input id="search" class="searchBar" placeholder="Search" type="text" onkeypress="doSearch(event)">
+            </div>
+            <h1>Save/print/download your spreadsheet</h1>
+            <h3>Saving</h3>
+            <p class="onlineDocumentFeatures">By default, the online <a href="https://www.onlyoffice.com/en/spreadsheet-editor.aspx" target="_blank" onclick="onhyperlinkclick(this)"><b>Spreadsheet Editor</b></a> automatically saves your file each 2 seconds when you are working on it preventing your data from loss if the program closes unexpectedly. If you co-edit the file in the <b>Fast</b> mode, the timer requests for updates 25 times a second and saves the changes if they have been made. When the file is being co-edited in the <b>Strict</b> mode, changes are automatically saved at 10-minute intervals. If you need, you can easily select the preferred co-editing mode or disable the <b>Autosave</b> feature on the <a href="../HelpfulHints/AdvancedSettings.htm" onclick="onhyperlinkclick(this)">Advanced Settings</a> page.</p>
+            <p>To save your current spreadsheet manually in the current format and location,</p>
+            <ul>
+                <li>click the <b>Save</b> <img alt="Save icon" src="../images/save.png" /> icon on the left side of the editor header, or</li>
+                <li>use the <b>Ctrl+S</b> key combination, or</li>
+                <li>click the <b>File</b> tab of the top toolbar and select the <b>Save</b> option.</li>
+            </ul>
+            <p class="note desktopDocumentFeatures">In the <em>desktop version</em>, to prevent data loss if the program closes unexpectedly, you can turn on the <b>Autorecover</b> option on the <a href="../HelpfulHints/AdvancedSettings.htm" onclick="onhyperlinkclick(this)">Advanced Settings</a> page. </p>
+            <div class="desktopDocumentFeatures">
+                <p>In the <em>desktop version</em>, you can save the spreadsheet with another name, in a new location or format,</p>
+                <ol>
+                    <li>click the <b>File</b> tab of the top toolbar,</li>
+                    <li>select the <b>Save as...</b> option,</li>
+                    <li>choose one of the available formats depending on your needs: XLSX, ODS, CSV, PDF, PDF/A. You can also choose the <b>Spreadsheet template</b> (XLTX or OTS) option.</li>
+                </ol>
+            </div>
+            <div class="onlineDocumentFeatures">
+                <h3>Downloading</h3>
+                <p>In the <em>online version</em>, you can download the resulting spreadsheet onto your computer hard disk drive,</p>
+                <ol>
+                    <li>click the <b>File</b> tab of the top toolbar,</li>
+                    <li>select the <b>Download as...</b> option,</li>
+                    <li>
+                        choose one of the available formats depending on your needs: XLSX, PDF, ODS, CSV, XLTX, PDF/A, OTS.
+                        <p class="note"><b>Note</b>: if you select the CSV format, all features (font formatting, formulas etc.) except the plain text will not be preserved in the CSV file. If you continue saving, the <b>Choose CSV Options</b> window will open. By default, <em>Unicode (UTF-8)</em> is used as the <b>Encoding</b> type. The default <b>Delimiter</b> is <em>comma</em> (,), but the following options are also available: <em>semicolon</em> (;), <em>colon</em> (:), <em>Tab</em>, <em>Space</em> and <em>Other</em> (this option allows you to set a custom delimiter character).</p>
+                    </li>
+                </ol>
+                <h3>Saving a copy</h3>
+                <p>In the <em>online version</em>, you can save a copy of the file on your portal,</p>
+                <ol>
+                    <li>click the <b>File</b> tab of the top toolbar,</li>
+                    <li>select the <b>Save Copy as...</b> option,</li>
+                    <li>choose one of the available formats depending on your needs: XLSX, PDF, ODS, CSV, XLTX, PDF/A, OTS,</li>
+                    <li>select a location of the file on the portal and press <b>Save</b>.</li>
+                </ol>
+            </div>
+            <h3 id="print">Printing</h3>
+            <p>To print out the current spreadsheet,</p>
+            <ul>
+                <li>click the <b>Print</b> <img alt="Print icon" src="../images/print.png" /> icon on the left side of the editor header, or</li>
+                <li>use the <b>Ctrl+P</b> key combination, or</li>
+                <li>click the <b>File</b> tab of the top toolbar and select the <b>Print</b> option.</li>
+            </ul>
+            <div class="note">
+                The Firefox browser enables printing without downloading the document as a .pdf file first.
+            </div>
+            <p>The spreadsheet <b>Preview</b> and the available printing options will open.</p>
+            <p class="note">Some of these settings (page <b>Margins</b>, <b>Orientation</b>, <b>Size</b>, <b>Print Area</b> as well as <a href="ScaleToFit.htm" onclick="onhyperlinkclick(this)"><b>Scale to Fit</b></a>) are also available on the <b>Layout</b> tab of the top toolbar.</p>
+            <p><img alt="Print Settings window" src="../images/printsettingswindow.png" /></p>
+            <p>Here you can adjust the following parameters:</p>
+            <ul id="printtitles">
+                <li>
+                    <b>Print range</b> - specify what to print: <b>Current sheet</b>, <b>All sheets</b> or <b>Selection</b>,
+                    <p>If you previously set a constant print area but want to print the entire sheet, check the <b>Ignore print area</b> box.</p>
+                </li>
+                <li><b>Settings of sheet</b> - specify individual print settings for each separate sheet, if you have selected the <b>All Sheets</b> option in the <b>Print range</b> drop-down list,</li>
+                <li><b>Page size</b> - select one of the available sizes from the drop-down list,</li>
+                <li><b>Page orientation</b> - choose the <b>Portrait</b> option if you wish to print vertically on the page, or use the <b>Landscape</b> option to print horizontally,</li>
+                <li>
+                    <b>Scaling</b> - if you do not want some columns or rows to be printed on the second page, you can shrink sheet contents to fit it on one page by selecting the corresponding option: <b>Actual Size</b>, <b>Fit Sheet on One Page</b>, <b>Fit All Columns on One Page</b> or <b>Fit All Rows on One Page</b>. Leave the <b>Actual Size</b> option to print the sheet without adjusting.
+                    <p>If you choose the <b>Custom Options</b> item from the menu, the <b>Scale Settings</b> window will open:</p>
+                    <p><img alt="Scale Settings window" src="../images/scalesettings.png" /></p>
+                    <ol>
+                        <li><b>Fit To</b>: allows you to select the necessary number of pages you want to fit the printed worksheet to. Select the necessary number of pages from the <b>Width</b> and <b>Height</b> lists.</li>
+                        <li><b>Scale To</b>: allows you to enlarge or reduce the scale of the worksheet to fit printed pages by manually specifying the percentage of normal size.</li>
+                    </ol>
+                </li>
+                <li><b>Print titles</b> - if you want to print row or column titles on every page, use <b>Repeat rows at top</b> and/or <b>Repeat columns at left</b> to indicate the row and the column with the title to repeat, or select one of the available options from the drop-down list: Frozen rows/columns, First row/column or Don't repeat.</li>
+                <li><b>Margins</b> - specify the distance between the worksheet data and the edges of the printed page changing the default sizes in the <b>Top</b>, <b>Bottom</b>, <b>Left</b> and <b>Right</b> fields,</li>
+                <li><b>Gridlines and headings</b> - specify the worksheet elements to print by checking the corresponding boxes: <b>Print gridlines</b> and <b>Print row and column headings</b>.</li>
+                <li>
+                    <a href="../UsageInstructions/InsertHeadersFooters.htm" onclick="onhyperlinkclick(this)"><b>Header/footer settings</b></a> - allow to add some additional information to a printed worksheet, such as date and time, page number, sheet name, etc.
+                </li>
+            </ul>
+            <p>After you have configured the printing settings click the <b>Print</b> button to save changes and print out the spreadsheet or the <b>Save</b> button to save changes made to printing settings.</p>
+            <p class="note">All changes you made will be lost if you don't print the spreadsheet or save the changes.</p>
+            <p>The spreadsheet <b>Preview</b> allows you to navigate a spreadsheet using arrows at the bottom to see how your data will be displayed on a sheet when printed and to correct eventual faults using the print setting above.</p>
+            <p><span class="desktopDocumentFeatures">In the <em>desktop version</em>, the file will be printed directly.</span> <span class="onlineDocumentFeatures">In the <em>online version</em>, a PDF file will be generated on the basis of the document. You can open and print it out, or save onto your computer hard disk drive or removable medium to print it out later. Some browsers (e.g. Chrome and Opera) support direct printing.</span></p>
+            <h4 id="printarea">Setting up the print area</h4>
+            <p>If you want to print the selected cell range only instead of the entire worksheet, you can use the <b>Selection</b> option from the <b>Print range</b> drop-down list. When the workbook is saved, this setting is not saved, it is intended for single use. </p>
+            <p>If a cell range should be printed frequently, you can set a constant print area on the worksheet. When the workbook is saved, the print area is also saved, it can be used when you open the spreadsheet next time. It's also possible to set several constant print areas in a sheet, in this case each area will be printed on a separate page.</p>
+            <p>To set the print area:</p>
+            <ol>
+                <li>select the necessary cell range on the worksheet. To select multiple cell ranges, hold down the <em>Ctrl</em> key,</li>
+                <li>switch to the <b>Layout</b> tab of the top toolbar,</li>
+                <li>click the arrow next to the <div class = "icon icon-printareabutton"></div> <b>Print Area</b> button and select the <b>Set Print Area</b> option.</li>
+            </ol>
+            <p>The created print area is saved when the workbook is saved. When you open the file next time, the specified print area will be printed.</p>
+            <p class="note">When you create a print area, a <em>Print_Area</em> <a href="UseNamedRanges.htm" onclick="onhyperlinkclick(this)">named range</a> is also automatically created, which is displayed in the <b>Name Manager</b>. To highlight the borders of all the print areas on the current worksheet, you can click the arrow in the name box located to the left of the the formula bar and select the <em>Print_Area</em> name from the name list. </p>
+            <p>To add cells to the print area:</p>
+            <ol>
+                <li>open the necessary worksheet where the print area is added,</li>
+                <li>select the necessary cell range on the worksheet,</li>
+                <li>switch to the <b>Layout</b> tab of the top toolbar,</li>
+                <li>click the arrow next to the <div class = "icon icon-printareabutton"></div> <b>Print Area</b> button and select the <b>Add to Print Area</b> option.</li>
+            </ol>
+            <p><!--If the selected cell range is adjacent to the existing print area, it will be added to this print area. If the selected cell range is not adjacent to the existing print area,--> A new print area will be added. Each print area will be printed on a separate page.</p>
+            <p>To remove the print area:</p>
+            <ol>
+                <li>open the necessary worksheet where the print area is added,</li>
+                <li>switch to the <b>Layout</b> tab of the top toolbar,</li>
+                <li>click the arrow next to the <div class = "icon icon-printareabutton"></div> <b>Print Area</b> button and select the <b>Clear Print Area</b> option.</li>
+            </ol>
+            <p>All the existing print areas in this sheet will be removed. Then the entire sheet will be printed.</p>
+        </div>
+	</body>
 </html>