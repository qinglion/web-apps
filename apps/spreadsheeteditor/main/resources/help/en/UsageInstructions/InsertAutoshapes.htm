﻿<!DOCTYPE html>
<html>
	<head>
		<title>Insert and format autoshapes</title>
		<meta charset="utf-8" />
		<meta name="description" content="Add an autoshape to your spreadsheet and adjust its properties." />
		<link type="text/css" rel="stylesheet" href="../editor.css" />
		<link type = "text/css" rel = "stylesheet" href = "../../images/sprite.css" />
        <script type="text/javascript" src="../callback.js"></script>
        <script type="text/javascript" src="../search/js/page-search.js"></script>
	</head>
	<body>
		<div class="mainpart">
        <div class="search-field">
            <input id="search" class="searchBar" placeholder="Search" type="text" onkeypress="doSearch(event)">
        </div>
			<h1>Insert and format autoshapes</h1>
			<h3>Insert an autoshape</h3>
			<p>To add an autoshape in the <a href="https://www.onlyoffice.com/spreadsheet-editor.aspx" target="_blank" onclick="onhyperlinkclick(this)"><b>Spreadsheet Editor</b></a>,</p>
			<ol>
<<<<<<< HEAD
                <li>switch to the <b>Insert</b> tab of the top toolbar,</li>
                <li>click the <div class = "icon icon-insertautoshape"></div> <b>Shape</b> icon on the top toolbar,</li>
				<li>select one of the available autoshape groups: basic shapes, figured arrows, math, charts, stars &amp; ribbons, callouts, buttons, rectangles, lines,</li>
=======
				<li>switch to the <b>Insert</b> tab of the top toolbar,</li>
				<li>click the <img alt="Shape icon" src="../images/insertautoshape.png" /> <b>Shape</b> icon on the top toolbar,</li>
				<li>select one of the available autoshape groups from the <b>Shape Gallery</b>: <em>Recently Used</em>, <em>Basic Shapes</em>, <em>Figured Arrows</em>, <em>Math</em>, <em>Charts</em>, <em>Stars & Ribbons</em>, <em>Callouts</em>, <em>Buttons</em>, <em>Rectangles</em>, <em>Lines</em>,</li>
>>>>>>> 2cb80179
				<li>click the necessary autoshape within the selected group,</li>
				<li>place the mouse cursor where the shape sholud be added,</li>
				<li>once the autoshape is added, you can <a href="ManipulateObjects.htm" onclick="onhyperlinkclick(this)">change its size and position</a> as well as its settings.
			</ol>
			<h3>Adjust the autoshape settings</h3>
			<p>Some of the autoshape settings can be changed using the <b>Shape settings</b> tab on the right sidebar that will open if you select the inserted autoshape with the mouse and click the <b>Shape settings</b> <div class = "icon icon-shape_settings_icon"></div>  icon. The following settings can be changed:</p>
			<ul>
			<li id="shape_fill"><b>Fill</b> - use this section to select the autoshape fill. You can choose the following options:
			<ul>
				<li><b>Color Fill</b> - select this option to specify a solid color to fill the inner space of the selected autoshape.
				<p><img alt="Color Fill" src="../images/fill_color.png" /></p>
				<p id="color">Click the colored box below and select the necessary color from the available color sets or specify any color you like:</p>
					<ul>
						<li><b>Theme Colors</b> - the colors that correspond to the selected color scheme of the spreadsheet.</li>
						<li><b>Standard Colors</b> - the default colors set.</li>
						<li><b>Custom Color</b> - click this caption if there is no needed color in the available palettes. Select the necessary color range by moving the vertical color slider and set the specific color by dragging the color picker within the large square color field. Once you select a color with the color picker, the appropriate RGB and sRGB color values will be displayed in the fields on the right. You can also specify a color on the base of the RGB color model by entering the necessary numeric values into the <b>R</b>, <b>G</b>, <b>B</b> (red, green, blue) fields or enter the sRGB hexadecimal code into the field marked with the <b>#</b> sign. The selected color appears in the <b>New</b> preview box. If the object was previously filled with any custom color, this color is displayed in the <b>Current</b> box so you can compare the original and modified colors. When the color is specified, click the <b>Add</b> button. The custom color will be applied to your autoshape and added to the <b>Custom color</b> palette.
						</li>
					</ul>
				</li>
				<li><b>Gradient Fill</b> - use this option to fill the shape with two or more fading colors. Customize your gradient fill with no constraints. Click the <b>Shape settings</b> <div class = "icon icon-shape_settings_icon"></div> icon to open the <b>Fill</b> menu on the right sidebar:
				<p><img alt="Gradient Fill" src="../images/fill_gradient.png" /></p>
                <p>Available menu options:</p>
				    <ul>
				    <li><b>Style</b> - choose between <b>Linear</b> or <b>Radial</b>:
                        <ul>
							<li><b>Linear</b> is used  when you need your colors to flow from left-to-right, top-to-bottom, or at any angle you chose in a single direction. The <b>Direction</b> preview window displays the selected gradient color, click the arrow to choose a preset gradient direction. Use <b>Angle</b> settings for a precise gradient angle.</li>
                            <li><b>Radial</b> is used to move from the center as it starts at a single point and emanates outward.</li>
                        </ul>
                    </li>
				    <li><b>Gradient Point</b> is a specific point for transition from one color to another.
                        <ul>
                            <li>Use the <div class = "icon icon-addgradientpoint"></div> <b>Add Gradient Point</b> button or slider bar to add a gradient point. You can add up to 10 gradient points. Each next gradient point added will in no way affect the current gradient fill appearance. Use the <div class = "icon icon-removegradientpoint"></div> <b>Remove Gradient Point</b> button to delete a certain gradient point.</li>
                            <li>Use the slider bar to change the location of the gradient point or specify <b>Position</b> in percentage for precise location.</li>
                            <li>To apply a color to a gradient point, click a point on the slider bar, and then click <b>Color</b> to choose the color you want.</li>
                        </ul>
                    </li>
				    </ul>			
				</li>
				<li><b>Picture or Texture</b> - select this option to use an image or a predefined texture as the shape background.
				<p><img alt="Picture or Texture Fill" src="../images/fill_picture.png" /></p>
					<ul>
						<li>If you wish to use an image as the shape background, you can click the <b>Select Picture</b> button and add an image <b>From File</b> selecting it on the hard disc drive of your computer, <b>From Storage</b> using your ONLYOFFICE file manager, or <b>From URL</b> inserting the appropriate URL address into the opened window.</li>
						<li>If you wish to use a texture as the shape background, open the <b>From Texture</b> menu and select the necessary texture preset.
						<p>Currently, the following textures are available: canvas, carton, dark fabric, grain, granite, grey paper, knit, leather, brown paper, papyrus, wood.</p>
						</li>
					</ul>
					<ul>
						<li>In case the selected <b>Picture</b> has less or more dimensions than the autoshape has, you can choose the <b>Stretch</b> or <b>Tile</b> setting from the dropdown list.
						<p>The <b>Stretch</b> option allows you to adjust the size of the image to fit the autoshape so that it could fill all the space completely.</p>
						<p>The <b>Tile</b> option allows you to display only a part of the bigger image keeping its original dimensions or repeat the smaller image keeping its original dimensions over the autoshape surface so that it could fill the space completely.</p>
						<p class="note"><b>Note</b>: any selected <b>Texture</b> preset fills the space completely, but you can apply the <b>Stretch</b> effect if necessary.</p>
						</li>
					</ul>
				</li>
				<li><b>Pattern</b> - select this option to fill the shape with a two-colored design composed of regularly repeated elements.
				<p><img alt="Pattern Fill" src="../images/fill_pattern.png" /></p>
						<ul>
							<li><b>Pattern</b> - select one of the predefined designs from the menu.</li>
							<li><b>Foreground color</b> - click this color box to change the color of the pattern elements.</li>
							<li><b>Background color</b> - click this color box to change the color of the pattern background.</li>
						</ul>
				</li>
				<li><b>No Fill</b> - select this option if you don't want to use any fill.</li>
			</ul>
			</li>
			<li><b>Opacity</b> - use this section to set the <b>Opacity</b> level by dragging the slider or entering the percent value manually. The default value is <b>100%</b>. It means full opacity. The <b>0%</b> value means full transparency.</li>
			<li id="shape_stroke"><b>Line</b> - use this section to change the width, color or type of the autoshape line.
				<ul>
				<li>To change the line width, select one of the available options from the <b>Size</b> dropdown list. The available options are: 0.5 pt, 1 pt, 1.5 pt, 2.25 pt, 3 pt, 4.5 pt, 6 pt. Alternatively, select the <b>No Line</b> option if you don't want to use any line.</li>
				<li>To change the line <b>color</b>, click on the colored box below and select the necessary color.</li>
                <li>To change the line <b>type</b>, select the necessary option from the corresponding dropdown list (a solid line is applied by default, you can change it to one of the available dashed lines).</li>
				</ul>
			</li>
            <li>
                <b>Rotation</b> is used to rotate the shape by 90 degrees clockwise or counterclockwise as well as to flip the shape horizontally or vertically. Click one of the buttons:
                <ul>
                   <li><div class = "icon icon-rotatecounterclockwise"></div> to rotate the shape by 90 degrees counterclockwise</li>
                   <li><div class = "icon icon-rotateclockwise"></div> to rotate the shape by 90 degrees clockwise</li>
                   <li><div class = "icon icon-fliplefttoright"></div> to flip the shape horizontally (left to right)</li>
                   <li><div class = "icon icon-flipupsidedown"></div> to flip the shape vertically (upside down)</li>
                </ul>
            </li>
			<li><b>Change Autoshape</b> - use this section to replace the current autoshape with another one selected from the dropdown list.</li>
            <li><b>Show shadow</b> - check this option to display the shape with shadow.</li>
			</ul>
			<hr />
            <h3>Adjust shape advanced settings</h3>
            <p id="shape_advanced">To change the <b>advanced settings</b> of the autoshape, use the <b>Show advanced settings</b> link on the right sidebar. The 'Shape - Advanced Settings' window will open:</p>
            <p><img alt="Shape - Advanced Settings" src="../images/shape_properties.png" /></p>
            <p>The <b>Size</b> tab contains the following parameters:</p>
			<ul>
				<li><b>Width</b> and <b>Height</b> - use these options to change the width and/or height of the autoshape. If the <b>Constant proportions</b> <div class = "icon icon-constantproportions"></div> button is clicked (in this case it looks like this <div class = "icon icon-constantproportionsactivated"></div>), the width and height will be changed together preserving the original shape aspect ratio.</li>
			</ul>
            <p><img alt="Shape - Advanced Settings" src="../images/shape_properties_5.png" /></p>
            <p>The <b>Rotation</b> tab contains the following parameters:</p>
            <ul>
                <li><b>Angle</b> - use this option to rotate the shape by an exactly specified angle. Enter the necessary value measured in degrees into the field or adjust it using the arrows on the right. </li>
                <li><b>Flipped</b> - check the <b>Horizontally</b> box to flip the shape horizontally (left to right) or check the <b>Vertically</b> box to flip the shape vertically (upside down).</li>
            </ul>
			<p><img alt="Shape - Advanced Settings" src="../images/shape_properties_1.png" /></p>
			<p>The <b>Weights &amp; Arrows</b> tab contains the following parameters:</p>
			<ul>
				<li><b>Line Style</b> - this option group allows you to specify the following parameters:
				<ul>
				<li><b>Cap Type</b> - this option allows you to set the style of the end of the line, therefore it can be applied only to the shapes with an open outline, such as lines, polylines etc.: 
					<ul>
					<li><b>Flat</b> - the end points will be flat.</li>
					<li><b>Round</b> - the end points will be rounded.</li>
					<li><b>Square</b> - the end points will be square.</li>
					</ul>
				</li>
				<li><b>Join Type</b> - this option allows you to set the style of the intersection of two lines, for example, it can affect a polyline or the corners of a triangle or rectangle outline:
					<ul>
					<li><b>Round</b> - the corner will be rounded.</li>
					<li><b>Bevel</b> - the corner will be cut off angularly.</li>
					<li><b>Miter</b> - the corner will be pointed. It goes well to shapes with sharp angles.</li>
					</ul>
					<p class="note"><b>Note</b>: the effect will be more noticeable if you use a large outline width.</p>
				</li>
				</ul>
				</li>
				<li><b>Arrows</b> - this option group is available if a shape from the <b>Lines</b> shape group is selected. It allows you to set the arrow <b>Start</b> and <b>End Style</b> and <b>Size</b> by selecting the appropriate option from the dropdown lists.</li>
			</ul>
            <p id="internalmargins"><img alt="Shape - Advanced Settings" src="../images/shape_properties_2.png" /></p>
            <p>The <b>Text Box</b> tab allows you to <b>Resize shape to fit text</b>, <b>Allow text to overflow shape</b> or change the <b>Top</b>, <b>Bottom</b>, <b>Left</b> and <b>Right</b> internal margins of the autoshape (i.e. the distance between the text within the shape and the autoshape borders).</p>
            <p class="note"><b>Note</b>: this tab is only available if text is added within the autoshape, otherwise the tab is disabled.</p>
            <p id="columns"><img alt="Shape Properties - Columns tab" src="../images/shape_properties_4.png" /></p>
            <p>The <b>Columns</b> tab allows you to add columns of text within the autoshape specifying the necessary <b>Number of columns</b> (up to 16) and <b>Spacing between columns</b>. Once you click <b>OK</b>, the text that already exists or any other text you enter within the autoshape will appear in columns and will flow from one column to another one.</p>
            <p><img alt="Shape - Advanced Settings: Cell Snapping" src="../images/shape_properties_6.png" /></p>
            <p>The <b>Cell Snapping</b> tab contains the following parameters:</p>
            <ul>
                <li><b>Move and size with cells</b> - this option allows you to snap the shape to the cell behind it. If the cell moves (e.g. if you insert or delete some rows/columns), the shape will be moved together with the cell. If you increase or decrease the width or height of the cell, the shape will change its size as well.</li>
                <li><b>Move but don't size with cells</b> - this option allows you to snap the shape to the cell behind it preventing the shape from being resized. If the cell moves, the shape will be moved together with the cell, but if you change the cell size, the shape dimensions remain unchanged.</li>
                <li><b>Don't move or size with cells</b> - this option allows you to prevent the shape from being moved or resized if the cell position or size was changed.</li>
            </ul>
            <p><img alt="Shape - Advanced Settings: Alternative Text" src="../images/shape_properties_3.png" /></p>
            <p>The <b>Alternative Text</b> tab allows you to specify the <b>Title</b> and <b>Description</b> which will be read to people with vision or cognitive impairments to help them better understand what information the shape contains.</p>            
		    <hr />
			<h3>Insert and format text within the autoshape</h3>
			<p>To insert a text into the autoshape, select the shape with the mouse and start typing your text. The text will become part of the autoshape (when you move or rotate the shape, the text also moves or rotates with it).</p>
            <p>All the formatting options you can apply to the text within the autoshape are listed <a href="InsertTextObjects.htm#textbox_textformatting" onclick="onhyperlinkclick(this)">here</a>.</p>
            <hr />
            <h3>Join autoshapes using connectors</h3>
            <p>You can connect autoshapes using lines with connection points to demonstrate dependencies between the objects (e.g. if you want to create a flowchart). To do that,</p>
            <ol>
                <li>click the <div class = "icon icon-insertautoshape"></div> <b>Shape</b> icon on the <b>Insert</b> tab of the top toolbar,</li>
                <li>select the <b>Lines</b> group from the menu,
                <p><img alt="Shapes - Lines" src="../images/connectors.png" /></p>
                </li>
                <li>click the necessary shape within the selected group (excepting the last three shapes which are not connectors, namely <em>Curve</em>, <em>Scribble</em> and <em>Freeform</em>),</li>
                <li>hover the mouse cursor over the first autoshape and click one of the connection points <div class = "icon icon-connectionpoint"></div> that appear on the shape outline,
                <p><div class = "big big-connectors_firstshape"></div></p>
                </li>
                <li>drag the mouse cursor towards the second autoshape and click the necessary connection point on its outline.
                <p><div class = "big big-connectors_secondshape"></div></p>
                </li>
            </ol>
            <p>If you move the joined autoshapes, the connector remains attached to the shapes and moves together with them. </p>
            <p><div class = "big big-connectors_moveshape"></div></p>
            <p>You can also detach the connector from the shapes and then attach it to any other connection points.</p>
			<h3>Assign a Macro to a Shape</h3>
            <p>You can provide a quick and easy access to a macro within a spreadsheet by assigning a macro to any shape. Once you assign a macro, the shape appears as a button control and you can run the macro whenever you click it.</p>
            <p>To assign a macro:</p>
            <ul type="circle">
                <li>
                    Right-click the shape to assign a macro to and choose the <b>Assign Macro</b> option from the drop-down menu.
                    <p><img alt="Assign Macro on Menu" src="../images/assignmacro_rightclickshape.png" /></p>
                </li>
                <li>The <b>Assign Macro</b> dialogue will open</li>
                <li>
                    Choose a macro from the list, or type in the macro name, and click <b>OK</b> to confirm.
                    <p><img alt="Assign Macro" src="../images/assignmacro.png" /></p>
                </li>
            </ul>
		</div>
	</body>
</html><|MERGE_RESOLUTION|>--- conflicted
+++ resolved
@@ -1,206 +1,200 @@
-﻿<!DOCTYPE html>
-<html>
-	<head>
-		<title>Insert and format autoshapes</title>
-		<meta charset="utf-8" />
-		<meta name="description" content="Add an autoshape to your spreadsheet and adjust its properties." />
-		<link type="text/css" rel="stylesheet" href="../editor.css" />
-		<link type = "text/css" rel = "stylesheet" href = "../../images/sprite.css" />
-        <script type="text/javascript" src="../callback.js"></script>
-        <script type="text/javascript" src="../search/js/page-search.js"></script>
-	</head>
-	<body>
-		<div class="mainpart">
-        <div class="search-field">
-            <input id="search" class="searchBar" placeholder="Search" type="text" onkeypress="doSearch(event)">
-        </div>
-			<h1>Insert and format autoshapes</h1>
-			<h3>Insert an autoshape</h3>
-			<p>To add an autoshape in the <a href="https://www.onlyoffice.com/spreadsheet-editor.aspx" target="_blank" onclick="onhyperlinkclick(this)"><b>Spreadsheet Editor</b></a>,</p>
-			<ol>
-<<<<<<< HEAD
-                <li>switch to the <b>Insert</b> tab of the top toolbar,</li>
-                <li>click the <div class = "icon icon-insertautoshape"></div> <b>Shape</b> icon on the top toolbar,</li>
-				<li>select one of the available autoshape groups: basic shapes, figured arrows, math, charts, stars &amp; ribbons, callouts, buttons, rectangles, lines,</li>
-=======
-				<li>switch to the <b>Insert</b> tab of the top toolbar,</li>
-				<li>click the <img alt="Shape icon" src="../images/insertautoshape.png" /> <b>Shape</b> icon on the top toolbar,</li>
-				<li>select one of the available autoshape groups from the <b>Shape Gallery</b>: <em>Recently Used</em>, <em>Basic Shapes</em>, <em>Figured Arrows</em>, <em>Math</em>, <em>Charts</em>, <em>Stars & Ribbons</em>, <em>Callouts</em>, <em>Buttons</em>, <em>Rectangles</em>, <em>Lines</em>,</li>
->>>>>>> 2cb80179
-				<li>click the necessary autoshape within the selected group,</li>
-				<li>place the mouse cursor where the shape sholud be added,</li>
-				<li>once the autoshape is added, you can <a href="ManipulateObjects.htm" onclick="onhyperlinkclick(this)">change its size and position</a> as well as its settings.
-			</ol>
-			<h3>Adjust the autoshape settings</h3>
-			<p>Some of the autoshape settings can be changed using the <b>Shape settings</b> tab on the right sidebar that will open if you select the inserted autoshape with the mouse and click the <b>Shape settings</b> <div class = "icon icon-shape_settings_icon"></div>  icon. The following settings can be changed:</p>
-			<ul>
-			<li id="shape_fill"><b>Fill</b> - use this section to select the autoshape fill. You can choose the following options:
-			<ul>
-				<li><b>Color Fill</b> - select this option to specify a solid color to fill the inner space of the selected autoshape.
-				<p><img alt="Color Fill" src="../images/fill_color.png" /></p>
-				<p id="color">Click the colored box below and select the necessary color from the available color sets or specify any color you like:</p>
-					<ul>
-						<li><b>Theme Colors</b> - the colors that correspond to the selected color scheme of the spreadsheet.</li>
-						<li><b>Standard Colors</b> - the default colors set.</li>
-						<li><b>Custom Color</b> - click this caption if there is no needed color in the available palettes. Select the necessary color range by moving the vertical color slider and set the specific color by dragging the color picker within the large square color field. Once you select a color with the color picker, the appropriate RGB and sRGB color values will be displayed in the fields on the right. You can also specify a color on the base of the RGB color model by entering the necessary numeric values into the <b>R</b>, <b>G</b>, <b>B</b> (red, green, blue) fields or enter the sRGB hexadecimal code into the field marked with the <b>#</b> sign. The selected color appears in the <b>New</b> preview box. If the object was previously filled with any custom color, this color is displayed in the <b>Current</b> box so you can compare the original and modified colors. When the color is specified, click the <b>Add</b> button. The custom color will be applied to your autoshape and added to the <b>Custom color</b> palette.
-						</li>
-					</ul>
-				</li>
-				<li><b>Gradient Fill</b> - use this option to fill the shape with two or more fading colors. Customize your gradient fill with no constraints. Click the <b>Shape settings</b> <div class = "icon icon-shape_settings_icon"></div> icon to open the <b>Fill</b> menu on the right sidebar:
-				<p><img alt="Gradient Fill" src="../images/fill_gradient.png" /></p>
-                <p>Available menu options:</p>
-				    <ul>
-				    <li><b>Style</b> - choose between <b>Linear</b> or <b>Radial</b>:
-                        <ul>
-							<li><b>Linear</b> is used  when you need your colors to flow from left-to-right, top-to-bottom, or at any angle you chose in a single direction. The <b>Direction</b> preview window displays the selected gradient color, click the arrow to choose a preset gradient direction. Use <b>Angle</b> settings for a precise gradient angle.</li>
-                            <li><b>Radial</b> is used to move from the center as it starts at a single point and emanates outward.</li>
-                        </ul>
-                    </li>
-				    <li><b>Gradient Point</b> is a specific point for transition from one color to another.
-                        <ul>
-                            <li>Use the <div class = "icon icon-addgradientpoint"></div> <b>Add Gradient Point</b> button or slider bar to add a gradient point. You can add up to 10 gradient points. Each next gradient point added will in no way affect the current gradient fill appearance. Use the <div class = "icon icon-removegradientpoint"></div> <b>Remove Gradient Point</b> button to delete a certain gradient point.</li>
-                            <li>Use the slider bar to change the location of the gradient point or specify <b>Position</b> in percentage for precise location.</li>
-                            <li>To apply a color to a gradient point, click a point on the slider bar, and then click <b>Color</b> to choose the color you want.</li>
-                        </ul>
-                    </li>
-				    </ul>			
-				</li>
-				<li><b>Picture or Texture</b> - select this option to use an image or a predefined texture as the shape background.
-				<p><img alt="Picture or Texture Fill" src="../images/fill_picture.png" /></p>
-					<ul>
-						<li>If you wish to use an image as the shape background, you can click the <b>Select Picture</b> button and add an image <b>From File</b> selecting it on the hard disc drive of your computer, <b>From Storage</b> using your ONLYOFFICE file manager, or <b>From URL</b> inserting the appropriate URL address into the opened window.</li>
-						<li>If you wish to use a texture as the shape background, open the <b>From Texture</b> menu and select the necessary texture preset.
-						<p>Currently, the following textures are available: canvas, carton, dark fabric, grain, granite, grey paper, knit, leather, brown paper, papyrus, wood.</p>
-						</li>
-					</ul>
-					<ul>
-						<li>In case the selected <b>Picture</b> has less or more dimensions than the autoshape has, you can choose the <b>Stretch</b> or <b>Tile</b> setting from the dropdown list.
-						<p>The <b>Stretch</b> option allows you to adjust the size of the image to fit the autoshape so that it could fill all the space completely.</p>
-						<p>The <b>Tile</b> option allows you to display only a part of the bigger image keeping its original dimensions or repeat the smaller image keeping its original dimensions over the autoshape surface so that it could fill the space completely.</p>
-						<p class="note"><b>Note</b>: any selected <b>Texture</b> preset fills the space completely, but you can apply the <b>Stretch</b> effect if necessary.</p>
-						</li>
-					</ul>
-				</li>
-				<li><b>Pattern</b> - select this option to fill the shape with a two-colored design composed of regularly repeated elements.
-				<p><img alt="Pattern Fill" src="../images/fill_pattern.png" /></p>
-						<ul>
-							<li><b>Pattern</b> - select one of the predefined designs from the menu.</li>
-							<li><b>Foreground color</b> - click this color box to change the color of the pattern elements.</li>
-							<li><b>Background color</b> - click this color box to change the color of the pattern background.</li>
-						</ul>
-				</li>
-				<li><b>No Fill</b> - select this option if you don't want to use any fill.</li>
-			</ul>
-			</li>
-			<li><b>Opacity</b> - use this section to set the <b>Opacity</b> level by dragging the slider or entering the percent value manually. The default value is <b>100%</b>. It means full opacity. The <b>0%</b> value means full transparency.</li>
-			<li id="shape_stroke"><b>Line</b> - use this section to change the width, color or type of the autoshape line.
-				<ul>
-				<li>To change the line width, select one of the available options from the <b>Size</b> dropdown list. The available options are: 0.5 pt, 1 pt, 1.5 pt, 2.25 pt, 3 pt, 4.5 pt, 6 pt. Alternatively, select the <b>No Line</b> option if you don't want to use any line.</li>
-				<li>To change the line <b>color</b>, click on the colored box below and select the necessary color.</li>
-                <li>To change the line <b>type</b>, select the necessary option from the corresponding dropdown list (a solid line is applied by default, you can change it to one of the available dashed lines).</li>
-				</ul>
-			</li>
-            <li>
-                <b>Rotation</b> is used to rotate the shape by 90 degrees clockwise or counterclockwise as well as to flip the shape horizontally or vertically. Click one of the buttons:
-                <ul>
-                   <li><div class = "icon icon-rotatecounterclockwise"></div> to rotate the shape by 90 degrees counterclockwise</li>
-                   <li><div class = "icon icon-rotateclockwise"></div> to rotate the shape by 90 degrees clockwise</li>
-                   <li><div class = "icon icon-fliplefttoright"></div> to flip the shape horizontally (left to right)</li>
-                   <li><div class = "icon icon-flipupsidedown"></div> to flip the shape vertically (upside down)</li>
-                </ul>
-            </li>
-			<li><b>Change Autoshape</b> - use this section to replace the current autoshape with another one selected from the dropdown list.</li>
-            <li><b>Show shadow</b> - check this option to display the shape with shadow.</li>
-			</ul>
-			<hr />
-            <h3>Adjust shape advanced settings</h3>
-            <p id="shape_advanced">To change the <b>advanced settings</b> of the autoshape, use the <b>Show advanced settings</b> link on the right sidebar. The 'Shape - Advanced Settings' window will open:</p>
-            <p><img alt="Shape - Advanced Settings" src="../images/shape_properties.png" /></p>
-            <p>The <b>Size</b> tab contains the following parameters:</p>
-			<ul>
-				<li><b>Width</b> and <b>Height</b> - use these options to change the width and/or height of the autoshape. If the <b>Constant proportions</b> <div class = "icon icon-constantproportions"></div> button is clicked (in this case it looks like this <div class = "icon icon-constantproportionsactivated"></div>), the width and height will be changed together preserving the original shape aspect ratio.</li>
-			</ul>
-            <p><img alt="Shape - Advanced Settings" src="../images/shape_properties_5.png" /></p>
-            <p>The <b>Rotation</b> tab contains the following parameters:</p>
-            <ul>
-                <li><b>Angle</b> - use this option to rotate the shape by an exactly specified angle. Enter the necessary value measured in degrees into the field or adjust it using the arrows on the right. </li>
-                <li><b>Flipped</b> - check the <b>Horizontally</b> box to flip the shape horizontally (left to right) or check the <b>Vertically</b> box to flip the shape vertically (upside down).</li>
-            </ul>
-			<p><img alt="Shape - Advanced Settings" src="../images/shape_properties_1.png" /></p>
-			<p>The <b>Weights &amp; Arrows</b> tab contains the following parameters:</p>
-			<ul>
-				<li><b>Line Style</b> - this option group allows you to specify the following parameters:
-				<ul>
-				<li><b>Cap Type</b> - this option allows you to set the style of the end of the line, therefore it can be applied only to the shapes with an open outline, such as lines, polylines etc.: 
-					<ul>
-					<li><b>Flat</b> - the end points will be flat.</li>
-					<li><b>Round</b> - the end points will be rounded.</li>
-					<li><b>Square</b> - the end points will be square.</li>
-					</ul>
-				</li>
-				<li><b>Join Type</b> - this option allows you to set the style of the intersection of two lines, for example, it can affect a polyline or the corners of a triangle or rectangle outline:
-					<ul>
-					<li><b>Round</b> - the corner will be rounded.</li>
-					<li><b>Bevel</b> - the corner will be cut off angularly.</li>
-					<li><b>Miter</b> - the corner will be pointed. It goes well to shapes with sharp angles.</li>
-					</ul>
-					<p class="note"><b>Note</b>: the effect will be more noticeable if you use a large outline width.</p>
-				</li>
-				</ul>
-				</li>
-				<li><b>Arrows</b> - this option group is available if a shape from the <b>Lines</b> shape group is selected. It allows you to set the arrow <b>Start</b> and <b>End Style</b> and <b>Size</b> by selecting the appropriate option from the dropdown lists.</li>
-			</ul>
-            <p id="internalmargins"><img alt="Shape - Advanced Settings" src="../images/shape_properties_2.png" /></p>
-            <p>The <b>Text Box</b> tab allows you to <b>Resize shape to fit text</b>, <b>Allow text to overflow shape</b> or change the <b>Top</b>, <b>Bottom</b>, <b>Left</b> and <b>Right</b> internal margins of the autoshape (i.e. the distance between the text within the shape and the autoshape borders).</p>
-            <p class="note"><b>Note</b>: this tab is only available if text is added within the autoshape, otherwise the tab is disabled.</p>
-            <p id="columns"><img alt="Shape Properties - Columns tab" src="../images/shape_properties_4.png" /></p>
-            <p>The <b>Columns</b> tab allows you to add columns of text within the autoshape specifying the necessary <b>Number of columns</b> (up to 16) and <b>Spacing between columns</b>. Once you click <b>OK</b>, the text that already exists or any other text you enter within the autoshape will appear in columns and will flow from one column to another one.</p>
-            <p><img alt="Shape - Advanced Settings: Cell Snapping" src="../images/shape_properties_6.png" /></p>
-            <p>The <b>Cell Snapping</b> tab contains the following parameters:</p>
-            <ul>
-                <li><b>Move and size with cells</b> - this option allows you to snap the shape to the cell behind it. If the cell moves (e.g. if you insert or delete some rows/columns), the shape will be moved together with the cell. If you increase or decrease the width or height of the cell, the shape will change its size as well.</li>
-                <li><b>Move but don't size with cells</b> - this option allows you to snap the shape to the cell behind it preventing the shape from being resized. If the cell moves, the shape will be moved together with the cell, but if you change the cell size, the shape dimensions remain unchanged.</li>
-                <li><b>Don't move or size with cells</b> - this option allows you to prevent the shape from being moved or resized if the cell position or size was changed.</li>
-            </ul>
-            <p><img alt="Shape - Advanced Settings: Alternative Text" src="../images/shape_properties_3.png" /></p>
-            <p>The <b>Alternative Text</b> tab allows you to specify the <b>Title</b> and <b>Description</b> which will be read to people with vision or cognitive impairments to help them better understand what information the shape contains.</p>            
-		    <hr />
-			<h3>Insert and format text within the autoshape</h3>
-			<p>To insert a text into the autoshape, select the shape with the mouse and start typing your text. The text will become part of the autoshape (when you move or rotate the shape, the text also moves or rotates with it).</p>
-            <p>All the formatting options you can apply to the text within the autoshape are listed <a href="InsertTextObjects.htm#textbox_textformatting" onclick="onhyperlinkclick(this)">here</a>.</p>
-            <hr />
-            <h3>Join autoshapes using connectors</h3>
-            <p>You can connect autoshapes using lines with connection points to demonstrate dependencies between the objects (e.g. if you want to create a flowchart). To do that,</p>
-            <ol>
-                <li>click the <div class = "icon icon-insertautoshape"></div> <b>Shape</b> icon on the <b>Insert</b> tab of the top toolbar,</li>
-                <li>select the <b>Lines</b> group from the menu,
-                <p><img alt="Shapes - Lines" src="../images/connectors.png" /></p>
-                </li>
-                <li>click the necessary shape within the selected group (excepting the last three shapes which are not connectors, namely <em>Curve</em>, <em>Scribble</em> and <em>Freeform</em>),</li>
-                <li>hover the mouse cursor over the first autoshape and click one of the connection points <div class = "icon icon-connectionpoint"></div> that appear on the shape outline,
-                <p><div class = "big big-connectors_firstshape"></div></p>
-                </li>
-                <li>drag the mouse cursor towards the second autoshape and click the necessary connection point on its outline.
-                <p><div class = "big big-connectors_secondshape"></div></p>
-                </li>
-            </ol>
-            <p>If you move the joined autoshapes, the connector remains attached to the shapes and moves together with them. </p>
-            <p><div class = "big big-connectors_moveshape"></div></p>
-            <p>You can also detach the connector from the shapes and then attach it to any other connection points.</p>
-			<h3>Assign a Macro to a Shape</h3>
-            <p>You can provide a quick and easy access to a macro within a spreadsheet by assigning a macro to any shape. Once you assign a macro, the shape appears as a button control and you can run the macro whenever you click it.</p>
-            <p>To assign a macro:</p>
-            <ul type="circle">
-                <li>
-                    Right-click the shape to assign a macro to and choose the <b>Assign Macro</b> option from the drop-down menu.
-                    <p><img alt="Assign Macro on Menu" src="../images/assignmacro_rightclickshape.png" /></p>
-                </li>
-                <li>The <b>Assign Macro</b> dialogue will open</li>
-                <li>
-                    Choose a macro from the list, or type in the macro name, and click <b>OK</b> to confirm.
-                    <p><img alt="Assign Macro" src="../images/assignmacro.png" /></p>
-                </li>
-            </ul>
-		</div>
-	</body>
+﻿<!DOCTYPE html>
+<html>
+	<head>
+		<title>Insert and format autoshapes</title>
+		<meta charset="utf-8" />
+		<meta name="description" content="Add an autoshape to your spreadsheet and adjust its properties." />
+		<link type="text/css" rel="stylesheet" href="../editor.css" />
+		<link type = "text/css" rel = "stylesheet" href = "../../images/sprite.css" />
+        <script type="text/javascript" src="../callback.js"></script>
+        <script type="text/javascript" src="../search/js/page-search.js"></script>
+	</head>
+	<body>
+		<div class="mainpart">
+        <div class="search-field">
+            <input id="search" class="searchBar" placeholder="Search" type="text" onkeypress="doSearch(event)">
+        </div>
+			<h1>Insert and format autoshapes</h1>
+			<h3>Insert an autoshape</h3>
+			<p>To add an autoshape in the <a href="https://www.onlyoffice.com/spreadsheet-editor.aspx" target="_blank" onclick="onhyperlinkclick(this)"><b>Spreadsheet Editor</b></a>,</p>
+			<ol>
+				<li>switch to the <b>Insert</b> tab of the top toolbar,</li>
+				<li>click the <img alt="Shape icon" src="../images/insertautoshape.png" /> <b>Shape</b> icon on the top toolbar,</li>
+				<li>select one of the available autoshape groups from the <b>Shape Gallery</b>: <em>Recently Used</em>, <em>Basic Shapes</em>, <em>Figured Arrows</em>, <em>Math</em>, <em>Charts</em>, <em>Stars & Ribbons</em>, <em>Callouts</em>, <em>Buttons</em>, <em>Rectangles</em>, <em>Lines</em>,</li>
+				<li>click the necessary autoshape within the selected group,</li>
+				<li>place the mouse cursor where the shape sholud be added,</li>
+				<li>once the autoshape is added, you can <a href="ManipulateObjects.htm" onclick="onhyperlinkclick(this)">change its size and position</a> as well as its settings.
+			</ol>
+			<h3>Adjust the autoshape settings</h3>
+			<p>Some of the autoshape settings can be changed using the <b>Shape settings</b> tab on the right sidebar that will open if you select the inserted autoshape with the mouse and click the <b>Shape settings</b> <div class = "icon icon-shape_settings_icon"></div>  icon. The following settings can be changed:</p>
+			<ul>
+			<li id="shape_fill"><b>Fill</b> - use this section to select the autoshape fill. You can choose the following options:
+			<ul>
+				<li><b>Color Fill</b> - select this option to specify a solid color to fill the inner space of the selected autoshape.
+				<p><img alt="Color Fill" src="../images/fill_color.png" /></p>
+				<p id="color">Click the colored box below and select the necessary color from the available color sets or specify any color you like:</p>
+					<ul>
+						<li><b>Theme Colors</b> - the colors that correspond to the selected color scheme of the spreadsheet.</li>
+						<li><b>Standard Colors</b> - the default colors set.</li>
+						<li><b>Custom Color</b> - click this caption if there is no needed color in the available palettes. Select the necessary color range by moving the vertical color slider and set the specific color by dragging the color picker within the large square color field. Once you select a color with the color picker, the appropriate RGB and sRGB color values will be displayed in the fields on the right. You can also specify a color on the base of the RGB color model by entering the necessary numeric values into the <b>R</b>, <b>G</b>, <b>B</b> (red, green, blue) fields or enter the sRGB hexadecimal code into the field marked with the <b>#</b> sign. The selected color appears in the <b>New</b> preview box. If the object was previously filled with any custom color, this color is displayed in the <b>Current</b> box so you can compare the original and modified colors. When the color is specified, click the <b>Add</b> button. The custom color will be applied to your autoshape and added to the <b>Custom color</b> palette.
+						</li>
+					</ul>
+				</li>
+				<li><b>Gradient Fill</b> - use this option to fill the shape with two or more fading colors. Customize your gradient fill with no constraints. Click the <b>Shape settings</b> <div class = "icon icon-shape_settings_icon"></div> icon to open the <b>Fill</b> menu on the right sidebar:
+				<p><img alt="Gradient Fill" src="../images/fill_gradient.png" /></p>
+                <p>Available menu options:</p>
+				    <ul>
+				    <li><b>Style</b> - choose between <b>Linear</b> or <b>Radial</b>:
+                        <ul>
+							<li><b>Linear</b> is used  when you need your colors to flow from left-to-right, top-to-bottom, or at any angle you chose in a single direction. The <b>Direction</b> preview window displays the selected gradient color, click the arrow to choose a preset gradient direction. Use <b>Angle</b> settings for a precise gradient angle.</li>
+                            <li><b>Radial</b> is used to move from the center as it starts at a single point and emanates outward.</li>
+                        </ul>
+                    </li>
+				    <li><b>Gradient Point</b> is a specific point for transition from one color to another.
+                        <ul>
+                            <li>Use the <div class = "icon icon-addgradientpoint"></div> <b>Add Gradient Point</b> button or slider bar to add a gradient point. You can add up to 10 gradient points. Each next gradient point added will in no way affect the current gradient fill appearance. Use the <div class = "icon icon-removegradientpoint"></div> <b>Remove Gradient Point</b> button to delete a certain gradient point.</li>
+                            <li>Use the slider bar to change the location of the gradient point or specify <b>Position</b> in percentage for precise location.</li>
+                            <li>To apply a color to a gradient point, click a point on the slider bar, and then click <b>Color</b> to choose the color you want.</li>
+                        </ul>
+                    </li>
+				    </ul>			
+				</li>
+				<li><b>Picture or Texture</b> - select this option to use an image or a predefined texture as the shape background.
+				<p><img alt="Picture or Texture Fill" src="../images/fill_picture.png" /></p>
+					<ul>
+						<li>If you wish to use an image as the shape background, you can click the <b>Select Picture</b> button and add an image <b>From File</b> selecting it on the hard disc drive of your computer, <b>From Storage</b> using your ONLYOFFICE file manager, or <b>From URL</b> inserting the appropriate URL address into the opened window.</li>
+						<li>If you wish to use a texture as the shape background, open the <b>From Texture</b> menu and select the necessary texture preset.
+						<p>Currently, the following textures are available: canvas, carton, dark fabric, grain, granite, grey paper, knit, leather, brown paper, papyrus, wood.</p>
+						</li>
+					</ul>
+					<ul>
+						<li>In case the selected <b>Picture</b> has less or more dimensions than the autoshape has, you can choose the <b>Stretch</b> or <b>Tile</b> setting from the dropdown list.
+						<p>The <b>Stretch</b> option allows you to adjust the size of the image to fit the autoshape so that it could fill all the space completely.</p>
+						<p>The <b>Tile</b> option allows you to display only a part of the bigger image keeping its original dimensions or repeat the smaller image keeping its original dimensions over the autoshape surface so that it could fill the space completely.</p>
+						<p class="note"><b>Note</b>: any selected <b>Texture</b> preset fills the space completely, but you can apply the <b>Stretch</b> effect if necessary.</p>
+						</li>
+					</ul>
+				</li>
+				<li><b>Pattern</b> - select this option to fill the shape with a two-colored design composed of regularly repeated elements.
+				<p><img alt="Pattern Fill" src="../images/fill_pattern.png" /></p>
+						<ul>
+							<li><b>Pattern</b> - select one of the predefined designs from the menu.</li>
+							<li><b>Foreground color</b> - click this color box to change the color of the pattern elements.</li>
+							<li><b>Background color</b> - click this color box to change the color of the pattern background.</li>
+						</ul>
+				</li>
+				<li><b>No Fill</b> - select this option if you don't want to use any fill.</li>
+			</ul>
+			</li>
+			<li><b>Opacity</b> - use this section to set the <b>Opacity</b> level by dragging the slider or entering the percent value manually. The default value is <b>100%</b>. It means full opacity. The <b>0%</b> value means full transparency.</li>
+			<li id="shape_stroke"><b>Line</b> - use this section to change the width, color or type of the autoshape line.
+				<ul>
+				<li>To change the line width, select one of the available options from the <b>Size</b> dropdown list. The available options are: 0.5 pt, 1 pt, 1.5 pt, 2.25 pt, 3 pt, 4.5 pt, 6 pt. Alternatively, select the <b>No Line</b> option if you don't want to use any line.</li>
+				<li>To change the line <b>color</b>, click on the colored box below and select the necessary color.</li>
+                <li>To change the line <b>type</b>, select the necessary option from the corresponding dropdown list (a solid line is applied by default, you can change it to one of the available dashed lines).</li>
+				</ul>
+			</li>
+            <li>
+                <b>Rotation</b> is used to rotate the shape by 90 degrees clockwise or counterclockwise as well as to flip the shape horizontally or vertically. Click one of the buttons:
+                <ul>
+                   <li><div class = "icon icon-rotatecounterclockwise"></div> to rotate the shape by 90 degrees counterclockwise</li>
+                   <li><div class = "icon icon-rotateclockwise"></div> to rotate the shape by 90 degrees clockwise</li>
+                   <li><div class = "icon icon-fliplefttoright"></div> to flip the shape horizontally (left to right)</li>
+                   <li><div class = "icon icon-flipupsidedown"></div> to flip the shape vertically (upside down)</li>
+                </ul>
+            </li>
+			<li><b>Change Autoshape</b> - use this section to replace the current autoshape with another one selected from the dropdown list.</li>
+            <li><b>Show shadow</b> - check this option to display the shape with shadow.</li>
+			</ul>
+			<hr />
+            <h3>Adjust shape advanced settings</h3>
+            <p id="shape_advanced">To change the <b>advanced settings</b> of the autoshape, use the <b>Show advanced settings</b> link on the right sidebar. The 'Shape - Advanced Settings' window will open:</p>
+            <p><img alt="Shape - Advanced Settings" src="../images/shape_properties.png" /></p>
+            <p>The <b>Size</b> tab contains the following parameters:</p>
+			<ul>
+				<li><b>Width</b> and <b>Height</b> - use these options to change the width and/or height of the autoshape. If the <b>Constant proportions</b> <div class = "icon icon-constantproportions"></div> button is clicked (in this case it looks like this <div class = "icon icon-constantproportionsactivated"></div>), the width and height will be changed together preserving the original shape aspect ratio.</li>
+			</ul>
+            <p><img alt="Shape - Advanced Settings" src="../images/shape_properties_5.png" /></p>
+            <p>The <b>Rotation</b> tab contains the following parameters:</p>
+            <ul>
+                <li><b>Angle</b> - use this option to rotate the shape by an exactly specified angle. Enter the necessary value measured in degrees into the field or adjust it using the arrows on the right. </li>
+                <li><b>Flipped</b> - check the <b>Horizontally</b> box to flip the shape horizontally (left to right) or check the <b>Vertically</b> box to flip the shape vertically (upside down).</li>
+            </ul>
+			<p><img alt="Shape - Advanced Settings" src="../images/shape_properties_1.png" /></p>
+			<p>The <b>Weights &amp; Arrows</b> tab contains the following parameters:</p>
+			<ul>
+				<li><b>Line Style</b> - this option group allows you to specify the following parameters:
+				<ul>
+				<li><b>Cap Type</b> - this option allows you to set the style of the end of the line, therefore it can be applied only to the shapes with an open outline, such as lines, polylines etc.: 
+					<ul>
+					<li><b>Flat</b> - the end points will be flat.</li>
+					<li><b>Round</b> - the end points will be rounded.</li>
+					<li><b>Square</b> - the end points will be square.</li>
+					</ul>
+				</li>
+				<li><b>Join Type</b> - this option allows you to set the style of the intersection of two lines, for example, it can affect a polyline or the corners of a triangle or rectangle outline:
+					<ul>
+					<li><b>Round</b> - the corner will be rounded.</li>
+					<li><b>Bevel</b> - the corner will be cut off angularly.</li>
+					<li><b>Miter</b> - the corner will be pointed. It goes well to shapes with sharp angles.</li>
+					</ul>
+					<p class="note"><b>Note</b>: the effect will be more noticeable if you use a large outline width.</p>
+				</li>
+				</ul>
+				</li>
+				<li><b>Arrows</b> - this option group is available if a shape from the <b>Lines</b> shape group is selected. It allows you to set the arrow <b>Start</b> and <b>End Style</b> and <b>Size</b> by selecting the appropriate option from the dropdown lists.</li>
+			</ul>
+            <p id="internalmargins"><img alt="Shape - Advanced Settings" src="../images/shape_properties_2.png" /></p>
+            <p>The <b>Text Box</b> tab allows you to <b>Resize shape to fit text</b>, <b>Allow text to overflow shape</b> or change the <b>Top</b>, <b>Bottom</b>, <b>Left</b> and <b>Right</b> internal margins of the autoshape (i.e. the distance between the text within the shape and the autoshape borders).</p>
+            <p class="note"><b>Note</b>: this tab is only available if text is added within the autoshape, otherwise the tab is disabled.</p>
+            <p id="columns"><img alt="Shape Properties - Columns tab" src="../images/shape_properties_4.png" /></p>
+            <p>The <b>Columns</b> tab allows you to add columns of text within the autoshape specifying the necessary <b>Number of columns</b> (up to 16) and <b>Spacing between columns</b>. Once you click <b>OK</b>, the text that already exists or any other text you enter within the autoshape will appear in columns and will flow from one column to another one.</p>
+            <p><img alt="Shape - Advanced Settings: Cell Snapping" src="../images/shape_properties_6.png" /></p>
+            <p>The <b>Cell Snapping</b> tab contains the following parameters:</p>
+            <ul>
+                <li><b>Move and size with cells</b> - this option allows you to snap the shape to the cell behind it. If the cell moves (e.g. if you insert or delete some rows/columns), the shape will be moved together with the cell. If you increase or decrease the width or height of the cell, the shape will change its size as well.</li>
+                <li><b>Move but don't size with cells</b> - this option allows you to snap the shape to the cell behind it preventing the shape from being resized. If the cell moves, the shape will be moved together with the cell, but if you change the cell size, the shape dimensions remain unchanged.</li>
+                <li><b>Don't move or size with cells</b> - this option allows you to prevent the shape from being moved or resized if the cell position or size was changed.</li>
+            </ul>
+            <p><img alt="Shape - Advanced Settings: Alternative Text" src="../images/shape_properties_3.png" /></p>
+            <p>The <b>Alternative Text</b> tab allows you to specify the <b>Title</b> and <b>Description</b> which will be read to people with vision or cognitive impairments to help them better understand what information the shape contains.</p>            
+		    <hr />
+			<h3>Insert and format text within the autoshape</h3>
+			<p>To insert a text into the autoshape, select the shape with the mouse and start typing your text. The text will become part of the autoshape (when you move or rotate the shape, the text also moves or rotates with it).</p>
+            <p>All the formatting options you can apply to the text within the autoshape are listed <a href="InsertTextObjects.htm#textbox_textformatting" onclick="onhyperlinkclick(this)">here</a>.</p>
+            <hr />
+            <h3>Join autoshapes using connectors</h3>
+            <p>You can connect autoshapes using lines with connection points to demonstrate dependencies between the objects (e.g. if you want to create a flowchart). To do that,</p>
+            <ol>
+                <li>click the <div class = "icon icon-insertautoshape"></div> <b>Shape</b> icon on the <b>Insert</b> tab of the top toolbar,</li>
+                <li>select the <b>Lines</b> group from the menu,
+                <p><img alt="Shapes - Lines" src="../images/connectors.png" /></p>
+                </li>
+                <li>click the necessary shape within the selected group (excepting the last three shapes which are not connectors, namely <em>Curve</em>, <em>Scribble</em> and <em>Freeform</em>),</li>
+                <li>hover the mouse cursor over the first autoshape and click one of the connection points <div class = "icon icon-connectionpoint"></div> that appear on the shape outline,
+                <p><div class = "big big-connectors_firstshape"></div></p>
+                </li>
+                <li>drag the mouse cursor towards the second autoshape and click the necessary connection point on its outline.
+                <p><div class = "big big-connectors_secondshape"></div></p>
+                </li>
+            </ol>
+            <p>If you move the joined autoshapes, the connector remains attached to the shapes and moves together with them. </p>
+            <p><div class = "big big-connectors_moveshape"></div></p>
+            <p>You can also detach the connector from the shapes and then attach it to any other connection points.</p>
+			<h3>Assign a Macro to a Shape</h3>
+            <p>You can provide a quick and easy access to a macro within a spreadsheet by assigning a macro to any shape. Once you assign a macro, the shape appears as a button control and you can run the macro whenever you click it.</p>
+            <p>To assign a macro:</p>
+            <ul type="circle">
+                <li>
+                    Right-click the shape to assign a macro to and choose the <b>Assign Macro</b> option from the drop-down menu.
+                    <p><img alt="Assign Macro on Menu" src="../images/assignmacro_rightclickshape.png" /></p>
+                </li>
+                <li>The <b>Assign Macro</b> dialogue will open</li>
+                <li>
+                    Choose a macro from the list, or type in the macro name, and click <b>OK</b> to confirm.
+                    <p><img alt="Assign Macro" src="../images/assignmacro.png" /></p>
+                </li>
+            </ul>
+		</div>
+	</body>
 </html>