﻿<!DOCTYPE html>
<html>
	<head>
		<title>Вставка и форматирование автофигур</title>
		<meta charset="utf-8" />
		<meta name="description" content="Добавьте в электронную таблицу автофигуру и настройте ее свойства." />
		<link type="text/css" rel="stylesheet" href="../editor.css" />
		<link type = "text/css" rel = "stylesheet" href = "../../images/sprite.css" />
        <script type="text/javascript" src="../callback.js"></script>
        <script type="text/javascript" src="../search/js/page-search.js"></script>
	</head>
	<body>
		<div class="mainpart">
            <div class="search-field">
                <input id="search" class="searchBar" placeholder="Поиск" type="text" onkeypress="doSearch(event)">
            </div>
			<h1>Вставка и форматирование автофигур</h1>
			<h3>Вставка автофигур</h3>
			<p>Для добавления автофигуры в электронную таблицу,</p>
			<ol>
                <li>перейдите на вкладку <b>Вставка</b> верхней панели инструментов,</li>
                <li>щелкните по значку <div class = "icon icon-insertautoshape"></div> <b>Фигура</b> на верхней панели инструментов,</li>
				<li>выберите одну из доступных групп автофигур: <b>Последние использованные</b>, <b>Основные фигуры</b>, <b>Фигурные стрелки</b>, <b>Математические знаки</b>, <b>Схемы</b>, <b>Звезды и ленты</b>, <b>Выноски</b>, <b>Кнопки</b>, <b>Прямоугольники</b>, <b>Линии</b>,</li>
				<li>щелкните по нужной автофигуре внутри выбранной группы,</li>
				<li>установите курсор там, где требуется поместить автофигуру,</li>
				<li>после того как автофигура будет добавлена, можно <a href="ManipulateObjects.htm" onclick="onhyperlinkclick(this)">изменить ее размер и местоположение</a> и другие параметры.
			</ol>
			<h3>Изменение параметров автофигуры</h3>
			<p>Некоторые параметры автофигуры можно изменить с помощью вкладки <b>Параметры фигуры</b> на правой боковой панели. Чтобы ее открыть, выделите фигуру мышью и щелкните по значку <b>Параметры фигуры</b> <div class = "icon icon-shape_settings_icon"></div> справа. Здесь можно изменить следующие свойства:</p>
			<ul>
			<li id="shape_fill"><b>Заливка</b> - используйте этот раздел, чтобы выбрать заливку автофигуры. Можно выбрать следующие варианты:
			<ul>
				<li><b>Заливка цветом</b> - выберите эту опцию, чтобы задать сплошной цвет, которым требуется заполнить внутреннее пространство выбранной фигуры.
				<p><img alt="Заливка цветом" src="../images/fill_color.png" /></p>
				<p id="color">Нажмите на цветной прямоугольник, расположенный ниже, и выберите нужный цвет из доступных наборов цветов или задайте любой цвет, который вам нравится:</p>
					<ul>
						<li><b>Цвета темы</b> - цвета, соответствующие выбранной цветовой схеме электронной таблицы.</li>
						<li><b>Стандартные цвета</b> - набор стандартных цветов.</li>
						<li><b>Пользовательский цвет</b> - щелкните по этой надписи, если в доступных палитрах нет нужного цвета. Выберите нужный цветовой диапазон, перемещая вертикальный ползунок цвета, и определите конкретный цвет, перетаскивая инструмент для выбора цвета внутри большого квадратного цветового поля. Как только Вы выберете какой-то цвет, в полях справа отобразятся соответствующие цветовые значения RGB и sRGB. Также можно задать цвет на базе цветовой модели RGB, введя нужные числовые значения в полях <b>R</b>, <b>G</b>, <b>B</b> (красный, зеленый, синий), или указать шестнадцатеричный код sRGB в поле, отмеченном знаком <b>#</b>. Выбранный цвет появится в окне предпросмотра <b>Новый</b>. Если к объекту был ранее применен какой-то пользовательский цвет, этот цвет отображается в окне <b>Текущий</b>, так что вы можете сравнить исходный и измененный цвета. Когда цвет будет задан, нажмите на кнопку <b>Добавить</b>. 
						Пользовательский цвет будет применен к автофигуре и добавлен в палитру <b>Пользовательский цвет</b>.
						</li>
					</ul>
				</li>
				<li><b>Градиентная заливка</b> - выберите эту опцию, чтобы залить фигуру двумя цветами, плавно переходящими друг в друга.
				<p><img alt="Градиентная заливка" src="../images/fill_gradient.png" /></p>
				<ul>
					<li>
						<b>Стиль</b> - выберите <b>Линейный</b> или <b>Радиальный</b>:
						<ul>
							<li><b>Линейный</b> используется, когда вам нужно, чтобы цвета изменялись слева направо, сверху вниз или под любым выбранным вами углом в одном направлении. Чтобы выбрать предустановленное направление, щелкните на стрелку рядом с окном предварительного просмотра <b>Направление</b> или же задайте точное значение угла градиента в поле <b>Угол</b>.</li>
							<li><b>Радиальный</b> используется, когда вам нужно, чтобы цвета изменялись по кругу от центра к краям.</li>
						</ul>
					</li>
					<li>
						<b>Точка градиента</b> - это определенная точка перехода от одного цвета к другому.
						<ul>
<<<<<<< HEAD
							<li>Чтобы добавить точку градиента, используйте кнопку <img alt="Добавить точку градиента" src="../images/addgradientpoint.png" /> <b>Добавить точку градиента</b> или ползунок. Вы можете добавить до 10 точек градиента. Каждая следующая добавленная точка градиента никоим образом не повлияет на внешний вид текущей градиентной заливки. Чтобы удалить определенную точку градиента, используйте кнопку  <img alt="Удалить точку градиента" src="../images/removegradientpoint.png" /> <b>Удалить точку градиента</b>.</li>
=======
							<li>Чтобы добавить точку градиента, используйте кнопку <div class = "icon icon-addgradientpoint"></div> <b>Добавить точку градиента</b> или ползунок. Вы можете добавить до 10 точек градиента. Каждая следующая добавленная точка градиента никоим образом не повлияет на внешний вид текущей градиентной заливки. Чтобы удалить определенную точку градиента, используйте кнопку  <div class = "icon icon-removegradientpoint"></div> <b>Удалить точку градиента</b>.</li>
>>>>>>> b1887981
							<li>Чтобы изменить положение точки градиента, используйте ползунок или укажите <b>Положение</b> в процентах для точного местоположения.</li>
							<li>Чтобы применить цвет к точке градиента, щелкните точку на панели ползунка, а затем нажмите <b>Цвет</b>, чтобы выбрать нужный цвет.</li>
						</ul>
					</li>
				</ul>			
				</li>
				<li><b>Изображение или текстура</b> - выберите эту опцию, чтобы использовать в качестве фона фигуры какое-то изображение или готовую текстуру.
				<p><img alt="Заливка с помощью изображения или текстуры" src="../images/fill_picture.png" /></p>
					<ul>
						<li>Если Вы хотите использовать изображение в качестве фона фигуры, можно нажать кнопку <b>Выбрать изображение</b> и добавить изображение <b>Из файла</b>, выбрав его на жестком диске компьютера, <b>Из хранилища</b>, используя файловый менеджер ONLYOFFICE, или <b>По URL</b>, вставив в открывшемся окне соответствующий URL-адрес.</li>
						<li>Если Вы хотите использовать текстуру в качестве фона фигуры, разверните меню <b>Из текстуры</b> и выберите нужную предустановленную текстуру.
				    <p>В настоящее время доступны следующие текстуры: Холст, Картон, Темная ткань, Песок, Гранит, Серая бумага, Вязание, Кожа, Крафт-бумага, Папирус, Дерево.</p>
						</li>
					</ul>
					<ul>
						<li>В том случае, если выбранное <b>изображение</b> имеет большие или меньшие размеры, чем автофигура, можно выбрать из выпадающего списка параметр <b>Растяжение</b> или <b>Плитка</b>.
			        <p>Опция <b>Растяжение</b> позволяет подогнать размер изображения под размер автофигуры, чтобы оно могло полностью заполнить пространство.</p>
			        <p>Опция <b>Плитка</b> позволяет отображать только часть большего изображения, сохраняя его исходные размеры, или повторять меньшее изображение, сохраняя его исходные размеры, по всей площади автофигуры, чтобы оно могло полностью заполнить пространство.</p>
			        <p class="note"><b>Примечание</b>: любая выбранная предустановленная <b>текстура</b> полностью заполняет пространство, но в случае необходимости можно применить эффект <b>Растяжение</b>.</p>
						</li>
					</ul>
				</li>
				<li><b>Узор</b> - выберите эту опцию, чтобы залить фигуру с помощью двухцветного рисунка, который образован регулярно повторяющимися элементами.
				<p><img alt="Заливка с помощью узора" src="../images/fill_pattern.png" /></p>
				    <ul>
				        <li><b>Узор</b> - выберите один из готовых рисунков в меню.</li>
				        <li><b>Цвет переднего плана</b> - нажмите на это цветовое поле, чтобы изменить цвет элементов узора.</li>
				        <li><b>Цвет фона</b> - нажмите на это цветовое поле, чтобы изменить цвет фона узора.</li>
				    </ul>			
				</li>
				<li><b>Без заливки</b> - выберите эту опцию, если Вы вообще не хотите использовать заливку.</li>
			</ul>
			</li>
			<li><b>Непрозрачность</b> - используйте этот раздел, чтобы задать уровень <b>Непрозрачности</b>, перетаскивая ползунок или вручную вводя значение в процентах. Значение, заданное по умолчанию, составляет <b>100%</b>. Оно соответствует полной непрозрачности. Значение <b>0%</b> соответствует полной прозрачности.
			</li>
			<li id="shape_stroke"><b>Контур</b> - используйте этот раздел, чтобы изменить толщину, цвет или тип контура.
				<ul>
				<li>Для изменения <b>толщины</b> контура выберите из выпадающего списка <b>Толщина</b> одну из доступных опций. Доступны следующие опции: 0.5 пт, 1 пт, 1.5 пт, 2.25 пт, 3 пт, 4.5 пт, 6 пт. Или выберите опцию <b>Без линии</b>, если вы вообще не хотите использовать контур.</li>
				<li>Для изменения <b>цвета</b> контура щелкните по цветному прямоугольнику и выберите нужный цвет.</li>
				<li>Для изменения <b>типа</b> контура выберите нужную опцию из соответствующего выпадающего списка (по умолчанию применяется сплошная линия, ее можно изменить на одну из доступных пунктирных линий).</li>
				</ul>
			</li>
            <li>
                <b>Поворот</b> - используется, чтобы повернуть фигуру на 90 градусов по часовой стрелке или против часовой стрелки, а также чтобы отразить фигуру слева направо или сверху вниз. Нажмите на одну из кнопок:
                    <ul>
                        <li><div class = "icon icon-rotatecounterclockwise"></div> чтобы повернуть фигуру на 90 градусов против часовой стрелки</li>
                        <li><div class = "icon icon-rotateclockwise"></div> чтобы повернуть фигуру на 90 градусов по часовой стрелке</li>
                        <li><div class = "icon icon-fliplefttoright"></div> чтобы отразить фигуру по горизонтали (слева направо)</li>
                        <li><div class = "icon icon-flipupsidedown"></div> чтобы отразить фигуру по вертикали (сверху вниз)</li>
                    </ul>
            </li>
			<li><b>Изменить автофигуру</b> - используйте этот раздел, чтобы заменить текущую автофигуру на другую, выбрав ее из выпадающего списка.</li>
            <li><b>Отображать тень</b> - отметьте эту опцию, чтобы отображать фигуру с тенью.</li>
			</ul>
			<hr />
            <h3>Изменение дополнительныx параметров автофигуры</h3>
            <p id ="shape_advanced">Чтобы изменить <b>дополнительные параметры</b> автофигуры, используйте ссылку <b>Дополнительные параметры</b> на правой боковой панели. Откроется окно 'Фигура - дополнительные параметры':</p>
            <p><img alt="Фигура - дополнительные параметры" src="../images/shape_properties.png" /></p>
            <p>Вкладка <b>Размер</b> содержит следующие параметры:</p>
			<ul>
				<li><b>Ширина</b> и <b>Высота</b> - используйте эти опции, чтобы изменить ширину и/или высоту автофигуры. Если нажата кнопка <b>Сохранять пропорции</b> <div class = "icon icon-constantproportions"></div> (в этом случае она выглядит так: <div class = "icon icon-constantproportionsactivated"></div>), ширина и высота будут изменены пропорционально, сохраняя исходное соотношение сторон фигуры.</li>
			</ul>
            <p><img alt="Фигура - дополнительные параметры: Поворот" src="../images/shape_properties_5.png" /></p>
            <p>Вкладка <b>Поворот</b> содержит следующие параметры:</p>
            <ul>
                <li><b>Угол</b> - используйте эту опцию, чтобы повернуть фигуру на точно заданный угол. Введите в поле нужное значение в градусах или скорректируйте его, используя стрелки справа. </li>
                <li><b>Отражено</b> - отметьте галочкой опцию <b>По горизонтали</b>, чтобы отразить фигуру по горизонтали (слева направо), или отметьте галочкой опцию <b>По вертикали</b>, чтобы отразить фигуру по вертикали (сверху вниз).</li>
            </ul>
			<p><img alt="Фигура - дополнительные параметры" src="../images/shape_properties_1.png" /></p>
			<p>Вкладка <b>Линии и стрелки</b> содержит следующие параметры:</p>
			<ul>
				<li><b>Стиль линии</b> - эта группа опций позволяет задать такие параметры:
				<ul>
				<li><b>Тип окончания</b> - эта опция позволяет задать стиль окончания линии, поэтому ее можно применить только для фигур с разомкнутым контуром, таких как линии, ломаные линии и т.д.: 
					<ul>
					<li><b>Плоский</b> - конечные точки будут плоскими.</li>
				    <li><b>Закругленный</b> - конечные точки будут закругленными.</li>
				    <li><b>Квадратный</b> - конечные точки будут квадратными.</li>
					</ul>
				</li>
				<li><b>Тип соединения</b> - эта опция позволяет задать стиль пересечения двух линий, например, она может повлиять на контур ломаной линии или углов треугольника или прямоугольника:
					<ul>
					<li><b>Закругленный</b> - угол будет закругленным.</li>
    				<li><b>Скошенный</b> - угол будет срезан наискось.</li>
    				<li><b>Прямой</b> - угол будет заостренным. Хорошо подходит для фигур с острыми углами.</li>
					</ul>
					<p class="note"><b>Примечание</b>: эффект будет лучше заметен при использовании контура большей толщины.</p>
				</li>
				</ul>
				</li>
				<li><b>Стрелки</b> - эта группа опций доступна только в том случае, если выбрана фигура из группы автофигур <b>Линии</b>. Она позволяет задать <b>Начальный</b> и <b>Конечный стиль</b> и <b>Размер</b> стрелки, выбрав соответствующие опции из выпадающих списков.</li>
			</ul>
            <p id="internalmargins"><img alt="Фигура - дополнительные параметры" src="../images/shape_properties_2.png" /></p>
            <p>На вкладке <b>Текстовое поле</b> можно <b>Подгонять размер фигуры под текст</b>, <b>Разрешить переполнение фигуры текстом</b> или изменить внутренние поля автофигуры <b>Сверху</b>, <b>Снизу</b>, <b>Слева</b> и <b>Справа</b> (то есть расстояние между текстом внутри фигуры и границами автофигуры).</p>
            <p class="note"><b>Примечание</b>: эта вкладка доступна, только если в автофигуру добавлен текст, в противном случае вкладка неактивна.</p>
            <p id="columns"><img alt="Свойства фигуры - вкладка Колонки" src="../images/shape_properties_4.png" /></p>
            <p>На вкладке <b>Колонки</b> можно добавить колонки текста внутри автофигуры, указав нужное <b>Количество колонок</b> (не более 16) и <b>Интервал между колонками</b>. После того как вы нажмете кнопку <b>ОК</b>, уже имеющийся текст или любой другой текст, который вы введете, в этой автофигуре будет представлен в виде колонок и будет перетекать из одной колонки в другую.</p>
            <p><img alt="Фигура - дополнительные параметры: Привязка к ячейке" src="../images/shape_properties_6.png" /></p>
            <p>Вкладка <b>Привязка к ячейке</b> содержит следующие параметры:</p>
            <ul>
                <li><b>Перемещать и изменять размеры вместе с ячейками</b> - эта опция позволяет привязать фигуру к ячейке позади нее. Если ячейка перемещается (например, при вставке или удалении нескольких строк/столбцов), фигура будет перемещаться вместе с ячейкой. При увеличении или уменьшении ширины или высоты ячейки размер фигуры также будет изменяться.</li>
                <li><b>Перемещать, но не изменять размеры вместе с ячейками</b> - эта опция позволяет привязать фигуру к ячейке позади нее, не допуская изменения размера фигуры. Если ячейка перемещается, фигура будет перемещаться вместе с ячейкой, но при изменении размера ячейки размеры фигуры останутся неизменными.</li>
                <li><b>Не перемещать и не изменять размеры вместе с ячейками</b> - эта опция позволяет запретить перемещение или изменение размера фигуры при изменении положения или размера ячейки.</li>
            </ul>
            <p><img alt="Фигура - дополнительные параметры: Альтернативный текст" src="../images/shape_properties_3.png" /></p>
            <p>Вкладка <b>Альтернативный текст</b> позволяет задать <b>Заголовок</b> и <b>Описание</b>, которые будут зачитываться для людей с нарушениями зрения или когнитивными нарушениями, чтобы помочь им лучше понять, какую информацию содержит автофигура.</p>
		    <hr />
			<h3>Вставка и форматирование текста внутри автофигуры</h3>
			<p>Чтобы вставить текст в автофигуру, выделите фигуру и начинайте печатать текст. Текст, добавленный таким способом, становится частью автофигуры (при перемещении или повороте автофигуры текст будет перемещаться или поворачиваться вместе с ней).</p>
            <p>Все параметры форматирования, которые можно применить к тексту в автофигуре, перечислены <a href="InsertTextObjects.htm#textbox_textformatting" onclick="onhyperlinkclick(this)">здесь</a>.</p>
            <hr />
            <h3>Соединение автофигур с помощью соединительных линий</h3>
            <p>Автофигуры можно соединять, используя линии с точками соединения, чтобы продемонстрировать зависимости между объектами (например, если вы хотите создать блок-схему). Для этого:</p>
            <ol>
                <li>щелкните по значку <div class = "icon icon-insertautoshape"></div> <b>Фигура</b> на вкладке <b>Вставка</b> верхней панели инструментов,</li>
                <li>
                    выберите в меню группу <b>Линии</b>,
                    <p><img alt="Фигуры - Линии" src="../images/connectors.png" /></p>
                </li>
                <li>щелкните по нужной фигуре в выбранной группе (кроме трех последних фигур, которые не являются соединительными линиями, а именно <em>Кривая</em>, <em>Рисованная кривая</em> и <em>Произвольная форма</em>),</li>
                <li>
                    наведите указатель мыши на первую автофигуру и щелкните по одной из точек соединения <div class = "icon icon-connectionpoint"></div>, появившихся на контуре фигуры,
                    <p><div class = "big big-connectors_firstshape"></div></p>
                </li>
                <li>
                    перетащите указатель мыши ко второй фигуре и щелкните по нужной точке соединения на ее контуре.
                    <p><div class = "big big-connectors_secondshape"></div></p>
                </li>
            </ol>
            <p>При перемещении соединенных автофигур соединительная линия остается прикрепленной к фигурам и перемещается вместе с ними. </p>
            <p><div class = "big big-connectors_moveshape"></div></p>
            <p>Можно также открепить соединительную линию от фигур, а затем прикрепить ее к любым другим точкам соединения.</p>

			<h3>Назначение макроса к фигуре</h3>
			<p>Вы можете обеспечить быстрый и легкий доступ к макросу в электронной таблице, назначив макрос любой фигуре. После назначения макроса, фигура отображается как кнопка, и вы можете запускать макрос всякий раз, когда нажимаете на фигуру.</p>
			<p>Чтобы назначить макрос,</p>
			<ul type="circle">
				<li>
					Щелкните правой кнопкой мыши по фигуре и в контекстном меню выберите пункт <b>Назначить макрос</b>.
					<p><img alt="Контекстное меню - Назначить макрос" src="../images/assignmacro_rightclickshape.png" /></p>
				</li>
				<li>Откроется окно <b>Назначить макрос</b></li>
				<li>
					Выберите макрос из списка или вручную введите название макроса и нажмите <b>ОК</b>.
					<p><img alt="Назначить макрос" src="../images/assignmacro.png" /></p>
				</li>
			</ul>
		</div>
	</body>
</html><|MERGE_RESOLUTION|>--- conflicted
+++ resolved
@@ -1,211 +1,207 @@
-﻿<!DOCTYPE html>
-<html>
-	<head>
-		<title>Вставка и форматирование автофигур</title>
-		<meta charset="utf-8" />
-		<meta name="description" content="Добавьте в электронную таблицу автофигуру и настройте ее свойства." />
-		<link type="text/css" rel="stylesheet" href="../editor.css" />
-		<link type = "text/css" rel = "stylesheet" href = "../../images/sprite.css" />
-        <script type="text/javascript" src="../callback.js"></script>
-        <script type="text/javascript" src="../search/js/page-search.js"></script>
-	</head>
-	<body>
-		<div class="mainpart">
-            <div class="search-field">
-                <input id="search" class="searchBar" placeholder="Поиск" type="text" onkeypress="doSearch(event)">
-            </div>
-			<h1>Вставка и форматирование автофигур</h1>
-			<h3>Вставка автофигур</h3>
-			<p>Для добавления автофигуры в электронную таблицу,</p>
-			<ol>
-                <li>перейдите на вкладку <b>Вставка</b> верхней панели инструментов,</li>
-                <li>щелкните по значку <div class = "icon icon-insertautoshape"></div> <b>Фигура</b> на верхней панели инструментов,</li>
-				<li>выберите одну из доступных групп автофигур: <b>Последние использованные</b>, <b>Основные фигуры</b>, <b>Фигурные стрелки</b>, <b>Математические знаки</b>, <b>Схемы</b>, <b>Звезды и ленты</b>, <b>Выноски</b>, <b>Кнопки</b>, <b>Прямоугольники</b>, <b>Линии</b>,</li>
-				<li>щелкните по нужной автофигуре внутри выбранной группы,</li>
-				<li>установите курсор там, где требуется поместить автофигуру,</li>
-				<li>после того как автофигура будет добавлена, можно <a href="ManipulateObjects.htm" onclick="onhyperlinkclick(this)">изменить ее размер и местоположение</a> и другие параметры.
-			</ol>
-			<h3>Изменение параметров автофигуры</h3>
-			<p>Некоторые параметры автофигуры можно изменить с помощью вкладки <b>Параметры фигуры</b> на правой боковой панели. Чтобы ее открыть, выделите фигуру мышью и щелкните по значку <b>Параметры фигуры</b> <div class = "icon icon-shape_settings_icon"></div> справа. Здесь можно изменить следующие свойства:</p>
-			<ul>
-			<li id="shape_fill"><b>Заливка</b> - используйте этот раздел, чтобы выбрать заливку автофигуры. Можно выбрать следующие варианты:
-			<ul>
-				<li><b>Заливка цветом</b> - выберите эту опцию, чтобы задать сплошной цвет, которым требуется заполнить внутреннее пространство выбранной фигуры.
-				<p><img alt="Заливка цветом" src="../images/fill_color.png" /></p>
-				<p id="color">Нажмите на цветной прямоугольник, расположенный ниже, и выберите нужный цвет из доступных наборов цветов или задайте любой цвет, который вам нравится:</p>
-					<ul>
-						<li><b>Цвета темы</b> - цвета, соответствующие выбранной цветовой схеме электронной таблицы.</li>
-						<li><b>Стандартные цвета</b> - набор стандартных цветов.</li>
-						<li><b>Пользовательский цвет</b> - щелкните по этой надписи, если в доступных палитрах нет нужного цвета. Выберите нужный цветовой диапазон, перемещая вертикальный ползунок цвета, и определите конкретный цвет, перетаскивая инструмент для выбора цвета внутри большого квадратного цветового поля. Как только Вы выберете какой-то цвет, в полях справа отобразятся соответствующие цветовые значения RGB и sRGB. Также можно задать цвет на базе цветовой модели RGB, введя нужные числовые значения в полях <b>R</b>, <b>G</b>, <b>B</b> (красный, зеленый, синий), или указать шестнадцатеричный код sRGB в поле, отмеченном знаком <b>#</b>. Выбранный цвет появится в окне предпросмотра <b>Новый</b>. Если к объекту был ранее применен какой-то пользовательский цвет, этот цвет отображается в окне <b>Текущий</b>, так что вы можете сравнить исходный и измененный цвета. Когда цвет будет задан, нажмите на кнопку <b>Добавить</b>. 
-						Пользовательский цвет будет применен к автофигуре и добавлен в палитру <b>Пользовательский цвет</b>.
-						</li>
-					</ul>
-				</li>
-				<li><b>Градиентная заливка</b> - выберите эту опцию, чтобы залить фигуру двумя цветами, плавно переходящими друг в друга.
-				<p><img alt="Градиентная заливка" src="../images/fill_gradient.png" /></p>
-				<ul>
-					<li>
-						<b>Стиль</b> - выберите <b>Линейный</b> или <b>Радиальный</b>:
-						<ul>
-							<li><b>Линейный</b> используется, когда вам нужно, чтобы цвета изменялись слева направо, сверху вниз или под любым выбранным вами углом в одном направлении. Чтобы выбрать предустановленное направление, щелкните на стрелку рядом с окном предварительного просмотра <b>Направление</b> или же задайте точное значение угла градиента в поле <b>Угол</b>.</li>
-							<li><b>Радиальный</b> используется, когда вам нужно, чтобы цвета изменялись по кругу от центра к краям.</li>
-						</ul>
-					</li>
-					<li>
-						<b>Точка градиента</b> - это определенная точка перехода от одного цвета к другому.
-						<ul>
-<<<<<<< HEAD
-							<li>Чтобы добавить точку градиента, используйте кнопку <img alt="Добавить точку градиента" src="../images/addgradientpoint.png" /> <b>Добавить точку градиента</b> или ползунок. Вы можете добавить до 10 точек градиента. Каждая следующая добавленная точка градиента никоим образом не повлияет на внешний вид текущей градиентной заливки. Чтобы удалить определенную точку градиента, используйте кнопку  <img alt="Удалить точку градиента" src="../images/removegradientpoint.png" /> <b>Удалить точку градиента</b>.</li>
-=======
-							<li>Чтобы добавить точку градиента, используйте кнопку <div class = "icon icon-addgradientpoint"></div> <b>Добавить точку градиента</b> или ползунок. Вы можете добавить до 10 точек градиента. Каждая следующая добавленная точка градиента никоим образом не повлияет на внешний вид текущей градиентной заливки. Чтобы удалить определенную точку градиента, используйте кнопку  <div class = "icon icon-removegradientpoint"></div> <b>Удалить точку градиента</b>.</li>
->>>>>>> b1887981
-							<li>Чтобы изменить положение точки градиента, используйте ползунок или укажите <b>Положение</b> в процентах для точного местоположения.</li>
-							<li>Чтобы применить цвет к точке градиента, щелкните точку на панели ползунка, а затем нажмите <b>Цвет</b>, чтобы выбрать нужный цвет.</li>
-						</ul>
-					</li>
-				</ul>			
-				</li>
-				<li><b>Изображение или текстура</b> - выберите эту опцию, чтобы использовать в качестве фона фигуры какое-то изображение или готовую текстуру.
-				<p><img alt="Заливка с помощью изображения или текстуры" src="../images/fill_picture.png" /></p>
-					<ul>
-						<li>Если Вы хотите использовать изображение в качестве фона фигуры, можно нажать кнопку <b>Выбрать изображение</b> и добавить изображение <b>Из файла</b>, выбрав его на жестком диске компьютера, <b>Из хранилища</b>, используя файловый менеджер ONLYOFFICE, или <b>По URL</b>, вставив в открывшемся окне соответствующий URL-адрес.</li>
-						<li>Если Вы хотите использовать текстуру в качестве фона фигуры, разверните меню <b>Из текстуры</b> и выберите нужную предустановленную текстуру.
-				    <p>В настоящее время доступны следующие текстуры: Холст, Картон, Темная ткань, Песок, Гранит, Серая бумага, Вязание, Кожа, Крафт-бумага, Папирус, Дерево.</p>
-						</li>
-					</ul>
-					<ul>
-						<li>В том случае, если выбранное <b>изображение</b> имеет большие или меньшие размеры, чем автофигура, можно выбрать из выпадающего списка параметр <b>Растяжение</b> или <b>Плитка</b>.
-			        <p>Опция <b>Растяжение</b> позволяет подогнать размер изображения под размер автофигуры, чтобы оно могло полностью заполнить пространство.</p>
-			        <p>Опция <b>Плитка</b> позволяет отображать только часть большего изображения, сохраняя его исходные размеры, или повторять меньшее изображение, сохраняя его исходные размеры, по всей площади автофигуры, чтобы оно могло полностью заполнить пространство.</p>
-			        <p class="note"><b>Примечание</b>: любая выбранная предустановленная <b>текстура</b> полностью заполняет пространство, но в случае необходимости можно применить эффект <b>Растяжение</b>.</p>
-						</li>
-					</ul>
-				</li>
-				<li><b>Узор</b> - выберите эту опцию, чтобы залить фигуру с помощью двухцветного рисунка, который образован регулярно повторяющимися элементами.
-				<p><img alt="Заливка с помощью узора" src="../images/fill_pattern.png" /></p>
-				    <ul>
-				        <li><b>Узор</b> - выберите один из готовых рисунков в меню.</li>
-				        <li><b>Цвет переднего плана</b> - нажмите на это цветовое поле, чтобы изменить цвет элементов узора.</li>
-				        <li><b>Цвет фона</b> - нажмите на это цветовое поле, чтобы изменить цвет фона узора.</li>
-				    </ul>			
-				</li>
-				<li><b>Без заливки</b> - выберите эту опцию, если Вы вообще не хотите использовать заливку.</li>
-			</ul>
-			</li>
-			<li><b>Непрозрачность</b> - используйте этот раздел, чтобы задать уровень <b>Непрозрачности</b>, перетаскивая ползунок или вручную вводя значение в процентах. Значение, заданное по умолчанию, составляет <b>100%</b>. Оно соответствует полной непрозрачности. Значение <b>0%</b> соответствует полной прозрачности.
-			</li>
-			<li id="shape_stroke"><b>Контур</b> - используйте этот раздел, чтобы изменить толщину, цвет или тип контура.
-				<ul>
-				<li>Для изменения <b>толщины</b> контура выберите из выпадающего списка <b>Толщина</b> одну из доступных опций. Доступны следующие опции: 0.5 пт, 1 пт, 1.5 пт, 2.25 пт, 3 пт, 4.5 пт, 6 пт. Или выберите опцию <b>Без линии</b>, если вы вообще не хотите использовать контур.</li>
-				<li>Для изменения <b>цвета</b> контура щелкните по цветному прямоугольнику и выберите нужный цвет.</li>
-				<li>Для изменения <b>типа</b> контура выберите нужную опцию из соответствующего выпадающего списка (по умолчанию применяется сплошная линия, ее можно изменить на одну из доступных пунктирных линий).</li>
-				</ul>
-			</li>
-            <li>
-                <b>Поворот</b> - используется, чтобы повернуть фигуру на 90 градусов по часовой стрелке или против часовой стрелки, а также чтобы отразить фигуру слева направо или сверху вниз. Нажмите на одну из кнопок:
-                    <ul>
-                        <li><div class = "icon icon-rotatecounterclockwise"></div> чтобы повернуть фигуру на 90 градусов против часовой стрелки</li>
-                        <li><div class = "icon icon-rotateclockwise"></div> чтобы повернуть фигуру на 90 градусов по часовой стрелке</li>
-                        <li><div class = "icon icon-fliplefttoright"></div> чтобы отразить фигуру по горизонтали (слева направо)</li>
-                        <li><div class = "icon icon-flipupsidedown"></div> чтобы отразить фигуру по вертикали (сверху вниз)</li>
-                    </ul>
-            </li>
-			<li><b>Изменить автофигуру</b> - используйте этот раздел, чтобы заменить текущую автофигуру на другую, выбрав ее из выпадающего списка.</li>
-            <li><b>Отображать тень</b> - отметьте эту опцию, чтобы отображать фигуру с тенью.</li>
-			</ul>
-			<hr />
-            <h3>Изменение дополнительныx параметров автофигуры</h3>
-            <p id ="shape_advanced">Чтобы изменить <b>дополнительные параметры</b> автофигуры, используйте ссылку <b>Дополнительные параметры</b> на правой боковой панели. Откроется окно 'Фигура - дополнительные параметры':</p>
-            <p><img alt="Фигура - дополнительные параметры" src="../images/shape_properties.png" /></p>
-            <p>Вкладка <b>Размер</b> содержит следующие параметры:</p>
-			<ul>
-				<li><b>Ширина</b> и <b>Высота</b> - используйте эти опции, чтобы изменить ширину и/или высоту автофигуры. Если нажата кнопка <b>Сохранять пропорции</b> <div class = "icon icon-constantproportions"></div> (в этом случае она выглядит так: <div class = "icon icon-constantproportionsactivated"></div>), ширина и высота будут изменены пропорционально, сохраняя исходное соотношение сторон фигуры.</li>
-			</ul>
-            <p><img alt="Фигура - дополнительные параметры: Поворот" src="../images/shape_properties_5.png" /></p>
-            <p>Вкладка <b>Поворот</b> содержит следующие параметры:</p>
-            <ul>
-                <li><b>Угол</b> - используйте эту опцию, чтобы повернуть фигуру на точно заданный угол. Введите в поле нужное значение в градусах или скорректируйте его, используя стрелки справа. </li>
-                <li><b>Отражено</b> - отметьте галочкой опцию <b>По горизонтали</b>, чтобы отразить фигуру по горизонтали (слева направо), или отметьте галочкой опцию <b>По вертикали</b>, чтобы отразить фигуру по вертикали (сверху вниз).</li>
-            </ul>
-			<p><img alt="Фигура - дополнительные параметры" src="../images/shape_properties_1.png" /></p>
-			<p>Вкладка <b>Линии и стрелки</b> содержит следующие параметры:</p>
-			<ul>
-				<li><b>Стиль линии</b> - эта группа опций позволяет задать такие параметры:
-				<ul>
-				<li><b>Тип окончания</b> - эта опция позволяет задать стиль окончания линии, поэтому ее можно применить только для фигур с разомкнутым контуром, таких как линии, ломаные линии и т.д.: 
-					<ul>
-					<li><b>Плоский</b> - конечные точки будут плоскими.</li>
-				    <li><b>Закругленный</b> - конечные точки будут закругленными.</li>
-				    <li><b>Квадратный</b> - конечные точки будут квадратными.</li>
-					</ul>
-				</li>
-				<li><b>Тип соединения</b> - эта опция позволяет задать стиль пересечения двух линий, например, она может повлиять на контур ломаной линии или углов треугольника или прямоугольника:
-					<ul>
-					<li><b>Закругленный</b> - угол будет закругленным.</li>
-    				<li><b>Скошенный</b> - угол будет срезан наискось.</li>
-    				<li><b>Прямой</b> - угол будет заостренным. Хорошо подходит для фигур с острыми углами.</li>
-					</ul>
-					<p class="note"><b>Примечание</b>: эффект будет лучше заметен при использовании контура большей толщины.</p>
-				</li>
-				</ul>
-				</li>
-				<li><b>Стрелки</b> - эта группа опций доступна только в том случае, если выбрана фигура из группы автофигур <b>Линии</b>. Она позволяет задать <b>Начальный</b> и <b>Конечный стиль</b> и <b>Размер</b> стрелки, выбрав соответствующие опции из выпадающих списков.</li>
-			</ul>
-            <p id="internalmargins"><img alt="Фигура - дополнительные параметры" src="../images/shape_properties_2.png" /></p>
-            <p>На вкладке <b>Текстовое поле</b> можно <b>Подгонять размер фигуры под текст</b>, <b>Разрешить переполнение фигуры текстом</b> или изменить внутренние поля автофигуры <b>Сверху</b>, <b>Снизу</b>, <b>Слева</b> и <b>Справа</b> (то есть расстояние между текстом внутри фигуры и границами автофигуры).</p>
-            <p class="note"><b>Примечание</b>: эта вкладка доступна, только если в автофигуру добавлен текст, в противном случае вкладка неактивна.</p>
-            <p id="columns"><img alt="Свойства фигуры - вкладка Колонки" src="../images/shape_properties_4.png" /></p>
-            <p>На вкладке <b>Колонки</b> можно добавить колонки текста внутри автофигуры, указав нужное <b>Количество колонок</b> (не более 16) и <b>Интервал между колонками</b>. После того как вы нажмете кнопку <b>ОК</b>, уже имеющийся текст или любой другой текст, который вы введете, в этой автофигуре будет представлен в виде колонок и будет перетекать из одной колонки в другую.</p>
-            <p><img alt="Фигура - дополнительные параметры: Привязка к ячейке" src="../images/shape_properties_6.png" /></p>
-            <p>Вкладка <b>Привязка к ячейке</b> содержит следующие параметры:</p>
-            <ul>
-                <li><b>Перемещать и изменять размеры вместе с ячейками</b> - эта опция позволяет привязать фигуру к ячейке позади нее. Если ячейка перемещается (например, при вставке или удалении нескольких строк/столбцов), фигура будет перемещаться вместе с ячейкой. При увеличении или уменьшении ширины или высоты ячейки размер фигуры также будет изменяться.</li>
-                <li><b>Перемещать, но не изменять размеры вместе с ячейками</b> - эта опция позволяет привязать фигуру к ячейке позади нее, не допуская изменения размера фигуры. Если ячейка перемещается, фигура будет перемещаться вместе с ячейкой, но при изменении размера ячейки размеры фигуры останутся неизменными.</li>
-                <li><b>Не перемещать и не изменять размеры вместе с ячейками</b> - эта опция позволяет запретить перемещение или изменение размера фигуры при изменении положения или размера ячейки.</li>
-            </ul>
-            <p><img alt="Фигура - дополнительные параметры: Альтернативный текст" src="../images/shape_properties_3.png" /></p>
-            <p>Вкладка <b>Альтернативный текст</b> позволяет задать <b>Заголовок</b> и <b>Описание</b>, которые будут зачитываться для людей с нарушениями зрения или когнитивными нарушениями, чтобы помочь им лучше понять, какую информацию содержит автофигура.</p>
-		    <hr />
-			<h3>Вставка и форматирование текста внутри автофигуры</h3>
-			<p>Чтобы вставить текст в автофигуру, выделите фигуру и начинайте печатать текст. Текст, добавленный таким способом, становится частью автофигуры (при перемещении или повороте автофигуры текст будет перемещаться или поворачиваться вместе с ней).</p>
-            <p>Все параметры форматирования, которые можно применить к тексту в автофигуре, перечислены <a href="InsertTextObjects.htm#textbox_textformatting" onclick="onhyperlinkclick(this)">здесь</a>.</p>
-            <hr />
-            <h3>Соединение автофигур с помощью соединительных линий</h3>
-            <p>Автофигуры можно соединять, используя линии с точками соединения, чтобы продемонстрировать зависимости между объектами (например, если вы хотите создать блок-схему). Для этого:</p>
-            <ol>
-                <li>щелкните по значку <div class = "icon icon-insertautoshape"></div> <b>Фигура</b> на вкладке <b>Вставка</b> верхней панели инструментов,</li>
-                <li>
-                    выберите в меню группу <b>Линии</b>,
-                    <p><img alt="Фигуры - Линии" src="../images/connectors.png" /></p>
-                </li>
-                <li>щелкните по нужной фигуре в выбранной группе (кроме трех последних фигур, которые не являются соединительными линиями, а именно <em>Кривая</em>, <em>Рисованная кривая</em> и <em>Произвольная форма</em>),</li>
-                <li>
-                    наведите указатель мыши на первую автофигуру и щелкните по одной из точек соединения <div class = "icon icon-connectionpoint"></div>, появившихся на контуре фигуры,
-                    <p><div class = "big big-connectors_firstshape"></div></p>
-                </li>
-                <li>
-                    перетащите указатель мыши ко второй фигуре и щелкните по нужной точке соединения на ее контуре.
-                    <p><div class = "big big-connectors_secondshape"></div></p>
-                </li>
-            </ol>
-            <p>При перемещении соединенных автофигур соединительная линия остается прикрепленной к фигурам и перемещается вместе с ними. </p>
-            <p><div class = "big big-connectors_moveshape"></div></p>
-            <p>Можно также открепить соединительную линию от фигур, а затем прикрепить ее к любым другим точкам соединения.</p>
-
-			<h3>Назначение макроса к фигуре</h3>
-			<p>Вы можете обеспечить быстрый и легкий доступ к макросу в электронной таблице, назначив макрос любой фигуре. После назначения макроса, фигура отображается как кнопка, и вы можете запускать макрос всякий раз, когда нажимаете на фигуру.</p>
-			<p>Чтобы назначить макрос,</p>
-			<ul type="circle">
-				<li>
-					Щелкните правой кнопкой мыши по фигуре и в контекстном меню выберите пункт <b>Назначить макрос</b>.
-					<p><img alt="Контекстное меню - Назначить макрос" src="../images/assignmacro_rightclickshape.png" /></p>
-				</li>
-				<li>Откроется окно <b>Назначить макрос</b></li>
-				<li>
-					Выберите макрос из списка или вручную введите название макроса и нажмите <b>ОК</b>.
-					<p><img alt="Назначить макрос" src="../images/assignmacro.png" /></p>
-				</li>
-			</ul>
-		</div>
-	</body>
+﻿<!DOCTYPE html>
+<html>
+	<head>
+		<title>Вставка и форматирование автофигур</title>
+		<meta charset="utf-8" />
+		<meta name="description" content="Добавьте в электронную таблицу автофигуру и настройте ее свойства." />
+		<link type="text/css" rel="stylesheet" href="../editor.css" />
+		<link type = "text/css" rel = "stylesheet" href = "../../images/sprite.css" />
+        <script type="text/javascript" src="../callback.js"></script>
+        <script type="text/javascript" src="../search/js/page-search.js"></script>
+	</head>
+	<body>
+		<div class="mainpart">
+            <div class="search-field">
+                <input id="search" class="searchBar" placeholder="Поиск" type="text" onkeypress="doSearch(event)">
+            </div>
+			<h1>Вставка и форматирование автофигур</h1>
+			<h3>Вставка автофигур</h3>
+			<p>Для добавления автофигуры в электронную таблицу,</p>
+			<ol>
+                <li>перейдите на вкладку <b>Вставка</b> верхней панели инструментов,</li>
+                <li>щелкните по значку <div class = "icon icon-insertautoshape"></div> <b>Фигура</b> на верхней панели инструментов,</li>
+				<li>выберите одну из доступных групп автофигур: <b>Последние использованные</b>, <b>Основные фигуры</b>, <b>Фигурные стрелки</b>, <b>Математические знаки</b>, <b>Схемы</b>, <b>Звезды и ленты</b>, <b>Выноски</b>, <b>Кнопки</b>, <b>Прямоугольники</b>, <b>Линии</b>,</li>
+				<li>щелкните по нужной автофигуре внутри выбранной группы,</li>
+				<li>установите курсор там, где требуется поместить автофигуру,</li>
+				<li>после того как автофигура будет добавлена, можно <a href="ManipulateObjects.htm" onclick="onhyperlinkclick(this)">изменить ее размер и местоположение</a> и другие параметры.
+			</ol>
+			<h3>Изменение параметров автофигуры</h3>
+			<p>Некоторые параметры автофигуры можно изменить с помощью вкладки <b>Параметры фигуры</b> на правой боковой панели. Чтобы ее открыть, выделите фигуру мышью и щелкните по значку <b>Параметры фигуры</b> <div class = "icon icon-shape_settings_icon"></div> справа. Здесь можно изменить следующие свойства:</p>
+			<ul>
+			<li id="shape_fill"><b>Заливка</b> - используйте этот раздел, чтобы выбрать заливку автофигуры. Можно выбрать следующие варианты:
+			<ul>
+				<li><b>Заливка цветом</b> - выберите эту опцию, чтобы задать сплошной цвет, которым требуется заполнить внутреннее пространство выбранной фигуры.
+				<p><img alt="Заливка цветом" src="../images/fill_color.png" /></p>
+				<p id="color">Нажмите на цветной прямоугольник, расположенный ниже, и выберите нужный цвет из доступных наборов цветов или задайте любой цвет, который вам нравится:</p>
+					<ul>
+						<li><b>Цвета темы</b> - цвета, соответствующие выбранной цветовой схеме электронной таблицы.</li>
+						<li><b>Стандартные цвета</b> - набор стандартных цветов.</li>
+						<li><b>Пользовательский цвет</b> - щелкните по этой надписи, если в доступных палитрах нет нужного цвета. Выберите нужный цветовой диапазон, перемещая вертикальный ползунок цвета, и определите конкретный цвет, перетаскивая инструмент для выбора цвета внутри большого квадратного цветового поля. Как только Вы выберете какой-то цвет, в полях справа отобразятся соответствующие цветовые значения RGB и sRGB. Также можно задать цвет на базе цветовой модели RGB, введя нужные числовые значения в полях <b>R</b>, <b>G</b>, <b>B</b> (красный, зеленый, синий), или указать шестнадцатеричный код sRGB в поле, отмеченном знаком <b>#</b>. Выбранный цвет появится в окне предпросмотра <b>Новый</b>. Если к объекту был ранее применен какой-то пользовательский цвет, этот цвет отображается в окне <b>Текущий</b>, так что вы можете сравнить исходный и измененный цвета. Когда цвет будет задан, нажмите на кнопку <b>Добавить</b>. 
+						Пользовательский цвет будет применен к автофигуре и добавлен в палитру <b>Пользовательский цвет</b>.
+						</li>
+					</ul>
+				</li>
+				<li><b>Градиентная заливка</b> - выберите эту опцию, чтобы залить фигуру двумя цветами, плавно переходящими друг в друга.
+				<p><img alt="Градиентная заливка" src="../images/fill_gradient.png" /></p>
+				<ul>
+					<li>
+						<b>Стиль</b> - выберите <b>Линейный</b> или <b>Радиальный</b>:
+						<ul>
+							<li><b>Линейный</b> используется, когда вам нужно, чтобы цвета изменялись слева направо, сверху вниз или под любым выбранным вами углом в одном направлении. Чтобы выбрать предустановленное направление, щелкните на стрелку рядом с окном предварительного просмотра <b>Направление</b> или же задайте точное значение угла градиента в поле <b>Угол</b>.</li>
+							<li><b>Радиальный</b> используется, когда вам нужно, чтобы цвета изменялись по кругу от центра к краям.</li>
+						</ul>
+					</li>
+					<li>
+						<b>Точка градиента</b> - это определенная точка перехода от одного цвета к другому.
+						<ul>
+							<li>Чтобы добавить точку градиента, используйте кнопку <div class = "icon icon-addgradientpoint"></div> <b>Добавить точку градиента</b> или ползунок. Вы можете добавить до 10 точек градиента. Каждая следующая добавленная точка градиента никоим образом не повлияет на внешний вид текущей градиентной заливки. Чтобы удалить определенную точку градиента, используйте кнопку  <div class = "icon icon-removegradientpoint"></div> <b>Удалить точку градиента</b>.</li>
+							<li>Чтобы изменить положение точки градиента, используйте ползунок или укажите <b>Положение</b> в процентах для точного местоположения.</li>
+							<li>Чтобы применить цвет к точке градиента, щелкните точку на панели ползунка, а затем нажмите <b>Цвет</b>, чтобы выбрать нужный цвет.</li>
+						</ul>
+					</li>
+				</ul>			
+				</li>
+				<li><b>Изображение или текстура</b> - выберите эту опцию, чтобы использовать в качестве фона фигуры какое-то изображение или готовую текстуру.
+				<p><img alt="Заливка с помощью изображения или текстуры" src="../images/fill_picture.png" /></p>
+					<ul>
+						<li>Если Вы хотите использовать изображение в качестве фона фигуры, можно нажать кнопку <b>Выбрать изображение</b> и добавить изображение <b>Из файла</b>, выбрав его на жестком диске компьютера, <b>Из хранилища</b>, используя файловый менеджер ONLYOFFICE, или <b>По URL</b>, вставив в открывшемся окне соответствующий URL-адрес.</li>
+						<li>Если Вы хотите использовать текстуру в качестве фона фигуры, разверните меню <b>Из текстуры</b> и выберите нужную предустановленную текстуру.
+				    <p>В настоящее время доступны следующие текстуры: Холст, Картон, Темная ткань, Песок, Гранит, Серая бумага, Вязание, Кожа, Крафт-бумага, Папирус, Дерево.</p>
+						</li>
+					</ul>
+					<ul>
+						<li>В том случае, если выбранное <b>изображение</b> имеет большие или меньшие размеры, чем автофигура, можно выбрать из выпадающего списка параметр <b>Растяжение</b> или <b>Плитка</b>.
+			        <p>Опция <b>Растяжение</b> позволяет подогнать размер изображения под размер автофигуры, чтобы оно могло полностью заполнить пространство.</p>
+			        <p>Опция <b>Плитка</b> позволяет отображать только часть большего изображения, сохраняя его исходные размеры, или повторять меньшее изображение, сохраняя его исходные размеры, по всей площади автофигуры, чтобы оно могло полностью заполнить пространство.</p>
+			        <p class="note"><b>Примечание</b>: любая выбранная предустановленная <b>текстура</b> полностью заполняет пространство, но в случае необходимости можно применить эффект <b>Растяжение</b>.</p>
+						</li>
+					</ul>
+				</li>
+				<li><b>Узор</b> - выберите эту опцию, чтобы залить фигуру с помощью двухцветного рисунка, который образован регулярно повторяющимися элементами.
+				<p><img alt="Заливка с помощью узора" src="../images/fill_pattern.png" /></p>
+				    <ul>
+				        <li><b>Узор</b> - выберите один из готовых рисунков в меню.</li>
+				        <li><b>Цвет переднего плана</b> - нажмите на это цветовое поле, чтобы изменить цвет элементов узора.</li>
+				        <li><b>Цвет фона</b> - нажмите на это цветовое поле, чтобы изменить цвет фона узора.</li>
+				    </ul>			
+				</li>
+				<li><b>Без заливки</b> - выберите эту опцию, если Вы вообще не хотите использовать заливку.</li>
+			</ul>
+			</li>
+			<li><b>Непрозрачность</b> - используйте этот раздел, чтобы задать уровень <b>Непрозрачности</b>, перетаскивая ползунок или вручную вводя значение в процентах. Значение, заданное по умолчанию, составляет <b>100%</b>. Оно соответствует полной непрозрачности. Значение <b>0%</b> соответствует полной прозрачности.
+			</li>
+			<li id="shape_stroke"><b>Контур</b> - используйте этот раздел, чтобы изменить толщину, цвет или тип контура.
+				<ul>
+				<li>Для изменения <b>толщины</b> контура выберите из выпадающего списка <b>Толщина</b> одну из доступных опций. Доступны следующие опции: 0.5 пт, 1 пт, 1.5 пт, 2.25 пт, 3 пт, 4.5 пт, 6 пт. Или выберите опцию <b>Без линии</b>, если вы вообще не хотите использовать контур.</li>
+				<li>Для изменения <b>цвета</b> контура щелкните по цветному прямоугольнику и выберите нужный цвет.</li>
+				<li>Для изменения <b>типа</b> контура выберите нужную опцию из соответствующего выпадающего списка (по умолчанию применяется сплошная линия, ее можно изменить на одну из доступных пунктирных линий).</li>
+				</ul>
+			</li>
+            <li>
+                <b>Поворот</b> - используется, чтобы повернуть фигуру на 90 градусов по часовой стрелке или против часовой стрелки, а также чтобы отразить фигуру слева направо или сверху вниз. Нажмите на одну из кнопок:
+                    <ul>
+                        <li><div class = "icon icon-rotatecounterclockwise"></div> чтобы повернуть фигуру на 90 градусов против часовой стрелки</li>
+                        <li><div class = "icon icon-rotateclockwise"></div> чтобы повернуть фигуру на 90 градусов по часовой стрелке</li>
+                        <li><div class = "icon icon-fliplefttoright"></div> чтобы отразить фигуру по горизонтали (слева направо)</li>
+                        <li><div class = "icon icon-flipupsidedown"></div> чтобы отразить фигуру по вертикали (сверху вниз)</li>
+                    </ul>
+            </li>
+			<li><b>Изменить автофигуру</b> - используйте этот раздел, чтобы заменить текущую автофигуру на другую, выбрав ее из выпадающего списка.</li>
+            <li><b>Отображать тень</b> - отметьте эту опцию, чтобы отображать фигуру с тенью.</li>
+			</ul>
+			<hr />
+            <h3>Изменение дополнительныx параметров автофигуры</h3>
+            <p id ="shape_advanced">Чтобы изменить <b>дополнительные параметры</b> автофигуры, используйте ссылку <b>Дополнительные параметры</b> на правой боковой панели. Откроется окно 'Фигура - дополнительные параметры':</p>
+            <p><img alt="Фигура - дополнительные параметры" src="../images/shape_properties.png" /></p>
+            <p>Вкладка <b>Размер</b> содержит следующие параметры:</p>
+			<ul>
+				<li><b>Ширина</b> и <b>Высота</b> - используйте эти опции, чтобы изменить ширину и/или высоту автофигуры. Если нажата кнопка <b>Сохранять пропорции</b> <div class = "icon icon-constantproportions"></div> (в этом случае она выглядит так: <div class = "icon icon-constantproportionsactivated"></div>), ширина и высота будут изменены пропорционально, сохраняя исходное соотношение сторон фигуры.</li>
+			</ul>
+            <p><img alt="Фигура - дополнительные параметры: Поворот" src="../images/shape_properties_5.png" /></p>
+            <p>Вкладка <b>Поворот</b> содержит следующие параметры:</p>
+            <ul>
+                <li><b>Угол</b> - используйте эту опцию, чтобы повернуть фигуру на точно заданный угол. Введите в поле нужное значение в градусах или скорректируйте его, используя стрелки справа. </li>
+                <li><b>Отражено</b> - отметьте галочкой опцию <b>По горизонтали</b>, чтобы отразить фигуру по горизонтали (слева направо), или отметьте галочкой опцию <b>По вертикали</b>, чтобы отразить фигуру по вертикали (сверху вниз).</li>
+            </ul>
+			<p><img alt="Фигура - дополнительные параметры" src="../images/shape_properties_1.png" /></p>
+			<p>Вкладка <b>Линии и стрелки</b> содержит следующие параметры:</p>
+			<ul>
+				<li><b>Стиль линии</b> - эта группа опций позволяет задать такие параметры:
+				<ul>
+				<li><b>Тип окончания</b> - эта опция позволяет задать стиль окончания линии, поэтому ее можно применить только для фигур с разомкнутым контуром, таких как линии, ломаные линии и т.д.: 
+					<ul>
+					<li><b>Плоский</b> - конечные точки будут плоскими.</li>
+				    <li><b>Закругленный</b> - конечные точки будут закругленными.</li>
+				    <li><b>Квадратный</b> - конечные точки будут квадратными.</li>
+					</ul>
+				</li>
+				<li><b>Тип соединения</b> - эта опция позволяет задать стиль пересечения двух линий, например, она может повлиять на контур ломаной линии или углов треугольника или прямоугольника:
+					<ul>
+					<li><b>Закругленный</b> - угол будет закругленным.</li>
+    				<li><b>Скошенный</b> - угол будет срезан наискось.</li>
+    				<li><b>Прямой</b> - угол будет заостренным. Хорошо подходит для фигур с острыми углами.</li>
+					</ul>
+					<p class="note"><b>Примечание</b>: эффект будет лучше заметен при использовании контура большей толщины.</p>
+				</li>
+				</ul>
+				</li>
+				<li><b>Стрелки</b> - эта группа опций доступна только в том случае, если выбрана фигура из группы автофигур <b>Линии</b>. Она позволяет задать <b>Начальный</b> и <b>Конечный стиль</b> и <b>Размер</b> стрелки, выбрав соответствующие опции из выпадающих списков.</li>
+			</ul>
+            <p id="internalmargins"><img alt="Фигура - дополнительные параметры" src="../images/shape_properties_2.png" /></p>
+            <p>На вкладке <b>Текстовое поле</b> можно <b>Подгонять размер фигуры под текст</b>, <b>Разрешить переполнение фигуры текстом</b> или изменить внутренние поля автофигуры <b>Сверху</b>, <b>Снизу</b>, <b>Слева</b> и <b>Справа</b> (то есть расстояние между текстом внутри фигуры и границами автофигуры).</p>
+            <p class="note"><b>Примечание</b>: эта вкладка доступна, только если в автофигуру добавлен текст, в противном случае вкладка неактивна.</p>
+            <p id="columns"><img alt="Свойства фигуры - вкладка Колонки" src="../images/shape_properties_4.png" /></p>
+            <p>На вкладке <b>Колонки</b> можно добавить колонки текста внутри автофигуры, указав нужное <b>Количество колонок</b> (не более 16) и <b>Интервал между колонками</b>. После того как вы нажмете кнопку <b>ОК</b>, уже имеющийся текст или любой другой текст, который вы введете, в этой автофигуре будет представлен в виде колонок и будет перетекать из одной колонки в другую.</p>
+            <p><img alt="Фигура - дополнительные параметры: Привязка к ячейке" src="../images/shape_properties_6.png" /></p>
+            <p>Вкладка <b>Привязка к ячейке</b> содержит следующие параметры:</p>
+            <ul>
+                <li><b>Перемещать и изменять размеры вместе с ячейками</b> - эта опция позволяет привязать фигуру к ячейке позади нее. Если ячейка перемещается (например, при вставке или удалении нескольких строк/столбцов), фигура будет перемещаться вместе с ячейкой. При увеличении или уменьшении ширины или высоты ячейки размер фигуры также будет изменяться.</li>
+                <li><b>Перемещать, но не изменять размеры вместе с ячейками</b> - эта опция позволяет привязать фигуру к ячейке позади нее, не допуская изменения размера фигуры. Если ячейка перемещается, фигура будет перемещаться вместе с ячейкой, но при изменении размера ячейки размеры фигуры останутся неизменными.</li>
+                <li><b>Не перемещать и не изменять размеры вместе с ячейками</b> - эта опция позволяет запретить перемещение или изменение размера фигуры при изменении положения или размера ячейки.</li>
+            </ul>
+            <p><img alt="Фигура - дополнительные параметры: Альтернативный текст" src="../images/shape_properties_3.png" /></p>
+            <p>Вкладка <b>Альтернативный текст</b> позволяет задать <b>Заголовок</b> и <b>Описание</b>, которые будут зачитываться для людей с нарушениями зрения или когнитивными нарушениями, чтобы помочь им лучше понять, какую информацию содержит автофигура.</p>
+		    <hr />
+			<h3>Вставка и форматирование текста внутри автофигуры</h3>
+			<p>Чтобы вставить текст в автофигуру, выделите фигуру и начинайте печатать текст. Текст, добавленный таким способом, становится частью автофигуры (при перемещении или повороте автофигуры текст будет перемещаться или поворачиваться вместе с ней).</p>
+            <p>Все параметры форматирования, которые можно применить к тексту в автофигуре, перечислены <a href="InsertTextObjects.htm#textbox_textformatting" onclick="onhyperlinkclick(this)">здесь</a>.</p>
+            <hr />
+            <h3>Соединение автофигур с помощью соединительных линий</h3>
+            <p>Автофигуры можно соединять, используя линии с точками соединения, чтобы продемонстрировать зависимости между объектами (например, если вы хотите создать блок-схему). Для этого:</p>
+            <ol>
+                <li>щелкните по значку <div class = "icon icon-insertautoshape"></div> <b>Фигура</b> на вкладке <b>Вставка</b> верхней панели инструментов,</li>
+                <li>
+                    выберите в меню группу <b>Линии</b>,
+                    <p><img alt="Фигуры - Линии" src="../images/connectors.png" /></p>
+                </li>
+                <li>щелкните по нужной фигуре в выбранной группе (кроме трех последних фигур, которые не являются соединительными линиями, а именно <em>Кривая</em>, <em>Рисованная кривая</em> и <em>Произвольная форма</em>),</li>
+                <li>
+                    наведите указатель мыши на первую автофигуру и щелкните по одной из точек соединения <div class = "icon icon-connectionpoint"></div>, появившихся на контуре фигуры,
+                    <p><div class = "big big-connectors_firstshape"></div></p>
+                </li>
+                <li>
+                    перетащите указатель мыши ко второй фигуре и щелкните по нужной точке соединения на ее контуре.
+                    <p><div class = "big big-connectors_secondshape"></div></p>
+                </li>
+            </ol>
+            <p>При перемещении соединенных автофигур соединительная линия остается прикрепленной к фигурам и перемещается вместе с ними. </p>
+            <p><div class = "big big-connectors_moveshape"></div></p>
+            <p>Можно также открепить соединительную линию от фигур, а затем прикрепить ее к любым другим точкам соединения.</p>
+
+			<h3>Назначение макроса к фигуре</h3>
+			<p>Вы можете обеспечить быстрый и легкий доступ к макросу в электронной таблице, назначив макрос любой фигуре. После назначения макроса, фигура отображается как кнопка, и вы можете запускать макрос всякий раз, когда нажимаете на фигуру.</p>
+			<p>Чтобы назначить макрос,</p>
+			<ul type="circle">
+				<li>
+					Щелкните правой кнопкой мыши по фигуре и в контекстном меню выберите пункт <b>Назначить макрос</b>.
+					<p><img alt="Контекстное меню - Назначить макрос" src="../images/assignmacro_rightclickshape.png" /></p>
+				</li>
+				<li>Откроется окно <b>Назначить макрос</b></li>
+				<li>
+					Выберите макрос из списка или вручную введите название макроса и нажмите <b>ОК</b>.
+					<p><img alt="Назначить макрос" src="../images/assignmacro.png" /></p>
+				</li>
+			</ul>
+		</div>
+	</body>
 </html>