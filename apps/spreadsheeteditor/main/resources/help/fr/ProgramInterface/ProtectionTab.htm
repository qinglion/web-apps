﻿<!DOCTYPE html>
<html>
	<head>
		<title>Onglet Protection</title>
		<meta charset="utf-8" />
<<<<<<< HEAD
        <meta name="description" content="Présentation de l'interface utilisateur du Tableur - l'onglet Protection" />
        <link type = "text/css" rel = "stylesheet" href = "../../images/sprite.css" />
		<link type="text/css" rel="stylesheet" href="../../../../../../common/main/resources/help/editor.css" />
=======
        <meta name="description" content="Présentation de l'interface utilisateur de l'éditeur de classeurs - onglet Protection" />
		<link type="text/css" rel="stylesheet" href="../editor.css" />
		<link type = "text/css" rel = "stylesheet" href = "../../images/sprite.css" />
>>>>>>> e390c56e
        <script type="text/javascript" src="../callback.js"></script>
        <script type="text/javascript" src="../search/js/page-search.js"></script>
	</head>
	<body>
		<div class="mainpart">
            <div class="search-field">
                <input id="search" class="searchBar" placeholder="Rechercher" type="text" onkeypress="doSearch(event)">
            </div>
			<h1>Onglet Protection</h1>
            <p>L'onglet <b>Protection</b> dans <a href="https://www.onlyoffice.com/fr/spreadsheet-editor.aspx" target="_blank" onclick="onhyperlinkclick(this)"><b>l'éditeur de classeurs</b></a> permet d'empêcher tout accès non autorisé en utilisant le chiffrement ou la protection au niveau du classeur ou au niveau de la feuille de calcul.</p>
            <div class="onlineDocumentFeatures">
                <p>L'onglet <b>Protection</b> dans l'éditeur de classeurs en ligne:</p>
                <p><img alt="Onglet Protection" src="../images/interface/protectiontab.png" /></p>
            </div>
            <div class="desktopDocumentFeatures">
                <p>L'onglet <b>Protection</b> dans l'éditeur de classeurs de bureau:</p>
                <p><img alt="Onglet Protection" src="../images/interface/desktop_protectiontab.png" /></p>
            </div>
            <p>En utilisant cet onglet, vous pouvez:</p>
            <ul>
                <li><a href="../UsageInstructions/Password.htm" onclick="onhyperlinkclick(this)">Chiffrer</a> votre document en définissant un mot de passe,</li>
                <li><a href="../UsageInstructions/ProtectWorkbook.htm" onclick="onhyperlinkclick(this)">Protéger le classeur</a> avec ou sans un mot de passe afin de protéger sa structure,</li>
                <li><a href="../UsageInstructions/ProtectSheet.htm" onclick="onhyperlinkclick(this)">Protéger la feuille de calcul</a> en limitant les possibilités de modification dans une feuille de calcul avec ou sans un mot de passe,</li>
                <li>Activer et désactiver les <a href="../UsageInstructions/ProtectSpreadsheet.htm" onclick="onhyperlinkclick(this)"></a>options suivantes: <b>Cellule verrouillée</b>, <b>Formules cachées</b>, <b>Forme verrouillé</b>, <b>Verrouiller le texte</b>.</li>
                <li><a href="../UsageInstructions/ProtectRanges.htm" onclick="onhyperlinkclick(this)">Protéger la plage</a>  pour protéger les plages et limiter ou interdire l'édition.</li>
            </ul>
		</div>
	</body>
</html><|MERGE_RESOLUTION|>--- conflicted
+++ resolved
@@ -3,15 +3,9 @@
 	<head>
 		<title>Onglet Protection</title>
 		<meta charset="utf-8" />
-<<<<<<< HEAD
-        <meta name="description" content="Présentation de l'interface utilisateur du Tableur - l'onglet Protection" />
-        <link type = "text/css" rel = "stylesheet" href = "../../images/sprite.css" />
+        <meta name="description" content="Présentation de l'interface utilisateur de l'éditeur de classeurs - onglet Protection" />
 		<link type="text/css" rel="stylesheet" href="../../../../../../common/main/resources/help/editor.css" />
-=======
-        <meta name="description" content="Présentation de l'interface utilisateur de l'éditeur de classeurs - onglet Protection" />
-		<link type="text/css" rel="stylesheet" href="../editor.css" />
 		<link type = "text/css" rel = "stylesheet" href = "../../images/sprite.css" />
->>>>>>> e390c56e
         <script type="text/javascript" src="../callback.js"></script>
         <script type="text/javascript" src="../search/js/page-search.js"></script>
 	</head>
