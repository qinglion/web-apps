﻿<!DOCTYPE html>
<html>
<head>
    <title>Onglet Collaboration</title>
    <meta charset="utf-8" />
<<<<<<< HEAD
    <meta name="description" content="Présentation de l'interface utilisateur du Tableur - L' onglet Collaboration" />
    <link type="text/css" rel="stylesheet" href="../../../../../../common/main/resources/help/editor.css" />
=======
    <meta name="description" content="Présentation de l'interface utilisateur de l'éditeur de classeurs - L' onglet Collaboration" />
    <link type="text/css" rel="stylesheet" href="../editor.css" />
>>>>>>> e390c56e
    <link type = "text/css" rel = "stylesheet" href = "../../images/sprite.css" />
    <script type="text/javascript" src="../callback.js"></script>
    <script type="text/javascript" src="../search/js/page-search.js"></script>
</head>
	<body>
		<div class="mainpart">
        <div class="search-field">
            <input id="search" class="searchBar" placeholder="Rechercher" type="text" onkeypress="doSearch(event)">
        </div>
			<h1>Onglet Collaboration</h1>
            <p>L'onglet <b>Collaboration</b> permet d'organiser le travail collaboratif dans <a href="https://www.onlyoffice.com/fr/spreadsheet-editor.aspx" target="_blank" onclick="onhyperlinkclick(this)"><b>l'éditeur de classeurs</b></a><span class="onlineDocumentFeatures">. Dans <em>l'éditeur en ligne</em>, vous pouvez partager le fichier, sélectionner le mode de co-édition approprié, gérer les commentaires. En mode <b>Commentaires</b>, vous pouvez ajouter et supprimer les commentaires et utiliser le chat.</span> <span class="desktopDocumentFeatures">Dans <em>l'éditeur de bureau</em>, vous ne pouvez que gérer des commentaires.</span></p>
            <div class="onlineDocumentFeatures">
                <p>L'onglet <b>Collaboration</b> dans l'éditeur de classeurs en ligne:</p>
                <p><img alt="Onglet Collaboration" src="../images/interface/collaborationtab.png" /></p>
            </div>
            <div class="desktopDocumentFeatures">
                <p>L'onglet <b>Collaboration</b> dans l'éditeur de classeurs de bureau:</p>
                <p><img alt="Onglet Collaboration" src="../images/interface/desktop_collaborationtab.png" /></p>
            </div>
            <p>En utilisant cet onglet, vous pouvez :</p>
            <ul>
                <li class="onlineDocumentFeatures">configurer <a href="../HelpfulHints/CollaborativeEditing.htm" onclick="onhyperlinkclick(this)">les paramètres de partage</a> (disponible uniquement dans la <em>version en ligne</em>),</li>
                <li class="onlineDocumentFeatures">basculer entre les modes d'édition collaborative <a href="../HelpfulHints/CollaborativeEditing.htm" onclick="onhyperlinkclick(this)">Strict et Rapide</a> (disponible uniquement dans la <I>version en ligne</I>),</li>
                <li>ajouter  et supprimer <a href="../HelpfulHints/CollaborativeEditing.htm#comments" onclick="onhyperlinkclick(this)">des commentaires</a> sur une feuille de calcul,</li>
                <li class="onlineDocumentFeatures">ouvrir le panneau de <a href="../HelpfulHints/CollaborativeEditing.htm#chat" onclick="onhyperlinkclick(this)">Chat</a> (disponible uniquement dans la <em>version en ligne</em>).</li>
                <li class="onlineDocumentFeatures">suivre <a href="../UsageInstructions/ViewDocInfo.htm" onclick="onhyperlinkclick(this)"> l'historique des versions </a> (disponible uniquement dans la <em>version en ligne</em>),</li>
            </ul>
		</div>
	</body>
</html><|MERGE_RESOLUTION|>--- conflicted
+++ resolved
@@ -3,13 +3,8 @@
 <head>
     <title>Onglet Collaboration</title>
     <meta charset="utf-8" />
-<<<<<<< HEAD
-    <meta name="description" content="Présentation de l'interface utilisateur du Tableur - L' onglet Collaboration" />
+    <meta name="description" content="Présentation de l'interface utilisateur de l'éditeur de classeurs - L' onglet Collaboration" />
     <link type="text/css" rel="stylesheet" href="../../../../../../common/main/resources/help/editor.css" />
-=======
-    <meta name="description" content="Présentation de l'interface utilisateur de l'éditeur de classeurs - L' onglet Collaboration" />
-    <link type="text/css" rel="stylesheet" href="../editor.css" />
->>>>>>> e390c56e
     <link type = "text/css" rel = "stylesheet" href = "../../images/sprite.css" />
     <script type="text/javascript" src="../callback.js"></script>
     <script type="text/javascript" src="../search/js/page-search.js"></script>
