﻿<!DOCTYPE html>
<html>
	<head>
		<title>Insérer des graphiques</title>
		<meta charset="utf-8" />
<<<<<<< HEAD
		<meta name="description" content="Insérer des graphiques à votre classeur et modifier la position, la taille et les paramètres" />
		<link type="text/css" rel="stylesheet" href="../../../../../../common/main/resources/help/editor.css" />
=======
		<meta name="description" content="Ajouter un graphique à votre classeur et configurez sa position, taille et paramètres" />
		<link type="text/css" rel="stylesheet" href="../editor.css" />
>>>>>>> e390c56e
		<link type = "text/css" rel = "stylesheet" href = "../../images/sprite.css" />
        <script type="text/javascript" src="../callback.js"></script>
        <script type="text/javascript" src="../search/js/page-search.js"></script>
	</head>
	<body>
        <div class="mainpart">
            <div class="search-field">
                <input id="search" class="searchBar" placeholder="Rechercher" type="text" onkeypress="doSearch(event)">
            </div>
            <h1>Insérer des graphiques</h1>
            <h3>Insérer un graphique</h3>
            <p>Pour insérer un graphique dans <a href="https://www.onlyoffice.com/fr/spreadsheet-editor.aspx" target="_blank" onclick="onhyperlinkclick(this)"><b>l'éditeur de claseurs</b></a>,</p>
            <ol>
                <li>Sélectionnez la plage de cellules comportant des données que vous souhaitez utiliser pour le graphique,</li>
                <li>Passez à l'onglet <b>Insertion</b> de la barre d'outils supérieure.</li>
                <li>Cliquez sur <div class="icon icon-chart"></div> l'icône <b>Graphique</b> de la barre d'outils supérieure.</li>
                <li>
                    Sélectionnez le type de graphique approprié: <details class="details-example"><summary>Graphique à colonnes</summary>
                        <ul>
                            <li>Histogramme groupé</li>
                            <li>Histogramme empilé</li>
                            <li>Histogramme empilé 100 %</li>
                            <li>Histogramme groupé en 3D</li>
                            <li>Histogramme empilé en 3D</li>
                            <li>Histogramme empilé 100 % en 3D</li>
                            <li>Histogrammes en 3D</li>
                        </ul>
                    </details> <details class="details-example"><summary>Graphiques en ligne</summary>
                        <ul>
                            <li>Ligne</li>
                            <li>Lignes empilées</li>
                            <li>Lignes empilées 100%</li>
                            <li>Lignes avec marques de données</li>
                            <li>Lignes empilées avec marques de données</li>
                            <li>Lignes empilées 100 % avec des marques de données</li>
                            <li>Lignes 3D</li>
                        </ul>
                    </details> <details class="details-example"><summary>Graphiques en secteurs</summary>
                        <ul>
                            <li>Secteurs</li>
                            <li>Donut</li>
                            <li>Camembert 3D</li>
                        </ul>
                    </details> <details class="details-example"><summary>Graphiques à barres</summary>
                        <ul>
                            <li>Barres groupées</li>
                            <li>Barres empilées</li>
                            <li>Barres empilées 100 %</li>
                            <li>Barres groupées en 3D</li>
                            <li>Barres empilées en 3D</li>
                            <li>Barres empilées 100 % en 3D</li>
                        </ul>
                    </details> <details class="details-example"><summary>Graphiques en aires</summary>
                        <ul>
                            <li>Aires</li>
                            <li>Aires empilées</li>
                            <li>Aires empilées 100 %</li>
                        </ul>
                    </details> <details class="details-example"><summary>Graphiques boursiers</summary></details> <details class="details-example"><summary>Nuage de points (XY)</summary>
                        <ul>
                            <li>Disperser</li>
                            <li>Barres empilées</li>
                            <li>Disperser avec lignes lissées et marqueurs</li>
                            <li>Disperser avec lignes lissées</li>
                            <li>Disperser avec des lignes droites et marqueurs</li>
                            <li>Disperser avec des lignes droites</li>
                        </ul>
                    </details> <details class="details-example"><summary>Radars</summary>
                        <ul>
                            <li>Radar</li>
                            <li>Radar avec marqueurs</li>
                            <li>Radar plein</li>
                        </ul>
                    </details> <details class="details-example"><summary>Graphiques Combo</summary>
                        <ul>
                            <li>Histogramme groupé - Courbe</li>
                            <li>Histogramme groupé - ligne sur un axe secondaire</li>
                            <li>Aires empilées - histogramme groupé</li>
                            <li>Combinaison personnalisée</li>
                        </ul>
                    </details>
                </li>
            </ol>
            <p>Après cela, le graphique sera ajouté à la feuille de calcul. </p>
            <p class="note"><b>Remarque</b>: <b>ONLYOFFICE Spreadsheet Editor</b> prend en charge la modification des graphiques créés dans d'autres applications tels que: <b>Graphiques en pyramides, à barres (pyramides), horizontal/vertical à cylindre, horizontal/vertical à cônes</b>. Vous pouvez ouvrir le fichier comportant tels graphiques et les modifier en utilisant les outils disponibles.</p>
            <h3>Régler les paramètres du graphique</h3>
            <p>Vous pouvez maintenant modifier les propriétés du graphique inséré: Pour modifier le type de graphique,</p>
            <ol>
                <li>Sélectionnez le graphique avec la souris.</li>
                <li>
                    Cliquez sur l'icône <b>Paramètres du graphique</b>. <div class="icon icon-chartsettingsicon"></div> sur la barre latérale gauche,
                    <p><img alt="Fenêtre Paramètres du graphique du panneau latéral droit" src="../images/chartsettings.png" /></p>
                </li>
                <li>Ouvrez la liste déroulante <b>Style</b> et sélectionnez le style qui vous convient le mieux.</li>
                <li>Ouvrez la liste déroulante <b>Modifier le type</b> et sélectionnez le type approprié.</li>
                <li>Cliquez sur l'option <b>Intervertir ligne/colonne</b> pour repositionner les lignes et les colonnes du graphique.</li>
            </ol>
            <p>Le type et le style de graphique sélectionnés seront modifiés.</p>
            <p>En outre, la configuration de Rotation 3D est disponible pour des graphiques 3D:</p>
            <p><img class="floatleft" alt="L'onglet Paramètres du graphique" src="../../../../../../common/main/resources/help/fr/images/right_chart_3d.png" /></p>
            <ul style="margin-left: 280px;">
                <li><b>Rotation X</b> - définissez la valeur de rotation de l'axe X en utilisant le clavier ou les flèches <em>Gauche</em> et <em>Droite</em>.</li>
                <li><b>Rotation Y</b> - définissez la valeur de rotation de l'axe Y en utilisant le clavier ou les flèches <em>Haut</em> et <em>Bas</em>.</li>
                <li><b>Perspective</b> - définissez la valeur appropriée de profondeur en utilisant le clavier ou les flèches <em>Rétrécir le champ</em> ou <em>Élargir le champ</em>.</li>
                <li>Axes à angle droit sert à définir l'angle de l'axe à droite.</li>
                <li><b>Mise à l'échelle automatique</b> - activez cette option pour mettre automatiquement à l'échelle la profondeur et la hauteur du graphique ou désactivez cette option pour définir manuellement la profondeur et la hauteur.</li>
                <li><b>Profondeur (% de la base)</b> - définissez la profondeur en utilisant le clavier ou le flèches.</li>
                <li><b>Hauteur (% de la base)</b> - définissez la hauteur en utilisant le clavier ou le flèches.</li>
                <li>
                    <b>Rotation par défaut</b> - restaurer les paramètres 3D par défaut.
                    <p class="note">Veuillez noter que c'est pas possible de modifier chaque élément du graphique, tous paramètres seront appliqués au graphique dans son ensemble.</p>
                </li>
            </ul>
            <hr />
            <p>Pour modifier les données du graphiques:</p>
            <ol>
                <li>Cliquez sur le bouton <b>Sélectionner des données</b> sur le panneau latéral droit.</li>
                <li>
                    Utilisez la boîte de dialogue <b>Données du graphique</b> pour gérer la <b>Plage de données du graphique</b>, les <b>Entrées de légende (Série)</b>, le <b>Étiquette de l'axe horizontal (abscisse)</b>, et <b>Intervertir ligne/colonne</b>.
                    <p><img alt="La fenêtre Données du graphique" src="../../../../../../common/main/resources/help/fr/images/chartdata.png" /></p>
                    <ul>
                        <li>
                            <b>Plage de données du graphique</b> - sélectionnez les données pour votre graphique.
                            <ul>
                                <li>
                                    Cliquez sur <div class="icon icon-changerange"></div> l'icône à droite de la boîte <b>Plage de données du graphique</b> pour sélectionner la plage de données.
                                    <p><img alt="Fenêtre Sélectionner une plage de données" src="../images/pivot_selectdata.png" /></p>
                                </li>
                            </ul>
                        </li>
                        <li>
                            <b>Entrées de légende (Série)</b> - ajouter, modifier ou supprimer les entrées de légende. Tapez ou sélectionnez le nom de série des entrées de légende.
                            <ul>
                                <li>Dans <b>Entrées de légende (Série)</b>, cliquez sur le bouton <b>Ajouter</b>.</li>
                                <li>
                                    Dans <b>Modifier la série</b>, saisissez une nouvelle entrée de légende ou cliquez sur <div class="icon icon-changerange"></div> l'icône à droite de la zone <b>Nom de la série</b>.
                                    <p><img alt="La fenêtre Modifier la série" src="../../../../../../common/main/resources/help/fr/images/editseries.png" /></p>
                                </li>
                            </ul>
                        </li>
                        <li>
                            <b>Étiquette de l'axe horizontal (abscisse)</b> - modifier le texte de l'étiquette de l'axe.
                            <ul>
                                <li>Dans <b>Étiquette de l'axe horizontal (abscisse)</b>, cliquez sur <b>Modifier</b>.</li>
                                <li>
                                    Dans <b>Plage de données de l'étiquette de l'axe</b>, saisissez les étiquettes à ajouter ou cliquez sur <div class="icon icon-changerange"></div> l'icône à droite de la zone <b>Plage de données de l'étiquette de l'axe</b> pour sélectionner la plage de données.
                                    <p><img alt="La fenêtre Étiquettes de l'axe" src="../images/axislabels.png" /></p>
                                </li>
                            </ul>
                        </li>
                        <li><b>Intervertir ligne/colonne</b> - réorganiser la configuration de données dans la feuille de calcul selon vos besoins. Changer de ligne ou de colonne pour afficher des données sur un autre axe. </li>
                    </ul>
                </li>
                <li>Cliquez sur <b>OK</b> pour appliquer toutes les modifications et fermer la fenêtre.</li>
            </ol>
            <p>Cliquez sur <b>Afficher les paramètres avancés</b> pour modifier les paramètres suivants: <b>Disposition</b>, <b>Axe vertical</b>, <b>Axe vertical secondaire</b>, <b>Axe horizontal</b>, <b>Axe horizontal secondaire</b>, <b>Accrochage à la cellule</b> et <b>Texte de remplacement</b>.</p>
            <p><img alt="Fenêtre Graphique - Paramètres avancés" src="../../../../../../common/main/resources/help/fr/images/chartsettings_layout.png" /></p>
            <p>L'onglet <b>Disposition</b> vous permet de modifier la disposition des éléments de graphique.</p>
            <ul>
                <li>
                    Définissez la position du <b>Titre du graphique</b> sur votre graphique en sélectionnant l'option appropriée dans la liste déroulante:
                    <ul>
                        <li><b>Aucun</b> - pour ne pas afficher le titre du graphique,</li>
                        <li><b>Superposition</b> pour superposer et centrer le titre sur la zone de tracé,</li>
                        <li><b>Sans superposition</b> pour afficher le titre au-dessus de la zone de tracé.</li>
                    </ul>
                </li>
                <li>
                    Spécifiez la position de la <b>Légende</b> sur votre graphique en sélectionnant l'option voulue dans la liste déroulante:
                    <ul>
                        <li><b>Aucun</b> - pour ne pas afficher la légende,</li>
                        <li><b>En bas</b> pour afficher la légende et l'aligner au bas de la zone de tracé,</li>
                        <li><b>En haut </b>pour afficher la légende et l'aligner en haut de la zone de tracé,</li>
                        <li><b>À </b> <b>droite</b> pour afficher la légende et l'aligner à droite de la zone de tracé,</li>
                        <li><b>À </b> <b>gauche</b> pour afficher la légende et l'aligner à gauche de la zone de tracé,</li>
                        <li><b>Superposition à gauche</b> pour superposer et centrer la légende à gauche de la zone de tracé,</li>
                        <li><b>Superposition à droite</b> pour superposer et centrer la légende à droite de la zone de tracé.</li>
                    </ul>
                </li>
                <li>
                    Spécifiez les paramètres des <b>Étiquettes de données</b> (c'est-à-dire les étiquettes de texte représentant les valeurs exactes des points de données):<br />
                    <ul>
                        <li>
                            Définissez la position des <b>Étiquettes de données</b> par rapport aux points de données en sélectionnant l'option nécessaire dans la liste déroulante. Les options disponibles varient en fonction du type de graphique sélectionné.
                            <ul>
                                <li>Pour les graphiques en <b>Colonnes/Barres</b>, vous pouvez choisir les options suivantes: <b>Aucun</b>, <b>Au centre</b>, <b>En bas à l'intérieur</b>, <b>En haut à l'intérieur</b>, <b>En haut à l'extérieur</b>.</li>
                                <li>Pour les graphiques en <b>Ligne/ Nuage de points (XY)/Boursier</b>, vous pouvez choisir les options suivantes: Aucun, Au centre, <b>À </b> <b>droite</b>, <b>À </b> <b>gauche</b>, <b>En haut</b>, <b>En bas</b>.</li>
                                <li>Pour les graphiques <b>Secteur</b>, vous pouvez choisir les options suivantes: <b>Aucun</b>, <b>Au centre</b>, <b>Ajuster à la largeur</b>, <b>En haut à l'intérieur</b>, <b>En haut à l'extérieur</b>.</li>
                                <li>Pour les graphiques <b>En aire</b> ainsi que pour les graphiques <b>3D en Colonnes</b>, <b>En ligne</b>, <b>Radar</b> et <b>En barres</b>  vous pouvez choisir les options suivantes: <b>Aucun</b>, <b>Au centre</b>.</li>
                            </ul>
                        </li>
                        <li>Sélectionnez les données que vous souhaitez inclure dans vos étiquettes en cochant les cases correspondantes: <b>Nom de série</b>, <b>Nom de catégorie</b>, <b>Valeur</b>,</li>
                        <li>Saisissez un caractère (virgule, point-virgule, etc.) que vous souhaitez utiliser pour séparer plusieurs étiquettes dans le champ de saisie <b>Séparateur des étiquettes de données</b>.</li>
                    </ul>
                </li>
                <li><b>Lignes</b> - permet de choisir un style de ligne pour les graphiques en<b> Ligne/Nuage de points (XY</b>). Vous pouvez choisir parmi les options suivantes: <b>Droit</b> pour utiliser des lignes droites entre les points de données, <b>Lisse</b> pour utiliser des courbes lisses entre les points de données, ou<b> Rien</b> pour ne pas afficher les lignes.</li>
                <li>
                    <b>Marqueurs</b> - est utilisé pour spécifier si les marqueurs doivent être affichés (si la case est cochée) ou non (si la case n'est pas cochée) pour les graphiques <b>Ligne/Nuage de points (XY</b>).
                    <p class="note"><b>Remarque</b>: les options <b>Lignes</b> et <b>Marqueurs</b> sont disponibles uniquement pour les graphiques <b>en Ligne</b> et <b>Ligne/Nuage de points (XY</b>).</p>
                </li>
            </ul>
            <p><img alt="Fenêtre Graphique - Paramètres avancés" src="../../../../../../common/main/resources/help/fr/images/chartsettings_verticalaxis.png" /></p>
            <p>L'onglet <b>Axe vertical</b> vous permet de modifier les paramètres de l'axe vertical, également appelés axe des valeurs ou axe y, qui affiche des valeurs numériques. Veuillez noter que l'axe vertical sera l'axe des catégories qui affiche des étiquettes de texte pour les graphiques <b>En barres</b>. Dans ce cas, les options de l'onglet <b>Axe vertical</b> correspondront à celles décrites dans la section suivante. Pour les Graphiques <b>Nuage de points (XY</b>), les deux axes sont des axes de valeur.</p>
            <p class="note"><b>Remarque</b>: les sections <b>Paramètres des axes</b> et <b>Quadrillage</b> seront désactivées pour les <b>Graphiques à secteurs</b>, car les graphiques de ce type n'ont ni axes ni lignes de quadrillage.</p>
            <ul>
                <li>Sélectionnez <b>Masquer </b>pour masquer l'axe vertical du graphique, laissez cette option décochée pour afficher l'axe.</li>
                <li>
                    Définissez l'orientation du <b>Titre</b> en choisissant l'option appropriée de la liste déroulante:
                    <ul>
                        <li><b>Aucun</b> - pour ne pas afficher le titre de l'axe  vertical,</li>
                        <li><b>Incliné</b> pour afficher le titre de bas en haut à gauche de l'axe vertical,</li>
                        <li><b>Horizontal</b> pour afficher le titre horizontalement à gauche de l'axe vertical.</li>
                    </ul>
                </li>
                <li><b>Valeur minimale</b> sert à définir la valeur la plus basse à afficher au début de l'axe vertical. L'option <b>Auto</b> est sélectionnée par défaut, dans ce cas la valeur minimale est calculée automatiquement en fonction de la plage de données sélectionnée. Vous pouvez sélectionner l'option <b>Fixé</b> dans la liste déroulante et spécifier une valeur différente dans le champ de saisie sur la droite.</li>
                <li><b>Valeur maximale</b> sert à définir la valeur la plus élevée à afficher à la fin de l'axe vertical. L'option <b>Auto</b> est sélectionnée par défaut, dans ce cas la valeur maximale est calculée automatiquement en fonction de la plage de données sélectionnée. Vous pouvez sélectionner l'option <b>Fixé</b> dans la liste déroulante et spécifier une valeur différente dans le champ de saisie sur la droite.</li>
                <li><b>Croisement de l'axe</b> - sert à spécifier un point sur l'axe vertical où l'axe horizontal doit le traverser. L'option <b>Auto</b> est sélectionnée par défaut, dans ce cas la valeur du point d'intersection est calculée automatiquement en fonction de la plage de données sélectionnée. Vous pouvez sélectionner l'option <b>Valeur</b> dans la liste déroulante et spécifier une valeur différente dans le champ de saisie à droite, ou définir le point d'intersection des axes à la <b>Valeur minimum/maximum</b> sur l'axe vertical.</li>
                <li><b>Unités d'affichage</b> - sert à déterminer la représentation des valeurs numériques le long de l'axe vertical. Cette option peut être utile si vous travaillez avec de grands nombres et souhaitez que les valeurs sur l'axe soient affichées de manière plus compacte et plus lisible (par exemple, vous pouvez représenter 50 000 comme 50 en utilisant les unités d'affichage de <b>Milliers</b>). Sélectionnez les unités souhaitées dans la liste déroulante: <b>Centaines</b>, <b>Milliers</b>, <b>10 000</b>, <b>100 000</b>, <b>Millions</b>, <b>10 000 000</b>, <b>100 000 000</b>, <b>Milliards</b>, <b>Billions</b>, ou choisissez l'option <b>Rien</b> pour retourner aux unités par défaut.</li>
                <li><b>Valeurs dans l'ordre inverse</b> - sert à afficher les valeurs dans la direction opposée. Lorsque la case n'est pas cochée, la valeur la plus basse est en bas et la valeur la plus haute est en haut de l'axe. Lorsque la case est cochée, les valeurs sont triées de haut en bas.</li>
                <li><b>Échelle logarithmique</b> - sert à activer l'échelle logarithmique pour la Base définie par l'utilisateur.</li>
                <li>
                    La section <b>Options de graduations</b> permet d'ajuster l'apparence des graduations sur l'échelle verticale. Les graduations du type principal sont les divisions à plus grande échelle qui peuvent avoir des étiquettes affichant des valeurs numériques. Les graduations du type secondaire sont les subdivisions d'échelle qui sont placées entre les graduations principales et n'ont pas d'étiquettes. Les graduations définissent également l'endroit où le quadrillage peut être affiché, si l'option correspondante est définie dans l'onglet <b>Disposition</b>. Les listes déroulantes <b>Type principal/secondaire</b> contiennent les options de placement suivantes:
                    <ul>
                        <li><b>Aucun</b> pour ne pas afficher les graduations principales/secondaires,</li>
                        <li><b>Sur l'axe</b> pour afficher les graduations principales/secondaires des deux côtés de l'axe,</li>
                        <li><b>Dans</b> pour afficher les graduations majeures/mineures dans l'axe,</li>
                        <li><b>En dehors</b> pour afficher les graduations majeures/mineures à l'extérieur de l'axe.</li>
                    </ul>
                </li>
                <li>
                    La section Options d'étiquettes permet d'ajuster l'apparence des étiquettes de graduations du type principal qui affichent des valeurs. Pour spécifier la <b>Position de l'étiquette</b> par rapport à l'axe vertical, sélectionnez l'option voulue dans la liste déroulante:
                    <ul>
                        <li><b>Aucun</b> pour ne pas afficher les étiquettes de graduations,</li>
                        <li><b>En bas</b> pour afficher les étiquettes de graduations à gauche de la zone de tracé,</li>
                        <li><b>En haut</b> pour afficher les étiquettes de graduations à droite de la zone de tracé,</li>
                        <li><b>À  côté de l'axe</b> pour afficher les étiquettes de graduations à côté de l'axe.</li>
                    </ul>
                    <ul>
                        <li>
                            Pour définir le <b>Format d'étiquette</b> cliquez sur le bouton format d'étiquette et choisissez la catégorie appropriée.
                            <p>Les catégories du format d'étiquette disponibles:</p>
                            <ul>
                                <li>Général</li>
                                <li>Nombre</li>
                                <li>Scientifique</li>
                                <li>Comptabilité</li>
                                <li>Monétaire</li>
                                <li>Date</li>
                                <li>Heure</li>
                                <li>Pourcentage</li>
                                <li>Fraction</li>
                                <li>Texte</li>
                                <li>Personnalisé</li>
                            </ul>
                            <p>Les options du format d'étiquette varient en fonction de la catégorie sélectionné. Pour en savoir plus sur la modification du format de nombre, veuillez consulter <a href="../UsageInstructions/ChangeNumberFormat.htm" onclick="onhyperlinkclick(this)">cette page</a>.</p>
                        </li>
                        <li>
                            Activez <b>Lié à la source</b> pour conserver la représentation de nombre de la source de données du graphique.
                        </li>
                    </ul>
                </li>
            </ul>
            <p>
                <img alt="Fenêtre Graphique - Paramètres avancés" src="../../../../../../common/main/resources/help/fr/images/chartsettings_secondaryaxis1.png" />
            </p>
            <p class="note"><b>Remarque</b>: Les axes secondaires sont pris en charge par des graphiques Combo<b> </b>uniquement.</p>
            <p><b>Axes secondaires</b> sont utiles pour des graphiques Combo lorsque les nombres varient considérablement, ou lorsque des types de données mixtes sont utilisés pour créer un graphique. Avec des <b>axes secondaires</b> on peut lire et comprendre un graphique combiné plus facilement.</p>
            <p>L'onglet <b>Axe vertical/horizontal secondaire</b> s'affiche lorsque vous choisissez une série de données appropriée pour votre graphique combiné. Les options et les paramètres disponibles sous l'onglet <b>Axe vertical/horizontal secondaire</b> sont les mêmes que ceux sous l'onglet Axe vertical/horizontal. Pour une description détaillée des options disponibles sous l'onglet <b>Axe vertical/horizontal</b>, veuillez consulter les sections appropriées ci-dessus/ci-dessous.</p>
            <p><img alt="Fenêtre Graphique - Paramètres avancés" src="../../../../../../common/main/resources/help/fr/images/chartsettings_horizontalaxis.png" /></p>
            <p>L'onglet <b>Axe horizontal</b> vous permet de modifier les paramètres de l'axe horizontal, également appelés axe des catégories ou axe x, qui affiche des étiquettes textuels. Veuillez noter que l'axe horizontal sera l'axe des valeurs qui affiche des valeurs numériques pour les graphiques <b>En barres</b>. Dans ce cas, les options de l'onglet <b>Axe horizontal</b> correspondent à celles décrites dans la section précédente. Pour les Graphiques <b>Nuage de points (XY</b>), les deux axes sont des axes de valeur.</p>
            <ul>
                <li>Sélectionnez <b>Masquer</b> pour masquer l'axe horizontal du graphique, laissez cette option décochée pour afficher l'axe.</li>
                <li>
                    Définissez l'orientation du <b>Titre</b> en choisissant l'option appropriée de la liste déroulante:
                    <ul>
                        <li><b>Rien</b> pour ne pas afficher le titre de l'axe horizontal.</li>
                        <li><b>Sans superposition</b> pour afficher le titre en-dessous de l'axe horizontal.</li>
                    </ul>
                </li>
                <li><b>Quadrillage</b> permet de spécifier les lignes du <b>Quadrillage horizontal</b> que vous souhaitez afficher en sélectionnant l'option voulue dans la liste déroulante: <b>Aucun</b>, <b>Principal</b>, <b>Secondaire</b> ou <b>Principales et secondaires</b>.</li>
                <li><b>Croisement de l'axe</b> - sert à spécifier un point sur l'axe horizontal où l'axe vertical doit le traverser. L'option <b>Auto</b> est sélectionnée par défaut, dans ce cas la valeur du point d'intersection est calculée automatiquement en fonction de la plage de données sélectionnée. Vous pouvez sélectionner l'option <b>Valeur</b> dans la liste déroulante et spécifier une valeur différente dans le champ de saisie à droite, ou définir le point d'intersection des axes à la Valeur minimale/maximale (correspondant à la première et la dernière catégorie) sur l'axe vertical.</li>
                <li><b>Position de l'axe</b> - sert à spécifier où les étiquettes de l'axe doivent être placés: <b>Graduations</b> ou <b>Entre graduations</b>.</li>
                <li><b>Valeurs dans l'ordre inverse</b> - est utilisé pour afficher les catégories dans la direction opposée. Lorsque la case est désactivée, les valeurs sont affichées de gauche à droite. Lorsque la case est activée, les valeurs sont affichées de droite à gauche.</li>
                <li>
                    La section <b>Options de graduations</b> permet d'ajuster l'apparence des graduations sur l'échelle horizontale. Les graduations du type principal sont les divisions à plus grande échelle qui peuvent avoir des étiquettes affichant des valeurs de catégorie. Les graduations secondaires sont les divisions à moins grande d'échelle qui sont placées entre les graduations principales et n'ont pas d'étiquettes. Les graduations définissent également l'endroit où le quadrillage peut être affiché, si l'option correspondante est définie dans l'onglet <b>Disposition</b>. Vous pouvez ajuster les paramètres de graduation suivants:
                    <ul>
                        <li>Type principale/secondaire - sert à spécifier les options de placement suivantes: <b>Aucun</b> pour ne pas afficher les graduations principales/secondaires, <b>Sur l'axe</b> pour afficher les graduations principales/secondaires des deux côtés de l'axe, <b>Dans</b> pour afficher les graduations principales/secondaires dans l'axe, <b>À  l'extérieur</b> pour afficher les graduations principales/secondaires à l'extérieur de l'axe.</li>
                        <li><b>Intervalle entre les graduations</b> - sert à spécifier le nombre de catégories à afficher entre deux marques de graduation adjacentes.</li>
                    </ul>
                </li>
                <li>
                    La section <b>Options d'étiquettes</b> permet d'ajuster l'apparence des étiquettes qui affichent des catégories.
                    <ul>
                        <li><b>Position de l'étiquette</b> sert à spécifier où les étiquettes de l'axe doivent être placés par rapport à l'axe horizontal: Sélectionnez l'option souhaitée dans la liste déroulante: <b>Aucun</b> pour ne pas afficher les étiquettes de catégorie, <b>En bas</b> pour afficher les étiquettes de catégorie au bas de la zone de tracé, <b>En haut</b> pour afficher les étiquettes de catégorie en haut de la zone de tracé, <b>À  côté de l'axe</b> pour afficher les étiquettes de catégorie à côté de l'axe.</li>
                        <li><b>Distance de l'étiquette de l'axe</b> - sert à spécifier la distance entre les étiquettes et l'axe. Spécifiez la valeur nécessaire dans le champ situé à droite. Plus la valeur que vous définissez est élevée, plus la distance entre l'axe et les étiquettes est grande.</li>
                        <li><b>Intervalle entre les étiquettes</b> - sert à spécifier la fréquence à laquelle les étiquettes doivent être affichés. L'option <b>Auto</b> est sélectionnée par défaut, dans ce cas les étiquettes sont affichés pour chaque catégorie. Vous pouvez sélectionner l'option <b>Manuel</b> dans la liste déroulante et spécifier la valeur voulue dans le champ de saisie sur la droite. Par exemple, entrez 2 pour afficher les étiquettes pour une catégorie sur deux.</li>
                        <li>
                            Pour définir le <b>Format d'étiquette</b> cliquez sur le bouton format d'étiquette et choisissez la catégorie appropriée.
                            <p>Les catégories du format d'étiquette disponibles:</p>
                            <ul>
                                <li>Général</li>
                                <li>Nombre</li>
                                <li>Scientifique</li>
                                <li>Comptabilité</li>
                                <li>Monétaire</li>
                                <li>Date</li>
                                <li>Heure</li>
                                <li>Pourcentage</li>
                                <li>Fraction</li>
                                <li>Texte</li>
                                <li>Personnalisé</li>
                            </ul>
                            <p>Les options du format d'étiquette varient en fonction de la catégorie sélectionné. Pour en savoir plus sur la modification du format de nombre, veuillez consulter <a href="../UsageInstructions/ChangeNumberFormat.htm" onclick="onhyperlinkclick(this)">cette page</a>.</p>
                        </li>
                        <li>
                            Activez <b>Lié à la source</b> pour conserver la représentation de nombre de la source de données du graphique.
                        </li>
                    </ul>
                </li>
            </ul>
            <p>L'onglet Accrochage à la cellule comprend les options suivantes:</p>
            <ul>
                <li><b>Déplacer et dimensionner avec des cellules</b> - cette option permet de placer le graphique derrière la cellule. Quand une cellule se déplace (par exemple: insertion ou suppression des lignes/colonnes), le graphique se déplace aussi. Quand vous ajustez la largeur ou la hauteur de la cellule, la dimension du graphique s'ajuste aussi.</li>
                <li><b>Déplacer sans dimensionner avec les cellules</b> - cette option permet de placer le graphique derrière la cellule mais d'empêcher son redimensionnement. Quand une cellule se déplace, le graphique se déplace aussi, mais si vous redimensionnez la cellule, le graphique demeure inchangé.</li>
                <li><b>Ne pas déplacer et dimensionner avec les cellules</b> - cette option empêche le déplacement ou redimensionnement du graphique si la position ou la dimension de la cellule restent inchangées.</li>
            </ul>
            <p><img alt="La fenêtre Graphique - Paramètres avancés Alignement dans une cellule" src="../images/chartwindow5.png" /></p>
            <p>L'onglet <b>Texte de remplacement</b> permet de spécifier un <b>Titre</b> et une <b>Description</b> qui sera lue aux personnes avec des déficiences cognitives ou visuelles pour les aider à mieux comprendre l'information du graphique.</p>
            <p><img alt="La fenêtre Graphique - Paramètres avancés" src="../images/chartwindow4.png" /></p>
            <h3>Modifier les éléments de graphique</h3>
            <p>Pour modifier le <b>Titre</b> du graphique, sélectionnez le texte par défaut à l'aide de la souris et saisissez le vôtre à la place.</p>
            <p>Pour modifier la mise en forme de la police dans les éléments de texte, tels que le titre du graphique, les titres des axes, les entrées de légende, les étiquettes de données, etc., sélectionnez l'élément de texte nécessaire en cliquant dessus. Utilisez ensuite les icônes de l'onglet <b>Accueil </b>de la barre d'outils supérieure pour modifier le <a href="../UsageInstructions/FontTypeSizeStyle.htm" onclick="onhyperlinkclick(this)">type de police, la taille, la couleur</a>.</p>
            <p>Une fois le graphique sélectionné, l'icône <b>Paramètres de la forme</b> <span class="icon icon-shape_settings_icon"></span> est aussi disponible à la droite car une forme est utilisé en arrière plan du graphique. Vous pouvez appuyer sur cette icône pour accéder à l'onglet <a href="InsertAutoshapes.htm" onclick="onhyperlinkclick(this)"><b>Paramètres de la forme</b> </a> de la barre latérale droite et configurer le <b>Remplissage</b> et la <b>Ligne</b> de la forme. Veuillez noter qu'on ne peut pas modifier le type de la forme.</p>
            <p>
                Sous l'onglet <b>Paramètres de la forme</b> sur le panneau de droit, vous pouvez configurer la zone du graphique là-même aussi que les éléments du graphique tels que <em>la zone de tracé</em>, <em>la série de données</em>, <em>le titre du graphique</em>, <em>la légende</em> et les autres et ajouter les différents types de remplissage. Sélectionnez l'élément du graphique nécessaire en cliquant sur le bouton gauche de la souris et choisissez le type de remplissage approprié: <em>couleur de remplissage</em>, <em>remplissage en dégradé</em>,<em> image ou texture</em>, <em>modèle</em>. Configurez les paramètres du remplissage et spécifier le niveau <em>d'opacité </em> si nécessaire. Lorsque vous sélectionnez l'axe vertical ou horizontal ou le quadrillage, vous pouvez configurer le paramètres du trait seulement sous l'onglet <b>Paramètres de la forme</b>: <em>couleur</em>, <em>largeur</em>, <em>taille</em> et <em>opacité</em>. Pour plus de détails sur utilisation des couleurs de la forme, du remplissage et du trait veuillez accéder à <a href="../UsageInstructions/InsertAutoshapes.htm" onclick="onhyperlinkclick(this)">cet page</a>.
            </p>
            <p class="note"><b>Remarque</b>: l'option <b>Ajouter un ombre</b> est aussi disponible sous l'onglet <b>Paramètres de la forme</b>, mais elle est désactivée pour les éléments du graphique.</p>
            <p>Si vous voulez redimensionner les éléments du graphique, sélectionnez l'élément nécessaire en cliquant sur le bouton gauche de la souris et faites glisser un des huit carreaux blancs <span class="icon icon-resize_square"></span> le long du périmètre de l'élément.</p>
            <p><span class="big big-resizeelement"></span></p>
            <p>Pour modifier la position d'un élément, cliquez sur cet élément avec le bouton gauche de souris, vérifiez si le curseur est devenu <span class="icon icon-arrow"></span>, maintenez le bouton gauche de la souris enfoncé et faites-le glisser vers la position souhaité.</p>
            <p><span class="big big-moveelement"></span></p>
            <p>Pour supprimer un élément de graphique, sélectionnez-le en cliquant sur le bouton gauche et appuyez sur la touche <b>Suppr</b>.</p>
            <p>Vous pouvez également faire pivoter les graphiques 3D à l'aide de la souris. Faites un clic gauche dans la zone de tracé et maintenez le bouton de la souris enfoncé. Faites glisser le curseur sans relâcher le bouton de la souris pour modifier l'orientation du graphique 3D.</p>
            <p><img alt="Graphique 3D" src="../../../../../../common/main/resources/help/fr/images/3dchart.png" /></p>
            <p>Si nécessaire, vous pouvez <a href="ManipulateObjects.htm" onclick="onhyperlinkclick(this)">modifier la taille et la position du graphique</a>.</p>
            <p>Pour <b>supprimer</b> un graphique inséré, cliquez sur celui-ci et appuyez sur la touche <b>Suppr.</b></p>
            <h3>Affecter une macro à un graphique</h3>
            <p>Pour rendre l'accès à macro plus rapide et facile dans une feuille de calcul, vous pouvez affecter une macro à un graphique. Une fois la macro affectée, le graphique apparaît ainsi comme un bouton de contrôle et vous pouvez lancer la macro par un clic dessus.</p>
            <p>Pour affecter une macro:</p>
            <ul type="circle">
                <li>
                    Cliquer avec le bouton droit de la souris sur le graphique et sélectionnez l'option <b>Affecter une macro</b> dans le menu déroulant.
                    <p><img alt="Affecter une macro dans le menu" src="../images/assignmacro_rightclickchart.png" /></p>
                </li>
                <li>La boîte de dialogue Affecter une macro s'affiche.</li>
                <li>
                    Sélectionnez la macro dans la liste ou saisissez le nom et cliquez sur <b>OK</b>.
                    <p><img alt="Affecter une macro" src="../images/assignmacro.png" /></p>
                </li>
            </ul>
            <p>Une fois la macro affectée, vous pouvez toujours sélectionner le graphique pour effectuer d'autres opérations en cliquant avec le bouton gauche de la souris sur la surface du graphique.</p>
            <h3>Utiliser des graphiques sparkline</h3>
            <p>ONLYOFFICE Spreadsheet Editor prend en charge des  <b>Graphiques sparkline</b>. Un graphique sparkline est un graphique tout petit qui s'adapte à la taille de la cellule et est un excellent outil de représentation visuelle des données. Pour en savoir plus sur la création, la modification et mise en forme des graphiques sparkline, veuillez consulter des instructions <a href="../UsageInstructions/InsertSparklines.htm" onclick="onhyperlinkclick(this)">Insérer des graphiques sparkline</a> guidelines.</p>
        </div>
	</body>
</html><|MERGE_RESOLUTION|>--- conflicted
+++ resolved
@@ -1,378 +1,373 @@
-﻿<!DOCTYPE html>
-<html>
-	<head>
-		<title>Insérer des graphiques</title>
-		<meta charset="utf-8" />
-<<<<<<< HEAD
-		<meta name="description" content="Insérer des graphiques à votre classeur et modifier la position, la taille et les paramètres" />
-		<link type="text/css" rel="stylesheet" href="../../../../../../common/main/resources/help/editor.css" />
-=======
-		<meta name="description" content="Ajouter un graphique à votre classeur et configurez sa position, taille et paramètres" />
-		<link type="text/css" rel="stylesheet" href="../editor.css" />
->>>>>>> e390c56e
-		<link type = "text/css" rel = "stylesheet" href = "../../images/sprite.css" />
-        <script type="text/javascript" src="../callback.js"></script>
-        <script type="text/javascript" src="../search/js/page-search.js"></script>
-	</head>
-	<body>
-        <div class="mainpart">
-            <div class="search-field">
-                <input id="search" class="searchBar" placeholder="Rechercher" type="text" onkeypress="doSearch(event)">
-            </div>
-            <h1>Insérer des graphiques</h1>
-            <h3>Insérer un graphique</h3>
-            <p>Pour insérer un graphique dans <a href="https://www.onlyoffice.com/fr/spreadsheet-editor.aspx" target="_blank" onclick="onhyperlinkclick(this)"><b>l'éditeur de claseurs</b></a>,</p>
-            <ol>
-                <li>Sélectionnez la plage de cellules comportant des données que vous souhaitez utiliser pour le graphique,</li>
-                <li>Passez à l'onglet <b>Insertion</b> de la barre d'outils supérieure.</li>
-                <li>Cliquez sur <div class="icon icon-chart"></div> l'icône <b>Graphique</b> de la barre d'outils supérieure.</li>
-                <li>
-                    Sélectionnez le type de graphique approprié: <details class="details-example"><summary>Graphique à colonnes</summary>
-                        <ul>
-                            <li>Histogramme groupé</li>
-                            <li>Histogramme empilé</li>
-                            <li>Histogramme empilé 100 %</li>
-                            <li>Histogramme groupé en 3D</li>
-                            <li>Histogramme empilé en 3D</li>
-                            <li>Histogramme empilé 100 % en 3D</li>
-                            <li>Histogrammes en 3D</li>
-                        </ul>
-                    </details> <details class="details-example"><summary>Graphiques en ligne</summary>
-                        <ul>
-                            <li>Ligne</li>
-                            <li>Lignes empilées</li>
-                            <li>Lignes empilées 100%</li>
-                            <li>Lignes avec marques de données</li>
-                            <li>Lignes empilées avec marques de données</li>
-                            <li>Lignes empilées 100 % avec des marques de données</li>
-                            <li>Lignes 3D</li>
-                        </ul>
-                    </details> <details class="details-example"><summary>Graphiques en secteurs</summary>
-                        <ul>
-                            <li>Secteurs</li>
-                            <li>Donut</li>
-                            <li>Camembert 3D</li>
-                        </ul>
-                    </details> <details class="details-example"><summary>Graphiques à barres</summary>
-                        <ul>
-                            <li>Barres groupées</li>
-                            <li>Barres empilées</li>
-                            <li>Barres empilées 100 %</li>
-                            <li>Barres groupées en 3D</li>
-                            <li>Barres empilées en 3D</li>
-                            <li>Barres empilées 100 % en 3D</li>
-                        </ul>
-                    </details> <details class="details-example"><summary>Graphiques en aires</summary>
-                        <ul>
-                            <li>Aires</li>
-                            <li>Aires empilées</li>
-                            <li>Aires empilées 100 %</li>
-                        </ul>
-                    </details> <details class="details-example"><summary>Graphiques boursiers</summary></details> <details class="details-example"><summary>Nuage de points (XY)</summary>
-                        <ul>
-                            <li>Disperser</li>
-                            <li>Barres empilées</li>
-                            <li>Disperser avec lignes lissées et marqueurs</li>
-                            <li>Disperser avec lignes lissées</li>
-                            <li>Disperser avec des lignes droites et marqueurs</li>
-                            <li>Disperser avec des lignes droites</li>
-                        </ul>
-                    </details> <details class="details-example"><summary>Radars</summary>
-                        <ul>
-                            <li>Radar</li>
-                            <li>Radar avec marqueurs</li>
-                            <li>Radar plein</li>
-                        </ul>
-                    </details> <details class="details-example"><summary>Graphiques Combo</summary>
-                        <ul>
-                            <li>Histogramme groupé - Courbe</li>
-                            <li>Histogramme groupé - ligne sur un axe secondaire</li>
-                            <li>Aires empilées - histogramme groupé</li>
-                            <li>Combinaison personnalisée</li>
-                        </ul>
-                    </details>
-                </li>
-            </ol>
-            <p>Après cela, le graphique sera ajouté à la feuille de calcul. </p>
-            <p class="note"><b>Remarque</b>: <b>ONLYOFFICE Spreadsheet Editor</b> prend en charge la modification des graphiques créés dans d'autres applications tels que: <b>Graphiques en pyramides, à barres (pyramides), horizontal/vertical à cylindre, horizontal/vertical à cônes</b>. Vous pouvez ouvrir le fichier comportant tels graphiques et les modifier en utilisant les outils disponibles.</p>
-            <h3>Régler les paramètres du graphique</h3>
-            <p>Vous pouvez maintenant modifier les propriétés du graphique inséré: Pour modifier le type de graphique,</p>
-            <ol>
-                <li>Sélectionnez le graphique avec la souris.</li>
-                <li>
-                    Cliquez sur l'icône <b>Paramètres du graphique</b>. <div class="icon icon-chartsettingsicon"></div> sur la barre latérale gauche,
-                    <p><img alt="Fenêtre Paramètres du graphique du panneau latéral droit" src="../images/chartsettings.png" /></p>
-                </li>
-                <li>Ouvrez la liste déroulante <b>Style</b> et sélectionnez le style qui vous convient le mieux.</li>
-                <li>Ouvrez la liste déroulante <b>Modifier le type</b> et sélectionnez le type approprié.</li>
-                <li>Cliquez sur l'option <b>Intervertir ligne/colonne</b> pour repositionner les lignes et les colonnes du graphique.</li>
-            </ol>
-            <p>Le type et le style de graphique sélectionnés seront modifiés.</p>
-            <p>En outre, la configuration de Rotation 3D est disponible pour des graphiques 3D:</p>
-            <p><img class="floatleft" alt="L'onglet Paramètres du graphique" src="../../../../../../common/main/resources/help/fr/images/right_chart_3d.png" /></p>
-            <ul style="margin-left: 280px;">
-                <li><b>Rotation X</b> - définissez la valeur de rotation de l'axe X en utilisant le clavier ou les flèches <em>Gauche</em> et <em>Droite</em>.</li>
-                <li><b>Rotation Y</b> - définissez la valeur de rotation de l'axe Y en utilisant le clavier ou les flèches <em>Haut</em> et <em>Bas</em>.</li>
-                <li><b>Perspective</b> - définissez la valeur appropriée de profondeur en utilisant le clavier ou les flèches <em>Rétrécir le champ</em> ou <em>Élargir le champ</em>.</li>
-                <li>Axes à angle droit sert à définir l'angle de l'axe à droite.</li>
-                <li><b>Mise à l'échelle automatique</b> - activez cette option pour mettre automatiquement à l'échelle la profondeur et la hauteur du graphique ou désactivez cette option pour définir manuellement la profondeur et la hauteur.</li>
-                <li><b>Profondeur (% de la base)</b> - définissez la profondeur en utilisant le clavier ou le flèches.</li>
-                <li><b>Hauteur (% de la base)</b> - définissez la hauteur en utilisant le clavier ou le flèches.</li>
-                <li>
-                    <b>Rotation par défaut</b> - restaurer les paramètres 3D par défaut.
-                    <p class="note">Veuillez noter que c'est pas possible de modifier chaque élément du graphique, tous paramètres seront appliqués au graphique dans son ensemble.</p>
-                </li>
-            </ul>
-            <hr />
-            <p>Pour modifier les données du graphiques:</p>
-            <ol>
-                <li>Cliquez sur le bouton <b>Sélectionner des données</b> sur le panneau latéral droit.</li>
-                <li>
-                    Utilisez la boîte de dialogue <b>Données du graphique</b> pour gérer la <b>Plage de données du graphique</b>, les <b>Entrées de légende (Série)</b>, le <b>Étiquette de l'axe horizontal (abscisse)</b>, et <b>Intervertir ligne/colonne</b>.
-                    <p><img alt="La fenêtre Données du graphique" src="../../../../../../common/main/resources/help/fr/images/chartdata.png" /></p>
-                    <ul>
-                        <li>
-                            <b>Plage de données du graphique</b> - sélectionnez les données pour votre graphique.
-                            <ul>
-                                <li>
-                                    Cliquez sur <div class="icon icon-changerange"></div> l'icône à droite de la boîte <b>Plage de données du graphique</b> pour sélectionner la plage de données.
-                                    <p><img alt="Fenêtre Sélectionner une plage de données" src="../images/pivot_selectdata.png" /></p>
-                                </li>
-                            </ul>
-                        </li>
-                        <li>
-                            <b>Entrées de légende (Série)</b> - ajouter, modifier ou supprimer les entrées de légende. Tapez ou sélectionnez le nom de série des entrées de légende.
-                            <ul>
-                                <li>Dans <b>Entrées de légende (Série)</b>, cliquez sur le bouton <b>Ajouter</b>.</li>
-                                <li>
-                                    Dans <b>Modifier la série</b>, saisissez une nouvelle entrée de légende ou cliquez sur <div class="icon icon-changerange"></div> l'icône à droite de la zone <b>Nom de la série</b>.
-                                    <p><img alt="La fenêtre Modifier la série" src="../../../../../../common/main/resources/help/fr/images/editseries.png" /></p>
-                                </li>
-                            </ul>
-                        </li>
-                        <li>
-                            <b>Étiquette de l'axe horizontal (abscisse)</b> - modifier le texte de l'étiquette de l'axe.
-                            <ul>
-                                <li>Dans <b>Étiquette de l'axe horizontal (abscisse)</b>, cliquez sur <b>Modifier</b>.</li>
-                                <li>
-                                    Dans <b>Plage de données de l'étiquette de l'axe</b>, saisissez les étiquettes à ajouter ou cliquez sur <div class="icon icon-changerange"></div> l'icône à droite de la zone <b>Plage de données de l'étiquette de l'axe</b> pour sélectionner la plage de données.
-                                    <p><img alt="La fenêtre Étiquettes de l'axe" src="../images/axislabels.png" /></p>
-                                </li>
-                            </ul>
-                        </li>
-                        <li><b>Intervertir ligne/colonne</b> - réorganiser la configuration de données dans la feuille de calcul selon vos besoins. Changer de ligne ou de colonne pour afficher des données sur un autre axe. </li>
-                    </ul>
-                </li>
-                <li>Cliquez sur <b>OK</b> pour appliquer toutes les modifications et fermer la fenêtre.</li>
-            </ol>
-            <p>Cliquez sur <b>Afficher les paramètres avancés</b> pour modifier les paramètres suivants: <b>Disposition</b>, <b>Axe vertical</b>, <b>Axe vertical secondaire</b>, <b>Axe horizontal</b>, <b>Axe horizontal secondaire</b>, <b>Accrochage à la cellule</b> et <b>Texte de remplacement</b>.</p>
-            <p><img alt="Fenêtre Graphique - Paramètres avancés" src="../../../../../../common/main/resources/help/fr/images/chartsettings_layout.png" /></p>
-            <p>L'onglet <b>Disposition</b> vous permet de modifier la disposition des éléments de graphique.</p>
-            <ul>
-                <li>
-                    Définissez la position du <b>Titre du graphique</b> sur votre graphique en sélectionnant l'option appropriée dans la liste déroulante:
-                    <ul>
-                        <li><b>Aucun</b> - pour ne pas afficher le titre du graphique,</li>
-                        <li><b>Superposition</b> pour superposer et centrer le titre sur la zone de tracé,</li>
-                        <li><b>Sans superposition</b> pour afficher le titre au-dessus de la zone de tracé.</li>
-                    </ul>
-                </li>
-                <li>
-                    Spécifiez la position de la <b>Légende</b> sur votre graphique en sélectionnant l'option voulue dans la liste déroulante:
-                    <ul>
-                        <li><b>Aucun</b> - pour ne pas afficher la légende,</li>
-                        <li><b>En bas</b> pour afficher la légende et l'aligner au bas de la zone de tracé,</li>
-                        <li><b>En haut </b>pour afficher la légende et l'aligner en haut de la zone de tracé,</li>
-                        <li><b>À </b> <b>droite</b> pour afficher la légende et l'aligner à droite de la zone de tracé,</li>
-                        <li><b>À </b> <b>gauche</b> pour afficher la légende et l'aligner à gauche de la zone de tracé,</li>
-                        <li><b>Superposition à gauche</b> pour superposer et centrer la légende à gauche de la zone de tracé,</li>
-                        <li><b>Superposition à droite</b> pour superposer et centrer la légende à droite de la zone de tracé.</li>
-                    </ul>
-                </li>
-                <li>
-                    Spécifiez les paramètres des <b>Étiquettes de données</b> (c'est-à-dire les étiquettes de texte représentant les valeurs exactes des points de données):<br />
-                    <ul>
-                        <li>
-                            Définissez la position des <b>Étiquettes de données</b> par rapport aux points de données en sélectionnant l'option nécessaire dans la liste déroulante. Les options disponibles varient en fonction du type de graphique sélectionné.
-                            <ul>
-                                <li>Pour les graphiques en <b>Colonnes/Barres</b>, vous pouvez choisir les options suivantes: <b>Aucun</b>, <b>Au centre</b>, <b>En bas à l'intérieur</b>, <b>En haut à l'intérieur</b>, <b>En haut à l'extérieur</b>.</li>
-                                <li>Pour les graphiques en <b>Ligne/ Nuage de points (XY)/Boursier</b>, vous pouvez choisir les options suivantes: Aucun, Au centre, <b>À </b> <b>droite</b>, <b>À </b> <b>gauche</b>, <b>En haut</b>, <b>En bas</b>.</li>
-                                <li>Pour les graphiques <b>Secteur</b>, vous pouvez choisir les options suivantes: <b>Aucun</b>, <b>Au centre</b>, <b>Ajuster à la largeur</b>, <b>En haut à l'intérieur</b>, <b>En haut à l'extérieur</b>.</li>
-                                <li>Pour les graphiques <b>En aire</b> ainsi que pour les graphiques <b>3D en Colonnes</b>, <b>En ligne</b>, <b>Radar</b> et <b>En barres</b>  vous pouvez choisir les options suivantes: <b>Aucun</b>, <b>Au centre</b>.</li>
-                            </ul>
-                        </li>
-                        <li>Sélectionnez les données que vous souhaitez inclure dans vos étiquettes en cochant les cases correspondantes: <b>Nom de série</b>, <b>Nom de catégorie</b>, <b>Valeur</b>,</li>
-                        <li>Saisissez un caractère (virgule, point-virgule, etc.) que vous souhaitez utiliser pour séparer plusieurs étiquettes dans le champ de saisie <b>Séparateur des étiquettes de données</b>.</li>
-                    </ul>
-                </li>
-                <li><b>Lignes</b> - permet de choisir un style de ligne pour les graphiques en<b> Ligne/Nuage de points (XY</b>). Vous pouvez choisir parmi les options suivantes: <b>Droit</b> pour utiliser des lignes droites entre les points de données, <b>Lisse</b> pour utiliser des courbes lisses entre les points de données, ou<b> Rien</b> pour ne pas afficher les lignes.</li>
-                <li>
-                    <b>Marqueurs</b> - est utilisé pour spécifier si les marqueurs doivent être affichés (si la case est cochée) ou non (si la case n'est pas cochée) pour les graphiques <b>Ligne/Nuage de points (XY</b>).
-                    <p class="note"><b>Remarque</b>: les options <b>Lignes</b> et <b>Marqueurs</b> sont disponibles uniquement pour les graphiques <b>en Ligne</b> et <b>Ligne/Nuage de points (XY</b>).</p>
-                </li>
-            </ul>
-            <p><img alt="Fenêtre Graphique - Paramètres avancés" src="../../../../../../common/main/resources/help/fr/images/chartsettings_verticalaxis.png" /></p>
-            <p>L'onglet <b>Axe vertical</b> vous permet de modifier les paramètres de l'axe vertical, également appelés axe des valeurs ou axe y, qui affiche des valeurs numériques. Veuillez noter que l'axe vertical sera l'axe des catégories qui affiche des étiquettes de texte pour les graphiques <b>En barres</b>. Dans ce cas, les options de l'onglet <b>Axe vertical</b> correspondront à celles décrites dans la section suivante. Pour les Graphiques <b>Nuage de points (XY</b>), les deux axes sont des axes de valeur.</p>
-            <p class="note"><b>Remarque</b>: les sections <b>Paramètres des axes</b> et <b>Quadrillage</b> seront désactivées pour les <b>Graphiques à secteurs</b>, car les graphiques de ce type n'ont ni axes ni lignes de quadrillage.</p>
-            <ul>
-                <li>Sélectionnez <b>Masquer </b>pour masquer l'axe vertical du graphique, laissez cette option décochée pour afficher l'axe.</li>
-                <li>
-                    Définissez l'orientation du <b>Titre</b> en choisissant l'option appropriée de la liste déroulante:
-                    <ul>
-                        <li><b>Aucun</b> - pour ne pas afficher le titre de l'axe  vertical,</li>
-                        <li><b>Incliné</b> pour afficher le titre de bas en haut à gauche de l'axe vertical,</li>
-                        <li><b>Horizontal</b> pour afficher le titre horizontalement à gauche de l'axe vertical.</li>
-                    </ul>
-                </li>
-                <li><b>Valeur minimale</b> sert à définir la valeur la plus basse à afficher au début de l'axe vertical. L'option <b>Auto</b> est sélectionnée par défaut, dans ce cas la valeur minimale est calculée automatiquement en fonction de la plage de données sélectionnée. Vous pouvez sélectionner l'option <b>Fixé</b> dans la liste déroulante et spécifier une valeur différente dans le champ de saisie sur la droite.</li>
-                <li><b>Valeur maximale</b> sert à définir la valeur la plus élevée à afficher à la fin de l'axe vertical. L'option <b>Auto</b> est sélectionnée par défaut, dans ce cas la valeur maximale est calculée automatiquement en fonction de la plage de données sélectionnée. Vous pouvez sélectionner l'option <b>Fixé</b> dans la liste déroulante et spécifier une valeur différente dans le champ de saisie sur la droite.</li>
-                <li><b>Croisement de l'axe</b> - sert à spécifier un point sur l'axe vertical où l'axe horizontal doit le traverser. L'option <b>Auto</b> est sélectionnée par défaut, dans ce cas la valeur du point d'intersection est calculée automatiquement en fonction de la plage de données sélectionnée. Vous pouvez sélectionner l'option <b>Valeur</b> dans la liste déroulante et spécifier une valeur différente dans le champ de saisie à droite, ou définir le point d'intersection des axes à la <b>Valeur minimum/maximum</b> sur l'axe vertical.</li>
-                <li><b>Unités d'affichage</b> - sert à déterminer la représentation des valeurs numériques le long de l'axe vertical. Cette option peut être utile si vous travaillez avec de grands nombres et souhaitez que les valeurs sur l'axe soient affichées de manière plus compacte et plus lisible (par exemple, vous pouvez représenter 50 000 comme 50 en utilisant les unités d'affichage de <b>Milliers</b>). Sélectionnez les unités souhaitées dans la liste déroulante: <b>Centaines</b>, <b>Milliers</b>, <b>10 000</b>, <b>100 000</b>, <b>Millions</b>, <b>10 000 000</b>, <b>100 000 000</b>, <b>Milliards</b>, <b>Billions</b>, ou choisissez l'option <b>Rien</b> pour retourner aux unités par défaut.</li>
-                <li><b>Valeurs dans l'ordre inverse</b> - sert à afficher les valeurs dans la direction opposée. Lorsque la case n'est pas cochée, la valeur la plus basse est en bas et la valeur la plus haute est en haut de l'axe. Lorsque la case est cochée, les valeurs sont triées de haut en bas.</li>
-                <li><b>Échelle logarithmique</b> - sert à activer l'échelle logarithmique pour la Base définie par l'utilisateur.</li>
-                <li>
-                    La section <b>Options de graduations</b> permet d'ajuster l'apparence des graduations sur l'échelle verticale. Les graduations du type principal sont les divisions à plus grande échelle qui peuvent avoir des étiquettes affichant des valeurs numériques. Les graduations du type secondaire sont les subdivisions d'échelle qui sont placées entre les graduations principales et n'ont pas d'étiquettes. Les graduations définissent également l'endroit où le quadrillage peut être affiché, si l'option correspondante est définie dans l'onglet <b>Disposition</b>. Les listes déroulantes <b>Type principal/secondaire</b> contiennent les options de placement suivantes:
-                    <ul>
-                        <li><b>Aucun</b> pour ne pas afficher les graduations principales/secondaires,</li>
-                        <li><b>Sur l'axe</b> pour afficher les graduations principales/secondaires des deux côtés de l'axe,</li>
-                        <li><b>Dans</b> pour afficher les graduations majeures/mineures dans l'axe,</li>
-                        <li><b>En dehors</b> pour afficher les graduations majeures/mineures à l'extérieur de l'axe.</li>
-                    </ul>
-                </li>
-                <li>
-                    La section Options d'étiquettes permet d'ajuster l'apparence des étiquettes de graduations du type principal qui affichent des valeurs. Pour spécifier la <b>Position de l'étiquette</b> par rapport à l'axe vertical, sélectionnez l'option voulue dans la liste déroulante:
-                    <ul>
-                        <li><b>Aucun</b> pour ne pas afficher les étiquettes de graduations,</li>
-                        <li><b>En bas</b> pour afficher les étiquettes de graduations à gauche de la zone de tracé,</li>
-                        <li><b>En haut</b> pour afficher les étiquettes de graduations à droite de la zone de tracé,</li>
-                        <li><b>À  côté de l'axe</b> pour afficher les étiquettes de graduations à côté de l'axe.</li>
-                    </ul>
-                    <ul>
-                        <li>
-                            Pour définir le <b>Format d'étiquette</b> cliquez sur le bouton format d'étiquette et choisissez la catégorie appropriée.
-                            <p>Les catégories du format d'étiquette disponibles:</p>
-                            <ul>
-                                <li>Général</li>
-                                <li>Nombre</li>
-                                <li>Scientifique</li>
-                                <li>Comptabilité</li>
-                                <li>Monétaire</li>
-                                <li>Date</li>
-                                <li>Heure</li>
-                                <li>Pourcentage</li>
-                                <li>Fraction</li>
-                                <li>Texte</li>
-                                <li>Personnalisé</li>
-                            </ul>
-                            <p>Les options du format d'étiquette varient en fonction de la catégorie sélectionné. Pour en savoir plus sur la modification du format de nombre, veuillez consulter <a href="../UsageInstructions/ChangeNumberFormat.htm" onclick="onhyperlinkclick(this)">cette page</a>.</p>
-                        </li>
-                        <li>
-                            Activez <b>Lié à la source</b> pour conserver la représentation de nombre de la source de données du graphique.
-                        </li>
-                    </ul>
-                </li>
-            </ul>
-            <p>
-                <img alt="Fenêtre Graphique - Paramètres avancés" src="../../../../../../common/main/resources/help/fr/images/chartsettings_secondaryaxis1.png" />
-            </p>
-            <p class="note"><b>Remarque</b>: Les axes secondaires sont pris en charge par des graphiques Combo<b> </b>uniquement.</p>
-            <p><b>Axes secondaires</b> sont utiles pour des graphiques Combo lorsque les nombres varient considérablement, ou lorsque des types de données mixtes sont utilisés pour créer un graphique. Avec des <b>axes secondaires</b> on peut lire et comprendre un graphique combiné plus facilement.</p>
-            <p>L'onglet <b>Axe vertical/horizontal secondaire</b> s'affiche lorsque vous choisissez une série de données appropriée pour votre graphique combiné. Les options et les paramètres disponibles sous l'onglet <b>Axe vertical/horizontal secondaire</b> sont les mêmes que ceux sous l'onglet Axe vertical/horizontal. Pour une description détaillée des options disponibles sous l'onglet <b>Axe vertical/horizontal</b>, veuillez consulter les sections appropriées ci-dessus/ci-dessous.</p>
-            <p><img alt="Fenêtre Graphique - Paramètres avancés" src="../../../../../../common/main/resources/help/fr/images/chartsettings_horizontalaxis.png" /></p>
-            <p>L'onglet <b>Axe horizontal</b> vous permet de modifier les paramètres de l'axe horizontal, également appelés axe des catégories ou axe x, qui affiche des étiquettes textuels. Veuillez noter que l'axe horizontal sera l'axe des valeurs qui affiche des valeurs numériques pour les graphiques <b>En barres</b>. Dans ce cas, les options de l'onglet <b>Axe horizontal</b> correspondent à celles décrites dans la section précédente. Pour les Graphiques <b>Nuage de points (XY</b>), les deux axes sont des axes de valeur.</p>
-            <ul>
-                <li>Sélectionnez <b>Masquer</b> pour masquer l'axe horizontal du graphique, laissez cette option décochée pour afficher l'axe.</li>
-                <li>
-                    Définissez l'orientation du <b>Titre</b> en choisissant l'option appropriée de la liste déroulante:
-                    <ul>
-                        <li><b>Rien</b> pour ne pas afficher le titre de l'axe horizontal.</li>
-                        <li><b>Sans superposition</b> pour afficher le titre en-dessous de l'axe horizontal.</li>
-                    </ul>
-                </li>
-                <li><b>Quadrillage</b> permet de spécifier les lignes du <b>Quadrillage horizontal</b> que vous souhaitez afficher en sélectionnant l'option voulue dans la liste déroulante: <b>Aucun</b>, <b>Principal</b>, <b>Secondaire</b> ou <b>Principales et secondaires</b>.</li>
-                <li><b>Croisement de l'axe</b> - sert à spécifier un point sur l'axe horizontal où l'axe vertical doit le traverser. L'option <b>Auto</b> est sélectionnée par défaut, dans ce cas la valeur du point d'intersection est calculée automatiquement en fonction de la plage de données sélectionnée. Vous pouvez sélectionner l'option <b>Valeur</b> dans la liste déroulante et spécifier une valeur différente dans le champ de saisie à droite, ou définir le point d'intersection des axes à la Valeur minimale/maximale (correspondant à la première et la dernière catégorie) sur l'axe vertical.</li>
-                <li><b>Position de l'axe</b> - sert à spécifier où les étiquettes de l'axe doivent être placés: <b>Graduations</b> ou <b>Entre graduations</b>.</li>
-                <li><b>Valeurs dans l'ordre inverse</b> - est utilisé pour afficher les catégories dans la direction opposée. Lorsque la case est désactivée, les valeurs sont affichées de gauche à droite. Lorsque la case est activée, les valeurs sont affichées de droite à gauche.</li>
-                <li>
-                    La section <b>Options de graduations</b> permet d'ajuster l'apparence des graduations sur l'échelle horizontale. Les graduations du type principal sont les divisions à plus grande échelle qui peuvent avoir des étiquettes affichant des valeurs de catégorie. Les graduations secondaires sont les divisions à moins grande d'échelle qui sont placées entre les graduations principales et n'ont pas d'étiquettes. Les graduations définissent également l'endroit où le quadrillage peut être affiché, si l'option correspondante est définie dans l'onglet <b>Disposition</b>. Vous pouvez ajuster les paramètres de graduation suivants:
-                    <ul>
-                        <li>Type principale/secondaire - sert à spécifier les options de placement suivantes: <b>Aucun</b> pour ne pas afficher les graduations principales/secondaires, <b>Sur l'axe</b> pour afficher les graduations principales/secondaires des deux côtés de l'axe, <b>Dans</b> pour afficher les graduations principales/secondaires dans l'axe, <b>À  l'extérieur</b> pour afficher les graduations principales/secondaires à l'extérieur de l'axe.</li>
-                        <li><b>Intervalle entre les graduations</b> - sert à spécifier le nombre de catégories à afficher entre deux marques de graduation adjacentes.</li>
-                    </ul>
-                </li>
-                <li>
-                    La section <b>Options d'étiquettes</b> permet d'ajuster l'apparence des étiquettes qui affichent des catégories.
-                    <ul>
-                        <li><b>Position de l'étiquette</b> sert à spécifier où les étiquettes de l'axe doivent être placés par rapport à l'axe horizontal: Sélectionnez l'option souhaitée dans la liste déroulante: <b>Aucun</b> pour ne pas afficher les étiquettes de catégorie, <b>En bas</b> pour afficher les étiquettes de catégorie au bas de la zone de tracé, <b>En haut</b> pour afficher les étiquettes de catégorie en haut de la zone de tracé, <b>À  côté de l'axe</b> pour afficher les étiquettes de catégorie à côté de l'axe.</li>
-                        <li><b>Distance de l'étiquette de l'axe</b> - sert à spécifier la distance entre les étiquettes et l'axe. Spécifiez la valeur nécessaire dans le champ situé à droite. Plus la valeur que vous définissez est élevée, plus la distance entre l'axe et les étiquettes est grande.</li>
-                        <li><b>Intervalle entre les étiquettes</b> - sert à spécifier la fréquence à laquelle les étiquettes doivent être affichés. L'option <b>Auto</b> est sélectionnée par défaut, dans ce cas les étiquettes sont affichés pour chaque catégorie. Vous pouvez sélectionner l'option <b>Manuel</b> dans la liste déroulante et spécifier la valeur voulue dans le champ de saisie sur la droite. Par exemple, entrez 2 pour afficher les étiquettes pour une catégorie sur deux.</li>
-                        <li>
-                            Pour définir le <b>Format d'étiquette</b> cliquez sur le bouton format d'étiquette et choisissez la catégorie appropriée.
-                            <p>Les catégories du format d'étiquette disponibles:</p>
-                            <ul>
-                                <li>Général</li>
-                                <li>Nombre</li>
-                                <li>Scientifique</li>
-                                <li>Comptabilité</li>
-                                <li>Monétaire</li>
-                                <li>Date</li>
-                                <li>Heure</li>
-                                <li>Pourcentage</li>
-                                <li>Fraction</li>
-                                <li>Texte</li>
-                                <li>Personnalisé</li>
-                            </ul>
-                            <p>Les options du format d'étiquette varient en fonction de la catégorie sélectionné. Pour en savoir plus sur la modification du format de nombre, veuillez consulter <a href="../UsageInstructions/ChangeNumberFormat.htm" onclick="onhyperlinkclick(this)">cette page</a>.</p>
-                        </li>
-                        <li>
-                            Activez <b>Lié à la source</b> pour conserver la représentation de nombre de la source de données du graphique.
-                        </li>
-                    </ul>
-                </li>
-            </ul>
-            <p>L'onglet Accrochage à la cellule comprend les options suivantes:</p>
-            <ul>
-                <li><b>Déplacer et dimensionner avec des cellules</b> - cette option permet de placer le graphique derrière la cellule. Quand une cellule se déplace (par exemple: insertion ou suppression des lignes/colonnes), le graphique se déplace aussi. Quand vous ajustez la largeur ou la hauteur de la cellule, la dimension du graphique s'ajuste aussi.</li>
-                <li><b>Déplacer sans dimensionner avec les cellules</b> - cette option permet de placer le graphique derrière la cellule mais d'empêcher son redimensionnement. Quand une cellule se déplace, le graphique se déplace aussi, mais si vous redimensionnez la cellule, le graphique demeure inchangé.</li>
-                <li><b>Ne pas déplacer et dimensionner avec les cellules</b> - cette option empêche le déplacement ou redimensionnement du graphique si la position ou la dimension de la cellule restent inchangées.</li>
-            </ul>
-            <p><img alt="La fenêtre Graphique - Paramètres avancés Alignement dans une cellule" src="../images/chartwindow5.png" /></p>
-            <p>L'onglet <b>Texte de remplacement</b> permet de spécifier un <b>Titre</b> et une <b>Description</b> qui sera lue aux personnes avec des déficiences cognitives ou visuelles pour les aider à mieux comprendre l'information du graphique.</p>
-            <p><img alt="La fenêtre Graphique - Paramètres avancés" src="../images/chartwindow4.png" /></p>
-            <h3>Modifier les éléments de graphique</h3>
-            <p>Pour modifier le <b>Titre</b> du graphique, sélectionnez le texte par défaut à l'aide de la souris et saisissez le vôtre à la place.</p>
-            <p>Pour modifier la mise en forme de la police dans les éléments de texte, tels que le titre du graphique, les titres des axes, les entrées de légende, les étiquettes de données, etc., sélectionnez l'élément de texte nécessaire en cliquant dessus. Utilisez ensuite les icônes de l'onglet <b>Accueil </b>de la barre d'outils supérieure pour modifier le <a href="../UsageInstructions/FontTypeSizeStyle.htm" onclick="onhyperlinkclick(this)">type de police, la taille, la couleur</a>.</p>
-            <p>Une fois le graphique sélectionné, l'icône <b>Paramètres de la forme</b> <span class="icon icon-shape_settings_icon"></span> est aussi disponible à la droite car une forme est utilisé en arrière plan du graphique. Vous pouvez appuyer sur cette icône pour accéder à l'onglet <a href="InsertAutoshapes.htm" onclick="onhyperlinkclick(this)"><b>Paramètres de la forme</b> </a> de la barre latérale droite et configurer le <b>Remplissage</b> et la <b>Ligne</b> de la forme. Veuillez noter qu'on ne peut pas modifier le type de la forme.</p>
-            <p>
-                Sous l'onglet <b>Paramètres de la forme</b> sur le panneau de droit, vous pouvez configurer la zone du graphique là-même aussi que les éléments du graphique tels que <em>la zone de tracé</em>, <em>la série de données</em>, <em>le titre du graphique</em>, <em>la légende</em> et les autres et ajouter les différents types de remplissage. Sélectionnez l'élément du graphique nécessaire en cliquant sur le bouton gauche de la souris et choisissez le type de remplissage approprié: <em>couleur de remplissage</em>, <em>remplissage en dégradé</em>,<em> image ou texture</em>, <em>modèle</em>. Configurez les paramètres du remplissage et spécifier le niveau <em>d'opacité </em> si nécessaire. Lorsque vous sélectionnez l'axe vertical ou horizontal ou le quadrillage, vous pouvez configurer le paramètres du trait seulement sous l'onglet <b>Paramètres de la forme</b>: <em>couleur</em>, <em>largeur</em>, <em>taille</em> et <em>opacité</em>. Pour plus de détails sur utilisation des couleurs de la forme, du remplissage et du trait veuillez accéder à <a href="../UsageInstructions/InsertAutoshapes.htm" onclick="onhyperlinkclick(this)">cet page</a>.
-            </p>
-            <p class="note"><b>Remarque</b>: l'option <b>Ajouter un ombre</b> est aussi disponible sous l'onglet <b>Paramètres de la forme</b>, mais elle est désactivée pour les éléments du graphique.</p>
-            <p>Si vous voulez redimensionner les éléments du graphique, sélectionnez l'élément nécessaire en cliquant sur le bouton gauche de la souris et faites glisser un des huit carreaux blancs <span class="icon icon-resize_square"></span> le long du périmètre de l'élément.</p>
-            <p><span class="big big-resizeelement"></span></p>
-            <p>Pour modifier la position d'un élément, cliquez sur cet élément avec le bouton gauche de souris, vérifiez si le curseur est devenu <span class="icon icon-arrow"></span>, maintenez le bouton gauche de la souris enfoncé et faites-le glisser vers la position souhaité.</p>
-            <p><span class="big big-moveelement"></span></p>
-            <p>Pour supprimer un élément de graphique, sélectionnez-le en cliquant sur le bouton gauche et appuyez sur la touche <b>Suppr</b>.</p>
-            <p>Vous pouvez également faire pivoter les graphiques 3D à l'aide de la souris. Faites un clic gauche dans la zone de tracé et maintenez le bouton de la souris enfoncé. Faites glisser le curseur sans relâcher le bouton de la souris pour modifier l'orientation du graphique 3D.</p>
-            <p><img alt="Graphique 3D" src="../../../../../../common/main/resources/help/fr/images/3dchart.png" /></p>
-            <p>Si nécessaire, vous pouvez <a href="ManipulateObjects.htm" onclick="onhyperlinkclick(this)">modifier la taille et la position du graphique</a>.</p>
-            <p>Pour <b>supprimer</b> un graphique inséré, cliquez sur celui-ci et appuyez sur la touche <b>Suppr.</b></p>
-            <h3>Affecter une macro à un graphique</h3>
-            <p>Pour rendre l'accès à macro plus rapide et facile dans une feuille de calcul, vous pouvez affecter une macro à un graphique. Une fois la macro affectée, le graphique apparaît ainsi comme un bouton de contrôle et vous pouvez lancer la macro par un clic dessus.</p>
-            <p>Pour affecter une macro:</p>
-            <ul type="circle">
-                <li>
-                    Cliquer avec le bouton droit de la souris sur le graphique et sélectionnez l'option <b>Affecter une macro</b> dans le menu déroulant.
-                    <p><img alt="Affecter une macro dans le menu" src="../images/assignmacro_rightclickchart.png" /></p>
-                </li>
-                <li>La boîte de dialogue Affecter une macro s'affiche.</li>
-                <li>
-                    Sélectionnez la macro dans la liste ou saisissez le nom et cliquez sur <b>OK</b>.
-                    <p><img alt="Affecter une macro" src="../images/assignmacro.png" /></p>
-                </li>
-            </ul>
-            <p>Une fois la macro affectée, vous pouvez toujours sélectionner le graphique pour effectuer d'autres opérations en cliquant avec le bouton gauche de la souris sur la surface du graphique.</p>
-            <h3>Utiliser des graphiques sparkline</h3>
-            <p>ONLYOFFICE Spreadsheet Editor prend en charge des  <b>Graphiques sparkline</b>. Un graphique sparkline est un graphique tout petit qui s'adapte à la taille de la cellule et est un excellent outil de représentation visuelle des données. Pour en savoir plus sur la création, la modification et mise en forme des graphiques sparkline, veuillez consulter des instructions <a href="../UsageInstructions/InsertSparklines.htm" onclick="onhyperlinkclick(this)">Insérer des graphiques sparkline</a> guidelines.</p>
-        </div>
-	</body>
+﻿<!DOCTYPE html>
+<html>
+	<head>
+		<title>Insérer des graphiques</title>
+		<meta charset="utf-8" />
+		<meta name="description" content="Ajouter un graphique à votre classeur et configurez sa position, taille et paramètres" />
+		<link type="text/css" rel="stylesheet" href="../../../../../../common/main/resources/help/editor.css" />
+		<link type = "text/css" rel = "stylesheet" href = "../../images/sprite.css" />
+        <script type="text/javascript" src="../callback.js"></script>
+        <script type="text/javascript" src="../search/js/page-search.js"></script>
+	</head>
+	<body>
+        <div class="mainpart">
+            <div class="search-field">
+                <input id="search" class="searchBar" placeholder="Rechercher" type="text" onkeypress="doSearch(event)">
+            </div>
+            <h1>Insérer des graphiques</h1>
+            <h3>Insérer un graphique</h3>
+            <p>Pour insérer un graphique dans <a href="https://www.onlyoffice.com/fr/spreadsheet-editor.aspx" target="_blank" onclick="onhyperlinkclick(this)"><b>l'éditeur de claseurs</b></a>,</p>
+            <ol>
+                <li>Sélectionnez la plage de cellules comportant des données que vous souhaitez utiliser pour le graphique,</li>
+                <li>Passez à l'onglet <b>Insertion</b> de la barre d'outils supérieure.</li>
+                <li>Cliquez sur <div class="icon icon-chart"></div> l'icône <b>Graphique</b> de la barre d'outils supérieure.</li>
+                <li>
+                    Sélectionnez le type de graphique approprié: <details class="details-example"><summary>Graphique à colonnes</summary>
+                        <ul>
+                            <li>Histogramme groupé</li>
+                            <li>Histogramme empilé</li>
+                            <li>Histogramme empilé 100 %</li>
+                            <li>Histogramme groupé en 3D</li>
+                            <li>Histogramme empilé en 3D</li>
+                            <li>Histogramme empilé 100 % en 3D</li>
+                            <li>Histogrammes en 3D</li>
+                        </ul>
+                    </details> <details class="details-example"><summary>Graphiques en ligne</summary>
+                        <ul>
+                            <li>Ligne</li>
+                            <li>Lignes empilées</li>
+                            <li>Lignes empilées 100%</li>
+                            <li>Lignes avec marques de données</li>
+                            <li>Lignes empilées avec marques de données</li>
+                            <li>Lignes empilées 100 % avec des marques de données</li>
+                            <li>Lignes 3D</li>
+                        </ul>
+                    </details> <details class="details-example"><summary>Graphiques en secteurs</summary>
+                        <ul>
+                            <li>Secteurs</li>
+                            <li>Donut</li>
+                            <li>Camembert 3D</li>
+                        </ul>
+                    </details> <details class="details-example"><summary>Graphiques à barres</summary>
+                        <ul>
+                            <li>Barres groupées</li>
+                            <li>Barres empilées</li>
+                            <li>Barres empilées 100 %</li>
+                            <li>Barres groupées en 3D</li>
+                            <li>Barres empilées en 3D</li>
+                            <li>Barres empilées 100 % en 3D</li>
+                        </ul>
+                    </details> <details class="details-example"><summary>Graphiques en aires</summary>
+                        <ul>
+                            <li>Aires</li>
+                            <li>Aires empilées</li>
+                            <li>Aires empilées 100 %</li>
+                        </ul>
+                    </details> <details class="details-example"><summary>Graphiques boursiers</summary></details> <details class="details-example"><summary>Nuage de points (XY)</summary>
+                        <ul>
+                            <li>Disperser</li>
+                            <li>Barres empilées</li>
+                            <li>Disperser avec lignes lissées et marqueurs</li>
+                            <li>Disperser avec lignes lissées</li>
+                            <li>Disperser avec des lignes droites et marqueurs</li>
+                            <li>Disperser avec des lignes droites</li>
+                        </ul>
+                    </details> <details class="details-example"><summary>Radars</summary>
+                        <ul>
+                            <li>Radar</li>
+                            <li>Radar avec marqueurs</li>
+                            <li>Radar plein</li>
+                        </ul>
+                    </details> <details class="details-example"><summary>Graphiques Combo</summary>
+                        <ul>
+                            <li>Histogramme groupé - Courbe</li>
+                            <li>Histogramme groupé - ligne sur un axe secondaire</li>
+                            <li>Aires empilées - histogramme groupé</li>
+                            <li>Combinaison personnalisée</li>
+                        </ul>
+                    </details>
+                </li>
+            </ol>
+            <p>Après cela, le graphique sera ajouté à la feuille de calcul. </p>
+            <p class="note"><b>Remarque</b>: <b>ONLYOFFICE Spreadsheet Editor</b> prend en charge la modification des graphiques créés dans d'autres applications tels que: <b>Graphiques en pyramides, à barres (pyramides), horizontal/vertical à cylindre, horizontal/vertical à cônes</b>. Vous pouvez ouvrir le fichier comportant tels graphiques et les modifier en utilisant les outils disponibles.</p>
+            <h3>Régler les paramètres du graphique</h3>
+            <p>Vous pouvez maintenant modifier les propriétés du graphique inséré: Pour modifier le type de graphique,</p>
+            <ol>
+                <li>Sélectionnez le graphique avec la souris.</li>
+                <li>
+                    Cliquez sur l'icône <b>Paramètres du graphique</b>. <div class="icon icon-chartsettingsicon"></div> sur la barre latérale gauche,
+                    <p><img alt="Fenêtre Paramètres du graphique du panneau latéral droit" src="../images/chartsettings.png" /></p>
+                </li>
+                <li>Ouvrez la liste déroulante <b>Style</b> et sélectionnez le style qui vous convient le mieux.</li>
+                <li>Ouvrez la liste déroulante <b>Modifier le type</b> et sélectionnez le type approprié.</li>
+                <li>Cliquez sur l'option <b>Intervertir ligne/colonne</b> pour repositionner les lignes et les colonnes du graphique.</li>
+            </ol>
+            <p>Le type et le style de graphique sélectionnés seront modifiés.</p>
+            <p>En outre, la configuration de Rotation 3D est disponible pour des graphiques 3D:</p>
+            <p><img class="floatleft" alt="L'onglet Paramètres du graphique" src="../../../../../../common/main/resources/help/fr/images/right_chart_3d.png" /></p>
+            <ul style="margin-left: 280px;">
+                <li><b>Rotation X</b> - définissez la valeur de rotation de l'axe X en utilisant le clavier ou les flèches <em>Gauche</em> et <em>Droite</em>.</li>
+                <li><b>Rotation Y</b> - définissez la valeur de rotation de l'axe Y en utilisant le clavier ou les flèches <em>Haut</em> et <em>Bas</em>.</li>
+                <li><b>Perspective</b> - définissez la valeur appropriée de profondeur en utilisant le clavier ou les flèches <em>Rétrécir le champ</em> ou <em>Élargir le champ</em>.</li>
+                <li>Axes à angle droit sert à définir l'angle de l'axe à droite.</li>
+                <li><b>Mise à l'échelle automatique</b> - activez cette option pour mettre automatiquement à l'échelle la profondeur et la hauteur du graphique ou désactivez cette option pour définir manuellement la profondeur et la hauteur.</li>
+                <li><b>Profondeur (% de la base)</b> - définissez la profondeur en utilisant le clavier ou le flèches.</li>
+                <li><b>Hauteur (% de la base)</b> - définissez la hauteur en utilisant le clavier ou le flèches.</li>
+                <li>
+                    <b>Rotation par défaut</b> - restaurer les paramètres 3D par défaut.
+                    <p class="note">Veuillez noter que c'est pas possible de modifier chaque élément du graphique, tous paramètres seront appliqués au graphique dans son ensemble.</p>
+                </li>
+            </ul>
+            <hr />
+            <p>Pour modifier les données du graphiques:</p>
+            <ol>
+                <li>Cliquez sur le bouton <b>Sélectionner des données</b> sur le panneau latéral droit.</li>
+                <li>
+                    Utilisez la boîte de dialogue <b>Données du graphique</b> pour gérer la <b>Plage de données du graphique</b>, les <b>Entrées de légende (Série)</b>, le <b>Étiquette de l'axe horizontal (abscisse)</b>, et <b>Intervertir ligne/colonne</b>.
+                    <p><img alt="La fenêtre Données du graphique" src="../../../../../../common/main/resources/help/fr/images/chartdata.png" /></p>
+                    <ul>
+                        <li>
+                            <b>Plage de données du graphique</b> - sélectionnez les données pour votre graphique.
+                            <ul>
+                                <li>
+                                    Cliquez sur <div class="icon icon-changerange"></div> l'icône à droite de la boîte <b>Plage de données du graphique</b> pour sélectionner la plage de données.
+                                    <p><img alt="Fenêtre Sélectionner une plage de données" src="../images/pivot_selectdata.png" /></p>
+                                </li>
+                            </ul>
+                        </li>
+                        <li>
+                            <b>Entrées de légende (Série)</b> - ajouter, modifier ou supprimer les entrées de légende. Tapez ou sélectionnez le nom de série des entrées de légende.
+                            <ul>
+                                <li>Dans <b>Entrées de légende (Série)</b>, cliquez sur le bouton <b>Ajouter</b>.</li>
+                                <li>
+                                    Dans <b>Modifier la série</b>, saisissez une nouvelle entrée de légende ou cliquez sur <div class="icon icon-changerange"></div> l'icône à droite de la zone <b>Nom de la série</b>.
+                                    <p><img alt="La fenêtre Modifier la série" src="../../../../../../common/main/resources/help/fr/images/editseries.png" /></p>
+                                </li>
+                            </ul>
+                        </li>
+                        <li>
+                            <b>Étiquette de l'axe horizontal (abscisse)</b> - modifier le texte de l'étiquette de l'axe.
+                            <ul>
+                                <li>Dans <b>Étiquette de l'axe horizontal (abscisse)</b>, cliquez sur <b>Modifier</b>.</li>
+                                <li>
+                                    Dans <b>Plage de données de l'étiquette de l'axe</b>, saisissez les étiquettes à ajouter ou cliquez sur <div class="icon icon-changerange"></div> l'icône à droite de la zone <b>Plage de données de l'étiquette de l'axe</b> pour sélectionner la plage de données.
+                                    <p><img alt="La fenêtre Étiquettes de l'axe" src="../images/axislabels.png" /></p>
+                                </li>
+                            </ul>
+                        </li>
+                        <li><b>Intervertir ligne/colonne</b> - réorganiser la configuration de données dans la feuille de calcul selon vos besoins. Changer de ligne ou de colonne pour afficher des données sur un autre axe. </li>
+                    </ul>
+                </li>
+                <li>Cliquez sur <b>OK</b> pour appliquer toutes les modifications et fermer la fenêtre.</li>
+            </ol>
+            <p>Cliquez sur <b>Afficher les paramètres avancés</b> pour modifier les paramètres suivants: <b>Disposition</b>, <b>Axe vertical</b>, <b>Axe vertical secondaire</b>, <b>Axe horizontal</b>, <b>Axe horizontal secondaire</b>, <b>Accrochage à la cellule</b> et <b>Texte de remplacement</b>.</p>
+            <p><img alt="Fenêtre Graphique - Paramètres avancés" src="../../../../../../common/main/resources/help/fr/images/chartsettings_layout.png" /></p>
+            <p>L'onglet <b>Disposition</b> vous permet de modifier la disposition des éléments de graphique.</p>
+            <ul>
+                <li>
+                    Définissez la position du <b>Titre du graphique</b> sur votre graphique en sélectionnant l'option appropriée dans la liste déroulante:
+                    <ul>
+                        <li><b>Aucun</b> - pour ne pas afficher le titre du graphique,</li>
+                        <li><b>Superposition</b> pour superposer et centrer le titre sur la zone de tracé,</li>
+                        <li><b>Sans superposition</b> pour afficher le titre au-dessus de la zone de tracé.</li>
+                    </ul>
+                </li>
+                <li>
+                    Spécifiez la position de la <b>Légende</b> sur votre graphique en sélectionnant l'option voulue dans la liste déroulante:
+                    <ul>
+                        <li><b>Aucun</b> - pour ne pas afficher la légende,</li>
+                        <li><b>En bas</b> pour afficher la légende et l'aligner au bas de la zone de tracé,</li>
+                        <li><b>En haut </b>pour afficher la légende et l'aligner en haut de la zone de tracé,</li>
+                        <li><b>À </b> <b>droite</b> pour afficher la légende et l'aligner à droite de la zone de tracé,</li>
+                        <li><b>À </b> <b>gauche</b> pour afficher la légende et l'aligner à gauche de la zone de tracé,</li>
+                        <li><b>Superposition à gauche</b> pour superposer et centrer la légende à gauche de la zone de tracé,</li>
+                        <li><b>Superposition à droite</b> pour superposer et centrer la légende à droite de la zone de tracé.</li>
+                    </ul>
+                </li>
+                <li>
+                    Spécifiez les paramètres des <b>Étiquettes de données</b> (c'est-à-dire les étiquettes de texte représentant les valeurs exactes des points de données):<br />
+                    <ul>
+                        <li>
+                            Définissez la position des <b>Étiquettes de données</b> par rapport aux points de données en sélectionnant l'option nécessaire dans la liste déroulante. Les options disponibles varient en fonction du type de graphique sélectionné.
+                            <ul>
+                                <li>Pour les graphiques en <b>Colonnes/Barres</b>, vous pouvez choisir les options suivantes: <b>Aucun</b>, <b>Au centre</b>, <b>En bas à l'intérieur</b>, <b>En haut à l'intérieur</b>, <b>En haut à l'extérieur</b>.</li>
+                                <li>Pour les graphiques en <b>Ligne/ Nuage de points (XY)/Boursier</b>, vous pouvez choisir les options suivantes: Aucun, Au centre, <b>À </b> <b>droite</b>, <b>À </b> <b>gauche</b>, <b>En haut</b>, <b>En bas</b>.</li>
+                                <li>Pour les graphiques <b>Secteur</b>, vous pouvez choisir les options suivantes: <b>Aucun</b>, <b>Au centre</b>, <b>Ajuster à la largeur</b>, <b>En haut à l'intérieur</b>, <b>En haut à l'extérieur</b>.</li>
+                                <li>Pour les graphiques <b>En aire</b> ainsi que pour les graphiques <b>3D en Colonnes</b>, <b>En ligne</b>, <b>Radar</b> et <b>En barres</b>  vous pouvez choisir les options suivantes: <b>Aucun</b>, <b>Au centre</b>.</li>
+                            </ul>
+                        </li>
+                        <li>Sélectionnez les données que vous souhaitez inclure dans vos étiquettes en cochant les cases correspondantes: <b>Nom de série</b>, <b>Nom de catégorie</b>, <b>Valeur</b>,</li>
+                        <li>Saisissez un caractère (virgule, point-virgule, etc.) que vous souhaitez utiliser pour séparer plusieurs étiquettes dans le champ de saisie <b>Séparateur des étiquettes de données</b>.</li>
+                    </ul>
+                </li>
+                <li><b>Lignes</b> - permet de choisir un style de ligne pour les graphiques en<b> Ligne/Nuage de points (XY</b>). Vous pouvez choisir parmi les options suivantes: <b>Droit</b> pour utiliser des lignes droites entre les points de données, <b>Lisse</b> pour utiliser des courbes lisses entre les points de données, ou<b> Rien</b> pour ne pas afficher les lignes.</li>
+                <li>
+                    <b>Marqueurs</b> - est utilisé pour spécifier si les marqueurs doivent être affichés (si la case est cochée) ou non (si la case n'est pas cochée) pour les graphiques <b>Ligne/Nuage de points (XY</b>).
+                    <p class="note"><b>Remarque</b>: les options <b>Lignes</b> et <b>Marqueurs</b> sont disponibles uniquement pour les graphiques <b>en Ligne</b> et <b>Ligne/Nuage de points (XY</b>).</p>
+                </li>
+            </ul>
+            <p><img alt="Fenêtre Graphique - Paramètres avancés" src="../../../../../../common/main/resources/help/fr/images/chartsettings_verticalaxis.png" /></p>
+            <p>L'onglet <b>Axe vertical</b> vous permet de modifier les paramètres de l'axe vertical, également appelés axe des valeurs ou axe y, qui affiche des valeurs numériques. Veuillez noter que l'axe vertical sera l'axe des catégories qui affiche des étiquettes de texte pour les graphiques <b>En barres</b>. Dans ce cas, les options de l'onglet <b>Axe vertical</b> correspondront à celles décrites dans la section suivante. Pour les Graphiques <b>Nuage de points (XY</b>), les deux axes sont des axes de valeur.</p>
+            <p class="note"><b>Remarque</b>: les sections <b>Paramètres des axes</b> et <b>Quadrillage</b> seront désactivées pour les <b>Graphiques à secteurs</b>, car les graphiques de ce type n'ont ni axes ni lignes de quadrillage.</p>
+            <ul>
+                <li>Sélectionnez <b>Masquer </b>pour masquer l'axe vertical du graphique, laissez cette option décochée pour afficher l'axe.</li>
+                <li>
+                    Définissez l'orientation du <b>Titre</b> en choisissant l'option appropriée de la liste déroulante:
+                    <ul>
+                        <li><b>Aucun</b> - pour ne pas afficher le titre de l'axe  vertical,</li>
+                        <li><b>Incliné</b> pour afficher le titre de bas en haut à gauche de l'axe vertical,</li>
+                        <li><b>Horizontal</b> pour afficher le titre horizontalement à gauche de l'axe vertical.</li>
+                    </ul>
+                </li>
+                <li><b>Valeur minimale</b> sert à définir la valeur la plus basse à afficher au début de l'axe vertical. L'option <b>Auto</b> est sélectionnée par défaut, dans ce cas la valeur minimale est calculée automatiquement en fonction de la plage de données sélectionnée. Vous pouvez sélectionner l'option <b>Fixé</b> dans la liste déroulante et spécifier une valeur différente dans le champ de saisie sur la droite.</li>
+                <li><b>Valeur maximale</b> sert à définir la valeur la plus élevée à afficher à la fin de l'axe vertical. L'option <b>Auto</b> est sélectionnée par défaut, dans ce cas la valeur maximale est calculée automatiquement en fonction de la plage de données sélectionnée. Vous pouvez sélectionner l'option <b>Fixé</b> dans la liste déroulante et spécifier une valeur différente dans le champ de saisie sur la droite.</li>
+                <li><b>Croisement de l'axe</b> - sert à spécifier un point sur l'axe vertical où l'axe horizontal doit le traverser. L'option <b>Auto</b> est sélectionnée par défaut, dans ce cas la valeur du point d'intersection est calculée automatiquement en fonction de la plage de données sélectionnée. Vous pouvez sélectionner l'option <b>Valeur</b> dans la liste déroulante et spécifier une valeur différente dans le champ de saisie à droite, ou définir le point d'intersection des axes à la <b>Valeur minimum/maximum</b> sur l'axe vertical.</li>
+                <li><b>Unités d'affichage</b> - sert à déterminer la représentation des valeurs numériques le long de l'axe vertical. Cette option peut être utile si vous travaillez avec de grands nombres et souhaitez que les valeurs sur l'axe soient affichées de manière plus compacte et plus lisible (par exemple, vous pouvez représenter 50 000 comme 50 en utilisant les unités d'affichage de <b>Milliers</b>). Sélectionnez les unités souhaitées dans la liste déroulante: <b>Centaines</b>, <b>Milliers</b>, <b>10 000</b>, <b>100 000</b>, <b>Millions</b>, <b>10 000 000</b>, <b>100 000 000</b>, <b>Milliards</b>, <b>Billions</b>, ou choisissez l'option <b>Rien</b> pour retourner aux unités par défaut.</li>
+                <li><b>Valeurs dans l'ordre inverse</b> - sert à afficher les valeurs dans la direction opposée. Lorsque la case n'est pas cochée, la valeur la plus basse est en bas et la valeur la plus haute est en haut de l'axe. Lorsque la case est cochée, les valeurs sont triées de haut en bas.</li>
+                <li><b>Échelle logarithmique</b> - sert à activer l'échelle logarithmique pour la Base définie par l'utilisateur.</li>
+                <li>
+                    La section <b>Options de graduations</b> permet d'ajuster l'apparence des graduations sur l'échelle verticale. Les graduations du type principal sont les divisions à plus grande échelle qui peuvent avoir des étiquettes affichant des valeurs numériques. Les graduations du type secondaire sont les subdivisions d'échelle qui sont placées entre les graduations principales et n'ont pas d'étiquettes. Les graduations définissent également l'endroit où le quadrillage peut être affiché, si l'option correspondante est définie dans l'onglet <b>Disposition</b>. Les listes déroulantes <b>Type principal/secondaire</b> contiennent les options de placement suivantes:
+                    <ul>
+                        <li><b>Aucun</b> pour ne pas afficher les graduations principales/secondaires,</li>
+                        <li><b>Sur l'axe</b> pour afficher les graduations principales/secondaires des deux côtés de l'axe,</li>
+                        <li><b>Dans</b> pour afficher les graduations majeures/mineures dans l'axe,</li>
+                        <li><b>En dehors</b> pour afficher les graduations majeures/mineures à l'extérieur de l'axe.</li>
+                    </ul>
+                </li>
+                <li>
+                    La section Options d'étiquettes permet d'ajuster l'apparence des étiquettes de graduations du type principal qui affichent des valeurs. Pour spécifier la <b>Position de l'étiquette</b> par rapport à l'axe vertical, sélectionnez l'option voulue dans la liste déroulante:
+                    <ul>
+                        <li><b>Aucun</b> pour ne pas afficher les étiquettes de graduations,</li>
+                        <li><b>En bas</b> pour afficher les étiquettes de graduations à gauche de la zone de tracé,</li>
+                        <li><b>En haut</b> pour afficher les étiquettes de graduations à droite de la zone de tracé,</li>
+                        <li><b>À  côté de l'axe</b> pour afficher les étiquettes de graduations à côté de l'axe.</li>
+                    </ul>
+                    <ul>
+                        <li>
+                            Pour définir le <b>Format d'étiquette</b> cliquez sur le bouton format d'étiquette et choisissez la catégorie appropriée.
+                            <p>Les catégories du format d'étiquette disponibles:</p>
+                            <ul>
+                                <li>Général</li>
+                                <li>Nombre</li>
+                                <li>Scientifique</li>
+                                <li>Comptabilité</li>
+                                <li>Monétaire</li>
+                                <li>Date</li>
+                                <li>Heure</li>
+                                <li>Pourcentage</li>
+                                <li>Fraction</li>
+                                <li>Texte</li>
+                                <li>Personnalisé</li>
+                            </ul>
+                            <p>Les options du format d'étiquette varient en fonction de la catégorie sélectionné. Pour en savoir plus sur la modification du format de nombre, veuillez consulter <a href="../UsageInstructions/ChangeNumberFormat.htm" onclick="onhyperlinkclick(this)">cette page</a>.</p>
+                        </li>
+                        <li>
+                            Activez <b>Lié à la source</b> pour conserver la représentation de nombre de la source de données du graphique.
+                        </li>
+                    </ul>
+                </li>
+            </ul>
+            <p>
+                <img alt="Fenêtre Graphique - Paramètres avancés" src="../../../../../../common/main/resources/help/fr/images/chartsettings_secondaryaxis1.png" />
+            </p>
+            <p class="note"><b>Remarque</b>: Les axes secondaires sont pris en charge par des graphiques Combo<b> </b>uniquement.</p>
+            <p><b>Axes secondaires</b> sont utiles pour des graphiques Combo lorsque les nombres varient considérablement, ou lorsque des types de données mixtes sont utilisés pour créer un graphique. Avec des <b>axes secondaires</b> on peut lire et comprendre un graphique combiné plus facilement.</p>
+            <p>L'onglet <b>Axe vertical/horizontal secondaire</b> s'affiche lorsque vous choisissez une série de données appropriée pour votre graphique combiné. Les options et les paramètres disponibles sous l'onglet <b>Axe vertical/horizontal secondaire</b> sont les mêmes que ceux sous l'onglet Axe vertical/horizontal. Pour une description détaillée des options disponibles sous l'onglet <b>Axe vertical/horizontal</b>, veuillez consulter les sections appropriées ci-dessus/ci-dessous.</p>
+            <p><img alt="Fenêtre Graphique - Paramètres avancés" src="../../../../../../common/main/resources/help/fr/images/chartsettings_horizontalaxis.png" /></p>
+            <p>L'onglet <b>Axe horizontal</b> vous permet de modifier les paramètres de l'axe horizontal, également appelés axe des catégories ou axe x, qui affiche des étiquettes textuels. Veuillez noter que l'axe horizontal sera l'axe des valeurs qui affiche des valeurs numériques pour les graphiques <b>En barres</b>. Dans ce cas, les options de l'onglet <b>Axe horizontal</b> correspondent à celles décrites dans la section précédente. Pour les Graphiques <b>Nuage de points (XY</b>), les deux axes sont des axes de valeur.</p>
+            <ul>
+                <li>Sélectionnez <b>Masquer</b> pour masquer l'axe horizontal du graphique, laissez cette option décochée pour afficher l'axe.</li>
+                <li>
+                    Définissez l'orientation du <b>Titre</b> en choisissant l'option appropriée de la liste déroulante:
+                    <ul>
+                        <li><b>Rien</b> pour ne pas afficher le titre de l'axe horizontal.</li>
+                        <li><b>Sans superposition</b> pour afficher le titre en-dessous de l'axe horizontal.</li>
+                    </ul>
+                </li>
+                <li><b>Quadrillage</b> permet de spécifier les lignes du <b>Quadrillage horizontal</b> que vous souhaitez afficher en sélectionnant l'option voulue dans la liste déroulante: <b>Aucun</b>, <b>Principal</b>, <b>Secondaire</b> ou <b>Principales et secondaires</b>.</li>
+                <li><b>Croisement de l'axe</b> - sert à spécifier un point sur l'axe horizontal où l'axe vertical doit le traverser. L'option <b>Auto</b> est sélectionnée par défaut, dans ce cas la valeur du point d'intersection est calculée automatiquement en fonction de la plage de données sélectionnée. Vous pouvez sélectionner l'option <b>Valeur</b> dans la liste déroulante et spécifier une valeur différente dans le champ de saisie à droite, ou définir le point d'intersection des axes à la Valeur minimale/maximale (correspondant à la première et la dernière catégorie) sur l'axe vertical.</li>
+                <li><b>Position de l'axe</b> - sert à spécifier où les étiquettes de l'axe doivent être placés: <b>Graduations</b> ou <b>Entre graduations</b>.</li>
+                <li><b>Valeurs dans l'ordre inverse</b> - est utilisé pour afficher les catégories dans la direction opposée. Lorsque la case est désactivée, les valeurs sont affichées de gauche à droite. Lorsque la case est activée, les valeurs sont affichées de droite à gauche.</li>
+                <li>
+                    La section <b>Options de graduations</b> permet d'ajuster l'apparence des graduations sur l'échelle horizontale. Les graduations du type principal sont les divisions à plus grande échelle qui peuvent avoir des étiquettes affichant des valeurs de catégorie. Les graduations secondaires sont les divisions à moins grande d'échelle qui sont placées entre les graduations principales et n'ont pas d'étiquettes. Les graduations définissent également l'endroit où le quadrillage peut être affiché, si l'option correspondante est définie dans l'onglet <b>Disposition</b>. Vous pouvez ajuster les paramètres de graduation suivants:
+                    <ul>
+                        <li>Type principale/secondaire - sert à spécifier les options de placement suivantes: <b>Aucun</b> pour ne pas afficher les graduations principales/secondaires, <b>Sur l'axe</b> pour afficher les graduations principales/secondaires des deux côtés de l'axe, <b>Dans</b> pour afficher les graduations principales/secondaires dans l'axe, <b>À  l'extérieur</b> pour afficher les graduations principales/secondaires à l'extérieur de l'axe.</li>
+                        <li><b>Intervalle entre les graduations</b> - sert à spécifier le nombre de catégories à afficher entre deux marques de graduation adjacentes.</li>
+                    </ul>
+                </li>
+                <li>
+                    La section <b>Options d'étiquettes</b> permet d'ajuster l'apparence des étiquettes qui affichent des catégories.
+                    <ul>
+                        <li><b>Position de l'étiquette</b> sert à spécifier où les étiquettes de l'axe doivent être placés par rapport à l'axe horizontal: Sélectionnez l'option souhaitée dans la liste déroulante: <b>Aucun</b> pour ne pas afficher les étiquettes de catégorie, <b>En bas</b> pour afficher les étiquettes de catégorie au bas de la zone de tracé, <b>En haut</b> pour afficher les étiquettes de catégorie en haut de la zone de tracé, <b>À  côté de l'axe</b> pour afficher les étiquettes de catégorie à côté de l'axe.</li>
+                        <li><b>Distance de l'étiquette de l'axe</b> - sert à spécifier la distance entre les étiquettes et l'axe. Spécifiez la valeur nécessaire dans le champ situé à droite. Plus la valeur que vous définissez est élevée, plus la distance entre l'axe et les étiquettes est grande.</li>
+                        <li><b>Intervalle entre les étiquettes</b> - sert à spécifier la fréquence à laquelle les étiquettes doivent être affichés. L'option <b>Auto</b> est sélectionnée par défaut, dans ce cas les étiquettes sont affichés pour chaque catégorie. Vous pouvez sélectionner l'option <b>Manuel</b> dans la liste déroulante et spécifier la valeur voulue dans le champ de saisie sur la droite. Par exemple, entrez 2 pour afficher les étiquettes pour une catégorie sur deux.</li>
+                        <li>
+                            Pour définir le <b>Format d'étiquette</b> cliquez sur le bouton format d'étiquette et choisissez la catégorie appropriée.
+                            <p>Les catégories du format d'étiquette disponibles:</p>
+                            <ul>
+                                <li>Général</li>
+                                <li>Nombre</li>
+                                <li>Scientifique</li>
+                                <li>Comptabilité</li>
+                                <li>Monétaire</li>
+                                <li>Date</li>
+                                <li>Heure</li>
+                                <li>Pourcentage</li>
+                                <li>Fraction</li>
+                                <li>Texte</li>
+                                <li>Personnalisé</li>
+                            </ul>
+                            <p>Les options du format d'étiquette varient en fonction de la catégorie sélectionné. Pour en savoir plus sur la modification du format de nombre, veuillez consulter <a href="../UsageInstructions/ChangeNumberFormat.htm" onclick="onhyperlinkclick(this)">cette page</a>.</p>
+                        </li>
+                        <li>
+                            Activez <b>Lié à la source</b> pour conserver la représentation de nombre de la source de données du graphique.
+                        </li>
+                    </ul>
+                </li>
+            </ul>
+            <p>L'onglet Accrochage à la cellule comprend les options suivantes:</p>
+            <ul>
+                <li><b>Déplacer et dimensionner avec des cellules</b> - cette option permet de placer le graphique derrière la cellule. Quand une cellule se déplace (par exemple: insertion ou suppression des lignes/colonnes), le graphique se déplace aussi. Quand vous ajustez la largeur ou la hauteur de la cellule, la dimension du graphique s'ajuste aussi.</li>
+                <li><b>Déplacer sans dimensionner avec les cellules</b> - cette option permet de placer le graphique derrière la cellule mais d'empêcher son redimensionnement. Quand une cellule se déplace, le graphique se déplace aussi, mais si vous redimensionnez la cellule, le graphique demeure inchangé.</li>
+                <li><b>Ne pas déplacer et dimensionner avec les cellules</b> - cette option empêche le déplacement ou redimensionnement du graphique si la position ou la dimension de la cellule restent inchangées.</li>
+            </ul>
+            <p><img alt="La fenêtre Graphique - Paramètres avancés Alignement dans une cellule" src="../images/chartwindow5.png" /></p>
+            <p>L'onglet <b>Texte de remplacement</b> permet de spécifier un <b>Titre</b> et une <b>Description</b> qui sera lue aux personnes avec des déficiences cognitives ou visuelles pour les aider à mieux comprendre l'information du graphique.</p>
+            <p><img alt="La fenêtre Graphique - Paramètres avancés" src="../images/chartwindow4.png" /></p>
+            <h3>Modifier les éléments de graphique</h3>
+            <p>Pour modifier le <b>Titre</b> du graphique, sélectionnez le texte par défaut à l'aide de la souris et saisissez le vôtre à la place.</p>
+            <p>Pour modifier la mise en forme de la police dans les éléments de texte, tels que le titre du graphique, les titres des axes, les entrées de légende, les étiquettes de données, etc., sélectionnez l'élément de texte nécessaire en cliquant dessus. Utilisez ensuite les icônes de l'onglet <b>Accueil </b>de la barre d'outils supérieure pour modifier le <a href="../UsageInstructions/FontTypeSizeStyle.htm" onclick="onhyperlinkclick(this)">type de police, la taille, la couleur</a>.</p>
+            <p>Une fois le graphique sélectionné, l'icône <b>Paramètres de la forme</b> <span class="icon icon-shape_settings_icon"></span> est aussi disponible à la droite car une forme est utilisé en arrière plan du graphique. Vous pouvez appuyer sur cette icône pour accéder à l'onglet <a href="InsertAutoshapes.htm" onclick="onhyperlinkclick(this)"><b>Paramètres de la forme</b> </a> de la barre latérale droite et configurer le <b>Remplissage</b> et la <b>Ligne</b> de la forme. Veuillez noter qu'on ne peut pas modifier le type de la forme.</p>
+            <p>
+                Sous l'onglet <b>Paramètres de la forme</b> sur le panneau de droit, vous pouvez configurer la zone du graphique là-même aussi que les éléments du graphique tels que <em>la zone de tracé</em>, <em>la série de données</em>, <em>le titre du graphique</em>, <em>la légende</em> et les autres et ajouter les différents types de remplissage. Sélectionnez l'élément du graphique nécessaire en cliquant sur le bouton gauche de la souris et choisissez le type de remplissage approprié: <em>couleur de remplissage</em>, <em>remplissage en dégradé</em>,<em> image ou texture</em>, <em>modèle</em>. Configurez les paramètres du remplissage et spécifier le niveau <em>d'opacité </em> si nécessaire. Lorsque vous sélectionnez l'axe vertical ou horizontal ou le quadrillage, vous pouvez configurer le paramètres du trait seulement sous l'onglet <b>Paramètres de la forme</b>: <em>couleur</em>, <em>largeur</em>, <em>taille</em> et <em>opacité</em>. Pour plus de détails sur utilisation des couleurs de la forme, du remplissage et du trait veuillez accéder à <a href="../UsageInstructions/InsertAutoshapes.htm" onclick="onhyperlinkclick(this)">cet page</a>.
+            </p>
+            <p class="note"><b>Remarque</b>: l'option <b>Ajouter un ombre</b> est aussi disponible sous l'onglet <b>Paramètres de la forme</b>, mais elle est désactivée pour les éléments du graphique.</p>
+            <p>Si vous voulez redimensionner les éléments du graphique, sélectionnez l'élément nécessaire en cliquant sur le bouton gauche de la souris et faites glisser un des huit carreaux blancs <span class="icon icon-resize_square"></span> le long du périmètre de l'élément.</p>
+            <p><span class="big big-resizeelement"></span></p>
+            <p>Pour modifier la position d'un élément, cliquez sur cet élément avec le bouton gauche de souris, vérifiez si le curseur est devenu <span class="icon icon-arrow"></span>, maintenez le bouton gauche de la souris enfoncé et faites-le glisser vers la position souhaité.</p>
+            <p><span class="big big-moveelement"></span></p>
+            <p>Pour supprimer un élément de graphique, sélectionnez-le en cliquant sur le bouton gauche et appuyez sur la touche <b>Suppr</b>.</p>
+            <p>Vous pouvez également faire pivoter les graphiques 3D à l'aide de la souris. Faites un clic gauche dans la zone de tracé et maintenez le bouton de la souris enfoncé. Faites glisser le curseur sans relâcher le bouton de la souris pour modifier l'orientation du graphique 3D.</p>
+            <p><img alt="Graphique 3D" src="../../../../../../common/main/resources/help/fr/images/3dchart.png" /></p>
+            <p>Si nécessaire, vous pouvez <a href="ManipulateObjects.htm" onclick="onhyperlinkclick(this)">modifier la taille et la position du graphique</a>.</p>
+            <p>Pour <b>supprimer</b> un graphique inséré, cliquez sur celui-ci et appuyez sur la touche <b>Suppr.</b></p>
+            <h3>Affecter une macro à un graphique</h3>
+            <p>Pour rendre l'accès à macro plus rapide et facile dans une feuille de calcul, vous pouvez affecter une macro à un graphique. Une fois la macro affectée, le graphique apparaît ainsi comme un bouton de contrôle et vous pouvez lancer la macro par un clic dessus.</p>
+            <p>Pour affecter une macro:</p>
+            <ul type="circle">
+                <li>
+                    Cliquer avec le bouton droit de la souris sur le graphique et sélectionnez l'option <b>Affecter une macro</b> dans le menu déroulant.
+                    <p><img alt="Affecter une macro dans le menu" src="../images/assignmacro_rightclickchart.png" /></p>
+                </li>
+                <li>La boîte de dialogue Affecter une macro s'affiche.</li>
+                <li>
+                    Sélectionnez la macro dans la liste ou saisissez le nom et cliquez sur <b>OK</b>.
+                    <p><img alt="Affecter une macro" src="../images/assignmacro.png" /></p>
+                </li>
+            </ul>
+            <p>Une fois la macro affectée, vous pouvez toujours sélectionner le graphique pour effectuer d'autres opérations en cliquant avec le bouton gauche de la souris sur la surface du graphique.</p>
+            <h3>Utiliser des graphiques sparkline</h3>
+            <p>ONLYOFFICE Spreadsheet Editor prend en charge des  <b>Graphiques sparkline</b>. Un graphique sparkline est un graphique tout petit qui s'adapte à la taille de la cellule et est un excellent outil de représentation visuelle des données. Pour en savoir plus sur la création, la modification et mise en forme des graphiques sparkline, veuillez consulter des instructions <a href="../UsageInstructions/InsertSparklines.htm" onclick="onhyperlinkclick(this)">Insérer des graphiques sparkline</a> guidelines.</p>
+        </div>
+	</body>
 </html>