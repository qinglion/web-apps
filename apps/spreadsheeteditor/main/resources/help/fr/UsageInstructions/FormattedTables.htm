--- conflicted
+++ resolved
@@ -19,11 +19,7 @@
             <p>Pour faciliter le travail avec vos données, <a href="https://www.onlyoffice.com/spreadsheet-editor.aspx" target="_blank" onclick="onhyperlinkclick(this)"><b>Spreadsheet Editor</b></a> vous permet d'appliquer un modèle de tableau à une plage de cellules sélectionnée en activant automatiquement le filtre. Pour ce faire,</p>
             <ol>
                 <li>sélectionnez une plage de cellules que vous souhaitez mettre en forme,</li>
-<<<<<<< HEAD
-                <li>cliquez sur l'icône <B>Mettre sous forme de modèle de tableau </B> <div class = "icon icon-tabletemplate"></div> sous l'onglet <B>Accueil</B> dans la barre d'outils supérieure.</li>
-=======
                 <li>cliquez sur l'icône <b>Mettre sous forme de modèle de tableau </b> <img alt="Mettre sous forme de modèle de tableau" src="../images/tabletemplate.png" /> sous l'onglet <b>Accueil</b> dans la barre d'outils supérieure.</li>
->>>>>>> 2cb80179
                 <li>Sélectionnez le modèle souhaité dans la galerie,</li>
                 <li>dans la fenêtre contextuelle ouverte, vérifiez la plage de cellules à mettre en forme comme un tableau,</li>
                 <li>cochez la case <b>Titre</b> si vous souhaitez inclure les en-têtes de tableau dans la plage de cellules sélectionnée, sinon la ligne d'en-tête sera ajoutée en haut tandis que la plage de cellules sélectionnée sera déplacée d'une ligne vers le bas,</li>
@@ -42,33 +38,19 @@
             <p><img alt="Sélectionner une colonne" src="../images/selectcolumn.png" /></p>
             <p>Pour sélectionner le tableau entier, déplacez le curseur sur le coin supérieur gauche du tableau lorsque il se transforme en flèche noir en diagonale <div class = "icon icon-selecttable_cursor"></div>, puis cliquez sur le bouton gauche de la souris.</p>
             <p><img alt="Sélectionner un tableau" src="../images/selecttable.png" /></p>
-<<<<<<< HEAD
-            <h3>Éditer un tableau mis en forme d'après un modèle</h3>
-            <p>Certains paramètres du tableau peuvent être modifiés dans l'onglet <B>Paramètres du tableau</B> de la barre latérale droite qui s'ouvre si vous sélectionnez au moins une cellule du tableau avec la souris et cliquez sur l'icône <B>Paramètres du tableau</B> <div class = "icon icon-table_settings_icon"></div> sur la droite.</p>
-=======
             <h3>éditer un tableau mis en forme d'après un modèle</h3>
             <p>Certains paramètres du tableau peuvent être modifiés dans l'onglet <b>Paramètres du tableau</b> de la barre latérale droite qui s'ouvre si vous sélectionnez au moins une cellule du tableau avec la souris et cliquez sur l'icône <b>Paramètres du tableau</b> <img alt="L'icône Paramètres du tableau" src="../images/table_settings_icon.png" /> sur la droite.</p>
->>>>>>> 2cb80179
             <p><img alt="L'onglet Paramètres du tableau" src="../images/tablesettingstab.png" /></p>
             <p>Les sections <b>Lignes</b> et <b>Colonnes</b> en haut vous permettent de mettre en évidence certaines lignes/colonnes en leur appliquant une mise en forme spécifique ou de mettre en évidence différentes lignes/colonnes avec les différentes couleurs d'arrière-plan pour les distinguer clairement. Les options suivantes sont disponibles:</p>
             <ul>
                 <li><b>En-tête</b> - permet d'afficher la ligne d'en-tête.</li>
                 <li>
-<<<<<<< HEAD
-                    <b>Total</b> - ajoute la ligne <B>Résumé</B> en bas du tableau.
-                    <p class="note"><b>Remarque</b>: lorsque cette option est sélectionnée, on peut utiliser la fonction pour calculer le résumé des valeurs. Une fois la cellule pour la ligne Résumé sélectionnée, le bouton <div class = "icon icon-dropdownarrow"></div> est disponible à droite de la cellule. Cliquez sur ce bouton et choisissez parmi les fonctions proposées dans la liste: <em>Moyenne</em>, <em>Calculer</em>, <em>Max</em>, <em>Min</em>, <em>Somme</em>, <em>Ecartype</em> ou <em>Var</em>. L'option <em>Plus de fonctions</em> permet d'ouvrir la fenêtre <b>Insérer une fonction</b> et de sélectionner une autre fonction. Si vous choisissez l'option <em>Aucune</em> le résumé des données de la colonne ne s'affiche pas dans la ligne <B>Résumé</B>.</p>
-                    <p><img alt="Résumé" src="../images/summary.png" /></p>
-                </li>
-                <li><b>Bordé</b> - permet l'alternance des couleurs d'arrière-plan pour les lignes paires et impaires.</li>
-                <li><b>Bouton Filtre</b> - permet d'afficher les flèches déroulantes <div class = "icon icon-dropdownarrow"></div> dans les cellules de la ligne d'en-tête. Cette option est uniquement disponible lorsque l'option<B> En-tête</B> est sélectionnée. </li>
-=======
                     <b>Total</b> - ajoute la ligne <b>Résumé</b> en bas du tableau.
                     <p class="note"><b>Remarque</b>: lorsque cette option est sélectionnée, on peut utiliser la fonction pour calculer le résumé des valeurs. Une fois la cellule pour la ligne Résumé sélectionnée, le bouton <img alt="Flèche déroulante" src="../images/dropdownarrow.png" /> est disponible à droite de la cellule. Cliquez sur ce bouton et choisissez parmi les fonctions proposées dans la liste: <em>Moyenne</em>, <em>Calculer</em>, <em>Max</em>, <em>Min</em>, <em>Somme</em>, <em>Ecartype</em> ou <em>Var</em>. L'option <em>Plus de fonctions</em> permet d'ouvrir la fenêtre <b>Insérer une fonction</b> et de sélectionner une autre fonction. Si vous choisissez l'option <em>Aucune</em> le résumé des données de la colonne ne s'affiche pas dans la ligne <b>Résumé</b>.</p>
                     <p><img alt="Résumé" src="../images/summary.png" /></p>
                 </li>
                 <li><b>Bordé</b> - permet l'alternance des couleurs d'arrière-plan pour les lignes paires et impaires.</li>
                 <li><b>Bouton Filtre</b> - permet d'afficher les flèches déroulantes <img alt="Flèche déroulante" src="../images/dropdownarrow.png" /> dans les cellules de la ligne d'en-tête. Cette option est uniquement disponible lorsque l'option<b> En-tête</b> est sélectionnée.</li>
->>>>>>> 2cb80179
                 <li><b>Première</b> - accentue la colonne la plus à gauche du tableau avec un formatage spécial.</li>
                 <li><b>Dernière</b> - accentue la colonne la plus à droite du tableau avec un formatage spécial.</li>
                 <li><b>Bordé</b> - permet l'alternance des couleurs d'arrière-plan pour les colonnes paires et impaires.</li>
@@ -76,15 +58,6 @@
             <p>
                 La section <b>Sélectionner à partir d'un modèle</b> vous permet de choisir l'un des styles de tableaux prédéfinis. Chaque modèle combine certains paramètres de formatage, tels qu'une couleur d'arrière-plan, un style de bordure, des lignes/colonnes en bandes, etc. Selon les options cochées dans les sections <b>Lignes</b> et/ou <b>Colonnes ci-dessus</b>, l'ensemble de modèles sera affiché différemment. Par exemple, si vous avez coché l'option <b>En-tête</b> dans la section <b>Lignes</b> et l'option <b>Bordé</b> dans la section <b>Colonnes</b>, la liste des modèles affichés inclura uniquement les modèles avec la ligne d'en-tête et les colonnes en bandes activées:
             </p>
-<<<<<<< HEAD
-            <p><div class = "big big-templateslist"></div></p>
-            <p>Si vous souhaitez effacer le style de tableau actuel (couleur d'arrière-plan, bordures, etc.) sans supprimer le tableau lui-même, appliquez le modèle <B>Aucun</B> à partir de la liste des modèles:</p>
-            <p><div class = "big big-nonetemplate"></div></p>
-            <p>La section <B>Redimensionner le tableau</B> vous permet de modifier la plage de cellules auxquelles la mise en forme du tableau est appliquée. Cliquez sur le bouton <B>Sélectionner des données</B> - une nouvelle fenêtre s'ouvrira. Modifiez le lien vers la plage de cellules dans le champ de saisie ou sélectionnez la plage de cellules nécessaire dans la feuille de calcul avec la souris et cliquez sur le bouton <B>OK</B>.</p>
-            <p class="note"><b>Remarque</b>: Les en-têtes doivent rester sur la même ligne et la plage de valeurs du tableau de résultat doit se superposer à la plage de valeur du tableau d'origine.</p>
-            <p><img alt="Redimensionner le tableau" src="../images/resizetable.png" /></p>
-            <p>La section <B>Lignes et colonnes</B> <div class = "icon icon-rowsandcolumns"></div> vous permet d'effectuer les opérations suivantes:</p>
-=======
             <p><img alt="La liste des modèles" src="../images/templateslist.png" /></p>
             <p>Si vous souhaitez effacer le style de tableau actuel (couleur d'arrière-plan, bordures, etc.) sans supprimer le tableau lui-même, appliquez le modèle <b>Aucun</b> à partir de la liste des modèles:</p>
             <p><img alt="Aucun modèle" src="../images/nonetemplate.png" /></p>
@@ -92,25 +65,16 @@
             <p class="note"><b>Remarque</b>: Les en-têtes doivent rester sur la même ligne et la plage de valeurs du tableau de résultat doit se superposer à la plage de valeur du tableau d'origine.</p>
             <p><img alt="Redimensionner le tableau" src="../images/resizetable.png" /></p>
             <p>La section <b>Lignes et colonnes</b> <img alt="Lignes et colonnes" src="../images/rowsandcolumns.png" /> vous permet d'effectuer les opérations suivantes:</p>
->>>>>>> 2cb80179
             <ul>
                 <li><b>Sélectionner</b> une ligne, une colonne, toutes les données de colonnes à l'exclusion de la ligne d'en-tête ou la table entière incluant la ligne d'en-tête.</li>
                 <li><b>Insérer</b> une nouvelle ligne au-dessus ou en dessous de celle sélectionnée ainsi qu'une nouvelle colonne à gauche ou à droite de celle sélectionnée.</li>
                 <li><b>Supprimer</b> une ligne, une colonne (en fonction de la position du curseur ou de la sélection) ou la totalité du tableau.</li>
             </ul>
-<<<<<<< HEAD
-            <p class="note"><b>Remarque:</b> les options de la section <b>Lignes et colonnes</b> sont également accessibles depuis le <B>menu contextuel</B>.</p>
-            <p>L'option <div class = "icon icon-removeduplicates"></div> <b>Supprimer les </b><B>valeurs dupliquées</B> vous permet de supprimer les valeurs en double dans le tableau mis en forme. Pour plus de détails sur suppression des doublons, veuillez vous référer à <a href="RemoveDuplicates.htm" onclick="onhyperlinkclick(this)">cette page</a>.</p>
-            <p>L'option <div class = "icon icon-converttorange"></div> <B>Conversion en plage</B> peut être utilisée si vous souhaitez transformer le tableau en une plage de données normale en supprimant le filtre tout en préservant le style de la table (c'est-à-dire les couleurs de cellule et de police, etc.). Une fois que vous avez appliqué cette option, l'onglet <B>Paramètres du tableau</B> dans la barre latérale droite serait indisponible.</p>
-            <p>L'option <div class = "icon icon-insertslicer"></div> <B>Insérer un segment</B> vous permet de créer un segment pour filtrer les données du tableau. Pour plus de détails sur utilisation des segments, veuillez vous référer à <a href="Slicers.htm" onclick="onhyperlinkclick(this)">cette page</a>.</p>
-            <p>L'option <div class = "icon icon-insertpivot"></div> <b>Insérer un tableau croisé dynamique </b>vous permet de créer un  tableau croisé dynamique à base du tableau auquel la mise en forme est appliqué. Pour plus de détails sur utilisation des tableaux croisés dynamiques, veuillez vous référer à <a href="PivotTables.htm" onclick="onhyperlinkclick(this)">cette page</a>.</p>
-=======
             <p class="note"><b>Remarque:</b> les options de la section <b>Lignes et colonnes</b> sont également accessibles depuis le <b>menu contextuel</b>.</p>
             <p>L'option <img alt="Supprimer les valeurs dupliquées" src="../images/removeduplicates.png" /> <b>Supprimer les </b><b>valeurs dupliquées</b> vous permet de supprimer les valeurs en double dans le tableau mis en forme. Pour plus de détails sur suppression des doublons, veuillez vous référer à <a href="RemoveDuplicates.htm" onclick="onhyperlinkclick(this)">cette page</a>.</p>
             <p>L'option <img alt="Conversion en plage" src="../images/converttorange.png" /> <b>Conversion en plage</b> peut être utilisée si vous souhaitez transformer le tableau en une plage de données normale en supprimant le filtre tout en préservant le style de la table (c'est-à-dire les couleurs de cellule et de police, etc.). Une fois que vous avez appliqué cette option, l'onglet <b>Paramètres du tableau</b> dans la barre latérale droite serait indisponible.</p>
             <p>L'option <img alt="Insérer un segment" src="../images/insertslicer.png" /> <b>Insérer un segment</b> vous permet de créer un segment pour filtrer les données du tableau. Pour plus de détails sur utilisation des segments, veuillez vous référer à <a href="Slicers.htm" onclick="onhyperlinkclick(this)">cette page</a>.</p>
             <p>L'option <img alt="Insérer un tableau croisé dynamique" src="../images/insertpivot.png" /> <b>Insérer un tableau croisé dynamique </b>vous permet de créer un  tableau croisé dynamique à base du tableau auquel la mise en forme est appliqué. Pour plus de détails sur utilisation des tableaux croisés dynamiques, veuillez vous référer à <a href="PivotTables.htm" onclick="onhyperlinkclick(this)">cette page</a>.</p>
->>>>>>> 2cb80179
             <h3>Configurer les paramètres du tableau</h3>
             <p>Pour changer les paramètres avancés du tableau, cliquez sur le lien <b>Afficher les paramètres avancés</b> sur la barre latérale droite. La fenêtre Tableau - Paramètres avancés s'ouvre:</p>
             <p><img alt="Tableau - Paramètres avancés" src="../images/tableadvancedsettings.png" /></p>
