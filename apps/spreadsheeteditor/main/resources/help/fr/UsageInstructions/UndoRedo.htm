--- conflicted
+++ resolved
@@ -1,34 +1,29 @@
-﻿<!DOCTYPE html>
-<html>
-	<head>
-		<title>Annuler/rétablir vos actions</title>
-		<meta charset="utf-8" />
-<<<<<<< HEAD
-		<meta name="description" content="Effectuer les opérations de base dans le classeur : annuler, rétablir" />
-		<link type="text/css" rel="stylesheet" href="../../../../../../common/main/resources/help/editor.css" />
-=======
-		<meta name="description" content="Effectuer les opérations de base dans le classeur: annuler, rétablir" />
-		<link type="text/css" rel="stylesheet" href="../editor.css" />
->>>>>>> e390c56e
-		<link type = "text/css" rel = "stylesheet" href = "../../images/sprite.css" />
-        <script type="text/javascript" src="../callback.js"></script>
-        <script type="text/javascript" src="../search/js/page-search.js"></script>
-	</head>
-	<body>
-		<div class="mainpart">
-        <div class="search-field">
-            <input id="search" class="searchBar" placeholder="Rechercher" type="text" onkeypress="doSearch(event)">
-        </div>
-			<h1>Annuler/rétablir vos actions</h1>
-			<p>Pour effectuer les opérations annuler/rétablir, utilisez les icônes correspondantes disponibles dans la partie gauche de l'en-tête de <a href="https://www.onlyoffice.com/fr/spreadsheet-editor.aspx" target="_blank" onclick="onhyperlinkclick(this)"><b>l'éditeur de classeurs</b></a>:</p>
-			<ul>
-				<li><b>Annuler</b> – utilisez l'icône <b>Annuler</b> <div class = "icon icon-undo"></div> pour annuler la dernière action effectuée.</li>
-				<li><b>Rétablir</b> – utilisez l'icône <b>Rétablir</b> <div class = "icon icon-redo"></div> pour rétablir la dernière action annulée.</li>
-			</ul>
-			<p>Les opérations annuler/rétablir peuvent être effectuées à l'aide des <a href="../HelpfulHints/KeyboardShortcuts.htm" onclick="onhyperlinkclick(this)">Raccourcis clavier</a>.</p>
-            <p class="note">
-            <b>Remarque</b> : lorsque vous co-éditez une feuilles de calcul en mode <b>Rapide</b>, la possibilité d'<b>Annuler</b>/<b>Rétablir</b> la dernière opération annulée n'est pas disponible.
-            </p>
-		</div>
-	</body>
-</html>
+﻿<!DOCTYPE html>
+<html>
+	<head>
+		<title>Annuler/rétablir vos actions</title>
+		<meta charset="utf-8" />
+		<meta name="description" content="Effectuer les opérations de base dans le classeur: annuler, rétablir" />
+		<link type="text/css" rel="stylesheet" href="../../../../../../common/main/resources/help/editor.css" />
+		<link type = "text/css" rel = "stylesheet" href = "../../images/sprite.css" />
+        <script type="text/javascript" src="../callback.js"></script>
+        <script type="text/javascript" src="../search/js/page-search.js"></script>
+	</head>
+	<body>
+		<div class="mainpart">
+        <div class="search-field">
+            <input id="search" class="searchBar" placeholder="Rechercher" type="text" onkeypress="doSearch(event)">
+        </div>
+			<h1>Annuler/rétablir vos actions</h1>
+			<p>Pour effectuer les opérations annuler/rétablir, utilisez les icônes correspondantes disponibles dans la partie gauche de l'en-tête de <a href="https://www.onlyoffice.com/fr/spreadsheet-editor.aspx" target="_blank" onclick="onhyperlinkclick(this)"><b>l'éditeur de classeurs</b></a>:</p>
+			<ul>
+				<li><b>Annuler</b> – utilisez l'icône <b>Annuler</b> <div class = "icon icon-undo"></div> pour annuler la dernière action effectuée.</li>
+				<li><b>Rétablir</b> – utilisez l'icône <b>Rétablir</b> <div class = "icon icon-redo"></div> pour rétablir la dernière action annulée.</li>
+			</ul>
+			<p>Les opérations annuler/rétablir peuvent être effectuées à l'aide des <a href="../HelpfulHints/KeyboardShortcuts.htm" onclick="onhyperlinkclick(this)">Raccourcis clavier</a>.</p>
+            <p class="note">
+            <b>Remarque</b> : lorsque vous co-éditez une feuilles de calcul en mode <b>Rapide</b>, la possibilité d'<b>Annuler</b>/<b>Rétablir</b> la dernière opération annulée n'est pas disponible.
+            </p>
+		</div>
+	</body>
+</html>