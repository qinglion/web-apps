--- conflicted
+++ resolved
@@ -1,90 +1,85 @@
-﻿<!DOCTYPE html>
-<html>
-	<head>
-		<title>Modifier le format de nombre</title>
-		<meta charset="utf-8" />
-<<<<<<< HEAD
-		<meta name="description" content="Modifier le format de nombre pour afficher les nombres d'une manière convenable" />
-		<link type="text/css" rel="stylesheet" href="../../../../../../common/main/resources/help/editor.css" />
-=======
-		<meta name="description" content="Modifier le format de nombre pour afficher les nombres de la manière la plus pratique" />
-		<link type="text/css" rel="stylesheet" href="../editor.css" />
->>>>>>> e390c56e
-		<link type = "text/css" rel = "stylesheet" href = "../../images/sprite.css" />
-        <script type="text/javascript" src="../callback.js"></script>
-        <script type="text/javascript" src="../search/js/page-search.js"></script>
-	</head>
-	<body>
-		<div class="mainpart">
-        <div class="search-field">
-            <input id="search" class="searchBar" placeholder="Rechercher" type="text" onkeypress="doSearch(event)">
-        </div>
-			<h1>Modifier le format de nombre</h1>
-            <h3>Appliquer un format de nombre</h3>
-			<p>Dans <a href="https://www.onlyoffice.com/fr/spreadsheet-editor.aspx" target="_blank" onclick="onhyperlinkclick(this)"><b>l'éditeur de classeurs</b></a>, vous pouvez facilement modifier le format de nombre, c'est à dire l'apparence d'un nombre saisi dans votre feuille de calcul. Pour ce faire, </p>
-			<ol>
-				<li>sélectionnez une cellule, une plage de cellules avec la souris ou la feuille de calcul entière en utilisant la combinaison de touches <b>Ctrl+A</b>,
-                <p class="note"><b>Remarque</b>: vous pouvez également sélectionner plusieurs cellules ou plages non adjacentes en maintenant la touche <b>Ctrl</b> enfoncée tout en sélectionnant les cellules/plages à l'aide de la souris.</p>
-                </li>
-				<li>faites dérouler la liste <b>Format de nombre</b> <img alt="Bouton Format général" src="../images/generalformat.png" /> située dans l'onglet <b>Accueil</b> de la barre d'outils supérieure ou cliquez avec le bouton droit sur les cellules sélectionnées et utilisez l'option <b>Format de nombre</b> du menu contextuel. Sélectionnez le format de nombre approprié:
-					<ul>
-						<li><b>Général</b> sert à afficher les données saisies en tant que nombres standards de façon la plus compacte, sans aucun signe supplémentaire,</li>
-						<li><b>Nombre </b>sert à afficher les nombres avec 0-30 chiffres après le point décimal où un séparateur de milliers ajouté entre chaque groupe de trois chiffres avant le point décimal,</li>
-						<!--<li><b>Integer</b> - is used to display the numbers as an integer,</li>-->
-						<li><b>Scientifique</b> (exponentiel) sert à exprimer le nombre sous la forme d.dddE+ddd ou d.dddE-ddd où chaque d c'est un chiffre de 0 à 9,</li>
-                        <li><b>Comptabilité</b> - est utilisé pour afficher les valeurs monétaires avec le symbole monétaire par défaut et deux décimales. Pour appliquer un autre symbole monétaire ou nombre de décimales, suivez <a href="../UsageInstructions/ChangeNumberFormat.htm#customize" onclick="onhyperlinkclick(this)">les instructions ci-dessous</a>. Contrairement au format <b>Devise</b>, le format <b>Comptabilité</b> aligne les symboles monétaires sur le côté gauche de la cellule, représente les valeurs nulles sous forme de tirets et affiche les valeurs négatives entre parenthèses.
-                            <p><img alt="Formats numériques Comptabilité et Devise" src="../images/accounting_currency.png" /></p>
-                            <p class="note"><b>Remarque</b>: pour appliquer rapidement le format <b>Comptabilité</b> aux données sélectionnées, vous pouvez également cliquer sur l'icône <b>Style comptable</b> <span class="icon icon-accountingstyle"></span> sous l'onglet <b>Accueil</b> de la barre d'outils supérieure et sélectionnez le symbole de devise approprié parmi les symboles monétaires suivants:  <b>&#36;</b> Dollar, <b>&euro;</b> Euro, <b>&pound</b> Livre Sterling, <b>&#8381;</b> Rouble, <b>&yen</b> Yen, <b>kn</b> Kuna Croate.</p>
-                        </li>
-                        <li><b>Monétaire</b> - est utilisé pour afficher les valeurs monétaires avec le symbole monétaire par défaut et deux décimales. Pour appliquer un autre symbole monétaire ou nombre de décimales, suivez <a href="../UsageInstructions/ChangeNumberFormat.htm#customize" onclick="onhyperlinkclick(this)">les instructions ci-dessous</a>. Contrairement au format <b>Comptabilité</b>, le format <b>Monétaire</b> place un symbole de devise directement avant le premier chiffre et affiche des valeurs négatives avec le signe négatif (-).</li>
-						<li><b>Date courte</b> sert à afficher la date au format <em>DD.MM.YYYY,</em></li>
-                        <li><b>Date longue</b> sert à afficher la date au format  <em>DD.month in full.YYYY;</em></li>
-						<li><b>Heure</b> - est utilisé pour afficher les heures<!--. You can select one of the following time formats: <em>HH:mm</em>, <em>HH:MM:ss</em>, <em>hh:mm tt</em>, <em>hh:mm:ss tt</em>, <em>[h]:mm:ss</em>-->,</li>
-						<li><b>Pourcentage</b> sert à afficher les données en pourcentage avec un symbole de pourcentage <b>%</b>,
-							<p class="note"><b>Remarque</b>: pour ajouter rapidement un symbole de pourcentage à vos données vous pouvez également utiliser l'icône <b>Style de pourcentage</b> <span class="icon icon-percentstyle"></span> sous l'onglet <b>Accueil</b> sur la barre d'outils supérieure.</p>
-						</li>
-                        <li><b>Fraction</b>  sert à afficher les nombres comme des fractions usuelles plutôt que des nombres décimaux.</li>
-						<li><b>Texte</b> sert à afficher les valeurs numériques qui sont traitées comme du texte simple avec la plus grande précision disponible.</li>
-                        <li><b>Autres formats</b> - est utilisé pour créer un <b>format de nombre personnalisé</b> ou personnaliser les formats de nombres déjà appliqués en spécifiant des paramètres supplémentaires (voir la description ci-dessous).</li>
-                        <li><b>Personnalisé</b> sert à créer le format personnalisé:
-                        <ul>
-                            <li>sélectionnez une cellule, une plage de cellules ou la feuille de calcul entière contenant les valeurs à mettre en forme,</li>
-                            <li>sélectionnez l'option <b>Personnalisé</b> dans le menu <b>Autre formats</b>:</li>
-                            <li>saisissez les codes appropriés et vérifiez le résultat dans la zone d'aperçu ou choisissez un modèle et/ou combinez-les. Si vous voulez créer un format d'après un modèle, appliquez donc un format existant et modifiez-le selon votre préférence.</li>
-                            <li>cliquez sur <b>OK</b>.</li>
-                        </ul>
-                        </li>
-					</ul>
-				</li>
-				<li>modifiez le nombre de décimales, si nécessaire:
-				    <ul>
-				        <li>utilisez l'icône <b>Ajouter une décimale</b> <div class = "icon icon-increasedecimal"></div> sous l'onglet <b>Accueil</b> de la barre d'outils supérieure pour afficher plus de chiffres après la virgule,</li>
-				        <li>utilisez l'icône <b>Réduire les décimales</b> <div class = "icon icon-decreasedecimal"></div> sous l'onglet <b>Accueil</b> de la barre d'outils supérieure pour afficher moins de chiffres après la virgule,</li>
-				    </ul>
-				 </li>
-			</ol>
-            <p class="note">
-                <b>Remarque</b>: pour modifier le format de nombre, vous pouvez aussi se servir  <a href="../HelpfulHints/KeyboardShortcuts.htm#dataformats" onclick="onhyperlinkclick(this)">des raccourcis clavier</a>.
-            </p>
-            <h3 id="customize">Personnaliser un format de nombre</h3>
-            <p>Vous pouvez personnaliser le format numérique appliqué de la manière suivante:</p>
-			<ol>
-                <li>sélectionnez les cellules pour lesquelles vous souhaitez personnaliser le format de nombre,</li>
-                <li>faites dérouler la liste <b>Format de nombre</b> <img alt="Bouton Format général" src="../images/generalformat.png" /> sous l'onglet <b>Accueil</b> de la barre d'outils supérieure ou cliquez avec le bouton droit sur les cellules sélectionnées et utilisez l'option <b>Format de nombre</b> du menu contextuel.</li>
-                <li>sélectionnez l'option <b>Autres formats</b>,</li>
-                <li>Dans la fenêtre <b>Format de nombre</b> qui s'ouvre, ajustez les paramètres disponibles. Les options diffèrent en fonction du format numérique appliqué aux cellules sélectionnées. Vous pouvez utiliser la liste <b>Catégorie </b>pour modifier le format numérique.
-                <p><img alt="Fenêtre de format de nombre" src="../images/numberformatwindow.png" /></p>  
-                <ul>
-                    <li>Pour le format <b>Nombre</b>, vous pouvez définir le nombre de <b>Décimales</b>, spécifier si vous souhaitez <b>Utiliser le séparateur de milliers</b> ou non et choisir l'un des <b>Formats</b> disponibles pour l'affichage des valeurs négatives.</li>
-                    <li>Pour les formats <b>Scientifique</b> et <b>Pourcentage</b>, vous pouvez définir le nombre de <b>Décimales</b>.</li>
-                    <li>Pour les formats <b>Comptabilité</b> et <b>Monétaire</b>, vous pouvez définir le nombre de <b>Décimales</b>, choisir l'un des <b>Symboles</b> de devise disponibles et l'un des <b>Formats</b> disponibles pour afficher les valeurs négatives.</li>
-                    <li>Pour le format<b> Date</b>, vous pouvez sélectionner l'un des formats de date disponibles: <em>4/15</em>, <em>04/15</em>, <em>4/15/06</em>, <em>04/15/06</em>, <em>4/15/2006</em>, <em>04/15/2006</em>, <em>4/15/06 0:00</em>, <em>04/15/06 0:00</em>, <em>4/15/06 12:00 AM</em>, <em>A</em>, <em>Avril15 2006</em>, <em>15-Avr</em>, <em>15-Avr-06</em>, <em>Avr-06</em>, <em>Avril-06</em>, <em>A-06</em>, <em>06-Avr</em>, <em>15-Avr-2006</em>, <em>2006-Avr-15</em>, <em>06-Avr-15</em>,  <em>06-4-15</em>, <em>06-04-15</em>, <em>2006-4-15</em>, <em>2006-04-15</em>, <em>15/Avr</em>, <em>15/Avr/06</em>, <em>Avr/06</em>, <em>Avril/06</em>, <em>A/06</em>, <em>06/Avr</em>, <em>15/Avr/2006</em>, <em>2006/Avr/15</em>, <em>06/Avr/15</em>, <em>06/4/15</em>, <em>06/04/15</em>, <em>2006/4/15</em>, <em>2006/04/15</em>, <em>15 Avr</em>, <em>15 Avr 06</em>, <em>Avr 06</em>, <em>Avril 06</em>, <em>A 06</em>, <em>06 Avr</em>, <em>15 Avr 2006</em>, <em>2006 Avr 15</em>, <em>06 Avr 15</em>, <em>06 4 15</em>, <em>06 04 15</em>, <em>2006 4 15</em>, <em>2006 04 15</em>.</li>
-                    <li>Pour le format <b>Heure</b>, vous pouvez sélectionner l'un des formats d'heure disponibles: <em>12:48:58 PM, 12:48, 12:48 PM, 12:48:58, 48:57.6, 36:48:58.</em></li>
-                    <li>Pour le format<b> Fraction</b>, vous pouvez sélectionner l'un des formats disponibles: <em>D'un chiffre (1/3), De deux chiffres (12/25), De trois chiffres (131/135), Demis (1/2), Quarts (2/4), Huitièmes (4/8), Seizièmes (8/16), Dixièmes (5/10), Centièmes (50/100).</em></li>
-                </ul>
-                </li>
-                <li>Cliquez sur le bouton <b>OK</b> pour appliquer les modifications.</li>
-            </ol>
-		</div>
-	</body>
-</html>
+﻿<!DOCTYPE html>
+<html>
+	<head>
+		<title>Modifier le format de nombre</title>
+		<meta charset="utf-8" />
+		<meta name="description" content="Modifier le format de nombre pour afficher les nombres de la manière la plus pratique" />
+		<link type="text/css" rel="stylesheet" href="../../../../../../common/main/resources/help/editor.css" />
+		<link type = "text/css" rel = "stylesheet" href = "../../images/sprite.css" />
+        <script type="text/javascript" src="../callback.js"></script>
+        <script type="text/javascript" src="../search/js/page-search.js"></script>
+	</head>
+	<body>
+		<div class="mainpart">
+        <div class="search-field">
+            <input id="search" class="searchBar" placeholder="Rechercher" type="text" onkeypress="doSearch(event)">
+        </div>
+			<h1>Modifier le format de nombre</h1>
+            <h3>Appliquer un format de nombre</h3>
+			<p>Dans <a href="https://www.onlyoffice.com/fr/spreadsheet-editor.aspx" target="_blank" onclick="onhyperlinkclick(this)"><b>l'éditeur de classeurs</b></a>, vous pouvez facilement modifier le format de nombre, c'est à dire l'apparence d'un nombre saisi dans votre feuille de calcul. Pour ce faire, </p>
+			<ol>
+				<li>sélectionnez une cellule, une plage de cellules avec la souris ou la feuille de calcul entière en utilisant la combinaison de touches <b>Ctrl+A</b>,
+                <p class="note"><b>Remarque</b>: vous pouvez également sélectionner plusieurs cellules ou plages non adjacentes en maintenant la touche <b>Ctrl</b> enfoncée tout en sélectionnant les cellules/plages à l'aide de la souris.</p>
+                </li>
+				<li>faites dérouler la liste <b>Format de nombre</b> <img alt="Bouton Format général" src="../images/generalformat.png" /> située dans l'onglet <b>Accueil</b> de la barre d'outils supérieure ou cliquez avec le bouton droit sur les cellules sélectionnées et utilisez l'option <b>Format de nombre</b> du menu contextuel. Sélectionnez le format de nombre approprié:
+					<ul>
+						<li><b>Général</b> sert à afficher les données saisies en tant que nombres standards de façon la plus compacte, sans aucun signe supplémentaire,</li>
+						<li><b>Nombre </b>sert à afficher les nombres avec 0-30 chiffres après le point décimal où un séparateur de milliers ajouté entre chaque groupe de trois chiffres avant le point décimal,</li>
+						<!--<li><b>Integer</b> - is used to display the numbers as an integer,</li>-->
+						<li><b>Scientifique</b> (exponentiel) sert à exprimer le nombre sous la forme d.dddE+ddd ou d.dddE-ddd où chaque d c'est un chiffre de 0 à 9,</li>
+                        <li><b>Comptabilité</b> - est utilisé pour afficher les valeurs monétaires avec le symbole monétaire par défaut et deux décimales. Pour appliquer un autre symbole monétaire ou nombre de décimales, suivez <a href="../UsageInstructions/ChangeNumberFormat.htm#customize" onclick="onhyperlinkclick(this)">les instructions ci-dessous</a>. Contrairement au format <b>Devise</b>, le format <b>Comptabilité</b> aligne les symboles monétaires sur le côté gauche de la cellule, représente les valeurs nulles sous forme de tirets et affiche les valeurs négatives entre parenthèses.
+                            <p><img alt="Formats numériques Comptabilité et Devise" src="../images/accounting_currency.png" /></p>
+                            <p class="note"><b>Remarque</b>: pour appliquer rapidement le format <b>Comptabilité</b> aux données sélectionnées, vous pouvez également cliquer sur l'icône <b>Style comptable</b> <span class="icon icon-accountingstyle"></span> sous l'onglet <b>Accueil</b> de la barre d'outils supérieure et sélectionnez le symbole de devise approprié parmi les symboles monétaires suivants:  <b>&#36;</b> Dollar, <b>&euro;</b> Euro, <b>&pound</b> Livre Sterling, <b>&#8381;</b> Rouble, <b>&yen</b> Yen, <b>kn</b> Kuna Croate.</p>
+                        </li>
+                        <li><b>Monétaire</b> - est utilisé pour afficher les valeurs monétaires avec le symbole monétaire par défaut et deux décimales. Pour appliquer un autre symbole monétaire ou nombre de décimales, suivez <a href="../UsageInstructions/ChangeNumberFormat.htm#customize" onclick="onhyperlinkclick(this)">les instructions ci-dessous</a>. Contrairement au format <b>Comptabilité</b>, le format <b>Monétaire</b> place un symbole de devise directement avant le premier chiffre et affiche des valeurs négatives avec le signe négatif (-).</li>
+						<li><b>Date courte</b> sert à afficher la date au format <em>DD.MM.YYYY,</em></li>
+                        <li><b>Date longue</b> sert à afficher la date au format  <em>DD.month in full.YYYY;</em></li>
+						<li><b>Heure</b> - est utilisé pour afficher les heures<!--. You can select one of the following time formats: <em>HH:mm</em>, <em>HH:MM:ss</em>, <em>hh:mm tt</em>, <em>hh:mm:ss tt</em>, <em>[h]:mm:ss</em>-->,</li>
+						<li><b>Pourcentage</b> sert à afficher les données en pourcentage avec un symbole de pourcentage <b>%</b>,
+							<p class="note"><b>Remarque</b>: pour ajouter rapidement un symbole de pourcentage à vos données vous pouvez également utiliser l'icône <b>Style de pourcentage</b> <span class="icon icon-percentstyle"></span> sous l'onglet <b>Accueil</b> sur la barre d'outils supérieure.</p>
+						</li>
+                        <li><b>Fraction</b>  sert à afficher les nombres comme des fractions usuelles plutôt que des nombres décimaux.</li>
+						<li><b>Texte</b> sert à afficher les valeurs numériques qui sont traitées comme du texte simple avec la plus grande précision disponible.</li>
+                        <li><b>Autres formats</b> - est utilisé pour créer un <b>format de nombre personnalisé</b> ou personnaliser les formats de nombres déjà appliqués en spécifiant des paramètres supplémentaires (voir la description ci-dessous).</li>
+                        <li><b>Personnalisé</b> sert à créer le format personnalisé:
+                        <ul>
+                            <li>sélectionnez une cellule, une plage de cellules ou la feuille de calcul entière contenant les valeurs à mettre en forme,</li>
+                            <li>sélectionnez l'option <b>Personnalisé</b> dans le menu <b>Autre formats</b>:</li>
+                            <li>saisissez les codes appropriés et vérifiez le résultat dans la zone d'aperçu ou choisissez un modèle et/ou combinez-les. Si vous voulez créer un format d'après un modèle, appliquez donc un format existant et modifiez-le selon votre préférence.</li>
+                            <li>cliquez sur <b>OK</b>.</li>
+                        </ul>
+                        </li>
+					</ul>
+				</li>
+				<li>modifiez le nombre de décimales, si nécessaire:
+				    <ul>
+				        <li>utilisez l'icône <b>Ajouter une décimale</b> <div class = "icon icon-increasedecimal"></div> sous l'onglet <b>Accueil</b> de la barre d'outils supérieure pour afficher plus de chiffres après la virgule,</li>
+				        <li>utilisez l'icône <b>Réduire les décimales</b> <div class = "icon icon-decreasedecimal"></div> sous l'onglet <b>Accueil</b> de la barre d'outils supérieure pour afficher moins de chiffres après la virgule,</li>
+				    </ul>
+				 </li>
+			</ol>
+            <p class="note">
+                <b>Remarque</b>: pour modifier le format de nombre, vous pouvez aussi se servir  <a href="../HelpfulHints/KeyboardShortcuts.htm#dataformats" onclick="onhyperlinkclick(this)">des raccourcis clavier</a>.
+            </p>
+            <h3 id="customize">Personnaliser un format de nombre</h3>
+            <p>Vous pouvez personnaliser le format numérique appliqué de la manière suivante:</p>
+			<ol>
+                <li>sélectionnez les cellules pour lesquelles vous souhaitez personnaliser le format de nombre,</li>
+                <li>faites dérouler la liste <b>Format de nombre</b> <img alt="Bouton Format général" src="../images/generalformat.png" /> sous l'onglet <b>Accueil</b> de la barre d'outils supérieure ou cliquez avec le bouton droit sur les cellules sélectionnées et utilisez l'option <b>Format de nombre</b> du menu contextuel.</li>
+                <li>sélectionnez l'option <b>Autres formats</b>,</li>
+                <li>Dans la fenêtre <b>Format de nombre</b> qui s'ouvre, ajustez les paramètres disponibles. Les options diffèrent en fonction du format numérique appliqué aux cellules sélectionnées. Vous pouvez utiliser la liste <b>Catégorie </b>pour modifier le format numérique.
+                <p><img alt="Fenêtre de format de nombre" src="../images/numberformatwindow.png" /></p>  
+                <ul>
+                    <li>Pour le format <b>Nombre</b>, vous pouvez définir le nombre de <b>Décimales</b>, spécifier si vous souhaitez <b>Utiliser le séparateur de milliers</b> ou non et choisir l'un des <b>Formats</b> disponibles pour l'affichage des valeurs négatives.</li>
+                    <li>Pour les formats <b>Scientifique</b> et <b>Pourcentage</b>, vous pouvez définir le nombre de <b>Décimales</b>.</li>
+                    <li>Pour les formats <b>Comptabilité</b> et <b>Monétaire</b>, vous pouvez définir le nombre de <b>Décimales</b>, choisir l'un des <b>Symboles</b> de devise disponibles et l'un des <b>Formats</b> disponibles pour afficher les valeurs négatives.</li>
+                    <li>Pour le format<b> Date</b>, vous pouvez sélectionner l'un des formats de date disponibles: <em>4/15</em>, <em>04/15</em>, <em>4/15/06</em>, <em>04/15/06</em>, <em>4/15/2006</em>, <em>04/15/2006</em>, <em>4/15/06 0:00</em>, <em>04/15/06 0:00</em>, <em>4/15/06 12:00 AM</em>, <em>A</em>, <em>Avril15 2006</em>, <em>15-Avr</em>, <em>15-Avr-06</em>, <em>Avr-06</em>, <em>Avril-06</em>, <em>A-06</em>, <em>06-Avr</em>, <em>15-Avr-2006</em>, <em>2006-Avr-15</em>, <em>06-Avr-15</em>,  <em>06-4-15</em>, <em>06-04-15</em>, <em>2006-4-15</em>, <em>2006-04-15</em>, <em>15/Avr</em>, <em>15/Avr/06</em>, <em>Avr/06</em>, <em>Avril/06</em>, <em>A/06</em>, <em>06/Avr</em>, <em>15/Avr/2006</em>, <em>2006/Avr/15</em>, <em>06/Avr/15</em>, <em>06/4/15</em>, <em>06/04/15</em>, <em>2006/4/15</em>, <em>2006/04/15</em>, <em>15 Avr</em>, <em>15 Avr 06</em>, <em>Avr 06</em>, <em>Avril 06</em>, <em>A 06</em>, <em>06 Avr</em>, <em>15 Avr 2006</em>, <em>2006 Avr 15</em>, <em>06 Avr 15</em>, <em>06 4 15</em>, <em>06 04 15</em>, <em>2006 4 15</em>, <em>2006 04 15</em>.</li>
+                    <li>Pour le format <b>Heure</b>, vous pouvez sélectionner l'un des formats d'heure disponibles: <em>12:48:58 PM, 12:48, 12:48 PM, 12:48:58, 48:57.6, 36:48:58.</em></li>
+                    <li>Pour le format<b> Fraction</b>, vous pouvez sélectionner l'un des formats disponibles: <em>D'un chiffre (1/3), De deux chiffres (12/25), De trois chiffres (131/135), Demis (1/2), Quarts (2/4), Huitièmes (4/8), Seizièmes (8/16), Dixièmes (5/10), Centièmes (50/100).</em></li>
+                </ul>
+                </li>
+                <li>Cliquez sur le bouton <b>OK</b> pour appliquer les modifications.</li>
+            </ol>
+		</div>
+	</body>
+</html>