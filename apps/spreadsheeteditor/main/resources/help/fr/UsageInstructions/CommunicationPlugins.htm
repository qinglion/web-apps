--- conflicted
+++ resolved
@@ -3,13 +3,8 @@
 <head>
     <title>Communiquer lors de l'édition</title>
     <meta charset="utf-8" />
-<<<<<<< HEAD
-    <meta name="description" content="Dans le Tableur ONLYOFFICE vous pouvez toujours rester en contact avec vos collègues et utiliser des messageries en ligne populaires, par exemple Telegram et Rainbow" />
+    <meta name="description" content="Dans l'éditeur de classeurs ONLYOFFICE vous pouvez toujours rester en contact avec vos collègues et utiliser des messageries en ligne populaires, par exemple Telegram et Rainbow" />
     <link type="text/css" rel="stylesheet" href="../../../../../../common/main/resources/help/editor.css" />
-=======
-    <meta name="description" content="Dans l'éditeur de classeurs ONLYOFFICE vous pouvez toujours rester en contact avec vos collègues et utiliser des messageries en ligne populaires, par exemple Telegram et Rainbow" />
-    <link type="text/css" rel="stylesheet" href="../editor.css" />
->>>>>>> e390c56e
     <link type = "text/css" rel = "stylesheet" href = "../../images/sprite.css" />
     <script type="text/javascript" src="../callback.js"></script>
     <script type="text/javascript" src="../search/js/page-search.js"></script>
