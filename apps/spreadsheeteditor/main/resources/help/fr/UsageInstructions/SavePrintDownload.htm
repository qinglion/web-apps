--- conflicted
+++ resolved
@@ -1,145 +1,125 @@
-﻿<!DOCTYPE html>
-<html>
-	<head>
-		<title>Enregistrer/imprimer/télécharger votre classeur</title>
-		<meta charset="utf-8" />
-		<meta name="description" content="Save, print and download your spreadsheet in various formats" />
-		<link type="text/css" rel="stylesheet" href="../editor.css" />
-		<link type = "text/css" rel = "stylesheet" href = "../../images/sprite.css" />
-        <script type="text/javascript" src="../callback.js"></script>
-        <script type="text/javascript" src="../search/js/page-search.js"></script>
-	</head>
-	<body>
-        <div class="mainpart">
-            <div class="search-field">
-                <input id="search" class="searchBar" placeholder="Search" type="text" onkeypress="doSearch(event)">
-            </div>
-            <h1>Enregistrer/imprimer/télécharger votre classeur</h1>
-            <h3>Enregistrement</h3>
-<<<<<<< HEAD
-            <p class="onlineDocumentFeatures">Par défaut, <a href="https://www.onlyoffice.com/fr/spreadsheet-editor.aspx" target="_blank" onclick="onhyperlinkclick(this)"><b>Spreadsheet Editor</b></a> en ligne enregistre automatiquement votre fichier toutes les 2 secondes afin de prévenir la perte des données en cas de fermeture inattendue de l'éditeur. Si vous co-éditez le fichier en mode<b> Rapide</b>, le minuteur récupère les mises à jour 25 fois par seconde et enregistre les modifications si elles ont été effectuées. Lorsque le fichier est co-édité en mode <b>Strict</b>, les modifications sont automatiquement sauvegardées à des intervalles de 10 minutes. Si nécessaire, vous pouvez facilement changer la périodicité de <b>l'enregistrement automatique</b> ou même désactiver cette fonction sur la page <a href="../HelpfulHints/AdvancedSettings.htm" onclick="onhyperlinkclick(this)">Paramètres avancés</a> .</p>
-			<p>Pour enregistrer manuellement votre feuille de calcul actuelle dans le format et l'emplacement actuels,</p>
-			<ul>
-				<li>cliquez sur l'icône <b>Enregistrer</b> <div class = "icon icon-save"></div> dans la partie gauche de l'en-tête de l'éditeur, ou</li>
-				<li>utilisez la combinaison des touches <b>Ctrl+S</b>, ou</li>
-				<li>cliquez sur l'onglet <b>Fichier</b> de la barre d'outils supérieure et sélectionnez l'option <b>Enregistrer</b>.</li>
-			</ul>
-            <p class="note desktopDocumentFeatures">Dans la version de <I>bureau</I>, pour éviter la perte de données en cas de fermeture inattendue du programme, vous pouvez activer l'option <b>Récupération automatique</b> sur la page <a href="../HelpfulHints/AdvancedSettings.htm" onclick="onhyperlinkclick(this)">Paramètres avancés</a> . </p>
-=======
-            <p class="onlineDocumentFeatures">Par défaut, <a href="https://www.onlyoffice.com/en/spreadsheet-editor.aspx" target="_blank" onclick="onhyperlinkclick(this)"><b>Spreadsheet Editor</b></a> en ligne enregistre automatiquement votre fichier toutes les 2 secondes afin de prévenir la perte des données en cas de fermeture inattendue de l'éditeur. Si vous co-éditez le fichier en mode<b> Rapide</b>, le minuteur récupère les mises à jour 25 fois par seconde et enregistre les modifications si elles ont été effectuées. Lorsque le fichier est co-édité en mode <b>Strict</b>, les modifications sont automatiquement sauvegardées à des intervalles de 10 minutes. Si nécessaire, vous pouvez facilement changer la périodicité de <b>l'enregistrement automatique</b> ou même désactiver cette fonction sur la page <a href="../HelpfulHints/AdvancedSettings.htm" onclick="onhyperlinkclick(this)">Paramètres avancés</a> .</p>
-            <p>Pour enregistrer manuellement votre feuille de calcul actuelle dans le format et l'emplacement actuels,</p>
-            <ul>
-                <li>cliquez sur l'icône <b>Enregistrer</b> <img alt="L'icône Enregistrer" src="../images/save.png" /> dans la partie gauche de l'en-tête de l'éditeur, ou</li>
-                <li>utilisez la combinaison des touches <b>Ctrl+S</b>, ou</li>
-                <li>cliquez sur l'onglet <b>Fichier</b> de la barre d'outils supérieure et sélectionnez l'option <b>Enregistrer</b>.</li>
-            </ul>
-            <p class="note desktopDocumentFeatures">Dans la version de <em>bureau</em>, pour éviter la perte de données en cas de fermeture inattendue du programme, vous pouvez activer l'option <b>Récupération automatique</b> sur la page <a href="../HelpfulHints/AdvancedSettings.htm" onclick="onhyperlinkclick(this)">Paramètres avancés</a> . </p>
->>>>>>> 2cb80179
-            <div class="desktopDocumentFeatures">
-                <p>Dans la <em>version de</em> <em>bureau</em>, vous pouvez enregistrer la feuille de calcul sous un autre nom, dans un nouvel emplacement ou format,</p>
-                <ol>
-                    <li>cliquez sur l'onglet <b>Fichier</b> de la barre d'outils supérieure,</li>
-                    <li>sélectionnez l'option <b>Enregistrer sous...</b>,</li>
-                    <li>sélectionnez l'un des formats disponibles selon vos besoins: XLSX, ODS, CSV, PDF, PDF/A. Vous pouvez également choisir l'option <b>Modèle de feuille de calcul</b>  (XLTX ou OTS) .</li>
-                </ol>
-            </div>
-            <div class="onlineDocumentFeatures">
-                <h3>Téléchargement en cours</h3>
-                <p>Dans la version <em>en ligne</em>, vous pouvez télécharger la feuille de calcul résultante sur le disque dur de votre ordinateur,</p>
-                <ol>
-                    <li>cliquez sur l'onglet <b>Fichier</b> de la barre d'outils supérieure,</li>
-                    <li>sélectionnez l'option <b>Télécharger comme...</b>,</li>
-                    <li>
-                        sélectionnez l'un des formats disponibles selon vos besoins: XLSX, PDF, ODS, CSV, XLTX, PDF/A, OTS.
-                        <p class="note"><b>Remarque</b>: si vous sélectionnez le format CSV, toutes les fonctionnalités (formatage de police, formules, etc.) à l'exception du texte brut ne seront pas conservées dans le fichier CSV. Si vous continuez à enregistrer, la fenêtre <b>Choisir les options CSV</b> s'ouvre. Par défaut, Unicode (UTF-8) est utilisé comme type <b>d'Encodage</b>. Le <b>Séparateur</b> par défaut est la virgule (,), mais les options suivantes sont également disponibles: <em>point-virgule</em> ( ;), <em>deux-points</em> ( :), <em>tabulation</em>, <em>espace</em> et <em>autre</em> (cette option vous permet de définir un caractère séparateur personnalisé).</p>
-                    </li>
-                </ol>
-                <h3>Enregistrer une copie</h3>
-                <p>Dans la version <em>en ligne</em>, vous pouvez enregistrer une copie du fichier sur votre portail,</p>
-                <ol>
-                    <li>cliquez sur l'onglet <b>Fichier</b> de la barre d'outils supérieure,</li>
-                    <li>sélectionnez l'option <b>Enregistrer la copie sous...</b>,</li>
-                    <li>sélectionnez l'un des formats disponibles selon vos besoins: XLSX, PDF, ODS, CSV, XLTX, PDF/A, OTS,</li>
-                    <li>sélectionnez un emplacement pour le fichier sur le portail et appuyez sur <b>Enregistrer</b>.</li>
-                </ol>
-            </div>
-            <h3 id="print">Impression</h3>
-<<<<<<< HEAD
-			<p>Pour imprimer la feuille de calcul active,</p>
-			<ul>
-				<li>cliquez sur l'icône <b>Imprimer</b> <div class = "icon icon-print"></div> dans la partie gauche de l'en-tête de l'éditeur, ou</li>
-				<li>utilisez la combinaison des touches <b>Ctrl+P</b>, ou</li>
-				<li>cliquez sur l'onglet <b>Fichier</b> de la barre d'outils supérieure et sélectionnez l'option <b>Imprimer</b>.</li>
-			</ul>
-=======
-            <p>Pour imprimer la feuille de calcul active,</p>
-            <ul>
-                <li>cliquez sur l'icône <b>Imprimer</b> <img alt="Icône Imprimer" src="../images/print.png" /> dans la partie gauche de l'en-tête de l'éditeur, ou</li>
-                <li>utilisez la combinaison des touches <b>Ctrl+P</b>, ou</li>
-                <li>cliquez sur l'onglet <b>Fichier</b> de la barre d'outils supérieure et sélectionnez l'option <b>Imprimer</b>.</li>
-            </ul>
->>>>>>> 2cb80179
-            <div class="note">
-                Le navigateur Firefox permet d'imprimer sans télécharger le document au format .pdf d'avance.
-            </div>
-            <p>Une <b>Aperçu</b> et tous les paramètres d'impression disponibles s'affichent.</p>
-            <p class="note">Certains de ces paramètres (<b>Marges</b>, <b>Orientation</b>, <b>Taille</b>, <b>Zone d'impression</b> aussi que <a href="ScaleToFit.htm" onclick="onhyperlinkclick(this)">Mise à l'échelle</a>) sont également disponibles dans l'onglet <b>Mise en page</b> de la barre d'outils supérieure.</p>
-            <p><img alt="La fenêtre Paramètres d'impression" src="../images/printsettingswindow.png" /></p>
-            <p>Ici, vous pouvez régler les paramètres suivants:</p>
-            <ul id="printtitles">
-                <li>
-                    <b>Zone d'impression</b> - spécifiez les éléments à imprimer:  <b>Feuille actuelle</b>, <b>Toutes les feuilles</b> ou <b>Sélection</b>,
-                    <p>Si vous avez déjà défini une zone d'impression constante mais il vous faut imprimer la feuille entière, cochez la case <b>Ignorer la zone d'impression</b>.</p>
-                </li>
-                <li><b>Paramètres de la feuille</b> - spécifiez les paramètres d'impression individuels pour chaque feuille séparée, si vous avez sélectionné l'option <b>Toutes les feuilles</b> dans la liste déroulante <b>Zone d'impression</b>,</li>
-                <li><b>Taille de la page</b> - sélectionnez l'une des tailles disponibles dans la liste déroulante,</li>
-                <li><b>Orientation de page</b> - choisissez l'option <b>Portrait</b> si vous souhaitez imprimer le contenu en orientation verticale, ou utilisez l'option <b>Paysage</b> pour l'imprimer en orientation horizontale,</li>
-                <li>
-                    <b>Mise à l'échelle</b> - si vous ne souhaitez pas que certaines colonnes ou lignes soient imprimées sur une deuxième page, vous pouvez réduire le contenu de la feuille pour l'adapter à une page en sélectionnant l'option correspondante: <b>Ajuster la feuille à une page</b>, <b>Ajuster toutes les colonnes à une page</b> ou <b>Ajuster toutes les lignes à une page</b>. Laissez l'option <b>Taille réelle</b> pour imprimer la feuille sans l'ajuster.
-                    <p>Lorsque vous choisissez <b>Options personnalisées</b> du menu, la fenêtre<b> Paramètres de mise à l'échelle</b> s'affiche:</p>
-                    <p><img alt="La fenêtre Paramètres de mise à l'échelle" src="../images/scalesettings.png" /></p>
-                    <ol>
-                        <li><b>Ajuster à</b> permet de définir un nombre de pages défini  à imprimer votre feuille de calcul. Sélectionnez le nombre de page des listes <b>Largeur</b> et <b>Hauteur</b>.</li>
-                        <li>échelle permet de réduire ou agrandir l'échelle de la feuille de calcule pour l'ajuster sur les pages imprimées et définir manuellement le pourcentage de la taille réelle.</li>
-                    </ol>
-                </li>
-                <li><b>Titres à imprimer</b> - quand vous avez besoin d'imprimer les titres de lignes et colonnes sur chaque page, il faut utiliser <b>Répéter les lignes en haut</b> ou <b>Répéter les</b> <b>colonnes à gauche</b> et indiquer la ligne ou la colinne à répéter ou sélectionner l'une des options disponibles dans le menu déroulant:  <b>Lignes/colonnes verrouillées</b>, <b>Première ligne/colonne</b> ou <b>Ne pas répéter</b>.</li>
-                <li><b>Marges</b> - spécifiez la distance entre les données de la feuille de calcul et les bords de la page imprimée en modifiant les paramètres prédéfinis dans les champs <b>En haut</b>, <b>En bas</b>, <b>à gauche</b> et <b>à droite</b>,</li>
-                <li><b>Quadrillage et titres </b>sert à définir des éléments à imprimer en activant la case à coché appropriée: <b>Imprimer le quadrillage</b> et <b>Imprimer les titres des lignes et des colonnes</b>.</li>
-                <li>
-                    <a href="../UsageInstructions/InsertHeadersFooters.htm" onclick="onhyperlinkclick(this)"><b>Paramètres de l'en-tête/du pied de page</b></a> permettent d'ajouter des informations supplémentaires sur une feuille de calcul imprimée, telles que la date et l'heure, le numéro de page, le nom de la feuille, etc.
-                </li>
-            </ul>
-            <p>Une fois tous les paramètres configurés, cliquez sur le bouton <b>Imprimer</b> pour savegarder vos modifications et imprimer la feuille de calcul ou cliquez sur le bouton <b>Enregister</b> pour sauvegarder tous les paramètres que vous avez modifié.</p>
-            <p class="note">Si vous n'arrivez pas à imprimer ou à savegarder la feuille de calcul, toutes les modifications apportées seront perdues.</p>
-            <p><b>Aperçu</b> permet de parcourir le classeur à l'aide des flèches en bas pour afficher l'aperçu des données sur la feuille de calcul après impression et pour corriger des erreurs éventuelles en utilisant les paramètres d'impression disponibles.</p>
-            <p><span class="desktopDocumentFeatures">Dans la <em>version de</em> <em>bureau</em>, le fichier sera imprimé directement.</span> <span class="onlineDocumentFeatures">Dans la <em>version en ligne</em>, un fichier PDF sera généré à partir du document. Vous pouvez l'ouvrir et l'imprimer, ou l'enregistrer sur le disque dur de l'ordinateur ou sur un support amovible pour l'imprimer plus tard. Certains navigateurs (par ex. Chrome et Opera) supportent l'impression directe.</span></p>
-            <h4 id="printarea">Configurer la zone d'impression</h4>
-            <p>Si vous souhaitez imprimer une plage de cellules sélectionnée uniquement au lieu d'une feuille de calcul complète, vous pouvez utiliser l'option <b>Sélection</b> dans la liste déroulante <b><b>Zone d'impression</b></b>. Lorsque le classeur est sauvegardé, cette option n'est pas sauvegardée, elle est destinée à un usage unique. </p>
-            <p>Si une plage de cellules doit être imprimée fréquemment, vous pouvez définir une zone d'impression constante sur la feuille de calcul. Lorsque la feuille de calcul est sauvegardée, la zone d'impression est également sauvegardée, elle peut être utilisée la prochaine fois que vous ouvrirez la feuille de calcul. Il est également possible de définir plusieurs zones d'impression constantes sur une feuille, dans ce cas chaque zone sera imprimée sur une page séparée.</p>
-            <p>Pour définir une zone d'impression:</p>
-            <ol>
-                <li>Sélectionnez la plage de cellules nécessaire sur la feuille de calcul. Pour sélectionner plusieurs plages de cellules, maintenez la touche <em>Ctrl</em> enfoncée,</li>
-                <li>passez à l'onglet <b>Mise en page</b> de la barre d'outils supérieure,</li>
-                <li>cliquez sur la flèche à côté du bouton <b>Zone d'impression</b> <div class = "icon icon-printareabutton"></div> et sélectionnez l'option<b> Sélectionner la zone d'impression.</b></li>
-            </ol>
-            <p>La zone d'impression créée est sauvegardée lorsque la feuille de calcul est sauvegardée. Lorsque vous ouvrirez le fichier la prochaine fois, la zone d'impression spécifiée sera imprimée.</p>
-            <p class="note">Lorsque vous créez une zone d'impression, il se crée automatiquement pour la <em>Zone_d_impression</em> <a href="UseNamedRanges.htm" onclick="onhyperlinkclick(this)">une plage nommée</a> , qui s'affiche dans le <b>Gestionnaire de noms</b>. Pour mettre en surbrillance les bordures de toutes les zones d'impression de la feuille de calcul actuelle, vous pouvez cliquer sur la flèche dans la boîte de nom située à gauche de la barre de formule et sélectionner le nom de la <em>Zone_d_impression</em> dans la liste des noms. </p>
-            <p>Pour ajouter des cellules à une zone d'impression:</p>
-            <ol>
-                <li>ouvrir la feuille de calcul voulue oùla zone d'impression est ajoutée,</li>
-                <li>sélectionner la plage de cellules nécessaire sur la feuille de calcul,</li>
-                <li>passez à l'onglet <b>Mise en page</b> de la barre d'outils supérieure,</li>
-                <li>cliquez sur la flèche à côté du bouton <b>Zone d'impression</b> <div class = "icon icon-printareabutton"></div> et sélectionnez l'option<b> Ajouter à la zone d'impression.</b></li>
-            </ol>
-            <p><!--If the selected cell range is adjacent to the existing print area, it will be added to this print area. If the selected cell range is not adjacent to the existing print area,--> Une nouvelle zone d'impression sera ajoutée. Chaque zone d'impression sera imprimée sur une page séparée.</p>
-            <p>Pour supprimer une zone d'impression :</p>
-            <ol>
-                <li>ouvrir la feuille de calcul voulue oùla zone d'impression est ajoutée,</li>
-                <li>passez à l'onglet <b>Mise en page</b> de la barre d'outils supérieure,</li>
-                <li>cliquez sur la flèche à côté du bouton <b>Zone d'impression</b> <div class = "icon icon-printareabutton"></div> et sélectionnez l'option<b> Vider la zone d'impression.</b></li>
-            </ol>
-            <p>Toutes les zones d'impression existantes sur cette feuille seront supprimées. Ensuite, la feuille entière sera imprimée.</p>
-        </div>
-	</body>
+﻿<!DOCTYPE html>
+<html>
+	<head>
+		<title>Enregistrer/imprimer/télécharger votre classeur</title>
+		<meta charset="utf-8" />
+		<meta name="description" content="Save, print and download your spreadsheet in various formats" />
+		<link type="text/css" rel="stylesheet" href="../editor.css" />
+		<link type = "text/css" rel = "stylesheet" href = "../../images/sprite.css" />
+        <script type="text/javascript" src="../callback.js"></script>
+        <script type="text/javascript" src="../search/js/page-search.js"></script>
+	</head>
+	<body>
+        <div class="mainpart">
+            <div class="search-field">
+                <input id="search" class="searchBar" placeholder="Search" type="text" onkeypress="doSearch(event)">
+            </div>
+            <h1>Enregistrer/imprimer/télécharger votre classeur</h1>
+            <h3>Enregistrement</h3>
+            <p class="onlineDocumentFeatures">Par défaut, <a href="https://www.onlyoffice.com/en/spreadsheet-editor.aspx" target="_blank" onclick="onhyperlinkclick(this)"><b>Spreadsheet Editor</b></a> en ligne enregistre automatiquement votre fichier toutes les 2 secondes afin de prévenir la perte des données en cas de fermeture inattendue de l'éditeur. Si vous co-éditez le fichier en mode<b> Rapide</b>, le minuteur récupère les mises à jour 25 fois par seconde et enregistre les modifications si elles ont été effectuées. Lorsque le fichier est co-édité en mode <b>Strict</b>, les modifications sont automatiquement sauvegardées à des intervalles de 10 minutes. Si nécessaire, vous pouvez facilement changer la périodicité de <b>l'enregistrement automatique</b> ou même désactiver cette fonction sur la page <a href="../HelpfulHints/AdvancedSettings.htm" onclick="onhyperlinkclick(this)">Paramètres avancés</a> .</p>
+            <p>Pour enregistrer manuellement votre feuille de calcul actuelle dans le format et l'emplacement actuels,</p>
+            <ul>
+                <li>cliquez sur l'icône <b>Enregistrer</b> <img alt="L'icône Enregistrer" src="../images/save.png" /> dans la partie gauche de l'en-tête de l'éditeur, ou</li>
+                <li>utilisez la combinaison des touches <b>Ctrl+S</b>, ou</li>
+                <li>cliquez sur l'onglet <b>Fichier</b> de la barre d'outils supérieure et sélectionnez l'option <b>Enregistrer</b>.</li>
+            </ul>
+            <p class="note desktopDocumentFeatures">Dans la version de <em>bureau</em>, pour éviter la perte de données en cas de fermeture inattendue du programme, vous pouvez activer l'option <b>Récupération automatique</b> sur la page <a href="../HelpfulHints/AdvancedSettings.htm" onclick="onhyperlinkclick(this)">Paramètres avancés</a> . </p>
+            <div class="desktopDocumentFeatures">
+                <p>Dans la <em>version de</em> <em>bureau</em>, vous pouvez enregistrer la feuille de calcul sous un autre nom, dans un nouvel emplacement ou format,</p>
+                <ol>
+                    <li>cliquez sur l'onglet <b>Fichier</b> de la barre d'outils supérieure,</li>
+                    <li>sélectionnez l'option <b>Enregistrer sous...</b>,</li>
+                    <li>sélectionnez l'un des formats disponibles selon vos besoins: XLSX, ODS, CSV, PDF, PDF/A. Vous pouvez également choisir l'option <b>Modèle de feuille de calcul</b>  (XLTX ou OTS) .</li>
+                </ol>
+            </div>
+            <div class="onlineDocumentFeatures">
+                <h3>Téléchargement en cours</h3>
+                <p>Dans la version <em>en ligne</em>, vous pouvez télécharger la feuille de calcul résultante sur le disque dur de votre ordinateur,</p>
+                <ol>
+                    <li>cliquez sur l'onglet <b>Fichier</b> de la barre d'outils supérieure,</li>
+                    <li>sélectionnez l'option <b>Télécharger comme...</b>,</li>
+                    <li>
+                        sélectionnez l'un des formats disponibles selon vos besoins: XLSX, PDF, ODS, CSV, XLTX, PDF/A, OTS.
+                        <p class="note"><b>Remarque</b>: si vous sélectionnez le format CSV, toutes les fonctionnalités (formatage de police, formules, etc.) à l'exception du texte brut ne seront pas conservées dans le fichier CSV. Si vous continuez à enregistrer, la fenêtre <b>Choisir les options CSV</b> s'ouvre. Par défaut, Unicode (UTF-8) est utilisé comme type <b>d'Encodage</b>. Le <b>Séparateur</b> par défaut est la virgule (,), mais les options suivantes sont également disponibles: <em>point-virgule</em> ( ;), <em>deux-points</em> ( :), <em>tabulation</em>, <em>espace</em> et <em>autre</em> (cette option vous permet de définir un caractère séparateur personnalisé).</p>
+                    </li>
+                </ol>
+                <h3>Enregistrer une copie</h3>
+                <p>Dans la version <em>en ligne</em>, vous pouvez enregistrer une copie du fichier sur votre portail,</p>
+                <ol>
+                    <li>cliquez sur l'onglet <b>Fichier</b> de la barre d'outils supérieure,</li>
+                    <li>sélectionnez l'option <b>Enregistrer la copie sous...</b>,</li>
+                    <li>sélectionnez l'un des formats disponibles selon vos besoins: XLSX, PDF, ODS, CSV, XLTX, PDF/A, OTS,</li>
+                    <li>sélectionnez un emplacement pour le fichier sur le portail et appuyez sur <b>Enregistrer</b>.</li>
+                </ol>
+            </div>
+            <h3 id="print">Impression</h3>
+            <p>Pour imprimer la feuille de calcul active,</p>
+            <ul>
+                <li>cliquez sur l'icône <b>Imprimer</b> <img alt="Icône Imprimer" src="../images/print.png" /> dans la partie gauche de l'en-tête de l'éditeur, ou</li>
+                <li>utilisez la combinaison des touches <b>Ctrl+P</b>, ou</li>
+                <li>cliquez sur l'onglet <b>Fichier</b> de la barre d'outils supérieure et sélectionnez l'option <b>Imprimer</b>.</li>
+            </ul>
+            <div class="note">
+                Le navigateur Firefox permet d'imprimer sans télécharger le document au format .pdf d'avance.
+            </div>
+            <p>Une <b>Aperçu</b> et tous les paramètres d'impression disponibles s'affichent.</p>
+            <p class="note">Certains de ces paramètres (<b>Marges</b>, <b>Orientation</b>, <b>Taille</b>, <b>Zone d'impression</b> aussi que <a href="ScaleToFit.htm" onclick="onhyperlinkclick(this)">Mise à l'échelle</a>) sont également disponibles dans l'onglet <b>Mise en page</b> de la barre d'outils supérieure.</p>
+            <p><img alt="La fenêtre Paramètres d'impression" src="../images/printsettingswindow.png" /></p>
+            <p>Ici, vous pouvez régler les paramètres suivants:</p>
+            <ul id="printtitles">
+                <li>
+                    <b>Zone d'impression</b> - spécifiez les éléments à imprimer:  <b>Feuille actuelle</b>, <b>Toutes les feuilles</b> ou <b>Sélection</b>,
+                    <p>Si vous avez déjà défini une zone d'impression constante mais il vous faut imprimer la feuille entière, cochez la case <b>Ignorer la zone d'impression</b>.</p>
+                </li>
+                <li><b>Paramètres de la feuille</b> - spécifiez les paramètres d'impression individuels pour chaque feuille séparée, si vous avez sélectionné l'option <b>Toutes les feuilles</b> dans la liste déroulante <b>Zone d'impression</b>,</li>
+                <li><b>Taille de la page</b> - sélectionnez l'une des tailles disponibles dans la liste déroulante,</li>
+                <li><b>Orientation de page</b> - choisissez l'option <b>Portrait</b> si vous souhaitez imprimer le contenu en orientation verticale, ou utilisez l'option <b>Paysage</b> pour l'imprimer en orientation horizontale,</li>
+                <li>
+                    <b>Mise à l'échelle</b> - si vous ne souhaitez pas que certaines colonnes ou lignes soient imprimées sur une deuxième page, vous pouvez réduire le contenu de la feuille pour l'adapter à une page en sélectionnant l'option correspondante: <b>Ajuster la feuille à une page</b>, <b>Ajuster toutes les colonnes à une page</b> ou <b>Ajuster toutes les lignes à une page</b>. Laissez l'option <b>Taille réelle</b> pour imprimer la feuille sans l'ajuster.
+                    <p>Lorsque vous choisissez <b>Options personnalisées</b> du menu, la fenêtre<b> Paramètres de mise à l'échelle</b> s'affiche:</p>
+                    <p><img alt="La fenêtre Paramètres de mise à l'échelle" src="../images/scalesettings.png" /></p>
+                    <ol>
+                        <li><b>Ajuster à</b> permet de définir un nombre de pages défini  à imprimer votre feuille de calcul. Sélectionnez le nombre de page des listes <b>Largeur</b> et <b>Hauteur</b>.</li>
+                        <li>échelle permet de réduire ou agrandir l'échelle de la feuille de calcule pour l'ajuster sur les pages imprimées et définir manuellement le pourcentage de la taille réelle.</li>
+                    </ol>
+                </li>
+                <li><b>Titres à imprimer</b> - quand vous avez besoin d'imprimer les titres de lignes et colonnes sur chaque page, il faut utiliser <b>Répéter les lignes en haut</b> ou <b>Répéter les</b> <b>colonnes à gauche</b> et indiquer la ligne ou la colinne à répéter ou sélectionner l'une des options disponibles dans le menu déroulant:  <b>Lignes/colonnes verrouillées</b>, <b>Première ligne/colonne</b> ou <b>Ne pas répéter</b>.</li>
+                <li><b>Marges</b> - spécifiez la distance entre les données de la feuille de calcul et les bords de la page imprimée en modifiant les paramètres prédéfinis dans les champs <b>En haut</b>, <b>En bas</b>, <b>à gauche</b> et <b>à droite</b>,</li>
+                <li><b>Quadrillage et titres </b>sert à définir des éléments à imprimer en activant la case à coché appropriée: <b>Imprimer le quadrillage</b> et <b>Imprimer les titres des lignes et des colonnes</b>.</li>
+                <li>
+                    <a href="../UsageInstructions/InsertHeadersFooters.htm" onclick="onhyperlinkclick(this)"><b>Paramètres de l'en-tête/du pied de page</b></a> permettent d'ajouter des informations supplémentaires sur une feuille de calcul imprimée, telles que la date et l'heure, le numéro de page, le nom de la feuille, etc.
+                </li>
+            </ul>
+            <p>Une fois tous les paramètres configurés, cliquez sur le bouton <b>Imprimer</b> pour savegarder vos modifications et imprimer la feuille de calcul ou cliquez sur le bouton <b>Enregister</b> pour sauvegarder tous les paramètres que vous avez modifié.</p>
+            <p class="note">Si vous n'arrivez pas à imprimer ou à savegarder la feuille de calcul, toutes les modifications apportées seront perdues.</p>
+            <p><b>Aperçu</b> permet de parcourir le classeur à l'aide des flèches en bas pour afficher l'aperçu des données sur la feuille de calcul après impression et pour corriger des erreurs éventuelles en utilisant les paramètres d'impression disponibles.</p>
+            <p><span class="desktopDocumentFeatures">Dans la <em>version de</em> <em>bureau</em>, le fichier sera imprimé directement.</span> <span class="onlineDocumentFeatures">Dans la <em>version en ligne</em>, un fichier PDF sera généré à partir du document. Vous pouvez l'ouvrir et l'imprimer, ou l'enregistrer sur le disque dur de l'ordinateur ou sur un support amovible pour l'imprimer plus tard. Certains navigateurs (par ex. Chrome et Opera) supportent l'impression directe.</span></p>
+            <h4 id="printarea">Configurer la zone d'impression</h4>
+            <p>Si vous souhaitez imprimer une plage de cellules sélectionnée uniquement au lieu d'une feuille de calcul complète, vous pouvez utiliser l'option <b>Sélection</b> dans la liste déroulante <b><b>Zone d'impression</b></b>. Lorsque le classeur est sauvegardé, cette option n'est pas sauvegardée, elle est destinée à un usage unique. </p>
+            <p>Si une plage de cellules doit être imprimée fréquemment, vous pouvez définir une zone d'impression constante sur la feuille de calcul. Lorsque la feuille de calcul est sauvegardée, la zone d'impression est également sauvegardée, elle peut être utilisée la prochaine fois que vous ouvrirez la feuille de calcul. Il est également possible de définir plusieurs zones d'impression constantes sur une feuille, dans ce cas chaque zone sera imprimée sur une page séparée.</p>
+            <p>Pour définir une zone d'impression:</p>
+            <ol>
+                <li>Sélectionnez la plage de cellules nécessaire sur la feuille de calcul. Pour sélectionner plusieurs plages de cellules, maintenez la touche <em>Ctrl</em> enfoncée,</li>
+                <li>passez à l'onglet <b>Mise en page</b> de la barre d'outils supérieure,</li>
+                <li>cliquez sur la flèche à côté du bouton <b>Zone d'impression</b> <div class = "icon icon-printareabutton"></div> et sélectionnez l'option<b> Sélectionner la zone d'impression.</b></li>
+            </ol>
+            <p>La zone d'impression créée est sauvegardée lorsque la feuille de calcul est sauvegardée. Lorsque vous ouvrirez le fichier la prochaine fois, la zone d'impression spécifiée sera imprimée.</p>
+            <p class="note">Lorsque vous créez une zone d'impression, il se crée automatiquement pour la <em>Zone_d_impression</em> <a href="UseNamedRanges.htm" onclick="onhyperlinkclick(this)">une plage nommée</a> , qui s'affiche dans le <b>Gestionnaire de noms</b>. Pour mettre en surbrillance les bordures de toutes les zones d'impression de la feuille de calcul actuelle, vous pouvez cliquer sur la flèche dans la boîte de nom située à gauche de la barre de formule et sélectionner le nom de la <em>Zone_d_impression</em> dans la liste des noms. </p>
+            <p>Pour ajouter des cellules à une zone d'impression:</p>
+            <ol>
+                <li>ouvrir la feuille de calcul voulue oùla zone d'impression est ajoutée,</li>
+                <li>sélectionner la plage de cellules nécessaire sur la feuille de calcul,</li>
+                <li>passez à l'onglet <b>Mise en page</b> de la barre d'outils supérieure,</li>
+                <li>cliquez sur la flèche à côté du bouton <b>Zone d'impression</b> <div class = "icon icon-printareabutton"></div> et sélectionnez l'option<b> Ajouter à la zone d'impression.</b></li>
+            </ol>
+            <p><!--If the selected cell range is adjacent to the existing print area, it will be added to this print area. If the selected cell range is not adjacent to the existing print area,--> Une nouvelle zone d'impression sera ajoutée. Chaque zone d'impression sera imprimée sur une page séparée.</p>
+            <p>Pour supprimer une zone d'impression :</p>
+            <ol>
+                <li>ouvrir la feuille de calcul voulue oùla zone d'impression est ajoutée,</li>
+                <li>passez à l'onglet <b>Mise en page</b> de la barre d'outils supérieure,</li>
+                <li>cliquez sur la flèche à côté du bouton <b>Zone d'impression</b> <div class = "icon icon-printareabutton"></div> et sélectionnez l'option<b> Vider la zone d'impression.</b></li>
+            </ol>
+            <p>Toutes les zones d'impression existantes sur cette feuille seront supprimées. Ensuite, la feuille entière sera imprimée.</p>
+        </div>
+	</body>
 </html>