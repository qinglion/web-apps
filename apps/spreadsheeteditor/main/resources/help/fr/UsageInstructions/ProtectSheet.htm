--- conflicted
+++ resolved
@@ -3,15 +3,9 @@
 	<head>
 		<title>Protéger une feuille de calcul</title>
 		<meta charset="utf-8" />
-<<<<<<< HEAD
-		<meta name="description" content="Protéger des feuilles de calcul pour contrôler les modifications apportées par d'autres utilisateurs" />
+		<meta name="description" content="Protéger les feuilles de calcul pour empêcher toute modification non autorisée et restreindre les modifications d'autres utilisateurs" />
+		<link type="text/css" rel="stylesheet" href="../../../../../../common/main/resources/help/editor.css" />
 		<link type = "text/css" rel = "stylesheet" href = "../../images/sprite.css" />
-		<link type="text/css" rel="stylesheet" href="../../../../../../common/main/resources/help/editor.css" />
-=======
-		<meta name="description" content="Protéger les feuilles de calcul pour empêcher toute modification non autorisée et restreindre les modifications d'autres utilisateurs" />
-		<link type="text/css" rel="stylesheet" href="../editor.css" />
-		<link type = "text/css" rel = "stylesheet" href = "../../images/sprite.css" />
->>>>>>> e390c56e
         <script type="text/javascript" src="../callback.js"></script>
         <script type="text/javascript" src="../search/js/page-search.js"></script>
 	</head>
