﻿<!DOCTYPE html>
<html>
	<head>
		<title>Gérer des feuilles de calcul</title>
		<meta charset="utf-8" />
<<<<<<< HEAD
        <meta name="description" content="Gérer des feuilles de calcul dans le Tableur : insérer, supprimer, renommer, copier et déplacer." />
		<link type="text/css" rel="stylesheet" href="../../../../../../common/main/resources/help/editor.css" />
=======
        <meta name="description" content="Gérer des feuilles de calcul dans l'éditeur classeurs: insérer, supprimer, renommer, copier et déplacer." />
		<link type="text/css" rel="stylesheet" href="../editor.css" />
>>>>>>> e390c56e
		<link type = "text/css" rel = "stylesheet" href = "../../images/sprite.css" />
        <script type="text/javascript" src="../callback.js"></script>
        <script type="text/javascript" src="../search/js/page-search.js"></script>
	</head>
	<body>
		<div class="mainpart">
			<div class="search-field">
				<input id="search" class="searchBar" placeholder="Rechercher" type="text" onkeypress="doSearch(event)">
			</div>
			<h1>Gérer des feuilles de calcul</h1>
			<p>Par défaut, un classeur nouvellement créé contient une feuille de calcul. Le moyen le plus simple d'en ajouter dans <a href="https://www.onlyoffice.com/fr/spreadsheet-editor.aspx" target="_blank" onclick="onhyperlinkclick(this)"><b>l'éditeur de classeurs</b></a> une est de cliquer sur le bouton Plus <span class="icon icon-plus"></span> situé à la droite des boutons de <b>Navigation de feuille</b> dans le coin inférieur gauche.</p>
			<p>Une autre façon <b>d'ajouter une nouvelle feuille</b> est :</p>
			<ol>
			<li>faites un clic droit sur l'onglet de la feuille de calcul après laquelle vous souhaitez insérer une nouvelle feuille,</li>
			<li>sélectionnez l'option <b>Insérer</b> depuis le menu contextuel.</li>
			</ol>
			<p>Une nouvelle feuille de calcul sera insérée après la feuille sélectionnée.</p>
			<p><b>Pour activer la feuille requise</b>, utilisez les onglets de la feuille dans le coin inférieur gauche de chaque feuille de calcul.</p>
			<p class="note"><b>Remarque</b> : pour trouver la feuille que vous cherchez si vous en avez beaucoup, utilisez les boutons de <b>Navigation de feuille</b> situés dans le coin inférieur gauche.</p>
			<p><b>Pour supprimer une feuille de calcul inutile :</b></p>
			<ol>
				<li>faites un clic droit sur l'onglet de la feuille de calcul à supprimer,</li>
				<li>sélectionnez l'option <b>Supprimer</b> depuis le menu contextuel.</li>
			</ol>
			<p>La feuille de calcul sélectionnée sera supprimée à partir du classeur actuel.</p>
			<p><b>Pour renommer une feuille de calcul :</b></p>
			<ol>
				<li>faites un clic droit sur l'onglet de la feuille de calcul à renommer,</li>
				<li>sélectionnez l'option <b>Renommer</b> depuis le menu contextuel,</li>
				<li>saisissez le <b>Nom de feuille</b> dans la fenêtre de dialogue et cliquez sur le bouton <b>OK</b>.</li>
			</ol>
			<p>Le nom de la feuille de calcul sélectionnée sera modifiée.</p>
			<p><b>Pour copier une feuille de calcul :</b></p>
			<ol>
				<li>faites un clic droit sur l'onglet de la feuille de calcul à copier,</li>
				<li>sélectionnez l'option <b>Copier</b> depuis le menu contextuel,</li>
				<li>sélectionnez la feuille de calcul avant laquelle vous souhaitez insérer la copie ou utilisez l'option <b>Copier à la fin</b> pour insérer la feuille de calcul copiée après toutes les feuilles existantes,</li>
                <li>
                    cliquez sur le bouton <b>OK</b> pour confirmer votre choix.
                    <p>ou</p>
                    <p>maintenez la touche <b>CTRL</b> et faites glisser l'onglet de la feuille vers la droite pour le dupliquer et déplacez la copie à l'emplacement nécessaire.</p>
                </li>
			</ol>
			<p>La feuille de calcul sélectionnée sera copiée et insérée à l'endroit choisi.</p>
			<p><b>Pour déplacer une feuille de calcul :</b></p>
			<ol>
				<li>faites un clic droit sur l'onglet de la feuille de calcul à déplacer,</li>
				<li>sélectionnez l'option <b>Déplacer</b> depuis le menu contextuel,</li>
				<li>sélectionnez la feuille de calcul avant laquelle vous souhaitez insérer la feuille de calcul sélectionnée ou utilisez l'option <b>Déplacer à la fin</b> pour déplacer la feuille de calcul sélectionnée après toutes les feuilles existantes,</li>
				<li>cliquez sur le bouton <b>OK</b> pour confirmer votre choix.</li>
			</ol>
			<p>Ou tout simplement <b>faites glisser</b> l'onglet de la feuille de calcul et <b>déposez-le</b> là où vous voulez. La feuille de calcul sélectionnée sera déplacée.</p>
			<p>Vous pouvez également déplacer une feuille de calcul entre des classeurs manuellement par <b>glisser-déposer</b>. Pour ce faire, sélectionnez la feuille de calcul à déplacer et faites-la glisser vers la barre d'onglets des feuilles dans un autre classeur. Par exemple, vous pouvez glisser une feuille de calcul de l'éditeur en ligne vers l'éditeur de bureau :</p>
			<p><img alt="Move sheet gif" src="../images/move_sheet.gif" /></p>
			<p>Dans ce cas-ci, la feuille de calcul dans le classeur d'origine sera <b>supprimée</b>.</p>
			<p>Si vous avez beaucoup de feuilles de calcul, pour faciliter le travail vous pouvez masquer certains d'entre eux dont vous n'avez pas besoin pour l'instant. Pour ce faire,</p>
			<ol>
				<li>faites un clic droit sur l'onglet de la feuille de calcul à copier,</li>
				<li>sélectionnez l'option <b>Masquer</b> depuis le menu contextuel.</li>
			</ol>
			<p><b>Pour afficher l'onglet de la feuille de calcul masquée</b>, faites un clic droit sur n'importe quel onglet de la feuille, ouvrez la liste <b>Masquée</b> et sélectionnez le nom de la feuille de calcul dont l'onglet vous souhaitez afficher.</p>
			<p>Pour différencier les feuilles, vous pouvez <b>affecter différentes couleurs aux onglets de la feuille</b>. Pour ce faire,</p>
			<ol>
				<li>faites un clic droit sur l'onglet de la feuille de calcul à colorer,</li>
				<li>sélectionnez l'option <b>Couleur d'onglet</b> depuis le menu contextuel,</li>
				<li>sélectionnez une couleur dans les palettes disponibles.
					<p><img alt="Palette" src="../images/palette.png" /></p>
					<ul>
						<li><b>Couleurs de thème</b> - les couleurs qui correspondent à la palette de couleurs sélectionnée de la feuille de calcul.</li>
						<li><b>Couleurs standard</b> - le jeu de couleurs par défaut.</li>
						<li><b>Couleur personnalisée</b> - choisissez cette option si il n'y a pas de couleur nécessaire dans les palettes disponibles. Sélectionnez la gamme de couleurs nécessaire en déplaçant le curseur vertical et définissez la couleur spécifique en faisant glisser le sélecteur de couleur dans le grand champ de couleur carré. Une fois que vous sélectionnez une couleur avec le sélecteur de couleur, les valeurs de couleur appropriées RGB et sRGB seront affichées dans les champs à droite. Vous pouvez également spécifier une couleur sur la base du modèle de couleur RGB en entrant les valeurs numériques nécessaires dans les champs <b>R, G, B</b> (rouge, vert, bleu) ou saisir le code hexadécimal dans le champ sRGB marqué par le signe <b>#</b>. La couleur sélectionnée apparaît dans la case de prévisualisation <b>Nouveau</b>. Si l'objet a déjà été rempli d'une couleur personnalisée, cette couleur sera affichée dans la case <b>Actuel</b> que vous puissiez comparer les couleurs originales et modifiées. Lorsque la couleur est spécifiée, cliquez sur le bouton <b>Ajouter</b> :
							<p><img alt="Palette - Couleur personnalisée" src="../../../../../../common/main/resources/help/fr/images/palette_custom.png" /></p>
							<p>La couleur personnalisée sera appliquée à l'onglet sélectionné et sera ajoutée dans la palette <b>Couleur personnalisée</b> du menu.</p>
						</li>
					    </ul>
				    </li>
			</ol>
			<p>Vous pouvez travaillez simultanément sur plusieurs feuilles de calcul :</p>
			<ol>
				<li>sélectionnez la première feuille à inclure dans le groupe,</li>
				<li>appuyez et maintenez la touche <em>Shift</em> enfoncée pour choisir plusieurs feuilles adjacentes, ou utilisez la touche <em>Ctrl</em>  pour choisir les feuilles non adjacentes.</li>
				<li>faites un clic droit sur un des onglets de feuille choisis pour ouvrir le menu contextuel,</li>
				<li>sélectionnez l'option convenable du menu :
				<p><img alt="Gérer plusieurs feuilles de calcul" src="../images/severalsheets.png" /></p>
				<ul>
					<li><b>Insérer</b> sert à insérer le même nombre de feuilles de calcul vierges que dans le groupe choisi,</li>
					<li><b>Supprimer</b> sert à supprimer toutes les feuilles sélectionnées à la fois (il n'est pas possible de supprimer toutes les feuilles du classeur car un classeur doit contenir au moins une feuille visible),</li>
					<li><b>Renommer</b> cette option ne s'applique qu'à chaque feuille individuelle,</li>
					<li><b>Copier</b> sert à copier toutes les feuilles sélectionnées à la fois et les coller à un endroit précis.</li>
					<li><b>Déplacer</b> sert à déplacer toutes les feuilles sélectionnées à la fois et les coller à un endroit précis.</li>
					<li><b>Masquer</b> sert à masquer toutes les feuilles sélectionnées à la fois (il n'est pas possible de masquer toutes les feuilles du classeur car un classeur doit contenir au moins une feuille visible),</li>
					<li><b>Couleur d'onglet</b> sert à affecter la même couleur à tous les onglets de feuilles à la fois,</li>
					<li><b>Sélectionner toutes les feuilles</b> sert à sélectionner toutes les feuilles du classeur actuel,</li>
					<li><b>Dissocier les feuilles</b> sert à dissocier les feuilles sélectionnées.
						<p class="note">Il est aussi possible de dissocier les feuilles en faisant un double clic sur n'importe quel onglet de feuille du groupe ou en cliquant sur l'onglet de feuille qui ne fait pas partie du groupe.</p>
					</li>
				</ul>
				</li>
			</ol>
		</div>
	</body>
</html>
<|MERGE_RESOLUTION|>--- conflicted
+++ resolved
@@ -1,114 +1,109 @@
-﻿<!DOCTYPE html>
-<html>
-	<head>
-		<title>Gérer des feuilles de calcul</title>
-		<meta charset="utf-8" />
-<<<<<<< HEAD
-        <meta name="description" content="Gérer des feuilles de calcul dans le Tableur : insérer, supprimer, renommer, copier et déplacer." />
-		<link type="text/css" rel="stylesheet" href="../../../../../../common/main/resources/help/editor.css" />
-=======
-        <meta name="description" content="Gérer des feuilles de calcul dans l'éditeur classeurs: insérer, supprimer, renommer, copier et déplacer." />
-		<link type="text/css" rel="stylesheet" href="../editor.css" />
->>>>>>> e390c56e
-		<link type = "text/css" rel = "stylesheet" href = "../../images/sprite.css" />
-        <script type="text/javascript" src="../callback.js"></script>
-        <script type="text/javascript" src="../search/js/page-search.js"></script>
-	</head>
-	<body>
-		<div class="mainpart">
-			<div class="search-field">
-				<input id="search" class="searchBar" placeholder="Rechercher" type="text" onkeypress="doSearch(event)">
-			</div>
-			<h1>Gérer des feuilles de calcul</h1>
-			<p>Par défaut, un classeur nouvellement créé contient une feuille de calcul. Le moyen le plus simple d'en ajouter dans <a href="https://www.onlyoffice.com/fr/spreadsheet-editor.aspx" target="_blank" onclick="onhyperlinkclick(this)"><b>l'éditeur de classeurs</b></a> une est de cliquer sur le bouton Plus <span class="icon icon-plus"></span> situé à la droite des boutons de <b>Navigation de feuille</b> dans le coin inférieur gauche.</p>
-			<p>Une autre façon <b>d'ajouter une nouvelle feuille</b> est :</p>
-			<ol>
-			<li>faites un clic droit sur l'onglet de la feuille de calcul après laquelle vous souhaitez insérer une nouvelle feuille,</li>
-			<li>sélectionnez l'option <b>Insérer</b> depuis le menu contextuel.</li>
-			</ol>
-			<p>Une nouvelle feuille de calcul sera insérée après la feuille sélectionnée.</p>
-			<p><b>Pour activer la feuille requise</b>, utilisez les onglets de la feuille dans le coin inférieur gauche de chaque feuille de calcul.</p>
-			<p class="note"><b>Remarque</b> : pour trouver la feuille que vous cherchez si vous en avez beaucoup, utilisez les boutons de <b>Navigation de feuille</b> situés dans le coin inférieur gauche.</p>
-			<p><b>Pour supprimer une feuille de calcul inutile :</b></p>
-			<ol>
-				<li>faites un clic droit sur l'onglet de la feuille de calcul à supprimer,</li>
-				<li>sélectionnez l'option <b>Supprimer</b> depuis le menu contextuel.</li>
-			</ol>
-			<p>La feuille de calcul sélectionnée sera supprimée à partir du classeur actuel.</p>
-			<p><b>Pour renommer une feuille de calcul :</b></p>
-			<ol>
-				<li>faites un clic droit sur l'onglet de la feuille de calcul à renommer,</li>
-				<li>sélectionnez l'option <b>Renommer</b> depuis le menu contextuel,</li>
-				<li>saisissez le <b>Nom de feuille</b> dans la fenêtre de dialogue et cliquez sur le bouton <b>OK</b>.</li>
-			</ol>
-			<p>Le nom de la feuille de calcul sélectionnée sera modifiée.</p>
-			<p><b>Pour copier une feuille de calcul :</b></p>
-			<ol>
-				<li>faites un clic droit sur l'onglet de la feuille de calcul à copier,</li>
-				<li>sélectionnez l'option <b>Copier</b> depuis le menu contextuel,</li>
-				<li>sélectionnez la feuille de calcul avant laquelle vous souhaitez insérer la copie ou utilisez l'option <b>Copier à la fin</b> pour insérer la feuille de calcul copiée après toutes les feuilles existantes,</li>
-                <li>
-                    cliquez sur le bouton <b>OK</b> pour confirmer votre choix.
-                    <p>ou</p>
-                    <p>maintenez la touche <b>CTRL</b> et faites glisser l'onglet de la feuille vers la droite pour le dupliquer et déplacez la copie à l'emplacement nécessaire.</p>
-                </li>
-			</ol>
-			<p>La feuille de calcul sélectionnée sera copiée et insérée à l'endroit choisi.</p>
-			<p><b>Pour déplacer une feuille de calcul :</b></p>
-			<ol>
-				<li>faites un clic droit sur l'onglet de la feuille de calcul à déplacer,</li>
-				<li>sélectionnez l'option <b>Déplacer</b> depuis le menu contextuel,</li>
-				<li>sélectionnez la feuille de calcul avant laquelle vous souhaitez insérer la feuille de calcul sélectionnée ou utilisez l'option <b>Déplacer à la fin</b> pour déplacer la feuille de calcul sélectionnée après toutes les feuilles existantes,</li>
-				<li>cliquez sur le bouton <b>OK</b> pour confirmer votre choix.</li>
-			</ol>
-			<p>Ou tout simplement <b>faites glisser</b> l'onglet de la feuille de calcul et <b>déposez-le</b> là où vous voulez. La feuille de calcul sélectionnée sera déplacée.</p>
-			<p>Vous pouvez également déplacer une feuille de calcul entre des classeurs manuellement par <b>glisser-déposer</b>. Pour ce faire, sélectionnez la feuille de calcul à déplacer et faites-la glisser vers la barre d'onglets des feuilles dans un autre classeur. Par exemple, vous pouvez glisser une feuille de calcul de l'éditeur en ligne vers l'éditeur de bureau :</p>
-			<p><img alt="Move sheet gif" src="../images/move_sheet.gif" /></p>
-			<p>Dans ce cas-ci, la feuille de calcul dans le classeur d'origine sera <b>supprimée</b>.</p>
-			<p>Si vous avez beaucoup de feuilles de calcul, pour faciliter le travail vous pouvez masquer certains d'entre eux dont vous n'avez pas besoin pour l'instant. Pour ce faire,</p>
-			<ol>
-				<li>faites un clic droit sur l'onglet de la feuille de calcul à copier,</li>
-				<li>sélectionnez l'option <b>Masquer</b> depuis le menu contextuel.</li>
-			</ol>
-			<p><b>Pour afficher l'onglet de la feuille de calcul masquée</b>, faites un clic droit sur n'importe quel onglet de la feuille, ouvrez la liste <b>Masquée</b> et sélectionnez le nom de la feuille de calcul dont l'onglet vous souhaitez afficher.</p>
-			<p>Pour différencier les feuilles, vous pouvez <b>affecter différentes couleurs aux onglets de la feuille</b>. Pour ce faire,</p>
-			<ol>
-				<li>faites un clic droit sur l'onglet de la feuille de calcul à colorer,</li>
-				<li>sélectionnez l'option <b>Couleur d'onglet</b> depuis le menu contextuel,</li>
-				<li>sélectionnez une couleur dans les palettes disponibles.
-					<p><img alt="Palette" src="../images/palette.png" /></p>
-					<ul>
-						<li><b>Couleurs de thème</b> - les couleurs qui correspondent à la palette de couleurs sélectionnée de la feuille de calcul.</li>
-						<li><b>Couleurs standard</b> - le jeu de couleurs par défaut.</li>
-						<li><b>Couleur personnalisée</b> - choisissez cette option si il n'y a pas de couleur nécessaire dans les palettes disponibles. Sélectionnez la gamme de couleurs nécessaire en déplaçant le curseur vertical et définissez la couleur spécifique en faisant glisser le sélecteur de couleur dans le grand champ de couleur carré. Une fois que vous sélectionnez une couleur avec le sélecteur de couleur, les valeurs de couleur appropriées RGB et sRGB seront affichées dans les champs à droite. Vous pouvez également spécifier une couleur sur la base du modèle de couleur RGB en entrant les valeurs numériques nécessaires dans les champs <b>R, G, B</b> (rouge, vert, bleu) ou saisir le code hexadécimal dans le champ sRGB marqué par le signe <b>#</b>. La couleur sélectionnée apparaît dans la case de prévisualisation <b>Nouveau</b>. Si l'objet a déjà été rempli d'une couleur personnalisée, cette couleur sera affichée dans la case <b>Actuel</b> que vous puissiez comparer les couleurs originales et modifiées. Lorsque la couleur est spécifiée, cliquez sur le bouton <b>Ajouter</b> :
-							<p><img alt="Palette - Couleur personnalisée" src="../../../../../../common/main/resources/help/fr/images/palette_custom.png" /></p>
-							<p>La couleur personnalisée sera appliquée à l'onglet sélectionné et sera ajoutée dans la palette <b>Couleur personnalisée</b> du menu.</p>
-						</li>
-					    </ul>
-				    </li>
-			</ol>
-			<p>Vous pouvez travaillez simultanément sur plusieurs feuilles de calcul :</p>
-			<ol>
-				<li>sélectionnez la première feuille à inclure dans le groupe,</li>
-				<li>appuyez et maintenez la touche <em>Shift</em> enfoncée pour choisir plusieurs feuilles adjacentes, ou utilisez la touche <em>Ctrl</em>  pour choisir les feuilles non adjacentes.</li>
-				<li>faites un clic droit sur un des onglets de feuille choisis pour ouvrir le menu contextuel,</li>
-				<li>sélectionnez l'option convenable du menu :
-				<p><img alt="Gérer plusieurs feuilles de calcul" src="../images/severalsheets.png" /></p>
-				<ul>
-					<li><b>Insérer</b> sert à insérer le même nombre de feuilles de calcul vierges que dans le groupe choisi,</li>
-					<li><b>Supprimer</b> sert à supprimer toutes les feuilles sélectionnées à la fois (il n'est pas possible de supprimer toutes les feuilles du classeur car un classeur doit contenir au moins une feuille visible),</li>
-					<li><b>Renommer</b> cette option ne s'applique qu'à chaque feuille individuelle,</li>
-					<li><b>Copier</b> sert à copier toutes les feuilles sélectionnées à la fois et les coller à un endroit précis.</li>
-					<li><b>Déplacer</b> sert à déplacer toutes les feuilles sélectionnées à la fois et les coller à un endroit précis.</li>
-					<li><b>Masquer</b> sert à masquer toutes les feuilles sélectionnées à la fois (il n'est pas possible de masquer toutes les feuilles du classeur car un classeur doit contenir au moins une feuille visible),</li>
-					<li><b>Couleur d'onglet</b> sert à affecter la même couleur à tous les onglets de feuilles à la fois,</li>
-					<li><b>Sélectionner toutes les feuilles</b> sert à sélectionner toutes les feuilles du classeur actuel,</li>
-					<li><b>Dissocier les feuilles</b> sert à dissocier les feuilles sélectionnées.
-						<p class="note">Il est aussi possible de dissocier les feuilles en faisant un double clic sur n'importe quel onglet de feuille du groupe ou en cliquant sur l'onglet de feuille qui ne fait pas partie du groupe.</p>
-					</li>
-				</ul>
-				</li>
-			</ol>
-		</div>
-	</body>
-</html>
+﻿<!DOCTYPE html>
+<html>
+	<head>
+		<title>Gérer des feuilles de calcul</title>
+		<meta charset="utf-8" />
+        <meta name="description" content="érer des feuilles de calcul dans l'éditeur classeurs: insérer, supprimer, renommer, copier et déplacer." />
+		<link type="text/css" rel="stylesheet" href="../../../../../../common/main/resources/help/editor.css" />
+		<link type = "text/css" rel = "stylesheet" href = "../../images/sprite.css" />
+        <script type="text/javascript" src="../callback.js"></script>
+        <script type="text/javascript" src="../search/js/page-search.js"></script>
+	</head>
+	<body>
+		<div class="mainpart">
+			<div class="search-field">
+				<input id="search" class="searchBar" placeholder="Rechercher" type="text" onkeypress="doSearch(event)">
+			</div>
+			<h1>Gérer des feuilles de calcul</h1>
+			<p>Par défaut, un classeur nouvellement créé contient une feuille de calcul. Le moyen le plus simple d'en ajouter dans <a href="https://www.onlyoffice.com/fr/spreadsheet-editor.aspx" target="_blank" onclick="onhyperlinkclick(this)"><b>l'éditeur de classeurs</b></a> une est de cliquer sur le bouton Plus <span class="icon icon-plus"></span> situé à la droite des boutons de <b>Navigation de feuille</b> dans le coin inférieur gauche.</p>
+			<p>Une autre façon <b>d'ajouter une nouvelle feuille</b> est :</p>
+			<ol>
+			<li>faites un clic droit sur l'onglet de la feuille de calcul après laquelle vous souhaitez insérer une nouvelle feuille,</li>
+			<li>sélectionnez l'option <b>Insérer</b> depuis le menu contextuel.</li>
+			</ol>
+			<p>Une nouvelle feuille de calcul sera insérée après la feuille sélectionnée.</p>
+			<p><b>Pour activer la feuille requise</b>, utilisez les onglets de la feuille dans le coin inférieur gauche de chaque feuille de calcul.</p>
+			<p class="note"><b>Remarque</b> : pour trouver la feuille que vous cherchez si vous en avez beaucoup, utilisez les boutons de <b>Navigation de feuille</b> situés dans le coin inférieur gauche.</p>
+			<p><b>Pour supprimer une feuille de calcul inutile :</b></p>
+			<ol>
+				<li>faites un clic droit sur l'onglet de la feuille de calcul à supprimer,</li>
+				<li>sélectionnez l'option <b>Supprimer</b> depuis le menu contextuel.</li>
+			</ol>
+			<p>La feuille de calcul sélectionnée sera supprimée à partir du classeur actuel.</p>
+			<p><b>Pour renommer une feuille de calcul :</b></p>
+			<ol>
+				<li>faites un clic droit sur l'onglet de la feuille de calcul à renommer,</li>
+				<li>sélectionnez l'option <b>Renommer</b> depuis le menu contextuel,</li>
+				<li>saisissez le <b>Nom de feuille</b> dans la fenêtre de dialogue et cliquez sur le bouton <b>OK</b>.</li>
+			</ol>
+			<p>Le nom de la feuille de calcul sélectionnée sera modifiée.</p>
+			<p><b>Pour copier une feuille de calcul :</b></p>
+			<ol>
+				<li>faites un clic droit sur l'onglet de la feuille de calcul à copier,</li>
+				<li>sélectionnez l'option <b>Copier</b> depuis le menu contextuel,</li>
+				<li>sélectionnez la feuille de calcul avant laquelle vous souhaitez insérer la copie ou utilisez l'option <b>Copier à la fin</b> pour insérer la feuille de calcul copiée après toutes les feuilles existantes,</li>
+                <li>
+                    cliquez sur le bouton <b>OK</b> pour confirmer votre choix.
+                    <p>ou</p>
+                    <p>maintenez la touche <b>CTRL</b> et faites glisser l'onglet de la feuille vers la droite pour le dupliquer et déplacez la copie à l'emplacement nécessaire.</p>
+                </li>
+			</ol>
+			<p>La feuille de calcul sélectionnée sera copiée et insérée à l'endroit choisi.</p>
+			<p><b>Pour déplacer une feuille de calcul :</b></p>
+			<ol>
+				<li>faites un clic droit sur l'onglet de la feuille de calcul à déplacer,</li>
+				<li>sélectionnez l'option <b>Déplacer</b> depuis le menu contextuel,</li>
+				<li>sélectionnez la feuille de calcul avant laquelle vous souhaitez insérer la feuille de calcul sélectionnée ou utilisez l'option <b>Déplacer à la fin</b> pour déplacer la feuille de calcul sélectionnée après toutes les feuilles existantes,</li>
+				<li>cliquez sur le bouton <b>OK</b> pour confirmer votre choix.</li>
+			</ol>
+			<p>Ou tout simplement <b>faites glisser</b> l'onglet de la feuille de calcul et <b>déposez-le</b> là où vous voulez. La feuille de calcul sélectionnée sera déplacée.</p>
+			<p>Vous pouvez également déplacer une feuille de calcul entre des classeurs manuellement par <b>glisser-déposer</b>. Pour ce faire, sélectionnez la feuille de calcul à déplacer et faites-la glisser vers la barre d'onglets des feuilles dans un autre classeur. Par exemple, vous pouvez glisser une feuille de calcul de l'éditeur en ligne vers l'éditeur de bureau :</p>
+			<p><img alt="Move sheet gif" src="../images/move_sheet.gif" /></p>
+			<p>Dans ce cas-ci, la feuille de calcul dans le classeur d'origine sera <b>supprimée</b>.</p>
+			<p>Si vous avez beaucoup de feuilles de calcul, pour faciliter le travail vous pouvez masquer certains d'entre eux dont vous n'avez pas besoin pour l'instant. Pour ce faire,</p>
+			<ol>
+				<li>faites un clic droit sur l'onglet de la feuille de calcul à copier,</li>
+				<li>sélectionnez l'option <b>Masquer</b> depuis le menu contextuel.</li>
+			</ol>
+			<p><b>Pour afficher l'onglet de la feuille de calcul masquée</b>, faites un clic droit sur n'importe quel onglet de la feuille, ouvrez la liste <b>Masquée</b> et sélectionnez le nom de la feuille de calcul dont l'onglet vous souhaitez afficher.</p>
+			<p>Pour différencier les feuilles, vous pouvez <b>affecter différentes couleurs aux onglets de la feuille</b>. Pour ce faire,</p>
+			<ol>
+				<li>faites un clic droit sur l'onglet de la feuille de calcul à colorer,</li>
+				<li>sélectionnez l'option <b>Couleur d'onglet</b> depuis le menu contextuel,</li>
+				<li>sélectionnez une couleur dans les palettes disponibles.
+					<p><img alt="Palette" src="../images/palette.png" /></p>
+					<ul>
+						<li><b>Couleurs de thème</b> - les couleurs qui correspondent à la palette de couleurs sélectionnée de la feuille de calcul.</li>
+						<li><b>Couleurs standard</b> - le jeu de couleurs par défaut.</li>
+						<li><b>Couleur personnalisée</b> - choisissez cette option si il n'y a pas de couleur nécessaire dans les palettes disponibles. Sélectionnez la gamme de couleurs nécessaire en déplaçant le curseur vertical et définissez la couleur spécifique en faisant glisser le sélecteur de couleur dans le grand champ de couleur carré. Une fois que vous sélectionnez une couleur avec le sélecteur de couleur, les valeurs de couleur appropriées RGB et sRGB seront affichées dans les champs à droite. Vous pouvez également spécifier une couleur sur la base du modèle de couleur RGB en entrant les valeurs numériques nécessaires dans les champs <b>R, G, B</b> (rouge, vert, bleu) ou saisir le code hexadécimal dans le champ sRGB marqué par le signe <b>#</b>. La couleur sélectionnée apparaît dans la case de prévisualisation <b>Nouveau</b>. Si l'objet a déjà été rempli d'une couleur personnalisée, cette couleur sera affichée dans la case <b>Actuel</b> que vous puissiez comparer les couleurs originales et modifiées. Lorsque la couleur est spécifiée, cliquez sur le bouton <b>Ajouter</b> :
+							<p><img alt="Palette - Couleur personnalisée" src="../../../../../../common/main/resources/help/fr/images/palette_custom.png" /></p>
+							<p>La couleur personnalisée sera appliquée à l'onglet sélectionné et sera ajoutée dans la palette <b>Couleur personnalisée</b> du menu.</p>
+						</li>
+					    </ul>
+				    </li>
+			</ol>
+			<p>Vous pouvez travaillez simultanément sur plusieurs feuilles de calcul :</p>
+			<ol>
+				<li>sélectionnez la première feuille à inclure dans le groupe,</li>
+				<li>appuyez et maintenez la touche <em>Shift</em> enfoncée pour choisir plusieurs feuilles adjacentes, ou utilisez la touche <em>Ctrl</em>  pour choisir les feuilles non adjacentes.</li>
+				<li>faites un clic droit sur un des onglets de feuille choisis pour ouvrir le menu contextuel,</li>
+				<li>sélectionnez l'option convenable du menu :
+				<p><img alt="Gérer plusieurs feuilles de calcul" src="../images/severalsheets.png" /></p>
+				<ul>
+					<li><b>Insérer</b> sert à insérer le même nombre de feuilles de calcul vierges que dans le groupe choisi,</li>
+					<li><b>Supprimer</b> sert à supprimer toutes les feuilles sélectionnées à la fois (il n'est pas possible de supprimer toutes les feuilles du classeur car un classeur doit contenir au moins une feuille visible),</li>
+					<li><b>Renommer</b> cette option ne s'applique qu'à chaque feuille individuelle,</li>
+					<li><b>Copier</b> sert à copier toutes les feuilles sélectionnées à la fois et les coller à un endroit précis.</li>
+					<li><b>Déplacer</b> sert à déplacer toutes les feuilles sélectionnées à la fois et les coller à un endroit précis.</li>
+					<li><b>Masquer</b> sert à masquer toutes les feuilles sélectionnées à la fois (il n'est pas possible de masquer toutes les feuilles du classeur car un classeur doit contenir au moins une feuille visible),</li>
+					<li><b>Couleur d'onglet</b> sert à affecter la même couleur à tous les onglets de feuilles à la fois,</li>
+					<li><b>Sélectionner toutes les feuilles</b> sert à sélectionner toutes les feuilles du classeur actuel,</li>
+					<li><b>Dissocier les feuilles</b> sert à dissocier les feuilles sélectionnées.
+						<p class="note">Il est aussi possible de dissocier les feuilles en faisant un double clic sur n'importe quel onglet de feuille du groupe ou en cliquant sur l'onglet de feuille qui ne fait pas partie du groupe.</p>
+					</li>
+				</ul>
+				</li>
+			</ol>
+		</div>
+	</body>
+</html>