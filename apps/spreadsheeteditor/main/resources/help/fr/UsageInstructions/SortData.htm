--- conflicted
+++ resolved
@@ -1,233 +1,228 @@
-﻿<!DOCTYPE html>
-<html>
-	<head>
-		<title>Trier et filtrer les données</title>
-		<meta charset="utf-8" />
-<<<<<<< HEAD
-		<meta name="description" content="Trier les données par ordre croissant et décroissant dans une feuille de calcul et utiliser le filtre" />
-		<link type="text/css" rel="stylesheet" href="../../../../../../common/main/resources/help/editor.css" />
-=======
-		<meta name="description" content="Trier des données dans l'ordre croissant ou décroissant dans un classeur ou appliquez des filters" />
-		<link type="text/css" rel="stylesheet" href="../editor.css" />
->>>>>>> e390c56e
-		<link type = "text/css" rel = "stylesheet" href = "../../images/sprite.css" />
-        <script type="text/javascript" src="../callback.js"></script>
-        <script type="text/javascript" src="../search/js/page-search.js"></script>
-	</head>
-	<body>
-		<div class="mainpart">
-        <div class="search-field">
-            <input id="search" class="searchBar" placeholder="Rechercher" type="text" onkeypress="doSearch(event)">
-        </div>
-			<h1>Trier et filtrer les données</h1>
-			<h3>Trier les données</h3>
-			<p>Vous pouvez trier rapidement vos données dans <a href="https://www.onlyoffice.com/fr/spreadsheet-editor.aspx" target="_blank" onclick="onhyperlinkclick(this)"><b>l'éditeur de classeurs</b></a> en utilisant l'une des options disponibles:</p>
-			<ul>
-			<li><b>Croissant </b>sert à trier vos données dans l'ordre croissant - De A à Z par ordre alphabétique ou de plus petit au plus grand pour les données numériques.</li>
-			<li><b>Décroissant</b> sert à trier vos données dans l'ordre décroissant - De Z à A par ordre alphabétique ou de plus grand au plus petit pour les données numériques.</li>
-			</ul>
-            <p class="note"><b>Remarque</b>: les options de <b>Tri</b> sont disponibles sous l'onglet <b>Accueil</b> aussi que sous l'onglet <b>Données</b>.</p>
-			<p>Pour trier vos données,</p>
-			<ol>
-				<li>sélectionner une plage de cellules que vous souhaitez trier (vous pouvez sélectionner une seule cellule dans une plage pour trier toute la plage),
-                </li>
-				<li>cliquez sur icône <b>Trier par ordre croissant</b> <div class = "icon icon-sortatoz"></div> sous l'onglet <b>Accueil</b> ou <b>Données</b> de la barre d'outils supérieure pour trier les données par ordre croissant, <br />OU<br /> cliquez sur l'icône <b>Trier par ordre décroissant</b> <div class = "icon icon-sortztoa"></div> sous l'onglet <b>Accueil</b> ou <b>Données</b> de la barre d'outils supérieure pour trier les données par ordre décroissant.
-				</li>
-			</ol>
-            <p class="note"><b>Remarque</b>: si vous sélectionnez une seule colonne/ligne dans une plage de cellules ou une partie de la colonne/ligne, il vous sera demandé si vous souhaitez étendre la sélection pour inclure des cellules adjacentes ou trier uniquement les données sélectionnées.</p>
-			<p>Vous pouvez également trier vos données en utilisant les options du<b> menu contextuel</b>. Cliquez avec le bouton droit sur la plage de cellules sélectionnée, sélectionnez l'option <b>Trier</b> dans le menu, puis sélectionnez l'option de <b>A à Z</b> ou de <b>Z à A</b> dans le sous-menu.</p>
-            <p>Il est également possible de trier les données par une couleur en utilisant le menu contextuel:</p>
-            <ol>
-                <li>faites un clic droit sur une cellule contenant la couleur que vous voulez utiliser pour trier vos données,</li>
-                <li>sélectionnez l'option <b>Trier</b> dans le menu,</li>
-                <li>
-                    sélectionnez l'option voulue dans le sous-menu:
-                    <ul>
-                        <li><b>Couleur de cellule sélectionnée en haut</b> - pour afficher les entrées avec la même couleur de fond de cellule en haut de la colonne,</li>
-                        <li><b>Couleur de police sélectionnée en haut</b> - pour afficher les entrées avec la même couleur de police en haut de la colonne.</li>
-                    </ul>
-                </li>
-            </ol>            
-                        
-			<h3 id="filter">Filtrer les données</h3>
-			<p>Pour afficher uniquement les lignes qui répondent aux certains critères utilisez l'option <b>Filtre</b>.</p>
-            <p class="note"><b>Remarque</b>: les options de <b>Filtrage</b> sont disponibles sous l'onglet <b>Accueil</b> aussi que sous l'onglet <b>Données</b>.</p>
-            <b>Pour activer un filtre,</b>
-            <ol>
-                <li>Sélectionnez une plage de cellules contenant des données à filtrer (vous pouvez sélectionner une seule cellule dans une plage pour filtrer toute la plage),</li>
-                <li>
-                    Cliquez sur l'icône Filtrer <div class = "icon icon-sortandfilter"></div> sous l'onglet <b>Accueil</b> ou <b>Données</b> de la barre d'outils supérieure.
-                    <p>La flèche de déroulement <span class = "icon icon-dropdownarrow"></span> apparaît dans la première cellule de chaque colonne de la plage de cellules sélectionnée. Cela signifie que le filtre est activé.</p>
-                </li>
-            </ol>
-            <p><b>Pour appliquer un filtre:</b></p>
-            <ol>
-                <li>Cliquez sur la flèche de déroulement <div class = "icon icon-dropdownarrow"></div>. La liste des options de Filtrage s'affiche: 
-                <p><img alt="La fenêtre de Filtrage" src="../images/filterwindow.png" /></p>
-                <p class="note">Remarque: vous pouvez ajuster la taille de la fenêtre de filtrage en faisant glisser sa bordure droite à droite ou à gauche pour afficher les données d'une manière aussi convenable que possible.</p>
-                </li>
-                <li>
-                <p>Configurez les paramètres du filtre. Vous pouvez procéder de l'une des trois manières suivantes: sélectionnez les données à afficher, filtrez les données selon certains critères ou filtrez les données par couleur.</p>
-                    <ul>
-                        <li>
-                            <b>Sélectionner les données à afficher</b>
-                            <p>Décochez les cases des données que vous souhaitez masquer. A votre convenance, toutes les données dans la liste des options de <b>Filtrage</b> sont triées par ordre croissant.</p>
-                            <p>Le nombre de valeurs uniques dans la plage de données filtrée s'affiche à droite de chaque valeur dans la fenêtre de filtrage.</p>
-                            <p class="note">Remarque: la case à cocher <b>{Vides}</b> correspond aux cellules vides. Celle-ci est disponible quand il y a au moins une cellule vide dans la plage de cellules.</p>
-                            <p>Pour faciliter la procédure, utilisez le champ de recherche en haut. Taper votre requête partiellement ou entièrement dans le champ<!--and press the Enter key--> , les valeurs qui comprennent ces caractères-ci, s'affichent dans la liste ci-dessous. Ces deux options suivantes sont aussi disponibles:</p>
-                            <ul>
-                                <li><b>Sélectionner tous les résultats de la recherche </b> - cochée par défaut. Permet de sélectionner toutes les valeurs correspondant à la requête.</li>
-                                <li><b>Ajouter le sélection actuelle au filtre </b> - si vous cochez cette case, les valeurs sélectionnées ne seront pas masquées lorsque vous appliquerez le filtre.</li>
-                            </ul>
-                            <p>Après avoir sélectionné toutes les données nécessaires, cliquez sur le bouton <b>OK</b> dans la liste des options de <b>Filtrage</b> pour appliquer le filtre.</p>
-                        </li>
-                        <li>
-                            <b>Filtrer les données selon certains critères</b>
-                            <p>En fonction des données contenues dans la colonne sélectionnée, vous pouvez choisir le <b>Filtre de nombre </b>ou le <b>Filtre de</b> <b>texte </b>dans la partie droite de la liste d'options de <b>Filtrage</b>, puis sélectionner l'une des options dans le sous-menu:</p>
-                            <ul>
-                                <li>Pour le <b>Filtre de nombre</b>, les options suivantes sont disponibles: <em>Équivaut à...</em>,<em> N'est pas égal à</em>..., <em>Plus grand que...</em>, <em>Plus grand ou égal à...</em>, <em>Moins que...</em>, <em>Moins que ou égal à...</em>, <em>Entre</em>, <em>Les 10 premiers</em>, <em>Au dessus de la moyenne, Au dessous de la moyenne, Filtre personnalisé.</em></li>
-                                <li>Pour le <b>Filtre de texte</b>, les options suivantes sont disponibles: <em>Équivaut à...</em>, <em>N'est pas égal à...</em>, <em>Commence par...</em>, <em>Ne pas commencer par...</em>, <em>Se termine par...</em>, <em>Ne se termine pas avec...</em>, <em>Contient...</em>, <em>Ne contient pas..., Filtre personnalisé.</em></li>
-                            </ul>
-                            <p>Après avoir sélectionné l'une des options ci-dessus (à l'exception des options <em>Les 10 premiers et </em><em>Au dessus/Au dessous de la moyenne</em>), la fenêtre <b>Filtre personnalisé</b> s'ouvre. Le critère correspondant sera sélectionné dans la liste déroulante supérieure. Spécifiez la valeur nécessaire dans le champ situé à droite.</p>
-                            <p>Pour ajouter un critère supplémentaire, utilisez le bouton de commande <b>Et</b> si vous avez besoin de données qui satisfont aux deux critères ou cliquez sur le bouton de commande <b>Ou</b> si l'un des critères ou les deux peuvent être satisfaits. Sélectionnez ensuite le deuxième critère dans la liste déroulante inférieure et entrez la valeur nécessaire sur la droite.</p>
-                            <p>Cliquez sur <b>OK </b>pour appliquer le filtre.</p>
-                            <p><img alt="Fenêtre de filtre personnalisé" src="../images/customfilterwindow.png" /></p>
-                            <p>Si vous choisissez l'option <em>Filtre personnalisé...</em> dans la liste des options de <b>Filtre de nombre/texte</b>, le premier critère n'est pas sélectionné automatiquement, vous pouvez le définir vous-même.</p>
-                            <p>Si vous choisissez l'option <em>Les 10 premiers</em> dans la liste des options de <b>Filtre de nombre</b>, une nouvelle fenêtre s'ouvrira:</p>
-                            <p><img alt="Fenêtre Filtre 10 premiers." src="../images/topten.png" /></p>
-                            <p>La première liste déroulante permet de choisir si vous souhaitez afficher les valeurs les plus élevées <b>(Haut)</b> ou les plus basses<b> (Bas)</b>. La deuxième permet de spécifier le nombre d'entrées dans la liste ou le pourcentage du nombre total des entrées que vous souhaitez afficher (vous pouvez entrer un nombre compris entre 1 et 500). La troisième liste déroulante permet de définir des unités de mesure: <b>Élément</b> ou <b>Pour cent</b>. Une fois les paramètres nécessaires définis, cliquez sur<b> OK </b>pour appliquer le filtre.</p>
-                            <p>Lorsque vous choisissez <em>Au dessus/Au dessous de la moyenne</em> de la liste <b>Filtre de nombre</b>, le filtre est appliqué tout de suite.</p>
-                        </li>
-                        <li>
-                            <b>Filtrer les données par couleur</b>
-                            <p>Si la plage de cellules que vous souhaitez filtrer contient des cellules que vous avez formatées en modifiant leur arrière-plan ou leur couleur de police (manuellement ou en utilisant des styles prédéfinis), vous pouvez utiliser l'une des options suivantes</p>
-                            <ul>
-                                <li><b>Filtrer par couleur des cellules</b> - pour n'afficher que les entrées avec une certaine couleur de fond de cellule et masquer les autres,</li>
-                                <li><b>Filtrer par couleur de police</b> - pour afficher uniquement les entrées avec une certaine couleur de police de cellule et masquer les autres.</li>
-                            </ul>
-                            <p>Lorsque vous sélectionnez l'option souhaitée, une palette contenant les couleurs utilisées dans la plage de cellules sélectionnée s'ouvre. Choisissez l'une des couleurs pour appliquer le filtre.</p>
-                            <p><img alt="Filtrer les données par couleur" src="../images/filterbycolor.png" /></p>
-                        </li>
-                    </ul>
-                    <p>Le bouton <b>Filtrer</b> <span class = "icon icon-filterbutton"></span> apparaîtra dans la première cellule de la colonne. Cela signifie que le filtre est appliqué. Le nombre d'enregistrements filtrés sera affiché dans la barre d'état (par exemple<em> 25 des 80 enregistrements filtrés</em>).</p>
-                    <p class="note"><b>Remarque</b>: lorsque le filtre est appliqué, les lignes filtrées ne peuvent pas être modifiées lors du remplissage automatique, du formatage ou de la suppression du contenu visible. De telles actions affectent uniquement les lignes visibles, les lignes masquées par le filtre restent inchangées. Lorsque vous copiez et collez les données filtrées, seules les lignes visibles peuvent être copiées et collées. Ceci n'est pas équivalent aux lignes masquées manuellement qui sont affectées par toutes les actions similaires.</p>
-                </li>
-			</ol>
-            <h3>Trier les données filtrées</h3>
-            <p>Vous pouvez définir <b>l'ordre de tri</b> des données que vous avez activées ou auxquelles vous avez appliqué un filtre. Cliquez sur la flèche de déroulement <span class="icon icon-dropdownarrow"></span> ou sur le bouton <b>Filtrer</b> <span class="icon icon-filterbutton"></span> et sélectionnez l'une des options dans la liste des options de <b>Filtre</b>:</p>
-                <ul>
-                    <li><b>Trier du plus petit au plus grand</b> - permet de trier vos données dans l'ordre croissant, en affichant la valeur la plus basse en haut de la colonne,</li>
-                    <li><b>Trier du plus grand au plus petit</b> - permet de trier vos données dans l'ordre décroissant, en affichant la valeur la plus élevée en haut de la colonne,</li>
-                    <li><b>Trier par couleur des cellules</b> - permet de sélectionner l'une des couleurs et d'afficher les entrées avec la même couleur de fond de cellule en haut de la colonne,</li>
-                    <li><b>Trier par couleur de police</b> - permet de sélectionner l'une des couleurs et d'afficher les entrées avec la même couleur de police en haut de la colonne.</li>
-                </ul>
-                <p>Les deux dernières options peuvent être utilisées si la plage de cellules que vous souhaitez trier contient des cellules que vous avez formatées en modifiant leur arrière-plan ou la couleur de leur police (manuellement ou en utilisant des styles prédéfinis).</p>
-            <p>Le sens du tri sera indiqué par une flèche dans les boutons du filtre.</p>
-            <ul>
-                <li>si les données sont triées par ordre croissant, la flèche déroulante dans la première cellule de la colonne ressemble à ceci: <div class = "icon icon-lowesttohighest"></div> et le bouton <b>Filtre</b> ressemble à ceci: <div class = "icon icon-lowesttohighest1"></div>.</li>
-                <li>Si les données sont triées par ordre décroissant, la flèche déroulante dans la première cellule de la colonne ressemble à ceci: <div class = "icon icon-highesttolowest"></div> et le bouton <b>Filtre</b> ressemble à ceci: <div class = "icon icon-highesttolowest1"></div>.</li>
-            </ul>
-            <p>Vous pouvez également trier  rapidement vos données par couleur en utilisant les options du<b> menu contextuel</b>.</p>
-            <ol>
-                <li>faites un clic droit sur une cellule contenant la couleur que vous voulez utiliser pour trier vos données,</li>
-                <li>sélectionnez l'option <b>Trier</b> dans le menu,</li>
-                <li>
-                    sélectionnez l'option voulue dans le sous-menu:
-                    <ul>
-                        <li><b>Couleur de cellule sélectionnée en haut</b> - pour afficher les entrées avec la même couleur de fond de cellule en haut de la colonne,</li>
-                        <li><b>Couleur de police sélectionnée en haut</b> - pour afficher les entrées avec la même couleur de police en haut de la colonne.</li>
-                    </ul>
-                </li>
-            </ol>
-            <h3>Filtrer par le contenu de la cellule sélectionnée</h3>
-            <p>Vous pouvez également filtrer rapidement vos données par le contenu de la cellule sélectionnée en utilisant les options du<b> menu contextuel</b>. Cliquez avec le bouton droit sur une cellule, sélectionnez l'option <b>Filtre</b> dans le menu, puis sélectionnez l'une des options disponibles:</p>
-			<ul>
-                <li><b>Filtrer par valeur de la cellule sélectionnée</b> - pour n'afficher que les entrées ayant la même valeur que la cellule sélectionnée.</li>
-                <li><b>Filtrer par couleur de cellule</b> - pour n'afficher que les entrées ayant la même couleur de fond de cellule que la cellule sélectionnée.</li>
-                <li><b>Filtrer par couleur de police</b> - pour n'afficher que les entrées ayant la même couleur de police de cellule que la cellule sélectionnée.</li>
-            </ul>
-            <h3 id="tabletemplate">Mettre sous forme de modèle de tableau</h3>
-			<p>Pour faciliter le travail avec vos données, <b>Spreadsheet Editor</b> vous permet d'appliquer un modèle de tableau à une plage de cellules sélectionnée en activant automatiquement le filtre. Pour ce faire,</p>
-			<ol>
-				<li>sélectionnez une plage de cellules que vous souhaitez mettre en forme,</li>
-				<li>cliquez sur l'icône <b>Mettre sous forme de modèle de tableau</b> <div class = "icon icon-tabletemplate"></div> sous l'onglet <b>Accueil</b> de la barre d'outils supérieure.</li>
-				<li>Sélectionnez le modèle souhaité dans la galerie,</li>
-				<li>dans la fenêtre contextuelle ouverte, vérifiez la plage de cellules à mettre en forme comme un tableau,</li>
-				<li>cochez la case <b>Titre</b> si vous souhaitez inclure les en-têtes de tableau dans la plage de cellules sélectionnée, sinon la ligne d'en-tête sera ajoutée en haut tandis que la plage de cellules sélectionnée sera déplacée d'une ligne vers le bas,</li>
-				<li>cliquez sur le bouton <b>OK</b> pour appliquer le modèle sélectionné.</li>
-			</ol>
-			<p>Le modèle sera appliqué à la plage de cellules sélectionnée et vous serez en mesure d'éditer les en-têtes de tableau et d'appliquer le filtre pour travailler avec vos données. Pour en savoir plus sur la mise en forme des tableaux d'après un modèle, vous pouvez vous référer à <a href="../UsageInstructions/FormattedTables.htm" onclick="onhyperlinkclick(this)">cette page</a>.</p>
-            <h3>Appliquer à nouveau le filtre</h3>
-            <p>Si les données filtrées ont été modifiées, vous pouvez actualiser le filtre pour afficher un résultat à jour:</p>
-            <ol>
-                <li>cliquez sur l'icône <b>Filtre</b> <div class = "icon icon-filterbutton"></div> dans la première cellule de la colonne contenant des données filtrées,</li>
-                <li>sélectionnez l'option <b>Réappliquer</b> dans la liste des options de <b>Filtrage</b> qui s'ouvre.</li>
-            </ol>
-            <p>Vous pouvez également cliquer avec le bouton droit sur une cellule dans la colonne contenant les données filtrées et sélectionner l'option <b>Réappliquer</b> dans le menu contextuel.</p>
-            <h3>Effacer le filtre</h3>
-			<p>Pour effacer le filtre,</p>
-            <ol>
-                <li>cliquez sur l'icône <b>Filtre</b> <div class = "icon icon-filterbutton"></div> dans la première cellule de la colonne contenant des données filtrées,</li>
-                <li>sélectionnez l'option <b>Effacer</b> dans la liste d'options de <b>Filtrage</b> qui s'ouvre.</li>
-            </ol>
-            <p>Vous pouvez également procéder de la manière suivante:</p>
-				<ol>
-					<li>sélectionner la plage de cellules contenant les données filtrées,</li>
-					<li>cliquez sur l'icône <b>Effacer le filtre</b> <div class = "icon icon-clearfilter"></div> sous l'onglet <b>Accueil</b> ou <b>Données</b> de la barre d'outils supérieure.</li>
-				</ol>
-            <p>Le filtre restera activé, mais tous les paramètres de filtre appliqués seront supprimés et les boutons <b>Filtre</b> <span class="icon icon-filterbutton"></span> dans les premières cellules des colonnes seront remplacés par les flèches déroulantes <span class="icon icon-dropdownarrow"></span>.</p>
-            <h3>Supprimer le filtre</h3>
-            <p>Pour supprimer un filtre,</p>
-            <ol>
-                <li>sélectionner la plage de cellules contenant les données filtrées,</li>
-                <li>cliquez sur l'icône <b>Filtre</b> <div class = "icon icon-sortandfilter"></div> sous l'onglet <b>Accueil</b> ou <b>Données</b> de la barre d'outils supérieure.</li>
-            </ol>
-            <p>Le filtre sera désactivé et les flèches déroulantes <span class="icon icon-dropdownarrow"></span> disparaîtront des premières cellules des colonnes.</p>
-            <h3>Trier les données en fonction de plusieurs colonnes/lignes</h3>
-            <p>Pour trier les données en fonction de plusieurs colonnes/lignes, vous pouvez créer un tri à plusieurs niveaux en utilisant l'option <b>Tri personnalisé</b>.</p>
-            <ol>
-                <li>sélectionner une plage de cellules que vous souhaitez trier (vous pouvez sélectionner une seule cellule dans une plage pour trier toute la plage),</li>
-                <li>cliquez sur l'icône <b>Tri personnalisé</b> <span class="icon icon-customsort"></span> sous l'onglet <b>Données</b> de la barre d'outils supérieure,</li>
-                <li>
-                    La fenêtre <b>Trier</b> s'affiche: La tri par défaut est par colonne.
-                    <p><img alt="La fenêtre Tri personnalisé" src="../images/customsortwindow.png" /></p>
-                <li>
-                    utilisez les sections Niveaux pour ajouter de nouveaux niveaux et pour gérer des niveaux qu'on a déjà ajouté.
-                            <ul>
-                                <li>Le bouton <b>Nouveau</b> pour ajouter un nouveau niveau, sélectionnez la deuxième ligne/colonne à trier et configurez les autres paramètres de tri dans des champs <b>Puis par</b> comme il est décrit ci-dessus. Ajoutez plusieurs niveaux de la même façon, le cas échéant,
-                                <li> Le bouton <b>Copier</b> pour copier le niveau sélectionné et pour doubler tous les paramètres définis,</li>
-                                <li>
-                                    Le bouton Options pour modifier l'orientation de tri (c-à-d trier des données par lignes au lieu de trier par colonnes). Cliquez sur le bouton pour ouvrir la fenêtre <b>Options de tri</b>,
-                                    <p><img alt="Fenêtre Options de tri" src="../images/sortoptionswindow.png" /></p>
-                                    <ul>
-                                        <li>activez la case <b>Mes données ont des en-têtes</b>, le cas échéant,</li>
-                                        <li>choisissez <b>Orientation</b> appropriée: <b>Trier du haut vers le bas</b> pour trier les données par colonnes ou <b>Trier de la gauche vers la droite</b> pour trier les données par lignes,</li>
-                                        <li>cliquez sur <b>OK</b> pour valider toutes les modifications et fermez la fenêtre.</li>
-                                    </ul>
-
-                                <li>Le bouton <b>Supprimer</b> pour effacer le niveau sélectionné.
-                                <li>Les boutons fléchés<b> Monter d'un niveau/Descendre d'un niveau</b> pour modifier la séquence de niveaux.</li>
-                                </ul>
-
-                                    <li>
-                                        spécifiez le premier niveau de tri dans le champ <b>Trier par</b>:
-                                        <p><img alt="La fenêtre Tri personnalisé" src="../images/customsortwindow2.png" /></p>
-                                        <ul>
-                                            <li>dans la section <b>Colonne/Ligne</b> sélectionnez la première colonne/ligne à trier,</li>
-                                            <li>dans la liste <b>Trier sur</b>, choisissez l'une des options suivantes: <b>Valeurs</b>, <b>Couleur de cellule</b> ou <b>Couleur de police</b>,</li>
-                                            <li>
-                                                dans la liste <b>Ordre</b>, spécifiez l'ordre de tri. Les options disponibles varient en fonction du choix dans la liste <b>Trier sur</b>:
-                                                <ul>
-                                                    <li>si vous choisissez l'option <b>Valeurs</b>, choisissez entre <b>Ascendant/Descendant</b> pour les valeurs numériques dans la plage ou <b>de</b> <b>A à Z</b> / <b>de</b> <b>Z à A</b> pour les valeurs de texte dans la plage,</li>
-                                                    <li>si vous choisissez l'option <b>Couleur de cellule</b>, choisissez la couleur de cellule appropriée et <b>En haut/En dessous</b> pour les colonnes ou <b>À gauche/À droite</b> pour les lignes,</li>
-                                                    <li>si vous choisissez l'option <b>Couleur de police</b>, choisissez la couleur de police appropriée et <b>En haut/En dessous</b> pour les colonnes ou <b>À gauche/À droite</b> pour les lignes,</li>
-                                                </ul>
-                                            </li>
-                                        </ul>
-                                    </li>
-                                    <li>Cliquez sur OK pour valider toutes les modifications et fermer la fenêtre.</li>
-            </ol>
-            <p>Toutes les données seront triées selon les niveaux de tri définis.</p>
-		</div>
-	</body>
+﻿<!DOCTYPE html>
+<html>
+	<head>
+		<title>Trier et filtrer les données</title>
+		<meta charset="utf-8" />
+		<meta name="description" content="Trier des données dans l'ordre croissant ou décroissant dans un classeur ou appliquez des filters" />
+		<link type="text/css" rel="stylesheet" href="../../../../../../common/main/resources/help/editor.css" />
+		<link type = "text/css" rel = "stylesheet" href = "../../images/sprite.css" />
+        <script type="text/javascript" src="../callback.js"></script>
+        <script type="text/javascript" src="../search/js/page-search.js"></script>
+	</head>
+	<body>
+		<div class="mainpart">
+        <div class="search-field">
+            <input id="search" class="searchBar" placeholder="Rechercher" type="text" onkeypress="doSearch(event)">
+        </div>
+			<h1>Trier et filtrer les données</h1>
+			<h3>Trier les données</h3>
+			<p>Vous pouvez trier rapidement vos données dans <a href="https://www.onlyoffice.com/fr/spreadsheet-editor.aspx" target="_blank" onclick="onhyperlinkclick(this)"><b>l'éditeur de classeurs</b></a> en utilisant l'une des options disponibles:</p>
+			<ul>
+			<li><b>Croissant </b>sert à trier vos données dans l'ordre croissant - De A à Z par ordre alphabétique ou de plus petit au plus grand pour les données numériques.</li>
+			<li><b>Décroissant</b> sert à trier vos données dans l'ordre décroissant - De Z à A par ordre alphabétique ou de plus grand au plus petit pour les données numériques.</li>
+			</ul>
+            <p class="note"><b>Remarque</b>: les options de <b>Tri</b> sont disponibles sous l'onglet <b>Accueil</b> aussi que sous l'onglet <b>Données</b>.</p>
+			<p>Pour trier vos données,</p>
+			<ol>
+				<li>sélectionner une plage de cellules que vous souhaitez trier (vous pouvez sélectionner une seule cellule dans une plage pour trier toute la plage),
+                </li>
+				<li>cliquez sur icône <b>Trier par ordre croissant</b> <div class = "icon icon-sortatoz"></div> sous l'onglet <b>Accueil</b> ou <b>Données</b> de la barre d'outils supérieure pour trier les données par ordre croissant, <br />OU<br /> cliquez sur l'icône <b>Trier par ordre décroissant</b> <div class = "icon icon-sortztoa"></div> sous l'onglet <b>Accueil</b> ou <b>Données</b> de la barre d'outils supérieure pour trier les données par ordre décroissant.
+				</li>
+			</ol>
+            <p class="note"><b>Remarque</b>: si vous sélectionnez une seule colonne/ligne dans une plage de cellules ou une partie de la colonne/ligne, il vous sera demandé si vous souhaitez étendre la sélection pour inclure des cellules adjacentes ou trier uniquement les données sélectionnées.</p>
+			<p>Vous pouvez également trier vos données en utilisant les options du<b> menu contextuel</b>. Cliquez avec le bouton droit sur la plage de cellules sélectionnée, sélectionnez l'option <b>Trier</b> dans le menu, puis sélectionnez l'option de <b>A à Z</b> ou de <b>Z à A</b> dans le sous-menu.</p>
+            <p>Il est également possible de trier les données par une couleur en utilisant le menu contextuel:</p>
+            <ol>
+                <li>faites un clic droit sur une cellule contenant la couleur que vous voulez utiliser pour trier vos données,</li>
+                <li>sélectionnez l'option <b>Trier</b> dans le menu,</li>
+                <li>
+                    sélectionnez l'option voulue dans le sous-menu:
+                    <ul>
+                        <li><b>Couleur de cellule sélectionnée en haut</b> - pour afficher les entrées avec la même couleur de fond de cellule en haut de la colonne,</li>
+                        <li><b>Couleur de police sélectionnée en haut</b> - pour afficher les entrées avec la même couleur de police en haut de la colonne.</li>
+                    </ul>
+                </li>
+            </ol>            
+                        
+			<h3 id="filter">Filtrer les données</h3>
+			<p>Pour afficher uniquement les lignes qui répondent aux certains critères utilisez l'option <b>Filtre</b>.</p>
+            <p class="note"><b>Remarque</b>: les options de <b>Filtrage</b> sont disponibles sous l'onglet <b>Accueil</b> aussi que sous l'onglet <b>Données</b>.</p>
+            <b>Pour activer un filtre,</b>
+            <ol>
+                <li>Sélectionnez une plage de cellules contenant des données à filtrer (vous pouvez sélectionner une seule cellule dans une plage pour filtrer toute la plage),</li>
+                <li>
+                    Cliquez sur l'icône Filtrer <div class = "icon icon-sortandfilter"></div> sous l'onglet <b>Accueil</b> ou <b>Données</b> de la barre d'outils supérieure.
+                    <p>La flèche de déroulement <span class = "icon icon-dropdownarrow"></span> apparaît dans la première cellule de chaque colonne de la plage de cellules sélectionnée. Cela signifie que le filtre est activé.</p>
+                </li>
+            </ol>
+            <p><b>Pour appliquer un filtre:</b></p>
+            <ol>
+                <li>Cliquez sur la flèche de déroulement <div class = "icon icon-dropdownarrow"></div>. La liste des options de Filtrage s'affiche: 
+                <p><img alt="La fenêtre de Filtrage" src="../images/filterwindow.png" /></p>
+                <p class="note">Remarque: vous pouvez ajuster la taille de la fenêtre de filtrage en faisant glisser sa bordure droite à droite ou à gauche pour afficher les données d'une manière aussi convenable que possible.</p>
+                </li>
+                <li>
+                <p>Configurez les paramètres du filtre. Vous pouvez procéder de l'une des trois manières suivantes: sélectionnez les données à afficher, filtrez les données selon certains critères ou filtrez les données par couleur.</p>
+                    <ul>
+                        <li>
+                            <b>Sélectionner les données à afficher</b>
+                            <p>Décochez les cases des données que vous souhaitez masquer. A votre convenance, toutes les données dans la liste des options de <b>Filtrage</b> sont triées par ordre croissant.</p>
+                            <p>Le nombre de valeurs uniques dans la plage de données filtrée s'affiche à droite de chaque valeur dans la fenêtre de filtrage.</p>
+                            <p class="note">Remarque: la case à cocher <b>{Vides}</b> correspond aux cellules vides. Celle-ci est disponible quand il y a au moins une cellule vide dans la plage de cellules.</p>
+                            <p>Pour faciliter la procédure, utilisez le champ de recherche en haut. Taper votre requête partiellement ou entièrement dans le champ<!--and press the Enter key--> , les valeurs qui comprennent ces caractères-ci, s'affichent dans la liste ci-dessous. Ces deux options suivantes sont aussi disponibles:</p>
+                            <ul>
+                                <li><b>Sélectionner tous les résultats de la recherche </b> - cochée par défaut. Permet de sélectionner toutes les valeurs correspondant à la requête.</li>
+                                <li><b>Ajouter le sélection actuelle au filtre </b> - si vous cochez cette case, les valeurs sélectionnées ne seront pas masquées lorsque vous appliquerez le filtre.</li>
+                            </ul>
+                            <p>Après avoir sélectionné toutes les données nécessaires, cliquez sur le bouton <b>OK</b> dans la liste des options de <b>Filtrage</b> pour appliquer le filtre.</p>
+                        </li>
+                        <li>
+                            <b>Filtrer les données selon certains critères</b>
+                            <p>En fonction des données contenues dans la colonne sélectionnée, vous pouvez choisir le <b>Filtre de nombre </b>ou le <b>Filtre de</b> <b>texte </b>dans la partie droite de la liste d'options de <b>Filtrage</b>, puis sélectionner l'une des options dans le sous-menu:</p>
+                            <ul>
+                                <li>Pour le <b>Filtre de nombre</b>, les options suivantes sont disponibles: <em>Équivaut à...</em>,<em> N'est pas égal à</em>..., <em>Plus grand que...</em>, <em>Plus grand ou égal à...</em>, <em>Moins que...</em>, <em>Moins que ou égal à...</em>, <em>Entre</em>, <em>Les 10 premiers</em>, <em>Au dessus de la moyenne, Au dessous de la moyenne, Filtre personnalisé.</em></li>
+                                <li>Pour le <b>Filtre de texte</b>, les options suivantes sont disponibles: <em>Équivaut à...</em>, <em>N'est pas égal à...</em>, <em>Commence par...</em>, <em>Ne pas commencer par...</em>, <em>Se termine par...</em>, <em>Ne se termine pas avec...</em>, <em>Contient...</em>, <em>Ne contient pas..., Filtre personnalisé.</em></li>
+                            </ul>
+                            <p>Après avoir sélectionné l'une des options ci-dessus (à l'exception des options <em>Les 10 premiers et </em><em>Au dessus/Au dessous de la moyenne</em>), la fenêtre <b>Filtre personnalisé</b> s'ouvre. Le critère correspondant sera sélectionné dans la liste déroulante supérieure. Spécifiez la valeur nécessaire dans le champ situé à droite.</p>
+                            <p>Pour ajouter un critère supplémentaire, utilisez le bouton de commande <b>Et</b> si vous avez besoin de données qui satisfont aux deux critères ou cliquez sur le bouton de commande <b>Ou</b> si l'un des critères ou les deux peuvent être satisfaits. Sélectionnez ensuite le deuxième critère dans la liste déroulante inférieure et entrez la valeur nécessaire sur la droite.</p>
+                            <p>Cliquez sur <b>OK </b>pour appliquer le filtre.</p>
+                            <p><img alt="Fenêtre de filtre personnalisé" src="../images/customfilterwindow.png" /></p>
+                            <p>Si vous choisissez l'option <em>Filtre personnalisé...</em> dans la liste des options de <b>Filtre de nombre/texte</b>, le premier critère n'est pas sélectionné automatiquement, vous pouvez le définir vous-même.</p>
+                            <p>Si vous choisissez l'option <em>Les 10 premiers</em> dans la liste des options de <b>Filtre de nombre</b>, une nouvelle fenêtre s'ouvrira:</p>
+                            <p><img alt="Fenêtre Filtre 10 premiers." src="../images/topten.png" /></p>
+                            <p>La première liste déroulante permet de choisir si vous souhaitez afficher les valeurs les plus élevées <b>(Haut)</b> ou les plus basses<b> (Bas)</b>. La deuxième permet de spécifier le nombre d'entrées dans la liste ou le pourcentage du nombre total des entrées que vous souhaitez afficher (vous pouvez entrer un nombre compris entre 1 et 500). La troisième liste déroulante permet de définir des unités de mesure: <b>Élément</b> ou <b>Pour cent</b>. Une fois les paramètres nécessaires définis, cliquez sur<b> OK </b>pour appliquer le filtre.</p>
+                            <p>Lorsque vous choisissez <em>Au dessus/Au dessous de la moyenne</em> de la liste <b>Filtre de nombre</b>, le filtre est appliqué tout de suite.</p>
+                        </li>
+                        <li>
+                            <b>Filtrer les données par couleur</b>
+                            <p>Si la plage de cellules que vous souhaitez filtrer contient des cellules que vous avez formatées en modifiant leur arrière-plan ou leur couleur de police (manuellement ou en utilisant des styles prédéfinis), vous pouvez utiliser l'une des options suivantes</p>
+                            <ul>
+                                <li><b>Filtrer par couleur des cellules</b> - pour n'afficher que les entrées avec une certaine couleur de fond de cellule et masquer les autres,</li>
+                                <li><b>Filtrer par couleur de police</b> - pour afficher uniquement les entrées avec une certaine couleur de police de cellule et masquer les autres.</li>
+                            </ul>
+                            <p>Lorsque vous sélectionnez l'option souhaitée, une palette contenant les couleurs utilisées dans la plage de cellules sélectionnée s'ouvre. Choisissez l'une des couleurs pour appliquer le filtre.</p>
+                            <p><img alt="Filtrer les données par couleur" src="../images/filterbycolor.png" /></p>
+                        </li>
+                    </ul>
+                    <p>Le bouton <b>Filtrer</b> <span class = "icon icon-filterbutton"></span> apparaîtra dans la première cellule de la colonne. Cela signifie que le filtre est appliqué. Le nombre d'enregistrements filtrés sera affiché dans la barre d'état (par exemple<em> 25 des 80 enregistrements filtrés</em>).</p>
+                    <p class="note"><b>Remarque</b>: lorsque le filtre est appliqué, les lignes filtrées ne peuvent pas être modifiées lors du remplissage automatique, du formatage ou de la suppression du contenu visible. De telles actions affectent uniquement les lignes visibles, les lignes masquées par le filtre restent inchangées. Lorsque vous copiez et collez les données filtrées, seules les lignes visibles peuvent être copiées et collées. Ceci n'est pas équivalent aux lignes masquées manuellement qui sont affectées par toutes les actions similaires.</p>
+                </li>
+			</ol>
+            <h3>Trier les données filtrées</h3>
+            <p>Vous pouvez définir <b>l'ordre de tri</b> des données que vous avez activées ou auxquelles vous avez appliqué un filtre. Cliquez sur la flèche de déroulement <span class="icon icon-dropdownarrow"></span> ou sur le bouton <b>Filtrer</b> <span class="icon icon-filterbutton"></span> et sélectionnez l'une des options dans la liste des options de <b>Filtre</b>:</p>
+                <ul>
+                    <li><b>Trier du plus petit au plus grand</b> - permet de trier vos données dans l'ordre croissant, en affichant la valeur la plus basse en haut de la colonne,</li>
+                    <li><b>Trier du plus grand au plus petit</b> - permet de trier vos données dans l'ordre décroissant, en affichant la valeur la plus élevée en haut de la colonne,</li>
+                    <li><b>Trier par couleur des cellules</b> - permet de sélectionner l'une des couleurs et d'afficher les entrées avec la même couleur de fond de cellule en haut de la colonne,</li>
+                    <li><b>Trier par couleur de police</b> - permet de sélectionner l'une des couleurs et d'afficher les entrées avec la même couleur de police en haut de la colonne.</li>
+                </ul>
+                <p>Les deux dernières options peuvent être utilisées si la plage de cellules que vous souhaitez trier contient des cellules que vous avez formatées en modifiant leur arrière-plan ou la couleur de leur police (manuellement ou en utilisant des styles prédéfinis).</p>
+            <p>Le sens du tri sera indiqué par une flèche dans les boutons du filtre.</p>
+            <ul>
+                <li>si les données sont triées par ordre croissant, la flèche déroulante dans la première cellule de la colonne ressemble à ceci: <div class = "icon icon-lowesttohighest"></div> et le bouton <b>Filtre</b> ressemble à ceci: <div class = "icon icon-lowesttohighest1"></div>.</li>
+                <li>Si les données sont triées par ordre décroissant, la flèche déroulante dans la première cellule de la colonne ressemble à ceci: <div class = "icon icon-highesttolowest"></div> et le bouton <b>Filtre</b> ressemble à ceci: <div class = "icon icon-highesttolowest1"></div>.</li>
+            </ul>
+            <p>Vous pouvez également trier  rapidement vos données par couleur en utilisant les options du<b> menu contextuel</b>.</p>
+            <ol>
+                <li>faites un clic droit sur une cellule contenant la couleur que vous voulez utiliser pour trier vos données,</li>
+                <li>sélectionnez l'option <b>Trier</b> dans le menu,</li>
+                <li>
+                    sélectionnez l'option voulue dans le sous-menu:
+                    <ul>
+                        <li><b>Couleur de cellule sélectionnée en haut</b> - pour afficher les entrées avec la même couleur de fond de cellule en haut de la colonne,</li>
+                        <li><b>Couleur de police sélectionnée en haut</b> - pour afficher les entrées avec la même couleur de police en haut de la colonne.</li>
+                    </ul>
+                </li>
+            </ol>
+            <h3>Filtrer par le contenu de la cellule sélectionnée</h3>
+            <p>Vous pouvez également filtrer rapidement vos données par le contenu de la cellule sélectionnée en utilisant les options du<b> menu contextuel</b>. Cliquez avec le bouton droit sur une cellule, sélectionnez l'option <b>Filtre</b> dans le menu, puis sélectionnez l'une des options disponibles:</p>
+			<ul>
+                <li><b>Filtrer par valeur de la cellule sélectionnée</b> - pour n'afficher que les entrées ayant la même valeur que la cellule sélectionnée.</li>
+                <li><b>Filtrer par couleur de cellule</b> - pour n'afficher que les entrées ayant la même couleur de fond de cellule que la cellule sélectionnée.</li>
+                <li><b>Filtrer par couleur de police</b> - pour n'afficher que les entrées ayant la même couleur de police de cellule que la cellule sélectionnée.</li>
+            </ul>
+            <h3 id="tabletemplate">Mettre sous forme de modèle de tableau</h3>
+			<p>Pour faciliter le travail avec vos données, <b>Spreadsheet Editor</b> vous permet d'appliquer un modèle de tableau à une plage de cellules sélectionnée en activant automatiquement le filtre. Pour ce faire,</p>
+			<ol>
+				<li>sélectionnez une plage de cellules que vous souhaitez mettre en forme,</li>
+				<li>cliquez sur l'icône <b>Mettre sous forme de modèle de tableau</b> <div class = "icon icon-tabletemplate"></div> sous l'onglet <b>Accueil</b> de la barre d'outils supérieure.</li>
+				<li>Sélectionnez le modèle souhaité dans la galerie,</li>
+				<li>dans la fenêtre contextuelle ouverte, vérifiez la plage de cellules à mettre en forme comme un tableau,</li>
+				<li>cochez la case <b>Titre</b> si vous souhaitez inclure les en-têtes de tableau dans la plage de cellules sélectionnée, sinon la ligne d'en-tête sera ajoutée en haut tandis que la plage de cellules sélectionnée sera déplacée d'une ligne vers le bas,</li>
+				<li>cliquez sur le bouton <b>OK</b> pour appliquer le modèle sélectionné.</li>
+			</ol>
+			<p>Le modèle sera appliqué à la plage de cellules sélectionnée et vous serez en mesure d'éditer les en-têtes de tableau et d'appliquer le filtre pour travailler avec vos données. Pour en savoir plus sur la mise en forme des tableaux d'après un modèle, vous pouvez vous référer à <a href="../UsageInstructions/FormattedTables.htm" onclick="onhyperlinkclick(this)">cette page</a>.</p>
+            <h3>Appliquer à nouveau le filtre</h3>
+            <p>Si les données filtrées ont été modifiées, vous pouvez actualiser le filtre pour afficher un résultat à jour:</p>
+            <ol>
+                <li>cliquez sur l'icône <b>Filtre</b> <div class = "icon icon-filterbutton"></div> dans la première cellule de la colonne contenant des données filtrées,</li>
+                <li>sélectionnez l'option <b>Réappliquer</b> dans la liste des options de <b>Filtrage</b> qui s'ouvre.</li>
+            </ol>
+            <p>Vous pouvez également cliquer avec le bouton droit sur une cellule dans la colonne contenant les données filtrées et sélectionner l'option <b>Réappliquer</b> dans le menu contextuel.</p>
+            <h3>Effacer le filtre</h3>
+			<p>Pour effacer le filtre,</p>
+            <ol>
+                <li>cliquez sur l'icône <b>Filtre</b> <div class = "icon icon-filterbutton"></div> dans la première cellule de la colonne contenant des données filtrées,</li>
+                <li>sélectionnez l'option <b>Effacer</b> dans la liste d'options de <b>Filtrage</b> qui s'ouvre.</li>
+            </ol>
+            <p>Vous pouvez également procéder de la manière suivante:</p>
+				<ol>
+					<li>sélectionner la plage de cellules contenant les données filtrées,</li>
+					<li>cliquez sur l'icône <b>Effacer le filtre</b> <div class = "icon icon-clearfilter"></div> sous l'onglet <b>Accueil</b> ou <b>Données</b> de la barre d'outils supérieure.</li>
+				</ol>
+            <p>Le filtre restera activé, mais tous les paramètres de filtre appliqués seront supprimés et les boutons <b>Filtre</b> <span class="icon icon-filterbutton"></span> dans les premières cellules des colonnes seront remplacés par les flèches déroulantes <span class="icon icon-dropdownarrow"></span>.</p>
+            <h3>Supprimer le filtre</h3>
+            <p>Pour supprimer un filtre,</p>
+            <ol>
+                <li>sélectionner la plage de cellules contenant les données filtrées,</li>
+                <li>cliquez sur l'icône <b>Filtre</b> <div class = "icon icon-sortandfilter"></div> sous l'onglet <b>Accueil</b> ou <b>Données</b> de la barre d'outils supérieure.</li>
+            </ol>
+            <p>Le filtre sera désactivé et les flèches déroulantes <span class="icon icon-dropdownarrow"></span> disparaîtront des premières cellules des colonnes.</p>
+            <h3>Trier les données en fonction de plusieurs colonnes/lignes</h3>
+            <p>Pour trier les données en fonction de plusieurs colonnes/lignes, vous pouvez créer un tri à plusieurs niveaux en utilisant l'option <b>Tri personnalisé</b>.</p>
+            <ol>
+                <li>sélectionner une plage de cellules que vous souhaitez trier (vous pouvez sélectionner une seule cellule dans une plage pour trier toute la plage),</li>
+                <li>cliquez sur l'icône <b>Tri personnalisé</b> <span class="icon icon-customsort"></span> sous l'onglet <b>Données</b> de la barre d'outils supérieure,</li>
+                <li>
+                    La fenêtre <b>Trier</b> s'affiche: La tri par défaut est par colonne.
+                    <p><img alt="La fenêtre Tri personnalisé" src="../images/customsortwindow.png" /></p>
+                <li>
+                    utilisez les sections Niveaux pour ajouter de nouveaux niveaux et pour gérer des niveaux qu'on a déjà ajouté.
+                            <ul>
+                                <li>Le bouton <b>Nouveau</b> pour ajouter un nouveau niveau, sélectionnez la deuxième ligne/colonne à trier et configurez les autres paramètres de tri dans des champs <b>Puis par</b> comme il est décrit ci-dessus. Ajoutez plusieurs niveaux de la même façon, le cas échéant,
+                                <li> Le bouton <b>Copier</b> pour copier le niveau sélectionné et pour doubler tous les paramètres définis,</li>
+                                <li>
+                                    Le bouton Options pour modifier l'orientation de tri (c-à-d trier des données par lignes au lieu de trier par colonnes). Cliquez sur le bouton pour ouvrir la fenêtre <b>Options de tri</b>,
+                                    <p><img alt="Fenêtre Options de tri" src="../images/sortoptionswindow.png" /></p>
+                                    <ul>
+                                        <li>activez la case <b>Mes données ont des en-têtes</b>, le cas échéant,</li>
+                                        <li>choisissez <b>Orientation</b> appropriée: <b>Trier du haut vers le bas</b> pour trier les données par colonnes ou <b>Trier de la gauche vers la droite</b> pour trier les données par lignes,</li>
+                                        <li>cliquez sur <b>OK</b> pour valider toutes les modifications et fermez la fenêtre.</li>
+                                    </ul>
+
+                                <li>Le bouton <b>Supprimer</b> pour effacer le niveau sélectionné.
+                                <li>Les boutons fléchés<b> Monter d'un niveau/Descendre d'un niveau</b> pour modifier la séquence de niveaux.</li>
+                                </ul>
+
+                                    <li>
+                                        spécifiez le premier niveau de tri dans le champ <b>Trier par</b>:
+                                        <p><img alt="La fenêtre Tri personnalisé" src="../images/customsortwindow2.png" /></p>
+                                        <ul>
+                                            <li>dans la section <b>Colonne/Ligne</b> sélectionnez la première colonne/ligne à trier,</li>
+                                            <li>dans la liste <b>Trier sur</b>, choisissez l'une des options suivantes: <b>Valeurs</b>, <b>Couleur de cellule</b> ou <b>Couleur de police</b>,</li>
+                                            <li>
+                                                dans la liste <b>Ordre</b>, spécifiez l'ordre de tri. Les options disponibles varient en fonction du choix dans la liste <b>Trier sur</b>:
+                                                <ul>
+                                                    <li>si vous choisissez l'option <b>Valeurs</b>, choisissez entre <b>Ascendant/Descendant</b> pour les valeurs numériques dans la plage ou <b>de</b> <b>A à Z</b> / <b>de</b> <b>Z à A</b> pour les valeurs de texte dans la plage,</li>
+                                                    <li>si vous choisissez l'option <b>Couleur de cellule</b>, choisissez la couleur de cellule appropriée et <b>En haut/En dessous</b> pour les colonnes ou <b>À gauche/À droite</b> pour les lignes,</li>
+                                                    <li>si vous choisissez l'option <b>Couleur de police</b>, choisissez la couleur de police appropriée et <b>En haut/En dessous</b> pour les colonnes ou <b>À gauche/À droite</b> pour les lignes,</li>
+                                                </ul>
+                                            </li>
+                                        </ul>
+                                    </li>
+                                    <li>Cliquez sur OK pour valider toutes les modifications et fermer la fenêtre.</li>
+            </ol>
+            <p>Toutes les données seront triées selon les niveaux de tri définis.</p>
+		</div>
+	</body>
 </html>