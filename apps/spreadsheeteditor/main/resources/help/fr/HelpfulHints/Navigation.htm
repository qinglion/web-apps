﻿<!DOCTYPE html>
<html>
	<head>
		<title>Paramètres d'affichage et outils de navigation</title>
		<meta charset="utf-8" />
<<<<<<< HEAD
		<meta name="description" content="Description des paramètres d'affichage et des outils de navigation : les boutons de navigation à travers de feuille de calcul, les onglets, les barres de défilement, le zoom." />
		<link type="text/css" rel="stylesheet" href="../../../../../../common/main/resources/help/editor.css" />
=======
		<meta name="description" content="Description des options d'affichage et des outils de navigation: boutons de navigation à travers des feuilles de calculs, onglet de feuille de calcul, barres de défilement, zoom." />
		<link type="text/css" rel="stylesheet" href="../editor.css" />
>>>>>>> e390c56e
		<link type = "text/css" rel = "stylesheet" href = "../../images/sprite.css" />
        <script type="text/javascript" src="../callback.js"></script>
        <script type="text/javascript" src="../search/js/page-search.js"></script>
	</head>
	<body>
        <div class="mainpart">
            <div class="search-field">
                <input id="search" class="searchBar" placeholder="Rechercher" type="text" onkeypress="doSearch(event)">
            </div>
            <h1>Paramètres d'affichage et outils de navigation</h1>
            <p>Pour vous aider à afficher et sélectionner des cellules dans un grand classeur, <a href="https://www.onlyoffice.com/fr/spreadsheet-editor.aspx" target="_blank" onclick="onhyperlinkclick(this)"><b>l'éditeur de classeurs</b></a> vous propose plusieurs outils de navigation: les barres de défilement, les boutons de défilement, les onglets de classeur et le zoom.</p>
            <h3>Régler les paramètres d'affichage</h3>
            <p>
                Pour régler les paramètres d'affichage par défaut et définir le mode le plus pratique pour travailler sur une feuille de calcul, passez à l'onglet <a href="../ProgramInterface/ViewTab.htm" onclick="onhyperlinkclick(this)">Affichage</a>. Les options disponibles sont les suivantes:
            </p>
            <ul>
                <li><b>Afficher une feuille</b> permet configurer les paramètres d'affichage de feuille. Pour en savoir plus sur l'affichage des feuilles de calcul, veuillez consulter <a href="../UsageInstructions/SheetView.htm" onclick="onhyperlinkclick(this)">cet article</a>.</li>
                <li><b>Zoom</b> - sert à définir la valeur de zoom de 50% à 200% en sélectionnant de la liste des options disponibles.</li>
                <li><b>Thème d'interface</b> - sélectionnez l'une des thèmes d'interface disponibles dans la liste déroulante: <em>Identique à système</em>, <em>Claire</em>, <em>Classique claire</em>, <em>Sombre</em>, <em>Contraste élevé sombre</em>.</li>
                <li><b>Verrouiller les volets</b> - fige toutes les lignes au-dessus de la cellule active et toutes les colonnes à gauche de la cellule active afin qu'elles restent visibles lorsque vous faites défiler la feuille vers la droite ou vers le bas. Pour débloquer les volets, cliquez à nouveau sur cette option ou cliquez avec le bouton droit n'importe où dans la feuille de calcul et sélectionnez l'option <b>Libérer les volets</b> dans le menu.</li>
                <li><b>Masquer la barre de formule</b> une fois désactivé, sert à masquer la barre au-dessous de la barre d'outils supérieure, utilisée pour saisir et réviser la formule et son contenu. Pour afficher la <b>Barre de formule</b> masquée cliquez sur cette option encore une fois. La <b>Barre de formule</b> est développée d'une ligne quand vous faites glisser le bas de la zone de formule pour l'élargir.</li>
                <li><b>En-têtes</b> une fois désactivé, sert à masquer les en-têtes des colonnes en haut et les en-têtes des lignes à gauche de la feuille de calcul. Pour afficher les <b>En-têtes</b> masqués, cliquez sur cette option encore une fois.</li>
                <li><b>Quadrillage</b> une fois désactivé, sert à masquer les lignes autour des cellules. Pour afficher le <b>Quadrillage</b> masqué cliquez sur cette option encore une fois.</li>
                <li><b>Afficher les zéros</b> permet d'afficher 0 lors de la saisie dans une cellule. Décochez cette case pour désactiver cette option.</li>
                <li>
                    <b>Toujours afficher la barre d'outils</b> - une fois désactivé, la barre d'outils supérieure comportant toutes les commandes sont masquée mais tous les onglets restent visibles.
                    <p class="note">Vous pouvez également double-cliquer sur un onglet pour masquer la barre d'outils supérieure ou l'afficher à nouveau.</p>
                </li>
                <li><b>Afficher les zéros</b> permet d'afficher 0 lors de la saisie dans une cellule. Par défaut, cette option est activée. Une fois désactivée, la barre d'état s'affichera sur deux lignes.</li>
                <li><b>Panneau gauche</b> - une fois désactivé, le panneau gauche comportant les onglets <b>Rechercher</b>, <b>Commentaires</b>et autres onglets sera masqué. Pour afficher le panneau gauche, cochez cette case.</li>
                <li><b>Panneau droit</b> - une fois désactivé, le panneau droit comportant les options de configurations des <b>Paramètres</b> sera masqué. Pour afficher le panneau droit, cochez cette case.</li>
            </ul>
            <p>La barre latérale sur la droite est réduite par défaut. Pour l'agrandir, sélectionnez un objet (par exemple, image, graphique, forme) ou un passage de texte et cliquez sur l'icône de l'onglet actuellement activé sur la droite. Pour réduire la barre latérale sur la droite, cliquez à nouveau sur l'icône.</p>
            <p>Vous pouvez également modifier la taille du panneau <b>Commentaires</b> <span class="onlineDocumentFeatures">ou <b>Chat</b></span> ouvert en utilisant un simple glisser-déposer : placez le curseur de la souris sur le bord gauche de la barre latérale. Quand il se transforme dans la flèche bidirectionnelle, faites glisser le bord à droite pour augmenter la largeur de la barre latérale. Pour rétablir sa largeur originale faites glisser le bord à gauche.</p>
            <h3>Utiliser les outils de navigation</h3>
            <p>Pour naviguer à travers votre classeur, utilisez les outils suivants:</p>
            <p>Utilisez la touche <b>Tab</b> sur votre clavier pour vous déplacer à droite de la cellule sélectionnée.</p>
            <p>Les <b>barres de défilement</b> (horizontale et verticale) servent à faire défiler la feuille de calcul actuelle vers le haut /le bas et vers la gauche/la droite. Pour naviguer dans une feuille de calcul à l'aide des barres de défilement:</p>
            <ul>
                <li>cliquez sur la flèche vers le haut/bas ou vers la droite/gauche sur la barre de défilement;</li>
                <li>faites glisser la case de défilement;</li>
                <li>faites tourner la molette pour vous déplacer verticalement;</li>
                <li>utilisez la combinaison de touches <b>Maj</b> + molette de défilement de la souris pour vous déplacer horizontalement;</li>
                <li>cliquez n'importe où à gauche/à droite ou en haut/en bas de la case de défilement sur la barre de défilement.</li>
            </ul>
            <p>Vous pouvez également utiliser la <b>molette de la souris</b> pour faire défiler votre feuille de calcul vers le haut ou vers le bas.</p>
            <p>Les boutons de <b>Navigation des feuilles</b> sont situés dans le coin inférieur gauche et servent à faire défiler la liste de feuilles vers la droite/gauche et à naviguer parmi les onglets des feuilles.</p>
            <ul>
                <li>cliquez sur <b>Faire défiler la liste des feuilles à gauche</b> <div class = "icon icon-previoussheet"></div> pour pour faire défiler la liste des feuilles de calcul du classeur actuel vers la gauche;</li>
                <li>cliquez sur <b>Faire défiler la liste des feuilles à droite</b> <div class = "icon icon-nextsheet"></div> pour pour faire défiler la liste des feuilles de calcul du classeur actuel vers la droite;</li>
            </ul>
            <p>Utilisez <span class="icon icon-addworksheet"></span> sur la barre d'état pour ajouter une nouvelle feuille de calcul.</p>
            <p>Pour sélectionner une feuille de calcul nécessaire:</p>
            <ul>
                <li>
                    cliquez sur <div class = "icon icon-list_worksheets"></div> le bouton sur la barre d'état pour ouvrir la liste des feuilles de calcul et sélectionner la feuille de calcul nécessaire. L'état de la feuille s'affiche aussi dans la liste des feuilles de calcul,
                    <p><img alt="Liste des feuilles de calcul" src="../images/sheetlist.png" /></p>
                    <p>ou</p>
                    <p>cliquez sur <b>l'onglet de la feuille</b> approprié à côté du bouton <span class="icon icon-list_worksheets"></span>.</p>
                    <p>
                        Les boutons <b>Zoom</b> sont situés en bas à droite et servent à faire un zoom avant ou un zoom arrière. Pour modifier la valeur de zoom sélectionnée en pourcentage, cliquez dessus et sélectionnez l'une des options de zoom disponibles dans la liste (50% / 75% / 100% / 125% / 150% / 175% / 200% / 300% / 400% / 500%) ou utilisez les boutons <b>Zoom avant</b> <span class="icon icon-zoomin"></span> ou <b>Zoom arrière</b> <span class="icon icon-zoomout"></span>. Les options de zoom sont également disponibles sous l'onglet <a href="../ProgramInterface/ViewTab.htm" onclick="onhyperlinkclick(this)">Affichage</a>.
                    </p>
                </li>
            </ul>
        </div>
	</body>
</html><|MERGE_RESOLUTION|>--- conflicted
+++ resolved
@@ -1,79 +1,74 @@
-﻿<!DOCTYPE html>
-<html>
-	<head>
-		<title>Paramètres d'affichage et outils de navigation</title>
-		<meta charset="utf-8" />
-<<<<<<< HEAD
-		<meta name="description" content="Description des paramètres d'affichage et des outils de navigation : les boutons de navigation à travers de feuille de calcul, les onglets, les barres de défilement, le zoom." />
-		<link type="text/css" rel="stylesheet" href="../../../../../../common/main/resources/help/editor.css" />
-=======
-		<meta name="description" content="Description des options d'affichage et des outils de navigation: boutons de navigation à travers des feuilles de calculs, onglet de feuille de calcul, barres de défilement, zoom." />
-		<link type="text/css" rel="stylesheet" href="../editor.css" />
->>>>>>> e390c56e
-		<link type = "text/css" rel = "stylesheet" href = "../../images/sprite.css" />
-        <script type="text/javascript" src="../callback.js"></script>
-        <script type="text/javascript" src="../search/js/page-search.js"></script>
-	</head>
-	<body>
-        <div class="mainpart">
-            <div class="search-field">
-                <input id="search" class="searchBar" placeholder="Rechercher" type="text" onkeypress="doSearch(event)">
-            </div>
-            <h1>Paramètres d'affichage et outils de navigation</h1>
-            <p>Pour vous aider à afficher et sélectionner des cellules dans un grand classeur, <a href="https://www.onlyoffice.com/fr/spreadsheet-editor.aspx" target="_blank" onclick="onhyperlinkclick(this)"><b>l'éditeur de classeurs</b></a> vous propose plusieurs outils de navigation: les barres de défilement, les boutons de défilement, les onglets de classeur et le zoom.</p>
-            <h3>Régler les paramètres d'affichage</h3>
-            <p>
-                Pour régler les paramètres d'affichage par défaut et définir le mode le plus pratique pour travailler sur une feuille de calcul, passez à l'onglet <a href="../ProgramInterface/ViewTab.htm" onclick="onhyperlinkclick(this)">Affichage</a>. Les options disponibles sont les suivantes:
-            </p>
-            <ul>
-                <li><b>Afficher une feuille</b> permet configurer les paramètres d'affichage de feuille. Pour en savoir plus sur l'affichage des feuilles de calcul, veuillez consulter <a href="../UsageInstructions/SheetView.htm" onclick="onhyperlinkclick(this)">cet article</a>.</li>
-                <li><b>Zoom</b> - sert à définir la valeur de zoom de 50% à 200% en sélectionnant de la liste des options disponibles.</li>
-                <li><b>Thème d'interface</b> - sélectionnez l'une des thèmes d'interface disponibles dans la liste déroulante: <em>Identique à système</em>, <em>Claire</em>, <em>Classique claire</em>, <em>Sombre</em>, <em>Contraste élevé sombre</em>.</li>
-                <li><b>Verrouiller les volets</b> - fige toutes les lignes au-dessus de la cellule active et toutes les colonnes à gauche de la cellule active afin qu'elles restent visibles lorsque vous faites défiler la feuille vers la droite ou vers le bas. Pour débloquer les volets, cliquez à nouveau sur cette option ou cliquez avec le bouton droit n'importe où dans la feuille de calcul et sélectionnez l'option <b>Libérer les volets</b> dans le menu.</li>
-                <li><b>Masquer la barre de formule</b> une fois désactivé, sert à masquer la barre au-dessous de la barre d'outils supérieure, utilisée pour saisir et réviser la formule et son contenu. Pour afficher la <b>Barre de formule</b> masquée cliquez sur cette option encore une fois. La <b>Barre de formule</b> est développée d'une ligne quand vous faites glisser le bas de la zone de formule pour l'élargir.</li>
-                <li><b>En-têtes</b> une fois désactivé, sert à masquer les en-têtes des colonnes en haut et les en-têtes des lignes à gauche de la feuille de calcul. Pour afficher les <b>En-têtes</b> masqués, cliquez sur cette option encore une fois.</li>
-                <li><b>Quadrillage</b> une fois désactivé, sert à masquer les lignes autour des cellules. Pour afficher le <b>Quadrillage</b> masqué cliquez sur cette option encore une fois.</li>
-                <li><b>Afficher les zéros</b> permet d'afficher 0 lors de la saisie dans une cellule. Décochez cette case pour désactiver cette option.</li>
-                <li>
-                    <b>Toujours afficher la barre d'outils</b> - une fois désactivé, la barre d'outils supérieure comportant toutes les commandes sont masquée mais tous les onglets restent visibles.
-                    <p class="note">Vous pouvez également double-cliquer sur un onglet pour masquer la barre d'outils supérieure ou l'afficher à nouveau.</p>
-                </li>
-                <li><b>Afficher les zéros</b> permet d'afficher 0 lors de la saisie dans une cellule. Par défaut, cette option est activée. Une fois désactivée, la barre d'état s'affichera sur deux lignes.</li>
-                <li><b>Panneau gauche</b> - une fois désactivé, le panneau gauche comportant les onglets <b>Rechercher</b>, <b>Commentaires</b>et autres onglets sera masqué. Pour afficher le panneau gauche, cochez cette case.</li>
-                <li><b>Panneau droit</b> - une fois désactivé, le panneau droit comportant les options de configurations des <b>Paramètres</b> sera masqué. Pour afficher le panneau droit, cochez cette case.</li>
-            </ul>
-            <p>La barre latérale sur la droite est réduite par défaut. Pour l'agrandir, sélectionnez un objet (par exemple, image, graphique, forme) ou un passage de texte et cliquez sur l'icône de l'onglet actuellement activé sur la droite. Pour réduire la barre latérale sur la droite, cliquez à nouveau sur l'icône.</p>
-            <p>Vous pouvez également modifier la taille du panneau <b>Commentaires</b> <span class="onlineDocumentFeatures">ou <b>Chat</b></span> ouvert en utilisant un simple glisser-déposer : placez le curseur de la souris sur le bord gauche de la barre latérale. Quand il se transforme dans la flèche bidirectionnelle, faites glisser le bord à droite pour augmenter la largeur de la barre latérale. Pour rétablir sa largeur originale faites glisser le bord à gauche.</p>
-            <h3>Utiliser les outils de navigation</h3>
-            <p>Pour naviguer à travers votre classeur, utilisez les outils suivants:</p>
-            <p>Utilisez la touche <b>Tab</b> sur votre clavier pour vous déplacer à droite de la cellule sélectionnée.</p>
-            <p>Les <b>barres de défilement</b> (horizontale et verticale) servent à faire défiler la feuille de calcul actuelle vers le haut /le bas et vers la gauche/la droite. Pour naviguer dans une feuille de calcul à l'aide des barres de défilement:</p>
-            <ul>
-                <li>cliquez sur la flèche vers le haut/bas ou vers la droite/gauche sur la barre de défilement;</li>
-                <li>faites glisser la case de défilement;</li>
-                <li>faites tourner la molette pour vous déplacer verticalement;</li>
-                <li>utilisez la combinaison de touches <b>Maj</b> + molette de défilement de la souris pour vous déplacer horizontalement;</li>
-                <li>cliquez n'importe où à gauche/à droite ou en haut/en bas de la case de défilement sur la barre de défilement.</li>
-            </ul>
-            <p>Vous pouvez également utiliser la <b>molette de la souris</b> pour faire défiler votre feuille de calcul vers le haut ou vers le bas.</p>
-            <p>Les boutons de <b>Navigation des feuilles</b> sont situés dans le coin inférieur gauche et servent à faire défiler la liste de feuilles vers la droite/gauche et à naviguer parmi les onglets des feuilles.</p>
-            <ul>
-                <li>cliquez sur <b>Faire défiler la liste des feuilles à gauche</b> <div class = "icon icon-previoussheet"></div> pour pour faire défiler la liste des feuilles de calcul du classeur actuel vers la gauche;</li>
-                <li>cliquez sur <b>Faire défiler la liste des feuilles à droite</b> <div class = "icon icon-nextsheet"></div> pour pour faire défiler la liste des feuilles de calcul du classeur actuel vers la droite;</li>
-            </ul>
-            <p>Utilisez <span class="icon icon-addworksheet"></span> sur la barre d'état pour ajouter une nouvelle feuille de calcul.</p>
-            <p>Pour sélectionner une feuille de calcul nécessaire:</p>
-            <ul>
-                <li>
-                    cliquez sur <div class = "icon icon-list_worksheets"></div> le bouton sur la barre d'état pour ouvrir la liste des feuilles de calcul et sélectionner la feuille de calcul nécessaire. L'état de la feuille s'affiche aussi dans la liste des feuilles de calcul,
-                    <p><img alt="Liste des feuilles de calcul" src="../images/sheetlist.png" /></p>
-                    <p>ou</p>
-                    <p>cliquez sur <b>l'onglet de la feuille</b> approprié à côté du bouton <span class="icon icon-list_worksheets"></span>.</p>
-                    <p>
-                        Les boutons <b>Zoom</b> sont situés en bas à droite et servent à faire un zoom avant ou un zoom arrière. Pour modifier la valeur de zoom sélectionnée en pourcentage, cliquez dessus et sélectionnez l'une des options de zoom disponibles dans la liste (50% / 75% / 100% / 125% / 150% / 175% / 200% / 300% / 400% / 500%) ou utilisez les boutons <b>Zoom avant</b> <span class="icon icon-zoomin"></span> ou <b>Zoom arrière</b> <span class="icon icon-zoomout"></span>. Les options de zoom sont également disponibles sous l'onglet <a href="../ProgramInterface/ViewTab.htm" onclick="onhyperlinkclick(this)">Affichage</a>.
-                    </p>
-                </li>
-            </ul>
-        </div>
-	</body>
+﻿<!DOCTYPE html>
+<html>
+	<head>
+		<title>Paramètres d'affichage et outils de navigation</title>
+		<meta charset="utf-8" />
+		<meta name="description" content="Description des options d'affichage et des outils de navigation: boutons de navigation à travers des feuilles de calculs, onglet de feuille de calcul, barres de défilement, zoom." />
+		<link type="text/css" rel="stylesheet" href="../../../../../../common/main/resources/help/editor.css" />
+		<link type = "text/css" rel = "stylesheet" href = "../../images/sprite.css" />
+        <script type="text/javascript" src="../callback.js"></script>
+        <script type="text/javascript" src="../search/js/page-search.js"></script>
+	</head>
+	<body>
+        <div class="mainpart">
+            <div class="search-field">
+                <input id="search" class="searchBar" placeholder="Rechercher" type="text" onkeypress="doSearch(event)">
+            </div>
+            <h1>Paramètres d'affichage et outils de navigation</h1>
+            <p>Pour vous aider à afficher et sélectionner des cellules dans un grand classeur, <a href="https://www.onlyoffice.com/fr/spreadsheet-editor.aspx" target="_blank" onclick="onhyperlinkclick(this)"><b>l'éditeur de classeurs</b></a> vous propose plusieurs outils de navigation: les barres de défilement, les boutons de défilement, les onglets de classeur et le zoom.</p>
+            <h3>Régler les paramètres d'affichage</h3>
+            <p>
+                Pour régler les paramètres d'affichage par défaut et définir le mode le plus pratique pour travailler sur une feuille de calcul, passez à l'onglet <a href="../ProgramInterface/ViewTab.htm" onclick="onhyperlinkclick(this)">Affichage</a>. Les options disponibles sont les suivantes:
+            </p>
+            <ul>
+                <li><b>Afficher une feuille</b> permet configurer les paramètres d'affichage de feuille. Pour en savoir plus sur l'affichage des feuilles de calcul, veuillez consulter <a href="../UsageInstructions/SheetView.htm" onclick="onhyperlinkclick(this)">cet article</a>.</li>
+                <li><b>Zoom</b> - sert à définir la valeur de zoom de 50% à 200% en sélectionnant de la liste des options disponibles.</li>
+                <li><b>Thème d'interface</b> - sélectionnez l'une des thèmes d'interface disponibles dans la liste déroulante: <em>Identique à système</em>, <em>Claire</em>, <em>Classique claire</em>, <em>Sombre</em>, <em>Contraste élevé sombre</em>.</li>
+                <li><b>Verrouiller les volets</b> - fige toutes les lignes au-dessus de la cellule active et toutes les colonnes à gauche de la cellule active afin qu'elles restent visibles lorsque vous faites défiler la feuille vers la droite ou vers le bas. Pour débloquer les volets, cliquez à nouveau sur cette option ou cliquez avec le bouton droit n'importe où dans la feuille de calcul et sélectionnez l'option <b>Libérer les volets</b> dans le menu.</li>
+                <li><b>Masquer la barre de formule</b> une fois désactivé, sert à masquer la barre au-dessous de la barre d'outils supérieure, utilisée pour saisir et réviser la formule et son contenu. Pour afficher la <b>Barre de formule</b> masquée cliquez sur cette option encore une fois. La <b>Barre de formule</b> est développée d'une ligne quand vous faites glisser le bas de la zone de formule pour l'élargir.</li>
+                <li><b>En-têtes</b> une fois désactivé, sert à masquer les en-têtes des colonnes en haut et les en-têtes des lignes à gauche de la feuille de calcul. Pour afficher les <b>En-têtes</b> masqués, cliquez sur cette option encore une fois.</li>
+                <li><b>Quadrillage</b> une fois désactivé, sert à masquer les lignes autour des cellules. Pour afficher le <b>Quadrillage</b> masqué cliquez sur cette option encore une fois.</li>
+                <li><b>Afficher les zéros</b> permet d'afficher 0 lors de la saisie dans une cellule. Décochez cette case pour désactiver cette option.</li>
+                <li>
+                    <b>Toujours afficher la barre d'outils</b> - une fois désactivé, la barre d'outils supérieure comportant toutes les commandes sont masquée mais tous les onglets restent visibles.
+                    <p class="note">Vous pouvez également double-cliquer sur un onglet pour masquer la barre d'outils supérieure ou l'afficher à nouveau.</p>
+                </li>
+                <li><b>Afficher les zéros</b> permet d'afficher 0 lors de la saisie dans une cellule. Par défaut, cette option est activée. Une fois désactivée, la barre d'état s'affichera sur deux lignes.</li>
+                <li><b>Panneau gauche</b> - une fois désactivé, le panneau gauche comportant les onglets <b>Rechercher</b>, <b>Commentaires</b>et autres onglets sera masqué. Pour afficher le panneau gauche, cochez cette case.</li>
+                <li><b>Panneau droit</b> - une fois désactivé, le panneau droit comportant les options de configurations des <b>Paramètres</b> sera masqué. Pour afficher le panneau droit, cochez cette case.</li>
+            </ul>
+            <p>La barre latérale sur la droite est réduite par défaut. Pour l'agrandir, sélectionnez un objet (par exemple, image, graphique, forme) ou un passage de texte et cliquez sur l'icône de l'onglet actuellement activé sur la droite. Pour réduire la barre latérale sur la droite, cliquez à nouveau sur l'icône.</p>
+            <p>Vous pouvez également modifier la taille du panneau <b>Commentaires</b> <span class="onlineDocumentFeatures">ou <b>Chat</b></span> ouvert en utilisant un simple glisser-déposer : placez le curseur de la souris sur le bord gauche de la barre latérale. Quand il se transforme dans la flèche bidirectionnelle, faites glisser le bord à droite pour augmenter la largeur de la barre latérale. Pour rétablir sa largeur originale faites glisser le bord à gauche.</p>
+            <h3>Utiliser les outils de navigation</h3>
+            <p>Pour naviguer à travers votre classeur, utilisez les outils suivants:</p>
+            <p>Utilisez la touche <b>Tab</b> sur votre clavier pour vous déplacer à droite de la cellule sélectionnée.</p>
+            <p>Les <b>barres de défilement</b> (horizontale et verticale) servent à faire défiler la feuille de calcul actuelle vers le haut /le bas et vers la gauche/la droite. Pour naviguer dans une feuille de calcul à l'aide des barres de défilement:</p>
+            <ul>
+                <li>cliquez sur la flèche vers le haut/bas ou vers la droite/gauche sur la barre de défilement;</li>
+                <li>faites glisser la case de défilement;</li>
+                <li>faites tourner la molette pour vous déplacer verticalement;</li>
+                <li>utilisez la combinaison de touches <b>Maj</b> + molette de défilement de la souris pour vous déplacer horizontalement;</li>
+                <li>cliquez n'importe où à gauche/à droite ou en haut/en bas de la case de défilement sur la barre de défilement.</li>
+            </ul>
+            <p>Vous pouvez également utiliser la <b>molette de la souris</b> pour faire défiler votre feuille de calcul vers le haut ou vers le bas.</p>
+            <p>Les boutons de <b>Navigation des feuilles</b> sont situés dans le coin inférieur gauche et servent à faire défiler la liste de feuilles vers la droite/gauche et à naviguer parmi les onglets des feuilles.</p>
+            <ul>
+                <li>cliquez sur <b>Faire défiler la liste des feuilles à gauche</b> <div class = "icon icon-previoussheet"></div> pour pour faire défiler la liste des feuilles de calcul du classeur actuel vers la gauche;</li>
+                <li>cliquez sur <b>Faire défiler la liste des feuilles à droite</b> <div class = "icon icon-nextsheet"></div> pour pour faire défiler la liste des feuilles de calcul du classeur actuel vers la droite;</li>
+            </ul>
+            <p>Utilisez <span class="icon icon-addworksheet"></span> sur la barre d'état pour ajouter une nouvelle feuille de calcul.</p>
+            <p>Pour sélectionner une feuille de calcul nécessaire:</p>
+            <ul>
+                <li>
+                    cliquez sur <div class = "icon icon-list_worksheets"></div> le bouton sur la barre d'état pour ouvrir la liste des feuilles de calcul et sélectionner la feuille de calcul nécessaire. L'état de la feuille s'affiche aussi dans la liste des feuilles de calcul,
+                    <p><img alt="Liste des feuilles de calcul" src="../images/sheetlist.png" /></p>
+                    <p>ou</p>
+                    <p>cliquez sur <b>l'onglet de la feuille</b> approprié à côté du bouton <span class="icon icon-list_worksheets"></span>.</p>
+                    <p>
+                        Les boutons <b>Zoom</b> sont situés en bas à droite et servent à faire un zoom avant ou un zoom arrière. Pour modifier la valeur de zoom sélectionnée en pourcentage, cliquez dessus et sélectionnez l'une des options de zoom disponibles dans la liste (50% / 75% / 100% / 125% / 150% / 175% / 200% / 300% / 400% / 500%) ou utilisez les boutons <b>Zoom avant</b> <span class="icon icon-zoomin"></span> ou <b>Zoom arrière</b> <span class="icon icon-zoomout"></span>. Les options de zoom sont également disponibles sous l'onglet <a href="../ProgramInterface/ViewTab.htm" onclick="onhyperlinkclick(this)">Affichage</a>.
+                    </p>
+                </li>
+            </ul>
+        </div>
+	</body>
 </html>