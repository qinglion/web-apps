--- conflicted
+++ resolved
@@ -1,52 +1,47 @@
-﻿<!DOCTYPE html>
-<html>
-	<head>
-		<title>Fonctions de recherche et remplacement</title>
-		<meta charset="utf-8" />
-<<<<<<< HEAD
-		<meta name="description" content="Description des fonctions de recherche et de remplacement dans le Tableur" />
-		<link type="text/css" rel="stylesheet" href="../../../../../../common/main/resources/help/editor.css" />
-=======
-		<meta name="description" content="Description des fonctions de recherche et remplacement dans l'éditeur de classeurs'" />
-		<link type="text/css" rel="stylesheet" href="../editor.css" />
->>>>>>> e390c56e
-		<link type = "text/css" rel = "stylesheet" href = "../../images/sprite.css" />
-        <script type="text/javascript" src="../callback.js"></script>
-        <script type="text/javascript" src="../search/js/page-search.js"></script>
-	</head>
-	<body>
-		<div class="mainpart">
-        <div class="search-field">
-            <input id="search" class="searchBar" placeholder="Rechercher" type="text" onkeypress="doSearch(event)">
-        </div>
-		<h1>Fonctions de recherche et remplacement</h1>
-		<p>Pour rechercher les caractères, les mots et les phrases nécessaires dans <a href="https://www.onlyoffice.com/fr/spreadsheet-editor.aspx" target="_blank" onclick="onhyperlinkclick(this)"><b>l'éditeur de classeurs</b></a>, cliquez sur l'icône Recherche <span class="icon icon-searchicon"></span> sur la barre latérale gauche, sur l'icône <span class="icon icon-search_icon_header"></span> dans le coin supérieur droit ou appuyez sur la combinaison de touches <em>Ctrl+F (Commande+F pour MacOS)</em> pour ouvrir la petite barre de recherche ou sur la combinaison de touches <em>Ctrl+ H</em> pour ouvrir le plein panneau de recherche..</p>
-		<p>Une petite barre <b>Recherche</b> apparaîtra dans le coin supérieur droit de l'espace de travail. La barre inclut le champ de saisie de la requête de recherche, affiche le nombre de résultats de recherche et les contrôles pour basculer entre le résultat précédent ou suivant et masquer la barre.</p>
-			<p><img alt="Petite barre Recherche" src="../../../../../../common/main/resources/help/fr/images/find_small.png" /></p>
-			<p>Pour accéder aux paramètres avancés, cliquez sur l'icône <span class="icon icon-search_advanced"></span>.</p>
-			<p>Le panneau <b>Rechercher et remplacer</b> s'affiche.</p>
-			<img alt="Fenêtre Rechercher et remplacer" src="../images/search_window.png" />
-			<ol>
-				<li>Saisissez le texte à rechercher dans le champ de saisie <b>Rechercher</b>.</li>
-				<li>Pour naviguer à travers des occurrences, cliquez sur les boutons fléchés. Le bouton <div class="icon icon-searchdownbutton"></div> affiche l'occurrence suivante et le bouton <div class="icon icon-searchupbutton"></div> affiche l'occurrence précédente.</li>
-				<li>S'il vous faut remplacer une ou plusieurs occurrences des caractères trouvés, saisissez le texte de remplacement dans le champ de saisie <b>Remplacer par</b>. Vous pouvez remplacer une seule occurrence qui est mise en surbrillance ou toutes occurrences en cliquant sur le bouton correspondant <b>Remplacer</b> ou <b>Remplacer tout</b>.</li>
-				<li>
-					Indiquez les paramètres de recherche en activant les options appropriées:
-					<ul>
-						<li><b>Dans </b>sert à rechercher des données dans la <em>Feuille de calcul</em> active, dans le <em>Classeur</em> entier ou dans une <em>Plage spécifique</em>. Dans ce dernier cas, le champ <b>Sélectionner une plage de données</b> deviendra disponible pour saisir la plage de données nécessaire.</li>
-						<li><b>Recherche</b> sert à définir la direction de la recherche: à droite <b>dans lignes</b> ou en bas <b>dans colonnes</b>.</li>
-						<li><b>Rechercher dans</b> sert à spécifier si vous voulez rechercher la <b>Valeur</b> des cellules ou les <b>Formules</b> sous-jacentes.</li>
-					</ul>
-				</li>
-				<li>
-					Indiquez les paramètres de recherche en activant les options appropriées en dessous du champ de saisie:
-					<ul>
-						<li><b>Sensible aux caractères</b> sert à passer toutes les occurrences tenant compte de la casse (par exemple, quand vous rechercher le mot «Éditeur», les mots «éditeur» et «ÉDITEUR» ne sont pas affichés).</li>
-						<li><b>Contenu complet de la cellule</b> sert à rechercher des cellules contenant uniquement les caractères que vous avez indiqué dans votre requête de recherche (par ex. si vous recherchez '56' et cette option est active, les cellules contenant '0.56' ou '156' etc. ne seront pas renvoyées).</li>
-					</ul>
-				</li>
-			</ol>
-			<p>Toutes les occurrences seront mises en surbrillance dans le fichier et seront affichés sous forme de liste sur le panneau <b>Recherche</b> de gauche. Utilisez la liste pour basculer vers l'occurrence recherchée ou utilisez les boutons de navigation  <span class="icon icon-searchupbutton"></span> et <span class="icon icon-searchdownbutton"></span>.</p> 
-		</div>
-	</body>
+﻿<!DOCTYPE html>
+<html>
+	<head>
+		<title>Fonctions de recherche et remplacement</title>
+		<meta charset="utf-8" />
+		<meta name="description" content="Description des fonctions de recherche et remplacement dans l'éditeur de classeurs'" />
+		<link type="text/css" rel="stylesheet" href="../../../../../../common/main/resources/help/editor.css" />
+		<link type = "text/css" rel = "stylesheet" href = "../../images/sprite.css" />
+        <script type="text/javascript" src="../callback.js"></script>
+        <script type="text/javascript" src="../search/js/page-search.js"></script>
+	</head>
+	<body>
+		<div class="mainpart">
+        <div class="search-field">
+            <input id="search" class="searchBar" placeholder="Rechercher" type="text" onkeypress="doSearch(event)">
+        </div>
+		<h1>Fonctions de recherche et remplacement</h1>
+		<p>Pour rechercher les caractères, les mots et les phrases nécessaires dans <a href="https://www.onlyoffice.com/fr/spreadsheet-editor.aspx" target="_blank" onclick="onhyperlinkclick(this)"><b>l'éditeur de classeurs</b></a>, cliquez sur l'icône Recherche <span class="icon icon-searchicon"></span> sur la barre latérale gauche, sur l'icône <span class="icon icon-search_icon_header"></span> dans le coin supérieur droit ou appuyez sur la combinaison de touches <em>Ctrl+F (Commande+F pour MacOS)</em> pour ouvrir la petite barre de recherche ou sur la combinaison de touches <em>Ctrl+ H</em> pour ouvrir le plein panneau de recherche..</p>
+		<p>Une petite barre <b>Recherche</b> apparaîtra dans le coin supérieur droit de l'espace de travail. La barre inclut le champ de saisie de la requête de recherche, affiche le nombre de résultats de recherche et les contrôles pour basculer entre le résultat précédent ou suivant et masquer la barre.</p>
+			<p><img alt="Petite barre Recherche" src="../../../../../../common/main/resources/help/fr/images/find_small.png" /></p>
+			<p>Pour accéder aux paramètres avancés, cliquez sur l'icône <span class="icon icon-search_advanced"></span>.</p>
+			<p>Le panneau <b>Rechercher et remplacer</b> s'affiche.</p>
+			<img alt="Fenêtre Rechercher et remplacer" src="../images/search_window.png" />
+			<ol>
+				<li>Saisissez le texte à rechercher dans le champ de saisie <b>Rechercher</b>.</li>
+				<li>Pour naviguer à travers des occurrences, cliquez sur les boutons fléchés. Le bouton <div class="icon icon-searchdownbutton"></div> affiche l'occurrence suivante et le bouton <div class="icon icon-searchupbutton"></div> affiche l'occurrence précédente.</li>
+				<li>S'il vous faut remplacer une ou plusieurs occurrences des caractères trouvés, saisissez le texte de remplacement dans le champ de saisie <b>Remplacer par</b>. Vous pouvez remplacer une seule occurrence qui est mise en surbrillance ou toutes occurrences en cliquant sur le bouton correspondant <b>Remplacer</b> ou <b>Remplacer tout</b>.</li>
+				<li>
+					Indiquez les paramètres de recherche en activant les options appropriées:
+					<ul>
+						<li><b>Dans </b>sert à rechercher des données dans la <em>Feuille de calcul</em> active, dans le <em>Classeur</em> entier ou dans une <em>Plage spécifique</em>. Dans ce dernier cas, le champ <b>Sélectionner une plage de données</b> deviendra disponible pour saisir la plage de données nécessaire.</li>
+						<li><b>Recherche</b> sert à définir la direction de la recherche: à droite <b>dans lignes</b> ou en bas <b>dans colonnes</b>.</li>
+						<li><b>Rechercher dans</b> sert à spécifier si vous voulez rechercher la <b>Valeur</b> des cellules ou les <b>Formules</b> sous-jacentes.</li>
+					</ul>
+				</li>
+				<li>
+					Indiquez les paramètres de recherche en activant les options appropriées en dessous du champ de saisie:
+					<ul>
+						<li><b>Sensible aux caractères</b> sert à passer toutes les occurrences tenant compte de la casse (par exemple, quand vous rechercher le mot «Éditeur», les mots «éditeur» et «ÉDITEUR» ne sont pas affichés).</li>
+						<li><b>Contenu complet de la cellule</b> sert à rechercher des cellules contenant uniquement les caractères que vous avez indiqué dans votre requête de recherche (par ex. si vous recherchez '56' et cette option est active, les cellules contenant '0.56' ou '156' etc. ne seront pas renvoyées).</li>
+					</ul>
+				</li>
+			</ol>
+			<p>Toutes les occurrences seront mises en surbrillance dans le fichier et seront affichés sous forme de liste sur le panneau <b>Recherche</b> de gauche. Utilisez la liste pour basculer vers l'occurrence recherchée ou utilisez les boutons de navigation  <span class="icon icon-searchupbutton"></span> et <span class="icon icon-searchdownbutton"></span>.</p> 
+		</div>
+	</body>
 </html>