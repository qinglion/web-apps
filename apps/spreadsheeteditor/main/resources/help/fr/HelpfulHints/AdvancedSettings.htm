﻿<!DOCTYPE html>
<html>
	<head>
		<title>Paramètres avancés de l'éditeur de classeurs</title>
		<meta charset="utf-8" />
<<<<<<< HEAD
		<meta name="description" content="Paramètres avancés du Tableur" />
		<link type="text/css" rel="stylesheet" href="../../../../../../common/main/resources/help/editor.css" />
=======
		<meta name="description" content="Paramètres avancés de l'éditeur de classeurs'" />
		<link type="text/css" rel="stylesheet" href="../editor.css" />
>>>>>>> e390c56e
		<link type = "text/css" rel = "stylesheet" href = "../../images/sprite.css" />
        <script type="text/javascript" src="../callback.js"></script>
        <script type="text/javascript" src="../search/js/page-search.js"></script>
	</head>
	<body>
		<div class="mainpart">
        <div class="search-field">
            <input id="search" class="searchBar" placeholder="Rechercher" type="text" onkeypress="doSearch(event)">
        </div>
		<h1>Paramètres avancés de l'éditeur de classeurs</h1>
			<p><a href="https://www.onlyoffice.com/fr/spreadsheet-editor.aspx" target="_blank" onclick="onhyperlinkclick(this)"><b>L'éditeur de classeurs</b></a> vous permet de modifier ses paramètres avancés. Pour y accéder, ouvrez l'onglet <b>Fichier</b> de la barre d'outils supérieure et sélectionnez l'option <b>Paramètres avancés</b>.</p>
            <p>Les paramètres avancés sont groupés comme suit:</p>

            <h3>Édition et enregistrement</h3>
            <ol>
                <li><span class="onlineDocumentFeatures"><b>Enregistrement automatique</b> est utilisé dans la <em>version en ligne</em> pour activer/désactiver l'enregistrement automatique des modifications que vous effectuez pendant l'édition.</span></li>
                <li><span class="desktopDocumentFeatures"><b>Récupération automatique</b> - est utilisé dans la <em>version de bureau</em> pour activer/désactiver l'option qui permet de récupérer automatiquement les feuilles de calcul en cas de fermeture inattendue du programme.</span></li>
                <li><b>Afficher le bouton Options de collage lorsque le contenu est collé</b>. L'icône correspondante sera affichée lorsque vous collez le contenu à la feuille de calcul.</li>
            </ol>

            <h3>Collaboration</h3>
            <ol>
                <li class="onlineDocumentFeatures">
                    La rubrique <b>Mode de co-édition</b> permet de sélectionner le mode d'affichage préférable des modifications effectuées lors de la collaboration sur la feuille de calcul.
                    <ul>
                        <li><b>Rapide</b> (par défaut). Les utilisateurs qui participent à la co-édition de la feuille de calcul verront les changements en temps réel une fois qu'ils sont faits par d'autres utilisateurs.</li>
                        <li><b>Strict</b>. Tous les changements apparaîtront uniquement lorsque vous cliquez sur l'icône <b>Enregistrer</b> <div class="icon icon-saveupdate"></div> pour vous informer qu'il y a des changements effectués par d'autres utilisateurs.</li>
                    </ul>
                </li>
                <li><b>Afficher les modifications apportées par d'autres utilisateurs</b>. Cette option permet d'afficher les modifications apportées par d'autres utilisateurs dans une feuille de calcul disponible en lecture seul en mode <b>Lecteur en direct</b> uniquement.</li>
                <li><b>Afficher les commentaires dans la feuille</b>. Une fois désactivée, les fragments commentés seront mis en surbrillance uniquement lorsque vous cliquez sur l'icône <b>Commentaires</b> <div class="icon icon-commentsicon"></div> sur la barre latérale gauche.</li>
                <li><b>Afficher les commentaires résolus</b>. Cette fonction est désactivée par défaut pour que les commentaires résolus soient cachés dans la feuille de calcul. Vous ne pourrez voir ces commentaires que si vous cliquez sur l'icône <b>Commentaires</b> <div class="icon icon-commentsicon"></div> sur la barre latérale gauche. Activez cette option si vous voulez afficher les commentaires résolus dans le texte du classeur.</li>
            </ol>

            <h3>Espace de travail</h3>
            <ol>
                <li>
                    <p>L'option <b>Style de référence R1C1</b> est désactivée et le style de référence A1 est utilisé.</p>
                    <p>Lorsque <b>le style de référence A1</b> est utilisé, les colonnes sont désignées par des lettres et les lignes par des chiffres. Si vous sélectionnez la cellule située dans la rangée 3 et la colonne 2, son adresse affichée dans la case à gauche de la barre de formule ressemble à ceci: <b>B3</b>. Si <b>le style de référence R1C1</b> est activé, les lignes et les colonnes sont désignées par des numéros. Si vous sélectionnez la cellule à l'intersection de la ligne 3 et de la colonne 2, son adresse ressemblera à ceci: <b>R3C2</b>. La lettre R indique le numéro de ligne et la lettre C le numéro de colonne.</p>
                    <p><img alt="Cellule active" src="../images/activecell.png" /></p>
                    <p>Si vous vous référez à d'autres cellules en utilisant <b>le style de référence R1C1</b>, la référence à une cellule cible est formée en fonction de la distance à partir de la cellule active. Par exemple, lorsque vous sélectionnez la cellule de la ligne 5 et de la colonne 1 et faites référence à la cellule de la ligne 3 et de la colonne 2, la référence est <b>R[-2]C[1]</b>. Les chiffres entre crochets désignent la position de la cellule à laquelle vous vous référez par rapport à la position actuelle de la cellule, c'est-à-dire que la cellule cible est à 2 lignes plus haut et 1 colonne à droite de la cellule active. Si vous sélectionnez la cellule de la ligne 1 et de la colonne 2 et que vous vous référez à la même cellule de la ligne 3 et de la colonne 2, la référence est <b>R[2]C</b>, c'est-à-dire que la cellule cible est à 2 lignes en dessous de la cellule active et dans la même colonne.</p>
                    <p><div class="big big-relativereference"></div></p>
                </li>
                <li>L'option<b> Utiliser la touche Alt pour naviguer dans l'interface utilisateur à l'aide du clavier</b> sert à activer l'utilisation de la <em>touche Alt/Option</em> dans raccourcis clavier.</li>
                <li>
                    <b>Thème d'interface</b> permet de modifier les jeux de couleurs de l'interface d'éditeur.
                    <ul>
                        <li>L'option <b>Identique à système</b> permet d'utiliser le thème système par l'éditeur.</li>
                        <li>Le mode <b>Claire</b> comprend l'affichage des éléments de l'interface utilisateur en couleurs standards bleu, blanc et gris claire à contraste réduit et est destiné à un travail de jour.</li>
                        <li>Le mode <b>Claire classique</b> comprend l'affichage en couleurs standards bleu, blanc et gris claire.</li>
                        <li>Le mode <b>Sombre</b> comprend l'affichage en tons sombres noir, gris foncé et gris claire destinés à un travail de nuit.</li>
                        <li>
                            Le mode <b>Contraste élevé</b> sombre comprend l'affichage des éléments de l'interface utilisateur en couleurs noir, gris foncé et blanc à plus de contraste et est destiné à mettre en surbrillance la zone de travail du fichier.
                            <p class="note"><b>Remarque</b>: Outre les thèmes d'interface <b>Claire</b>, <b>Classique claire</b>, <b>Sombre</b> et <b>Contraste élevé sombre</b>, il est possible de personnaliser le thème de vos éditeurs ONLYOFFICE. Pour en savoir plus, veuillez consulter <a target="_blank" href="https://helpcenter.onlyoffice.com/installation/docs-developer-change-theme.aspx" onclick="onhyperlinkclick(this)">ces instructions</a>.</p>
                        </li>
                    </ul>
                </li>
                <li>L'option <b>Unité de mesure</b> sert à spécifier les unités de mesure utilisées sur les règles et dans les fenêtres de paramètres pour les paramètres tels que largeur, hauteur, espacement, marges etc. Vous pouvez choisir l'option <em>Centimètre</em>, <em>Point</em> ou <em>Pouce</em>.</li>
                <li>L'option<b> Valeur du zoom</b> par défaut sert à définir la valeur de zoom par défaut en la sélectionnant de la liste des options disponibles de 50% à 500%.</li>
                <li>
                    L'option <b>Hinting de la police</b> sert à sélectionner le type d'affichage de la police dans l'éditeur de classeurs.
                    <ul>
                        <li>Choisissez <b>Comme Windows</b> si vous aimez la façon dont les polices sont habituellement affichées sous Windows, c'est à dire en utilisant la police de Windows.</li>
                        <li>Choisissez <b>Comme OS X</b> si vous aimez la façon dont les polices sont habituellement affichées sous Mac, c'est à dire sans hinting.</li>
                        <li>Choisissez <b>Natif</b> si vous voulez que votre texte sera affiché avec les hintings intégrés dans les fichiers de polices.</li>
                        <li>
                            <b>Mise en </b><b><b>c</b>ache par défaut</b> sert à sélectionner cache de police. Il n'est pas recommandé de désactiver ce mode-ci sans raison évidente. C'est peut être utile dans certains cas, par exemple les problèmes d'accélération matérielle activé sous Google Chrome.
                            <p>L'éditer de classeurs gère deux modes de mise en cache:</p>
                            <ol>
                                <li>Dans le <b>premier mode de mise en cache</b> chaque lettre est mis en cache comme une image indépendante.</li>
                                <li>Dans le <b>deuxième mode de mise en cache</b> l'image d'une certaine taille est sélectionnée avec les lettres dynamiques et avec de l'allocation/libération de la mémoire mis en place. La deuxième image est créée s'il y a de mémoire suffisante etc.</li>
                            </ol>
                            <p>Le<b> Mode de mise en cache</b> par défaut est activé en fonction du navigateur utilisé:</p>
                            <ul>
                                <li>Avec la <b>mise en cache par défaut</b> activée, dans Internet Explorer (v. 9, 10, 11) le <b>deuxième mode de mise en cache</b> est utilisé, le <b>premier mode de mise en cache </b>est utilisé dans les autres navigateurs.</li>
                                <li>Avec la <b>mise en cache par défaut</b> désactivée, dans Internet Explorer (v. 9, 10, 11) le <b>premier mode de mise en cache</b> est utilisé, le <b>deuxième mode de mise en cache </b>est utilisé dans les autres navigateurs.</li>
                            </ul>
                        </li>
                    </ul>
                </li>
                <li>
                    L'option <b>Réglages macros</b> sert à désactiver toutes les macros avec notification.
                    <ul>
                        <li>Choisissez <b>Désactiver tout</b> pour désactiver toutes les macros dans votre feuille de calcul.</li>
                        <li>Choisissez <b>Montrer la notification</b> pour afficher les notifications lorsque des macros sont présentes dans une feuille de calcul.</li>
                        <li>Choisissez <b>Activer tout</b> pour exécuter automatiquement toutes les macros dans votre feuille de calcul.</li>
                    </ul>
                </li>            
            </ol>

            <h3>Paramètres régionaux</h3>
            <ol>
                <li>
                    L'option <b>Langage de formule</b> est utilisée pour sélectionner la langue d'affichage et de saisie des noms de formules, des noms et des descriptions d'arguments.
                    <p>Les formules sont pris en charge dans 33 langues:</p>
                    <p><em>Allemand</em>, <em>anglais</em>, <em>arménien</em>, <em>bulgare</em>, <em>catalan</em>, <em>chinois</em>, <em>danois</em>, <em>espagnol</em>, <em>finnois</em>, <em>français</em>, <em>grec</em>, <em>hongrois</em>, <em>indonésien</em>, <em>italien</em>, <em>japonais</em>, <em>coréen</em>, <em>lao</em>, <em>letton</em>, <em>norvégien</em>, <em>néerlandais</em>, <em>polonais</em>, <em>portugais (Brésil)</em>, <em>portugais (Portugal)</em>, <em>roumain</em>, <em>russe</em>, <em>slovaque</em>, <em>slovène</em>, <em>suédois</em>, <em>tchèque</em>, <em>turc</em>, <em>ukrainien</em>, <em>vietnamien</em>.</p>
                </li>
                <li>L'option <b>Région</b> est utilisée pour sélectionner le format d'affichage par défaut pour la devise, la date et l'heure.</li>
                <li>Régions disponibles: <em>Azerbaïdjan (Azerbaïdjan)</em>, <em>bulgare (Bulgarie)</em>, <em>tchèque (République tchèque)</em>, <em>danois (Danemark)</em>, <em>allemand (Autriche)</em>, <em>allemand (Allemagne)</em>, <em>allemand (Suisse)</em>, <em>grec (Grèce)</em>, <em>anglais (Australie)</em>, <em>anglais (Royaume-Uni)</em>, <em>anglais (USA)</em>, <em>espagnol (Espagne)</em>, <em>espagnol (Mexique)</em>, <em>finnois (Finlande)</em>, <em>français (France)</em>, <em>français (Suisse)</em>, <em>italien (Italie)</em>, <em>italien (Suisse)</em>, <em>japonais (Japon)</em>, <em>coréen (Corée)</em>, <em>letton (Lettonie)</em>, <em>hongrois (Hongrie)</em>, <em>néerlandais (Pays-Bas)</em>, <em>polonais (Pologne)</em>, <em>portugais (Brésil)</em>, <em>portugais (Portugal)</em>, <em>russe (Russie)</em>, <em>slovaque (Slovaquie)</em>, <em>slovène (République de Slovénie)</em>, <em>suédois (Finlande)</em>, <em>suédois (Suède)</em>, <em>turc (Turquie)</em>, <em>ukrainien (Ukraine)</em>, <em>vietnamien (Viêt Nam)</em>, <em>chinois (Chine)</em>, <em>taïwanais (Taïwan)</em>.</li>
                <li>L'option <b>Utiliser des séparateurs basés sur les paramètres régionaux</b> est activée par défaut, les séparateurs correspondront à la région définie. Afin de définir les séparateurs personnalisés, désactivez cette option et saisissez les séparateurs requis dans les champs <b>Séparateur décimal</b> et <b>Séparateur de milliers</b>.</li>
            </ol>

            <h3>Vérification</h3>
            <ol>
                <li>L'option <b>Langue du dictionnaire</b> est utilisée afin de sélectionner le dictionnaire préféré pour la vérification de l'orthographe.</li>
                <li><b>Ignorer les mots en MAJUSCULES</b>. Les mots tapés en majuscules sont ignorés lors de la vérification de l'orthographe.</li>
                <li><b>Ignorer les mots contenant des chiffres</b>. Les mots contenant des chiffres sont ignorés lors de la vérification de l'orthographe.</li>
                <li>Le menu Options de correction automatique permet d'accéder aux <a href="../UsageInstructions/MathAutoCorrect.htm" onclick="onhyperlinkclick(this)">paramètres de correction automatique</a> tels que remplacement au cours de la frappe, fonctions de reconnaissance, mise en forme automatique etc.</li>
            </ol>

            <h3>Calcul</h3>
            <ol>
                <li>L'option <b>Utiliser le calendrier depuis 1904</b> permet de calculer les dates à partir du 1er janvier 1904 comme point de départ. Elle peut être utile lorsque vous travaillez avec des feuilles de calcul créées dans la version MS Excel 2008 pour Mac ou des versions antérieures de MS Excel pour Mac.</li>
            </ol>
			<p>Pour enregistrer toutes les modifications, cliquez sur le bouton <b>Appliquer.</b></p>
		</div>
	</body>
</html><|MERGE_RESOLUTION|>--- conflicted
+++ resolved
@@ -1,130 +1,125 @@
-﻿<!DOCTYPE html>
-<html>
-	<head>
-		<title>Paramètres avancés de l'éditeur de classeurs</title>
-		<meta charset="utf-8" />
-<<<<<<< HEAD
-		<meta name="description" content="Paramètres avancés du Tableur" />
-		<link type="text/css" rel="stylesheet" href="../../../../../../common/main/resources/help/editor.css" />
-=======
-		<meta name="description" content="Paramètres avancés de l'éditeur de classeurs'" />
-		<link type="text/css" rel="stylesheet" href="../editor.css" />
->>>>>>> e390c56e
-		<link type = "text/css" rel = "stylesheet" href = "../../images/sprite.css" />
-        <script type="text/javascript" src="../callback.js"></script>
-        <script type="text/javascript" src="../search/js/page-search.js"></script>
-	</head>
-	<body>
-		<div class="mainpart">
-        <div class="search-field">
-            <input id="search" class="searchBar" placeholder="Rechercher" type="text" onkeypress="doSearch(event)">
-        </div>
-		<h1>Paramètres avancés de l'éditeur de classeurs</h1>
-			<p><a href="https://www.onlyoffice.com/fr/spreadsheet-editor.aspx" target="_blank" onclick="onhyperlinkclick(this)"><b>L'éditeur de classeurs</b></a> vous permet de modifier ses paramètres avancés. Pour y accéder, ouvrez l'onglet <b>Fichier</b> de la barre d'outils supérieure et sélectionnez l'option <b>Paramètres avancés</b>.</p>
-            <p>Les paramètres avancés sont groupés comme suit:</p>
-
-            <h3>Édition et enregistrement</h3>
-            <ol>
-                <li><span class="onlineDocumentFeatures"><b>Enregistrement automatique</b> est utilisé dans la <em>version en ligne</em> pour activer/désactiver l'enregistrement automatique des modifications que vous effectuez pendant l'édition.</span></li>
-                <li><span class="desktopDocumentFeatures"><b>Récupération automatique</b> - est utilisé dans la <em>version de bureau</em> pour activer/désactiver l'option qui permet de récupérer automatiquement les feuilles de calcul en cas de fermeture inattendue du programme.</span></li>
-                <li><b>Afficher le bouton Options de collage lorsque le contenu est collé</b>. L'icône correspondante sera affichée lorsque vous collez le contenu à la feuille de calcul.</li>
-            </ol>
-
-            <h3>Collaboration</h3>
-            <ol>
-                <li class="onlineDocumentFeatures">
-                    La rubrique <b>Mode de co-édition</b> permet de sélectionner le mode d'affichage préférable des modifications effectuées lors de la collaboration sur la feuille de calcul.
-                    <ul>
-                        <li><b>Rapide</b> (par défaut). Les utilisateurs qui participent à la co-édition de la feuille de calcul verront les changements en temps réel une fois qu'ils sont faits par d'autres utilisateurs.</li>
-                        <li><b>Strict</b>. Tous les changements apparaîtront uniquement lorsque vous cliquez sur l'icône <b>Enregistrer</b> <div class="icon icon-saveupdate"></div> pour vous informer qu'il y a des changements effectués par d'autres utilisateurs.</li>
-                    </ul>
-                </li>
-                <li><b>Afficher les modifications apportées par d'autres utilisateurs</b>. Cette option permet d'afficher les modifications apportées par d'autres utilisateurs dans une feuille de calcul disponible en lecture seul en mode <b>Lecteur en direct</b> uniquement.</li>
-                <li><b>Afficher les commentaires dans la feuille</b>. Une fois désactivée, les fragments commentés seront mis en surbrillance uniquement lorsque vous cliquez sur l'icône <b>Commentaires</b> <div class="icon icon-commentsicon"></div> sur la barre latérale gauche.</li>
-                <li><b>Afficher les commentaires résolus</b>. Cette fonction est désactivée par défaut pour que les commentaires résolus soient cachés dans la feuille de calcul. Vous ne pourrez voir ces commentaires que si vous cliquez sur l'icône <b>Commentaires</b> <div class="icon icon-commentsicon"></div> sur la barre latérale gauche. Activez cette option si vous voulez afficher les commentaires résolus dans le texte du classeur.</li>
-            </ol>
-
-            <h3>Espace de travail</h3>
-            <ol>
-                <li>
-                    <p>L'option <b>Style de référence R1C1</b> est désactivée et le style de référence A1 est utilisé.</p>
-                    <p>Lorsque <b>le style de référence A1</b> est utilisé, les colonnes sont désignées par des lettres et les lignes par des chiffres. Si vous sélectionnez la cellule située dans la rangée 3 et la colonne 2, son adresse affichée dans la case à gauche de la barre de formule ressemble à ceci: <b>B3</b>. Si <b>le style de référence R1C1</b> est activé, les lignes et les colonnes sont désignées par des numéros. Si vous sélectionnez la cellule à l'intersection de la ligne 3 et de la colonne 2, son adresse ressemblera à ceci: <b>R3C2</b>. La lettre R indique le numéro de ligne et la lettre C le numéro de colonne.</p>
-                    <p><img alt="Cellule active" src="../images/activecell.png" /></p>
-                    <p>Si vous vous référez à d'autres cellules en utilisant <b>le style de référence R1C1</b>, la référence à une cellule cible est formée en fonction de la distance à partir de la cellule active. Par exemple, lorsque vous sélectionnez la cellule de la ligne 5 et de la colonne 1 et faites référence à la cellule de la ligne 3 et de la colonne 2, la référence est <b>R[-2]C[1]</b>. Les chiffres entre crochets désignent la position de la cellule à laquelle vous vous référez par rapport à la position actuelle de la cellule, c'est-à-dire que la cellule cible est à 2 lignes plus haut et 1 colonne à droite de la cellule active. Si vous sélectionnez la cellule de la ligne 1 et de la colonne 2 et que vous vous référez à la même cellule de la ligne 3 et de la colonne 2, la référence est <b>R[2]C</b>, c'est-à-dire que la cellule cible est à 2 lignes en dessous de la cellule active et dans la même colonne.</p>
-                    <p><div class="big big-relativereference"></div></p>
-                </li>
-                <li>L'option<b> Utiliser la touche Alt pour naviguer dans l'interface utilisateur à l'aide du clavier</b> sert à activer l'utilisation de la <em>touche Alt/Option</em> dans raccourcis clavier.</li>
-                <li>
-                    <b>Thème d'interface</b> permet de modifier les jeux de couleurs de l'interface d'éditeur.
-                    <ul>
-                        <li>L'option <b>Identique à système</b> permet d'utiliser le thème système par l'éditeur.</li>
-                        <li>Le mode <b>Claire</b> comprend l'affichage des éléments de l'interface utilisateur en couleurs standards bleu, blanc et gris claire à contraste réduit et est destiné à un travail de jour.</li>
-                        <li>Le mode <b>Claire classique</b> comprend l'affichage en couleurs standards bleu, blanc et gris claire.</li>
-                        <li>Le mode <b>Sombre</b> comprend l'affichage en tons sombres noir, gris foncé et gris claire destinés à un travail de nuit.</li>
-                        <li>
-                            Le mode <b>Contraste élevé</b> sombre comprend l'affichage des éléments de l'interface utilisateur en couleurs noir, gris foncé et blanc à plus de contraste et est destiné à mettre en surbrillance la zone de travail du fichier.
-                            <p class="note"><b>Remarque</b>: Outre les thèmes d'interface <b>Claire</b>, <b>Classique claire</b>, <b>Sombre</b> et <b>Contraste élevé sombre</b>, il est possible de personnaliser le thème de vos éditeurs ONLYOFFICE. Pour en savoir plus, veuillez consulter <a target="_blank" href="https://helpcenter.onlyoffice.com/installation/docs-developer-change-theme.aspx" onclick="onhyperlinkclick(this)">ces instructions</a>.</p>
-                        </li>
-                    </ul>
-                </li>
-                <li>L'option <b>Unité de mesure</b> sert à spécifier les unités de mesure utilisées sur les règles et dans les fenêtres de paramètres pour les paramètres tels que largeur, hauteur, espacement, marges etc. Vous pouvez choisir l'option <em>Centimètre</em>, <em>Point</em> ou <em>Pouce</em>.</li>
-                <li>L'option<b> Valeur du zoom</b> par défaut sert à définir la valeur de zoom par défaut en la sélectionnant de la liste des options disponibles de 50% à 500%.</li>
-                <li>
-                    L'option <b>Hinting de la police</b> sert à sélectionner le type d'affichage de la police dans l'éditeur de classeurs.
-                    <ul>
-                        <li>Choisissez <b>Comme Windows</b> si vous aimez la façon dont les polices sont habituellement affichées sous Windows, c'est à dire en utilisant la police de Windows.</li>
-                        <li>Choisissez <b>Comme OS X</b> si vous aimez la façon dont les polices sont habituellement affichées sous Mac, c'est à dire sans hinting.</li>
-                        <li>Choisissez <b>Natif</b> si vous voulez que votre texte sera affiché avec les hintings intégrés dans les fichiers de polices.</li>
-                        <li>
-                            <b>Mise en </b><b><b>c</b>ache par défaut</b> sert à sélectionner cache de police. Il n'est pas recommandé de désactiver ce mode-ci sans raison évidente. C'est peut être utile dans certains cas, par exemple les problèmes d'accélération matérielle activé sous Google Chrome.
-                            <p>L'éditer de classeurs gère deux modes de mise en cache:</p>
-                            <ol>
-                                <li>Dans le <b>premier mode de mise en cache</b> chaque lettre est mis en cache comme une image indépendante.</li>
-                                <li>Dans le <b>deuxième mode de mise en cache</b> l'image d'une certaine taille est sélectionnée avec les lettres dynamiques et avec de l'allocation/libération de la mémoire mis en place. La deuxième image est créée s'il y a de mémoire suffisante etc.</li>
-                            </ol>
-                            <p>Le<b> Mode de mise en cache</b> par défaut est activé en fonction du navigateur utilisé:</p>
-                            <ul>
-                                <li>Avec la <b>mise en cache par défaut</b> activée, dans Internet Explorer (v. 9, 10, 11) le <b>deuxième mode de mise en cache</b> est utilisé, le <b>premier mode de mise en cache </b>est utilisé dans les autres navigateurs.</li>
-                                <li>Avec la <b>mise en cache par défaut</b> désactivée, dans Internet Explorer (v. 9, 10, 11) le <b>premier mode de mise en cache</b> est utilisé, le <b>deuxième mode de mise en cache </b>est utilisé dans les autres navigateurs.</li>
-                            </ul>
-                        </li>
-                    </ul>
-                </li>
-                <li>
-                    L'option <b>Réglages macros</b> sert à désactiver toutes les macros avec notification.
-                    <ul>
-                        <li>Choisissez <b>Désactiver tout</b> pour désactiver toutes les macros dans votre feuille de calcul.</li>
-                        <li>Choisissez <b>Montrer la notification</b> pour afficher les notifications lorsque des macros sont présentes dans une feuille de calcul.</li>
-                        <li>Choisissez <b>Activer tout</b> pour exécuter automatiquement toutes les macros dans votre feuille de calcul.</li>
-                    </ul>
-                </li>            
-            </ol>
-
-            <h3>Paramètres régionaux</h3>
-            <ol>
-                <li>
-                    L'option <b>Langage de formule</b> est utilisée pour sélectionner la langue d'affichage et de saisie des noms de formules, des noms et des descriptions d'arguments.
-                    <p>Les formules sont pris en charge dans 33 langues:</p>
-                    <p><em>Allemand</em>, <em>anglais</em>, <em>arménien</em>, <em>bulgare</em>, <em>catalan</em>, <em>chinois</em>, <em>danois</em>, <em>espagnol</em>, <em>finnois</em>, <em>français</em>, <em>grec</em>, <em>hongrois</em>, <em>indonésien</em>, <em>italien</em>, <em>japonais</em>, <em>coréen</em>, <em>lao</em>, <em>letton</em>, <em>norvégien</em>, <em>néerlandais</em>, <em>polonais</em>, <em>portugais (Brésil)</em>, <em>portugais (Portugal)</em>, <em>roumain</em>, <em>russe</em>, <em>slovaque</em>, <em>slovène</em>, <em>suédois</em>, <em>tchèque</em>, <em>turc</em>, <em>ukrainien</em>, <em>vietnamien</em>.</p>
-                </li>
-                <li>L'option <b>Région</b> est utilisée pour sélectionner le format d'affichage par défaut pour la devise, la date et l'heure.</li>
-                <li>Régions disponibles: <em>Azerbaïdjan (Azerbaïdjan)</em>, <em>bulgare (Bulgarie)</em>, <em>tchèque (République tchèque)</em>, <em>danois (Danemark)</em>, <em>allemand (Autriche)</em>, <em>allemand (Allemagne)</em>, <em>allemand (Suisse)</em>, <em>grec (Grèce)</em>, <em>anglais (Australie)</em>, <em>anglais (Royaume-Uni)</em>, <em>anglais (USA)</em>, <em>espagnol (Espagne)</em>, <em>espagnol (Mexique)</em>, <em>finnois (Finlande)</em>, <em>français (France)</em>, <em>français (Suisse)</em>, <em>italien (Italie)</em>, <em>italien (Suisse)</em>, <em>japonais (Japon)</em>, <em>coréen (Corée)</em>, <em>letton (Lettonie)</em>, <em>hongrois (Hongrie)</em>, <em>néerlandais (Pays-Bas)</em>, <em>polonais (Pologne)</em>, <em>portugais (Brésil)</em>, <em>portugais (Portugal)</em>, <em>russe (Russie)</em>, <em>slovaque (Slovaquie)</em>, <em>slovène (République de Slovénie)</em>, <em>suédois (Finlande)</em>, <em>suédois (Suède)</em>, <em>turc (Turquie)</em>, <em>ukrainien (Ukraine)</em>, <em>vietnamien (Viêt Nam)</em>, <em>chinois (Chine)</em>, <em>taïwanais (Taïwan)</em>.</li>
-                <li>L'option <b>Utiliser des séparateurs basés sur les paramètres régionaux</b> est activée par défaut, les séparateurs correspondront à la région définie. Afin de définir les séparateurs personnalisés, désactivez cette option et saisissez les séparateurs requis dans les champs <b>Séparateur décimal</b> et <b>Séparateur de milliers</b>.</li>
-            </ol>
-
-            <h3>Vérification</h3>
-            <ol>
-                <li>L'option <b>Langue du dictionnaire</b> est utilisée afin de sélectionner le dictionnaire préféré pour la vérification de l'orthographe.</li>
-                <li><b>Ignorer les mots en MAJUSCULES</b>. Les mots tapés en majuscules sont ignorés lors de la vérification de l'orthographe.</li>
-                <li><b>Ignorer les mots contenant des chiffres</b>. Les mots contenant des chiffres sont ignorés lors de la vérification de l'orthographe.</li>
-                <li>Le menu Options de correction automatique permet d'accéder aux <a href="../UsageInstructions/MathAutoCorrect.htm" onclick="onhyperlinkclick(this)">paramètres de correction automatique</a> tels que remplacement au cours de la frappe, fonctions de reconnaissance, mise en forme automatique etc.</li>
-            </ol>
-
-            <h3>Calcul</h3>
-            <ol>
-                <li>L'option <b>Utiliser le calendrier depuis 1904</b> permet de calculer les dates à partir du 1er janvier 1904 comme point de départ. Elle peut être utile lorsque vous travaillez avec des feuilles de calcul créées dans la version MS Excel 2008 pour Mac ou des versions antérieures de MS Excel pour Mac.</li>
-            </ol>
-			<p>Pour enregistrer toutes les modifications, cliquez sur le bouton <b>Appliquer.</b></p>
-		</div>
-	</body>
+﻿<!DOCTYPE html>
+<html>
+	<head>
+		<title>Paramètres avancés de l'éditeur de classeurs</title>
+		<meta charset="utf-8" />
+		<meta name="description" content="Paramètres avancés de l'éditeur de classeurs'" />
+		<link type="text/css" rel="stylesheet" href="../../../../../../common/main/resources/help/editor.css" />
+		<link type = "text/css" rel = "stylesheet" href = "../../images/sprite.css" />
+        <script type="text/javascript" src="../callback.js"></script>
+        <script type="text/javascript" src="../search/js/page-search.js"></script>
+	</head>
+	<body>
+		<div class="mainpart">
+        <div class="search-field">
+            <input id="search" class="searchBar" placeholder="Rechercher" type="text" onkeypress="doSearch(event)">
+        </div>
+		<h1>Paramètres avancés de l'éditeur de classeurs</h1>
+			<p><a href="https://www.onlyoffice.com/fr/spreadsheet-editor.aspx" target="_blank" onclick="onhyperlinkclick(this)"><b>L'éditeur de classeurs</b></a> vous permet de modifier ses paramètres avancés. Pour y accéder, ouvrez l'onglet <b>Fichier</b> de la barre d'outils supérieure et sélectionnez l'option <b>Paramètres avancés</b>.</p>
+            <p>Les paramètres avancés sont groupés comme suit:</p>
+
+            <h3>Édition et enregistrement</h3>
+            <ol>
+                <li><span class="onlineDocumentFeatures"><b>Enregistrement automatique</b> est utilisé dans la <em>version en ligne</em> pour activer/désactiver l'enregistrement automatique des modifications que vous effectuez pendant l'édition.</span></li>
+                <li><span class="desktopDocumentFeatures"><b>Récupération automatique</b> - est utilisé dans la <em>version de bureau</em> pour activer/désactiver l'option qui permet de récupérer automatiquement les feuilles de calcul en cas de fermeture inattendue du programme.</span></li>
+                <li><b>Afficher le bouton Options de collage lorsque le contenu est collé</b>. L'icône correspondante sera affichée lorsque vous collez le contenu à la feuille de calcul.</li>
+            </ol>
+
+            <h3>Collaboration</h3>
+            <ol>
+                <li class="onlineDocumentFeatures">
+                    La rubrique <b>Mode de co-édition</b> permet de sélectionner le mode d'affichage préférable des modifications effectuées lors de la collaboration sur la feuille de calcul.
+                    <ul>
+                        <li><b>Rapide</b> (par défaut). Les utilisateurs qui participent à la co-édition de la feuille de calcul verront les changements en temps réel une fois qu'ils sont faits par d'autres utilisateurs.</li>
+                        <li><b>Strict</b>. Tous les changements apparaîtront uniquement lorsque vous cliquez sur l'icône <b>Enregistrer</b> <div class="icon icon-saveupdate"></div> pour vous informer qu'il y a des changements effectués par d'autres utilisateurs.</li>
+                    </ul>
+                </li>
+                <li><b>Afficher les modifications apportées par d'autres utilisateurs</b>. Cette option permet d'afficher les modifications apportées par d'autres utilisateurs dans une feuille de calcul disponible en lecture seul en mode <b>Lecteur en direct</b> uniquement.</li>
+                <li><b>Afficher les commentaires dans la feuille</b>. Une fois désactivée, les fragments commentés seront mis en surbrillance uniquement lorsque vous cliquez sur l'icône <b>Commentaires</b> <div class="icon icon-commentsicon"></div> sur la barre latérale gauche.</li>
+                <li><b>Afficher les commentaires résolus</b>. Cette fonction est désactivée par défaut pour que les commentaires résolus soient cachés dans la feuille de calcul. Vous ne pourrez voir ces commentaires que si vous cliquez sur l'icône <b>Commentaires</b> <div class="icon icon-commentsicon"></div> sur la barre latérale gauche. Activez cette option si vous voulez afficher les commentaires résolus dans le texte du classeur.</li>
+            </ol>
+
+            <h3>Espace de travail</h3>
+            <ol>
+                <li>
+                    <p>L'option <b>Style de référence R1C1</b> est désactivée et le style de référence A1 est utilisé.</p>
+                    <p>Lorsque <b>le style de référence A1</b> est utilisé, les colonnes sont désignées par des lettres et les lignes par des chiffres. Si vous sélectionnez la cellule située dans la rangée 3 et la colonne 2, son adresse affichée dans la case à gauche de la barre de formule ressemble à ceci: <b>B3</b>. Si <b>le style de référence R1C1</b> est activé, les lignes et les colonnes sont désignées par des numéros. Si vous sélectionnez la cellule à l'intersection de la ligne 3 et de la colonne 2, son adresse ressemblera à ceci: <b>R3C2</b>. La lettre R indique le numéro de ligne et la lettre C le numéro de colonne.</p>
+                    <p><img alt="Cellule active" src="../images/activecell.png" /></p>
+                    <p>Si vous vous référez à d'autres cellules en utilisant <b>le style de référence R1C1</b>, la référence à une cellule cible est formée en fonction de la distance à partir de la cellule active. Par exemple, lorsque vous sélectionnez la cellule de la ligne 5 et de la colonne 1 et faites référence à la cellule de la ligne 3 et de la colonne 2, la référence est <b>R[-2]C[1]</b>. Les chiffres entre crochets désignent la position de la cellule à laquelle vous vous référez par rapport à la position actuelle de la cellule, c'est-à-dire que la cellule cible est à 2 lignes plus haut et 1 colonne à droite de la cellule active. Si vous sélectionnez la cellule de la ligne 1 et de la colonne 2 et que vous vous référez à la même cellule de la ligne 3 et de la colonne 2, la référence est <b>R[2]C</b>, c'est-à-dire que la cellule cible est à 2 lignes en dessous de la cellule active et dans la même colonne.</p>
+                    <p><div class="big big-relativereference"></div></p>
+                </li>
+                <li>L'option<b> Utiliser la touche Alt pour naviguer dans l'interface utilisateur à l'aide du clavier</b> sert à activer l'utilisation de la <em>touche Alt/Option</em> dans raccourcis clavier.</li>
+                <li>
+                    <b>Thème d'interface</b> permet de modifier les jeux de couleurs de l'interface d'éditeur.
+                    <ul>
+                        <li>L'option <b>Identique à système</b> permet d'utiliser le thème système par l'éditeur.</li>
+                        <li>Le mode <b>Claire</b> comprend l'affichage des éléments de l'interface utilisateur en couleurs standards bleu, blanc et gris claire à contraste réduit et est destiné à un travail de jour.</li>
+                        <li>Le mode <b>Claire classique</b> comprend l'affichage en couleurs standards bleu, blanc et gris claire.</li>
+                        <li>Le mode <b>Sombre</b> comprend l'affichage en tons sombres noir, gris foncé et gris claire destinés à un travail de nuit.</li>
+                        <li>
+                            Le mode <b>Contraste élevé</b> sombre comprend l'affichage des éléments de l'interface utilisateur en couleurs noir, gris foncé et blanc à plus de contraste et est destiné à mettre en surbrillance la zone de travail du fichier.
+                            <p class="note"><b>Remarque</b>: Outre les thèmes d'interface <b>Claire</b>, <b>Classique claire</b>, <b>Sombre</b> et <b>Contraste élevé sombre</b>, il est possible de personnaliser le thème de vos éditeurs ONLYOFFICE. Pour en savoir plus, veuillez consulter <a target="_blank" href="https://helpcenter.onlyoffice.com/installation/docs-developer-change-theme.aspx" onclick="onhyperlinkclick(this)">ces instructions</a>.</p>
+                        </li>
+                    </ul>
+                </li>
+                <li>L'option <b>Unité de mesure</b> sert à spécifier les unités de mesure utilisées sur les règles et dans les fenêtres de paramètres pour les paramètres tels que largeur, hauteur, espacement, marges etc. Vous pouvez choisir l'option <em>Centimètre</em>, <em>Point</em> ou <em>Pouce</em>.</li>
+                <li>L'option<b> Valeur du zoom</b> par défaut sert à définir la valeur de zoom par défaut en la sélectionnant de la liste des options disponibles de 50% à 500%.</li>
+                <li>
+                    L'option <b>Hinting de la police</b> sert à sélectionner le type d'affichage de la police dans l'éditeur de classeurs.
+                    <ul>
+                        <li>Choisissez <b>Comme Windows</b> si vous aimez la façon dont les polices sont habituellement affichées sous Windows, c'est à dire en utilisant la police de Windows.</li>
+                        <li>Choisissez <b>Comme OS X</b> si vous aimez la façon dont les polices sont habituellement affichées sous Mac, c'est à dire sans hinting.</li>
+                        <li>Choisissez <b>Natif</b> si vous voulez que votre texte sera affiché avec les hintings intégrés dans les fichiers de polices.</li>
+                        <li>
+                            <b>Mise en </b><b><b>c</b>ache par défaut</b> sert à sélectionner cache de police. Il n'est pas recommandé de désactiver ce mode-ci sans raison évidente. C'est peut être utile dans certains cas, par exemple les problèmes d'accélération matérielle activé sous Google Chrome.
+                            <p>L'éditer de classeurs gère deux modes de mise en cache:</p>
+                            <ol>
+                                <li>Dans le <b>premier mode de mise en cache</b> chaque lettre est mis en cache comme une image indépendante.</li>
+                                <li>Dans le <b>deuxième mode de mise en cache</b> l'image d'une certaine taille est sélectionnée avec les lettres dynamiques et avec de l'allocation/libération de la mémoire mis en place. La deuxième image est créée s'il y a de mémoire suffisante etc.</li>
+                            </ol>
+                            <p>Le<b> Mode de mise en cache</b> par défaut est activé en fonction du navigateur utilisé:</p>
+                            <ul>
+                                <li>Avec la <b>mise en cache par défaut</b> activée, dans Internet Explorer (v. 9, 10, 11) le <b>deuxième mode de mise en cache</b> est utilisé, le <b>premier mode de mise en cache </b>est utilisé dans les autres navigateurs.</li>
+                                <li>Avec la <b>mise en cache par défaut</b> désactivée, dans Internet Explorer (v. 9, 10, 11) le <b>premier mode de mise en cache</b> est utilisé, le <b>deuxième mode de mise en cache </b>est utilisé dans les autres navigateurs.</li>
+                            </ul>
+                        </li>
+                    </ul>
+                </li>
+                <li>
+                    L'option <b>Réglages macros</b> sert à désactiver toutes les macros avec notification.
+                    <ul>
+                        <li>Choisissez <b>Désactiver tout</b> pour désactiver toutes les macros dans votre feuille de calcul.</li>
+                        <li>Choisissez <b>Montrer la notification</b> pour afficher les notifications lorsque des macros sont présentes dans une feuille de calcul.</li>
+                        <li>Choisissez <b>Activer tout</b> pour exécuter automatiquement toutes les macros dans votre feuille de calcul.</li>
+                    </ul>
+                </li>            
+            </ol>
+
+            <h3>Paramètres régionaux</h3>
+            <ol>
+                <li>
+                    L'option <b>Langage de formule</b> est utilisée pour sélectionner la langue d'affichage et de saisie des noms de formules, des noms et des descriptions d'arguments.
+                    <p>Les formules sont pris en charge dans 33 langues:</p>
+                    <p><em>Allemand</em>, <em>anglais</em>, <em>arménien</em>, <em>bulgare</em>, <em>catalan</em>, <em>chinois</em>, <em>danois</em>, <em>espagnol</em>, <em>finnois</em>, <em>français</em>, <em>grec</em>, <em>hongrois</em>, <em>indonésien</em>, <em>italien</em>, <em>japonais</em>, <em>coréen</em>, <em>lao</em>, <em>letton</em>, <em>norvégien</em>, <em>néerlandais</em>, <em>polonais</em>, <em>portugais (Brésil)</em>, <em>portugais (Portugal)</em>, <em>roumain</em>, <em>russe</em>, <em>slovaque</em>, <em>slovène</em>, <em>suédois</em>, <em>tchèque</em>, <em>turc</em>, <em>ukrainien</em>, <em>vietnamien</em>.</p>
+                </li>
+                <li>L'option <b>Région</b> est utilisée pour sélectionner le format d'affichage par défaut pour la devise, la date et l'heure.</li>
+                <li>Régions disponibles: <em>Azerbaïdjan (Azerbaïdjan)</em>, <em>bulgare (Bulgarie)</em>, <em>tchèque (République tchèque)</em>, <em>danois (Danemark)</em>, <em>allemand (Autriche)</em>, <em>allemand (Allemagne)</em>, <em>allemand (Suisse)</em>, <em>grec (Grèce)</em>, <em>anglais (Australie)</em>, <em>anglais (Royaume-Uni)</em>, <em>anglais (USA)</em>, <em>espagnol (Espagne)</em>, <em>espagnol (Mexique)</em>, <em>finnois (Finlande)</em>, <em>français (France)</em>, <em>français (Suisse)</em>, <em>italien (Italie)</em>, <em>italien (Suisse)</em>, <em>japonais (Japon)</em>, <em>coréen (Corée)</em>, <em>letton (Lettonie)</em>, <em>hongrois (Hongrie)</em>, <em>néerlandais (Pays-Bas)</em>, <em>polonais (Pologne)</em>, <em>portugais (Brésil)</em>, <em>portugais (Portugal)</em>, <em>russe (Russie)</em>, <em>slovaque (Slovaquie)</em>, <em>slovène (République de Slovénie)</em>, <em>suédois (Finlande)</em>, <em>suédois (Suède)</em>, <em>turc (Turquie)</em>, <em>ukrainien (Ukraine)</em>, <em>vietnamien (Viêt Nam)</em>, <em>chinois (Chine)</em>, <em>taïwanais (Taïwan)</em>.</li>
+                <li>L'option <b>Utiliser des séparateurs basés sur les paramètres régionaux</b> est activée par défaut, les séparateurs correspondront à la région définie. Afin de définir les séparateurs personnalisés, désactivez cette option et saisissez les séparateurs requis dans les champs <b>Séparateur décimal</b> et <b>Séparateur de milliers</b>.</li>
+            </ol>
+
+            <h3>Vérification</h3>
+            <ol>
+                <li>L'option <b>Langue du dictionnaire</b> est utilisée afin de sélectionner le dictionnaire préféré pour la vérification de l'orthographe.</li>
+                <li><b>Ignorer les mots en MAJUSCULES</b>. Les mots tapés en majuscules sont ignorés lors de la vérification de l'orthographe.</li>
+                <li><b>Ignorer les mots contenant des chiffres</b>. Les mots contenant des chiffres sont ignorés lors de la vérification de l'orthographe.</li>
+                <li>Le menu Options de correction automatique permet d'accéder aux <a href="../UsageInstructions/MathAutoCorrect.htm" onclick="onhyperlinkclick(this)">paramètres de correction automatique</a> tels que remplacement au cours de la frappe, fonctions de reconnaissance, mise en forme automatique etc.</li>
+            </ol>
+
+            <h3>Calcul</h3>
+            <ol>
+                <li>L'option <b>Utiliser le calendrier depuis 1904</b> permet de calculer les dates à partir du 1er janvier 1904 comme point de départ. Elle peut être utile lorsque vous travaillez avec des feuilles de calcul créées dans la version MS Excel 2008 pour Mac ou des versions antérieures de MS Excel pour Mac.</li>
+            </ol>
+			<p>Pour enregistrer toutes les modifications, cliquez sur le bouton <b>Appliquer.</b></p>
+		</div>
+	</body>
 </html>