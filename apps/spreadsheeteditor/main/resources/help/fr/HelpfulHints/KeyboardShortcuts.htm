﻿<!DOCTYPE html>
<html>
	<head>
		<title>Raccourcis clavier</title>
		<meta charset="utf-8" />
<<<<<<< HEAD
		<meta name="description" content="La liste des raccourcis clavier afin de donner un accès plus rapide et plus facile aux fonctionnalités du Tableur." />
		<link type="text/css" rel="stylesheet" href="../../../../../../common/main/resources/help/editor.css" />
=======
		<meta name="description" content="La liste des raccourcis pour un accès rapide et facil aux fonctionnalités de l'éditeur de classeurs." />
		<link type="text/css" rel="stylesheet" href="../editor.css" />
>>>>>>> e390c56e
		<link type = "text/css" rel = "stylesheet" href = "../../images/sprite.css" />
        <script type="text/javascript" src="../callback.js"></script>
        <script type="text/javascript" src="../search/js/page-search.js"></script>
        <script type="text/javascript" src="../search/js/jquery.min.js"></script>
        <script type="text/javascript" src="../search/js/keyboard-switch.js"></script>
	</head>
	<body>
		<div class="mainpart">
			<div class="search-field">
				<input id="search" class="searchBar" placeholder="Rechercher" type="text" onkeypress="doSearch(event)">
			</div>
			<h1>Raccourcis clavier</h1>
			<h3>Raccourcis clavier pour les touches d'accès</h3>
			<p>Utiliser les <b>raccourcis clavier </b> pour faciliter et accélérer l'accès à <a href="https://www.onlyoffice.com/fr/spreadsheet-editor.aspx" target="_blank" onclick="onhyperlinkclick(this)"><b>l'éditeur de classeurs</b></a> sans l'aide de la souris.</p>
			<ol>
				<li>Appuyez sur la touche <b>Alt </b>pour activer toutes les touches d'accès pour l'en-tête, la barre d'outils supérieure, les barres latérales droite et gauche et la barre d'état.</li>
				<li>
					Appuyez sur la lettre qui correspond à l'élément dont vous avez besoin. D'autres suggestions de touches peuvent s'afficher en fonction de la touche que vous appuyez. Les premières suggestions de touches se cachent lorsque les suggestions supplémentaires s'affichent.
					<p>Par exemple, pour accéder à l'onglet <b>Insertion</b>, appuyez sur <b>Alt</b> pour afficher les primaires suggestions de touches d'accès.</p>
					<p><img alt="Primaires touches d'accès" src="../images/keytips1.png" /></p>
					<p>Appuyez sur la lettre <b>I</b> pour accéder à l'onglet <b>Insertion</b> et activer tous les raccourcis clavier disponibles sous cet onglet.</p>
					<p><img alt="Touches d'accès supplémentaires" src="../images/keytips2.png" /></p>
					<p>Appuyez sur la lettre qui correspond à l'élément que vous allez paramétrer.</p>
				</li>
				<li>Appuyez sur <b>Alt</b> pour masquer toutes les suggestions de touches d'accès ou appuyez sur <b>Échap</b> pour revenir au groupe de suggestions de touches précédent.</li>
			</ol>
			<p>Trouverez ci-dessous les raccourcis clavier les plus courants:</p>
			<ul class="shortcut_variants">
				<li class="shortcut_toggle pc_option left_option">Windows/Linux</li>
				<!--
		-->
				<li class="shortcut_toggle mac_option right_option">Mac OS</li>
			</ul>
			<table class="keyboard_shortcuts_table">
				<tr>
					<th colspan="4" class="keyboard_section">En travaillant sur le classeur</th>
				</tr>
				<tr>
					<td>Ouvrir le panneau 'Fichier'</td>
					<td width="20%"><kbd>Alt</kbd>+<kbd>F</kbd></td>
					<td width="20%"><kbd>^ Ctrl</kbd>+<kbd>⌥ Option</kbd>+<kbd>F</kbd></td>
					<td>Ouvrir le panneau <b>Fichier</b> pour enregistrer, télécharger, imprimer le classeur actuel, voir ses informations, créer un nouveau classeur ou ouvrir un classeur existant, accéder à l'aide de Spreadsheet Editor ou aux paramètres avancés.</td>
				</tr>
				<tr>
					<td>Ouvrir la fenêtre 'Rechercher et remplacer'</td>
					<td><kbd>Ctrl</kbd>+<kbd>F</kbd></td>
					<td><kbd>^ Ctrl</kbd>+<kbd>F</kbd>,<br /><kbd>⌘ Cmd</kbd>+<kbd>F</kbd></td>
					<td>Ouvrir la fenêtre <b>Rechercher et remplacer</b> pour commencer à rechercher une cellule contenant les caractères requis.</td>
				</tr>
				<tr>
					<td>Ouvrir la fenêtre "Rechercher et remplacer" avec le champ de remplacement</td>
					<td><kbd>Ctrl</kbd>+<kbd>H</kbd></td>
					<td><kbd>^ Ctrl</kbd>+<kbd>H</kbd></td>
					<td>Ouvrir la fenêtre <b>Rechercher et remplacer</b> avec le champ de remplacement pour remplacer une ou plusieurs occurrences des caractères trouvés.</td>
				</tr>
				<tr>
					<td>Ouvrir le panneau 'Commentaires'</td>
					<td><kbd>Ctrl</kbd>+<kbd>⇧ Maj</kbd>+<kbd>H</kbd></td>
					<td><kbd>^ Ctrl</kbd>+<kbd>⇧ Maj</kbd>+<kbd>H</kbd>,<br /><kbd>⌘ Cmd</kbd>+<kbd>⇧ Maj</kbd>+<kbd>H</kbd></td>
					<td>Ouvrir le volet <b>Commentaires</b> pour ajouter votre commentaire ou pour répondre aux commentaires des autres utilisateurs.</td>
				</tr>
				<tr>
					<td>Ouvrir le champ de commentaires</td>
					<td><kbd>Alt</kbd>+<kbd>H</kbd></td>
					<td><kbd>⌘ Cmd</kbd>+<kbd>⌥ Option</kbd>+<kbd>A</kbd></td>
					<td>Ouvrir un champ de saisie où vous pouvez ajouter le texte de votre commentaire.</td>
				</tr>
				<tr class="onlineDocumentFeatures">
					<td>Ouvrir le panneau Chat (éditeurs en ligne)</td>
					<td><kbd>Alt</kbd>+<kbd>Q</kbd></td>
					<td><kbd>^ Ctrl</kbd>+<kbd>⌥ Option</kbd>+<kbd>Q</kbd></td>
					<td>Ouvrir le panneau Chat dans l'éditeur en ligne et envoyer un message:</td>
				</tr>
				<tr>
					<td>Enregistrer le classeur</td>
					<td><kbd>Ctrl</kbd>+<kbd>S</kbd></td>
					<td><kbd>^ Ctrl</kbd>+<kbd>S</kbd>,<br /><kbd>⌘ Cmd</kbd>+<kbd>S</kbd></td>
					<td>Enregistrer toutes les modifications dans le classeur en cours d'édition dans Spreadsheet Editor. Le fichier actif sera enregistré avec son nom de fichier actuel, son emplacement et son format de fichier.</td>
				</tr>
				<tr>
					<td>Imprimer le classeur</td>
					<td><kbd>Ctrl</kbd>+<kbd>P</kbd></td>
					<td><kbd>^ Ctrl</kbd>+<kbd>P</kbd>,<br /><kbd>⌘ Cmd</kbd>+<kbd>P</kbd></td>
					<td>Imprimer le classeur avec l'une des imprimantes disponibles ou l'enregistrer sous forme de fichier.</td>
				</tr>
				<tr class="onlineDocumentFeatures">
					<td>Télécharger comme...</td>
					<td><kbd>Ctrl</kbd>+<kbd>⇧ Maj</kbd>+<kbd>S</kbd></td>
					<td><kbd>^ Ctrl</kbd>+<kbd>⇧ Maj</kbd>+<kbd>S</kbd>,<br /><kbd>⌘ Cmd</kbd>+<kbd>⇧ Maj</kbd>+<kbd>S</kbd></td>
					<td>Ouvrir l'onglet <b>Télécharger comme</b>... pour enregistrer le classeur actuellement affiché sur le disque dur de l'ordinateur dans l'un des formats pris en charge: XLSX, PDF, ODS, CSV, XLTX, PDF/A, OTS.</td>
				</tr>
				<tr>
					<td>Plein écran (éditeurs en ligne)</td>
					<td><kbd>F11</kbd></td>
					<td><!--<kbd>&#8984; Cmd</kbd>+<kbd>^ Ctrl</kbd>+<kbd>F</kbd>--></td>
					<td>Passer à l'affichage en plein écran dans les <b>éditeurs en ligne</b> pour adapter l'éditeur de classeurs à votre écran.</td>
				</tr>
				<tr>
					<td>Menu d'aide</td>
					<td><kbd>F1</kbd></td>
					<td><kbd>F1</kbd></td>
					<td>Ouvrir le menu Aide Spreadsheet Editor.</td>
				</tr>
				<tr>
					<td>Ouvrir un fichier existant (Desktop Editors)</td>
					<td><kbd>Ctrl</kbd>+<kbd>O</kbd></td>
					<td></td>
					<td>Dans l'onglet <b>Ouvrir fichier local</b> dans <b>Desktop Editors</b>, ouvre la boîte de dialogue standard qui permet de sélectionner un fichier existant.</td>
				</tr>
				<tr>
					<td>Fermer un fichier (Desktop Editors)</td>
					<td><kbd>Tab</kbd>/<kbd>Maj</kbd>+<kbd>Tab</kbd></td>
					<td><kbd>↹ Tab</kbd>/<kbd>⇧ Maj</kbd>+<kbd>↹ Tab</kbd></td>
					<td>Fermer la fenêtre du classeur actuel dans Desktop Editors.</td>
				</tr>
				<tr>
					<td>Menu contextuel de l'élément</td>
					<td><kbd>⇧ Maj</kbd>+<kbd>F10</kbd></td>
					<td><kbd>⇧ Maj</kbd>+<kbd>F10</kbd></td>
					<td>Ouvrir le menu contextuel de l'élément sélectionné.</td>
				</tr>
				<tr>
					<td>Réinitialiser le niveau de zoom</td>
					<td><kbd>Ctrl</kbd>+<kbd>0</kbd></td>
					<td><kbd>^ Ctrl</kbd>+<kbd>0</kbd> or <kbd>⌘ Cmd</kbd>+<kbd>0</kbd></td>
					<td>Réinitialiser le niveau de zoom du classeur actuel par défaut à 100%.</td>
				</tr>
				<tr>
					<td>Copier une feuille de calcul</td>
					<td>Appuyez et maintenez la touche  <kbd> Ctrl</kbd>+ faites glisser l'onglet de la feuille de calcul</td>
					<td>Appuyez et maintenez la touche  <kbd> ⌥ Option</kbd>+ faites glisser l'onglet de la feuille de calcul</td>
					<td>Copier une feuille de calcul entière et déplacer-la pour modifier la position de l'onglet.</td>
				</tr>
				<tr>
					<th colspan="4" class="keyboard_section">Navigation</th>
				</tr>
				<tr>
					<td>Déplacer une cellule vers le haut, le bas, la gauche ou la droite</td>
					<td><kbd>←</kbd> <kbd>→</kbd> <kbd>↑</kbd> <kbd>↓</kbd></td>
					<td><kbd>←</kbd> <kbd>→</kbd> <kbd>↑</kbd> <kbd>↓</kbd></td>
					<td>Activer le contour d'une cellule au-dessus/en-dessous de la cellule sélectionnée ou à gauche/à droite de celle-ci.</td>
				</tr>
				<tr>
					<td>Sauter au bord de la zone visible de données ou à la cellule suivante comportant des données.</td>
					<td><kbd>Ctrl</kbd>+<kbd>←</kbd> <kbd>→</kbd> <kbd>↑</kbd> <kbd>↓</kbd></td>
					<td><kbd>⌘ Cmd</kbd>+<kbd>←</kbd> <kbd>→</kbd> <kbd>↑</kbd> <kbd>↓</kbd></td>
					<td>Entourer la cellule au bord de la zone visible de données ou la cellule suivante comportant des données sur la feuille de calcul. S'il n'a a pas de données dans la zone, c'est la dernière cellule dans la zone visible qui sera sélectionnée. S'il y a des données dans la zone, la cellule suivante comportant des données sera sélectionnée.</td>
				</tr>
				<tr>
					<td>Sauter au début de la ligne</td>
					<td><kbd>Début</kbd></td>
					<td><kbd>Début</kbd></td>
					<td>Activer une cellule dans la colonne A de la ligne courante.</td>
				</tr>
				<tr>
					<td>Sauter au début de la feuille de calcul</td>
					<td><kbd>Ctrl</kbd>+<kbd>Début</kbd></td>
					<td><kbd>^ Ctrl</kbd>+<kbd>Début</kbd></td>
					<td>Activer la cellule A1.</td>
				</tr>
				<tr>
					<td>Sauter à la fin de la ligne</td>
					<td><kbd>Fin</kbd>,<br /><kbd>Ctrl</kbd>+<kbd>→</kbd></td>
					<td><kbd>Fin</kbd>,<br /><kbd>⌘ Cmd</kbd>+<kbd>→</kbd></td>
					<td>Activer la dernière cellule de la ligne actuelle.</td>
				</tr>
				<tr>
					<td>Sauter à la fin de la feuille de calcul</td>
					<td><kbd>Ctrl</kbd>+<kbd>Fin</kbd></td>
					<td><kbd>^ Ctrl</kbd>+<kbd>Fin</kbd></td>
					<td>Activer la cellule utilisée en bas à droite de la feuille de calcul située en bas de la ligne du bas avec les données de la colonne la plus à droite avec les données. Si le curseur est sur la ligne de la formule, il sera placé à la fin du texte.</td>
				</tr>
				<tr>
					<td>Passer à la feuille précédente</td>
					<td><kbd>Alt</kbd>+<kbd>Pg. préc</kbd></td>
					<td><kbd>⌥ Option</kbd>+<kbd>Pg. préc</kbd></td>
					<td>Passer à la feuille précédente de votre classeur.</td>
				</tr>
				<tr>
					<td>Passer à la feuille suivante</td>
					<td><kbd>Alt</kbd>+<kbd>Pg. suiv</kbd></td>
					<td><kbd>⌥ Option</kbd>+<kbd>Pg. suiv</kbd></td>
					<td>Passer à la feuille suivante de votre classeur.</td>
				</tr>
				<tr>
					<td>Se déplacer d'une ligne vers le haut</td>
					<td><kbd>↑</kbd>,<br /><kbd>⇧ Maj</kbd>+<kbd>↵ Entrée</kbd></td>
					<td><kbd>⇧ Maj</kbd>+<kbd>↵ Retour</kbd></td>
					<td>Activer la cellule au-dessus de la cellule actuelle dans la même colonne.</td>
				</tr>
				<tr>
					<td>Se déplacer d'une ligne vers le bas</td>
					<td><kbd>↓</kbd>,<br /><kbd>↵ Entrée</kbd></td>
					<td><kbd>↵ Retour</kbd></td>
					<td>Activer la cellule au-dessous de la cellule actuelle dans la même colonne.</td>
				</tr>
				<tr>
					<td>Se déplacer d'une colonne vers la gauche</td>
					<td><kbd>←</kbd>,<br /><kbd>⇧ Maj</kbd>+<kbd>↹ Tab</kbd></td>
					<td><kbd>←</kbd>,<br /><kbd>⇧ Maj</kbd>+<kbd>↹ Tab</kbd></td>
					<td>Activer la cellule précédente de la ligne actuelle.</td>
				</tr>
				<tr>
					<td>Se déplacer d'une colonne vers la droite</td>
					<td><kbd>→</kbd>,<br /><kbd>↹ Tab</kbd></td>
					<td><kbd>→</kbd>,<br /><kbd>↹ Tab</kbd></td>
					<td>Activer la cellule suivante de la ligne actuelle.</td>
				</tr>
				<tr>
					<td>Déplacement vers le bas d'un écran</td>
					<td><kbd>Pg. suiv</kbd></td>
					<td><kbd>Pg. suiv</kbd></td>
					<td>Déplacer un écran vers le bas dans la feuille de calcul.</td>
				</tr>
				<tr>
					<td>Déplacement vers le haut d'un écran</td>
					<td><kbd>Pg. préc</kbd></td>
					<td><kbd>Pg. préc</kbd></td>
					<td>Déplacer un écran vers le haut dans la feuille de travail.</td>
				</tr>
				<tr>
					<td>Déplacer la barre de défilement verticale vers le haut/bas</td>
					<td><kbd>Faire défiler la souris vers le haut/bas</kbd></td>
					<td><kbd>Faire défiler la souris vers le haut/bas</kbd></td>
					<td>Déplacer la barre de défilement verticale vers le haut/bas</td>
				</tr>
				<tr>
					<td>Déplacer la barre de défilement horizontale vers la gauche/droite</td>
					<td><kbd>⇧ Maj</kbd>+<kbd>Faire défiler la souris vers le haut/bas</kbd></td>
					<td><kbd>⇧ Maj</kbd>+<kbd>Faire défiler la souris vers le haut/bas</kbd></td>
					<td>Déplacer la barre de défilement horizontale vers la gauche/droite Afin de déplacer la barre de défilement vers la droite, faites défiler la roulette de la souris vers le bas. Afin de déplacer la barre de défilement vers la gauche, faites défiler la roulette de la souris vers le haut.</td>
				</tr>
				<tr>
					<td>Zoom avant</td>
					<td><kbd>Ctrl</kbd>+<kbd>+</kbd></td>
					<td><kbd>^ Ctrl</kbd>+<kbd>=</kbd>,<br /><kbd>⌘ Cmd</kbd>+<kbd>=</kbd></td>
					<td>Zoom avant sur la feuille de calcul en cours d'édition.</td>
				</tr>
				<tr>
					<td>Zoom arrière</td>
					<td><kbd>Ctrl</kbd>+<kbd>-</kbd></td>
					<td><kbd>^ Ctrl</kbd>+<kbd>-</kbd>,<br /><kbd>⌘ Cmd</kbd>+<kbd>-</kbd></td>
					<td>Zoom arrière sur la feuille de calcul en cours d'édition.</td>
				</tr>
				<tr>
					<td>Naviguer entre les contrôles dans un dialogue modal</td>
					<td><kbd>↹ Tab</kbd>/<kbd>⇧ Maj</kbd>+<kbd>↹ Tab</kbd></td>
					<td><kbd>↹ Tab</kbd>/<kbd>⇧ Maj</kbd>+<kbd>↹ Tab</kbd></td>
					<td>Naviguer entre les contrôles pour mettre en évidence le contrôle précédent ou suivant dans les dialogues modaux.</td>
				</tr>
				<tr>
					<th colspan="4" class="keyboard_section">Sélection de données</th>
				</tr>
				<tr>
					<td>Sélectionner tout</td>
					<td><kbd>Ctrl</kbd>+<kbd>A</kbd>,<br /><kbd>Ctrl</kbd>+<kbd>⇧ Maj</kbd>+<kbd>␣ Barre d'espace</kbd></td>
					<td><kbd>⌘ Cmd</kbd>+<kbd>A</kbd></td>
					<td>Sélectionner toute la feuille de calcul.</td>
				</tr>
				<tr>
					<td>Sélectionner une colonne</td>
					<td><kbd>Ctrl</kbd>+<kbd>␣ Barre d'espace</kbd></td>
					<td><kbd>Ctrl</kbd>+<kbd>␣ Barre d'espace</kbd></td>
					<td>Sélectionner une colonne entière d'une feuille de calcul.</td>
				</tr>
				<tr>
					<td>Sélectionner une ligne</td>
					<td><kbd>⇧ Maj</kbd>+<kbd>␣ Barre d'espace</kbd></td>
					<td><kbd>⇧ Maj</kbd>+<kbd>␣ Barre d'espace</kbd></td>
					<td>Sélectionner une ligne entière d'une feuille de calcul.</td>
				</tr>
				<tr>
					<td>Sélectionner une plage</td>
					<td><kbd>⇧ Maj</kbd>+<kbd>→</kbd> <kbd>←</kbd></td>
					<td><kbd>⇧ Maj</kbd>+<kbd>→</kbd> <kbd>←</kbd></td>
					<td>Sélectionner cellule par cellule.</td>
				</tr>
				<tr>
					<td>Sélectionner depuis le curseur jusqu'au début de la ligne</td>
					<td><kbd>⇧ Maj</kbd>+<kbd>Début</kbd></td>
					<td><kbd>⇧ Maj</kbd>+<kbd>Début</kbd></td>
					<td>Sélectionner une plage depuis le curseur jusqu'au début de la ligne actuelle.</td>
				</tr>
				<tr>
					<td>Sélectionner depuis le curseur jusqu'à la fin de la ligne</td>
					<td><kbd>⇧ Maj</kbd>+<kbd>Fin</kbd></td>
					<td><kbd>⇧ Maj</kbd>+<kbd>Fin</kbd></td>
					<td>Sélectionner une plage depuis le curseur jusqu'à la fin de la ligne actuelle.</td>
				</tr>
				<tr>
					<td>Étendre la sélection jusqu'au début de la feuille de calcul</td>
					<td><kbd>Ctrl</kbd>+<kbd>⇧ Maj</kbd>+<kbd>Début</kbd></td>
					<td><kbd>^ Ctrl</kbd>+<kbd>⇧ Maj</kbd>+<kbd>Début</kbd></td>
					<td>Sélectionner une plage à partir des cellules sélectionnées jusqu'au début de la feuille de calcul.</td>
				</tr>
				<tr>
					<td>Étendre la sélection à la dernière cellule utilisée</td>
					<td><kbd>Ctrl</kbd>+<kbd>⇧ Maj</kbd>+<kbd>Fin</kbd></td>
					<td><kbd>^ Ctrl</kbd>+<kbd>⇧ Maj</kbd>+<kbd>Fin</kbd></td>
					<td>Sélectionner un fragment à partir des cellules sélectionnées actuelles jusqu'à la dernière cellule utilisée sur la feuille de calcul (à la ligne du bas avec les données de la colonne la plus à droite avec les données). Si le curseur se trouve dans la barre de formule, tout le texte de la barre de formule sera sélectionné de la position du curseur jusqu'à la fin sans affecter la hauteur de la barre de formule.</td>
				</tr>
				<tr>
					<td>Sélectionner une cellule à gauche</td>
					<td><kbd>⇧ Maj</kbd>+<kbd>↹ Tab</kbd></td>
					<td><kbd>⇧ Maj</kbd>+<kbd>↹ Tab</kbd></td>
					<td>Sélectionner une cellule à gauche dans un tableau.</td>
				</tr>
				<tr>
					<td>Sélectionner une cellule à droite</td>
					<td><kbd>↹ Tab</kbd></td>
					<td><kbd>↹ Tab</kbd></td>
					<td>Sélectionner une cellule à droite dans un tableau.</td>
				</tr>
				<tr>
					<td>Étendre la sélection à la cellule non vierge la plus proche à droite.</td>
					<td><kbd>⇧ Maj</kbd>+<kbd>Fin</kbd>,<br /><kbd>Ctrl</kbd>+<kbd>⇧ Maj</kbd>+<kbd>→</kbd></td>
					<td><kbd>⇧ Maj</kbd>+<kbd>Fin</kbd></td>
					<td>Étendre la sélection à la cellule non vierge la plus proche dans la même rangée à droite de la cellule active. Si la cellule suivante est vide, la sélection sera étendue à la cellule suivante non vide.</td>
				</tr>
				<tr>
					<td>Étendre la sélection à la cellule non vierge la plus proche à gauche.</td>
					<td><kbd>⇧ Maj</kbd>+<kbd>Début</kbd>,<br /><kbd>Ctrl</kbd>+<kbd>⇧ Maj</kbd>+<kbd>←</kbd></td>
					<td><kbd>⇧ Maj</kbd>+<kbd>Début</kbd></td>
					<td>Étendre la sélection à la cellule non vierge la plus proche dans la même rangée à gauche de la cellule active. Si la cellule suivante est vide, la sélection sera étendue à la cellule suivante non vide.</td>
				</tr>
				<tr>
					<td>Étendre la sélection à la cellule non vierge la plus proche en haut/en bas de la colonne</td>
					<td><kbd>Ctrl</kbd>+<kbd>⇧ Maj</kbd>+<kbd>↑</kbd> <kbd>↓</kbd></td>
					<td></td>
					<td>Étendre la sélection à la cellule non vierge la plus proche dans la même colonne en haut/en bas à partir de la cellule active. Si la cellule suivante est vide, la sélection sera étendue à la cellule suivante non vide.</td>
				</tr>
				<tr>
					<td>Étendre la sélection vers le bas de l'écran</td>
					<td><kbd>⇧ Maj</kbd>+<kbd>Pg. suiv</kbd></td>
					<td><kbd>⇧ Maj</kbd>+<kbd>Pg. suiv</kbd></td>
					<td>Étendre la sélection à toutes les cellules situées à un écran en dessous de la cellule active.</td>
				</tr>
				<tr>
					<td>Étendre la sélection vers le haut d'un écran</td>
					<td><kbd>⇧ Maj</kbd>+<kbd>Pg. préc</kbd></td>
					<td><kbd>⇧ Maj</kbd>+<kbd>Pg. préc</kbd></td>
					<td>Étendre la sélection à toutes les cellules situées un écran plus haut que la cellule active.</td>
				</tr>
				<tr>
					<th colspan="4" class="keyboard_section">Annuler et Rétablir</th>
				</tr>
				<tr>
					<td>Annuler</td>
					<td><kbd>Ctrl</kbd>+<kbd>Z</kbd></td>
					<td><kbd>⌘ Cmd</kbd>+<kbd>Z</kbd></td>
					<td>Inverser la dernière action effectuée.</td>
				</tr>
				<tr>
					<td>Rétablir</td>
					<td><kbd>Ctrl</kbd>+<kbd>Y</kbd></td>
					<td><kbd>⌘ Cmd</kbd>+<kbd>Y</kbd></td>
					<td>Répéter la dernière action annulée.</td>
				</tr>
				<tr>
					<th colspan="4" class="keyboard_section">Couper, Copier et Coller</th>
				</tr>
				<tr>
					<td>Couper</td>
					<td><kbd>Ctrl</kbd>+<kbd>X</kbd>,<br /><kbd>⇧ Maj</kbd>+<kbd>Supprimer</kbd></td>
					<td><kbd>⌘ Cmd</kbd>+<kbd>X</kbd></td>
					<td>Couper les données sélectionnées et les envoyer vers le presse-papiers. Les données coupées peuvent être insérées ensuite dans un autre endroit du même classeur, dans un autre classeur, ou dans un autre programme.</td>
				</tr>
				<tr>
					<td>Copier</td>
					<td><kbd>Ctrl</kbd>+<kbd>C</kbd>,<br /><kbd>Ctrl</kbd>+<kbd>Inser</kbd></td>
					<td><kbd>⌘ Cmd</kbd>+<kbd>C</kbd></td>
					<td>Envoyer les données sélectionnées vers le presse-papiers. Les données copiées peuvent être insérées ensuite dans un autre endroit du même classeur, dans un autre classeur, ou dans un autre programme.</td>
				</tr>
				<tr>
					<td>Coller</td>
					<td><kbd>Ctrl</kbd>+<kbd>V</kbd>,<br /><kbd>⇧ Maj</kbd>+<kbd>Inser</kbd></td>
					<td><kbd>⌘ Cmd</kbd>+<kbd>V</kbd></td>
					<td>Insérer les données précédemment copiées/coupées depuis le presse-papiers à la position actuelle du curseur. Les données peuvent être copiées à partir du même classeur, à partir d'un autre classeur, ou provenant d'un autre programme.</td>
				</tr>
				<tr>
					<th colspan="4" class="keyboard_section">Mise en forme des données</th>
				</tr>
				<tr>
					<td>Gras</td>
					<td><kbd>Ctrl</kbd>+<kbd>B</kbd></td>
					<td><kbd>^ Ctrl</kbd>+<kbd>B</kbd>,<br /><kbd>⌘ Cmd</kbd>+<kbd>B</kbd></td>
					<td>Mettre la police du fragment de texte sélectionné en gras pour lui donner plus de poids.</td>
				</tr>
				<tr>
					<td>Italique</td>
					<td><kbd>Ctrl</kbd>+<kbd>I</kbd></td>
					<td><kbd>^ Ctrl</kbd>+<kbd>I</kbd>,<br /><kbd>⌘ Cmd</kbd>+<kbd>I</kbd></td>
					<td>Mettre la police du fragment de texte sélectionné en italique pour lui donner une certaine inclinaison à droite ou supprimer la mise en forme italique.</td>
				</tr>
				<tr>
					<td>Souligné</td>
					<td><kbd>Ctrl</kbd>+<kbd>U</kbd></td>
					<td><kbd>^ Ctrl</kbd>+<kbd>U</kbd>,<br /><kbd>⌘ Cmd</kbd>+<kbd>U</kbd></td>
					<td>Souligner le fragment de texte sélectionné avec la ligne qui passe sous les lettres ou supprimer le soulignage.</td>
				</tr>
				<tr>
					<td>Barré</td>
					<td><kbd>Ctrl</kbd>+<kbd>5</kbd></td>
					<td><kbd>^ Ctrl</kbd>+<kbd>5</kbd>,<br /><kbd>⌘ Cmd</kbd>+<kbd>5</kbd></td>
					<td>Barrer le fragment de texte sélectionné avec une ligne qui passe à travers les lettres ou supprimer la barre.</td>
				</tr>
				<tr>
					<td>Ajouter un lien hypertexte</td>
					<td><kbd>Ctrl</kbd>+<kbd>K</kbd></td>
					<td><kbd>⌘ Cmd</kbd>+<kbd>K</kbd></td>
					<td>Insérer un lien hypertexte vers un site Web externe ou une autre feuille de calcul.</td>
				</tr>
				<tr>
					<td>Éditer la cellule active</td>
					<td><kbd>F2</kbd></td>
					<td><kbd>F2</kbd></td>
					<td>Éditer la cellule active et positionner le point d'insertion à la fin du contenu de la cellule. Si l'édition dans une cellule est désactivée, le point d'insertion sera déplacé dans la barre de formule.</td>
				</tr>
				<tr>
					<th colspan="4" class="keyboard_section">Filtrage de données</th>
				</tr>
				<tr>
					<td>Activer/Supprimer le filtre</td>
					<td><kbd>Ctrl</kbd>+<kbd>⇧ Maj</kbd>+<kbd>L</kbd></td>
					<td><kbd>^ Ctrl</kbd>+<kbd>⇧ Maj</kbd>+<kbd>L</kbd>,<br /><kbd>⌘ Cmd</kbd>+<kbd>⇧ Maj</kbd>+<kbd>L</kbd></td>
					<td>Activer un filtre pour une plage de cellules sélectionnée ou supprimer le filtre.</td>
				</tr>
				<tr>
					<td>Mettre sous forme de modèle de tableau</td>
					<td><kbd>Ctrl</kbd>+<kbd>L</kbd></td>
					<td><kbd>^ Ctrl</kbd>+<kbd>L</kbd>,<br /><kbd>⌘ Cmd</kbd>+<kbd>L</kbd></td>
					<td>Appliquez un modèle de table à une plage de cellules sélectionnée.</td>
				</tr>
				<tr>
					<th colspan="4" class="keyboard_section">Saisie des données</th>
				</tr>
				<tr>
					<td>Valider la saisie de données dans une cellule et se déplacer vers le bas</td>
					<td><kbd>↵ Entrée</kbd></td>
					<td><kbd>↵ Retour</kbd></td>
					<td>Valider la saisie de données dans la cellule sélectionnée ou dans la barre de formule, et passer à la cellule située au-dessous.</td>
				</tr>
				<tr>
					<td>Valider la saisie de données dans une cellule et se déplacer vers le haut</td>
					<td><kbd>⇧ Maj</kbd>+<kbd>↵ Entrée</kbd></td>
					<td><kbd>⇧ Maj</kbd>+<kbd>↵ Retour</kbd></td>
					<td>Valider la saisie de données dans la cellule sélectionnée, et passer à la cellule située au-dessus.</td>
				</tr>
				<tr>
					<td>Valider la saisie de données et passer à la cellule suivante dans la ligne.</td>
					<td><kbd>↹ Tab</kbd></td>
					<td><kbd>↹ Tab</kbd></td>
					<td>Valider une entrée de cellule dans la cellule sélectionnée ou dans la barre de formule et déplacez-vous vers la cellule de droite.</td>
				</tr>
				<tr>
					<td>Commencer une nouvelle ligne</td>
					<td><kbd>Alt</kbd>+<kbd>↵ Entrée</kbd></td>
					<td></td>
					<td>Commencer une nouvelle ligne dans la même cellule.</td>
				</tr>
				<tr>
					<td>Annuler</td>
					<td><kbd>Échap</kbd></td>
					<td><kbd>Échap</kbd></td>
					<td>Annuler la saisie de données dans la cellule sélectionnée ou dans la barre de formule.</td>
				</tr>
				<tr>
					<td>Supprimer à gauche</td>
					<td><kbd>← Retour arrière</kbd></td>
					<td><kbd>← Retour arrière</kbd></td>
					<td>Supprimer un caractère à gauche dans la barre de formule ou dans la cellule sélectionnée lorsque le mode d'édition de cellule est activé. Supprime également le contenu de la cellule active.</td>
				</tr>
				<tr>
					<td>Supprimer à droite</td>
					<td><kbd>Supprimer</kbd></td>
					<td><kbd>Supprimer</kbd>,<br /><kbd>Fn</kbd>+<kbd>← Retour arrière</kbd></td>
					<td>Supprimer un caractère à droite dans la barre de formule ou dans la cellule sélectionnée lorsque le mode d'édition de cellule est activé. Supprimer le contenu (données et formules) des cellules sélectionnées en gardant la mise en forme des cellules ou les commentaires.</td>
				</tr>
				<tr>
					<td>Effacer le contenu de cellule</td>
					<td><kbd>Supprimer</kbd>,<br /><kbd>← Retour arrière</kbd></td>
					<td><kbd>Supprimer</kbd>,<br /><kbd>← Retour arrière</kbd></td>
					<td>Supprimer le contenu (données et formules) des cellules sélectionnées en gardant la mise en forme des cellules ou les commentaires.</td>
				</tr>
				<tr>
					<td>Valider une entrée de cellule et se déplacer vers la droite</td>
					<td><kbd>↹ Tab</kbd></td>
					<td><kbd>↹ Tab</kbd></td>
					<td>Valider une entrée de cellule dans la cellule sélectionnée ou dans la barre de formule et déplacez-vous vers la cellule de droite.</td>
				</tr>
				<tr>
					<td>Valider une entrée de cellule et déplacez-la vers la gauche.</td>
					<td><kbd>⇧ Maj</kbd>+<kbd>↹ Tab</kbd></td>
					<td><kbd>⇧ Maj</kbd>+<kbd>↹ Tab</kbd></td>
					<td>Valider la saisie de données dans la cellule sélectionnée ou dans la barre de formule et passer à la cellule de gauche <!--or the previous option in a dialog box-->.</td>
				</tr>
				<tr>
					<td>Insérer des cellules</td>
					<td><kbd>Ctrl</kbd>+<kbd>⇧ Maj</kbd>+<kbd>=</kbd></td>
					<td><kbd>Ctrl</kbd>+<kbd>⇧ Maj</kbd>+<kbd>=</kbd>,<br /><kbd>⌘ Cmd</kbd>+<kbd>⇧ Maj</kbd>+<kbd>=</kbd></td>
					<td>Ouvrir la boîte de dialogue pur insérer de nouvelles cellules dans la feuille de calcul actuelle et spécifier les paramètres supplémentaires pour se déplacer vers la droite, vers le bas ou insérer une ligne ou une colonne entière.</td>
				</tr>
				<tr>
					<td>Supprimer les cellules</td>
					<td><kbd>Ctrl</kbd>+<kbd>⇧ Maj</kbd>+<kbd>-</kbd></td>
					<td><kbd>Ctrl</kbd>+<kbd>⇧ Maj</kbd>+<kbd>-</kbd>,<br /><kbd>⌘ Cmd</kbd>+<kbd>⇧ Maj</kbd>+<kbd>-</kbd></td>
					<td>Ouvrir la boîte de dialogue pur supprimer les cellules dans la feuille de calcul actuelle et spécifier les paramètres supplémentaires pour se déplacer vers la droite, vers le bas ou supprimer une ligne ou une colonne entière.</td>
				</tr>
				<tr>
					<td>Insérer la date actuelle</td>
					<td><kbd>Ctrl</kbd>+<kbd>;</kbd></td>
					<td><kbd>Ctrl</kbd>+<kbd>;</kbd>,<br /><kbd>⌘ Cmd</kbd>+<kbd>;</kbd></td>
					<td>Insérer la date courante dans la cellule sélectionnée.</td>
				</tr>
				<tr>
					<td>Insérer l'heure actuelle</td>
					<td><kbd>Ctrl</kbd>+<kbd>⇧ Maj</kbd>+<kbd>;</kbd></td>
					<td><kbd>Ctrl</kbd>+<kbd>⇧ Maj</kbd>+<kbd>;</kbd>,<br /><kbd>⌘ Cmd</kbd>+<kbd>⇧ Maj</kbd>+<kbd>;</kbd></td>
					<td>Insérer l'heure courante dans la cellule sélectionnée.</td>
				</tr>
				<tr>
					<td>Insérer la date et l'heure actuelles</td>
					<td><kbd>Ctrl</kbd>+<kbd>;</kbd> ensuite <kbd>␣ Barre d'espace</kbd> ensuite <kbd>Ctrl</kbd>+<kbd>⇧ Maj</kbd>+<kbd>;</kbd></td>
					<td><kbd>Ctrl</kbd>+<kbd>;</kbd> ensuite <kbd>␣ Barre d'espace</kbd> ensuite <kbd>Ctrl</kbd>+<kbd>⇧ Maj</kbd>+<kbd>;</kbd>,<br /><kbd>⌘ Cmd</kbd>+<kbd>;</kbd> ensuite <kbd>␣ Barre d'espace</kbd> ensuite <kbd>⌘ Cmd</kbd>+<kbd>⇧ Maj</kbd>+<kbd>;</kbd></td>
					<td>Insérer la date et l'heure courantes dans la cellule sélectionnée.</td>
				</tr>
                <tr>
                    <th colspan="4" class="keyboard_section">Tableaux croisés dynamiques</th>
                </tr>
                <tr>
                    <td>Mettre à jour le tableau croisé dynamique.</td>
                    <td><kbd>Alt</kbd>+<kbd>F5</kbd></td>
                    <td><kbd>⌥ Option</kbd>+<kbd>F5</kbd></td>
                    <td>Actualiser le tableau croisé dynamique.sélectionné auparavant.</td>
                </tr>
				<tr>
					<th colspan="4" class="keyboard_section">Fonctions</th>
				</tr>
				<tr>
					<td>Insérer une fonction</td>
					<td><kbd>⇧ Maj</kbd>+<kbd>F3</kbd></td>
					<td><kbd>⇧ Maj</kbd>+<kbd>F3</kbd></td>
					<td>Ouvrir la boîte de dialogue pour insérer une nouvelle fonction de la liste prédéfinie.</td>
				</tr>
				<tr>
					<td>Fonction SOMME</td>
					<td><kbd>Alt</kbd>+<kbd>=</kbd></td>
					<td><kbd>⌥ Option</kbd>+<kbd>Ctrl</kbd>+<kbd>=</kbd></td>
					<td>Insérer la fonction SOMME dans la cellule active.</td>
				</tr>
				<tr>
					<td>Ouvrir la liste déroulante</td>
					<td><kbd>Alt</kbd>+<kbd>↓</kbd></td>
					<td></td>
					<td>Ouvrir une liste déroulante sélectionnée.</td>
				</tr>
				<tr>
					<td>Ouvrir le menu contextuel</td>
					<td><kbd>≣ Menu</kbd></td>
					<td></td>
					<td>Ouvrir un menu contextuel pour la cellule ou la plage de cellules sélectionnée.</td>
				</tr>
				<tr>
					<td>Recalculer des fonctions</td>
					<td><kbd>F9</kbd></td>
					<td><kbd>F9</kbd></td>
					<td>Recalcul du classeur entier.</td>
				</tr>
				<tr>
					<td>Recalculer des fonctions</td>
					<td><kbd>⇧ Maj</kbd>+<kbd>F9</kbd></td>
					<td><kbd>⇧ Maj</kbd>+<kbd>F9</kbd></td>
					<td>Recalcul de la feuille de calcul actuelle.</td>
				</tr>
				<tr>
					<th colspan="4" class="keyboard_section"><a id="dataformats"></a>Formats de données</th>
				</tr>
				<tr>
					<td>Ouvrir la boîte de dialogue 'Format de numéro'</td>
					<td><kbd>Ctrl</kbd>+<kbd>1</kbd></td>
					<td><kbd>^ Ctrl</kbd>+<kbd>1</kbd>,<br /><kbd>⌘ Cmd</kbd>+<kbd>1</kbd></td>
					<td>Ouvrir la boîte de dialogue <b>Format de numéro</b></td>
				</tr>
				<tr>
					<td>Appliquer le format Général</td>
					<td><kbd>Ctrl</kbd>+<kbd>⇧ Maj</kbd>+<kbd>~</kbd></td>
					<td><kbd>^ Ctrl</kbd>+<kbd>⇧ Maj</kbd>+<kbd>~</kbd></td>
					<td>Appliquer le format de nombre <b>Général</b>.</td>
				</tr>
				<tr>
					<td>Appliquer le format <b>Devise</b></td>
					<td><kbd>Ctrl</kbd>+<kbd>⇧ Maj</kbd>+<kbd>$</kbd></td>
					<td><kbd>^ Ctrl</kbd>+<kbd>⇧ Maj</kbd>+<kbd>$</kbd></td>
					<td>Appliquer le format <b>Devise</b> avec deux décimales (nombres négatifs entre parenthèses).</td>
				</tr>
				<tr>
					<td>Appliquer le format Pourcentage</td>
					<td><kbd>Ctrl</kbd>+<kbd>⇧ Maj</kbd>+<kbd>%</kbd></td>
					<td><kbd>^ Ctrl</kbd>+<kbd>⇧ Maj</kbd>+<kbd>%</kbd></td>
					<td>Appliquer le format <b>Pourcentage</b> sans décimales.</td>
				</tr>
				<tr>
					<td>Appliquer le format Exponentiel</td>
					<td><kbd>Ctrl</kbd>+<kbd>⇧ Maj</kbd>+<kbd>^</kbd></td>
					<td><kbd>^ Ctrl</kbd>+<kbd>⇧ Maj</kbd>+<kbd>^</kbd></td>
					<td>Appliquer le format des nombres <b>exponentiels</b> avec deux décimales.</td>
				</tr>
				<tr>
					<td>Appliquer le format Date</td>
					<td><kbd>Ctrl</kbd>+<kbd>⇧ Maj</kbd>+<kbd>#</kbd></td>
					<td><kbd>^ Ctrl</kbd>+<kbd>⇧ Maj</kbd>+<kbd>#</kbd></td>
					<td>Appliquer le format <b>Date</b> avec le jour, le mois et l'année.</td>
				</tr>
				<tr>
					<td>Appliquer le format Heure</td>
					<td><kbd>Ctrl</kbd>+<kbd>⇧ Maj</kbd>+<kbd>@</kbd></td>
					<td><kbd>^ Ctrl</kbd>+<kbd>⇧ Maj</kbd>+<kbd>@</kbd></td>
					<td>Appliquer le format Heure avec l'heure et les minutes, et le format AM ou PM.</td>
				</tr>
				<tr>
					<td>Appliquer un format de nombre</td>
					<td><kbd>Ctrl</kbd>+<kbd>⇧ Maj</kbd>+<kbd>!</kbd></td>
					<td><kbd>^ Ctrl</kbd>+<kbd>⇧ Maj</kbd>+<kbd>!</kbd></td>
					<td>Appliquer le format <b>Nombre</b> avec deux décimales, un séparateur de milliers et le signe moins (-) pour les valeurs négatives.</td>
				</tr>
				<tr>
					<th colspan="4" class="keyboard_section"><a id="workwithobjects"></a>Modification des objets</th>
				</tr>
				<tr>
					<td>Limiter le déplacement</td>
					<td><kbd>⇧ Maj</kbd> + faire glisser</td>
					<td><kbd>⇧ Maj</kbd> + faire glisser</td>
					<td>Limiter le déplacement de l'objet sélectionné horizontalement ou verticalement.</td>
				</tr>
				<tr>
					<td>Régler une rotation de 15 degrés</td>
					<td><kbd>⇧ Maj</kbd> + faire glisser (lors de la rotation)</td>
					<td><kbd>⇧ Maj</kbd> + faire glisser (lors de la rotation)</td>
					<td>Limiter la rotation à à des incréments de 15 degrés.</td>
				</tr>
				<tr>
					<td>Conserver les proportions</td>
					<td><kbd>⇧ Maj</kbd> + faire glisser (lors du redimensionnement)</td>
					<td><kbd>⇧ Maj</kbd> + faire glisser (lors du redimensionnement)</td>
					<td>Conserver les proportions de l'objet sélectionné lors du redimensionnement.</td>
				</tr>
				<tr>
					<td>Tracer une ligne droite ou une flèche</td>
					<td><kbd>⇧ Maj</kbd> + faire glisser (lors du tracé de lignes/flèches)</td>
					<td><kbd>⇧ Maj</kbd> + faire glisser (lors du tracé de lignes/flèches)</td>
					<td>Tracer une ligne droite ou une flèche verticale/horizontale/inclinée de 45 degrés.</td>
				</tr>
				<tr>
					<td>Mouvement par incréments de 1 pixel</td>
					<td><kbd>Ctrl</kbd>+<kbd>←</kbd> <kbd>→</kbd> <kbd>↑</kbd> <kbd>↓</kbd></td>
					<td></td>
					<td>Maintenez la touche <kbd>Ctrl</kbd> enfoncée en faisant glisser et utilisez les flèches pour déplacer l'objet sélectionné d'un pixel à la fois.</td>
				</tr>
			</table>
		</div>
	</body>
</html><|MERGE_RESOLUTION|>--- conflicted
+++ resolved
@@ -1,674 +1,669 @@
-﻿<!DOCTYPE html>
-<html>
-	<head>
-		<title>Raccourcis clavier</title>
-		<meta charset="utf-8" />
-<<<<<<< HEAD
-		<meta name="description" content="La liste des raccourcis clavier afin de donner un accès plus rapide et plus facile aux fonctionnalités du Tableur." />
-		<link type="text/css" rel="stylesheet" href="../../../../../../common/main/resources/help/editor.css" />
-=======
-		<meta name="description" content="La liste des raccourcis pour un accès rapide et facil aux fonctionnalités de l'éditeur de classeurs." />
-		<link type="text/css" rel="stylesheet" href="../editor.css" />
->>>>>>> e390c56e
-		<link type = "text/css" rel = "stylesheet" href = "../../images/sprite.css" />
-        <script type="text/javascript" src="../callback.js"></script>
-        <script type="text/javascript" src="../search/js/page-search.js"></script>
-        <script type="text/javascript" src="../search/js/jquery.min.js"></script>
-        <script type="text/javascript" src="../search/js/keyboard-switch.js"></script>
-	</head>
-	<body>
-		<div class="mainpart">
-			<div class="search-field">
-				<input id="search" class="searchBar" placeholder="Rechercher" type="text" onkeypress="doSearch(event)">
-			</div>
-			<h1>Raccourcis clavier</h1>
-			<h3>Raccourcis clavier pour les touches d'accès</h3>
-			<p>Utiliser les <b>raccourcis clavier </b> pour faciliter et accélérer l'accès à <a href="https://www.onlyoffice.com/fr/spreadsheet-editor.aspx" target="_blank" onclick="onhyperlinkclick(this)"><b>l'éditeur de classeurs</b></a> sans l'aide de la souris.</p>
-			<ol>
-				<li>Appuyez sur la touche <b>Alt </b>pour activer toutes les touches d'accès pour l'en-tête, la barre d'outils supérieure, les barres latérales droite et gauche et la barre d'état.</li>
-				<li>
-					Appuyez sur la lettre qui correspond à l'élément dont vous avez besoin. D'autres suggestions de touches peuvent s'afficher en fonction de la touche que vous appuyez. Les premières suggestions de touches se cachent lorsque les suggestions supplémentaires s'affichent.
-					<p>Par exemple, pour accéder à l'onglet <b>Insertion</b>, appuyez sur <b>Alt</b> pour afficher les primaires suggestions de touches d'accès.</p>
-					<p><img alt="Primaires touches d'accès" src="../images/keytips1.png" /></p>
-					<p>Appuyez sur la lettre <b>I</b> pour accéder à l'onglet <b>Insertion</b> et activer tous les raccourcis clavier disponibles sous cet onglet.</p>
-					<p><img alt="Touches d'accès supplémentaires" src="../images/keytips2.png" /></p>
-					<p>Appuyez sur la lettre qui correspond à l'élément que vous allez paramétrer.</p>
-				</li>
-				<li>Appuyez sur <b>Alt</b> pour masquer toutes les suggestions de touches d'accès ou appuyez sur <b>Échap</b> pour revenir au groupe de suggestions de touches précédent.</li>
-			</ol>
-			<p>Trouverez ci-dessous les raccourcis clavier les plus courants:</p>
-			<ul class="shortcut_variants">
-				<li class="shortcut_toggle pc_option left_option">Windows/Linux</li>
-				<!--
-		-->
-				<li class="shortcut_toggle mac_option right_option">Mac OS</li>
-			</ul>
-			<table class="keyboard_shortcuts_table">
-				<tr>
-					<th colspan="4" class="keyboard_section">En travaillant sur le classeur</th>
-				</tr>
-				<tr>
-					<td>Ouvrir le panneau 'Fichier'</td>
-					<td width="20%"><kbd>Alt</kbd>+<kbd>F</kbd></td>
-					<td width="20%"><kbd>^ Ctrl</kbd>+<kbd>⌥ Option</kbd>+<kbd>F</kbd></td>
-					<td>Ouvrir le panneau <b>Fichier</b> pour enregistrer, télécharger, imprimer le classeur actuel, voir ses informations, créer un nouveau classeur ou ouvrir un classeur existant, accéder à l'aide de Spreadsheet Editor ou aux paramètres avancés.</td>
-				</tr>
-				<tr>
-					<td>Ouvrir la fenêtre 'Rechercher et remplacer'</td>
-					<td><kbd>Ctrl</kbd>+<kbd>F</kbd></td>
-					<td><kbd>^ Ctrl</kbd>+<kbd>F</kbd>,<br /><kbd>⌘ Cmd</kbd>+<kbd>F</kbd></td>
-					<td>Ouvrir la fenêtre <b>Rechercher et remplacer</b> pour commencer à rechercher une cellule contenant les caractères requis.</td>
-				</tr>
-				<tr>
-					<td>Ouvrir la fenêtre "Rechercher et remplacer" avec le champ de remplacement</td>
-					<td><kbd>Ctrl</kbd>+<kbd>H</kbd></td>
-					<td><kbd>^ Ctrl</kbd>+<kbd>H</kbd></td>
-					<td>Ouvrir la fenêtre <b>Rechercher et remplacer</b> avec le champ de remplacement pour remplacer une ou plusieurs occurrences des caractères trouvés.</td>
-				</tr>
-				<tr>
-					<td>Ouvrir le panneau 'Commentaires'</td>
-					<td><kbd>Ctrl</kbd>+<kbd>⇧ Maj</kbd>+<kbd>H</kbd></td>
-					<td><kbd>^ Ctrl</kbd>+<kbd>⇧ Maj</kbd>+<kbd>H</kbd>,<br /><kbd>⌘ Cmd</kbd>+<kbd>⇧ Maj</kbd>+<kbd>H</kbd></td>
-					<td>Ouvrir le volet <b>Commentaires</b> pour ajouter votre commentaire ou pour répondre aux commentaires des autres utilisateurs.</td>
-				</tr>
-				<tr>
-					<td>Ouvrir le champ de commentaires</td>
-					<td><kbd>Alt</kbd>+<kbd>H</kbd></td>
-					<td><kbd>⌘ Cmd</kbd>+<kbd>⌥ Option</kbd>+<kbd>A</kbd></td>
-					<td>Ouvrir un champ de saisie où vous pouvez ajouter le texte de votre commentaire.</td>
-				</tr>
-				<tr class="onlineDocumentFeatures">
-					<td>Ouvrir le panneau Chat (éditeurs en ligne)</td>
-					<td><kbd>Alt</kbd>+<kbd>Q</kbd></td>
-					<td><kbd>^ Ctrl</kbd>+<kbd>⌥ Option</kbd>+<kbd>Q</kbd></td>
-					<td>Ouvrir le panneau Chat dans l'éditeur en ligne et envoyer un message:</td>
-				</tr>
-				<tr>
-					<td>Enregistrer le classeur</td>
-					<td><kbd>Ctrl</kbd>+<kbd>S</kbd></td>
-					<td><kbd>^ Ctrl</kbd>+<kbd>S</kbd>,<br /><kbd>⌘ Cmd</kbd>+<kbd>S</kbd></td>
-					<td>Enregistrer toutes les modifications dans le classeur en cours d'édition dans Spreadsheet Editor. Le fichier actif sera enregistré avec son nom de fichier actuel, son emplacement et son format de fichier.</td>
-				</tr>
-				<tr>
-					<td>Imprimer le classeur</td>
-					<td><kbd>Ctrl</kbd>+<kbd>P</kbd></td>
-					<td><kbd>^ Ctrl</kbd>+<kbd>P</kbd>,<br /><kbd>⌘ Cmd</kbd>+<kbd>P</kbd></td>
-					<td>Imprimer le classeur avec l'une des imprimantes disponibles ou l'enregistrer sous forme de fichier.</td>
-				</tr>
-				<tr class="onlineDocumentFeatures">
-					<td>Télécharger comme...</td>
-					<td><kbd>Ctrl</kbd>+<kbd>⇧ Maj</kbd>+<kbd>S</kbd></td>
-					<td><kbd>^ Ctrl</kbd>+<kbd>⇧ Maj</kbd>+<kbd>S</kbd>,<br /><kbd>⌘ Cmd</kbd>+<kbd>⇧ Maj</kbd>+<kbd>S</kbd></td>
-					<td>Ouvrir l'onglet <b>Télécharger comme</b>... pour enregistrer le classeur actuellement affiché sur le disque dur de l'ordinateur dans l'un des formats pris en charge: XLSX, PDF, ODS, CSV, XLTX, PDF/A, OTS.</td>
-				</tr>
-				<tr>
-					<td>Plein écran (éditeurs en ligne)</td>
-					<td><kbd>F11</kbd></td>
-					<td><!--<kbd>&#8984; Cmd</kbd>+<kbd>^ Ctrl</kbd>+<kbd>F</kbd>--></td>
-					<td>Passer à l'affichage en plein écran dans les <b>éditeurs en ligne</b> pour adapter l'éditeur de classeurs à votre écran.</td>
-				</tr>
-				<tr>
-					<td>Menu d'aide</td>
-					<td><kbd>F1</kbd></td>
-					<td><kbd>F1</kbd></td>
-					<td>Ouvrir le menu Aide Spreadsheet Editor.</td>
-				</tr>
-				<tr>
-					<td>Ouvrir un fichier existant (Desktop Editors)</td>
-					<td><kbd>Ctrl</kbd>+<kbd>O</kbd></td>
-					<td></td>
-					<td>Dans l'onglet <b>Ouvrir fichier local</b> dans <b>Desktop Editors</b>, ouvre la boîte de dialogue standard qui permet de sélectionner un fichier existant.</td>
-				</tr>
-				<tr>
-					<td>Fermer un fichier (Desktop Editors)</td>
-					<td><kbd>Tab</kbd>/<kbd>Maj</kbd>+<kbd>Tab</kbd></td>
-					<td><kbd>↹ Tab</kbd>/<kbd>⇧ Maj</kbd>+<kbd>↹ Tab</kbd></td>
-					<td>Fermer la fenêtre du classeur actuel dans Desktop Editors.</td>
-				</tr>
-				<tr>
-					<td>Menu contextuel de l'élément</td>
-					<td><kbd>⇧ Maj</kbd>+<kbd>F10</kbd></td>
-					<td><kbd>⇧ Maj</kbd>+<kbd>F10</kbd></td>
-					<td>Ouvrir le menu contextuel de l'élément sélectionné.</td>
-				</tr>
-				<tr>
-					<td>Réinitialiser le niveau de zoom</td>
-					<td><kbd>Ctrl</kbd>+<kbd>0</kbd></td>
-					<td><kbd>^ Ctrl</kbd>+<kbd>0</kbd> or <kbd>⌘ Cmd</kbd>+<kbd>0</kbd></td>
-					<td>Réinitialiser le niveau de zoom du classeur actuel par défaut à 100%.</td>
-				</tr>
-				<tr>
-					<td>Copier une feuille de calcul</td>
-					<td>Appuyez et maintenez la touche  <kbd> Ctrl</kbd>+ faites glisser l'onglet de la feuille de calcul</td>
-					<td>Appuyez et maintenez la touche  <kbd> ⌥ Option</kbd>+ faites glisser l'onglet de la feuille de calcul</td>
-					<td>Copier une feuille de calcul entière et déplacer-la pour modifier la position de l'onglet.</td>
-				</tr>
-				<tr>
-					<th colspan="4" class="keyboard_section">Navigation</th>
-				</tr>
-				<tr>
-					<td>Déplacer une cellule vers le haut, le bas, la gauche ou la droite</td>
-					<td><kbd>←</kbd> <kbd>→</kbd> <kbd>↑</kbd> <kbd>↓</kbd></td>
-					<td><kbd>←</kbd> <kbd>→</kbd> <kbd>↑</kbd> <kbd>↓</kbd></td>
-					<td>Activer le contour d'une cellule au-dessus/en-dessous de la cellule sélectionnée ou à gauche/à droite de celle-ci.</td>
-				</tr>
-				<tr>
-					<td>Sauter au bord de la zone visible de données ou à la cellule suivante comportant des données.</td>
-					<td><kbd>Ctrl</kbd>+<kbd>←</kbd> <kbd>→</kbd> <kbd>↑</kbd> <kbd>↓</kbd></td>
-					<td><kbd>⌘ Cmd</kbd>+<kbd>←</kbd> <kbd>→</kbd> <kbd>↑</kbd> <kbd>↓</kbd></td>
-					<td>Entourer la cellule au bord de la zone visible de données ou la cellule suivante comportant des données sur la feuille de calcul. S'il n'a a pas de données dans la zone, c'est la dernière cellule dans la zone visible qui sera sélectionnée. S'il y a des données dans la zone, la cellule suivante comportant des données sera sélectionnée.</td>
-				</tr>
-				<tr>
-					<td>Sauter au début de la ligne</td>
-					<td><kbd>Début</kbd></td>
-					<td><kbd>Début</kbd></td>
-					<td>Activer une cellule dans la colonne A de la ligne courante.</td>
-				</tr>
-				<tr>
-					<td>Sauter au début de la feuille de calcul</td>
-					<td><kbd>Ctrl</kbd>+<kbd>Début</kbd></td>
-					<td><kbd>^ Ctrl</kbd>+<kbd>Début</kbd></td>
-					<td>Activer la cellule A1.</td>
-				</tr>
-				<tr>
-					<td>Sauter à la fin de la ligne</td>
-					<td><kbd>Fin</kbd>,<br /><kbd>Ctrl</kbd>+<kbd>→</kbd></td>
-					<td><kbd>Fin</kbd>,<br /><kbd>⌘ Cmd</kbd>+<kbd>→</kbd></td>
-					<td>Activer la dernière cellule de la ligne actuelle.</td>
-				</tr>
-				<tr>
-					<td>Sauter à la fin de la feuille de calcul</td>
-					<td><kbd>Ctrl</kbd>+<kbd>Fin</kbd></td>
-					<td><kbd>^ Ctrl</kbd>+<kbd>Fin</kbd></td>
-					<td>Activer la cellule utilisée en bas à droite de la feuille de calcul située en bas de la ligne du bas avec les données de la colonne la plus à droite avec les données. Si le curseur est sur la ligne de la formule, il sera placé à la fin du texte.</td>
-				</tr>
-				<tr>
-					<td>Passer à la feuille précédente</td>
-					<td><kbd>Alt</kbd>+<kbd>Pg. préc</kbd></td>
-					<td><kbd>⌥ Option</kbd>+<kbd>Pg. préc</kbd></td>
-					<td>Passer à la feuille précédente de votre classeur.</td>
-				</tr>
-				<tr>
-					<td>Passer à la feuille suivante</td>
-					<td><kbd>Alt</kbd>+<kbd>Pg. suiv</kbd></td>
-					<td><kbd>⌥ Option</kbd>+<kbd>Pg. suiv</kbd></td>
-					<td>Passer à la feuille suivante de votre classeur.</td>
-				</tr>
-				<tr>
-					<td>Se déplacer d'une ligne vers le haut</td>
-					<td><kbd>↑</kbd>,<br /><kbd>⇧ Maj</kbd>+<kbd>↵ Entrée</kbd></td>
-					<td><kbd>⇧ Maj</kbd>+<kbd>↵ Retour</kbd></td>
-					<td>Activer la cellule au-dessus de la cellule actuelle dans la même colonne.</td>
-				</tr>
-				<tr>
-					<td>Se déplacer d'une ligne vers le bas</td>
-					<td><kbd>↓</kbd>,<br /><kbd>↵ Entrée</kbd></td>
-					<td><kbd>↵ Retour</kbd></td>
-					<td>Activer la cellule au-dessous de la cellule actuelle dans la même colonne.</td>
-				</tr>
-				<tr>
-					<td>Se déplacer d'une colonne vers la gauche</td>
-					<td><kbd>←</kbd>,<br /><kbd>⇧ Maj</kbd>+<kbd>↹ Tab</kbd></td>
-					<td><kbd>←</kbd>,<br /><kbd>⇧ Maj</kbd>+<kbd>↹ Tab</kbd></td>
-					<td>Activer la cellule précédente de la ligne actuelle.</td>
-				</tr>
-				<tr>
-					<td>Se déplacer d'une colonne vers la droite</td>
-					<td><kbd>→</kbd>,<br /><kbd>↹ Tab</kbd></td>
-					<td><kbd>→</kbd>,<br /><kbd>↹ Tab</kbd></td>
-					<td>Activer la cellule suivante de la ligne actuelle.</td>
-				</tr>
-				<tr>
-					<td>Déplacement vers le bas d'un écran</td>
-					<td><kbd>Pg. suiv</kbd></td>
-					<td><kbd>Pg. suiv</kbd></td>
-					<td>Déplacer un écran vers le bas dans la feuille de calcul.</td>
-				</tr>
-				<tr>
-					<td>Déplacement vers le haut d'un écran</td>
-					<td><kbd>Pg. préc</kbd></td>
-					<td><kbd>Pg. préc</kbd></td>
-					<td>Déplacer un écran vers le haut dans la feuille de travail.</td>
-				</tr>
-				<tr>
-					<td>Déplacer la barre de défilement verticale vers le haut/bas</td>
-					<td><kbd>Faire défiler la souris vers le haut/bas</kbd></td>
-					<td><kbd>Faire défiler la souris vers le haut/bas</kbd></td>
-					<td>Déplacer la barre de défilement verticale vers le haut/bas</td>
-				</tr>
-				<tr>
-					<td>Déplacer la barre de défilement horizontale vers la gauche/droite</td>
-					<td><kbd>⇧ Maj</kbd>+<kbd>Faire défiler la souris vers le haut/bas</kbd></td>
-					<td><kbd>⇧ Maj</kbd>+<kbd>Faire défiler la souris vers le haut/bas</kbd></td>
-					<td>Déplacer la barre de défilement horizontale vers la gauche/droite Afin de déplacer la barre de défilement vers la droite, faites défiler la roulette de la souris vers le bas. Afin de déplacer la barre de défilement vers la gauche, faites défiler la roulette de la souris vers le haut.</td>
-				</tr>
-				<tr>
-					<td>Zoom avant</td>
-					<td><kbd>Ctrl</kbd>+<kbd>+</kbd></td>
-					<td><kbd>^ Ctrl</kbd>+<kbd>=</kbd>,<br /><kbd>⌘ Cmd</kbd>+<kbd>=</kbd></td>
-					<td>Zoom avant sur la feuille de calcul en cours d'édition.</td>
-				</tr>
-				<tr>
-					<td>Zoom arrière</td>
-					<td><kbd>Ctrl</kbd>+<kbd>-</kbd></td>
-					<td><kbd>^ Ctrl</kbd>+<kbd>-</kbd>,<br /><kbd>⌘ Cmd</kbd>+<kbd>-</kbd></td>
-					<td>Zoom arrière sur la feuille de calcul en cours d'édition.</td>
-				</tr>
-				<tr>
-					<td>Naviguer entre les contrôles dans un dialogue modal</td>
-					<td><kbd>↹ Tab</kbd>/<kbd>⇧ Maj</kbd>+<kbd>↹ Tab</kbd></td>
-					<td><kbd>↹ Tab</kbd>/<kbd>⇧ Maj</kbd>+<kbd>↹ Tab</kbd></td>
-					<td>Naviguer entre les contrôles pour mettre en évidence le contrôle précédent ou suivant dans les dialogues modaux.</td>
-				</tr>
-				<tr>
-					<th colspan="4" class="keyboard_section">Sélection de données</th>
-				</tr>
-				<tr>
-					<td>Sélectionner tout</td>
-					<td><kbd>Ctrl</kbd>+<kbd>A</kbd>,<br /><kbd>Ctrl</kbd>+<kbd>⇧ Maj</kbd>+<kbd>␣ Barre d'espace</kbd></td>
-					<td><kbd>⌘ Cmd</kbd>+<kbd>A</kbd></td>
-					<td>Sélectionner toute la feuille de calcul.</td>
-				</tr>
-				<tr>
-					<td>Sélectionner une colonne</td>
-					<td><kbd>Ctrl</kbd>+<kbd>␣ Barre d'espace</kbd></td>
-					<td><kbd>Ctrl</kbd>+<kbd>␣ Barre d'espace</kbd></td>
-					<td>Sélectionner une colonne entière d'une feuille de calcul.</td>
-				</tr>
-				<tr>
-					<td>Sélectionner une ligne</td>
-					<td><kbd>⇧ Maj</kbd>+<kbd>␣ Barre d'espace</kbd></td>
-					<td><kbd>⇧ Maj</kbd>+<kbd>␣ Barre d'espace</kbd></td>
-					<td>Sélectionner une ligne entière d'une feuille de calcul.</td>
-				</tr>
-				<tr>
-					<td>Sélectionner une plage</td>
-					<td><kbd>⇧ Maj</kbd>+<kbd>→</kbd> <kbd>←</kbd></td>
-					<td><kbd>⇧ Maj</kbd>+<kbd>→</kbd> <kbd>←</kbd></td>
-					<td>Sélectionner cellule par cellule.</td>
-				</tr>
-				<tr>
-					<td>Sélectionner depuis le curseur jusqu'au début de la ligne</td>
-					<td><kbd>⇧ Maj</kbd>+<kbd>Début</kbd></td>
-					<td><kbd>⇧ Maj</kbd>+<kbd>Début</kbd></td>
-					<td>Sélectionner une plage depuis le curseur jusqu'au début de la ligne actuelle.</td>
-				</tr>
-				<tr>
-					<td>Sélectionner depuis le curseur jusqu'à la fin de la ligne</td>
-					<td><kbd>⇧ Maj</kbd>+<kbd>Fin</kbd></td>
-					<td><kbd>⇧ Maj</kbd>+<kbd>Fin</kbd></td>
-					<td>Sélectionner une plage depuis le curseur jusqu'à la fin de la ligne actuelle.</td>
-				</tr>
-				<tr>
-					<td>Étendre la sélection jusqu'au début de la feuille de calcul</td>
-					<td><kbd>Ctrl</kbd>+<kbd>⇧ Maj</kbd>+<kbd>Début</kbd></td>
-					<td><kbd>^ Ctrl</kbd>+<kbd>⇧ Maj</kbd>+<kbd>Début</kbd></td>
-					<td>Sélectionner une plage à partir des cellules sélectionnées jusqu'au début de la feuille de calcul.</td>
-				</tr>
-				<tr>
-					<td>Étendre la sélection à la dernière cellule utilisée</td>
-					<td><kbd>Ctrl</kbd>+<kbd>⇧ Maj</kbd>+<kbd>Fin</kbd></td>
-					<td><kbd>^ Ctrl</kbd>+<kbd>⇧ Maj</kbd>+<kbd>Fin</kbd></td>
-					<td>Sélectionner un fragment à partir des cellules sélectionnées actuelles jusqu'à la dernière cellule utilisée sur la feuille de calcul (à la ligne du bas avec les données de la colonne la plus à droite avec les données). Si le curseur se trouve dans la barre de formule, tout le texte de la barre de formule sera sélectionné de la position du curseur jusqu'à la fin sans affecter la hauteur de la barre de formule.</td>
-				</tr>
-				<tr>
-					<td>Sélectionner une cellule à gauche</td>
-					<td><kbd>⇧ Maj</kbd>+<kbd>↹ Tab</kbd></td>
-					<td><kbd>⇧ Maj</kbd>+<kbd>↹ Tab</kbd></td>
-					<td>Sélectionner une cellule à gauche dans un tableau.</td>
-				</tr>
-				<tr>
-					<td>Sélectionner une cellule à droite</td>
-					<td><kbd>↹ Tab</kbd></td>
-					<td><kbd>↹ Tab</kbd></td>
-					<td>Sélectionner une cellule à droite dans un tableau.</td>
-				</tr>
-				<tr>
-					<td>Étendre la sélection à la cellule non vierge la plus proche à droite.</td>
-					<td><kbd>⇧ Maj</kbd>+<kbd>Fin</kbd>,<br /><kbd>Ctrl</kbd>+<kbd>⇧ Maj</kbd>+<kbd>→</kbd></td>
-					<td><kbd>⇧ Maj</kbd>+<kbd>Fin</kbd></td>
-					<td>Étendre la sélection à la cellule non vierge la plus proche dans la même rangée à droite de la cellule active. Si la cellule suivante est vide, la sélection sera étendue à la cellule suivante non vide.</td>
-				</tr>
-				<tr>
-					<td>Étendre la sélection à la cellule non vierge la plus proche à gauche.</td>
-					<td><kbd>⇧ Maj</kbd>+<kbd>Début</kbd>,<br /><kbd>Ctrl</kbd>+<kbd>⇧ Maj</kbd>+<kbd>←</kbd></td>
-					<td><kbd>⇧ Maj</kbd>+<kbd>Début</kbd></td>
-					<td>Étendre la sélection à la cellule non vierge la plus proche dans la même rangée à gauche de la cellule active. Si la cellule suivante est vide, la sélection sera étendue à la cellule suivante non vide.</td>
-				</tr>
-				<tr>
-					<td>Étendre la sélection à la cellule non vierge la plus proche en haut/en bas de la colonne</td>
-					<td><kbd>Ctrl</kbd>+<kbd>⇧ Maj</kbd>+<kbd>↑</kbd> <kbd>↓</kbd></td>
-					<td></td>
-					<td>Étendre la sélection à la cellule non vierge la plus proche dans la même colonne en haut/en bas à partir de la cellule active. Si la cellule suivante est vide, la sélection sera étendue à la cellule suivante non vide.</td>
-				</tr>
-				<tr>
-					<td>Étendre la sélection vers le bas de l'écran</td>
-					<td><kbd>⇧ Maj</kbd>+<kbd>Pg. suiv</kbd></td>
-					<td><kbd>⇧ Maj</kbd>+<kbd>Pg. suiv</kbd></td>
-					<td>Étendre la sélection à toutes les cellules situées à un écran en dessous de la cellule active.</td>
-				</tr>
-				<tr>
-					<td>Étendre la sélection vers le haut d'un écran</td>
-					<td><kbd>⇧ Maj</kbd>+<kbd>Pg. préc</kbd></td>
-					<td><kbd>⇧ Maj</kbd>+<kbd>Pg. préc</kbd></td>
-					<td>Étendre la sélection à toutes les cellules situées un écran plus haut que la cellule active.</td>
-				</tr>
-				<tr>
-					<th colspan="4" class="keyboard_section">Annuler et Rétablir</th>
-				</tr>
-				<tr>
-					<td>Annuler</td>
-					<td><kbd>Ctrl</kbd>+<kbd>Z</kbd></td>
-					<td><kbd>⌘ Cmd</kbd>+<kbd>Z</kbd></td>
-					<td>Inverser la dernière action effectuée.</td>
-				</tr>
-				<tr>
-					<td>Rétablir</td>
-					<td><kbd>Ctrl</kbd>+<kbd>Y</kbd></td>
-					<td><kbd>⌘ Cmd</kbd>+<kbd>Y</kbd></td>
-					<td>Répéter la dernière action annulée.</td>
-				</tr>
-				<tr>
-					<th colspan="4" class="keyboard_section">Couper, Copier et Coller</th>
-				</tr>
-				<tr>
-					<td>Couper</td>
-					<td><kbd>Ctrl</kbd>+<kbd>X</kbd>,<br /><kbd>⇧ Maj</kbd>+<kbd>Supprimer</kbd></td>
-					<td><kbd>⌘ Cmd</kbd>+<kbd>X</kbd></td>
-					<td>Couper les données sélectionnées et les envoyer vers le presse-papiers. Les données coupées peuvent être insérées ensuite dans un autre endroit du même classeur, dans un autre classeur, ou dans un autre programme.</td>
-				</tr>
-				<tr>
-					<td>Copier</td>
-					<td><kbd>Ctrl</kbd>+<kbd>C</kbd>,<br /><kbd>Ctrl</kbd>+<kbd>Inser</kbd></td>
-					<td><kbd>⌘ Cmd</kbd>+<kbd>C</kbd></td>
-					<td>Envoyer les données sélectionnées vers le presse-papiers. Les données copiées peuvent être insérées ensuite dans un autre endroit du même classeur, dans un autre classeur, ou dans un autre programme.</td>
-				</tr>
-				<tr>
-					<td>Coller</td>
-					<td><kbd>Ctrl</kbd>+<kbd>V</kbd>,<br /><kbd>⇧ Maj</kbd>+<kbd>Inser</kbd></td>
-					<td><kbd>⌘ Cmd</kbd>+<kbd>V</kbd></td>
-					<td>Insérer les données précédemment copiées/coupées depuis le presse-papiers à la position actuelle du curseur. Les données peuvent être copiées à partir du même classeur, à partir d'un autre classeur, ou provenant d'un autre programme.</td>
-				</tr>
-				<tr>
-					<th colspan="4" class="keyboard_section">Mise en forme des données</th>
-				</tr>
-				<tr>
-					<td>Gras</td>
-					<td><kbd>Ctrl</kbd>+<kbd>B</kbd></td>
-					<td><kbd>^ Ctrl</kbd>+<kbd>B</kbd>,<br /><kbd>⌘ Cmd</kbd>+<kbd>B</kbd></td>
-					<td>Mettre la police du fragment de texte sélectionné en gras pour lui donner plus de poids.</td>
-				</tr>
-				<tr>
-					<td>Italique</td>
-					<td><kbd>Ctrl</kbd>+<kbd>I</kbd></td>
-					<td><kbd>^ Ctrl</kbd>+<kbd>I</kbd>,<br /><kbd>⌘ Cmd</kbd>+<kbd>I</kbd></td>
-					<td>Mettre la police du fragment de texte sélectionné en italique pour lui donner une certaine inclinaison à droite ou supprimer la mise en forme italique.</td>
-				</tr>
-				<tr>
-					<td>Souligné</td>
-					<td><kbd>Ctrl</kbd>+<kbd>U</kbd></td>
-					<td><kbd>^ Ctrl</kbd>+<kbd>U</kbd>,<br /><kbd>⌘ Cmd</kbd>+<kbd>U</kbd></td>
-					<td>Souligner le fragment de texte sélectionné avec la ligne qui passe sous les lettres ou supprimer le soulignage.</td>
-				</tr>
-				<tr>
-					<td>Barré</td>
-					<td><kbd>Ctrl</kbd>+<kbd>5</kbd></td>
-					<td><kbd>^ Ctrl</kbd>+<kbd>5</kbd>,<br /><kbd>⌘ Cmd</kbd>+<kbd>5</kbd></td>
-					<td>Barrer le fragment de texte sélectionné avec une ligne qui passe à travers les lettres ou supprimer la barre.</td>
-				</tr>
-				<tr>
-					<td>Ajouter un lien hypertexte</td>
-					<td><kbd>Ctrl</kbd>+<kbd>K</kbd></td>
-					<td><kbd>⌘ Cmd</kbd>+<kbd>K</kbd></td>
-					<td>Insérer un lien hypertexte vers un site Web externe ou une autre feuille de calcul.</td>
-				</tr>
-				<tr>
-					<td>Éditer la cellule active</td>
-					<td><kbd>F2</kbd></td>
-					<td><kbd>F2</kbd></td>
-					<td>Éditer la cellule active et positionner le point d'insertion à la fin du contenu de la cellule. Si l'édition dans une cellule est désactivée, le point d'insertion sera déplacé dans la barre de formule.</td>
-				</tr>
-				<tr>
-					<th colspan="4" class="keyboard_section">Filtrage de données</th>
-				</tr>
-				<tr>
-					<td>Activer/Supprimer le filtre</td>
-					<td><kbd>Ctrl</kbd>+<kbd>⇧ Maj</kbd>+<kbd>L</kbd></td>
-					<td><kbd>^ Ctrl</kbd>+<kbd>⇧ Maj</kbd>+<kbd>L</kbd>,<br /><kbd>⌘ Cmd</kbd>+<kbd>⇧ Maj</kbd>+<kbd>L</kbd></td>
-					<td>Activer un filtre pour une plage de cellules sélectionnée ou supprimer le filtre.</td>
-				</tr>
-				<tr>
-					<td>Mettre sous forme de modèle de tableau</td>
-					<td><kbd>Ctrl</kbd>+<kbd>L</kbd></td>
-					<td><kbd>^ Ctrl</kbd>+<kbd>L</kbd>,<br /><kbd>⌘ Cmd</kbd>+<kbd>L</kbd></td>
-					<td>Appliquez un modèle de table à une plage de cellules sélectionnée.</td>
-				</tr>
-				<tr>
-					<th colspan="4" class="keyboard_section">Saisie des données</th>
-				</tr>
-				<tr>
-					<td>Valider la saisie de données dans une cellule et se déplacer vers le bas</td>
-					<td><kbd>↵ Entrée</kbd></td>
-					<td><kbd>↵ Retour</kbd></td>
-					<td>Valider la saisie de données dans la cellule sélectionnée ou dans la barre de formule, et passer à la cellule située au-dessous.</td>
-				</tr>
-				<tr>
-					<td>Valider la saisie de données dans une cellule et se déplacer vers le haut</td>
-					<td><kbd>⇧ Maj</kbd>+<kbd>↵ Entrée</kbd></td>
-					<td><kbd>⇧ Maj</kbd>+<kbd>↵ Retour</kbd></td>
-					<td>Valider la saisie de données dans la cellule sélectionnée, et passer à la cellule située au-dessus.</td>
-				</tr>
-				<tr>
-					<td>Valider la saisie de données et passer à la cellule suivante dans la ligne.</td>
-					<td><kbd>↹ Tab</kbd></td>
-					<td><kbd>↹ Tab</kbd></td>
-					<td>Valider une entrée de cellule dans la cellule sélectionnée ou dans la barre de formule et déplacez-vous vers la cellule de droite.</td>
-				</tr>
-				<tr>
-					<td>Commencer une nouvelle ligne</td>
-					<td><kbd>Alt</kbd>+<kbd>↵ Entrée</kbd></td>
-					<td></td>
-					<td>Commencer une nouvelle ligne dans la même cellule.</td>
-				</tr>
-				<tr>
-					<td>Annuler</td>
-					<td><kbd>Échap</kbd></td>
-					<td><kbd>Échap</kbd></td>
-					<td>Annuler la saisie de données dans la cellule sélectionnée ou dans la barre de formule.</td>
-				</tr>
-				<tr>
-					<td>Supprimer à gauche</td>
-					<td><kbd>← Retour arrière</kbd></td>
-					<td><kbd>← Retour arrière</kbd></td>
-					<td>Supprimer un caractère à gauche dans la barre de formule ou dans la cellule sélectionnée lorsque le mode d'édition de cellule est activé. Supprime également le contenu de la cellule active.</td>
-				</tr>
-				<tr>
-					<td>Supprimer à droite</td>
-					<td><kbd>Supprimer</kbd></td>
-					<td><kbd>Supprimer</kbd>,<br /><kbd>Fn</kbd>+<kbd>← Retour arrière</kbd></td>
-					<td>Supprimer un caractère à droite dans la barre de formule ou dans la cellule sélectionnée lorsque le mode d'édition de cellule est activé. Supprimer le contenu (données et formules) des cellules sélectionnées en gardant la mise en forme des cellules ou les commentaires.</td>
-				</tr>
-				<tr>
-					<td>Effacer le contenu de cellule</td>
-					<td><kbd>Supprimer</kbd>,<br /><kbd>← Retour arrière</kbd></td>
-					<td><kbd>Supprimer</kbd>,<br /><kbd>← Retour arrière</kbd></td>
-					<td>Supprimer le contenu (données et formules) des cellules sélectionnées en gardant la mise en forme des cellules ou les commentaires.</td>
-				</tr>
-				<tr>
-					<td>Valider une entrée de cellule et se déplacer vers la droite</td>
-					<td><kbd>↹ Tab</kbd></td>
-					<td><kbd>↹ Tab</kbd></td>
-					<td>Valider une entrée de cellule dans la cellule sélectionnée ou dans la barre de formule et déplacez-vous vers la cellule de droite.</td>
-				</tr>
-				<tr>
-					<td>Valider une entrée de cellule et déplacez-la vers la gauche.</td>
-					<td><kbd>⇧ Maj</kbd>+<kbd>↹ Tab</kbd></td>
-					<td><kbd>⇧ Maj</kbd>+<kbd>↹ Tab</kbd></td>
-					<td>Valider la saisie de données dans la cellule sélectionnée ou dans la barre de formule et passer à la cellule de gauche <!--or the previous option in a dialog box-->.</td>
-				</tr>
-				<tr>
-					<td>Insérer des cellules</td>
-					<td><kbd>Ctrl</kbd>+<kbd>⇧ Maj</kbd>+<kbd>=</kbd></td>
-					<td><kbd>Ctrl</kbd>+<kbd>⇧ Maj</kbd>+<kbd>=</kbd>,<br /><kbd>⌘ Cmd</kbd>+<kbd>⇧ Maj</kbd>+<kbd>=</kbd></td>
-					<td>Ouvrir la boîte de dialogue pur insérer de nouvelles cellules dans la feuille de calcul actuelle et spécifier les paramètres supplémentaires pour se déplacer vers la droite, vers le bas ou insérer une ligne ou une colonne entière.</td>
-				</tr>
-				<tr>
-					<td>Supprimer les cellules</td>
-					<td><kbd>Ctrl</kbd>+<kbd>⇧ Maj</kbd>+<kbd>-</kbd></td>
-					<td><kbd>Ctrl</kbd>+<kbd>⇧ Maj</kbd>+<kbd>-</kbd>,<br /><kbd>⌘ Cmd</kbd>+<kbd>⇧ Maj</kbd>+<kbd>-</kbd></td>
-					<td>Ouvrir la boîte de dialogue pur supprimer les cellules dans la feuille de calcul actuelle et spécifier les paramètres supplémentaires pour se déplacer vers la droite, vers le bas ou supprimer une ligne ou une colonne entière.</td>
-				</tr>
-				<tr>
-					<td>Insérer la date actuelle</td>
-					<td><kbd>Ctrl</kbd>+<kbd>;</kbd></td>
-					<td><kbd>Ctrl</kbd>+<kbd>;</kbd>,<br /><kbd>⌘ Cmd</kbd>+<kbd>;</kbd></td>
-					<td>Insérer la date courante dans la cellule sélectionnée.</td>
-				</tr>
-				<tr>
-					<td>Insérer l'heure actuelle</td>
-					<td><kbd>Ctrl</kbd>+<kbd>⇧ Maj</kbd>+<kbd>;</kbd></td>
-					<td><kbd>Ctrl</kbd>+<kbd>⇧ Maj</kbd>+<kbd>;</kbd>,<br /><kbd>⌘ Cmd</kbd>+<kbd>⇧ Maj</kbd>+<kbd>;</kbd></td>
-					<td>Insérer l'heure courante dans la cellule sélectionnée.</td>
-				</tr>
-				<tr>
-					<td>Insérer la date et l'heure actuelles</td>
-					<td><kbd>Ctrl</kbd>+<kbd>;</kbd> ensuite <kbd>␣ Barre d'espace</kbd> ensuite <kbd>Ctrl</kbd>+<kbd>⇧ Maj</kbd>+<kbd>;</kbd></td>
-					<td><kbd>Ctrl</kbd>+<kbd>;</kbd> ensuite <kbd>␣ Barre d'espace</kbd> ensuite <kbd>Ctrl</kbd>+<kbd>⇧ Maj</kbd>+<kbd>;</kbd>,<br /><kbd>⌘ Cmd</kbd>+<kbd>;</kbd> ensuite <kbd>␣ Barre d'espace</kbd> ensuite <kbd>⌘ Cmd</kbd>+<kbd>⇧ Maj</kbd>+<kbd>;</kbd></td>
-					<td>Insérer la date et l'heure courantes dans la cellule sélectionnée.</td>
-				</tr>
-                <tr>
-                    <th colspan="4" class="keyboard_section">Tableaux croisés dynamiques</th>
-                </tr>
-                <tr>
-                    <td>Mettre à jour le tableau croisé dynamique.</td>
-                    <td><kbd>Alt</kbd>+<kbd>F5</kbd></td>
-                    <td><kbd>⌥ Option</kbd>+<kbd>F5</kbd></td>
-                    <td>Actualiser le tableau croisé dynamique.sélectionné auparavant.</td>
-                </tr>
-				<tr>
-					<th colspan="4" class="keyboard_section">Fonctions</th>
-				</tr>
-				<tr>
-					<td>Insérer une fonction</td>
-					<td><kbd>⇧ Maj</kbd>+<kbd>F3</kbd></td>
-					<td><kbd>⇧ Maj</kbd>+<kbd>F3</kbd></td>
-					<td>Ouvrir la boîte de dialogue pour insérer une nouvelle fonction de la liste prédéfinie.</td>
-				</tr>
-				<tr>
-					<td>Fonction SOMME</td>
-					<td><kbd>Alt</kbd>+<kbd>=</kbd></td>
-					<td><kbd>⌥ Option</kbd>+<kbd>Ctrl</kbd>+<kbd>=</kbd></td>
-					<td>Insérer la fonction SOMME dans la cellule active.</td>
-				</tr>
-				<tr>
-					<td>Ouvrir la liste déroulante</td>
-					<td><kbd>Alt</kbd>+<kbd>↓</kbd></td>
-					<td></td>
-					<td>Ouvrir une liste déroulante sélectionnée.</td>
-				</tr>
-				<tr>
-					<td>Ouvrir le menu contextuel</td>
-					<td><kbd>≣ Menu</kbd></td>
-					<td></td>
-					<td>Ouvrir un menu contextuel pour la cellule ou la plage de cellules sélectionnée.</td>
-				</tr>
-				<tr>
-					<td>Recalculer des fonctions</td>
-					<td><kbd>F9</kbd></td>
-					<td><kbd>F9</kbd></td>
-					<td>Recalcul du classeur entier.</td>
-				</tr>
-				<tr>
-					<td>Recalculer des fonctions</td>
-					<td><kbd>⇧ Maj</kbd>+<kbd>F9</kbd></td>
-					<td><kbd>⇧ Maj</kbd>+<kbd>F9</kbd></td>
-					<td>Recalcul de la feuille de calcul actuelle.</td>
-				</tr>
-				<tr>
-					<th colspan="4" class="keyboard_section"><a id="dataformats"></a>Formats de données</th>
-				</tr>
-				<tr>
-					<td>Ouvrir la boîte de dialogue 'Format de numéro'</td>
-					<td><kbd>Ctrl</kbd>+<kbd>1</kbd></td>
-					<td><kbd>^ Ctrl</kbd>+<kbd>1</kbd>,<br /><kbd>⌘ Cmd</kbd>+<kbd>1</kbd></td>
-					<td>Ouvrir la boîte de dialogue <b>Format de numéro</b></td>
-				</tr>
-				<tr>
-					<td>Appliquer le format Général</td>
-					<td><kbd>Ctrl</kbd>+<kbd>⇧ Maj</kbd>+<kbd>~</kbd></td>
-					<td><kbd>^ Ctrl</kbd>+<kbd>⇧ Maj</kbd>+<kbd>~</kbd></td>
-					<td>Appliquer le format de nombre <b>Général</b>.</td>
-				</tr>
-				<tr>
-					<td>Appliquer le format <b>Devise</b></td>
-					<td><kbd>Ctrl</kbd>+<kbd>⇧ Maj</kbd>+<kbd>$</kbd></td>
-					<td><kbd>^ Ctrl</kbd>+<kbd>⇧ Maj</kbd>+<kbd>$</kbd></td>
-					<td>Appliquer le format <b>Devise</b> avec deux décimales (nombres négatifs entre parenthèses).</td>
-				</tr>
-				<tr>
-					<td>Appliquer le format Pourcentage</td>
-					<td><kbd>Ctrl</kbd>+<kbd>⇧ Maj</kbd>+<kbd>%</kbd></td>
-					<td><kbd>^ Ctrl</kbd>+<kbd>⇧ Maj</kbd>+<kbd>%</kbd></td>
-					<td>Appliquer le format <b>Pourcentage</b> sans décimales.</td>
-				</tr>
-				<tr>
-					<td>Appliquer le format Exponentiel</td>
-					<td><kbd>Ctrl</kbd>+<kbd>⇧ Maj</kbd>+<kbd>^</kbd></td>
-					<td><kbd>^ Ctrl</kbd>+<kbd>⇧ Maj</kbd>+<kbd>^</kbd></td>
-					<td>Appliquer le format des nombres <b>exponentiels</b> avec deux décimales.</td>
-				</tr>
-				<tr>
-					<td>Appliquer le format Date</td>
-					<td><kbd>Ctrl</kbd>+<kbd>⇧ Maj</kbd>+<kbd>#</kbd></td>
-					<td><kbd>^ Ctrl</kbd>+<kbd>⇧ Maj</kbd>+<kbd>#</kbd></td>
-					<td>Appliquer le format <b>Date</b> avec le jour, le mois et l'année.</td>
-				</tr>
-				<tr>
-					<td>Appliquer le format Heure</td>
-					<td><kbd>Ctrl</kbd>+<kbd>⇧ Maj</kbd>+<kbd>@</kbd></td>
-					<td><kbd>^ Ctrl</kbd>+<kbd>⇧ Maj</kbd>+<kbd>@</kbd></td>
-					<td>Appliquer le format Heure avec l'heure et les minutes, et le format AM ou PM.</td>
-				</tr>
-				<tr>
-					<td>Appliquer un format de nombre</td>
-					<td><kbd>Ctrl</kbd>+<kbd>⇧ Maj</kbd>+<kbd>!</kbd></td>
-					<td><kbd>^ Ctrl</kbd>+<kbd>⇧ Maj</kbd>+<kbd>!</kbd></td>
-					<td>Appliquer le format <b>Nombre</b> avec deux décimales, un séparateur de milliers et le signe moins (-) pour les valeurs négatives.</td>
-				</tr>
-				<tr>
-					<th colspan="4" class="keyboard_section"><a id="workwithobjects"></a>Modification des objets</th>
-				</tr>
-				<tr>
-					<td>Limiter le déplacement</td>
-					<td><kbd>⇧ Maj</kbd> + faire glisser</td>
-					<td><kbd>⇧ Maj</kbd> + faire glisser</td>
-					<td>Limiter le déplacement de l'objet sélectionné horizontalement ou verticalement.</td>
-				</tr>
-				<tr>
-					<td>Régler une rotation de 15 degrés</td>
-					<td><kbd>⇧ Maj</kbd> + faire glisser (lors de la rotation)</td>
-					<td><kbd>⇧ Maj</kbd> + faire glisser (lors de la rotation)</td>
-					<td>Limiter la rotation à à des incréments de 15 degrés.</td>
-				</tr>
-				<tr>
-					<td>Conserver les proportions</td>
-					<td><kbd>⇧ Maj</kbd> + faire glisser (lors du redimensionnement)</td>
-					<td><kbd>⇧ Maj</kbd> + faire glisser (lors du redimensionnement)</td>
-					<td>Conserver les proportions de l'objet sélectionné lors du redimensionnement.</td>
-				</tr>
-				<tr>
-					<td>Tracer une ligne droite ou une flèche</td>
-					<td><kbd>⇧ Maj</kbd> + faire glisser (lors du tracé de lignes/flèches)</td>
-					<td><kbd>⇧ Maj</kbd> + faire glisser (lors du tracé de lignes/flèches)</td>
-					<td>Tracer une ligne droite ou une flèche verticale/horizontale/inclinée de 45 degrés.</td>
-				</tr>
-				<tr>
-					<td>Mouvement par incréments de 1 pixel</td>
-					<td><kbd>Ctrl</kbd>+<kbd>←</kbd> <kbd>→</kbd> <kbd>↑</kbd> <kbd>↓</kbd></td>
-					<td></td>
-					<td>Maintenez la touche <kbd>Ctrl</kbd> enfoncée en faisant glisser et utilisez les flèches pour déplacer l'objet sélectionné d'un pixel à la fois.</td>
-				</tr>
-			</table>
-		</div>
-	</body>
+﻿<!DOCTYPE html>
+<html>
+	<head>
+		<title>Raccourcis clavier</title>
+		<meta charset="utf-8" />
+		<meta name="description" content="La liste des raccourcis pour un accès rapide et facil aux fonctionnalités de l'éditeur de classeurs." />
+		<link type="text/css" rel="stylesheet" href="../../../../../../common/main/resources/help/editor.css" />
+		<link type = "text/css" rel = "stylesheet" href = "../../images/sprite.css" />
+        <script type="text/javascript" src="../callback.js"></script>
+        <script type="text/javascript" src="../search/js/page-search.js"></script>
+        <script type="text/javascript" src="../search/js/jquery.min.js"></script>
+        <script type="text/javascript" src="../search/js/keyboard-switch.js"></script>
+	</head>
+	<body>
+		<div class="mainpart">
+			<div class="search-field">
+				<input id="search" class="searchBar" placeholder="Rechercher" type="text" onkeypress="doSearch(event)">
+			</div>
+			<h1>Raccourcis clavier</h1>
+			<h3>Raccourcis clavier pour les touches d'accès</h3>
+			<p>Utiliser les <b>raccourcis clavier </b> pour faciliter et accélérer l'accès à <a href="https://www.onlyoffice.com/fr/spreadsheet-editor.aspx" target="_blank" onclick="onhyperlinkclick(this)"><b>l'éditeur de classeurs</b></a> sans l'aide de la souris.</p>
+			<ol>
+				<li>Appuyez sur la touche <b>Alt </b>pour activer toutes les touches d'accès pour l'en-tête, la barre d'outils supérieure, les barres latérales droite et gauche et la barre d'état.</li>
+				<li>
+					Appuyez sur la lettre qui correspond à l'élément dont vous avez besoin. D'autres suggestions de touches peuvent s'afficher en fonction de la touche que vous appuyez. Les premières suggestions de touches se cachent lorsque les suggestions supplémentaires s'affichent.
+					<p>Par exemple, pour accéder à l'onglet <b>Insertion</b>, appuyez sur <b>Alt</b> pour afficher les primaires suggestions de touches d'accès.</p>
+					<p><img alt="Primaires touches d'accès" src="../images/keytips1.png" /></p>
+					<p>Appuyez sur la lettre <b>I</b> pour accéder à l'onglet <b>Insertion</b> et activer tous les raccourcis clavier disponibles sous cet onglet.</p>
+					<p><img alt="Touches d'accès supplémentaires" src="../images/keytips2.png" /></p>
+					<p>Appuyez sur la lettre qui correspond à l'élément que vous allez paramétrer.</p>
+				</li>
+				<li>Appuyez sur <b>Alt</b> pour masquer toutes les suggestions de touches d'accès ou appuyez sur <b>Échap</b> pour revenir au groupe de suggestions de touches précédent.</li>
+			</ol>
+			<p>Trouverez ci-dessous les raccourcis clavier les plus courants:</p>
+			<ul class="shortcut_variants">
+				<li class="shortcut_toggle pc_option left_option">Windows/Linux</li>
+				<!--
+		-->
+				<li class="shortcut_toggle mac_option right_option">Mac OS</li>
+			</ul>
+			<table class="keyboard_shortcuts_table">
+				<tr>
+					<th colspan="4" class="keyboard_section">En travaillant sur le classeur</th>
+				</tr>
+				<tr>
+					<td>Ouvrir le panneau 'Fichier'</td>
+					<td width="20%"><kbd>Alt</kbd>+<kbd>F</kbd></td>
+					<td width="20%"><kbd>^ Ctrl</kbd>+<kbd>⌥ Option</kbd>+<kbd>F</kbd></td>
+					<td>Ouvrir le panneau <b>Fichier</b> pour enregistrer, télécharger, imprimer le classeur actuel, voir ses informations, créer un nouveau classeur ou ouvrir un classeur existant, accéder à l'aide de Spreadsheet Editor ou aux paramètres avancés.</td>
+				</tr>
+				<tr>
+					<td>Ouvrir la fenêtre 'Rechercher et remplacer'</td>
+					<td><kbd>Ctrl</kbd>+<kbd>F</kbd></td>
+					<td><kbd>^ Ctrl</kbd>+<kbd>F</kbd>,<br /><kbd>⌘ Cmd</kbd>+<kbd>F</kbd></td>
+					<td>Ouvrir la fenêtre <b>Rechercher et remplacer</b> pour commencer à rechercher une cellule contenant les caractères requis.</td>
+				</tr>
+				<tr>
+					<td>Ouvrir la fenêtre "Rechercher et remplacer" avec le champ de remplacement</td>
+					<td><kbd>Ctrl</kbd>+<kbd>H</kbd></td>
+					<td><kbd>^ Ctrl</kbd>+<kbd>H</kbd></td>
+					<td>Ouvrir la fenêtre <b>Rechercher et remplacer</b> avec le champ de remplacement pour remplacer une ou plusieurs occurrences des caractères trouvés.</td>
+				</tr>
+				<tr>
+					<td>Ouvrir le panneau 'Commentaires'</td>
+					<td><kbd>Ctrl</kbd>+<kbd>⇧ Maj</kbd>+<kbd>H</kbd></td>
+					<td><kbd>^ Ctrl</kbd>+<kbd>⇧ Maj</kbd>+<kbd>H</kbd>,<br /><kbd>⌘ Cmd</kbd>+<kbd>⇧ Maj</kbd>+<kbd>H</kbd></td>
+					<td>Ouvrir le volet <b>Commentaires</b> pour ajouter votre commentaire ou pour répondre aux commentaires des autres utilisateurs.</td>
+				</tr>
+				<tr>
+					<td>Ouvrir le champ de commentaires</td>
+					<td><kbd>Alt</kbd>+<kbd>H</kbd></td>
+					<td><kbd>⌘ Cmd</kbd>+<kbd>⌥ Option</kbd>+<kbd>A</kbd></td>
+					<td>Ouvrir un champ de saisie où vous pouvez ajouter le texte de votre commentaire.</td>
+				</tr>
+				<tr class="onlineDocumentFeatures">
+					<td>Ouvrir le panneau Chat (éditeurs en ligne)</td>
+					<td><kbd>Alt</kbd>+<kbd>Q</kbd></td>
+					<td><kbd>^ Ctrl</kbd>+<kbd>⌥ Option</kbd>+<kbd>Q</kbd></td>
+					<td>Ouvrir le panneau Chat dans l'éditeur en ligne et envoyer un message:</td>
+				</tr>
+				<tr>
+					<td>Enregistrer le classeur</td>
+					<td><kbd>Ctrl</kbd>+<kbd>S</kbd></td>
+					<td><kbd>^ Ctrl</kbd>+<kbd>S</kbd>,<br /><kbd>⌘ Cmd</kbd>+<kbd>S</kbd></td>
+					<td>Enregistrer toutes les modifications dans le classeur en cours d'édition dans Spreadsheet Editor. Le fichier actif sera enregistré avec son nom de fichier actuel, son emplacement et son format de fichier.</td>
+				</tr>
+				<tr>
+					<td>Imprimer le classeur</td>
+					<td><kbd>Ctrl</kbd>+<kbd>P</kbd></td>
+					<td><kbd>^ Ctrl</kbd>+<kbd>P</kbd>,<br /><kbd>⌘ Cmd</kbd>+<kbd>P</kbd></td>
+					<td>Imprimer le classeur avec l'une des imprimantes disponibles ou l'enregistrer sous forme de fichier.</td>
+				</tr>
+				<tr class="onlineDocumentFeatures">
+					<td>Télécharger comme...</td>
+					<td><kbd>Ctrl</kbd>+<kbd>⇧ Maj</kbd>+<kbd>S</kbd></td>
+					<td><kbd>^ Ctrl</kbd>+<kbd>⇧ Maj</kbd>+<kbd>S</kbd>,<br /><kbd>⌘ Cmd</kbd>+<kbd>⇧ Maj</kbd>+<kbd>S</kbd></td>
+					<td>Ouvrir l'onglet <b>Télécharger comme</b>... pour enregistrer le classeur actuellement affiché sur le disque dur de l'ordinateur dans l'un des formats pris en charge: XLSX, PDF, ODS, CSV, XLTX, PDF/A, OTS.</td>
+				</tr>
+				<tr>
+					<td>Plein écran (éditeurs en ligne)</td>
+					<td><kbd>F11</kbd></td>
+					<td><!--<kbd>&#8984; Cmd</kbd>+<kbd>^ Ctrl</kbd>+<kbd>F</kbd>--></td>
+					<td>Passer à l'affichage en plein écran dans les <b>éditeurs en ligne</b> pour adapter l'éditeur de classeurs à votre écran.</td>
+				</tr>
+				<tr>
+					<td>Menu d'aide</td>
+					<td><kbd>F1</kbd></td>
+					<td><kbd>F1</kbd></td>
+					<td>Ouvrir le menu Aide Spreadsheet Editor.</td>
+				</tr>
+				<tr>
+					<td>Ouvrir un fichier existant (Desktop Editors)</td>
+					<td><kbd>Ctrl</kbd>+<kbd>O</kbd></td>
+					<td></td>
+					<td>Dans l'onglet <b>Ouvrir fichier local</b> dans <b>Desktop Editors</b>, ouvre la boîte de dialogue standard qui permet de sélectionner un fichier existant.</td>
+				</tr>
+				<tr>
+					<td>Fermer un fichier (Desktop Editors)</td>
+					<td><kbd>Tab</kbd>/<kbd>Maj</kbd>+<kbd>Tab</kbd></td>
+					<td><kbd>↹ Tab</kbd>/<kbd>⇧ Maj</kbd>+<kbd>↹ Tab</kbd></td>
+					<td>Fermer la fenêtre du classeur actuel dans Desktop Editors.</td>
+				</tr>
+				<tr>
+					<td>Menu contextuel de l'élément</td>
+					<td><kbd>⇧ Maj</kbd>+<kbd>F10</kbd></td>
+					<td><kbd>⇧ Maj</kbd>+<kbd>F10</kbd></td>
+					<td>Ouvrir le menu contextuel de l'élément sélectionné.</td>
+				</tr>
+				<tr>
+					<td>Réinitialiser le niveau de zoom</td>
+					<td><kbd>Ctrl</kbd>+<kbd>0</kbd></td>
+					<td><kbd>^ Ctrl</kbd>+<kbd>0</kbd> or <kbd>⌘ Cmd</kbd>+<kbd>0</kbd></td>
+					<td>Réinitialiser le niveau de zoom du classeur actuel par défaut à 100%.</td>
+				</tr>
+				<tr>
+					<td>Copier une feuille de calcul</td>
+					<td>Appuyez et maintenez la touche  <kbd> Ctrl</kbd>+ faites glisser l'onglet de la feuille de calcul</td>
+					<td>Appuyez et maintenez la touche  <kbd> ⌥ Option</kbd>+ faites glisser l'onglet de la feuille de calcul</td>
+					<td>Copier une feuille de calcul entière et déplacer-la pour modifier la position de l'onglet.</td>
+				</tr>
+				<tr>
+					<th colspan="4" class="keyboard_section">Navigation</th>
+				</tr>
+				<tr>
+					<td>Déplacer une cellule vers le haut, le bas, la gauche ou la droite</td>
+					<td><kbd>←</kbd> <kbd>→</kbd> <kbd>↑</kbd> <kbd>↓</kbd></td>
+					<td><kbd>←</kbd> <kbd>→</kbd> <kbd>↑</kbd> <kbd>↓</kbd></td>
+					<td>Activer le contour d'une cellule au-dessus/en-dessous de la cellule sélectionnée ou à gauche/à droite de celle-ci.</td>
+				</tr>
+				<tr>
+					<td>Sauter au bord de la zone visible de données ou à la cellule suivante comportant des données.</td>
+					<td><kbd>Ctrl</kbd>+<kbd>←</kbd> <kbd>→</kbd> <kbd>↑</kbd> <kbd>↓</kbd></td>
+					<td><kbd>⌘ Cmd</kbd>+<kbd>←</kbd> <kbd>→</kbd> <kbd>↑</kbd> <kbd>↓</kbd></td>
+					<td>Entourer la cellule au bord de la zone visible de données ou la cellule suivante comportant des données sur la feuille de calcul. S'il n'a a pas de données dans la zone, c'est la dernière cellule dans la zone visible qui sera sélectionnée. S'il y a des données dans la zone, la cellule suivante comportant des données sera sélectionnée.</td>
+				</tr>
+				<tr>
+					<td>Sauter au début de la ligne</td>
+					<td><kbd>Début</kbd></td>
+					<td><kbd>Début</kbd></td>
+					<td>Activer une cellule dans la colonne A de la ligne courante.</td>
+				</tr>
+				<tr>
+					<td>Sauter au début de la feuille de calcul</td>
+					<td><kbd>Ctrl</kbd>+<kbd>Début</kbd></td>
+					<td><kbd>^ Ctrl</kbd>+<kbd>Début</kbd></td>
+					<td>Activer la cellule A1.</td>
+				</tr>
+				<tr>
+					<td>Sauter à la fin de la ligne</td>
+					<td><kbd>Fin</kbd>,<br /><kbd>Ctrl</kbd>+<kbd>→</kbd></td>
+					<td><kbd>Fin</kbd>,<br /><kbd>⌘ Cmd</kbd>+<kbd>→</kbd></td>
+					<td>Activer la dernière cellule de la ligne actuelle.</td>
+				</tr>
+				<tr>
+					<td>Sauter à la fin de la feuille de calcul</td>
+					<td><kbd>Ctrl</kbd>+<kbd>Fin</kbd></td>
+					<td><kbd>^ Ctrl</kbd>+<kbd>Fin</kbd></td>
+					<td>Activer la cellule utilisée en bas à droite de la feuille de calcul située en bas de la ligne du bas avec les données de la colonne la plus à droite avec les données. Si le curseur est sur la ligne de la formule, il sera placé à la fin du texte.</td>
+				</tr>
+				<tr>
+					<td>Passer à la feuille précédente</td>
+					<td><kbd>Alt</kbd>+<kbd>Pg. préc</kbd></td>
+					<td><kbd>⌥ Option</kbd>+<kbd>Pg. préc</kbd></td>
+					<td>Passer à la feuille précédente de votre classeur.</td>
+				</tr>
+				<tr>
+					<td>Passer à la feuille suivante</td>
+					<td><kbd>Alt</kbd>+<kbd>Pg. suiv</kbd></td>
+					<td><kbd>⌥ Option</kbd>+<kbd>Pg. suiv</kbd></td>
+					<td>Passer à la feuille suivante de votre classeur.</td>
+				</tr>
+				<tr>
+					<td>Se déplacer d'une ligne vers le haut</td>
+					<td><kbd>↑</kbd>,<br /><kbd>⇧ Maj</kbd>+<kbd>↵ Entrée</kbd></td>
+					<td><kbd>⇧ Maj</kbd>+<kbd>↵ Retour</kbd></td>
+					<td>Activer la cellule au-dessus de la cellule actuelle dans la même colonne.</td>
+				</tr>
+				<tr>
+					<td>Se déplacer d'une ligne vers le bas</td>
+					<td><kbd>↓</kbd>,<br /><kbd>↵ Entrée</kbd></td>
+					<td><kbd>↵ Retour</kbd></td>
+					<td>Activer la cellule au-dessous de la cellule actuelle dans la même colonne.</td>
+				</tr>
+				<tr>
+					<td>Se déplacer d'une colonne vers la gauche</td>
+					<td><kbd>←</kbd>,<br /><kbd>⇧ Maj</kbd>+<kbd>↹ Tab</kbd></td>
+					<td><kbd>←</kbd>,<br /><kbd>⇧ Maj</kbd>+<kbd>↹ Tab</kbd></td>
+					<td>Activer la cellule précédente de la ligne actuelle.</td>
+				</tr>
+				<tr>
+					<td>Se déplacer d'une colonne vers la droite</td>
+					<td><kbd>→</kbd>,<br /><kbd>↹ Tab</kbd></td>
+					<td><kbd>→</kbd>,<br /><kbd>↹ Tab</kbd></td>
+					<td>Activer la cellule suivante de la ligne actuelle.</td>
+				</tr>
+				<tr>
+					<td>Déplacement vers le bas d'un écran</td>
+					<td><kbd>Pg. suiv</kbd></td>
+					<td><kbd>Pg. suiv</kbd></td>
+					<td>Déplacer un écran vers le bas dans la feuille de calcul.</td>
+				</tr>
+				<tr>
+					<td>Déplacement vers le haut d'un écran</td>
+					<td><kbd>Pg. préc</kbd></td>
+					<td><kbd>Pg. préc</kbd></td>
+					<td>Déplacer un écran vers le haut dans la feuille de travail.</td>
+				</tr>
+				<tr>
+					<td>Déplacer la barre de défilement verticale vers le haut/bas</td>
+					<td><kbd>Faire défiler la souris vers le haut/bas</kbd></td>
+					<td><kbd>Faire défiler la souris vers le haut/bas</kbd></td>
+					<td>Déplacer la barre de défilement verticale vers le haut/bas</td>
+				</tr>
+				<tr>
+					<td>Déplacer la barre de défilement horizontale vers la gauche/droite</td>
+					<td><kbd>⇧ Maj</kbd>+<kbd>Faire défiler la souris vers le haut/bas</kbd></td>
+					<td><kbd>⇧ Maj</kbd>+<kbd>Faire défiler la souris vers le haut/bas</kbd></td>
+					<td>Déplacer la barre de défilement horizontale vers la gauche/droite Afin de déplacer la barre de défilement vers la droite, faites défiler la roulette de la souris vers le bas. Afin de déplacer la barre de défilement vers la gauche, faites défiler la roulette de la souris vers le haut.</td>
+				</tr>
+				<tr>
+					<td>Zoom avant</td>
+					<td><kbd>Ctrl</kbd>+<kbd>+</kbd></td>
+					<td><kbd>^ Ctrl</kbd>+<kbd>=</kbd>,<br /><kbd>⌘ Cmd</kbd>+<kbd>=</kbd></td>
+					<td>Zoom avant sur la feuille de calcul en cours d'édition.</td>
+				</tr>
+				<tr>
+					<td>Zoom arrière</td>
+					<td><kbd>Ctrl</kbd>+<kbd>-</kbd></td>
+					<td><kbd>^ Ctrl</kbd>+<kbd>-</kbd>,<br /><kbd>⌘ Cmd</kbd>+<kbd>-</kbd></td>
+					<td>Zoom arrière sur la feuille de calcul en cours d'édition.</td>
+				</tr>
+				<tr>
+					<td>Naviguer entre les contrôles dans un dialogue modal</td>
+					<td><kbd>↹ Tab</kbd>/<kbd>⇧ Maj</kbd>+<kbd>↹ Tab</kbd></td>
+					<td><kbd>↹ Tab</kbd>/<kbd>⇧ Maj</kbd>+<kbd>↹ Tab</kbd></td>
+					<td>Naviguer entre les contrôles pour mettre en évidence le contrôle précédent ou suivant dans les dialogues modaux.</td>
+				</tr>
+				<tr>
+					<th colspan="4" class="keyboard_section">Sélection de données</th>
+				</tr>
+				<tr>
+					<td>Sélectionner tout</td>
+					<td><kbd>Ctrl</kbd>+<kbd>A</kbd>,<br /><kbd>Ctrl</kbd>+<kbd>⇧ Maj</kbd>+<kbd>␣ Barre d'espace</kbd></td>
+					<td><kbd>⌘ Cmd</kbd>+<kbd>A</kbd></td>
+					<td>Sélectionner toute la feuille de calcul.</td>
+				</tr>
+				<tr>
+					<td>Sélectionner une colonne</td>
+					<td><kbd>Ctrl</kbd>+<kbd>␣ Barre d'espace</kbd></td>
+					<td><kbd>Ctrl</kbd>+<kbd>␣ Barre d'espace</kbd></td>
+					<td>Sélectionner une colonne entière d'une feuille de calcul.</td>
+				</tr>
+				<tr>
+					<td>Sélectionner une ligne</td>
+					<td><kbd>⇧ Maj</kbd>+<kbd>␣ Barre d'espace</kbd></td>
+					<td><kbd>⇧ Maj</kbd>+<kbd>␣ Barre d'espace</kbd></td>
+					<td>Sélectionner une ligne entière d'une feuille de calcul.</td>
+				</tr>
+				<tr>
+					<td>Sélectionner une plage</td>
+					<td><kbd>⇧ Maj</kbd>+<kbd>→</kbd> <kbd>←</kbd></td>
+					<td><kbd>⇧ Maj</kbd>+<kbd>→</kbd> <kbd>←</kbd></td>
+					<td>Sélectionner cellule par cellule.</td>
+				</tr>
+				<tr>
+					<td>Sélectionner depuis le curseur jusqu'au début de la ligne</td>
+					<td><kbd>⇧ Maj</kbd>+<kbd>Début</kbd></td>
+					<td><kbd>⇧ Maj</kbd>+<kbd>Début</kbd></td>
+					<td>Sélectionner une plage depuis le curseur jusqu'au début de la ligne actuelle.</td>
+				</tr>
+				<tr>
+					<td>Sélectionner depuis le curseur jusqu'à la fin de la ligne</td>
+					<td><kbd>⇧ Maj</kbd>+<kbd>Fin</kbd></td>
+					<td><kbd>⇧ Maj</kbd>+<kbd>Fin</kbd></td>
+					<td>Sélectionner une plage depuis le curseur jusqu'à la fin de la ligne actuelle.</td>
+				</tr>
+				<tr>
+					<td>Étendre la sélection jusqu'au début de la feuille de calcul</td>
+					<td><kbd>Ctrl</kbd>+<kbd>⇧ Maj</kbd>+<kbd>Début</kbd></td>
+					<td><kbd>^ Ctrl</kbd>+<kbd>⇧ Maj</kbd>+<kbd>Début</kbd></td>
+					<td>Sélectionner une plage à partir des cellules sélectionnées jusqu'au début de la feuille de calcul.</td>
+				</tr>
+				<tr>
+					<td>Étendre la sélection à la dernière cellule utilisée</td>
+					<td><kbd>Ctrl</kbd>+<kbd>⇧ Maj</kbd>+<kbd>Fin</kbd></td>
+					<td><kbd>^ Ctrl</kbd>+<kbd>⇧ Maj</kbd>+<kbd>Fin</kbd></td>
+					<td>Sélectionner un fragment à partir des cellules sélectionnées actuelles jusqu'à la dernière cellule utilisée sur la feuille de calcul (à la ligne du bas avec les données de la colonne la plus à droite avec les données). Si le curseur se trouve dans la barre de formule, tout le texte de la barre de formule sera sélectionné de la position du curseur jusqu'à la fin sans affecter la hauteur de la barre de formule.</td>
+				</tr>
+				<tr>
+					<td>Sélectionner une cellule à gauche</td>
+					<td><kbd>⇧ Maj</kbd>+<kbd>↹ Tab</kbd></td>
+					<td><kbd>⇧ Maj</kbd>+<kbd>↹ Tab</kbd></td>
+					<td>Sélectionner une cellule à gauche dans un tableau.</td>
+				</tr>
+				<tr>
+					<td>Sélectionner une cellule à droite</td>
+					<td><kbd>↹ Tab</kbd></td>
+					<td><kbd>↹ Tab</kbd></td>
+					<td>Sélectionner une cellule à droite dans un tableau.</td>
+				</tr>
+				<tr>
+					<td>Étendre la sélection à la cellule non vierge la plus proche à droite.</td>
+					<td><kbd>⇧ Maj</kbd>+<kbd>Fin</kbd>,<br /><kbd>Ctrl</kbd>+<kbd>⇧ Maj</kbd>+<kbd>→</kbd></td>
+					<td><kbd>⇧ Maj</kbd>+<kbd>Fin</kbd></td>
+					<td>Étendre la sélection à la cellule non vierge la plus proche dans la même rangée à droite de la cellule active. Si la cellule suivante est vide, la sélection sera étendue à la cellule suivante non vide.</td>
+				</tr>
+				<tr>
+					<td>Étendre la sélection à la cellule non vierge la plus proche à gauche.</td>
+					<td><kbd>⇧ Maj</kbd>+<kbd>Début</kbd>,<br /><kbd>Ctrl</kbd>+<kbd>⇧ Maj</kbd>+<kbd>←</kbd></td>
+					<td><kbd>⇧ Maj</kbd>+<kbd>Début</kbd></td>
+					<td>Étendre la sélection à la cellule non vierge la plus proche dans la même rangée à gauche de la cellule active. Si la cellule suivante est vide, la sélection sera étendue à la cellule suivante non vide.</td>
+				</tr>
+				<tr>
+					<td>Étendre la sélection à la cellule non vierge la plus proche en haut/en bas de la colonne</td>
+					<td><kbd>Ctrl</kbd>+<kbd>⇧ Maj</kbd>+<kbd>↑</kbd> <kbd>↓</kbd></td>
+					<td></td>
+					<td>Étendre la sélection à la cellule non vierge la plus proche dans la même colonne en haut/en bas à partir de la cellule active. Si la cellule suivante est vide, la sélection sera étendue à la cellule suivante non vide.</td>
+				</tr>
+				<tr>
+					<td>Étendre la sélection vers le bas de l'écran</td>
+					<td><kbd>⇧ Maj</kbd>+<kbd>Pg. suiv</kbd></td>
+					<td><kbd>⇧ Maj</kbd>+<kbd>Pg. suiv</kbd></td>
+					<td>Étendre la sélection à toutes les cellules situées à un écran en dessous de la cellule active.</td>
+				</tr>
+				<tr>
+					<td>Étendre la sélection vers le haut d'un écran</td>
+					<td><kbd>⇧ Maj</kbd>+<kbd>Pg. préc</kbd></td>
+					<td><kbd>⇧ Maj</kbd>+<kbd>Pg. préc</kbd></td>
+					<td>Étendre la sélection à toutes les cellules situées un écran plus haut que la cellule active.</td>
+				</tr>
+				<tr>
+					<th colspan="4" class="keyboard_section">Annuler et Rétablir</th>
+				</tr>
+				<tr>
+					<td>Annuler</td>
+					<td><kbd>Ctrl</kbd>+<kbd>Z</kbd></td>
+					<td><kbd>⌘ Cmd</kbd>+<kbd>Z</kbd></td>
+					<td>Inverser la dernière action effectuée.</td>
+				</tr>
+				<tr>
+					<td>Rétablir</td>
+					<td><kbd>Ctrl</kbd>+<kbd>Y</kbd></td>
+					<td><kbd>⌘ Cmd</kbd>+<kbd>Y</kbd></td>
+					<td>Répéter la dernière action annulée.</td>
+				</tr>
+				<tr>
+					<th colspan="4" class="keyboard_section">Couper, Copier et Coller</th>
+				</tr>
+				<tr>
+					<td>Couper</td>
+					<td><kbd>Ctrl</kbd>+<kbd>X</kbd>,<br /><kbd>⇧ Maj</kbd>+<kbd>Supprimer</kbd></td>
+					<td><kbd>⌘ Cmd</kbd>+<kbd>X</kbd></td>
+					<td>Couper les données sélectionnées et les envoyer vers le presse-papiers. Les données coupées peuvent être insérées ensuite dans un autre endroit du même classeur, dans un autre classeur, ou dans un autre programme.</td>
+				</tr>
+				<tr>
+					<td>Copier</td>
+					<td><kbd>Ctrl</kbd>+<kbd>C</kbd>,<br /><kbd>Ctrl</kbd>+<kbd>Inser</kbd></td>
+					<td><kbd>⌘ Cmd</kbd>+<kbd>C</kbd></td>
+					<td>Envoyer les données sélectionnées vers le presse-papiers. Les données copiées peuvent être insérées ensuite dans un autre endroit du même classeur, dans un autre classeur, ou dans un autre programme.</td>
+				</tr>
+				<tr>
+					<td>Coller</td>
+					<td><kbd>Ctrl</kbd>+<kbd>V</kbd>,<br /><kbd>⇧ Maj</kbd>+<kbd>Inser</kbd></td>
+					<td><kbd>⌘ Cmd</kbd>+<kbd>V</kbd></td>
+					<td>Insérer les données précédemment copiées/coupées depuis le presse-papiers à la position actuelle du curseur. Les données peuvent être copiées à partir du même classeur, à partir d'un autre classeur, ou provenant d'un autre programme.</td>
+				</tr>
+				<tr>
+					<th colspan="4" class="keyboard_section">Mise en forme des données</th>
+				</tr>
+				<tr>
+					<td>Gras</td>
+					<td><kbd>Ctrl</kbd>+<kbd>B</kbd></td>
+					<td><kbd>^ Ctrl</kbd>+<kbd>B</kbd>,<br /><kbd>⌘ Cmd</kbd>+<kbd>B</kbd></td>
+					<td>Mettre la police du fragment de texte sélectionné en gras pour lui donner plus de poids.</td>
+				</tr>
+				<tr>
+					<td>Italique</td>
+					<td><kbd>Ctrl</kbd>+<kbd>I</kbd></td>
+					<td><kbd>^ Ctrl</kbd>+<kbd>I</kbd>,<br /><kbd>⌘ Cmd</kbd>+<kbd>I</kbd></td>
+					<td>Mettre la police du fragment de texte sélectionné en italique pour lui donner une certaine inclinaison à droite ou supprimer la mise en forme italique.</td>
+				</tr>
+				<tr>
+					<td>Souligné</td>
+					<td><kbd>Ctrl</kbd>+<kbd>U</kbd></td>
+					<td><kbd>^ Ctrl</kbd>+<kbd>U</kbd>,<br /><kbd>⌘ Cmd</kbd>+<kbd>U</kbd></td>
+					<td>Souligner le fragment de texte sélectionné avec la ligne qui passe sous les lettres ou supprimer le soulignage.</td>
+				</tr>
+				<tr>
+					<td>Barré</td>
+					<td><kbd>Ctrl</kbd>+<kbd>5</kbd></td>
+					<td><kbd>^ Ctrl</kbd>+<kbd>5</kbd>,<br /><kbd>⌘ Cmd</kbd>+<kbd>5</kbd></td>
+					<td>Barrer le fragment de texte sélectionné avec une ligne qui passe à travers les lettres ou supprimer la barre.</td>
+				</tr>
+				<tr>
+					<td>Ajouter un lien hypertexte</td>
+					<td><kbd>Ctrl</kbd>+<kbd>K</kbd></td>
+					<td><kbd>⌘ Cmd</kbd>+<kbd>K</kbd></td>
+					<td>Insérer un lien hypertexte vers un site Web externe ou une autre feuille de calcul.</td>
+				</tr>
+				<tr>
+					<td>Éditer la cellule active</td>
+					<td><kbd>F2</kbd></td>
+					<td><kbd>F2</kbd></td>
+					<td>Éditer la cellule active et positionner le point d'insertion à la fin du contenu de la cellule. Si l'édition dans une cellule est désactivée, le point d'insertion sera déplacé dans la barre de formule.</td>
+				</tr>
+				<tr>
+					<th colspan="4" class="keyboard_section">Filtrage de données</th>
+				</tr>
+				<tr>
+					<td>Activer/Supprimer le filtre</td>
+					<td><kbd>Ctrl</kbd>+<kbd>⇧ Maj</kbd>+<kbd>L</kbd></td>
+					<td><kbd>^ Ctrl</kbd>+<kbd>⇧ Maj</kbd>+<kbd>L</kbd>,<br /><kbd>⌘ Cmd</kbd>+<kbd>⇧ Maj</kbd>+<kbd>L</kbd></td>
+					<td>Activer un filtre pour une plage de cellules sélectionnée ou supprimer le filtre.</td>
+				</tr>
+				<tr>
+					<td>Mettre sous forme de modèle de tableau</td>
+					<td><kbd>Ctrl</kbd>+<kbd>L</kbd></td>
+					<td><kbd>^ Ctrl</kbd>+<kbd>L</kbd>,<br /><kbd>⌘ Cmd</kbd>+<kbd>L</kbd></td>
+					<td>Appliquez un modèle de table à une plage de cellules sélectionnée.</td>
+				</tr>
+				<tr>
+					<th colspan="4" class="keyboard_section">Saisie des données</th>
+				</tr>
+				<tr>
+					<td>Valider la saisie de données dans une cellule et se déplacer vers le bas</td>
+					<td><kbd>↵ Entrée</kbd></td>
+					<td><kbd>↵ Retour</kbd></td>
+					<td>Valider la saisie de données dans la cellule sélectionnée ou dans la barre de formule, et passer à la cellule située au-dessous.</td>
+				</tr>
+				<tr>
+					<td>Valider la saisie de données dans une cellule et se déplacer vers le haut</td>
+					<td><kbd>⇧ Maj</kbd>+<kbd>↵ Entrée</kbd></td>
+					<td><kbd>⇧ Maj</kbd>+<kbd>↵ Retour</kbd></td>
+					<td>Valider la saisie de données dans la cellule sélectionnée, et passer à la cellule située au-dessus.</td>
+				</tr>
+				<tr>
+					<td>Valider la saisie de données et passer à la cellule suivante dans la ligne.</td>
+					<td><kbd>↹ Tab</kbd></td>
+					<td><kbd>↹ Tab</kbd></td>
+					<td>Valider une entrée de cellule dans la cellule sélectionnée ou dans la barre de formule et déplacez-vous vers la cellule de droite.</td>
+				</tr>
+				<tr>
+					<td>Commencer une nouvelle ligne</td>
+					<td><kbd>Alt</kbd>+<kbd>↵ Entrée</kbd></td>
+					<td></td>
+					<td>Commencer une nouvelle ligne dans la même cellule.</td>
+				</tr>
+				<tr>
+					<td>Annuler</td>
+					<td><kbd>Échap</kbd></td>
+					<td><kbd>Échap</kbd></td>
+					<td>Annuler la saisie de données dans la cellule sélectionnée ou dans la barre de formule.</td>
+				</tr>
+				<tr>
+					<td>Supprimer à gauche</td>
+					<td><kbd>← Retour arrière</kbd></td>
+					<td><kbd>← Retour arrière</kbd></td>
+					<td>Supprimer un caractère à gauche dans la barre de formule ou dans la cellule sélectionnée lorsque le mode d'édition de cellule est activé. Supprime également le contenu de la cellule active.</td>
+				</tr>
+				<tr>
+					<td>Supprimer à droite</td>
+					<td><kbd>Supprimer</kbd></td>
+					<td><kbd>Supprimer</kbd>,<br /><kbd>Fn</kbd>+<kbd>← Retour arrière</kbd></td>
+					<td>Supprimer un caractère à droite dans la barre de formule ou dans la cellule sélectionnée lorsque le mode d'édition de cellule est activé. Supprimer le contenu (données et formules) des cellules sélectionnées en gardant la mise en forme des cellules ou les commentaires.</td>
+				</tr>
+				<tr>
+					<td>Effacer le contenu de cellule</td>
+					<td><kbd>Supprimer</kbd>,<br /><kbd>← Retour arrière</kbd></td>
+					<td><kbd>Supprimer</kbd>,<br /><kbd>← Retour arrière</kbd></td>
+					<td>Supprimer le contenu (données et formules) des cellules sélectionnées en gardant la mise en forme des cellules ou les commentaires.</td>
+				</tr>
+				<tr>
+					<td>Valider une entrée de cellule et se déplacer vers la droite</td>
+					<td><kbd>↹ Tab</kbd></td>
+					<td><kbd>↹ Tab</kbd></td>
+					<td>Valider une entrée de cellule dans la cellule sélectionnée ou dans la barre de formule et déplacez-vous vers la cellule de droite.</td>
+				</tr>
+				<tr>
+					<td>Valider une entrée de cellule et déplacez-la vers la gauche.</td>
+					<td><kbd>⇧ Maj</kbd>+<kbd>↹ Tab</kbd></td>
+					<td><kbd>⇧ Maj</kbd>+<kbd>↹ Tab</kbd></td>
+					<td>Valider la saisie de données dans la cellule sélectionnée ou dans la barre de formule et passer à la cellule de gauche <!--or the previous option in a dialog box-->.</td>
+				</tr>
+				<tr>
+					<td>Insérer des cellules</td>
+					<td><kbd>Ctrl</kbd>+<kbd>⇧ Maj</kbd>+<kbd>=</kbd></td>
+					<td><kbd>Ctrl</kbd>+<kbd>⇧ Maj</kbd>+<kbd>=</kbd>,<br /><kbd>⌘ Cmd</kbd>+<kbd>⇧ Maj</kbd>+<kbd>=</kbd></td>
+					<td>Ouvrir la boîte de dialogue pur insérer de nouvelles cellules dans la feuille de calcul actuelle et spécifier les paramètres supplémentaires pour se déplacer vers la droite, vers le bas ou insérer une ligne ou une colonne entière.</td>
+				</tr>
+				<tr>
+					<td>Supprimer les cellules</td>
+					<td><kbd>Ctrl</kbd>+<kbd>⇧ Maj</kbd>+<kbd>-</kbd></td>
+					<td><kbd>Ctrl</kbd>+<kbd>⇧ Maj</kbd>+<kbd>-</kbd>,<br /><kbd>⌘ Cmd</kbd>+<kbd>⇧ Maj</kbd>+<kbd>-</kbd></td>
+					<td>Ouvrir la boîte de dialogue pur supprimer les cellules dans la feuille de calcul actuelle et spécifier les paramètres supplémentaires pour se déplacer vers la droite, vers le bas ou supprimer une ligne ou une colonne entière.</td>
+				</tr>
+				<tr>
+					<td>Insérer la date actuelle</td>
+					<td><kbd>Ctrl</kbd>+<kbd>;</kbd></td>
+					<td><kbd>Ctrl</kbd>+<kbd>;</kbd>,<br /><kbd>⌘ Cmd</kbd>+<kbd>;</kbd></td>
+					<td>Insérer la date courante dans la cellule sélectionnée.</td>
+				</tr>
+				<tr>
+					<td>Insérer l'heure actuelle</td>
+					<td><kbd>Ctrl</kbd>+<kbd>⇧ Maj</kbd>+<kbd>;</kbd></td>
+					<td><kbd>Ctrl</kbd>+<kbd>⇧ Maj</kbd>+<kbd>;</kbd>,<br /><kbd>⌘ Cmd</kbd>+<kbd>⇧ Maj</kbd>+<kbd>;</kbd></td>
+					<td>Insérer l'heure courante dans la cellule sélectionnée.</td>
+				</tr>
+				<tr>
+					<td>Insérer la date et l'heure actuelles</td>
+					<td><kbd>Ctrl</kbd>+<kbd>;</kbd> ensuite <kbd>␣ Barre d'espace</kbd> ensuite <kbd>Ctrl</kbd>+<kbd>⇧ Maj</kbd>+<kbd>;</kbd></td>
+					<td><kbd>Ctrl</kbd>+<kbd>;</kbd> ensuite <kbd>␣ Barre d'espace</kbd> ensuite <kbd>Ctrl</kbd>+<kbd>⇧ Maj</kbd>+<kbd>;</kbd>,<br /><kbd>⌘ Cmd</kbd>+<kbd>;</kbd> ensuite <kbd>␣ Barre d'espace</kbd> ensuite <kbd>⌘ Cmd</kbd>+<kbd>⇧ Maj</kbd>+<kbd>;</kbd></td>
+					<td>Insérer la date et l'heure courantes dans la cellule sélectionnée.</td>
+				</tr>
+                <tr>
+                    <th colspan="4" class="keyboard_section">Tableaux croisés dynamiques</th>
+                </tr>
+                <tr>
+                    <td>Mettre à jour le tableau croisé dynamique.</td>
+                    <td><kbd>Alt</kbd>+<kbd>F5</kbd></td>
+                    <td><kbd>⌥ Option</kbd>+<kbd>F5</kbd></td>
+                    <td>Actualiser le tableau croisé dynamique.sélectionné auparavant.</td>
+                </tr>
+				<tr>
+					<th colspan="4" class="keyboard_section">Fonctions</th>
+				</tr>
+				<tr>
+					<td>Insérer une fonction</td>
+					<td><kbd>⇧ Maj</kbd>+<kbd>F3</kbd></td>
+					<td><kbd>⇧ Maj</kbd>+<kbd>F3</kbd></td>
+					<td>Ouvrir la boîte de dialogue pour insérer une nouvelle fonction de la liste prédéfinie.</td>
+				</tr>
+				<tr>
+					<td>Fonction SOMME</td>
+					<td><kbd>Alt</kbd>+<kbd>=</kbd></td>
+					<td><kbd>⌥ Option</kbd>+<kbd>Ctrl</kbd>+<kbd>=</kbd></td>
+					<td>Insérer la fonction SOMME dans la cellule active.</td>
+				</tr>
+				<tr>
+					<td>Ouvrir la liste déroulante</td>
+					<td><kbd>Alt</kbd>+<kbd>↓</kbd></td>
+					<td></td>
+					<td>Ouvrir une liste déroulante sélectionnée.</td>
+				</tr>
+				<tr>
+					<td>Ouvrir le menu contextuel</td>
+					<td><kbd>≣ Menu</kbd></td>
+					<td></td>
+					<td>Ouvrir un menu contextuel pour la cellule ou la plage de cellules sélectionnée.</td>
+				</tr>
+				<tr>
+					<td>Recalculer des fonctions</td>
+					<td><kbd>F9</kbd></td>
+					<td><kbd>F9</kbd></td>
+					<td>Recalcul du classeur entier.</td>
+				</tr>
+				<tr>
+					<td>Recalculer des fonctions</td>
+					<td><kbd>⇧ Maj</kbd>+<kbd>F9</kbd></td>
+					<td><kbd>⇧ Maj</kbd>+<kbd>F9</kbd></td>
+					<td>Recalcul de la feuille de calcul actuelle.</td>
+				</tr>
+				<tr>
+					<th colspan="4" class="keyboard_section"><a id="dataformats"></a>Formats de données</th>
+				</tr>
+				<tr>
+					<td>Ouvrir la boîte de dialogue 'Format de numéro'</td>
+					<td><kbd>Ctrl</kbd>+<kbd>1</kbd></td>
+					<td><kbd>^ Ctrl</kbd>+<kbd>1</kbd>,<br /><kbd>⌘ Cmd</kbd>+<kbd>1</kbd></td>
+					<td>Ouvrir la boîte de dialogue <b>Format de numéro</b></td>
+				</tr>
+				<tr>
+					<td>Appliquer le format Général</td>
+					<td><kbd>Ctrl</kbd>+<kbd>⇧ Maj</kbd>+<kbd>~</kbd></td>
+					<td><kbd>^ Ctrl</kbd>+<kbd>⇧ Maj</kbd>+<kbd>~</kbd></td>
+					<td>Appliquer le format de nombre <b>Général</b>.</td>
+				</tr>
+				<tr>
+					<td>Appliquer le format <b>Devise</b></td>
+					<td><kbd>Ctrl</kbd>+<kbd>⇧ Maj</kbd>+<kbd>$</kbd></td>
+					<td><kbd>^ Ctrl</kbd>+<kbd>⇧ Maj</kbd>+<kbd>$</kbd></td>
+					<td>Appliquer le format <b>Devise</b> avec deux décimales (nombres négatifs entre parenthèses).</td>
+				</tr>
+				<tr>
+					<td>Appliquer le format Pourcentage</td>
+					<td><kbd>Ctrl</kbd>+<kbd>⇧ Maj</kbd>+<kbd>%</kbd></td>
+					<td><kbd>^ Ctrl</kbd>+<kbd>⇧ Maj</kbd>+<kbd>%</kbd></td>
+					<td>Appliquer le format <b>Pourcentage</b> sans décimales.</td>
+				</tr>
+				<tr>
+					<td>Appliquer le format Exponentiel</td>
+					<td><kbd>Ctrl</kbd>+<kbd>⇧ Maj</kbd>+<kbd>^</kbd></td>
+					<td><kbd>^ Ctrl</kbd>+<kbd>⇧ Maj</kbd>+<kbd>^</kbd></td>
+					<td>Appliquer le format des nombres <b>exponentiels</b> avec deux décimales.</td>
+				</tr>
+				<tr>
+					<td>Appliquer le format Date</td>
+					<td><kbd>Ctrl</kbd>+<kbd>⇧ Maj</kbd>+<kbd>#</kbd></td>
+					<td><kbd>^ Ctrl</kbd>+<kbd>⇧ Maj</kbd>+<kbd>#</kbd></td>
+					<td>Appliquer le format <b>Date</b> avec le jour, le mois et l'année.</td>
+				</tr>
+				<tr>
+					<td>Appliquer le format Heure</td>
+					<td><kbd>Ctrl</kbd>+<kbd>⇧ Maj</kbd>+<kbd>@</kbd></td>
+					<td><kbd>^ Ctrl</kbd>+<kbd>⇧ Maj</kbd>+<kbd>@</kbd></td>
+					<td>Appliquer le format Heure avec l'heure et les minutes, et le format AM ou PM.</td>
+				</tr>
+				<tr>
+					<td>Appliquer un format de nombre</td>
+					<td><kbd>Ctrl</kbd>+<kbd>⇧ Maj</kbd>+<kbd>!</kbd></td>
+					<td><kbd>^ Ctrl</kbd>+<kbd>⇧ Maj</kbd>+<kbd>!</kbd></td>
+					<td>Appliquer le format <b>Nombre</b> avec deux décimales, un séparateur de milliers et le signe moins (-) pour les valeurs négatives.</td>
+				</tr>
+				<tr>
+					<th colspan="4" class="keyboard_section"><a id="workwithobjects"></a>Modification des objets</th>
+				</tr>
+				<tr>
+					<td>Limiter le déplacement</td>
+					<td><kbd>⇧ Maj</kbd> + faire glisser</td>
+					<td><kbd>⇧ Maj</kbd> + faire glisser</td>
+					<td>Limiter le déplacement de l'objet sélectionné horizontalement ou verticalement.</td>
+				</tr>
+				<tr>
+					<td>Régler une rotation de 15 degrés</td>
+					<td><kbd>⇧ Maj</kbd> + faire glisser (lors de la rotation)</td>
+					<td><kbd>⇧ Maj</kbd> + faire glisser (lors de la rotation)</td>
+					<td>Limiter la rotation à à des incréments de 15 degrés.</td>
+				</tr>
+				<tr>
+					<td>Conserver les proportions</td>
+					<td><kbd>⇧ Maj</kbd> + faire glisser (lors du redimensionnement)</td>
+					<td><kbd>⇧ Maj</kbd> + faire glisser (lors du redimensionnement)</td>
+					<td>Conserver les proportions de l'objet sélectionné lors du redimensionnement.</td>
+				</tr>
+				<tr>
+					<td>Tracer une ligne droite ou une flèche</td>
+					<td><kbd>⇧ Maj</kbd> + faire glisser (lors du tracé de lignes/flèches)</td>
+					<td><kbd>⇧ Maj</kbd> + faire glisser (lors du tracé de lignes/flèches)</td>
+					<td>Tracer une ligne droite ou une flèche verticale/horizontale/inclinée de 45 degrés.</td>
+				</tr>
+				<tr>
+					<td>Mouvement par incréments de 1 pixel</td>
+					<td><kbd>Ctrl</kbd>+<kbd>←</kbd> <kbd>→</kbd> <kbd>↑</kbd> <kbd>↓</kbd></td>
+					<td></td>
+					<td>Maintenez la touche <kbd>Ctrl</kbd> enfoncée en faisant glisser et utilisez les flèches pour déplacer l'objet sélectionné d'un pixel à la fois.</td>
+				</tr>
+			</table>
+		</div>
+	</body>
 </html>