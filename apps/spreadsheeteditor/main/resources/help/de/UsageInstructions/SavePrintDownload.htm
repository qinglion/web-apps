﻿<!DOCTYPE html>
<html>
	<head>
		<title>Kalkulationstabelle speichern/drucken/herunterladen</title>
		<meta charset="utf-8" />
		<meta name="description" content="Save, print and download your spreadsheet in various formats" />
		<link type="text/css" rel="stylesheet" href="../editor.css" />
		<link type = "text/css" rel = "stylesheet" href = "../../images/sprite.css" />
        <script type="text/javascript" src="../callback.js"></script>
        <script type="text/javascript" src="../search/js/page-search.js"></script>
	</head>
	<body>
        <div class="mainpart">
            <div class="search-field">
                <input id="search" class="searchBar" placeholder="Suche" type="text" onkeypress="doSearch(event)">
            </div>
            <h1>Kalkulationstabelle speichern/drucken/herunterladen</h1>
            <h3>Speichern</h3>
<<<<<<< HEAD
            <p class="onlineDocumentFeatures">Standardmäßig speichert der Online-<a href="https://www.onlyoffice.com/de/spreadsheet-editor.aspx" target="_blank" onclick="onhyperlinkclick(this)"><b>Tabelleneditor</b></a> Ihre Datei während der Bearbeitung automatisch alle 2 Sekunden, um Datenverluste im Falle eines unerwarteten Schließen des Programmes zu verhindern. Wenn Sie die Datei im <b>Schnellmodus</b> co-editieren, fordert der Timer 25 Mal pro Sekunde Aktualisierungen an und speichert vorgenommene Änderungen. Wenn Sie die Datei im Modus <b>Strikt</b> co-editieren, werden Änderungen automatisch alle 10 Minuten gespeichert. Sie können den bevorzugten Co-Modus nach Belieben auswählen oder die Funktion <b>AutoSpeichern</b> auf der Seite <a href="../HelpfulHints/AdvancedSettings.htm" onclick="onhyperlinkclick(this)">Erweiterte Einstellungen</a> deaktivieren.</p>
			<p>Aktuelles Tabelle manuell im aktuellen Format im aktuellen Verzeichnis speichern:</p>
			<ul>
				<li>Verwenden Sie das Symbol <b>Speichern</b> <div class = "icon icon-save"></div> im linken Bereich der Kopfzeile des Editors oder</li>
				<li>drücken Sie die Tasten <b>STRG+S</b> oder</li>
				<li>wechseln Sie in der oberen Menüleiste in die Registerkarte <b>Datei</b> und wählen Sie die Option <b>Speichern</b>.</li>
			</ul>
=======
            <p class="onlineDocumentFeatures">Standardmäßig speichert die Online-<a href="https://www.onlyoffice.com/de/spreadsheet-editor.aspx" target="_blank" onclick="onhyperlinkclick(this)"><b>Tabellenkalkulation</b></a> Ihre Datei während der Bearbeitung automatisch alle 2 Sekunden, um Datenverluste im Falle eines unerwarteten Schließen des Programmes zu verhindern. Wenn Sie die Datei im <b>Schnellmodus</b> co-editieren, fordert der Timer 25 Mal pro Sekunde Aktualisierungen an und speichert vorgenommene Änderungen. Wenn Sie die Datei im Modus <b>Strikt</b> co-editieren, werden Änderungen automatisch alle 10 Minuten gespeichert. Sie können den bevorzugten Co-Modus nach Belieben auswählen oder die Funktion <b>AutoSpeichern</b> auf der Seite <a href="../HelpfulHints/AdvancedSettings.htm" onclick="onhyperlinkclick(this)">Erweiterte Einstellungen</a> deaktivieren.</p>
            <p>Um die aktuelle Tabelle manuell im aktuellen Format im aktuellen Verzeichnis zu speichern:</p>
            <ul>
                <li>Verwenden Sie das Symbol <b>Speichern</b> <img alt="Speichern" src="../images/save.png" /> im linken Bereich der Kopfzeile des Editors oder</li>
                <li>drücken Sie die Tasten <b>STRG+S</b> oder</li>
                <li>wechseln Sie in der oberen Menüleiste in die Registerkarte <b>Datei</b> und wählen Sie die Option <b>Speichern</b>.</li>
            </ul>
>>>>>>> 2cb80179
            <p class="note desktopDocumentFeatures">Um Datenverluste durch ein unerwartetes Schließen des Programms zu verhindern, können Sie in der <em>Desktop-Version</em> die Option <b>AutoWiederherstellen</b> auf der Seite <a href="../HelpfulHints/AdvancedSettings.htm" onclick="onhyperlinkclick(this)">Erweiterte Einstellungen</a> aktivieren.</p>
            <div class="desktopDocumentFeatures">
                <p>In der <em>Desktop-Version</em> können Sie die Tabelle unter einem anderen Namen, an einem neuen Speicherort oder in einem anderen Format speichern.</p>
                <ol>
                    <li>Klicken Sie in der oberen Menüleiste auf die Registerkarte <b>Datei</b>.</li>
                    <li>Wählen Sie die Option <b>Speichern als...</b>.</li>
                    <li>Wählen Sie das gewünschte Format aus: XLSX, ODS, CSV, PDF, PDF/A. Sie können auch die Option <b>Tabellenvorlage</b> (XLTX oder OTS) auswählen.</li>
                </ol>
            </div>
            <div class="onlineDocumentFeatures">
                <h3>Herunterladen</h3>
                <p>In der <em>Online-Version</em> können Sie die daraus resultierende Tabelle auf der Festplatte Ihres Computers speichern.</p>
                <ol>
                    <li>Klicken Sie in der oberen Menüleiste auf die Registerkarte <b>Datei</b>.</li>
                    <li>Wählen Sie die Option <b>Herunterladen als...</b>.</li>
                    <li>
                        Wählen Sie das gewünschte Format aus: XLSX, PDF, ODS, CSV, XLTX, PDF/A, OTS.
                        <p class="note">Wenn Sie das Format CSV auswählen, werden alle Funktionen (Schriftformatierung, Formeln usw.), mit Ausnahme des einfachen Texts, nicht in der CSV-Datei beibehalten. Wenn Sie mit dem Speichern fortfahren, öffnet sich das Fenster <b>CSV-Optionen auswählen</b>. Standardmäßig wird <em>Unicode (UTF-8)</em> als <b>Codierungstyp</b> verwendet. Das <b>Standardtrennzeichen</b> ist das <em>Komma</em> (,), aber die folgenden Optionen sind ebenfalls verfügbar: <em>Semikolon</em> (;), <em>Doppelpunkt</em> (:), <em>Tab</em>, <em>Leerzeichen</em> und <em>Sonstige</em> (mit dieser Option können Sie ein benutzerdefiniertes Trennzeichen festlegen).</p>
                    </li>
                </ol>
                <h3>Kopie speichern</h3>
                <p>In der <em>Online-Version</em> können Sie die eine Kopie der Datei in Ihrem Portal speichern.</p>
                <ol>
                    <li>Klicken Sie in der oberen Menüleiste auf die Registerkarte <b>Datei</b>.</li>
                    <li>Wählen Sie die Option <b>Kopie Speichern als...</b>.</li>
                    <li>Wählen Sie das gewünschte Format aus: XLSX, PDF, ODS, CSV, XLTX, PDF/A, OTS.</li>
                    <li>Wählen Sie den gewünschten Speicherort auf dem Portal aus und klicken Sie <b>Speichern</b>.</li>
                </ol>
            </div>
            <h3 id="print">Drucken</h3>
<<<<<<< HEAD
			<p>Aktuelle Kalkulationstabelle drucken:</p>
			<ul>
				<li>Klicken Sie auf das Symbol <b>Drucken</b> <div class = "icon icon-print"></div> im linken Bereich der Kopfzeile des Editors oder</li>
				<li>nutzen Sie die Tastenkombination <b>STRG+P</b> oder</li>
				<li>wechseln Sie in der oberen Menüleiste in die Registerkarte <b>Datei</b> und wählen Sie die Option <b>Drucken</b>.</li>
			</ul>
=======
            <p>Um die aktuelle Kalkulationstabelle zu drucken:</p>
            <ul>
                <li>Klicken Sie auf das Symbol <b>Drucken</b> <img alt="Drucken" src="../images/print.png" /> im linken Bereich der Kopfzeile des Editors oder</li>
                <li>nutzen Sie die Tastenkombination <b>STRG+P</b> oder</li>
                <li>wechseln Sie in der oberen Menüleiste in die Registerkarte <b>Datei</b> und wählen Sie die Option <b>Drucken</b>.</li>
            </ul>
>>>>>>> 2cb80179
            <div class="note">
                Der Firefox-Browser ermöglicht das Drucken, ohne das Dokument zuerst als PDF-Datei herunterzuladen.
            </div>
            <p>Die Tabellenkalkulation <b>Vorschau</b> und die verfügbaren Druckoptionen werden geöffnet.</p>
            <p class="note">Einige dieser Einstellungen (<b>Ränder</b>, <b>Seitenorientierung</b>, <b>Skalierung</b>, <b>Druckbereich</b> sowie <a href="ScaleToFit.htm" onclick="onhyperlinkclick(this)"><b>An Format anpassen</b></a>) sind auch auf der Registerkarte <b>Layout</b> der oberen Symbolleiste verfügbar.</p>
            <p><img alt="Print Settings window" src="../images/printsettingswindow.png" /></p>
            <p>Hier können Sie folgende Parameter anpassen:</p>
            <ul id="printtitles">
                <li>
                    <b>Druckbereich</b>: Geben Sie an, was gedruckt werden soll: <b>Aktuelles Blatt</b>, <b>Alle Blätter</b> oder <b>Auswahl</b>.
                    <p>Wenn Sie zuvor einen konstanten Druckbereich festgelegt haben, aber das gesamte Blatt drucken möchten, aktivieren Sie das Kontrollkästchen <b>Druckbereich ignorieren</b>.</p>
                </li>
                <li><b>Blatteinstellungen</b>: Legen Sie die individuellen Druckeinstellungen für jedes einzelne Blatt fest, wenn Sie die Option <b>Alle Blätter</b> in der Drop-Down-Liste <b>Druckbereich</b> ausgewählt haben.</li>
                <li><b>Seitenformat</b>: Wählen Sie eine der verfügbaren Größen aus der Drop-Down-Liste aus.</li>
                <li><b>Seitenorientierung</b>: Wählen Sie die Option <b>Hochformat</b>, wenn Sie vertikal auf der Seite drucken möchten, oder verwenden Sie die Option <b>Querformat</b>, um horizontal zu drucken.</li>
                <li>
                    <b>Skalierung</b>: Wenn Sie nicht möchten, dass einige Spalten oder Zeilen auf der zweiten Seite gedruckt werden, können Sie den Blattinhalt verkleinern, damit er auf eine Seite passt, indem Sie die entsprechende Option auswählen: <b>Tatsächliche Größe</b>, <b>Blatt auf einer Seite darstellen</b>, <b>Alle Spalten auf einer Seite darstellen</b> oder <b>Alle Zeilen auf einer Seite darstellen</b>. Belassen Sie die Option <b>Tatsächliche Größe</b>, um das Blatt ohne Anpassung zu drucken.
                    <p>Wenn Sie im Menü den Punkt <b>Benutzerdefinierte Optionen</b> wählen, öffnet sich das Fenster <b>Maßstab-Einstellungen</b>:</p>
                    <p><img alt="Maßstab-Einstellungen" src="../images/scalesettings.png" /></p>
                    <ol>
                        <li><b>Anpassen an</b>: Sie können die erforderliche Anzahl von Seiten auswählen, auf die das gedruckte Arbeitsblatt passen soll. Wählen Sie die erforderliche Seitenzahl aus den Listen <b>Breite</b> und <b>Höhe</b> aus.</li>
                        <li><b>Anpassen an</b>: Sie können den Maßstab des Arbeitsblatts vergrößern oder verkleinern, um ihn an gedruckte Seiten anzupassen, indem Sie den Prozentsatz der normalen Größe manuell angeben.</li>
                    </ol>
                </li>
                <li><b>Drucke Titel</b>: Wenn Sie Zeilen- oder Spaltentitel auf jeder Seite drucken möchten, verwenden Sie die Optionen <b>Zeilen am Anfang wiederholen</b> und/oder <b>Spalten links wiederholen</b>, um die Zeile und die Spalte mit dem zu wiederholenden Titel anzugeben, und wählen Sie eine der verfügbaren Optionen aus der Drop-Down-Liste aus: <em>Eingefrorene Zeilen/Spalten</em>, <em>Erste Zeile/Spalte</em> oder <em>Nicht wiederholen</em>.</li>
                <li><b>Ränder</b>: Geben Sie den Abstand zwischen den Arbeitsblattdaten und den Rändern der gedruckten Seite an, indem Sie die Standardgrößen in den Feldern <b>Oben</b>, <b>Unten</b>, <b>Links</b> und <b>Rechts</b> ändern.</li>
                <li><b>Gitternetzlinien und Überschriften</b>: Geben Sie die zu druckenden Arbeitsblattelemente an, indem Sie die entsprechenden Kontrollkästchen aktivieren: <b>Gitternetzlinien drucken</b> und <b>Zeilen- und Spaltenüberschriften drucken</b>.</li>
                <li>
                    <a href="../UsageInstructions/InsertHeadersFooters.htm" onclick="onhyperlinkclick(this)"><b>Kopf- und Fußzeileneinstellungen</b></a> – ermöglichen das Hinzufügen einiger zusätzlicher Informationen zu einem gedruckten Arbeitsblatt, wie z. B. Datum und Uhrzeit, Seitenzahl, Blattname usw.
                </li>
            </ul>
            <p>Nachdem Sie die Druckeinstellungen konfiguriert haben, klicken Sie auf die Schaltfläche <b>Drucken</b>, um die Änderungen zu speichern und die Tabelle auszudrucken, oder auf die Schaltfläche <b>Speichern</b>, um die an den Druckeinstellungen vorgenommenen Änderungen zu speichern.</p>
            <p class="note">Alle von Ihnen vorgenommenen Änderungen gehen verloren, wenn Sie die Tabelle nicht drucken oder die Änderungen speichern.</p>
            <p>In der Tabellenkalkulation <b>Vorschau</b> können Sie mithilfe der Pfeile unten in einer Tabelle navigieren, um zu sehen, wie Ihre Daten beim Drucken auf einem Blatt angezeigt werden, und um eventuelle Fehler mithilfe der obigen Druckeinstellung zu korrigieren.</p>
            <p><span class="desktopDocumentFeatures">In der <em>Desktop-Version</em> wird die Datei direkt gedruckt.</span> <span class="onlineDocumentFeatures">In der <em>Online-Version</em> wird basierend auf dem Dokument eine PDF-Datei erstellt. Sie können sie öffnen und ausdrucken oder auf der Festplatte Ihres Computers oder einem Wechselmedium speichern, um sie später auszudrucken. Einige Browser (z. B. Chrome und Opera) unterstützen das direkte Drucken.</span></p>
            <h4 id="printarea">Druckbereich festlegen</h4>
            <p>Wenn Sie nur einen ausgewählten Zellbereich anstelle des gesamten Arbeitsblatts drucken möchten, können Sie diesen mit der Option <b>Auswahl</b> in der Dropdown-Liste <b>Druckbereich</b> festlegen. Wird die Arbeitsmappe gespeichert so wird diese Einstellung nicht übernommen. Sie ist für die einmalige Verwendung vorgesehen.</p>
            <p>Wenn ein Zellbereich häufig gedruckt werden soll, können Sie im Arbeitsblatt einen konstanten Druckbereich festlegen. Wird die Arbeitsmappe nun gespeichert, wird auch der Druckbereich gespeichert und kann beim nächsten Öffnen der Tabelle verwendet werden. Es ist auch möglich mehrere konstante Druckbereiche auf einem Blatt festzulegen. In diesem Fall wird jeder Bereich auf einer separaten Seite gedruckt.</p>
            <p>Um einen Druckbereich festzulegen:</p>
            <ol>
                <li>wählen Sie den gewünschten Zellbereich in der Arbeitsmappe aus: Um mehrere Zellen auszuwählen, drücken Sie die Taste <em>STRG</em> und halten Sie diese gedrückt.</li>
                <li>Wechseln Sie in der oberen Symbolleiste auf die Registerkarte <b>Layout</b>.</li>
                <li>Klicken Sie auf den Pfeil neben dem Symbol <div class = "icon icon-printareabutton"></div> <b>Druckbereich</b> und wählen Sie die Option <b>Druckbereich festlegen</b>.</li>
            </ol>
            <p>Wenn Sie die Arbeitsmappe speichern, wird der festgelegte Druckbereich ebenfalls gespeichert. Wenn Sie die Datei das nächste Mal öffnen, wird der festgelegte Druckbereich gedruckt.</p>
            <p class="note">Wenn Sie einen Druckbereich erstellen, wird automatisch ein als <em>Druck_Bereich</em> <a href="UseNamedRanges.htm" onclick="onhyperlinkclick(this)">benannter Bereich</a> erstellt, der im <b>Namensmanger</b> angezeigt wird. Um die Ränder aller Druckbereiche im aktuellen Arbeitsblatt hervorzuheben, klicken Sie auf den Pfeil im Namensfeld links neben der Bearbeitungsleiste und wählen Sie den Namen <em>Druck_Bereich</em> aus der Namensliste aus.</p>
            <p>Um die Zellen in einen Druckbereich einzufügen:</p>
            <ol>
                <li>Öffnen Sie die Arbeitsmappe mit dem festgelegten Druckbereich.</li>
                <li>Wählen Sie den gewünschten Zellbereich in der Arbeitsmappe aus.</li>
                <li>Wechseln Sie in der oberen Symbolleiste auf die Registerkarte <b>Layout</b>.</li>
                <li>Klicken Sie auf den Pfeil neben dem Symbol <div class = "icon icon-printareabutton"></div> <b>Druckbereich</b> und wählen Sie die Option <b>Druckbereich festlegen</b>.</li>
            </ol>
            <p><!--If the selected cell range is adjacent to the existing print area, it will be added to this print area. If the selected cell range is not adjacent to the existing print area,--> Ein neuer Druckbereich wird hinzugefügt. Jeder Druckbereich wird auf einer separaten Seite gedruckt.</p>
            <p>Um einen Druckbereich zu löschen:</p>
            <ol>
                <li>Öffnen Sie die Arbeitsmappe mit dem festgelegten Druckbereich.</li>
                <li>Wechseln Sie in der oberen Symbolleiste auf die Registerkarte <b>Layout</b>.</li>
                <li>Klicken Sie auf den Pfeil neben dem Symbol <div class = "icon icon-printareabutton"></div> <b>Druckbereich</b> und wählen Sie die Option <b>Druckbereich festlegen</b>.</li>
            </ol>
            <p>Alle auf diesem Blatt vorhandenen Druckbereiche werden entfernt. Anschließend wird die gesamte Arbeitsmappe gedruckt.</p>
        </div>
	</body>
</html><|MERGE_RESOLUTION|>--- conflicted
+++ resolved
@@ -16,15 +16,6 @@
             </div>
             <h1>Kalkulationstabelle speichern/drucken/herunterladen</h1>
             <h3>Speichern</h3>
-<<<<<<< HEAD
-            <p class="onlineDocumentFeatures">Standardmäßig speichert der Online-<a href="https://www.onlyoffice.com/de/spreadsheet-editor.aspx" target="_blank" onclick="onhyperlinkclick(this)"><b>Tabelleneditor</b></a> Ihre Datei während der Bearbeitung automatisch alle 2 Sekunden, um Datenverluste im Falle eines unerwarteten Schließen des Programmes zu verhindern. Wenn Sie die Datei im <b>Schnellmodus</b> co-editieren, fordert der Timer 25 Mal pro Sekunde Aktualisierungen an und speichert vorgenommene Änderungen. Wenn Sie die Datei im Modus <b>Strikt</b> co-editieren, werden Änderungen automatisch alle 10 Minuten gespeichert. Sie können den bevorzugten Co-Modus nach Belieben auswählen oder die Funktion <b>AutoSpeichern</b> auf der Seite <a href="../HelpfulHints/AdvancedSettings.htm" onclick="onhyperlinkclick(this)">Erweiterte Einstellungen</a> deaktivieren.</p>
-			<p>Aktuelles Tabelle manuell im aktuellen Format im aktuellen Verzeichnis speichern:</p>
-			<ul>
-				<li>Verwenden Sie das Symbol <b>Speichern</b> <div class = "icon icon-save"></div> im linken Bereich der Kopfzeile des Editors oder</li>
-				<li>drücken Sie die Tasten <b>STRG+S</b> oder</li>
-				<li>wechseln Sie in der oberen Menüleiste in die Registerkarte <b>Datei</b> und wählen Sie die Option <b>Speichern</b>.</li>
-			</ul>
-=======
             <p class="onlineDocumentFeatures">Standardmäßig speichert die Online-<a href="https://www.onlyoffice.com/de/spreadsheet-editor.aspx" target="_blank" onclick="onhyperlinkclick(this)"><b>Tabellenkalkulation</b></a> Ihre Datei während der Bearbeitung automatisch alle 2 Sekunden, um Datenverluste im Falle eines unerwarteten Schließen des Programmes zu verhindern. Wenn Sie die Datei im <b>Schnellmodus</b> co-editieren, fordert der Timer 25 Mal pro Sekunde Aktualisierungen an und speichert vorgenommene Änderungen. Wenn Sie die Datei im Modus <b>Strikt</b> co-editieren, werden Änderungen automatisch alle 10 Minuten gespeichert. Sie können den bevorzugten Co-Modus nach Belieben auswählen oder die Funktion <b>AutoSpeichern</b> auf der Seite <a href="../HelpfulHints/AdvancedSettings.htm" onclick="onhyperlinkclick(this)">Erweiterte Einstellungen</a> deaktivieren.</p>
             <p>Um die aktuelle Tabelle manuell im aktuellen Format im aktuellen Verzeichnis zu speichern:</p>
             <ul>
@@ -32,7 +23,6 @@
                 <li>drücken Sie die Tasten <b>STRG+S</b> oder</li>
                 <li>wechseln Sie in der oberen Menüleiste in die Registerkarte <b>Datei</b> und wählen Sie die Option <b>Speichern</b>.</li>
             </ul>
->>>>>>> 2cb80179
             <p class="note desktopDocumentFeatures">Um Datenverluste durch ein unerwartetes Schließen des Programms zu verhindern, können Sie in der <em>Desktop-Version</em> die Option <b>AutoWiederherstellen</b> auf der Seite <a href="../HelpfulHints/AdvancedSettings.htm" onclick="onhyperlinkclick(this)">Erweiterte Einstellungen</a> aktivieren.</p>
             <div class="desktopDocumentFeatures">
                 <p>In der <em>Desktop-Version</em> können Sie die Tabelle unter einem anderen Namen, an einem neuen Speicherort oder in einem anderen Format speichern.</p>
@@ -63,21 +53,12 @@
                 </ol>
             </div>
             <h3 id="print">Drucken</h3>
-<<<<<<< HEAD
-			<p>Aktuelle Kalkulationstabelle drucken:</p>
-			<ul>
-				<li>Klicken Sie auf das Symbol <b>Drucken</b> <div class = "icon icon-print"></div> im linken Bereich der Kopfzeile des Editors oder</li>
-				<li>nutzen Sie die Tastenkombination <b>STRG+P</b> oder</li>
-				<li>wechseln Sie in der oberen Menüleiste in die Registerkarte <b>Datei</b> und wählen Sie die Option <b>Drucken</b>.</li>
-			</ul>
-=======
             <p>Um die aktuelle Kalkulationstabelle zu drucken:</p>
             <ul>
                 <li>Klicken Sie auf das Symbol <b>Drucken</b> <img alt="Drucken" src="../images/print.png" /> im linken Bereich der Kopfzeile des Editors oder</li>
                 <li>nutzen Sie die Tastenkombination <b>STRG+P</b> oder</li>
                 <li>wechseln Sie in der oberen Menüleiste in die Registerkarte <b>Datei</b> und wählen Sie die Option <b>Drucken</b>.</li>
             </ul>
->>>>>>> 2cb80179
             <div class="note">
                 Der Firefox-Browser ermöglicht das Drucken, ohne das Dokument zuerst als PDF-Datei herunterzuladen.
             </div>
