--- conflicted
+++ resolved
@@ -19,13 +19,8 @@
 			<p>Um eine AutoForm in die Tabelle in der <a href="https://www.onlyoffice.com/de/spreadsheet-editor.aspx" target="_blank" onclick="onhyperlinkclick(this)"><b>Tabellenkalkulation</b></a> einzufügen:</p>
 			<ol>
 				<li>Wechseln Sie in der oberen Symbolleiste auf die Registerkarte <b>Einfügen</b>.</li>
-<<<<<<< HEAD
-				<li>Klicken Sie auf der oberen Symbolleiste auf das Symbol <div class = "icon icon-insertautoshape"></div> <b>Form</b>.</li>
-				<li>Wählen Sie eine der verfügbaren Gruppen für AutoFormen aus: Standardformen, geformte Pfeile, Mathematik, Diagramme, Sterne &amp; Bänder, Legenden, Buttons, Rechtecke, Linien.</li>
-=======
 				<li>Klicken Sie auf der oberen Symbolleiste auf das Symbol <img alt="Form" src="../images/insertautoshape.png" /> <b>Form</b>.</li>
 				<li>Wählen Sie eine der verfügbaren Gruppen für AutoFormen aus der <b>Formengalerie</b> aus: <em>Zuletzt verwendet</em>, <em>Standardformen</em>, <em>Geformte Pfeile</em>, <em>Mathematik</em>, <em>Diagramme</em>, <em>Sterne &amp; Bänder</em>, <em>Legenden</em>, <em>Schaltflächen</em>, <em>Rechtecke</em>, <em>Linien</em>.</li>
->>>>>>> 2cb80179
 				<li>Klicken Sie in der gewählten Gruppe auf die gewünschte AutoForm.</li>
 				<li>Positionieren Sie den Mauszeiger an der Stelle, an der Sie eine Form einfügen möchten.</li>
 				<li>Wenn Sie die AutoForm hinzugefügt haben können Sie <a href="ManipulateObjects.htm" onclick="onhyperlinkclick(this)">Größe, Position</a> und Eigenschaften ändern.
