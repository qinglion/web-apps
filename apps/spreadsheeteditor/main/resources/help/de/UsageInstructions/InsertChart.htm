﻿<!DOCTYPE html>
<html>
	<head>
		<title>Diagramme einfügen</title>
		<meta charset="utf-8" />
		<meta name="description" content="Fügen Sie Ihrer Tabelle ein Diagramm hinzu und passen Sie dessen Position, Größe und Eigenschaften an" />
		<link type="text/css" rel="stylesheet" href="../editor.css" />
		<link type = "text/css" rel = "stylesheet" href = "../../images/sprite.css" />
        <script type="text/javascript" src="../callback.js"></script>
        <script type="text/javascript" src="../search/js/page-search.js"></script>
	</head>
	<body>
        <div class="mainpart">
            <div class="search-field">
                <input id="search" class="searchBar" placeholder="Suche" type="text" onkeypress="doSearch(event)">
            </div>
            <h1>Diagramme einfügen</h1>
            <h3>Diagramm einfügen</h3>
            <p>Ein Diagramm einfügen in der <a href="https://www.onlyoffice.com/de/spreadsheet-editor.aspx" target="_blank" onclick="onhyperlinkclick(this)"><b>Tabellenkalkulation</b></a>:</p>
            <ol>
                <li>Wählen Sie den Zellenbereich aus, der die Daten enthält, die für das Diagramm verwendet werden sollen.</li>
                <li>Wechseln Sie in der oberen Symbolleiste auf die Registerkarte <b>Einfügen</b>.</li>
                <li>Klicken Sie in der oberen Symbolleiste auf das Symbol <div class = "icon icon-chart"></div> <b>Diagramm</b>.</li>
                <li>
                    Wählen Sie den gewünschten Diagrammtyp aus der Liste der verfügbaren Typen aus:
                    <details class="details-example">
                        <summary>Spalte</summary>
                        <ul>
                            <li>Gruppierte Säule</li>
                            <li>Gestapelte Säulen</li>
                            <li>100% Gestapelte Säule</li>
                            <li>Gruppierte 3D-Säule</li>
                            <li>Gestapelte 3D-Säule</li>
                            <li>3-D 100% Gestapelte Säule</li>
                            <li>3D-Säule</li>
                        </ul>
                    </details>
                    <details class="details-example">
                        <summary>Linie</summary>
                        <ul>
                            <li>Linie</li>
                            <li>Gestapelte Linie</li>
                            <li>100% Gestapelte Linie</li>
                            <li>Linie mit Datenpunkten</li>
                            <li>Gestapelte Linie mit Datenpunkten</li>
                            <li>100% Gestapelte Linie mit Datenpunkten</li>
                            <li>3D-Linie</li>
                        </ul>
                    </details>
                    <details class="details-example">
                        <summary>Kreis</summary>
                        <ul>
                            <li>Kreis</li>
                            <li>Ring</li>
                            <li>3D-Kreis</li>
                        </ul>
                    </details>
                    <details class="details-example">
                        <summary>Balken</summary>
                        <ul>
                            <li>Gruppierte Balken</li>
                            <li>Gestapelte Balken</li>
                            <li>100% Gestapelte Balken</li>
                            <li>Gruppierte 3D-Balken</li>
                            <li>Gestapelte 3D-Balken</li>
                            <li>3-D 100% Gestapelte Balken</li>
                        </ul>
                    </details>
                    <details class="details-example">
                        <summary>Fläche</summary>
                        <ul>
                            <li>Fläche</li>
                            <li>Gestapelte Fläche</li>
                            <li>100% Gestapelte Fläche</li>
                        </ul>
                    </details>
                    <details class="details-example">
                        <summary>Kurs</summary>
                    </details>
                    <details class="details-example">
                        <summary>Punkte (XY)</summary>
                        <ul>
                            <li>Punkte</li>
                            <li>Gestapelte Balken</li>
                            <li>Punkte mit interpolierten Linien und Datenpunkten</li>
                            <li>Punkte mit interpolierten Linien</li>
                            <li>Punkte mit geraden Linien und Datenpunkten</li>
                            <li>Punkte mit geraden Linien</li>
                        </ul>
                    </details>
                    <details class="details-example">
                        <summary>Verbund</summary>
                        <ul>
                            <li>Gruppierte Säulen - Linie</li>
                            <li>Gruppierte Säulen / Linien auf der Sekundärachse</li>
                            <li>Gestapelte Flächen / Gruppierte Säulen</li>
                            <li>Benutzerdefinierte Kombination</li>
                        </ul>
                    </details>
                </li>
            </ol>
            <p>Das Diagramm wird in das aktuelle Tabellenblatt eingefügt.</p>
            <p class="note"><b>ONLYOFFICE Tabellenkalkulation</b> unterstützt die folgenden Arten von Diagrammen, die mit Editoren von Drittanbietern erstellt wurden: <b>Pyramide</b>, <b>Balken (Pyramide)</b>, <b>horizontale/vertikale Zylinder</b>, <b>horizontale/vertikale Kegel</b>. Sie können die Datei, die ein solches Diagramm enthält, öffnen und sie mit den verfügbaren Diagrammbearbeitungswerkzeugen ändern.</p>
            <h3>Diagrammeinstellungen anpassen</h3>
            <p>Sie können die Diagrammeinstellungen anpassen. Um den Diagrammtyp anzupassen,</p>
            <ol>
                <li>wählen Sie das Diagramm mit der Maus aus</li>
<<<<<<< HEAD
                <li>klicken Sie auf das Symbol <b>Diagrammeinstellungen</b> <div class = "icon icon-chartsettingsicon"></div> in der rechten Menüleiste<p><img alt="Dialogfenster Diagrammeinstellungen rechte Seitenleiste" src="../images/chartsettings.png" /></p></li>
=======
                <li>
                    klicken Sie auf das Symbol <b>Diagrammeinstellungen</b> <img alt="Diagrammeinstellungen" src="../images/chartsettingsicon.png" /> in der rechten Menüleiste
                    <p><img alt="Dialogfenster Diagrammeinstellungen rechte Seitenleiste" src="../images/chartsettings.png" /></p>
                </li>
>>>>>>> 2cb80179
                <li>öffnen Sie die Menüliste <b>Stil</b> und wählen Sie den gewünschten Diagrammstil aus.</li>
                <li>öffnen Sie die Drop-Down-Liste <b>Diagrammtyp ändern</b> und wählen Sie den gewünschten Typ aus.</li>
            </ol>
            <p>Das Diagramm wird entsprechend geändert.</p>
            <p>Wenn Sie die für das Diagramm verwendeten Daten ändern wollen,</p>
            <ol>
                <li>Klicken Sie auf die Schaltfläche <b>Daten auswählen</b> in der rechte Symbolleiste.</li>
                <li>
                    Verwenden Sie das Dialogfeld <b>Diagrammdaten</b>, um den <b>Diagrammdatenbereich</b>, <b>Legendeneinträge (Reihen)</b>, <b>Horizontale Achsenbeschriftungen (Rubrik)</b> zu verwalten und <b>Zeile/Spalte ändern</b>.
                    <p><img alt="Diagrammdaten - Fenster" src="../images/chartdata.png" /></p>
                    <ul>
                        <li>
                            <b>Diagrammdatenbereich</b> - wählen Sie Daten für Ihr Diagramm aus.
                            <ul>
                                <li>
                                    Klicken Sie auf das Symbol <div class = "icon icon-changerange"></div> rechts neben dem Feld <b>Diagrammdatenbereich</b>, um den Datenbereicht auszuwählen.
                                    <p><img alt="Datenbereich auswählen - Fenster" src="../images/selectdata.png" /></p>
                                </li>
                            </ul>
                        </li>
                        <li>
                            <b>Legendeneinträge (Reihen)</b> - Hinzufügen, Bearbeiten oder Entfernen von Legendeneinträgen. Geben Sie den Reihennamen für Legendeneinträge ein oder wählen Sie ihn aus.
                            <ul>
                                <li>Im Feld <b>Legendeneinträge (Reihen)</b> klicken Sie auf die Schaltfläche <b>Hinzufügen</b>.</li>
                                <li>
                                    Im Fenster <b>Datenreihe bearbeiten</b> geben Sie einen neuen Legendeneintrag ein oder klicken Sie auf das Symbol <div class = "icon icon-changerange"></div> rechts neben dem Feld <b>Reihenname</b>.
                                    <p><img alt="Datenreihe bearbeiten - Fenster" src="../images/editseries.png" /></p>
                                </li>
                            </ul>
                        </li>
                        <li>
                            <b>Horizontale Achsenbeschriftungen (Rubrik)</b> - den Text für Achsenbeschriftungen ändern.
                            <ul>
                                <li>Im Feld <b>Horizontale Achsenbeschriftungen (Rubrik)</b> klicken Sie auf <b>Bearbeiten</b>.</li>
                                <li>
                                    Im Feld <b>Der Bereich von Achsenbeschriftungen</b> geben Sie die gewünschten Achsenbeschriftungen ein oder klicken Sie auf das Symbol <div class = "icon icon-changerange"></div> rechts neben dem Feld <b>Der Bereich von Achsenbeschriftungen</b>, um den Datenbereich auszuwählen.
                                    <p><img alt="Der Bereich von Achsenbeschriftungen - Fenster" src="../images/axislabels.png" /></p>
                                </li>
                            </ul>
                        </li>
                        <li><b>Zeile/Spalte ändern</b> - ordnen Sie die im Diagramm konfigurierten Arbeitsblattdaten so an, wie Sie sie möchten. Wechseln Sie zu Spalten, um Daten auf einer anderen Achse anzuzeigen.</li>
                    </ul>
                </li>
                <li>Klicken Sie auf die Schaltfläche <b>OK</b>, um die Änderungen anzuwenden und das Fenster schließen.</li>
            </ol>
            <p>Klicken Sie auf den Menüpunkt <b>Erweiterte Einstellungen</b>, um solche Einstellungen zu ändern, wie <b>Layout</b>, <b>Vertikale Achse</b>, <b>Vertikale Sekundärachse</b>, <b>Horizontale Achse</b>, <b>Horizontale Sekundärachse</b>, <b>Andocken an die Zelle</b> und <b>Der alternative Text</b>.</p>
            <p><img alt="Chart - Advanced Settings window" src="../images/chartsettings_layout.png" /></p>
            <p>Auf der Registerkarte <b>Layout</b> können Sie das Layout von Diagrammelementen ändern.</p>
            <ul>
                <li>
                    Wählen Sie die gewünschte Position der <b>Diagrammbezeichnung</b> aus der Dropdown-Liste aus:
                    <ul>
                        <li><b>Keine</b> - es wird keine Diagrammbezeichnung angezeigt.</li>
                        <li><b>Überlagerung</b> - der Titel wird zentriert und im Diagrammbereich angezeigt.</li>
                        <li><b>Keine Überlagerung</b> - der Titel wird über dem Diagramm angezeigt.</li>
                    </ul>
                </li>
                <li>
                    Wählen Sie die gewünschte Position der <b>Legende</b> aus der Menüliste aus:
                    <ul>
                        <li><b>Keine</b> - es wird keine Legende angezeigt</li>
                        <li><b>Unten</b> - die Legende wird unterhalb des Diagramms angezeigt</li>
                        <li><b>Oben</b> - die Legende wird oberhalb des Diagramms angezeigt</li>
                        <li><b>Rechts</b> - die Legende wird rechts vom Diagramm angezeigt</li>
                        <li><b>Links</b> - die Legende wird links vom Diagramm angezeigt</li>
                        <li><b>Überlappung links</b> - die Legende wird im linken Diagrammbereich mittig dargestellt</li>
                        <li><b>Überlappung rechts</b> - die Legende wird im rechten Diagrammbereich mittig dargestellt</li>
                    </ul>
                </li>
                <li>
                    Legen Sie <b>Datenbeschriftungen</b> fest (Titel für genaue Werte von Datenpunkten):<br />
                    <ul>
                        <li>
                            Wählen Sie die gewünschte Position der <b>Datenbeschriftungen</b> aus der Menüliste aus: Die verfügbaren Optionen variieren je nach Diagrammtyp.
                            <ul>
                                <li>Für <b>Säulen-/Balkendiagramme</b> haben Sie die folgenden Optionen: <b>Keine</b>, <b>zentriert</b>, <b>unterer Innenbereich</b>, <b>oberer Innenbereich</b>, <b>oberer Außenbereich</b>.</li>
                                <li>Für <b>Linien-/Punktdiagramme (XY)/Strichdarstellungen</b> haben Sie die folgenden Optionen: <b>Keine</b>, <b>zentriert</b>, <b>links</b>, <b>rechts</b>, <b>oben</b>, <b>unten</b>.</li>
                                <li>Für <b>Kreisdiagramme</b> stehen Ihnen folgende Optionen zur Verfügung: <b>Keine</b>, <b>zentriert</b>, <b>an Breite anpassen</b>, <b>oberer Innenbereich</b>, <b>oberer Außenbereich</b>.</li>
                                <li>Für <b>Flächendiagramme</b> sowie für <b>3D-Diagramme</b>, <b>Säulen-</b> <b>Linien-</b> und <b>Balkendiagramme</b>, stehen Ihnen folgende Optionen zur Verfügung: <b>Keine</b>, <b>zentriert</b>.</li>
                            </ul>
                        </li>
                        <li>Wählen Sie die Daten aus, für die Sie eine Bezeichnung erstellen möchten, indem Sie die entsprechenden Felder markieren: <b>Reihenname</b>, <b>Kategorienname</b>, <b>Wert</b>.</li>
                        <li>Geben Sie das Zeichen (Komma, Semikolon etc.) in das Feld <b>Trennzeichen Datenbeschriftung</b> ein, dass Sie zum Trennen der Beschriftungen verwenden möchten.</li>
                    </ul>
                </li>
                <li><b>Linien</b> - Einstellen der Linienart für <b>Liniendiagramme/Punktdiagramme (XY)</b>. Die folgenden Optionen stehen Ihnen zur Verfügung: <b>Gerade</b>, um gerade Linien zwischen Datenpunkten zu verwenden, <b>glatt</b> um glatte Kurven zwischen Datenpunkten zu verwenden oder <b>keine</b>, um keine Linien anzuzeigen.</li>
                <li>
                    <b>Markierungen</b> - über diese Funktion können Sie festlegen, ob die Marker für <b>Liniendiagramme/ Punktdiagramme (XY)</b> angezeigt werden sollen (Kontrollkästchen aktiviert) oder nicht (Kontrollkästchen deaktiviert).
                    <p class="note">Die Optionen <b>Linien</b> und <b>Marker</b> stehen nur für <b>Liniendiagramme</b> und <b>Punktdiagramm (XY)</b> zur Verfügung.</p>
                </li>
            </ul>
            <p><img alt="Digramm - Erweiterte Einstellungen - Fenster" src="../images/chartsettings_verticalaxis.png" /></p>
            <p>Auf der Registerkarte <b>Vertikale Achse</b> können Sie die Parameter der vertikalen Achse ändern, die auch als Werteachse oder y-Achse bezeichnet wird und numerische Werte anzeigt. Beachten Sie, dass die vertikale Achse die Kategorieachse ist, auf der Textbeschriftungen für die <b>Balkendiagramme</b> angezeigt werden. In diesem Fall entsprechen die Optionen der Registerkarte <b>Vertikale Achse</b> den Optionen, die im nächsten Abschnitt beschrieben werden. Für die <b>Punkte (XY)-Diagramme</b> sind beide Achsen Wertachsen.</p>
            <p class="note">Die Abschnitte <b>Achseneinstellungen</b> und <b>Gitternetzlinien</b> werden für <b>Kreisdiagramme</b> deaktiviert, da Diagramme dieses Typs keine Achsen und Gitternetzlinien haben.</p>
            <ul>
                <li>Wählen Sie <b>Ausblenden</b>, um die vertikale Achse im Diagramm auszublenden, und lassen Sie das Kontrollkästchen deaktiviert, damit die vertikale Achse angezeigt wird.</li>
                <li>
                    Geben Sie die <b>Ausrichtung</b> des Titels an und wählen Sie die erforderliche Option aus der Dropdown-Liste aus:
                    <ul>
                        <li><b>Keine</b>, um keinen vertikalen Achsentitel anzuzeigen,</li>
                        <li><b>Gedreht</b>, um den Titel von unten nach oben links von der vertikalen Achse anzuzeigen.</li>
                        <li><b>Horizontal</b>, um den Titel horizontal links von der vertikalen Achse anzuzeigen.</li>
                    </ul>
                </li>
                <li>Die Option <b>Minimalwert</b> wird verwendet, um den niedrigsten Wert anzugeben, der beim Start der vertikalen Achse angezeigt wird. Die Option <b>Automatisch</b> ist standardmäßig ausgewählt. In diesem Fall wird der Mindestwert abhängig vom ausgewählten Datenbereich automatisch berechnet. Sie können die Option <b>Fixiert</b> aus der Dropdown-Liste auswählen und im Eingabefeld rechts einen anderen Wert angeben.</li>
                <li>Die Option <b>Maximalwert</b> wird verwendet, um den höchsten Wert anzugeben, der am Ende der vertikalen Achse angezeigt wird. Die Option <b>Automatisch</b> ist standardmäßig ausgewählt. In diesem Fall wird der Maximalwert abhängig vom ausgewählten Datenbereich automatisch berechnet. Sie können die Option <b>Fixiert</b> aus der Dropdown-Liste auswählen und im Eingabefeld rechts einen anderen Wert angeben.</li>
                <li>Die Option <b>Schnittpunkt mit der Achse</b> wird verwendet, um einen Punkt auf der vertikalen Achse anzugeben, an dem die horizontale Achse ihn kreuzen soll. Die Option <b>Automatisch</b> ist standardmäßig ausgewählt. In diesem Fall wird der Achsenschnittpunktwert abhängig vom ausgewählten Datenbereich automatisch berechnet. Sie können die Option <b>Wert</b> aus der Dropdown-Liste auswählen und im Eingabefeld rechts einen anderen Wert angeben oder den Achsenschnittpunkt auf den <b>Minimal-/Maximalwert</b> auf der vertikalen Achse setzen.</li>
                <li>Die Option <b>Anzeigeeinheiten</b> wird verwendet, um die Darstellung der numerischen Werte entlang der vertikalen Achse zu bestimmen. Diese Option kann nützlich sein, wenn Sie mit großen Zahlen arbeiten und möchten, dass die Werte auf der Achse kompakter und lesbarer angezeigt werden (z.B. können Sie 50.000 als 50 darstellen, indem Sie die Option <b>Tausende</b> verwenden). Wählen Sie die gewünschten Einheiten aus der Dropdown-Liste aus: <b>Hunderte</b>, <b>Tausende</b>, <b>10 000</b>, <b>100 000</b>, <b>Millionen</b>, <b>10 000 000</b>, <b>100 000 000</b>, <b>Milliarden</b>, <b>Billionen</b> oder wählen Sie die Option <b>Kein</b>, um zu den Standardeinheiten zurückzukehren.</li>
                <li>Die Option <b>Werte in umgekehrter Reihenfolge</b> wird verwendet, um Werte in die entgegengesetzte Richtung anzuzeigen. Wenn das Kontrollkästchen deaktiviert ist, befindet sich der niedrigste Wert unten und der höchste Wert oben auf der Achse. Wenn das Kontrollkästchen aktiviert ist, werden die Werte von oben nach unten sortiert.</li>
                <li>
                    Im Abschnitt <b>Parameter der Teilstriche</b> können Sie das Erscheinungsbild von Häkchen auf der vertikalen Skala anpassen. Hauptmarkierungen sind die größeren Teilungen, bei denen Beschriftungen numerische Werte anzeigen können. Kleinere Häkchen sind die Skalenunterteilungen, die zwischen den großen Häkchen platziert werden und keine Beschriftungen haben. Häkchen definieren auch, wo Gitternetzlinien angezeigt werden können, wenn die entsprechende Option auf der Registerkarte <b>Layout</b> festgelegt ist. Die Dropdown-Listen <b>Primärer / Sekundärer Typ</b> enthalten die folgenden Platzierungsoptionen:
                    <ul>
                        <li><b>Kein</b>, um keine Haupt- / Nebenmarkierungen anzuzeigen,</li>
                        <li><b>Schnittpunkt</b>, um auf beiden Seiten der Achse Haupt- / Nebenmarkierungen anzuzeigen.</li>
                        <li><b>In</b>, um Haupt- / Nebenmarkierungen innerhalb der Achse anzuzeigen,</li>
                        <li><b>Außen</b>, um Haupt- / Nebenmarkierungen außerhalb der Achse anzuzeigen.</li>
                    </ul>
                </li>
                <li>
                    Im Abschnitt <b>Beschriftungsoptionen</b> können Sie das Erscheinungsbild der wichtigsten Häkchenbeschriftungen anpassen, auf denen Werte angezeigt werden. Um eine <b>Beschriftungsposition</b> in Bezug auf die vertikale Achse festzulegen, wählen Sie die erforderliche Option aus der Dropdown-Liste aus:
                    <ul>
                        <li><b>Keine</b>, um keine Häkchenbeschriftungen anzuzeigen,</li>
                        <li><b>Niedrig</b>, um Markierungsbeschriftungen links vom Plotbereich anzuzeigen.</li>
                        <li><b>Hoch</b>, um Markierungsbeschriftungen rechts vom Plotbereich anzuzeigen.</li>
                        <li><b>Neben der Achse</b>, um Markierungsbezeichnungen neben der Achse anzuzeigen.</li>
                    </ul>
                    <ul>
                        <li>
                            Um das <b>Bezeichnungsformat</b> anzupassen, klicken Sie auf die Schaltfläche <b>Bezeichnungsformat</b> und wählen Sie den gewünschten Typ aus.
                            <p>Verfügbare Bezeichnungsformate:</p>
                            <ul>
                                <li>Allgemein</li>
                                <li>Nummer</li>
                                <li>Wissenschaftlich</li>
                                <li>Rechnungswesen</li>
                                <li>Währung</li>
                                <li>Datum</li>
                                <li>Zeit</li>
                                <li>Prozentsatz</li>
                                <li>Bruch</li>
                                <li>Text</li>
                                <li>Benutzerdefiniert</li>
                            </ul>
                            <p>Die Optionen für das Bezeichnungsformat variieren je nach ausgewähltem Typ. Weitere Informationen zum Ändern des Zahlenformats finden Sie auf <a href="https://helpcenter.onlyoffice.com/ONLYOFFICE-Editors/ONLYOFFICE-Spreadsheet-Editor/UsageInstructions/ChangeNumberFormat.aspx">dieser Seite</a>.</p>
                        </li>
                        <li>
                            Aktivieren Sie das Kästchen <b>Mit Quelle verknüpft</b>, um die Formatierung der Zahlen aus der Datenquelle im Diagramm beizubehalten.
                        </li>
                    </ul>
                </li>
            </ul>
            <p>
                <img alt="Diagramm - Erweiterte Einstellungen - Fenster" src="../images/chartsettings_secondaryaxis1.png" />
            </p>
            <p class="note">Sekundärachsen werden nur in den <b>Verbund</b>-Diagrammen verfügbar.</p>
            <p><b>Sekundärachsen</b> sind in Verbund-Diagrammen nützlich, wenn Datenreihen erheblich variieren oder gemischte Datentypen zum Zeichnen eines Diagramms verwendet werden. Sekundärachsen erleichtern das Lesen und Verstehen eines Verbund-Diagramms.</p>
            <p>Die Registerkarte <b>Vertikale/horizontale Sekundärachse</b> wird angezeigt, wenn Sie eine geeignete Datenreihe für ein Verbund-Diagramm auswählen. Alle Einstellungen und Optionen auf der Registerkarte <b>Vertikale/horizontale Sekundärachse</b> stimmen mit den Einstellungen auf der vertikalen/horizontalen Achse überein. Eine detaillierte Beschreibung der Optionen <b>Vertikale/Horizontale Achse</b> finden Sie in der Beschreibung oben/unten.</p>
            <p><img alt="Diagramm - Erweiterte Einstellungen - Fenster" src="../images/chartsettings_horizontalaxis.png" /></p>
            <p>Auf der Registerkarte <b>Horizontale Achse</b> können Sie die Parameter der horizontalen Achse ändern, die auch als Kategorieachse oder x-Achse bezeichnet wird und Textbeschriftungen anzeigt. Beachten Sie, dass die horizontale Achse die Werteachse ist, auf der numerische Werte für die <b>Balkendiagramme</b> angezeigt werden. In diesem Fall entsprechen die Optionen der Registerkarte <b>Horizontale Achse</b> den Optionen im vorherigen Abschnitt. Für die <b>Punkte (XY)-Diagramme</b> sind beide Achsen Wertachsen.</p>
            <ul>
                <li>Wählen Sie <b>Ausblenden</b>, um die horizontale Achse im Diagramm auszublenden, und lassen Sie das Kontrollkästchen deaktiviert, damit die horizontale Achse angezeigt wird.</li>
                <li>
                    Geben Sie die <b>Ausrichtung</b> des Titels an und wählen Sie die erforderliche Option aus der Dropdown-Liste aus:
                    <ul>
                        <li><b>Kein</b>, um keinen horizontalen Achsentitel anzuzeigen,</li>
                        <li><b>Ohne Überlagerung</b>, um den Titel unterhalb der horizontalen Achse anzuzeigen,</li>
                    </ul>
                </li>
                <li>Die Option <b>Gitternetzlinien</b> wird verwendet, um die anzuzeigenden <b>horizontalen Gitternetzlinien</b> anzugeben, indem die erforderliche Option aus der Dropdown-Liste ausgewählt wird: <b>Kein</b>, <b>Primäre</b>, <b>Sekundär</b> oder <b>Primäre und Sekundäre</b>.</li>
                <li>Die Option <b>Schnittpunkt mit der Achse</b> wird verwendet, um einen Punkt auf der horizontalen Achse anzugeben, an dem die vertikale Achse ihn kreuzen soll. Die Option <b>Automatisch</b> ist standardmäßig ausgewählt. In diesem Fall wird der Achsenschnittpunktwert abhängig vom ausgewählten Datenbereich automatisch berechnet. Sie können die Option <b>Wert</b> aus der Dropdown-Liste auswählen und im Eingabefeld rechts einen anderen Wert angeben oder den Achsenschnittpunkt auf den <b>Minimal-/Maximalwert</b> auf der horizontalen Achse setzen.</li>
                <li>Die Option <b>Position der Achse</b> wird verwendet, um anzugeben, wo die Achsentextbeschriftungen platziert werden sollen: <b>Teilstriche</b> oder <b>Zwischen den Teilstrichen</b>.</li>
                <li>Die Option <b>Werte in umgekehrter Reihenfolge</b> wird verwendet, um Werte in die entgegengesetzte Richtung anzuzeigen. Wenn das Kontrollkästchen deaktiviert ist, befindet sich der niedrigste Wert unten und der höchste Wert oben auf der Achse. Wenn das Kontrollkästchen aktiviert ist, werden die Werte von oben nach unten sortiert.</li>
                <li>
                    Im Abschnitt <b>Parameter der Teilstriche</b> können Sie das Erscheinungsbild von Häkchen auf der horizontalen Skala anpassen. Hauptmarkierungen sind die größeren Teilungen, bei denen Beschriftungen numerische Werte anzeigen können. Kleinere Häkchen sind die Skalenunterteilungen, die zwischen den großen Häkchen platziert werden und keine Beschriftungen haben. Häkchen definieren auch, wo Gitternetzlinien angezeigt werden können, wenn die entsprechende Option auf der Registerkarte <b>Layout</b> festgelegt ist. Die Dropdown-Listen <b>Primärer / Sekundärer Typ</b> enthalten die folgenden Platzierungsoptionen:
                    <ul>
                        <li>Die Option <b>Primärer/Sekundärer Typ</b> wird verwendet, um die folgenden Platzierungsoptionen anzugeben: <b>Kein</b>, um keine primäre/sekundäre Teilstriche anzuzeigen, <b>Schnittpunkt</b>, um primäre/sekundäre Teilstriche auf beiden Seiten der Achse anzuzeigen, <b>In</b>, um primäre/sekundäre Teilstriche innerhalb der Achse anzuzeigen, <b>Außen</b>, um primäre/sekundäre Teilstriche außerhalb der Achse anzuzeigen.</li>
                        <li>Die Option <b>Abstand zwischen Teilstrichen</b> wird verwendet, um anzugeben, wie viele Kategorien zwischen zwei benachbarten Teilstrichen angezeigt werden sollen.</li>
                    </ul>
                </li>
                <li>
                    Im Abschnitt <b>Beschriftungsoptionen</b> können Sie das Erscheinungsbild der wichtigsten Häkchenbeschriftungen anpassen, auf denen Werte angezeigt werden.
                    <ul>
                        <li>Die Option <b>Beschriftungsposition</b> wird verwendet, um anzugeben, wo die Beschriftungen in Bezug auf die horizontale Achse platziert werden sollen. Wählen Sie die gewünschte Option aus der Dropdown-Liste: <b>Kein</b>, um die Beschriftungen nicht anzuzeigen, <b>Niedrig</b>, um Beschriftungen am unteren Rand anzuzeigen, <b>Hoch</b>, um Beschriftungen oben anzuzeigen, <b>Neben der Achse</b>, um Beschriftungen neben der Achse anzuzeigen.</li>
                        <li>Die Option <b>Abstand bis zur Beschriftung</b> wird verwendet, um anzugeben, wie eng die Beschriftungen an der Achse platziert werden sollen. Sie können den erforderlichen Wert im Eingabefeld angeben. Je mehr Wert Sie einstellen, desto größer ist der Abstand zwischen Achse und Beschriftung.</li>
                        <li>Die Option <b>Abstand zwischen Teilstrichen</b> wird verwendet, um anzugeben, wie oft die Beschriftungen angezeigt werden sollen. Die Option <b>Automatisch</b> ist standardmäßig ausgewählt. In diesem Fall werden Beschriftungen für jede Kategorie angezeigt. Sie können die Option <b>Manuell</b> aus der Dropdown-Liste auswählen und den erforderlichen Wert im Eingabefeld rechts angeben. Geben Sie beispielsweise 2 ein, um Beschriftungen für jede zweite Kategorie usw. anzuzeigen.</li>
                        <li>
                            Um das <b>Bezeichnungsformat</b> anzupassen, klicken Sie auf die Schaltfläche <b>Bezeichnungsformat</b> und wählen Sie den gewünschten Typ aus.
                            <p>Verfügbare Bezeichnungsformate:</p>
                            <ul>
                                <li>Allgemein</li>
                                <li>Nummer</li>
                                <li>Wissenschaftlich</li>
                                <li>Rechnungswesen</li>
                                <li>Währung</li>
                                <li>Datum</li>
                                <li>Zeit</li>
                                <li>Prozentsatz</li>
                                <li>Bruch</li>
                                <li>Text</li>
                                <li>Benutzerdefiniert</li>
                            </ul>
                            <p>Die Optionen für das Bezeichnungsformat variieren je nach ausgewähltem Typ. Weitere Informationen zum Ändern des Zahlenformats finden Sie auf <a href="https://helpcenter.onlyoffice.com/ONLYOFFICE-Editors/ONLYOFFICE-Spreadsheet-Editor/UsageInstructions/ChangeNumberFormat.aspx">dieser Seite</a>.</p>
                        </li>
                        <li>
                            Aktivieren Sie das Kästchen <b>Mit Quelle verknüpft</b>, um die Formatierung der Zahlen aus der Datenquelle im Diagramm beizubehalten.
                        </li>
                    </ul>
                </li>
            </ul>
            <p>Im Abschnitt <b>Andocken an die Zelle</b> sind die folgenden Parameter verfügbar:</p>
            <ul>
                <li><b>Verschieben und Ändern der Größe mit Zellen</b> - mit dieser Option können Sie das Diagramm an der Zelle dahinter ausrichten. Wenn sich die Zelle verschiebt (z.B. wenn Sie einige Zeilen/Spalten einfügen oder löschen), wird das Diagramm zusammen mit der Zelle verschoben. Wenn Sie die Breite oder Höhe der Zelle erhöhen oder verringern, ändert das Diagramm auch seine Größe.</li>
                <li><b>Verschieben, aber die Größe nicht ändern mit Zellen</b> - mit dieser Option können Sie das Diagramm in der Zelle dahinter fixieren, um zu verhindern, dass die Größe des Diagramms geändert wird. Wenn sich die Zelle verschiebt, wird das Diagramm zusammen mit der Zelle verschoben. Wenn Sie jedoch die Zellengröße ändern, bleiben die Diagrammabmessungen unverändert.</li>
                <li><b>Kein Verschieben oder Ändern der Größe mit Zellen</b> - mit dieser Option können Sie es verhindern, dass das Diagramm verschoben oder in der Größe geändert wird, wenn die Zellenposition oder -größe geändert wurde.</li>
            </ul>
            <p><img alt="Diagramm - Erweiterte Einstellungen - Andocken an die Zelle" src="../images/chartsettings_cellsnapping.png" /></p>
            <p>Im Abschnitt <b>Der alternative Text</b> können Sie einen <b>Titel</b> und eine <b>Beschreibung</b> angeben, die Personen mit Seh- oder kognitiven Beeinträchtigungen vorgelesen werden, damit sie besser verstehen, welche Informationen das Diagramm enthält.</p>
            <p><img alt="Diagramm - Erweiterte Einstellungen" src="../images/chartsettings_alternativetext.png" /></p>
            <h3>Diagrammelemente bearbeiten</h3>
            <p>Um den <b>Diagrammtitel</b> zu bearbeiten, wählen Sie den Standardtext mit der Maus aus und geben Sie stattdessen Ihren eigenen Text ein.</p>
            <p>Um die Schriftformatierung innerhalb von Textelementen, wie beispielsweise Diagrammtitel, Achsentitel, Legendeneinträge, Datenbeschriftungen etc. zu ändern, wählen Sie das gewünschte Textelement durch Klicken mit der linken Maustaste aus. Wechseln Sie in die Registerkarte <b>Start</b> und nutzen Sie die in der Menüleiste angezeigten Symbole, um <a href="../UsageInstructions/FontTypeSizeStyle.htm" onclick="onhyperlinkclick(this)">Schriftart, Schriftform, Schriftgröße oder Schriftfarbe</a> zu bearbeiten.</p>
            <p>Wenn das Diagramm ausgewählt ist, werden das Symbol <b>Formeinstellungen</b> <div class = "icon icon-shape_settings_icon"></div> ist auch rechts verfügbar, da die Form als Hintergrund für das Diagramm verwendet wird. Sie können auf dieses Symbol klicken, um die Registerkarte <a href="InsertAutoshapes.htm" onclick="onhyperlinkclick(this)">Formeinstellungen</a> in der rechten Symbolleiste und passen Sie die <b>Füllung</b> und <b>Strich</b> der Form an. Beachten Sie, dass Sie den Formtyp nicht ändern können.</p>
            <p>
                Mit der Registerkarte <b>Formeinstellungen</b> im rechten Bereich können Sie nicht nur den Diagrammbereich selbst anpassen, sondern auch die Diagrammelemente ändern, wie <em>Zeichnungsfläche</em>, <em>Daten Serien</em>, <em>Diagrammtitel</em>, <em>Legende</em> usw. und wenden Sie verschiedene Fülltypen darauf an. Wählen Sie das Diagrammelement aus, indem Sie es mit der linken Maustaste anklicken und wählen Sie den bevorzugten Fülltyp: <em>Farbfüllung</em>, <em>Füllung mit Farbverlauf</em>, <em>Bild</em> oder <em>Textur</em>, <em>Muster</em>. Legen Sie die Füllparameter fest und legen Sie bei Bedarf die <em>Undurchsichtigkeit</em> fest.
                Wenn Sie eine vertikale oder horizontale Achse oder Gitternetzlinien auswählen, sind die Stricheinstellungen nur auf der Registerkarte <b>Formeinstellungen</b> verfügbar: <em>Farbe</em>, <em>Größe</em> und <em>Typ</em>. Weitere Informationen zum Arbeiten mit Formfarben, Füllungen und Srtichen finden Sie auf <a href="../UsageInstructions/InsertAutoshapes.htm" onclick="onhyperlinkclick(this)">dieser Seite</a>.
            </p>
            <p class="note">Die Option <b>Schatten anzeigen</b> ist auch auf der Registerkarte <b>Formeinstellungen</b> verfügbar, aber ist für Diagrammelemente deaktiviert.</p>
            <p>Wenn Sie die Größe von Diagrammelementen ändern müssen, klicken Sie mit der linken Maustaste, um das gewünschte Element auszuwählen, und ziehen Sie eines der 8 weißen Quadrate <div class = "icon icon-resize_square"></div> entlang des Umfangs des Elements.</p>
            <p><div class = "big big-resizeelement"></div></p>
            <p>Um die Position des Elements zu ändern, klicken Sie mit der linken Maustaste darauf und stellen Sie sicher, dass sich Ihr Cursor in <div class = "icon icon-arrow"></div> geändert hat, halten Sie die linke Maustaste gedrückt und ziehen Sie das Element an die gewünschte Position.</p>
            <p><div class = "big big-moveelement"></div></p>
            <p>Um ein Diagrammelement zu löschen, wählen Sie es mit der linken Maustaste aus und drücken Sie die Taste <b>Entfernen</b> auf Ihrer Tastatur.</p>
            <p>Sie haben die Möglichkeit, 3D-Diagramme mithilfe der Maus zu drehen. Klicken Sie mit der linken Maustaste in den Diagrammbereich und halten Sie die Maustaste gedrückt. Um die 3D-Diagrammausrichtung zu ändern, ziehen Sie den Mauszeiger in die gewünschte Richtung ohne die Maustaste loszulassen.</p>
            <p><img alt="3D-Diagramm" src="../images/3dchart.png" /></p>
            <p>Wenn Sie ein Diagramm hinzugefügt haben, können Sie <a href="ManipulateObjects.htm" onclick="onhyperlinkclick(this)">Größe und Position beliebig ändern</a>.</p>
            <p>Um das eingefügte Diagramm zu löschen, klicken Sie darauf und drücken Sie die Taste <b>ENTF</b>.</p>
            <h3>Makro zum Diagramm zuweisen</h3>
            <p>Sie können einen schnellen und einfachen Zugriff auf ein Makro in einer Tabelle bereitstellen, indem Sie einem beliebigen Diagramm ein Makro zuweisen. Nachdem Sie ein Makro zugewiesen haben, wird das Diagramm als Schaltflächen-Steuerelement angezeigt und Sie können das Makro ausführen, wenn Sie darauf klicken.</p>
            <p>Um ein Makro zuzuweisen:</p>
            <ul type="circle">
                <li>
                    Klicken Sie mit der rechten Maustaste auf die Tabelle, der Sie ein Makro zuweisen möchten, und wählen Sie die Option <b>Makro zuweisen</b> aus dem Drop-Down-Menü.
                    <p><img alt="Makro zuweisen - Menü" src="../images/assignmacro_rightclickchart.png" /></p>
                </li>
                <li>Das Dialogfenster <b>Makro zuweisen</b> wird geöffnet.</li>
                <li>
                    Wählen Sie ein Makro aus der Liste aus oder geben Sie den Makronamen ein und klicken Sie zur Bestätigung auf <b>OK</b>.
                    <p><img alt="Makro zuweisen" src="../images/assignmacro.png" /></p>
                </li>
            </ul>
            <p>Nachdem ein Makro zugewiesen wurde, können Sie das Diagramm weiterhin auswählen, um andere Operationen auszuführen, indem Sie mit der linken Maustaste auf die Diagrammoberfläche klicken.</p>
            <h3>Sparklines benutzen</h3>
            <p>ONLYOFFICE Tabellenkalkulation unterstützt <b>Sparklines</b>. <b>Sparklines</b> sind kleine Diagramme, die in eine Zelle passen und ein effizientes Werkzeug zur Datenvisualisierung sind. Weitere Informationen zum Erstellen, Bearbeiten und Formatieren von Sparklines finden Sie in unserer Anleitung <a href="../UsageInstructions/InsertSparklines.htm" onclick="onhyperlinkclick(this)"><b>Sparklines einfügen</b></a>.</p>
        </div>
	</body>
</html><|MERGE_RESOLUTION|>--- conflicted
+++ resolved
@@ -105,14 +105,10 @@
             <p>Sie können die Diagrammeinstellungen anpassen. Um den Diagrammtyp anzupassen,</p>
             <ol>
                 <li>wählen Sie das Diagramm mit der Maus aus</li>
-<<<<<<< HEAD
-                <li>klicken Sie auf das Symbol <b>Diagrammeinstellungen</b> <div class = "icon icon-chartsettingsicon"></div> in der rechten Menüleiste<p><img alt="Dialogfenster Diagrammeinstellungen rechte Seitenleiste" src="../images/chartsettings.png" /></p></li>
-=======
                 <li>
                     klicken Sie auf das Symbol <b>Diagrammeinstellungen</b> <img alt="Diagrammeinstellungen" src="../images/chartsettingsicon.png" /> in der rechten Menüleiste
                     <p><img alt="Dialogfenster Diagrammeinstellungen rechte Seitenleiste" src="../images/chartsettings.png" /></p>
                 </li>
->>>>>>> 2cb80179
                 <li>öffnen Sie die Menüliste <b>Stil</b> und wählen Sie den gewünschten Diagrammstil aus.</li>
                 <li>öffnen Sie die Drop-Down-Liste <b>Diagrammtyp ändern</b> und wählen Sie den gewünschten Typ aus.</li>
             </ol>
