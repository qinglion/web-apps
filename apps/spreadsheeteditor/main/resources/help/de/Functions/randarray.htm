﻿<!DOCTYPE html>
<html>
<head>
    <title>Zufallsmatrix-Funktion</title>
    <meta charset="utf-8" />
    <meta name="description" content="" />
    <link type="text/css" rel="stylesheet" href="../editor.css" />
    <link type = "text/css" rel = "stylesheet" href = "../../images/sprite.css" />
    <script type="text/javascript" src="../callback.js"></script>
    <script type="text/javascript" src="../search/js/page-search.js"></script>
</head>
<body>
    <div class="mainpart">
        <div class="search-field">
            <input id="search" class="searchBar" placeholder="Search" type="text" onkeypress="doSearch(event)">
        </div>
        <h1>ZUFALLSMATRIX-Funktion</h1>
        <p>Die Funktion <b>ZUFALLSMATRIX</b> ist eine der mathematischen und trigonometrischen Funktionen. Sie wird verwendet, um ein Array von Zufallszahlen zurückzugeben. Geben Sie die Anzahl der auszufüllenden Zeilen und Spalten, legen Sie die Mindest- und Höchstwerte fest und geben Sie an, ob ganze Zahlen oder Dezimalwerte zurückgegeben werden sollen.</p>
        <p>Die Formelsyntax der Funktion <b>ZUFALLSMATRIX</b> ist:</p>
        <p style="text-indent: 150px;"><b><em>ZUFALLSMATRIX([Zeilen],[Spalten],[min], [max], [ganze_Zahl])</em></b></p>
        <p>dabei gilt</p>
        <p><b><em>Zeilen</em></b> ist ein optionales Argument, das die Anzahl der Zeilen konfiguriert, die zurückgegeben werden sollen.</p>
        <p><b><em>Spalten</em></b> ist ein optionales Argument, das die Anzahl der Spalten konfiguriert, die zurückgegeben werden sollen.</p>
        <p><b><em>min</em></b> ist ein optionales Argument, das den Mindestwert konfiguriert. Wenn das Argument nicht angegeben wird, wird die Funktion standardmäßig auf 0 und 1 gesetzt.</p>
        <p><b><em>max</em></b> ist ein optionales Argument, das den Höchstwert konfiguriert. Wenn das Argument nicht angegeben wird, wird die Funktion standardmäßig auf 0 und 1 gesetzt.</p>
        <p><b><em>ganze_Zahl</em></b> ist ein optionales WAHR oder FALSCH Argument. Bei WAHR gibt die Funktion eine ganze Zahl zurück, bei FALSCH gibt sie eine Dezimalzahl zurück.</p>

        <p>Anwendung der Funktion <b>ZUFALLSMATRIX</b>:</p>
        <ol>
            <li>Wählen Sie die gewünschte Zelle für die Ergebnisanzeige aus.</li>
<<<<<<< HEAD
            <li>Klicken Sie auf das Symbol <b>Funktion einfügen</b> <div class = "icon icon-insertfunction"></div> auf der oberen Symbolleiste <br />oder klicken Sie mit der rechten Maustaste in die gewünschte Zelle und wählen Sie die Option <b>Funktion einfügen</b> aus dem Kontextenü aus <br />oder klicken Sie auf das Symbol <div class = "icon icon-function"></div> auf der Formelleiste.</li>
=======
            <li>Klicken Sie auf das Symbol <b>Funktion einfügen</b> <img alt="Funktion einfügen" src="../images/insertfunction.png"/> auf der oberen Symbolleiste <br />oder klicken Sie mit der rechten Maustaste in die gewünschte Zelle und wählen Sie die Option <b>Funktion einfügen</b> aus dem Kontextenü aus <br />oder klicken Sie auf das Symbol <img alt="Funktion" src="../images/function.png"/> auf der Formelleiste.</li>
>>>>>>> 2cb80179
            <li>Wählen Sie die Gruppe <b>Mathematik und Trigonometrie</b> Funktionen aus der Liste aus.</li>
            <li>Klicken Sie auf die Funktion <b>ZUFALLSMATRIX</b>.</li>
            <li>Geben Sie die Argumente ein und trennen Sie diese durch Kommas.</li>
            <li>Drücken Sie die <b>Eingabetaste</b>.</li>
        </ol>
        <p>Das Ergebnis wird in der gewählten Zelle angezeigt.</p>
        <p style="text-indent: 150px;"><img alt="ZUFALLSMATRIX-Funktion" src="../images/randarray.png"/></p>
    </div>
</body>
</html><|MERGE_RESOLUTION|>--- conflicted
+++ resolved
@@ -28,11 +28,7 @@
         <p>Anwendung der Funktion <b>ZUFALLSMATRIX</b>:</p>
         <ol>
             <li>Wählen Sie die gewünschte Zelle für die Ergebnisanzeige aus.</li>
-<<<<<<< HEAD
-            <li>Klicken Sie auf das Symbol <b>Funktion einfügen</b> <div class = "icon icon-insertfunction"></div> auf der oberen Symbolleiste <br />oder klicken Sie mit der rechten Maustaste in die gewünschte Zelle und wählen Sie die Option <b>Funktion einfügen</b> aus dem Kontextenü aus <br />oder klicken Sie auf das Symbol <div class = "icon icon-function"></div> auf der Formelleiste.</li>
-=======
             <li>Klicken Sie auf das Symbol <b>Funktion einfügen</b> <img alt="Funktion einfügen" src="../images/insertfunction.png"/> auf der oberen Symbolleiste <br />oder klicken Sie mit der rechten Maustaste in die gewünschte Zelle und wählen Sie die Option <b>Funktion einfügen</b> aus dem Kontextenü aus <br />oder klicken Sie auf das Symbol <img alt="Funktion" src="../images/function.png"/> auf der Formelleiste.</li>
->>>>>>> 2cb80179
             <li>Wählen Sie die Gruppe <b>Mathematik und Trigonometrie</b> Funktionen aus der Liste aus.</li>
             <li>Klicken Sie auf die Funktion <b>ZUFALLSMATRIX</b>.</li>
             <li>Geben Sie die Argumente ein und trennen Sie diese durch Kommas.</li>
