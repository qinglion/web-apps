--- conflicted
+++ resolved
@@ -26,21 +26,12 @@
 			<h2>Wie funktioniert SUMMEWENN</h2>
 			<p>Anwendung der Funktion <b>SUMMEWENN</b>:</p>
 			<ol>
-<<<<<<< HEAD
-			<li>Wählen Sie die gewünschte Zelle für die Ergebnisanzeige aus.</li>
-			<li>Klicken Sie auf das Symbol <b>Funktion einfügen</b> <div class = "icon icon-insertfunction"></div> auf der oberen Symbolleiste <br />oder klicken Sie mit der rechten Maustaste in die gewünschte Zelle und wählen Sie die Option <b>Funktion einfügen</b> aus dem Kontextenü aus <br />oder klicken Sie auf das Symbol <div class = "icon icon-function"></div> auf der Formelleiste.</li>
-			<li>Wählen Sie die Gruppe <b>Mathematische und trigonometrische</b> Funktionen aus der Liste aus.</li>
-			<li>Klicken Sie auf die Funktion <b>SUMMEWENN</b>.</li>
-			<li>Geben Sie die erforderlichen Argumente ein und trennen Sie diese durch Kommas.</li>
-			<li>Drücken Sie die <b>Eingabetaste</b>.</li>
-=======
 				<li>Wählen Sie die gewünschte Zelle für die Ergebnisanzeige aus.</li>
 				<li>Klicken Sie auf das Symbol <b>Funktion einfügen</b> <img alt="Funktion einfügen" src="../images/insertfunction.png" /> auf der oberen Symbolleiste <br />oder klicken Sie mit der rechten Maustaste in die gewünschte Zelle und wählen Sie die Option <b>Funktion einfügen</b> aus dem Kontextenü aus <br />oder klicken Sie auf das Symbol <img alt="Funktion" src="../images/function.png" /> auf der Formelleiste.</li>
 				<li>Wählen Sie die Gruppe <b>Mathematische und trigonometrische</b> Funktionen aus der Liste aus.</li>
 				<li>Klicken Sie auf die Funktion <b>SUMMEWENN</b>.</li>
 				<li>Geben Sie die erforderlichen Argumente ein und trennen Sie diese durch Kommas.</li>
 				<li>Drücken Sie die <b>Eingabetaste</b>.</li>
->>>>>>> 2cb80179
 			</ol>
 			<p>Das Ergebnis wird in der gewählten Zelle angezeigt.</p>
 			<img class="gif" alt="SUMMEWENN-Funktion gif" src="../images/sumif_function.gif" />
