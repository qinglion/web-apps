﻿<!DOCTYPE html>
<html>
	<head>
		<title>Unterstützte Formate für Kalkulationstabellen</title>
		<meta charset="utf-8" />
		<meta name="description" content="The list of spreadsheet formats supported by Spreadsheet Editor" />
		<link type="text/css" rel="stylesheet" href="../../../../../../common/main/resources/help/editor.css" />
		<link type = "text/css" rel = "stylesheet" href = "../../images/sprite.css" />
        <script type="text/javascript" src="../callback.js"></script>
        <script type="text/javascript" src="../../../../../../common/main/resources/help/search/js/page-search.js"></script>
	</head>
	<body>
        <div class="mainpart">
            <div class="search-field">
                <input id="search" class="searchBar" placeholder="Suche" type="text" onkeypress="doSearch(event)">
            </div>
            <h1>Unterstützte Formate für Kalkulationstabellen</h1>
            <p>
                Eine <a href="https://www.onlyoffice.com/de/spreadsheet-editor.aspx" target="_blank" onclick="onhyperlinkclick(this)"><b>Kalkulationstabelle</b></a> ist eine Tabelle mit Daten, die in Zeilen und Spalten organisiert sind.
                Sie wird am häufigsten zur Speicherung von Finanzinformationen verwendet, da nach Änderungen an einer einzelnen Zelle automatisch das gesamte Blatt neu berechnet wird.
                Die <b>Tabellenkalkulation</b> ermöglicht das Öffnen, Anzeigen und Bearbeiten der gängigsten Dateiformate für Kalkulationstabellen.
            </p>
            <p class="note">Beim Hochladen oder Öffnen der Datei für die Bearbeitung wird sie ins Office-Open-XML-Format (XLSX) konvertiert. Dies wird gemacht, um die Dateibearbeitung zu beschleunigen und die Interfunktionsfähigkeit zu erhöhen.</p>
            <p>Die folgende Tabelle enthält die Formate, die zum Anzeigen und/oder zur Bearbeitung geöffnet werden können.</p>
            <table>
                <tr>
                    <td><b>Formate</b></td>
                    <td><b>Beschreibung</b></td>
                    <td>Nativ anzeigen</td>
                    <td>Anzeigen nach Konvertierung in OOXML</td>
                    <td>Nativ bearbeiten</td>
                    <td>Bearbeitung nach Konvertierung in OOXML</td>
                </tr>
                <tr>
                    <td>CSV</td>
                    <td>Comma Separated Values (durch Komma getrennte Werte)<br />Dateiformat das zur Speicherung tabellarischer Daten (Zahlen und Text) im Klartext genutzt wird.</td>
                    <td></td>
                    <td>+</td>
                    <td></td>
                    <td>+</td>
                </tr>
                <tr>
                    <td>ET</td>
                    <td>WPS Spreadsheets Workbook <br>Ein in der WPS Office-Suite enthaltenes Tabellenkalkulationsdateiformat, das Diagramme und Formeln unterstützt und Daten in Zeilen und Spalten von Zellen speichert.</td>
                    <td></td>
                    <td>+</td>
                    <td></td>
                    <td>+</td>
                </tr>
                <tr>
                    <td>ETT</td>
                    <td>WPS Spreadsheets Template <br>Eine Tabellenvorlage, die in der WPS Office-Suite enthalten ist. ETT-Dateien sind ET-Dateien ähnlich und speichern Zeilen und Spalten von Daten, Diagrammen und Grafiken. Sie werden jedoch hauptsächlich zum Duplizieren von Tabellen mit ähnlichem Layout und ähnlichen Informationen verwendet.</td>
                    <td></td>
                    <td>+</td>
                    <td></td>
                    <td>+</td>
                </tr>
                <tr>
                    <td>FODS</td>
                    <td>OpenDocument Flat XML Spreadsheet <br>Ein XML-basiertes Dateiformat zum Speichern und Austauschen von Tabellen.</td>
                    <td></td>
                    <td>+</td>
                    <td></td>
                    <td>+</td>
                </tr>
                <tr>
                    <td>ODS</td>
                    <td>Dateiendung für eine Tabellendatei, die in Paketen OpenOffice und StarOffice genutzt wird, ein offener Standard für Kalkulationstabellen</td>
                    <td></td>
                    <td>+</td>
                    <td></td>
                    <td>+</td>
                </tr>
                <tr>
                    <td>OTS</td>
                    <td>OpenDocument-Tabellenvorlage<br />OpenDocument-Dateiformat für Tabellenvorlagen. Eine OTS-Vorlage enthält Formatierungseinstellungen, Stile usw. und kann zum Erstellen mehrerer Tabellen mit derselben Formatierung verwendet werden.</td>
                    <td></td>
                    <td>+</td>
                    <td></td>
                    <td>+</td>
                </tr>
                <tr>
                    <td>SXC</td>
                    <td>Sun XML Calc <br>Ein XML-basiertes Tabellenkalkulationsdateiformat, das zur OpenOffice-Suite gehört und Formeln, Funktionen, Makros und Diagramme unterstützt.</td>
                    <td></td>
                    <td>+</td>
                    <td></td>
                    <td>+</td>
                </tr>
                <tr>
                    <td>XLS</td>
                    <td>Dateiendung für eine Tabellendatei, die mit Microsoft Excel erstellt wurde</td>
                    <td></td>
                    <td>+</td>
                    <td></td>
                    <td>+</td>
                </tr>
                <tr>
                    <td>XLSX</td>
                    <td>Standard-Dateiendung für eine Tabellendatei, die mit Microsoft Office Excel 2007 (oder späteren Versionen) erstellt wurde</td>
                    <td>+</td>
                    <td></td>
                    <td>+</td>
                    <td></td>
                </tr>
                <tr>
                    <td>XLTM</td>
                    <td>Eine XLTM-Datei ist eine mit Makros ausgestattete Tabellenkalkulationsvorlage, die von Microsoft Excel erstellt wurde.</td>
                    <td>+</td>
                    <td></td>
                    <td>+</td>
                    <td></td>
                </tr>
                <tr>
                    <td>XLTX</td>
                    <td>Excel Open XML Tabellenvorlage<br />Gezipptes, XML-basiertes, von Microsoft für Tabellenvorlagen entwickeltes Dateiformat. Eine XLTX-Vorlage enthält Formatierungseinstellungen, Stile usw. und kann zum Erstellen mehrerer Tabellen mit derselben Formatierung verwendet werden.</td>
                    <td></td>
                    <td>+</td>
                    <td></td>
                    <td>+</td>
                </tr>
                <tr>
                    <td>XML</td>
                    <td> Extensible Markup Language (XML)<br>Ein Dateiformat, das zum Strukturieren, Speichern und Übertragen von Daten verwendet wird.</td>
                    <td></td>
                    <td>+</td>
                    <td></td>
                    <td>+</td>
                </tr>
            </table>
            <p>Die folgende Tabelle enthält die Formate, in denen Sie eine Tabelle über das Menü <b>Datei</b> -> <b>Herunterladen als</b> herunterladen können.</p>
            <table>
                <tr>
                    <td><b>Eingabeformat</b></td>
                    <td><b>Kann heruntergeladen werden als</b></td>
                </tr>
                <tr>
                    <td>CSV</td>
                    <td>JPG, ODS, OTS, PDF, PDF/A, PNG, XLSM, XLSX, XLTM, XLTX</td>
                </tr>
                <tr>
                    <td>ET</td>
                    <td>CSV, JPG, ODS, OTS, PDF, PDF/A, PNG, XLSM, XLSX, XLTM, XLTX</td>
                </tr>
                <tr>
                    <td>ETT</td>
                    <td>CSV, JPG, ODS, OTS, PDF, PDF/A, PNG, XLSM, XLSX, XLTM, XLTX</td>
                </tr>
                <tr>
                    <td>FODS</td>
                    <td>CSV, JPG, ODS, OTS, PDF, PDF/A, PNG, XLSM, XLSX, XLTM, XLTX</td>
                </tr>
                <tr>
                    <td>ODS</td>
                    <td>CSV, JPG, ODS, OTS, PDF, PDF/A, PNG, XLSM, XLSX, XLTM, XLTX</td>
                </tr>
                <tr>
                    <td>SXC</td>
                    <td>CSV, JPG, ODS, OTS, PDF, PDF/A, PNG, XLSM, XLSX, XLTM, XLTX</td>
                </tr>
                <tr>
                    <td>OTS</td>
                    <td>CSV, JPG, ODS, PDF, PDF/A, PNG, XLSM, XLSX, XLTM, XLTX</td>
                </tr>
                <tr>
                    <td>XLS</td>
                    <td>CSV, JPG, ODS, OTS, PDF, PDF/A, PNG, XLSM, XLSX, XLTM, XLTX</td>
                </tr>
                <tr>
                    <td>XLSM</td>
                    <td>CSV, JPG, ODS, OTS, PDF, PDF/A, PNG, XLSX, XLTM, XLTX</td>
                </tr>
                <tr>
                    <td>XLSX</td>
                    <td>CSV, JPG, ODS, OTS, PDF, PDF/A, PNG, XLSM, XLTM, XLTX</td>
                </tr>
                <tr>
                    <td>XLTM</td>
                    <td>CSV, JPG, ODS, OTS, PDF, PDF/A, PNG, XLSM, XLSX, XLTX</td>
                </tr>
                <tr>
                    <td>XML</td>
                    <td>CSV, JPG, ODS, OTS, PDF, PDF/A, PNG, XLSM, XLSX, XLTM, XLTX</td>
                </tr>
            </table>
<<<<<<< HEAD
            <p>Sie können sich auch auf die Conversion-Matrix auf <a href="https://api.onlyoffice.com/editors/conversionapi#spreadsheet-matrix" target="_blank" onclick="onhyperlinkclick(this)"><b>api.onlyoffice.com</b></a> beziehen, um die Möglichkeiten zu sehen, Ihre Kalkulationstabellen in die bekanntesten Dateiformate zu konvertieren.</p>
=======
            <p>Sie können sich auch auf die Conversion-Matrix auf <a href="https://api.onlyoffice.com/docs/docs-api/additional-api/conversion-api/conversion-tables/#spreadsheet-file-formats" target="_blank" onclick="onhyperlinkclick(this)"><b>api.onlyoffice.com</b></a> beziehen, um die Möglichkeiten zu sehen, Ihre Kalkulationstabellen in die bekanntesten Dateiformate zu konvertieren.</p>
>>>>>>> 677771f5
        </div>
	</body>
</html><|MERGE_RESOLUTION|>--- conflicted
+++ resolved
@@ -183,11 +183,7 @@
                     <td>CSV, JPG, ODS, OTS, PDF, PDF/A, PNG, XLSM, XLSX, XLTM, XLTX</td>
                 </tr>
             </table>
-<<<<<<< HEAD
-            <p>Sie können sich auch auf die Conversion-Matrix auf <a href="https://api.onlyoffice.com/editors/conversionapi#spreadsheet-matrix" target="_blank" onclick="onhyperlinkclick(this)"><b>api.onlyoffice.com</b></a> beziehen, um die Möglichkeiten zu sehen, Ihre Kalkulationstabellen in die bekanntesten Dateiformate zu konvertieren.</p>
-=======
             <p>Sie können sich auch auf die Conversion-Matrix auf <a href="https://api.onlyoffice.com/docs/docs-api/additional-api/conversion-api/conversion-tables/#spreadsheet-file-formats" target="_blank" onclick="onhyperlinkclick(this)"><b>api.onlyoffice.com</b></a> beziehen, um die Möglichkeiten zu sehen, Ihre Kalkulationstabellen in die bekanntesten Dateiformate zu konvertieren.</p>
->>>>>>> 677771f5
         </div>
 	</body>
 </html>