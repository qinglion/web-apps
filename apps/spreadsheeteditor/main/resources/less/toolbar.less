--- conflicted
+++ resolved
@@ -265,7 +265,6 @@
         }
     }
 }
-<<<<<<< HEAD
 
 #id-toolbar-mnu-item-border-color {
     > span {
@@ -337,10 +336,19 @@
             padding-left: 0;
             padding-right: 100px;
         }
-=======
+    }
+}
+
 #id-toolbar-btn-cstyle {
     .style  {
         background-color: @canvas-content-background;
->>>>>>> 82b37993
+    }
+}
+
+#id-toolbar-menu-insart {
+    margin-left: 5px;
+    .rtl & {
+        margin-left: 0;
+        margin-right: 5px;
     }
 }