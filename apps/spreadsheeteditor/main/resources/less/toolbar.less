@tabs-bg-color: #40865c;

.toolbar {
    &.masked {
        button.disabled .icon:not(.no-mask) {
            //background-position-x: 0px !important;
        }
        .group:not(.no-mask) {
            opacity: 0.4;
        }
    }

    .simple-bar {
        display: table;
        width: 100%;

        .separator.short {
            margin-top: 1px;
        }
    }

    .font-attr {
        > .btn-slot:not(:last-child):not(.split) {
            margin-right: 2px;
        }

        > .btn-slot.split:not(:last-child) {
            margin-right: 2px;
        }
    }

    .font-attr-top {
        width: 218px;

        > .btn-slot {
            float: left;

            &:not(:first-child) {
                margin-left: 2px;
            }
        }

    }
}

// menu zoom
.menu-zoom {
    line-height: @line-height-base;
    .title {
        padding: 5px 5px 5px 20px;
        float: left;
        max-width: 95px;
        overflow: hidden;
        text-overflow: ellipsis;
    }

    .zoom {
        padding: 5px 3px;
        float: right;
        min-width: 40px;
        text-align: center;
    }
}

.username-tip {
    background-color: #ee3525;
    border: none;
    border-radius: 0;
    padding: 3px 10px;
    color: #ffffff;
<<<<<<< HEAD
    //font: 11px arial;
=======
>>>>>>> 9d83b3d5
    .font-size-normal();
    pointer-events: none;
    white-space: nowrap;
    letter-spacing: 1px;
}

#id-toolbar-btn-num-format button .caption {
    display: inline-block;
}

#id-toolbar-mnu-item-border-width,
#format-rules-borders-border-width {
    .border-size-item {
        background: ~"url(@{app-image-const-path}/toolbar/BorderSize.png) no-repeat scroll 0 0";
        background-size: 60px auto;
        width: 60px;
        height: 20px;
        margin: -3px 10px -2px;
        filter: @img-border-type-filter;

        .pixel-ratio__1_25 & {
            background-image: ~"url(@{app-image-const-path}/toolbar/BorderSize@1.25x.png)";
        }

        .pixel-ratio__1_5 & {
            background-image: ~"url(@{app-image-const-path}/toolbar/BorderSize@1.5x.png)";
            //background-image: ~"url(@{app-image-const-path}/toolbar/BorderSize@1.5x.png)";
        }

        .pixel-ratio__1_75 & {
            background-image: ~"url(@{app-image-const-path}/toolbar/BorderSize@1.75x.png)";
        }

        .pixel-ratio__2 & {
            background-image: ~"url(@{app-image-const-path}/toolbar/BorderSize@2x.png)";
        }
    }
}

#special-paste-container,
#autocorrect-paste-container,
#equation-container {
    position: absolute;
    z-index: @zindex-dropdown - 20;
    background-color: @background-toolbar-ie;
    background-color: @background-toolbar;
    border: @scaled-one-px-value-ie solid @border-regular-control-ie;
    border: @scaled-one-px-value solid @border-regular-control;
}

#equation-container {
    padding: 4px;
    .separator {
        height: 20px;
    }
    &.has-open-menu {
        z-index: @zindex-navbar + 1;
    }
}

#slot-field-fontsize {
    width: 45px;
}

.item-markerlist {
    width: 40px;
    height: 40px;
}

.item-multilevellist {
    width: 80px;
    height: 80px;
}

#menu-list-number-group {
    .item {
        margin-right: 10px;
        margin-bottom: 9px;
    }
    .group-items-container {
        margin-bottom: 0;
    }
}

#menu-list-bullet-group {
    .item {
        margin-right: 2px;
    }
}

#id-toolbar-menu-table-templates {
    .group-description {
        padding: 3px 0 3px 10px;
        .font-weight-bold();
    } 

    .group-items-container {
        .item {
            &:hover {
                .box-shadow(0 0 0 2px @border-preview-hover-ie) !important;
                .box-shadow(0 0 0 @scaled-two-px-value @border-preview-hover) !important;
            }
      
            &.selected {
                .box-shadow(0 0 0 2px @border-preview-select-ie) !important;
                .box-shadow(0 0 0 @scaled-two-px-value @border-preview-select) !important;
            }
        }
    }
}


.combo-cell-styles, #id-toolbar-btn-cstyle {
    .dropdown-menu {
        padding: 5px 0px !important;
    }

    .menu-picker-container {
        margin: 0px 5px;
    }

    .group-description {
        padding: 3px 0 3px 10px;
        .font-weight-bold();
    } 
    
    .group-items-container {
        padding-bottom: 1px;
        padding-right: 1px;
    }
    .grouped-data .group-items-container .item {
        padding: @scaled-two-px-value;
        border: @scaled-one-px-value solid @border-regular-control;
        margin: 0px calc(-1 * @scaled-one-px-value) calc(-1 * @scaled-one-px-value) 0px;
        box-shadow: none;
        &:hover {
            .box-shadow(inset 0 0 0 2px @border-preview-hover-ie) !important;
            .box-shadow(inset 0 0 0 @scaled-two-px-value @border-preview-hover) !important;
        }
  
          &.selected {
            .box-shadow(inset 0 0 0 2px @border-preview-select-ie) !important;
            .box-shadow(inset 0 0 0 @scaled-two-px-value @border-preview-select) !important;
        }
    }
}<|MERGE_RESOLUTION|>--- conflicted
+++ resolved
@@ -68,10 +68,6 @@
     border-radius: 0;
     padding: 3px 10px;
     color: #ffffff;
-<<<<<<< HEAD
-    //font: 11px arial;
-=======
->>>>>>> 9d83b3d5
     .font-size-normal();
     pointer-events: none;
     white-space: nowrap;
