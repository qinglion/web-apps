.statusbar {
    padding: 0 2px 0;
    height: 25px;
    background-color: @gray-light;
    .box-inner-shadow(0 1px 0 @gray-dark);
    z-index: 500;

    #status-tabs-scroll {
        width: 112px;
        float: left;
        padding: 3px 12px 0 10px;
    }

    #status-zoom-box {
        width: 160px;
        float: right;
        padding-top: 3px;

        .separator {
            margin-right: 10px;
            margin-top: -3px;
        }

        #status-label-zoom {
            cursor: pointer;
            text-align: center;

            &.disabled {
                color: @gray-darker;
                cursor: default;
            }
        }
    }

    #status-users-ct {
        width: 63px;
        float: right;
        height: 100%;

        #status-users-icon,#status-users-count {
            display: inline-block;
            cursor: pointer;
        }

        #status-users-count {
            position: relative;
            top: -3px;
        }

        #status-users-icon {
            background-repeat: no-repeat;
            background-position: -14px -197px;
            width: 20px;
            height: 20px;
            top: 3px;
            position: relative;
        }

        #status-users-menu {
            padding: 14px 0 14px 14px;
            margin-right: 160px;
            margin-bottom: 2px;
            width: 285px;
            font-size: 12px;
            left: auto;
            right: 0;

            > label {
                white-space: normal;
            }

            #status-users-list {
                margin-top: 15px;

                ul {
                    margin: 0;
                    padding: 0;
                    overflow: hidden;
                    max-height: 190px;
                    position: relative;

                    li {
                        list-style: none;
                        padding: 2px 0;
                        margin-right: 15px;
                        overflow: hidden;

                        &.offline, &.viewmode {
                            display: none;
                        }
                    }
                }

                .color {
                    width: 12px;
                    height: 12px;
                    display: inline-block;
                    vertical-align: middle;
                    border: 1px solid @gray-dark;
                }

                .name {
                    display: block;
                    padding-left: 16px;
                    margin-top: -3px;
                    white-space: nowrap;
                    text-overflow: ellipsis;
                    vertical-align: middle;
                }
            }
        }
    }

    #status-addtabs-box {
        float: left;
        padding: 3px 8px 0 8px;
        border-left: 1px solid @gray-dark;
        border-right: 1px solid @gray-dark;
        height: 25px;
    }

    #status-math-box,
    #status-filtered-box {
        float: right;
        padding-top: 6px;
        padding-right: 14px;

        label {
            &:not(:last-child) {
                padding-right: 10px;
            }
        }

        .separator {
            margin-top: -6px;
        }
    }

    #status-sheets-bar-box {
        position: absolute;
        overflow: hidden;
        height: 32px;
        left: 112px;
        right: 160px;
        margin-right: 3px;
    }

    #status-sheets-bar {
        width: 100%;
        height: 100%;

        .dropdown-menu {
            margin-top: -1px;
        }

        .nav-tabs {
            height: 100%;
            display: flex;

            > li {
                background-color: @gray-light;

                &:first-of-type {
                    span {
                        border-left: none;
                    }
                }

                > span {
                    display: inline-block;
                    .border-radius(0);
                    padding: 0 10px 0;
                    line-height: 24px;
                    margin-right: -1px;
                    background-color: @gray-light;
                    outline: none;
                    border-left: 1px solid @gray-dark;
                    border-right: 1px solid @gray-dark;
                    border-top: 1px solid @gray-dark;
                    white-space: nowrap;

                    &:hover {
                        border-top-color: @gray-dark;
                        border-bottom-color: @gray-dark;
                        color: @black !important;
                    }
                }

                &.active {
                    > span {
                        border-bottom-color: @body-bg;
                        background-color: @body-bg;
                        outline: none;

                        box-shadow: 0px 4px 0 #49795d inset;
                        border-top-width: 0;
                        padding-top: 1px;
                        font-weight: bold;
                    }
                }

                &.selected {
                    > span {
                        border-bottom-color: @body-bg;
                        background-color: @body-bg;
                        box-shadow: 0px 4px 0 #49795d inset;
                    }
                }

                &.coauth-locked {
                    &.active {
                        > span {
                            border-top-width: 0px;
                        }
                    }
                    > span {
                        outline: none;
                        position: relative;
                    }
                    > span:after {
                        position: absolute;
                        content: '';
                        width: 7px;
                        height: 7px;
                        border-bottom: 7px solid red;
                        border-left: 7px solid transparent;
                        bottom: 0;
                        margin-left: -7px;
                        left: 100%;
                    }
                }

                &.disabled {
                    opacity: 0.5;

                    > span {
                        cursor: default;
                    }
                }

                &:not(.active) {
                    > span {
                        color: @gray-darker;
                    }
                }

                &.mousemove {

<<<<<<< HEAD
=======
                    &:first-child {
                        > span {
                            padding-left: 8px;
                        }
                    }

>>>>>>> b253fb9f
                    > span {
                        border-left: 2px solid @gray-deep;
                        padding-left: 9px;
                    }
<<<<<<< HEAD
=======
                    
>>>>>>> b253fb9f
                    &.right {
                        > span {
                            border-left: 1px solid @gray-dark;
                            border-right: 2px solid @gray-deep;
                            padding-right: 9px;
                            padding-left: 10px;
                        }
                    }
                }
            }
        }

        .color-tab {
            .border-radius(4px);
          margin-top: -25px;
        }
    }

    .status-label {
        font-weight: bold;
        color: @gray-deep;
        white-space: nowrap;
    }

    .btn-tpl(@top-position) {
        .btn-icon {
            background-position: 0 @top-position;

            &:active {
                background-position: -20px @top-position;
            }
        }

        &[disabled] .btn-icon {
            background-position: -60px @top-position;
        }

        &.active {
            .btn-icon {
                background-position: -20px @top-position;
            }
        }
    }

    .status-group {
        white-space: nowrap;
        &.dropup {
            position: static;
        }
    }

    .cnt-zoom {
        display: inline-block;
        position: relative;
        top: 1px;

        .dropdown-menu {
            min-width: 80px;
            margin-left: -4px;

            li {
                text-align: center;

                > span {
                      padding-left: 15px;
                      padding-right: 15px;
                }
            }
        }
    }

    .dropdown-menu {
        margin-bottom: 6px;

        li {
            text-align: left;
        }
    }

    .separator {
        &.short {
            height: 25px;
        }
    }

    &.masked #status-addtabs-box{
        button.disabled .btn-icon {
            background-position-x: 0px !important;
        }
        opacity: 0.4;
    }
}

.statusbar-mask {
    position: absolute;
    bottom: 0;
    left: 115px;
    width: 36px;
    height: 100%;
    opacity: 0;
    background-color: @gray-light;
    z-index: @zindex-modal - 1;
}

.over-box {
    display: none;
}<|MERGE_RESOLUTION|>--- conflicted
+++ resolved
@@ -1,372 +1,366 @@
-.statusbar {
-    padding: 0 2px 0;
-    height: 25px;
-    background-color: @gray-light;
-    .box-inner-shadow(0 1px 0 @gray-dark);
-    z-index: 500;
-
-    #status-tabs-scroll {
-        width: 112px;
-        float: left;
-        padding: 3px 12px 0 10px;
-    }
-
-    #status-zoom-box {
-        width: 160px;
-        float: right;
-        padding-top: 3px;
-
-        .separator {
-            margin-right: 10px;
-            margin-top: -3px;
-        }
-
-        #status-label-zoom {
-            cursor: pointer;
-            text-align: center;
-
-            &.disabled {
-                color: @gray-darker;
-                cursor: default;
-            }
-        }
-    }
-
-    #status-users-ct {
-        width: 63px;
-        float: right;
-        height: 100%;
-
-        #status-users-icon,#status-users-count {
-            display: inline-block;
-            cursor: pointer;
-        }
-
-        #status-users-count {
-            position: relative;
-            top: -3px;
-        }
-
-        #status-users-icon {
-            background-repeat: no-repeat;
-            background-position: -14px -197px;
-            width: 20px;
-            height: 20px;
-            top: 3px;
-            position: relative;
-        }
-
-        #status-users-menu {
-            padding: 14px 0 14px 14px;
-            margin-right: 160px;
-            margin-bottom: 2px;
-            width: 285px;
-            font-size: 12px;
-            left: auto;
-            right: 0;
-
-            > label {
-                white-space: normal;
-            }
-
-            #status-users-list {
-                margin-top: 15px;
-
-                ul {
-                    margin: 0;
-                    padding: 0;
-                    overflow: hidden;
-                    max-height: 190px;
-                    position: relative;
-
-                    li {
-                        list-style: none;
-                        padding: 2px 0;
-                        margin-right: 15px;
-                        overflow: hidden;
-
-                        &.offline, &.viewmode {
-                            display: none;
-                        }
-                    }
-                }
-
-                .color {
-                    width: 12px;
-                    height: 12px;
-                    display: inline-block;
-                    vertical-align: middle;
-                    border: 1px solid @gray-dark;
-                }
-
-                .name {
-                    display: block;
-                    padding-left: 16px;
-                    margin-top: -3px;
-                    white-space: nowrap;
-                    text-overflow: ellipsis;
-                    vertical-align: middle;
-                }
-            }
-        }
-    }
-
-    #status-addtabs-box {
-        float: left;
-        padding: 3px 8px 0 8px;
-        border-left: 1px solid @gray-dark;
-        border-right: 1px solid @gray-dark;
-        height: 25px;
-    }
-
-    #status-math-box,
-    #status-filtered-box {
-        float: right;
-        padding-top: 6px;
-        padding-right: 14px;
-
-        label {
-            &:not(:last-child) {
-                padding-right: 10px;
-            }
-        }
-
-        .separator {
-            margin-top: -6px;
-        }
-    }
-
-    #status-sheets-bar-box {
-        position: absolute;
-        overflow: hidden;
-        height: 32px;
-        left: 112px;
-        right: 160px;
-        margin-right: 3px;
-    }
-
-    #status-sheets-bar {
-        width: 100%;
-        height: 100%;
-
-        .dropdown-menu {
-            margin-top: -1px;
-        }
-
-        .nav-tabs {
-            height: 100%;
-            display: flex;
-
-            > li {
-                background-color: @gray-light;
-
-                &:first-of-type {
-                    span {
-                        border-left: none;
-                    }
-                }
-
-                > span {
-                    display: inline-block;
-                    .border-radius(0);
-                    padding: 0 10px 0;
-                    line-height: 24px;
-                    margin-right: -1px;
-                    background-color: @gray-light;
-                    outline: none;
-                    border-left: 1px solid @gray-dark;
-                    border-right: 1px solid @gray-dark;
-                    border-top: 1px solid @gray-dark;
-                    white-space: nowrap;
-
-                    &:hover {
-                        border-top-color: @gray-dark;
-                        border-bottom-color: @gray-dark;
-                        color: @black !important;
-                    }
-                }
-
-                &.active {
-                    > span {
-                        border-bottom-color: @body-bg;
-                        background-color: @body-bg;
-                        outline: none;
-
-                        box-shadow: 0px 4px 0 #49795d inset;
-                        border-top-width: 0;
-                        padding-top: 1px;
-                        font-weight: bold;
-                    }
-                }
-
-                &.selected {
-                    > span {
-                        border-bottom-color: @body-bg;
-                        background-color: @body-bg;
-                        box-shadow: 0px 4px 0 #49795d inset;
-                    }
-                }
-
-                &.coauth-locked {
-                    &.active {
-                        > span {
-                            border-top-width: 0px;
-                        }
-                    }
-                    > span {
-                        outline: none;
-                        position: relative;
-                    }
-                    > span:after {
-                        position: absolute;
-                        content: '';
-                        width: 7px;
-                        height: 7px;
-                        border-bottom: 7px solid red;
-                        border-left: 7px solid transparent;
-                        bottom: 0;
-                        margin-left: -7px;
-                        left: 100%;
-                    }
-                }
-
-                &.disabled {
-                    opacity: 0.5;
-
-                    > span {
-                        cursor: default;
-                    }
-                }
-
-                &:not(.active) {
-                    > span {
-                        color: @gray-darker;
-                    }
-                }
-
-                &.mousemove {
-
-<<<<<<< HEAD
-=======
-                    &:first-child {
-                        > span {
-                            padding-left: 8px;
-                        }
-                    }
-
->>>>>>> b253fb9f
-                    > span {
-                        border-left: 2px solid @gray-deep;
-                        padding-left: 9px;
-                    }
-<<<<<<< HEAD
-=======
-                    
->>>>>>> b253fb9f
-                    &.right {
-                        > span {
-                            border-left: 1px solid @gray-dark;
-                            border-right: 2px solid @gray-deep;
-                            padding-right: 9px;
-                            padding-left: 10px;
-                        }
-                    }
-                }
-            }
-        }
-
-        .color-tab {
-            .border-radius(4px);
-          margin-top: -25px;
-        }
-    }
-
-    .status-label {
-        font-weight: bold;
-        color: @gray-deep;
-        white-space: nowrap;
-    }
-
-    .btn-tpl(@top-position) {
-        .btn-icon {
-            background-position: 0 @top-position;
-
-            &:active {
-                background-position: -20px @top-position;
-            }
-        }
-
-        &[disabled] .btn-icon {
-            background-position: -60px @top-position;
-        }
-
-        &.active {
-            .btn-icon {
-                background-position: -20px @top-position;
-            }
-        }
-    }
-
-    .status-group {
-        white-space: nowrap;
-        &.dropup {
-            position: static;
-        }
-    }
-
-    .cnt-zoom {
-        display: inline-block;
-        position: relative;
-        top: 1px;
-
-        .dropdown-menu {
-            min-width: 80px;
-            margin-left: -4px;
-
-            li {
-                text-align: center;
-
-                > span {
-                      padding-left: 15px;
-                      padding-right: 15px;
-                }
-            }
-        }
-    }
-
-    .dropdown-menu {
-        margin-bottom: 6px;
-
-        li {
-            text-align: left;
-        }
-    }
-
-    .separator {
-        &.short {
-            height: 25px;
-        }
-    }
-
-    &.masked #status-addtabs-box{
-        button.disabled .btn-icon {
-            background-position-x: 0px !important;
-        }
-        opacity: 0.4;
-    }
-}
-
-.statusbar-mask {
-    position: absolute;
-    bottom: 0;
-    left: 115px;
-    width: 36px;
-    height: 100%;
-    opacity: 0;
-    background-color: @gray-light;
-    z-index: @zindex-modal - 1;
-}
-
-.over-box {
-    display: none;
+.statusbar {
+    padding: 0 2px 0;
+    height: 25px;
+    background-color: @gray-light;
+    .box-inner-shadow(0 1px 0 @gray-dark);
+    z-index: 500;
+
+    #status-tabs-scroll {
+        width: 112px;
+        float: left;
+        padding: 3px 12px 0 10px;
+    }
+
+    #status-zoom-box {
+        width: 160px;
+        float: right;
+        padding-top: 3px;
+
+        .separator {
+            margin-right: 10px;
+            margin-top: -3px;
+        }
+
+        #status-label-zoom {
+            cursor: pointer;
+            text-align: center;
+
+            &.disabled {
+                color: @gray-darker;
+                cursor: default;
+            }
+        }
+    }
+
+    #status-users-ct {
+        width: 63px;
+        float: right;
+        height: 100%;
+
+        #status-users-icon,#status-users-count {
+            display: inline-block;
+            cursor: pointer;
+        }
+
+        #status-users-count {
+            position: relative;
+            top: -3px;
+        }
+
+        #status-users-icon {
+            background-repeat: no-repeat;
+            background-position: -14px -197px;
+            width: 20px;
+            height: 20px;
+            top: 3px;
+            position: relative;
+        }
+
+        #status-users-menu {
+            padding: 14px 0 14px 14px;
+            margin-right: 160px;
+            margin-bottom: 2px;
+            width: 285px;
+            font-size: 12px;
+            left: auto;
+            right: 0;
+
+            > label {
+                white-space: normal;
+            }
+
+            #status-users-list {
+                margin-top: 15px;
+
+                ul {
+                    margin: 0;
+                    padding: 0;
+                    overflow: hidden;
+                    max-height: 190px;
+                    position: relative;
+
+                    li {
+                        list-style: none;
+                        padding: 2px 0;
+                        margin-right: 15px;
+                        overflow: hidden;
+
+                        &.offline, &.viewmode {
+                            display: none;
+                        }
+                    }
+                }
+
+                .color {
+                    width: 12px;
+                    height: 12px;
+                    display: inline-block;
+                    vertical-align: middle;
+                    border: 1px solid @gray-dark;
+                }
+
+                .name {
+                    display: block;
+                    padding-left: 16px;
+                    margin-top: -3px;
+                    white-space: nowrap;
+                    text-overflow: ellipsis;
+                    vertical-align: middle;
+                }
+            }
+        }
+    }
+
+    #status-addtabs-box {
+        float: left;
+        padding: 3px 8px 0 8px;
+        border-left: 1px solid @gray-dark;
+        border-right: 1px solid @gray-dark;
+        height: 25px;
+    }
+
+    #status-math-box,
+    #status-filtered-box {
+        float: right;
+        padding-top: 6px;
+        padding-right: 14px;
+
+        label {
+            &:not(:last-child) {
+                padding-right: 10px;
+            }
+        }
+
+        .separator {
+            margin-top: -6px;
+        }
+    }
+
+    #status-sheets-bar-box {
+        position: absolute;
+        overflow: hidden;
+        height: 32px;
+        left: 112px;
+        right: 160px;
+        margin-right: 3px;
+    }
+
+    #status-sheets-bar {
+        width: 100%;
+        height: 100%;
+
+        .dropdown-menu {
+            margin-top: -1px;
+        }
+
+        .nav-tabs {
+            height: 100%;
+            display: flex;
+
+            > li {
+                background-color: @gray-light;
+
+                &:first-of-type {
+                    span {
+                        border-left: none;
+                    }
+                }
+
+                > span {
+                    display: inline-block;
+                    .border-radius(0);
+                    padding: 0 10px 0;
+                    line-height: 24px;
+                    margin-right: -1px;
+                    background-color: @gray-light;
+                    outline: none;
+                    border-left: 1px solid @gray-dark;
+                    border-right: 1px solid @gray-dark;
+                    border-top: 1px solid @gray-dark;
+                    white-space: nowrap;
+
+                    &:hover {
+                        border-top-color: @gray-dark;
+                        border-bottom-color: @gray-dark;
+                        color: @black !important;
+                    }
+                }
+
+                &.active {
+                    > span {
+                        border-bottom-color: @body-bg;
+                        background-color: @body-bg;
+                        outline: none;
+
+                        box-shadow: 0px 4px 0 #49795d inset;
+                        border-top-width: 0;
+                        padding-top: 1px;
+                        font-weight: bold;
+                    }
+                }
+
+                &.selected {
+                    > span {
+                        border-bottom-color: @body-bg;
+                        background-color: @body-bg;
+                        box-shadow: 0px 4px 0 #49795d inset;
+                    }
+                }
+
+                &.coauth-locked {
+                    &.active {
+                        > span {
+                            border-top-width: 0px;
+                        }
+                    }
+                    > span {
+                        outline: none;
+                        position: relative;
+                    }
+                    > span:after {
+                        position: absolute;
+                        content: '';
+                        width: 7px;
+                        height: 7px;
+                        border-bottom: 7px solid red;
+                        border-left: 7px solid transparent;
+                        bottom: 0;
+                        margin-left: -7px;
+                        left: 100%;
+                    }
+                }
+
+                &.disabled {
+                    opacity: 0.5;
+
+                    > span {
+                        cursor: default;
+                    }
+                }
+
+                &:not(.active) {
+                    > span {
+                        color: @gray-darker;
+                    }
+                }
+
+                &.mousemove {
+
+                    &:first-child {
+                        > span {
+                            padding-left: 8px;
+                        }
+                    }
+
+                    > span {
+                        border-left: 2px solid @gray-deep;
+                        padding-left: 9px;
+                    }
+                    
+                    &.right {
+                        > span {
+                            border-left: 1px solid @gray-dark;
+                            border-right: 2px solid @gray-deep;
+                            padding-right: 9px;
+                            padding-left: 10px;
+                        }
+                    }
+                }
+            }
+        }
+
+        .color-tab {
+            .border-radius(4px);
+          margin-top: -25px;
+        }
+    }
+
+    .status-label {
+        font-weight: bold;
+        color: @gray-deep;
+        white-space: nowrap;
+    }
+
+    .btn-tpl(@top-position) {
+        .btn-icon {
+            background-position: 0 @top-position;
+
+            &:active {
+                background-position: -20px @top-position;
+            }
+        }
+
+        &[disabled] .btn-icon {
+            background-position: -60px @top-position;
+        }
+
+        &.active {
+            .btn-icon {
+                background-position: -20px @top-position;
+            }
+        }
+    }
+
+    .status-group {
+        white-space: nowrap;
+        &.dropup {
+            position: static;
+        }
+    }
+
+    .cnt-zoom {
+        display: inline-block;
+        position: relative;
+        top: 1px;
+
+        .dropdown-menu {
+            min-width: 80px;
+            margin-left: -4px;
+
+            li {
+                text-align: center;
+
+                > span {
+                      padding-left: 15px;
+                      padding-right: 15px;
+                }
+            }
+        }
+    }
+
+    .dropdown-menu {
+        margin-bottom: 6px;
+
+        li {
+            text-align: left;
+        }
+    }
+
+    .separator {
+        &.short {
+            height: 25px;
+        }
+    }
+
+    &.masked #status-addtabs-box{
+        button.disabled .btn-icon {
+            background-position-x: 0px !important;
+        }
+        opacity: 0.4;
+    }
+}
+
+.statusbar-mask {
+    position: absolute;
+    bottom: 0;
+    left: 115px;
+    width: 36px;
+    height: 100%;
+    opacity: 0;
+    background-color: @gray-light;
+    z-index: @zindex-modal - 1;
+}
+
+.over-box {
+    display: none;
 }