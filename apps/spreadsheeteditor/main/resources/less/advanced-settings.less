--- conflicted
+++ resolved
@@ -1,1023 +1,1021 @@
-.advanced-settings-dlg {
-    .div-category {
-        padding: 0 0 0 10px;
-        text-align: right;
-        .font-weight-bold();
-        .font-size-normal();
-        white-space: nowrap;
-    }
-
-    .header-sorted {
-        label, div, span {
-            display: inline-block;
-            cursor: pointer;
-        }
-        .caret {
-            width: 4px;
-            height: 4px;
-            border: solid 1px @icon-normal-ie;
-            border: solid 1px @icon-normal;
-            border-bottom: none;
-            border-right: none;
-            background-image: none;
-
-            transition: transform 0.2s ease;
-            transform: rotate(-135deg) translate(1px,1px);
-
-            &.sort-desc {
-                transform: rotate(45deg);
-            }
-        }
-    }
-
-    .range-tableview {
-        .list-item > div{
-            vertical-align: middle;
-            display: inline-block;
-            text-overflow: ellipsis;
-            overflow: hidden;
-            white-space: pre;
-        }
-
-        .listitem-icon {
-            width: 20px;
-            height: 20px;
-            vertical-align: middle;
-            margin-right: 5px;
-        }
-
-        .selected {
-            .listitem-icon {
-                background-position-x: -20px;
-                background-position-x: @button-small-active-icon-offset-x;
-            }
-        }
-
-        .lock-user {
-            position: absolute;
-            right: 2px;
-            min-width: 100px;
-            max-width: 150px;
-            height: 20px;
-            padding: 2px 10px;
-            background-color: #EE3525;
-            color: #fff;
-            text-align: center;
-        }
-    }
-}
-
-#sort-dialog-btn-down {
-    margin-right: 5px;
-}
-
-.sort-dialog-btn-text {
-    min-width: 100px;
-    margin-right: 5px;
-
-    .rtl & {
-        margin-right: 0;
-        margin-left: 5px;
-    }
-}
-
-.input-row--tabs {
-    border-bottom: @scaled-one-px-value-ie solid @border-divider-ie;
-    border-bottom: @scaled-one-px-value solid @border-divider;
-}
-
-.preview-canvas-container {
-    border: @scaled-one-px-value-ie solid @border-regular-control-ie;
-    border: @scaled-one-px-value solid @border-regular-control;
-}
-
-#id-adv-shape-rotate, #id-adv-image-rotate {
-    #shape-advanced-spin-angle, #image-advanced-spin-angle {
-        margin-left: 5px;
-
-        .rtl & {
-            margin-left: 0;
-            margin-right: 5px;
-        }
-    }
-
-    .flipped {
-        margin-right: 15px;
-
-        .rtl & {
-            margin-right: 0;
-            margin-left: 15px;
-        }
-    }
-}
-
-#id-chart-settings-dlg-layout {
-    .margin-right {
-        margin-right: 7px;
-
-        .rtl & {
-            margin-right: 0;
-            margin-left: 7px;
-        }
-    }
-
-    .margin-left {
-        margin-left: 7px;
-
-        .rtl & {
-            margin-left: 0;
-            margin-right: 7px;
-        }
-    }
-
-    #chart-dlg-check-series {
-        margin: 20px 0 9px 7px;
-
-        .rtl & {
-            margin: 20px 7px 9px 0;
-        }
-    }
-
-    #chart-dlg-check-category {
-        margin: 0 0 9px 7px;
-
-        .rtl & {
-            margin: 0 7px 9px 0;
-        }
-    }
-
-    #chart-dlg-check-value {
-        margin: 0 0 5px 7px;
-
-        .rtl & {
-            margin: 0 7px 5px 0;
-        }
-    }
-
-    #hart-dlg-check-markers {
-        margin: 0 0 12px 7px;
-
-        .rtl & {
-            margin: 0 7px 12px 0;
-        }
-    }
-}
-
-#id-chart-settings-dlg-vert,
-#id-chart-settings-dlg-vert-sec,
-#id-chart-settings-dlg-hor-sec,
-#id-spark-settings-dlg-axis {
-    .margin-left {
-        margin-left: 15px;
-
-        .rtl & {
-            margin-left: 0;
-            margin-right: 15px;
-        }
-    }
-
-    .padding-right {
-        padding-right: 10px;
-
-        .rtl & {
-            padding-right: 0;
-            padding-left: 10px;
-        }
-    }
-
-    .base, #chart-dlg-btn-h-format-1 {
-        float: right;
-
-        .rtl & {
-            float: left;
-        }
-    }
-
-    #chart-dlg-input-base-0,
-    #chart-dlg-input-base-1,
-    #chart-dlg-btn-h-format-1 {
-        margin-left: 5px;
-
-        .rtl & {
-            margin-left: 0;
-            margin-right: 5px;
-        }
-    }
-}
-
-#id-chart-settings-dlg-hor {
-    .margin-left {
-        margin-left: 15px;
-
-        .rtl & {
-            margin-left: 0;
-            margin-right: 15px;
-        }
-    }
-
-    #chart-dlg-input-label-int-0 {
-        margin-left: 3px;
-
-        .rtl & {
-            margin-left: 0;
-            margin-right: 3px;
-        }
-    }
-
-    #chart-dlg-btn-h-format-0 {
-        margin-left: 5px;
-        float: right;
-
-        .rtl & {
-            margin-left: 0;
-            margin-right: 5px;
-            float: left;
-        }
-    }
-
-    .axis-crosses-combo {
-        padding-right: 10px;
-
-        .rtl & {
-            padding-right: 0;
-            padding-left: 10px;
-        }
-    }
-}
-
-#id-spark-settings-dlg-style {
-    #spark-dlg-button-type {
-        margin-right: 15px;
-
-        .rtl & {
-            margin-right: 0;
-            margin-left: 15px;
-        }
-    }
-
-    #spark-dlg-combo-empty {
-        margin-right: 10px;
-
-        .rtl & {
-            margin-right: 0;
-            margin-left: 10px;
-        }
-    }
-}
-
-#id-adv-paragraph-indents {
-    .margin-right {
-        margin-right: 3px;
-
-        .rtl & {
-            margin-right: 0;
-            margin-left: 3px;
-        }
-    }
-}
-
-#id-adv-paragraph-font {
-    .padding-left {
-        padding-left: 40px;
-
-        .rtl & {
-            padding-left: 0;
-            padding-right: 40px;
-        }
-    }
-}
-
-#id-adv-paragraph-tabs {
-    .margin-right {
-        margin-right: 9px;
-
-        .rtl & {
-            margin-right: 0;
-            margin-left: 9px;
-        }
-    }
-}
-
-#id-adv-pivot-layout {
-    #pivot-adv-spin-wrap {
-        float: right;
-
-        .rtl & {
-            float: left;
-        }
-    }
-}
-
-#id-adv-slicer-style {
-    .margin-right {
-        margin-right: 5px;
-
-        .rtl & {
-            margin-right: 0;
-            margin-left: 5px;
-        }
-    }
-}
-
-#window-chart-data {
-    .up-down-btns {
-        display: inline-block;
-        float: right;
-
-        .rtl & {
-            float: left;
-        }
-
-        #chart-dlg-btn-up {
-            display: inline-block;
-            margin-right: 2px;
-
-            .rtl & {
-                margin-right: 0;
-                margin-left: 2px;
-            }
-        }
-
-        #chart-dlg-btn-down {
-            display: inline-block;
-        }
-    }
-
-    #chart-dlg-btn-add,
-    #chart-dlg-btn-edit,
-    #chart-dlg-btn-delete {
-        min-width: 70px;
-        margin-right: 5px;
-
-        .rtl & {
-            margin-right: 0;
-            margin-left: 5px;
-        }
-    }
-}
-
-#id-dlg-chart-range-lbl1,
-#id-dlg-chart-range-lbl2,
-#id-dlg-chart-range-lbl3 {
-    margin-left: 5px;
-
-    .rtl & {
-        margin-left: 0;
-        margin-right: 5px;
-    }
-}
-
-#chart-type-dlg-series-list {
-    .series-color {
-        width: 8px;
-        height: 12px;
-        display: inline-block;
-        vertical-align: middle;
-    }
-
-    .series-value {
-        width: 95px;
-        padding-left: 5px;
-        display: inline-block;
-        vertical-align: middle;
-        overflow: hidden;
-        text-overflow: ellipsis;
-        white-space: nowrap;
-
-        .rtl & {
-            padding-left: 0;
-            padding-right: 5px;
-        }
-    }
-
-    .series-cmb {
-        width: 110px;
-        padding-left: 5px;
-        display: inline-block;
-        vertical-align: middle;
-
-        .rtl & {
-            padding-left: 0;
-            padding-right: 5px;
-        }
-    }
-
-    .series-chk {
-        padding-left: 55px;
-        display: inline-block;
-        vertical-align: middle;
-
-        .rtl & {
-            padding-left: 0;
-            padding-right: 55px;
-        }
-    }
-}
-
-#window-header-footer {
-    #id-dlg-hf-btn-even,
-    #id-dlg-hf-btn-first {
-        margin-left: -1px;
-
-        .rtl & {
-            margin-left: 0;
-            margin-right: -1px;
-        }
-    }
-
-    .margin-left-small {
-        margin-left: 2px;
-
-        .rtl & {
-            margin-left: 0;
-            margin-right: 2px;
-        }
-    }
-
-    .margin-left-big {
-        margin-left: 6px;
-
-        .rtl & {
-            margin-left: 0;
-            margin-right: 6px;
-        }
-    }
-
-    .preview-container {
-        margin-right: -1px;
-
-        .rtl & {
-            margin-right: 0;
-            margin-left: -1px;
-        }
-    }
-}
-
-#window-create-pivot {
-    .input-dest {
-        padding-left: 22px;
-
-        .rtl & {
-            padding-left: 0;
-            padding-right: 22px;
-        }
-    }
-}
-
-#window-hyperlink {
-    #id-dlg-hyperlink-external {
-        border-top-right-radius: 0;
-        border-bottom-right-radius: 0;
-
-        .rtl & {
-            .border-radius(@border-radius-small);
-            border-top-left-radius: 0;
-            border-bottom-left-radius: 0;
-        }
-    }
-
-    #id-dlg-hyperlink-internal {
-        border-top-left-radius: 0;
-        border-bottom-left-radius: 0;
-        border-left-width: 0;
-        margin-left: -1px;
-
-        .rtl & {
-            border: @scaled-one-px-value solid @border-regular-control;
-            .border-radius(@border-radius-small);
-            margin-left: 0;
-            border-top-right-radius: 0;
-            border-bottom-right-radius: 0;
-            border-right-width: 0;
-            margin-right: -1px;
-        }
-    }
-
-    .get-link {
-        display: inline-block;
-        position: relative;
-        min-width: 150px;
-        float: right;
-
-        .rtl & {
-            float: left;
-        }
-
-        #id-dlg-hyperlink-get-link {
-            line-height: 14px;
-            margin-top: 3px;
-            float: right;
-
-            .rtl & {
-                float: left;
-            }
-        }
-
-        #id-clip-copy-box {
-            width: 291px;
-            left: -139px;
-            padding: 10px;
-
-            .rtl & {
-                left: auto;
-                right: -139px;
-            }
-
-            #id-dlg-copy-btn {
-                margin-left: 5px;
-                width: 86px;
-
-                .rtl & {
-                    margin-left: 0;
-                    margin-right: 5px;
-                }
-            }
-        }
-    }
-
-    #id-dlg-hyperlink-list {
-        width:100%;
-        height: 115px;
-    }
-
-    .margin-bottom {
-        margin-bottom: 5px;
-    }
-
-    .margin-bottom-big {
-        margin-bottom: 10px;
-    }
-}
-
-
-#external-links-btn-update,
-#external-links-btn-delete {
-    margin-right: 5px;
-
-    .rtl & {
-        margin-right: 0;
-        margin-left: 5px;
-    }
-}
-
-.protect-sheet-options {
-    .list-item {
-        pointer-events:none;
-        margin-left: 20px;
-        display: flex;
-
-        .rtl & {
-            margin-left: 0;
-            margin-right: 20px;
-        }
-    }
-
-    .checkbox-indeterminate {
-        position:absolute;
-    }
-}
-
-#window-page-margins {
-    .padding-right {
-        padding-right: 10px;
-
-        .rtl & {
-            padding-right: 0;
-            padding-left: 10px;
-        }
-    }
-}
-
-#window-scale {
-    .padding-left {
-        padding-left: 22px;
-
-        .rtl & {
-            padding-left: 0;
-            padding-right: 22px;
-        }
-    }
-}
-
-#window-name-manager {
-    #name-manager-btn-new {
-        margin-right: 5px;
-
-        .rtl & {
-            margin-right: 0;
-            margin-left: 5px;
-        }
-    }
-}
-
-#printadv-dlg-pages {
-    margin-top: 16px;
-
-    label, #printadv-dlg-spin-pages-from {
-        margin-right: 6px;
-    }
-
-    label, div {
-        display: inline-block;
-    }
-}
-
-<<<<<<< HEAD
-#window-format-rules {
-    .inner-content > table {
-        width: 100%;
-    }
-    .rule {
-        width:150px;
-    }
-    .rule,
-    #format-rules-edit-combo-rule,
-    #format-rules-edit-txt-r1,
-    #format-rules-edit-txt-r2,
-    #format-rules-edit-spin-rank,
-    #format-rules-edit-combo-percent {
-        display: inline-block;
-        vertical-align: top;
-    }
-    .rule,
-    #format-rules-edit-combo-rule,
-    #format-rules-edit-txt-r1,
-    #format-rules-edit-spin-rank {
-        margin-right: 10px;
-        .rtl & {
-            margin-right: 0;
-            margin-left: 10px;
-        }
-    }
-    #format-rules-edit-combo-num-format {
-        .item-container {
-            position: relative;
-            .name {
-                width: 100px;
-                position: absolute;
-                left: 0;
-                .rtl & {
-                    left: auto;
-                    right: 0;
-                }
-            }
-            .example {
-                display: inline-block;
-                width: 100%;
-                max-width: 300px;
-                overflow: hidden;
-                text-overflow: ellipsis;
-                text-align: right;
-                vertical-align: bottom;
-                padding-left: 100px;
-                color: silver;
-                white-space: nowrap;
-                .rtl & {
-                    text-align: left;
-                    padding-left: 0;
-                    padding-right: 100px;
-                }
-            }
-        }
-    }
-    #format-rules-format-preset,
-    #format-rules-edit-combo-num-format {
-        display: inline-block;
-        vertical-align: middle;
-    }
-    #format-rules-bold {
-        display: inline-block;
-    }
-    #format-rules-italic,
-    #format-rules-underline,
-    #format-rules-strikeout,
-    #format-rules-fontcolor,
-    #format-rules-fillcolor,
-    #format-rules-borders,
-    #format-rules-edit-combo-num-format {
-        display: inline-block;
-        margin-left: 3px;
-        .rtl & {
-            margin-left: 0;
-            margin-right: 3px;
-        }
-    }
-    #format-rules-edit-btn-clear {
-        display: inline-block;
-        vertical-align: middle;
-        min-width: 80px;
-        margin-left: 10px;
-        .rtl & {
-            margin-left: 0;
-            margin-right: 10px;
-        }
-    }
-    .edit-preview-format {
-        border: 1px solid #cbcbcb;
-        width: 150px;
-        height: 40px;
-        padding: 3px;
-    }
-    #format-rules-edit-preview-format {
-        width: 100%;
-        height: 100%;
-        position: relative;
-        margin: 0 auto;
-        background-color: #ffffff;
-    }
-    .scale-container {
-        padding-top: 8px;
-        label {
-            display: block;
-        }
-        .scale-1 {
-            vertical-align: top;
-        }
-        .scale-1,
-        .scale-2,
-        .scale-3 {
-            width: 150px;
-            display: inline-block;
-        }
-        .scale-1,
-        .scale-2 {
-            margin-right: 10px;
-            .rtl & {
-                margin-right: 0;
-                margin-left: 10px;
-            }
-        }
-        #format-rules-edit-combo-scale-1,
-        #format-rules-edit-txt-scale-1,
-        #format-rules-edit-combo-scale-2,
-        #format-rules-edit-txt-scale-2,
-        #format-rules-edit-combo-scale-3,
-        #format-rules-edit-txt-scale-3 {
-            margin-bottom: 8px;
-        }
-        #format-rules-edit-txt-scale-1,
-        #format-rules-edit-txt-scale-2,
-        #format-rules-edit-txt-scale-3 {
-            height: 22px;
-        }
-    }
-    .preview-scale {
-        width: 100%;
-        height: 40px;
-        padding: 3px;
-        border: 1px solid #cbcbcb;
-        #format-rules-edit-preview-scale {
-            width: 100%;
-            height: 100%;
-            position: relative;
-            margin: 0 auto;
-        }
-    }
-    .databar-container {
-        padding-top: 8px;
-        .bar-1 {
-            width:150px;
-            display: inline-block;
-            vertical-align: top;
-            margin-right: 10px;
-            .rtl & {
-                margin-right: 0;
-                margin-left: 10px;
-            }
-        }
-        .bar-2 {
-            width:150px;
-            display: inline-block;
-        }
-        #format-rules-edit-combo-bar-1,
-        #format-rules-edit-combo-bar-2 {
-            margin-bottom: 8px;
-        }
-        #format-rules-edit-txt-bar-1,
-        #format-rules-edit-txt-bar-2 {
-            height: 22px;
-        }
-    }
-    .fill, .border, .direction {
-        width: 150px;
-        display: inline-block;
-        vertical-align: top;
-        > label {
-            display: block;
-        }
-    }
-    .fill, .border {
-        margin-right: 10px;
-        .rtl & {
-            margin-right: 0;
-            margin-left: 10px;
-        }
-    }
-    #format-rules-edit-combo-fill,
-    #format-rules-edit-combo-border,
-    #format-rules-edit-combo-direction {
-        margin-bottom: 8px;
-    }
-    .color-pos-fill,
-    .color-pos-border {
-        margin-bottom: 4px;
-    }
-    .color-neg-fill,
-    .color-neg-border {
-        margin-bottom: 8px;
-    }
-    .color-pos-fill,
-    .color-neg-fill,
-    .color-pos-border,
-    .color-neg-border {
-        width: 100%;
-        height: 23px;
-        label {
-            margin-top: 4px;
-        }
-        #format-rules-edit-color-pos-fill,
-        #format-rules-edit-color-neg-fill,
-        #format-rules-edit-color-pos-border,
-        #format-rules-edit-color-neg-border {
-            float: right;
-            .rtl & {
-                float: left;
-            }
-        }
-    }
-    #format-rules-edit-chk-show-bar {
-        margin-top: 12px;
-    }
-    .axis {
-        float: left;
-        .rtl & {
-            float: right;
-        }
-        .header {
-            display: block;
-        }
-        #format-rules-edit-color-axis-color,
-        #format-rules-edit-combo-axis-pos {
-            display: inline-block;
-            vertical-align: middle;
-        }
-        .position-label {
-            margin-top: 1px;
-            vertical-align: middle;
-        }
-        .position-label,
-        #format-rules-edit-combo-axis-pos {
-            margin-right: 10px;
-            .rtl & {
-                margin-right: 0;
-                margin-left: 10px;
-            }
-        }
-    }
-    .preview {
-        float:right;
-        width: 155px;
-        .rtl & {
-            float: left;
-        }
-        .header {
-            display: block;
-        }
-        .preview-databar {
-            border: 1px solid #cbcbcb;
-            width: 150px;
-            height: 40px;
-            padding: 3px;
-            #format-rules-edit-preview-databar {
-                width: 100%;
-                height: 100%;
-                position: relative;
-                margin: 0 auto;
-            }
-        }
-    }
-    .icon-style {
-        padding-top: 8px;
-        #format-rules-icon-style,
-        #format-rules-edit-chk-icon-show {
-            display: inline-block;
-            vertical-align: middle;
-        }
-        #format-rules-edit-chk-icon-show {
-            margin-left: 10px;
-            .rtl & {
-                margin-left: 0;
-                margin-right: 10px;
-            }
-        }
-        #format-rules-edit-btn-icon-reverse {
-            display: inline-block;
-            float: right;
-            .rtl & {
-                float: left;
-            }
-        }
-    }
-    #format-rules-combo-icon-5,
-    #format-rules-txt-icon-5,
-    #format-rules-edit-combo-op-5,
-    #format-rules-edit-txt-value-5,
-    #format-rules-edit-combo-type-5,
-    #format-rules-combo-icon-4,
-    #format-rules-txt-icon-4,
-    #format-rules-edit-combo-op-4,
-    #format-rules-edit-txt-value-4,
-    #format-rules-edit-combo-type-4,
-    #format-rules-combo-icon-3,
-    #format-rules-txt-icon-3,
-    #format-rules-edit-combo-op-3,
-    #format-rules-edit-txt-value-3,
-    #format-rules-edit-combo-type-3,
-    #format-rules-combo-icon-2,
-    #format-rules-txt-icon-2,
-    #format-rules-edit-combo-op-2,
-    #format-rules-edit-txt-value-2,
-    #format-rules-edit-combo-type-2,
-    #format-rules-combo-icon-1,
-    #format-rules-txt-icon-1,
-    #format-rules-edit-combo-op-1,
-    #format-rules-edit-txt-value-1,
-    #format-rules-edit-combo-type-1 {
-        display: inline-block;
-        vertical-align: middle;
-    }
-    #format-rules-combo-icon-5,
-    #format-rules-txt-icon-5,
-    #format-rules-edit-combo-op-5,
-    #format-rules-edit-txt-value-5,
-    #format-rules-combo-icon-4,
-    #format-rules-txt-icon-4,
-    #format-rules-edit-combo-op-4,
-    #format-rules-edit-txt-value-4,
-    #format-rules-combo-icon-3,
-    #format-rules-txt-icon-3,
-    #format-rules-edit-combo-op-3,
-    #format-rules-edit-txt-value-3,
-    #format-rules-combo-icon-2,
-    #format-rules-txt-icon-2,
-    #format-rules-edit-combo-op-2,
-    #format-rules-edit-txt-value-2,
-    #format-rules-combo-icon-1,
-    #format-rules-txt-icon-1,
-    #format-rules-edit-combo-op-1,
-    #format-rules-edit-txt-value-1 {
-        margin-right: 5px;
-        .rtl & {
-            margin-right: 0;
-            margin-left: 5px;
-        }
-    }
-    #format-rules-txt-icon-5,
-    #format-rules-txt-icon-4,
-    #format-rules-txt-icon-3,
-    #format-rules-txt-icon-2,
-    #format-rules-txt-icon-1 {
-        width: 130px;
-    }
-    #format-rules-edit-txt-value-5,
-    #format-rules-edit-txt-value-4,
-    #format-rules-edit-txt-value-3,
-    #format-rules-edit-txt-value-2,
-    #format-rules-edit-txt-value-1 {
-        height: 22px;
-    }
-
-=======
-#id-protected-range-list-user {
-    .listview:not(.disabled) > .item {
-        .list-item {
-            position: relative;
-        }
-        .listitem-icon {
-            position: absolute;
-            display: none;
-            width: 20px;
-            height: 20px;
-            right: -5px;
-            top: -3px;
-        }
-        &:not(:first-child):hover {
-            .listitem-icon {
-                display: block;
-            }
-        }
-        &.selected {
-            .listitem-icon {
-                background-position-x: -20px;
-                background-position-x: @button-small-active-icon-offset-x;
-            }
-        }
-    }
-}
-
-#protect-edit-ranges-list {
-    .lock-user {
-        top: 2px;
-    }
->>>>>>> 0094cf7c
+.advanced-settings-dlg {
+    .div-category {
+        padding: 0 0 0 10px;
+        text-align: right;
+        .font-weight-bold();
+        .font-size-normal();
+        white-space: nowrap;
+    }
+
+    .header-sorted {
+        label, div, span {
+            display: inline-block;
+            cursor: pointer;
+        }
+        .caret {
+            width: 4px;
+            height: 4px;
+            border: solid 1px @icon-normal-ie;
+            border: solid 1px @icon-normal;
+            border-bottom: none;
+            border-right: none;
+            background-image: none;
+
+            transition: transform 0.2s ease;
+            transform: rotate(-135deg) translate(1px,1px);
+
+            &.sort-desc {
+                transform: rotate(45deg);
+            }
+        }
+    }
+
+    .range-tableview {
+        .list-item > div{
+            vertical-align: middle;
+            display: inline-block;
+            text-overflow: ellipsis;
+            overflow: hidden;
+            white-space: pre;
+        }
+
+        .listitem-icon {
+            width: 20px;
+            height: 20px;
+            vertical-align: middle;
+            margin-right: 5px;
+        }
+
+        .selected {
+            .listitem-icon {
+                background-position-x: -20px;
+                background-position-x: @button-small-active-icon-offset-x;
+            }
+        }
+
+        .lock-user {
+            position: absolute;
+            right: 2px;
+            min-width: 100px;
+            max-width: 150px;
+            height: 20px;
+            padding: 2px 10px;
+            background-color: #EE3525;
+            color: #fff;
+            text-align: center;
+        }
+    }
+}
+
+#sort-dialog-btn-down {
+    margin-right: 5px;
+}
+
+.sort-dialog-btn-text {
+    min-width: 100px;
+    margin-right: 5px;
+
+    .rtl & {
+        margin-right: 0;
+        margin-left: 5px;
+    }
+}
+
+.input-row--tabs {
+    border-bottom: @scaled-one-px-value-ie solid @border-divider-ie;
+    border-bottom: @scaled-one-px-value solid @border-divider;
+}
+
+.preview-canvas-container {
+    border: @scaled-one-px-value-ie solid @border-regular-control-ie;
+    border: @scaled-one-px-value solid @border-regular-control;
+}
+
+#id-adv-shape-rotate, #id-adv-image-rotate {
+    #shape-advanced-spin-angle, #image-advanced-spin-angle {
+        margin-left: 5px;
+
+        .rtl & {
+            margin-left: 0;
+            margin-right: 5px;
+        }
+    }
+
+    .flipped {
+        margin-right: 15px;
+
+        .rtl & {
+            margin-right: 0;
+            margin-left: 15px;
+        }
+    }
+}
+
+#id-chart-settings-dlg-layout {
+    .margin-right {
+        margin-right: 7px;
+
+        .rtl & {
+            margin-right: 0;
+            margin-left: 7px;
+        }
+    }
+
+    .margin-left {
+        margin-left: 7px;
+
+        .rtl & {
+            margin-left: 0;
+            margin-right: 7px;
+        }
+    }
+
+    #chart-dlg-check-series {
+        margin: 20px 0 9px 7px;
+
+        .rtl & {
+            margin: 20px 7px 9px 0;
+        }
+    }
+
+    #chart-dlg-check-category {
+        margin: 0 0 9px 7px;
+
+        .rtl & {
+            margin: 0 7px 9px 0;
+        }
+    }
+
+    #chart-dlg-check-value {
+        margin: 0 0 5px 7px;
+
+        .rtl & {
+            margin: 0 7px 5px 0;
+        }
+    }
+
+    #hart-dlg-check-markers {
+        margin: 0 0 12px 7px;
+
+        .rtl & {
+            margin: 0 7px 12px 0;
+        }
+    }
+}
+
+#id-chart-settings-dlg-vert,
+#id-chart-settings-dlg-vert-sec,
+#id-chart-settings-dlg-hor-sec,
+#id-spark-settings-dlg-axis {
+    .margin-left {
+        margin-left: 15px;
+
+        .rtl & {
+            margin-left: 0;
+            margin-right: 15px;
+        }
+    }
+
+    .padding-right {
+        padding-right: 10px;
+
+        .rtl & {
+            padding-right: 0;
+            padding-left: 10px;
+        }
+    }
+
+    .base, #chart-dlg-btn-h-format-1 {
+        float: right;
+
+        .rtl & {
+            float: left;
+        }
+    }
+
+    #chart-dlg-input-base-0,
+    #chart-dlg-input-base-1,
+    #chart-dlg-btn-h-format-1 {
+        margin-left: 5px;
+
+        .rtl & {
+            margin-left: 0;
+            margin-right: 5px;
+        }
+    }
+}
+
+#id-chart-settings-dlg-hor {
+    .margin-left {
+        margin-left: 15px;
+
+        .rtl & {
+            margin-left: 0;
+            margin-right: 15px;
+        }
+    }
+
+    #chart-dlg-input-label-int-0 {
+        margin-left: 3px;
+
+        .rtl & {
+            margin-left: 0;
+            margin-right: 3px;
+        }
+    }
+
+    #chart-dlg-btn-h-format-0 {
+        margin-left: 5px;
+        float: right;
+
+        .rtl & {
+            margin-left: 0;
+            margin-right: 5px;
+            float: left;
+        }
+    }
+
+    .axis-crosses-combo {
+        padding-right: 10px;
+
+        .rtl & {
+            padding-right: 0;
+            padding-left: 10px;
+        }
+    }
+}
+
+#id-spark-settings-dlg-style {
+    #spark-dlg-button-type {
+        margin-right: 15px;
+
+        .rtl & {
+            margin-right: 0;
+            margin-left: 15px;
+        }
+    }
+
+    #spark-dlg-combo-empty {
+        margin-right: 10px;
+
+        .rtl & {
+            margin-right: 0;
+            margin-left: 10px;
+        }
+    }
+}
+
+#id-adv-paragraph-indents {
+    .margin-right {
+        margin-right: 3px;
+
+        .rtl & {
+            margin-right: 0;
+            margin-left: 3px;
+        }
+    }
+}
+
+#id-adv-paragraph-font {
+    .padding-left {
+        padding-left: 40px;
+
+        .rtl & {
+            padding-left: 0;
+            padding-right: 40px;
+        }
+    }
+}
+
+#id-adv-paragraph-tabs {
+    .margin-right {
+        margin-right: 9px;
+
+        .rtl & {
+            margin-right: 0;
+            margin-left: 9px;
+        }
+    }
+}
+
+#id-adv-pivot-layout {
+    #pivot-adv-spin-wrap {
+        float: right;
+
+        .rtl & {
+            float: left;
+        }
+    }
+}
+
+#id-adv-slicer-style {
+    .margin-right {
+        margin-right: 5px;
+
+        .rtl & {
+            margin-right: 0;
+            margin-left: 5px;
+        }
+    }
+}
+
+#window-chart-data {
+    .up-down-btns {
+        display: inline-block;
+        float: right;
+
+        .rtl & {
+            float: left;
+        }
+
+        #chart-dlg-btn-up {
+            display: inline-block;
+            margin-right: 2px;
+
+            .rtl & {
+                margin-right: 0;
+                margin-left: 2px;
+            }
+        }
+
+        #chart-dlg-btn-down {
+            display: inline-block;
+        }
+    }
+
+    #chart-dlg-btn-add,
+    #chart-dlg-btn-edit,
+    #chart-dlg-btn-delete {
+        min-width: 70px;
+        margin-right: 5px;
+
+        .rtl & {
+            margin-right: 0;
+            margin-left: 5px;
+        }
+    }
+}
+
+#id-dlg-chart-range-lbl1,
+#id-dlg-chart-range-lbl2,
+#id-dlg-chart-range-lbl3 {
+    margin-left: 5px;
+
+    .rtl & {
+        margin-left: 0;
+        margin-right: 5px;
+    }
+}
+
+#chart-type-dlg-series-list {
+    .series-color {
+        width: 8px;
+        height: 12px;
+        display: inline-block;
+        vertical-align: middle;
+    }
+
+    .series-value {
+        width: 95px;
+        padding-left: 5px;
+        display: inline-block;
+        vertical-align: middle;
+        overflow: hidden;
+        text-overflow: ellipsis;
+        white-space: nowrap;
+
+        .rtl & {
+            padding-left: 0;
+            padding-right: 5px;
+        }
+    }
+
+    .series-cmb {
+        width: 110px;
+        padding-left: 5px;
+        display: inline-block;
+        vertical-align: middle;
+
+        .rtl & {
+            padding-left: 0;
+            padding-right: 5px;
+        }
+    }
+
+    .series-chk {
+        padding-left: 55px;
+        display: inline-block;
+        vertical-align: middle;
+
+        .rtl & {
+            padding-left: 0;
+            padding-right: 55px;
+        }
+    }
+}
+
+#window-header-footer {
+    #id-dlg-hf-btn-even,
+    #id-dlg-hf-btn-first {
+        margin-left: -1px;
+
+        .rtl & {
+            margin-left: 0;
+            margin-right: -1px;
+        }
+    }
+
+    .margin-left-small {
+        margin-left: 2px;
+
+        .rtl & {
+            margin-left: 0;
+            margin-right: 2px;
+        }
+    }
+
+    .margin-left-big {
+        margin-left: 6px;
+
+        .rtl & {
+            margin-left: 0;
+            margin-right: 6px;
+        }
+    }
+
+    .preview-container {
+        margin-right: -1px;
+
+        .rtl & {
+            margin-right: 0;
+            margin-left: -1px;
+        }
+    }
+}
+
+#window-create-pivot {
+    .input-dest {
+        padding-left: 22px;
+
+        .rtl & {
+            padding-left: 0;
+            padding-right: 22px;
+        }
+    }
+}
+
+#window-hyperlink {
+    #id-dlg-hyperlink-external {
+        border-top-right-radius: 0;
+        border-bottom-right-radius: 0;
+
+        .rtl & {
+            .border-radius(@border-radius-small);
+            border-top-left-radius: 0;
+            border-bottom-left-radius: 0;
+        }
+    }
+
+    #id-dlg-hyperlink-internal {
+        border-top-left-radius: 0;
+        border-bottom-left-radius: 0;
+        border-left-width: 0;
+        margin-left: -1px;
+
+        .rtl & {
+            border: @scaled-one-px-value solid @border-regular-control;
+            .border-radius(@border-radius-small);
+            margin-left: 0;
+            border-top-right-radius: 0;
+            border-bottom-right-radius: 0;
+            border-right-width: 0;
+            margin-right: -1px;
+        }
+    }
+
+    .get-link {
+        display: inline-block;
+        position: relative;
+        min-width: 150px;
+        float: right;
+
+        .rtl & {
+            float: left;
+        }
+
+        #id-dlg-hyperlink-get-link {
+            line-height: 14px;
+            margin-top: 3px;
+            float: right;
+
+            .rtl & {
+                float: left;
+            }
+        }
+
+        #id-clip-copy-box {
+            width: 291px;
+            left: -139px;
+            padding: 10px;
+
+            .rtl & {
+                left: auto;
+                right: -139px;
+            }
+
+            #id-dlg-copy-btn {
+                margin-left: 5px;
+                width: 86px;
+
+                .rtl & {
+                    margin-left: 0;
+                    margin-right: 5px;
+                }
+            }
+        }
+    }
+
+    #id-dlg-hyperlink-list {
+        width:100%;
+        height: 115px;
+    }
+
+    .margin-bottom {
+        margin-bottom: 5px;
+    }
+
+    .margin-bottom-big {
+        margin-bottom: 10px;
+    }
+}
+
+
+#external-links-btn-update,
+#external-links-btn-delete {
+    margin-right: 5px;
+
+    .rtl & {
+        margin-right: 0;
+        margin-left: 5px;
+    }
+}
+
+.protect-sheet-options {
+    .list-item {
+        pointer-events:none;
+        margin-left: 20px;
+        display: flex;
+
+        .rtl & {
+            margin-left: 0;
+            margin-right: 20px;
+        }
+    }
+
+    .checkbox-indeterminate {
+        position:absolute;
+    }
+}
+
+#window-page-margins {
+    .padding-right {
+        padding-right: 10px;
+
+        .rtl & {
+            padding-right: 0;
+            padding-left: 10px;
+        }
+    }
+}
+
+#window-scale {
+    .padding-left {
+        padding-left: 22px;
+
+        .rtl & {
+            padding-left: 0;
+            padding-right: 22px;
+        }
+    }
+}
+
+#window-name-manager {
+    #name-manager-btn-new {
+        margin-right: 5px;
+
+        .rtl & {
+            margin-right: 0;
+            margin-left: 5px;
+        }
+    }
+}
+
+#printadv-dlg-pages {
+    margin-top: 16px;
+
+    label, #printadv-dlg-spin-pages-from {
+        margin-right: 6px;
+    }
+
+    label, div {
+        display: inline-block;
+    }
+}
+
+#window-format-rules {
+    .inner-content > table {
+        width: 100%;
+    }
+    .rule {
+        width:150px;
+    }
+    .rule,
+    #format-rules-edit-combo-rule,
+    #format-rules-edit-txt-r1,
+    #format-rules-edit-txt-r2,
+    #format-rules-edit-spin-rank,
+    #format-rules-edit-combo-percent {
+        display: inline-block;
+        vertical-align: top;
+    }
+    .rule,
+    #format-rules-edit-combo-rule,
+    #format-rules-edit-txt-r1,
+    #format-rules-edit-spin-rank {
+        margin-right: 10px;
+        .rtl & {
+            margin-right: 0;
+            margin-left: 10px;
+        }
+    }
+    #format-rules-edit-combo-num-format {
+        .item-container {
+            position: relative;
+            .name {
+                width: 100px;
+                position: absolute;
+                left: 0;
+                .rtl & {
+                    left: auto;
+                    right: 0;
+                }
+            }
+            .example {
+                display: inline-block;
+                width: 100%;
+                max-width: 300px;
+                overflow: hidden;
+                text-overflow: ellipsis;
+                text-align: right;
+                vertical-align: bottom;
+                padding-left: 100px;
+                color: silver;
+                white-space: nowrap;
+                .rtl & {
+                    text-align: left;
+                    padding-left: 0;
+                    padding-right: 100px;
+                }
+            }
+        }
+    }
+    #format-rules-format-preset,
+    #format-rules-edit-combo-num-format {
+        display: inline-block;
+        vertical-align: middle;
+    }
+    #format-rules-bold {
+        display: inline-block;
+    }
+    #format-rules-italic,
+    #format-rules-underline,
+    #format-rules-strikeout,
+    #format-rules-fontcolor,
+    #format-rules-fillcolor,
+    #format-rules-borders,
+    #format-rules-edit-combo-num-format {
+        display: inline-block;
+        margin-left: 3px;
+        .rtl & {
+            margin-left: 0;
+            margin-right: 3px;
+        }
+    }
+    #format-rules-edit-btn-clear {
+        display: inline-block;
+        vertical-align: middle;
+        min-width: 80px;
+        margin-left: 10px;
+        .rtl & {
+            margin-left: 0;
+            margin-right: 10px;
+        }
+    }
+    .edit-preview-format {
+        border: 1px solid #cbcbcb;
+        width: 150px;
+        height: 40px;
+        padding: 3px;
+    }
+    #format-rules-edit-preview-format {
+        width: 100%;
+        height: 100%;
+        position: relative;
+        margin: 0 auto;
+        background-color: #ffffff;
+    }
+    .scale-container {
+        padding-top: 8px;
+        label {
+            display: block;
+        }
+        .scale-1 {
+            vertical-align: top;
+        }
+        .scale-1,
+        .scale-2,
+        .scale-3 {
+            width: 150px;
+            display: inline-block;
+        }
+        .scale-1,
+        .scale-2 {
+            margin-right: 10px;
+            .rtl & {
+                margin-right: 0;
+                margin-left: 10px;
+            }
+        }
+        #format-rules-edit-combo-scale-1,
+        #format-rules-edit-txt-scale-1,
+        #format-rules-edit-combo-scale-2,
+        #format-rules-edit-txt-scale-2,
+        #format-rules-edit-combo-scale-3,
+        #format-rules-edit-txt-scale-3 {
+            margin-bottom: 8px;
+        }
+        #format-rules-edit-txt-scale-1,
+        #format-rules-edit-txt-scale-2,
+        #format-rules-edit-txt-scale-3 {
+            height: 22px;
+        }
+    }
+    .preview-scale {
+        width: 100%;
+        height: 40px;
+        padding: 3px;
+        border: 1px solid #cbcbcb;
+        #format-rules-edit-preview-scale {
+            width: 100%;
+            height: 100%;
+            position: relative;
+            margin: 0 auto;
+        }
+    }
+    .databar-container {
+        padding-top: 8px;
+        .bar-1 {
+            width:150px;
+            display: inline-block;
+            vertical-align: top;
+            margin-right: 10px;
+            .rtl & {
+                margin-right: 0;
+                margin-left: 10px;
+            }
+        }
+        .bar-2 {
+            width:150px;
+            display: inline-block;
+        }
+        #format-rules-edit-combo-bar-1,
+        #format-rules-edit-combo-bar-2 {
+            margin-bottom: 8px;
+        }
+        #format-rules-edit-txt-bar-1,
+        #format-rules-edit-txt-bar-2 {
+            height: 22px;
+        }
+    }
+    .fill, .border, .direction {
+        width: 150px;
+        display: inline-block;
+        vertical-align: top;
+        > label {
+            display: block;
+        }
+    }
+    .fill, .border {
+        margin-right: 10px;
+        .rtl & {
+            margin-right: 0;
+            margin-left: 10px;
+        }
+    }
+    #format-rules-edit-combo-fill,
+    #format-rules-edit-combo-border,
+    #format-rules-edit-combo-direction {
+        margin-bottom: 8px;
+    }
+    .color-pos-fill,
+    .color-pos-border {
+        margin-bottom: 4px;
+    }
+    .color-neg-fill,
+    .color-neg-border {
+        margin-bottom: 8px;
+    }
+    .color-pos-fill,
+    .color-neg-fill,
+    .color-pos-border,
+    .color-neg-border {
+        width: 100%;
+        height: 23px;
+        label {
+            margin-top: 4px;
+        }
+        #format-rules-edit-color-pos-fill,
+        #format-rules-edit-color-neg-fill,
+        #format-rules-edit-color-pos-border,
+        #format-rules-edit-color-neg-border {
+            float: right;
+            .rtl & {
+                float: left;
+            }
+        }
+    }
+    #format-rules-edit-chk-show-bar {
+        margin-top: 12px;
+    }
+    .axis {
+        float: left;
+        .rtl & {
+            float: right;
+        }
+        .header {
+            display: block;
+        }
+        #format-rules-edit-color-axis-color,
+        #format-rules-edit-combo-axis-pos {
+            display: inline-block;
+            vertical-align: middle;
+        }
+        .position-label {
+            margin-top: 1px;
+            vertical-align: middle;
+        }
+        .position-label,
+        #format-rules-edit-combo-axis-pos {
+            margin-right: 10px;
+            .rtl & {
+                margin-right: 0;
+                margin-left: 10px;
+            }
+        }
+    }
+    .preview {
+        float:right;
+        width: 155px;
+        .rtl & {
+            float: left;
+        }
+        .header {
+            display: block;
+        }
+        .preview-databar {
+            border: 1px solid #cbcbcb;
+            width: 150px;
+            height: 40px;
+            padding: 3px;
+            #format-rules-edit-preview-databar {
+                width: 100%;
+                height: 100%;
+                position: relative;
+                margin: 0 auto;
+            }
+        }
+    }
+    .icon-style {
+        padding-top: 8px;
+        #format-rules-icon-style,
+        #format-rules-edit-chk-icon-show {
+            display: inline-block;
+            vertical-align: middle;
+        }
+        #format-rules-edit-chk-icon-show {
+            margin-left: 10px;
+            .rtl & {
+                margin-left: 0;
+                margin-right: 10px;
+            }
+        }
+        #format-rules-edit-btn-icon-reverse {
+            display: inline-block;
+            float: right;
+            .rtl & {
+                float: left;
+            }
+        }
+    }
+    #format-rules-combo-icon-5,
+    #format-rules-txt-icon-5,
+    #format-rules-edit-combo-op-5,
+    #format-rules-edit-txt-value-5,
+    #format-rules-edit-combo-type-5,
+    #format-rules-combo-icon-4,
+    #format-rules-txt-icon-4,
+    #format-rules-edit-combo-op-4,
+    #format-rules-edit-txt-value-4,
+    #format-rules-edit-combo-type-4,
+    #format-rules-combo-icon-3,
+    #format-rules-txt-icon-3,
+    #format-rules-edit-combo-op-3,
+    #format-rules-edit-txt-value-3,
+    #format-rules-edit-combo-type-3,
+    #format-rules-combo-icon-2,
+    #format-rules-txt-icon-2,
+    #format-rules-edit-combo-op-2,
+    #format-rules-edit-txt-value-2,
+    #format-rules-edit-combo-type-2,
+    #format-rules-combo-icon-1,
+    #format-rules-txt-icon-1,
+    #format-rules-edit-combo-op-1,
+    #format-rules-edit-txt-value-1,
+    #format-rules-edit-combo-type-1 {
+        display: inline-block;
+        vertical-align: middle;
+    }
+    #format-rules-combo-icon-5,
+    #format-rules-txt-icon-5,
+    #format-rules-edit-combo-op-5,
+    #format-rules-edit-txt-value-5,
+    #format-rules-combo-icon-4,
+    #format-rules-txt-icon-4,
+    #format-rules-edit-combo-op-4,
+    #format-rules-edit-txt-value-4,
+    #format-rules-combo-icon-3,
+    #format-rules-txt-icon-3,
+    #format-rules-edit-combo-op-3,
+    #format-rules-edit-txt-value-3,
+    #format-rules-combo-icon-2,
+    #format-rules-txt-icon-2,
+    #format-rules-edit-combo-op-2,
+    #format-rules-edit-txt-value-2,
+    #format-rules-combo-icon-1,
+    #format-rules-txt-icon-1,
+    #format-rules-edit-combo-op-1,
+    #format-rules-edit-txt-value-1 {
+        margin-right: 5px;
+        .rtl & {
+            margin-right: 0;
+            margin-left: 5px;
+        }
+    }
+    #format-rules-txt-icon-5,
+    #format-rules-txt-icon-4,
+    #format-rules-txt-icon-3,
+    #format-rules-txt-icon-2,
+    #format-rules-txt-icon-1 {
+        width: 130px;
+    }
+    #format-rules-edit-txt-value-5,
+    #format-rules-edit-txt-value-4,
+    #format-rules-edit-txt-value-3,
+    #format-rules-edit-txt-value-2,
+    #format-rules-edit-txt-value-1 {
+        height: 22px;
+    }
+}
+
+#id-protected-range-list-user {
+    .listview:not(.disabled) > .item {
+        .list-item {
+            position: relative;
+        }
+        .listitem-icon {
+            position: absolute;
+            display: none;
+            width: 20px;
+            height: 20px;
+            right: -5px;
+            top: -3px;
+        }
+        &:not(:first-child):hover {
+            .listitem-icon {
+                display: block;
+            }
+        }
+        &.selected {
+            .listitem-icon {
+                background-position-x: -20px;
+                background-position-x: @button-small-active-icon-offset-x;
+            }
+        }
+    }
+}
+
+#protect-edit-ranges-list {
+    .lock-user {
+        top: 2px;
+    }
 }