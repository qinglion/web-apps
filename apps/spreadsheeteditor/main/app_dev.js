--- conflicted
+++ resolved
@@ -216,12 +216,9 @@
                 'common/main/lib/view/TextInputDialog',
                 'common/main/lib/view/DocumentHolderExt',
                 'common/main/lib/util/define',
-<<<<<<< HEAD
-=======
                 'common/main/lib/view/SignDialog',
                 'common/main/lib/view/SignSettingsDialog',
                 'common/main/lib/view/DocumentPropertyDialog',
->>>>>>> fae71475
 
                 'spreadsheeteditor/main/app/view/FileMenuPanels',
                 'spreadsheeteditor/main/app/view/DocumentHolderExt',
