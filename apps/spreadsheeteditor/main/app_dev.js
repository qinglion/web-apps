--- conflicted
+++ resolved
@@ -212,12 +212,9 @@
                 'common/main/lib/view/PluginPanel',
                 'common/main/lib/view/ShapeShadowDialog',
                 'common/main/lib/view/CustomizeQuickAccessDialog',
-<<<<<<< HEAD
                 'common/main/lib/view/TextInputDialog',
-=======
                 'common/main/lib/view/DocumentHolderExt',
                 'common/main/lib/util/define',
->>>>>>> 3d861725
 
                 'spreadsheeteditor/main/app/view/FileMenuPanels',
                 'spreadsheeteditor/main/app/view/DocumentHolderExt',
