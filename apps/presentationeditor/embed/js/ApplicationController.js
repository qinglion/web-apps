--- conflicted
+++ resolved
@@ -86,6 +86,7 @@
             $('#box-preview').addClass('top');
         }
 
+        config.mode = 'view'; // always view for embedded
         config.canCloseEditor = false;
         var _canback = false;
         if (typeof config.customization === 'object') {
@@ -139,10 +140,7 @@
             docInfo.put_Lang(config.lang);
             docInfo.put_Mode(config.mode);
             docInfo.put_Wopi(config.wopi);
-<<<<<<< HEAD
-=======
             config.shardkey && docInfo.put_Shardkey(config.shardkey);
->>>>>>> fae71475
 
             var enable = !config.customization || (config.customization.macros!==false);
             docInfo.asc_putIsEnabledMacroses(!!enable);
