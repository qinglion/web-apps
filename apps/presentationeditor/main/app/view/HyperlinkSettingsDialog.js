/*
 * (c) Copyright Ascensio System SIA 2010-2024
 *
 * This program is a free software product. You can redistribute it and/or
 * modify it under the terms of the GNU Affero General Public License (AGPL)
 * version 3 as published by the Free Software Foundation. In accordance with
 * Section 7(a) of the GNU AGPL its Section 15 shall be amended to the effect
 * that Ascensio System SIA expressly excludes the warranty of non-infringement
 * of any third-party rights.
 *
 * This program is distributed WITHOUT ANY WARRANTY; without even the implied
 * warranty of MERCHANTABILITY or FITNESS FOR A PARTICULAR  PURPOSE. For
 * details, see the GNU AGPL at: http://www.gnu.org/licenses/agpl-3.0.html
 *
 * You can contact Ascensio System SIA at 20A-6 Ernesta Birznieka-Upish
 * street, Riga, Latvia, EU, LV-1050.
 *
 * The  interactive user interfaces in modified source and object code versions
 * of the Program must display Appropriate Legal Notices, as required under
 * Section 5 of the GNU AGPL version 3.
 *
 * Pursuant to Section 7(b) of the License you must retain the original Product
 * logo when distributing the program. Pursuant to Section 7(e) we decline to
 * grant you any rights under trademark law for use of our trademarks.
 *
 * All the Product's GUI elements, including illustrations and icon sets, as
 * well as technical writing content are licensed under the terms of the
 * Creative Commons Attribution-ShareAlike 4.0 International. See the License
 * terms at http://creativecommons.org/licenses/by-sa/4.0/legalcode
 *
 */
/**
 *  HyperlinkSettingsDialog.js
 *
 *  Created by Julia Radzhabova on 4/19/14
 *  Copyright (c) 2018 Ascensio System SIA. All rights reserved.
 *
 */


if (Common === undefined)
    var Common = {};

<<<<<<< HEAD
var c_oHyperlinkType = {
    InternalLink:0,
    WebLink: 1
};

define([], function () { 'use strict';
=======
define([
    'common/main/lib/util/utils',
    'common/main/lib/component/InputField',
    'common/main/lib/component/Window',
    'common/main/lib/component/TreeView'
], function () { 'use strict';
>>>>>>> 90101fa6

    PE.Views.HyperlinkSettingsDialog = Common.UI.Window.extend(_.extend({
        options: {
            width: 350,
            style: 'min-width: 230px;',
            cls: 'modal-dlg',
            id: 'window-hyperlink-settings',
            buttons: ['ok', 'cancel']
        },

        initialize : function(options) {
            _.extend(this.options, {
                title: this.textTitle
            }, options || {});

            this.template = [
                '<div class="box" style="height: 319px;">',
                    '<div class="input-row" style="margin-bottom: 10px;">',
                        '<button type="button" class="btn btn-text-default auto" id="id-dlg-hyperlink-external">', this.textExternalLink,'</button>',
                        '<button type="button" class="btn btn-text-default auto" id="id-dlg-hyperlink-internal">', this.textInternalLink,'</button>',
                    '</div>',
                    '<div id="id-external-link">',
                        '<div class="input-row">',
                            '<label>' + this.strLinkTo + '</label>',
                        '</div>',
                        '<div id="id-dlg-hyperlink-url" class="input-row" style="margin-bottom: 5px;"></div>',
                    '</div>',
                    '<div id="id-internal-link" class="hidden">',
                        '<div class="input-row">',
                            '<label>' + this.strLinkTo + '</label>',
                        '</div>',
                        '<div id="id-dlg-hyperlink-list" style="width:100%; height: 171px;"></div>',
                    '</div>',
                    '<div class="input-row">',
                        '<label>' + this.strDisplay + '</label>',
                    '</div>',
                    '<div id="id-dlg-hyperlink-display" class="input-row" style="margin-bottom: 5px;"></div>',
                    '<div class="input-row">',
                        '<label>' + this.textTipText + '</label>',
                    '</div>',
                    '<div id="id-dlg-hyperlink-tip" class="input-row" style="margin-bottom: 5px;"></div>',
                '</div>'
            ].join('');

            this.options.tpl = _.template(this.template)(this.options);
            this.slides = this.options.slides;
            this.api = this.options.api;
            this.type = options.type;
            this.urlType = AscCommon.c_oAscUrlType.Invalid;
            this.appOptions = this.options.appOptions;

            Common.UI.Window.prototype.initialize.call(this, this.options);
        },

        render: function() {
            Common.UI.Window.prototype.render.call(this);

            var me = this,
                $window = this.getChild();

            me.btnExternal = new Common.UI.Button({
                el: $('#id-dlg-hyperlink-external'),
                enableToggle: true,
                toggleGroup: 'hyperlink-type',
                allowDepress: false,
                pressed: true
            });
            me.btnExternal.on('click', _.bind(me.onLinkTypeClick, me, c_oHyperlinkType.WebLink));

            me.btnInternal = new Common.UI.Button({
                el: $('#id-dlg-hyperlink-internal'),
                enableToggle: true,
                toggleGroup: 'hyperlink-type',
                allowDepress: false
            });
            me.btnInternal.on('click', _.bind(me.onLinkTypeClick, me, c_oHyperlinkType.InternalLink));

            var config = {
                el          : $('#id-dlg-hyperlink-url'),
                allowBlank  : false,
                blankError  : me.txtEmpty,
                validateOnBlur: false,
                style       : 'width: 100%;',
                iconCls: 'toolbar__icon btn-browse',
                placeHolder: me.appOptions.isDesktopApp ? me.txtUrlPlaceholder : '',
                btnHint: me.textSelectFile,
                validation  : function(value) {
                    var trimmed = $.trim(value);
                    if (trimmed.length>2083) return me.txtSizeLimit;

                    me.urlType = me.api.asc_getUrlType(trimmed);
                    return (me.urlType!==AscCommon.c_oAscUrlType.Invalid) ? true : me.txtNotUrl;
                }
            };
            me.inputUrl = me.appOptions.isDesktopApp ? new Common.UI.InputFieldBtn(config) : new Common.UI.InputField(config);
            me.inputUrl._input.on('input', function (e) {
                me.isInputFirstChange && me.inputUrl.showError();
                me.isInputFirstChange = false;
                var val = $(e.target).val();
                if (me.isAutoUpdate) {
                    me.inputDisplay.setValue(val);
                    me.isTextChanged = true;
                }
                me.btnOk.setDisabled($.trim(val)=='');
            });
            me.appOptions.isDesktopApp && me.inputUrl.on('button:click', _.bind(me.onSelectFile, me));

            me.inputDisplay = new Common.UI.InputField({
                el          : $('#id-dlg-hyperlink-display'),
                allowBlank  : true,
                validateOnBlur: false,
                style       : 'width: 100%;'
            }).on('changed:after', function() {
                me.isTextChanged = true;
            });
            me.inputDisplay._input.on('input', function (e) {
                me.isAutoUpdate = ($(e.target).val()=='');
            });

            me.inputTip = new Common.UI.InputField({
                el          : $('#id-dlg-hyperlink-tip'),
                style       : 'width: 100%;',
                maxLength   : Asc.c_oAscMaxTooltipLength
            });

            me.internalList = new Common.UI.TreeView({
                el: $('#id-dlg-hyperlink-list'),
                store: new Common.UI.TreeViewStore(),
                enableKeyEvents: true,
                tabindex: 1
            });
            me.internalList.on('item:select', _.bind(this.onSelectItem, this));

            me.btnOk = _.find(this.getFooterButtons(), function (item) {
                return (item.$el && item.$el.find('.primary').addBack().filter('.primary').length>0);
            }) || new Common.UI.Button({ el: $window.find('.primary') });
            me.btnOk.setDisabled(true);

            $window.find('.dlg-btn').on('click', _.bind(this.onBtnClick, this));
            me.internalList.on('entervalue', _.bind(me.onPrimary, me));
            me.externalPanel = $window.find('#id-external-link');
            me.internalPanel = $window.find('#id-internal-link');
        },

        getFocusedComponents: function() {
            return [this.btnExternal, this.btnInternal, this.inputUrl, this.internalList, this.inputDisplay, this.inputTip].concat(this.getFooterButtons());
        },

        setSettings: function (props) {
            if (props) {
                var me = this;

                var type = (me.type!==undefined) ? me.type : me.parseUrl(props.get_Value());
                (type == c_oHyperlinkType.WebLink) ? me.btnExternal.toggle(true) : me.btnInternal.toggle(true);
                me.ShowHideElem(type, props.get_Value());
                
                if (props.get_Text()!==null) {
                    me.inputDisplay.setValue(props.get_Text());
                    me.inputDisplay.setDisabled(false);
                    me.isAutoUpdate = (me.inputDisplay.getValue()=='' || type == c_oHyperlinkType.WebLink && me.inputUrl.getValue()==me.inputDisplay.getValue());
                } else {
                    this.inputDisplay.setValue(this.textDefault);
                    this.inputDisplay.setDisabled(true);
                }
                this.isTextChanged = false;
                this.inputTip.setValue(props.get_ToolTip());

                me._originalProps = props;
            }
        },

        getSettings: function () {
            var me      = this,
                props   = new Asc.CHyperlinkProperty();
            var def_display = '',
                type = this.btnExternal.isActive() ? c_oHyperlinkType.WebLink : c_oHyperlinkType.InternalLink;
            if (type==c_oHyperlinkType.InternalLink) {//InternalLink
                var url = "ppaction://hlink";
                var tip = '';
                var txttip = me.inputTip.getValue();
                var rec = this.internalList.getSelectedRec();
                if (rec) {
                    url = url + rec.get('type');
                    tip = rec.get('tiptext');
                }
                props.put_Value( url );
                props.put_ToolTip(_.isEmpty(txttip) ? tip : txttip);
                def_display = tip;
            } else {
                var url = $.trim(me.inputUrl.getValue());
                if (me.urlType!==AscCommon.c_oAscUrlType.Unsafe && ! /(((^https?)|(^ftp)):\/\/)|(^mailto:)/i.test(url) )
                    url = ( (me.urlType==AscCommon.c_oAscUrlType.Email) ? 'mailto:' : 'http://' ) + url;
                url = url.replace(new RegExp("%20",'g')," ");
                props.put_Value( url );
                props.put_ToolTip(me.inputTip.getValue());
                def_display = url;
            }

            if (!me.inputDisplay.isDisabled() && (me.isTextChanged || _.isEmpty(me.inputDisplay.getValue()))) {
                if (_.isEmpty(me.inputDisplay.getValue()) || type==c_oHyperlinkType.WebLink && me.isAutoUpdate)
                    me.inputDisplay.setValue(def_display);
                props.put_Text(me.inputDisplay.getValue());
            }
            else
                props.put_Text(null);

            return props;
        },

        onBtnClick: function(event) {
            if (event.currentTarget && event.currentTarget.attributes['result'])
                this._handleInput(event.currentTarget.attributes['result'].value);
        },

        onPrimary: function(event) {
            this._handleInput('ok');
            return false;
        },

        _handleInput: function(state) {
            if (this.options.handler) {
                if (state == 'ok') {
                    var checkurl = (this.btnExternal.isActive()) ? this.inputUrl.checkValidate() : true,
                        checkdisp = this.inputDisplay.checkValidate();
                    if (checkurl !== true)  {
                        this.isInputFirstChange = true;
                        this.inputUrl.focus();
                        return;
                    }
                    if (checkdisp !== true) {
                        this.inputDisplay.focus();
                        return;
                    }
                    !this._originalProps.get_Value() &&  Common.Utils.InternalSettings.set("pe-settings-link-type", this.btnInternal.isActive());
                }
                this.options.handler.call(this, this, state);
            }

            this.close();
        },

        ShowHideElem: function(value, url) {
            this.externalPanel.toggleClass('hidden', value !== c_oHyperlinkType.WebLink);
            this.internalPanel.toggleClass('hidden', value !== c_oHyperlinkType.InternalLink);
            if (value==c_oHyperlinkType.InternalLink) {
                if (url===null || url===undefined || url=='' )
                    url = "ppaction://hlinkshowjump?jump=firstslide";
                var store = this.internalList.store;
                if (store.length<1) {
                    var arr = [], i = 0;
                    arr.push(new Common.UI.TreeViewModel({
                        name : this.txtFirst,
                        level: 0,
                        index: i++,
                        hasParent: false,
                        isEmptyItem: false,
                        isNotHeader: true,
                        hasSubItems: false,
                        type: "showjump?jump=firstslide",
                        tiptext: this.txtFirst,
                        selected: url == "ppaction://hlinkshowjump?jump=firstslide"
                    }));
                    arr.push(new Common.UI.TreeViewModel({
                        name : this.txtLast,
                        level: 0,
                        index: i++,
                        hasParent: false,
                        isEmptyItem: false,
                        isNotHeader: true,
                        hasSubItems: false,
                        type: "showjump?jump=lastslide",
                        tiptext: this.txtLast,
                        selected: url == "ppaction://hlinkshowjump?jump=lastslide"
                    }));
                    arr.push(new Common.UI.TreeViewModel({
                        name : this.txtNext,
                        level: 0,
                        index: i++,
                        hasParent: false,
                        isEmptyItem: false,
                        isNotHeader: true,
                        hasSubItems: false,
                        type: "showjump?jump=nextslide",
                        tiptext: this.txtNext,
                        selected: url == "ppaction://hlinkshowjump?jump=nextslide"
                    }));
                    arr.push(new Common.UI.TreeViewModel({
                        name : this.txtPrev,
                        level: 0,
                        index: i++,
                        hasParent: false,
                        isEmptyItem: false,
                        isNotHeader: true,
                        hasSubItems: false,
                        type: "showjump?jump=previousslide",
                        tiptext: this.txtPrev,
                        selected: url == "ppaction://hlinkshowjump?jump=previousslide"
                    }));
                    arr.push(new Common.UI.TreeViewModel({
                        name : this.textSlides,
                        level: 0,
                        index: i++,
                        hasParent: false,
                        isEmptyItem: false,
                        isNotHeader: true,
                        hasSubItems: this.api.getCountPages()>0
                    }));
                    var mask = "ppaction://hlinksldjumpslide",
                        indSlide = url.indexOf(mask),
                        slideNum = (0 == indSlide) ? parseInt(url.substring(mask.length)) : -1;
                    for (var i=0; i<this.api.getCountPages(); i++) {
                        arr.push(new Common.UI.TreeViewModel({
                            name : this.txtSlide + ' ' + (i+1),
                            level: 1,
                            index: arr.length,
                            hasParent: false,
                            isEmptyItem: false,
                            isNotHeader: true,
                            hasSubItems: false,
                            type: 'sldjumpslide' + i,
                            tiptext: this.txtSlide + ' ' + (i+1),
                            selected: i==slideNum
                        }));
                    }
                    store.reset(arr);
                }
                var rec = this.internalList.getSelectedRec();
                rec && this.internalList.scrollToRecord(rec);
                this.btnOk.setDisabled(!rec || rec.get('index')==4);
                var me = this;
                _.delay(function(){
                    me.inputDisplay.focus();
                },50);
            } else {
                this.btnOk.setDisabled($.trim(this.inputUrl.getValue())=='');
                var me = this;
                _.delay(function(){
                    me.inputUrl.focus();
                },50);
            }
        },

        onLinkTypeClick: function(type, btn, event) {
            this.ShowHideElem(type);
            if (this.isAutoUpdate) {
                if (type==c_oHyperlinkType.InternalLink) {
                    var rec = this.internalList.getSelectedRec();
                    this.inputDisplay.setValue(rec && (rec.get('level') || rec.get('index')<4) ? rec.get('name') : '');
                } else {
                    this.inputDisplay.setValue(this.inputUrl.getValue());
                }
                this.isTextChanged = true;
            }
        },

        parseUrl: function(url) {
            if (url===null || url===undefined || url=='' )
                return Common.Utils.InternalSettings.get("pe-settings-link-type") ? c_oHyperlinkType.InternalLink : c_oHyperlinkType.WebLink;

            var indAction = url.indexOf("ppaction://hlink");
            if (0 == indAction)
            {
                return c_oHyperlinkType.InternalLink;
            } else  {
                this.inputUrl.setValue(url ? url.replace(new RegExp(" ",'g'), "%20") : '');
                return c_oHyperlinkType.WebLink;
            }
        },

        onSelectItem: function(picker, item, record, e){
            if (!record) return;
            this.btnOk.setDisabled(record.get('index')==4);
            if (this.isAutoUpdate) {
                this.inputDisplay.setValue((record.get('level') || record.get('index')<4) ? record.get('name') : '');
                this.isTextChanged = true;
            }
        },

        onSelectFile: function() {
            var me = this;
            if (me.api) {
                var callback = function(result) {
                    if (result) {
                        me.inputUrl.setValue(result);
                        if (me.inputUrl.checkValidate() !== true)
                            me.isInputFirstChange = true;
                        if (me.isAutoUpdate) {
                            me.inputDisplay.setValue(result);
                            me.isTextChanged = true;
                        }
                        me.btnOk.setDisabled($.trim(result)=='');
                    }
                };

                me.api.asc_getFilePath(callback); // change sdk function
            }
        },

        textTitle:          'Hyperlink Settings',
        textInternalLink:   'Place in Document',
        textExternalLink:   'External Link',
        textEmptyLink:      'Enter link here',
        textEmptyDesc:      'Enter caption here',
        textEmptyTooltip:   'Enter tooltip here',
        txtSlide:           'Slide',
        strDisplay:         'Display',
        textTipText:        'Screen Tip Text',
        strLinkTo:          'Link To',
        txtEmpty:           'This field is required',
        txtNotUrl:          'This field should be a URL in the format \"http://www.example.com\"',
        txtNext:            'Next Slide',
        txtPrev:            'Previous Slide',
        txtFirst:           'First Slide',
        txtLast:            'Last Slide',
        textDefault:        'Selected text',
        textSlides: 'Slides',
        txtSizeLimit: 'This field is limited to 2083 characters',
        txtUrlPlaceholder: 'Enter the web address or select a file',
        textSelectFile: 'Select file'
    }, PE.Views.HyperlinkSettingsDialog || {}))
});<|MERGE_RESOLUTION|>--- conflicted
+++ resolved
@@ -41,22 +41,12 @@
 if (Common === undefined)
     var Common = {};
 
-<<<<<<< HEAD
 var c_oHyperlinkType = {
     InternalLink:0,
     WebLink: 1
 };
 
 define([], function () { 'use strict';
-=======
-define([
-    'common/main/lib/util/utils',
-    'common/main/lib/component/InputField',
-    'common/main/lib/component/Window',
-    'common/main/lib/component/TreeView'
-], function () { 'use strict';
->>>>>>> 90101fa6
-
     PE.Views.HyperlinkSettingsDialog = Common.UI.Window.extend(_.extend({
         options: {
             width: 350,
