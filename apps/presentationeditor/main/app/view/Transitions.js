--- conflicted
+++ resolved
@@ -139,12 +139,7 @@
                 var itemWidth = 87,
                     itemHeight = 40;
                 this.listEffects = new Common.UI.ComboDataView({
-<<<<<<< HEAD
                     cls: 'combo-transitions',
-                    itemWidth: 87,
-                    itemHeight: 40,
-=======
-                    cls: 'combo-styles',
                     itemWidth: itemWidth,
                     itemHeight: itemHeight,
                     itemTemplate: _.template([
@@ -153,7 +148,6 @@
                             '<div class = "caption"><%= title %></div>',
                         '</div>'
                     ].join('')),
->>>>>>> 72d4d761
                     enableKeyEvents: true,
                     lock: [_set.slideDeleted, _set.noSlides, _set.disableOnStart, _set.transitLock],
                     dataHint: '1',
