--- conflicted
+++ resolved
@@ -435,51 +435,6 @@
                 }
                 return (selectedElement) ? selectedElement.value : -1;
             }
-
-<<<<<<< HEAD
-=======
-            txtSec: 's',
-            txtPreview: 'Preview',
-            txtParameters: 'Parameters',
-            txtApplyToAll: 'Apply to All Slides',
-            strDuration: 'Duration',
-            strDelay: 'Delay',
-            strStartOnClick: 'Start On Click',
-            textNone: 'None',
-            textFade: 'Fade',
-            textPush: 'Push',
-            textWipe: 'Wipe',
-            textSplit: 'Split',
-            textUnCover: 'UnCover',
-            textCover: 'Cover',
-            textClock: 'Clock',
-            textZoom: 'Zoom',
-            textRandom: 'Random',
-            textMorph: 'Morph',
-            textSmoothly: 'Smoothly',
-            textBlack: 'Through Black',
-            textLeft: 'Left',
-            textTop: 'Top',
-            textRight: 'Right',
-            textBottom: 'Bottom',
-            textTopLeft: 'Top-Left',
-            textTopRight: 'Top-Right',
-            textBottomLeft: 'Bottom-Left',
-            textBottomRight: 'Bottom-Right',
-            textVerticalIn: 'Vertical In',
-            textVerticalOut: 'Vertical Out',
-            textHorizontalIn: 'Horizontal In',
-            textHorizontalOut: 'Horizontal Out',
-            textClockwise: 'Clockwise',
-            textCounterclockwise: 'Counterclockwise',
-            textWedge: 'Wedge',
-            textZoomIn: 'Zoom In',
-            textZoomOut: 'Zoom Out',
-            textZoomRotate: 'Zoom and Rotate',
-            textMorphObjects: 'Objects',
-            textMorphWord: 'Words',
-            textMorphLetters: 'Letters'
->>>>>>> 7ef0a407
         }
     }()), PE.Views.Transitions || {}));
 
