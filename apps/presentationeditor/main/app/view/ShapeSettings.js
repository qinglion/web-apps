/*
 * (c) Copyright Ascensio System SIA 2010-2023
 *
 * This program is a free software product. You can redistribute it and/or
 * modify it under the terms of the GNU Affero General Public License (AGPL)
 * version 3 as published by the Free Software Foundation. In accordance with
 * Section 7(a) of the GNU AGPL its Section 15 shall be amended to the effect
 * that Ascensio System SIA expressly excludes the warranty of non-infringement
 * of any third-party rights.
 *
 * This program is distributed WITHOUT ANY WARRANTY; without even the implied
 * warranty of MERCHANTABILITY or FITNESS FOR A PARTICULAR  PURPOSE. For
 * details, see the GNU AGPL at: http://www.gnu.org/licenses/agpl-3.0.html
 *
 * You can contact Ascensio System SIA at 20A-6 Ernesta Birznieka-Upish
 * street, Riga, Latvia, EU, LV-1050.
 *
 * The  interactive user interfaces in modified source and object code versions
 * of the Program must display Appropriate Legal Notices, as required under
 * Section 5 of the GNU AGPL version 3.
 *
 * Pursuant to Section 7(b) of the License you must retain the original Product
 * logo when distributing the program. Pursuant to Section 7(e) we decline to
 * grant you any rights under trademark law for use of our trademarks.
 *
 * All the Product's GUI elements, including illustrations and icon sets, as
 * well as technical writing content are licensed under the terms of the
 * Creative Commons Attribution-ShareAlike 4.0 International. See the License
 * terms at http://creativecommons.org/licenses/by-sa/4.0/legalcode
 *
 */
/**
 *  ShapeSettings.js
 *
 *  Created by Julia Radzhabova on 4/14/14
 *  Copyright (c) 2018 Ascensio System SIA. All rights reserved.
 *
 */

define([
    'text!presentationeditor/main/app/template/ShapeSettings.template',
    'jquery',
    'underscore',
    'backbone',
    'common/main/lib/component/ComboBox',
    'common/main/lib/component/ComboBorderSize',
    'common/main/lib/component/MetricSpinner',
    'common/main/lib/component/ThemeColorPalette',
    'common/main/lib/component/ColorButton',
    'common/main/lib/component/ComboDataView',
    'common/main/lib/component/Slider',
    'common/main/lib/component/MultiSliderGradient',
    'common/main/lib/view/ImageFromUrlDialog',
    'presentationeditor/main/app/view/ShapeSettingsAdvanced'
], function (menuTemplate, $, _, Backbone) {
    'use strict';

    PE.Views.ShapeSettings = Backbone.View.extend(_.extend({
        el: '#id-shape-settings',

        // Compile our stats template
        template: _.template(menuTemplate),

        // Delegated events for creating new items, and clearing completed ones.
        events: {
        },

        options: {
            alias: 'ShapeSettings'
        },

        initialize: function () {
            this._initSettings = true;
            this._originalProps = null;
            this._noApply = true;
            this._sendUndoPoint = true;
            this._sliderChanged = false;
            this._texturearray = null;

            this.txtPt = Common.Utils.Metric.getMetricName(Common.Utils.Metric.c_MetricUnits.pt);

            this._state = {
                Transparency: null,
                FillType: Asc.c_oAscFill.FILL_TYPE_SOLID,
                ShapeColor: 'transparent',
                BlipFillType: Asc.c_oAscFillBlipType.STRETCH,
                StrokeType: Asc.c_oAscStrokeType.STROKE_COLOR,
                StrokeWidth: this._pt2mm(1),
                StrokeColor: '000000',
                StrokeBorderType: Asc.c_oDashType.solid,
                FGColor: '000000',
                BGColor: 'ffffff',
                GradColor: '000000',
                GradFillType: Asc.c_oAscFillGradType.GRAD_LINEAR,
                DisabledFillPanels: false,
                DisabledControls: false,
                HideShapeOnlySettings: false,
                HideChangeTypeSettings: false,
                HideRotationSettings: false,
                isFromImage: false,
                isFromSmartArtInternal: false
            };
            this.lockedControls = [];
            this._locked = false;

            this.OriginalFillType = Asc.c_oAscFill.FILL_TYPE_SOLID;
            this.ShapeColor = {Value: 1, Color: 'transparent'};  // value=1 - цвет определен - прозрачный или другой, value=0 - цвет не определен, рисуем прозрачным
            this.BlipFillType = Asc.c_oAscFillBlipType.STRETCH;
            this.GradFillType = Asc.c_oAscFillGradType.GRAD_LINEAR;
            this.GradColor = { values: [0, 100], colors: ['000000', 'ffffff'], currentIdx: 0};
            this.GradRadialDirectionIdx = 0;
            this.GradLinearDirectionType = 0;
            this.PatternFillType = 0;
            this.FGColor = {Value: 1, Color: '000000'};  // value=1 - цвет определен - прозрачный или другой, value=0 - цвет не определен, рисуем прозрачным
            this.BGColor = {Value: 1, Color: 'ffffff'};  // value=1 - цвет определен - прозрачный или другой, value=0 - цвет не определен, рисуем прозрачным

            this.BorderColor = {Value: 1, Color: 'transparent'};  // value=1 - цвет определен - прозрачный или другой, value=0 - цвет не определен, рисуем прозрачным
            this.BorderSize = 0;
            this.BorderType = Asc.c_oDashType.solid;

            this.textureNames = [this.txtCanvas, this.txtCarton, this.txtDarkFabric, this.txtGrain, this.txtGranite, this.txtGreyPaper,
                this.txtKnit, this.txtLeather, this.txtBrownPaper, this.txtPapyrus, this.txtWood];

            this.fillControls = [];
            this.gradientColorsStr = "#000, #fff";
            this.typeGradient = 90 ;
            this.shapeRestoreHeight = 615;

            this.render();

            this.FillColorContainer = $('#shape-panel-color-fill');
            this.FillImageContainer = $('#shape-panel-image-fill');
            this.FillPatternContainer = $('#shape-panel-pattern-fill');
            this.FillGradientContainer = $('#shape-panel-gradient-fill');
            this.TransparencyContainer = $('#shape-panel-transparent-fill');
            this.EditShapeContainer = $('#shape-button-edit-shape-container');
            this.EditChangeShapeContainer = $('#shape-button-change-shape-container');
            this.ShapeOnlySettings = $('.shape-only');
            this.CanChangeType = $('.change-type');
            this.RotationSettings = $('.shape-rotation');
        },

        render: function () {
            var el = $(this.el);
            el.html(this.template({
                scope: this
            }));
        },

        setApi: function(api) {
            this.api = api;
            if (this.api) {
                this.api.asc_setInterfaceDrawImagePlaceShape('shape-texture-img');
                this.api.asc_registerCallback('asc_onInitStandartTextures', _.bind(this.onInitStandartTextures, this));
            }
            Common.NotificationCenter.on('storage:image-insert', _.bind(this.insertImageFromStorage, this));
            return this;
        },

        setMode: function(mode) {
            this.mode = mode;
        },

        onFillSrcSelect: function(combo, record) {
            this.ShowHideElem(record.value);
            switch (record.value){
                case Asc.c_oAscFill.FILL_TYPE_SOLID:
                    this._state.FillType = Asc.c_oAscFill.FILL_TYPE_SOLID;
                    if (!this._noApply) {
                        var props = new Asc.asc_CShapeProperty();
                        var fill = new Asc.asc_CShapeFill();
                        fill.put_type(Asc.c_oAscFill.FILL_TYPE_SOLID);
                        fill.put_fill( new Asc.asc_CFillSolid());
                        fill.get_fill().put_color(Common.Utils.ThemeColor.getRgbColor((this.ShapeColor.Color=='transparent') ? {color: '4f81bd', effectId: 24} : this.ShapeColor.Color));
                        props.put_fill(fill);
                        this.api.ShapeApply(props);
                    }
                    break;
                case Asc.c_oAscFill.FILL_TYPE_GRAD:
                    this._state.FillType = Asc.c_oAscFill.FILL_TYPE_GRAD;
                    if (!this._noApply) {
                        var props = new Asc.asc_CShapeProperty();
                        var fill = new Asc.asc_CShapeFill();
                        fill.put_type(Asc.c_oAscFill.FILL_TYPE_GRAD);
                        fill.put_fill( new Asc.asc_CFillGrad());
                        fill.get_fill().put_grad_type(this.GradFillType);
                        if (this.GradFillType == Asc.c_oAscFillGradType.GRAD_LINEAR) {
                            fill.get_fill().put_linear_angle(this.GradLinearDirectionType * 60000);
                            fill.get_fill().put_linear_scale(true);
                        }
                        if (this.OriginalFillType !== Asc.c_oAscFill.FILL_TYPE_GRAD) {
                            this.GradColor.values = [0, 100];
                            this.GradColor.colors = [this.GradColor.colors[0], this.GradColor.colors[this.GradColor.colors.length - 1]];
                            this.GradColor.currentIdx = 0;
                            var HexColor0 = Common.Utils.ThemeColor.getRgbColor(this.GradColor.colors[0]).get_color().get_hex(),
                                HexColor1 = Common.Utils.ThemeColor.getRgbColor(this.GradColor.colors[1]).get_color().get_hex();

                            if (HexColor0 === 'ffffff' && HexColor1 === 'ffffff') {
                                HexColor0 = {color: '4f81bd', effectId: 24};    // color accent1
                            } else {
                                HexColor0 = this.GradColor.colors[0];
                            }

                            fill.get_fill().put_positions([this.GradColor.values[0]*1000, this.GradColor.values[1]*1000]);
                            fill.get_fill().put_colors([Common.Utils.ThemeColor.getRgbColor(HexColor0), Common.Utils.ThemeColor.getRgbColor(this.GradColor.colors[1])]);
                        }
                        props.put_fill(fill);
                        this.api.ShapeApply(props);
                    }
                    break;
                case Asc.c_oAscFill.FILL_TYPE_BLIP:
                    this._state.FillType = Asc.c_oAscFill.FILL_TYPE_BLIP;
                    break;
                case Asc.c_oAscFill.FILL_TYPE_PATT:
                    this._state.FillType = Asc.c_oAscFill.FILL_TYPE_PATT;
                    if (!this._noApply) {
                        var props = new Asc.asc_CShapeProperty();
                        var fill = new Asc.asc_CShapeFill();
                        fill.put_type(Asc.c_oAscFill.FILL_TYPE_PATT);
                        fill.put_fill( new Asc.asc_CFillHatch());
                        fill.get_fill().put_pattern_type(this.PatternFillType);

                        var fHexColor = Common.Utils.ThemeColor.getRgbColor(this.FGColor.Color).get_color().get_hex();
                        var bHexColor = Common.Utils.ThemeColor.getRgbColor(this.BGColor.Color).get_color().get_hex();

                        if (bHexColor === 'ffffff' && fHexColor === 'ffffff') {
                            fHexColor = {color: '4f81bd', effectId: 24};    // color accent1
                        } else {
                            fHexColor = this.FGColor.Color;
                        }

                        fill.get_fill().put_color_fg(Common.Utils.ThemeColor.getRgbColor(fHexColor));
                        fill.get_fill().put_color_bg(Common.Utils.ThemeColor.getRgbColor(this.BGColor.Color));

                        props.put_fill(fill);
                        this.api.ShapeApply(props);
                    }
                    break;
                case Asc.c_oAscFill.FILL_TYPE_NOFILL:
                    this._state.FillType = Asc.c_oAscFill.FILL_TYPE_NOFILL;
                    if (!this._noApply) {
                        var props = new Asc.asc_CShapeProperty();
                        var fill = new Asc.asc_CShapeFill();
                        fill.put_type(Asc.c_oAscFill.FILL_TYPE_NOFILL);
                        fill.put_fill(null);
                        props.put_fill(fill);
                        this.api.ShapeApply(props);
                    }
                    break;
            }
            this.fireEvent('editcomplete', this);
        },

        onColorsBackSelect: function(btn, color) {
            this.ShapeColor = {Value: 1, Color: color};

            if (this.api && !this._noApply) {
                var props = new Asc.asc_CShapeProperty();
                var fill = new Asc.asc_CShapeFill();

                if (this.ShapeColor.Color=='transparent') {
                    fill.put_type(Asc.c_oAscFill.FILL_TYPE_NOFILL);
                    fill.put_fill(null);
                } else {
                    fill.put_type(Asc.c_oAscFill.FILL_TYPE_SOLID);
                    fill.put_fill( new Asc.asc_CFillSolid());
                    fill.get_fill().put_color(Common.Utils.ThemeColor.getRgbColor(this.ShapeColor.Color));
                }

                props.put_fill(fill);
                this.api.ShapeApply(props);
            }
            this.fireEvent('editcomplete', this);
        },

        onPatternSelect: function(combo, record){
            if (this.api && !this._noApply) {
                this.PatternFillType = record.get('type');
                var props = new Asc.asc_CShapeProperty();
                var fill = new Asc.asc_CShapeFill();
                fill.put_type(Asc.c_oAscFill.FILL_TYPE_PATT);
                fill.put_fill( new Asc.asc_CFillHatch());
                fill.get_fill().put_pattern_type(this.PatternFillType);
                if (this.OriginalFillType !== Asc.c_oAscFill.FILL_TYPE_PATT) {
                    fill.get_fill().put_color_fg(Common.Utils.ThemeColor.getRgbColor(this.FGColor.Color));
                    fill.get_fill().put_color_bg(Common.Utils.ThemeColor.getRgbColor(this.BGColor.Color));
                }
                props.put_fill(fill);
                this.api.ShapeApply(props);
            }
            this.fireEvent('editcomplete', this);
        },

        onColorsFGSelect: function(btn, color) {
            this.FGColor = {Value: 1, Color: color};
            if (this.api && !this._noApply) {
                var props = new Asc.asc_CShapeProperty();
                var fill = new Asc.asc_CShapeFill();
                fill.put_type(Asc.c_oAscFill.FILL_TYPE_PATT);
                fill.put_fill( new Asc.asc_CFillHatch());
                fill.get_fill().put_color_fg(Common.Utils.ThemeColor.getRgbColor(this.FGColor.Color));
                if (this.OriginalFillType !== Asc.c_oAscFill.FILL_TYPE_PATT) {
                    fill.get_fill().put_pattern_type(this.PatternFillType);
                    fill.get_fill().put_color_bg(Common.Utils.ThemeColor.getRgbColor(this.BGColor.Color));
                }
                props.put_fill(fill);
                this.api.ShapeApply(props);
            }
            this.fireEvent('editcomplete', this);
        },

        onColorsBGSelect: function(btn, color) {
            this.BGColor = {Value: 1, Color: color};
            if (this.api && !this._noApply) {
                var props = new Asc.asc_CShapeProperty();
                var fill = new Asc.asc_CShapeFill();
                fill.put_type(Asc.c_oAscFill.FILL_TYPE_PATT);
                fill.put_fill( new Asc.asc_CFillHatch());
                if (this.OriginalFillType !== Asc.c_oAscFill.FILL_TYPE_PATT) {
                    fill.get_fill().put_pattern_type(this.PatternFillType);
                    fill.get_fill().put_color_fg(Common.Utils.ThemeColor.getRgbColor(this.FGColor.Color));
                }
                fill.get_fill().put_color_bg(Common.Utils.ThemeColor.getRgbColor(this.BGColor.Color));
                props.put_fill(fill);
                this.api.ShapeApply(props);
            }
            this.fireEvent('editcomplete', this);
        },

        onFillTypeSelect: function(combo, record) {
            this.BlipFillType = record.value;

            if (this.api && this._fromTextureCmb !== true && this.OriginalFillType == Asc.c_oAscFill.FILL_TYPE_BLIP) {
                var props = new Asc.asc_CShapeProperty();
                var fill = new Asc.asc_CShapeFill();
                fill.put_type(Asc.c_oAscFill.FILL_TYPE_BLIP);
                fill.put_fill( new Asc.asc_CFillBlip());

                fill.get_fill().put_type(this.BlipFillType);

                props.put_fill(fill);
                this.api.ShapeApply(props);
            }
            this.fireEvent('editcomplete', this);
        },

        onNumTransparencyChange: function(field, newValue, oldValue, eOpts){
            this.sldrTransparency.setValue(field.getNumberValue(), true);
            if (this.api)  {
                var num = field.getNumberValue();
                var props = new Asc.asc_CShapeProperty();
                var fill = new Asc.asc_CShapeFill();
                fill.put_transparent(num * 2.55);
                props.put_fill(fill);
                this.api.ShapeApply(props);
            }
        },

        onTransparencyChange: function(field, newValue, oldValue){
            this._sliderChanged = newValue;
            this.numTransparency.setValue(newValue, true);

            if (this._sendUndoPoint) {
                this.api.setStartPointHistory();
                this._sendUndoPoint = false;
                this.updateslider = setInterval(_.bind(this._transparencyApplyFunc, this), 100);
            }
        },

        onTransparencyChangeComplete: function(field, newValue, oldValue){
            clearInterval(this.updateslider);
            this._sliderChanged = newValue;
            if (!this._sendUndoPoint) { // start point was added
                this.api.setEndPointHistory();
                this._transparencyApplyFunc();
            }
            this._sendUndoPoint = true;
        },

         _transparencyApplyFunc: function() {
            if (this._sliderChanged!==undefined) {
                var props = new Asc.asc_CShapeProperty();
                var fill = new Asc.asc_CShapeFill();
                fill.put_transparent(this._sliderChanged * 2.55);
                props.put_fill(fill);
                this.api.ShapeApply(props);
                this._sliderChanged = undefined;
            }
        },

        onGradTypeSelect: function(combo, record){
            this.GradFillType = record.value;

            if (this.GradFillType == Asc.c_oAscFillGradType.GRAD_LINEAR) {
                this.mnuDirectionPicker.store.reset(this._viewDataLinear);
                this.mnuDirectionPicker.cmpEl.width(175);
                this.mnuDirectionPicker.restoreHeight = 174;
                var record = this.mnuDirectionPicker.store.findWhere({type: this.GradLinearDirectionType});
                this.mnuDirectionPicker.selectRecord(record, true);
                if(record)
                    this.typeGradient = this.GradLinearDirectionType +90;
                else
                    this.typeGradient= -1;
                this.numGradientAngle.setValue(this.GradLinearDirectionType, true);
                this.numGradientAngle.setDisabled(this._locked);
            } else if (this.GradFillType == Asc.c_oAscFillGradType.GRAD_PATH) {
                this.mnuDirectionPicker.store.reset(this._viewDataRadial);
                this.mnuDirectionPicker.cmpEl.width(60);
                this.mnuDirectionPicker.restoreHeight = 58;
                this.mnuDirectionPicker.selectByIndex(this.GradRadialDirectionIdx, true);
                if (this.GradRadialDirectionIdx>=0)
                    this.typeGradient = this._viewDataRadial[this.GradRadialDirectionIdx].type;
                else
                    this.typeGradient= -1;
                this.numGradientAngle.setValue(0, true);
                this.numGradientAngle.setDisabled(true);
            }

            if (this.api && !this._noApply) {
                var props = new Asc.asc_CShapeProperty();
                var fill = new Asc.asc_CShapeFill();
                fill.put_type(Asc.c_oAscFill.FILL_TYPE_GRAD);
                fill.put_fill( new Asc.asc_CFillGrad());
                fill.get_fill().put_grad_type(this.GradFillType);
                if (this.GradFillType == Asc.c_oAscFillGradType.GRAD_LINEAR) {
                    fill.get_fill().put_linear_angle(this.GradLinearDirectionType * 60000);
                    fill.get_fill().put_linear_scale(true);
                }
                props.put_fill(fill);
                this.api.ShapeApply(props);
            }

            this.fireEvent('editcomplete', this);
        },

        onSelectGradient: function(btn, picker, itemView, record) {
            if (this._noApply) return;

            var rawData = {},
                isPickerSelect = _.isFunction(record.toJSON);

            if (isPickerSelect){
                if (record.get('selected')) {
                    rawData = record.toJSON();
                } else {
                    // record deselected
                    return;
                }
            } else {
                rawData = record;
            }

            if (this.GradFillType === Asc.c_oAscFillGradType.GRAD_LINEAR) {
                this.GradLinearDirectionType = rawData.type;
                this.typeGradient = rawData.type + 90;
            } else {
                this.GradRadialDirectionIdx = 0;
                this.typeGradient = rawData.type;
            }
            if (this.api) {
                if (this.GradFillType == Asc.c_oAscFillGradType.GRAD_LINEAR) {
                    this.numGradientAngle.setValue(rawData.type, true);

                    var props = new Asc.asc_CShapeProperty();
                    var fill = new Asc.asc_CShapeFill();
                    fill.put_type(Asc.c_oAscFill.FILL_TYPE_GRAD);
                    fill.put_fill( new Asc.asc_CFillGrad());
                    fill.get_fill().put_grad_type(this.GradFillType);
                    fill.get_fill().put_linear_angle(rawData.type * 60000);
                    fill.get_fill().put_linear_scale(true);

                    props.put_fill(fill);
                    this.api.ShapeApply(props);
                }
            }

            this.fireEvent('editcomplete', this);
        },

        onColorsGradientSelect: function(btn, color) {
            this.GradColor.colors[this.GradColor.currentIdx] = color;
            this.sldrGradient.setColorValue(Common.Utils.String.format('#{0}', (typeof(color) == 'object') ? color.color : color));

            if (this.api && !this._noApply) {
                var props = new Asc.asc_CShapeProperty();
                var fill = new Asc.asc_CShapeFill();
                fill.put_type(Asc.c_oAscFill.FILL_TYPE_GRAD);
                fill.put_fill( new Asc.asc_CFillGrad());
                fill.get_fill().put_grad_type(this.GradFillType);
                var arr = [];
                this.GradColor.colors.forEach(function(item){
                    arr.push(Common.Utils.ThemeColor.getRgbColor(item));
                });
                fill.get_fill().put_colors(arr);

                if (this.OriginalFillType !== Asc.c_oAscFill.FILL_TYPE_GRAD) {
                    if (this.GradFillType == Asc.c_oAscFillGradType.GRAD_LINEAR) {
                        fill.get_fill().put_linear_angle(this.GradLinearDirectionType * 60000);
                        fill.get_fill().put_linear_scale(true);
                    }
                    arr = [];
                    this.GradColor.values.forEach(function(item){
                        arr.push(item*1000);
                    });
                    fill.get_fill().put_positions(arr);
                }
                props.put_fill(fill);
                this.api.ShapeApply(props);
            }
            this.fireEvent('editcomplete', this);
        },

        onGradientChange: function(slider, newValue, oldValue){
            this.GradColor.values = slider.getValues();
            var curValue = this.GradColor.values[this.GradColor.currentIdx];
            this.spnGradPosition.setValue(Common.UI.isRTL() ? this.sldrGradient.maxValue - curValue : curValue, true);
            this._sliderChanged = true;
            if (this.api && !this._noApply) {
                if (this._sendUndoPoint)  {
                    this.api.setStartPointHistory();
                    this._sendUndoPoint = false;
                    this.updateslider = setInterval(_.bind(this._gradientApplyFunc, this), 100);
                }
            }
        },

        onGradientChangeComplete: function(slider, newValue, oldValue){
            clearInterval(this.updateslider);
            this._sliderChanged = true;
            if (!this._sendUndoPoint) { // start point was added
                this.api.setEndPointHistory();
                this._gradientApplyFunc();
            }

            var arrGrCollors=[];
            var scale=(this.GradFillType == Asc.c_oAscFillGradType.GRAD_LINEAR)?1:0.7;
            for (var index=0; index < slider.thumbs.length; index++) {
                arrGrCollors.push(slider.getColorValue(index)+ ' '+ slider.getValue(index)*scale +'%');
            }

            this.btnDirectionRedraw(slider, arrGrCollors.join(', '));
            this._sendUndoPoint = true;
        },

        btnDirectionRedraw: function(slider, gradientColorsStr) {
            this.gradientColorsStr = gradientColorsStr;
            _.each(this._viewDataLinear, function(item){
                item.gradientColorsStr = gradientColorsStr;
            });
            this._viewDataRadial.gradientColorsStr = this.gradientColorsStr;
            this.mnuDirectionPicker.store.each(function(item){
                item.set('gradientColorsStr', gradientColorsStr);
            }, this);

            if (this.typeGradient == -1)
                this.btnDirection.$icon.css({'background': 'none'});
            else if (this.typeGradient == 2)
                this.btnDirection.$icon.css({'background': ('radial-gradient(' + gradientColorsStr + ')')});
            else
                this.btnDirection.$icon.css({
                    'background': ('linear-gradient(' + this.typeGradient + 'deg, ' + gradientColorsStr + ')')
                });
        },

        _gradientApplyFunc: function() {
            if (this._sliderChanged) {
                var props = new Asc.asc_CShapeProperty();
                var fill = new Asc.asc_CShapeFill();
                fill.put_type(Asc.c_oAscFill.FILL_TYPE_GRAD);
                fill.put_fill( new Asc.asc_CFillGrad());
                fill.get_fill().put_grad_type(this.GradFillType);
                var arr = [];
                this.GradColor.values.forEach(function(item){
                    arr.push(item*1000);
                });
                fill.get_fill().put_positions(arr);

                if (this.GradFillType == Asc.c_oAscFillGradType.GRAD_LINEAR) {
                    fill.get_fill().put_linear_angle(this.GradLinearDirectionType * 60000);
                    fill.get_fill().put_linear_scale(true);
                }
                arr = [];
                this.GradColor.colors.forEach(function(item){
                    arr.push(Common.Utils.ThemeColor.getRgbColor(item));
                });
                fill.get_fill().put_colors(arr);
                
                props.put_fill(fill);
                this.api.ShapeApply(props);
                this._sliderChanged = false;
            }
        },

        applyBorderSize: function(value) {
            value = Common.Utils.String.parseFloat(value);
            value = isNaN(value) ? 0 : Math.max(0, Math.min(1584, value));

            this.BorderSize = value;
            if (this.api && !this._noApply) {
                var props = new Asc.asc_CShapeProperty();
                var stroke = new Asc.asc_CStroke();
                if (this.BorderSize<0.00001) {
                    stroke.put_type( Asc.c_oAscStrokeType.STROKE_NONE);
                    this._state.StrokeType = this._state.StrokeWidth = -1;
                } else {
                    stroke.put_type( Asc.c_oAscStrokeType.STROKE_COLOR);
                    if (this.BorderColor.Color == 'transparent' || this.BorderColor.Color.color == 'transparent')
                        stroke.put_color(Common.Utils.ThemeColor.getRgbColor({color: '000000', effectId: 29}));
                    else if (this._state.StrokeType == Asc.c_oAscStrokeType.STROKE_NONE || this._state.StrokeType === null)
                        stroke.put_color(Common.Utils.ThemeColor.getRgbColor(Common.Utils.ThemeColor.colorValue2EffectId(this.BorderColor.Color)));
                    stroke.asc_putPrstDash(this.BorderType);
                    stroke.put_width(this._pt2mm(this.BorderSize));
                    stroke.put_transparent(this._state.LineTransparency);
                }
                props.put_stroke(stroke);
                this.api.ShapeApply(props);
            }
            this.fireEvent('editcomplete', this);
        },

        onComboBlur: function() {
            this.fireEvent('editcomplete', this);
        },

        onBorderSizeChanged: function(before, combo, record, e) {
            var me = this;
            if (before) {
                var value = parseFloat(record.value),
                    expr = new RegExp('^\\s*(\\d*(\\.|,)?\\d+)\\s*(' + me.txtPt + ')?\\s*$');
                if (!(expr.exec(record.value)) || value<0 || value>1584) {
                    this._state.StrokeType = this._state.StrokeWidth = -1;
                    setTimeout( function() {
                        Common.UI.error({
                            msg: me.textBorderSizeErr,
                            callback: function() {
                                _.defer(function(btn) {
                                    me.fireEvent('editcomplete', me);
                                })
                            }
                        });
                    }, 10);
                }
            } else
                this.applyBorderSize(record.value);
        },

        onBorderSizeSelect: function(combo, record) {
            this.applyBorderSize(record.value);
        },

        onBorderTypeSelect: function(combo, record) {
            this.BorderType = record.value;
            if (this.api && !this._noApply) {
                var props = new Asc.asc_CShapeProperty();
                var stroke = new Asc.asc_CStroke();
                if (this.BorderSize<0.00001) {
                    stroke.put_type( Asc.c_oAscStrokeType.STROKE_NONE);
                } else {
                    stroke.put_type( Asc.c_oAscStrokeType.STROKE_COLOR);
                    stroke.put_color(Common.Utils.ThemeColor.getRgbColor(this.BorderColor.Color));
                    stroke.put_width(this._pt2mm(this.BorderSize));
                    stroke.asc_putPrstDash(this.BorderType);
                    stroke.put_transparent(this._state.LineTransparency);
                }
                props.put_stroke(stroke);
                this.api.ShapeApply(props);
            }
            this.fireEvent('editcomplete', this);
        },

        onColorsBorderSelect: function(btn, color) {
            this.BorderColor = {Value: 1, Color: color};
            if (this.api && this.BorderSize>0 && !this._noApply) {
                var props = new Asc.asc_CShapeProperty();
                var stroke = new Asc.asc_CStroke();
                if (this.BorderSize<0.00001) {
                    stroke.put_type( Asc.c_oAscStrokeType.STROKE_NONE);
                } else {
                    stroke.put_type( Asc.c_oAscStrokeType.STROKE_COLOR);
                    stroke.put_color(Common.Utils.ThemeColor.getRgbColor(this.BorderColor.Color));
                    stroke.put_width(this._pt2mm(this.BorderSize));
                    stroke.asc_putPrstDash(this.BorderType);
                    stroke.put_transparent(this._state.LineTransparency);
                }
                props.put_stroke(stroke);
                this.api.ShapeApply(props);
            }
            this.fireEvent('editcomplete', this);
        },

        onNumLineTransparencyChange: function(field, newValue, oldValue, eOpts){
            this.sldrLineTransparency.setValue(field.getNumberValue(), true);
            this._state.LineTransparency = field.getNumberValue() * 2.55;
            if (this.api && this.BorderSize>0 && !this._noApply)  {
                var props = new Asc.asc_CShapeProperty();
                var stroke = new Asc.asc_CStroke();
                stroke.put_transparent(this._state.LineTransparency);
                props.put_stroke(stroke);
                this.api.ShapeApply(props);
            }
            this.fireEvent('editcomplete', this);
        },

        onLineTransparencyChange: function(field, newValue, oldValue){
            this._sliderChangedLine = newValue;
            this.numLineTransparency.setValue(newValue, true);
            if (this._sendUndoPoint) {
                this.api.setStartPointHistory();
                this._sendUndoPoint = false;
                this.updatesliderline = setInterval(_.bind(this._transparencyLineApplyFunc, this), 100);
            }
        },

        onLineTransparencyChangeComplete: function(field, newValue, oldValue){
            clearInterval(this.updatesliderline);
            this._sliderChangedLine = newValue;
            if (!this._sendUndoPoint) { // start point was added
                this.api.setEndPointHistory();
                this._transparencyLineApplyFunc();
            }
            this._sendUndoPoint = true;
        },

        _transparencyLineApplyFunc: function() {
            if (this._sliderChangedLine!==undefined) {
                this._state.LineTransparency = this._sliderChangedLine * 2.55;
                var props = new Asc.asc_CShapeProperty();
                var stroke = new Asc.asc_CStroke();
                stroke.put_transparent(this._state.LineTransparency);
                props.put_stroke(stroke);
                this.api.ShapeApply(props);
                this._sliderChangedLine = undefined;
            }
            this.fireEvent('editcomplete', this);
        },

        setImageUrl: function(url, token) {
            if (this.BlipFillType !== null) {
                var props = new Asc.asc_CShapeProperty();
                var fill = new Asc.asc_CShapeFill();
                fill.put_type(Asc.c_oAscFill.FILL_TYPE_BLIP);
                fill.put_fill( new Asc.asc_CFillBlip());
                fill.get_fill().put_type(this.BlipFillType);
                fill.get_fill().put_url(url, token);

                props.put_fill(fill);
                this.api.ShapeApply(props);
            }
        },

        insertImageFromStorage: function(data) {
            if (data && data._urls && data.c=='fill') {
                this.setImageUrl(data._urls[0], data.token);
            }
        },

        onImageSelect: function(menu, item) {
            if (item.value==1) {
                var me = this;
                (new Common.Views.ImageFromUrlDialog({
                    handler: function(result, value) {
                        if (result == 'ok') {
                            if (me.api) {
                                var checkUrl = value.replace(/ /g, '');
                                if (!_.isEmpty(checkUrl)) {
                                    me.setImageUrl(checkUrl);
                                }
                            }
                        }
                        me.fireEvent('editcomplete', me);
                    }
                })).show();
            } else if (item.value==2) {
                Common.NotificationCenter.trigger('storage:image-load', 'fill');
            } else {
                if (this.api) this.api.ChangeShapeImageFromFile(this.BlipFillType);
                this.fireEvent('editcomplete', this);
            }
        },

        openAdvancedSettings: function(e) {
            if (this.linkAdvanced.hasClass('disabled')) return;

            var me = this;
            var win;
            if (me.api && !this._locked){
                var selectedElements = me.api.getSelectedElements();
                if (selectedElements && selectedElements.length>0){
                    var elType, elValue;
                    for (var i = selectedElements.length - 1; i >= 0; i--) {
                        elType = selectedElements[i].get_ObjectType();
                        elValue = selectedElements[i].get_ObjectValue();
                        if (Asc.c_oAscTypeSelectElement.Shape == elType) {
                            (new PE.Views.ShapeSettingsAdvanced(
                                {
                                    shapeProps: elValue,
                                    slideSize: PE.getController('Toolbar').currentPageSize,
                                    handler: function(result, value) {
                                        if (result == 'ok') {
                                            if (me.api) {
                                                me.api.ShapeApply(value.shapeProps);
                                            }
                                        }
                                        me.fireEvent('editcomplete', me);
                                    }
                            })).show();
                            break;
                        }
                    }
                }
            }
        },

        ChangeSettings: function(props) {
            if (this._initSettings)
                this.createDelayedElements();

            if (props)
            {
                this._originalProps = props;
                this._noApply = true;
                this._state.isFromImage = !!props.get_FromImage();
                this._state.isFromSmartArtInternal = !!props.get_FromSmartArtInternal();

                var shapetype = props.asc_getType();

                this.disableControls(this._locked==true, props.get_CanFill() !== true);
                this.hideShapeOnlySettings(props.get_FromChart() || !!props.get_FromImage());
                this.hideRotationSettings(props.get_FromChart() || !!props.get_FromImage() || props.get_FromSmartArt());

                this.canEditPoint = this.api && this.api.asc_canEditGeometry();
                this.toggleBtnEditShape();
                var hidechangetype = props.get_FromChart() || props.get_FromSmartArt() || shapetype=='line' || shapetype=='bentConnector2' || shapetype=='bentConnector3'
                    || shapetype=='bentConnector4' || shapetype=='bentConnector5' || shapetype=='curvedConnector2'
                    || shapetype=='curvedConnector3' || shapetype=='curvedConnector4' || shapetype=='curvedConnector5'
                    || shapetype=='straightConnector1';
                this.hideChangeTypeSettings(hidechangetype);
                if (!hidechangetype && this.btnChangeShape.menu.items.length) {
                    this.btnChangeShape.shapePicker.hideTextRect(props.get_FromImage() || this._state.isFromSmartArtInternal);
                }

                // background colors
                var rec = null;
                var fill = props.get_fill();
                var fill_type = fill.get_type();
                var color = null;
                var transparency = fill.get_transparent();
                if ( Math.abs(this._state.Transparency-transparency)>0.001 || Math.abs(this.numTransparency.getNumberValue()-transparency)>0.001 ||
                    (this._state.Transparency===null || transparency===null)&&(this._state.Transparency!==transparency || this.numTransparency.getNumberValue()!==transparency)) {

                    if (transparency !== undefined) {
                        this.sldrTransparency.setValue((transparency===null) ? 100 : transparency/255*100, true);
                        this.numTransparency.setValue(this.sldrTransparency.getValue(), true);
                    }
                    this._state.Transparency=transparency;
                }

                if (fill===null || fill_type===null) { // заливка не совпадает у неск. фигур
                    this.OriginalFillType = null;
                } else if (fill_type==Asc.c_oAscFill.FILL_TYPE_NOFILL) { // заливки нет
                    this.OriginalFillType = Asc.c_oAscFill.FILL_TYPE_NOFILL;
                } else if (fill_type==Asc.c_oAscFill.FILL_TYPE_SOLID) {
                    fill = fill.get_fill();
                    color = fill.get_color();
                    if (color) {
                        if (color.get_type() == Asc.c_oAscColor.COLOR_TYPE_SCHEME) {
                            this.ShapeColor = {Value: 1, Color: {color: Common.Utils.ThemeColor.getHexColor(color.get_r(), color.get_g(), color.get_b()), effectValue: color.get_value() }};
                        } else {
                            this.ShapeColor = {Value: 1, Color: Common.Utils.ThemeColor.getHexColor(color.get_r(), color.get_g(), color.get_b())};
                        }

                    } else
                        this.ShapeColor = {Value: 0, Color: 'transparent'};
                    this.OriginalFillType = Asc.c_oAscFill.FILL_TYPE_SOLID;
                    this.FGColor = (this.ShapeColor.Color!=='transparent') ? {Value: 1, Color: Common.Utils.ThemeColor.colorValue2EffectId(this.ShapeColor.Color)} : {Value: 1, Color: '000000'};
                    this.BGColor = {Value: 1, Color: 'ffffff'};
                    this.GradColor.colors[0] = (this.ShapeColor.Color!=='transparent') ? Common.Utils.ThemeColor.colorValue2EffectId(this.ShapeColor.Color) : '000000';
                    this.GradColor.colors[this.GradColor.colors.length-1] = 'ffffff';
                }  else if (fill_type==Asc.c_oAscFill.FILL_TYPE_BLIP) {
                    fill = fill.get_fill();
                    this.BlipFillType = fill.get_type(); // null - не совпадают у нескольких фигур
                    if (this._state.BlipFillType !== this.BlipFillType) {
                        if (this.BlipFillType == Asc.c_oAscFillBlipType.STRETCH || this.BlipFillType == Asc.c_oAscFillBlipType.TILE) {
                            this.cmbFillType.setValue(this.BlipFillType);
                        } else
                            this.cmbFillType.setValue('');
                        this._state.BlipFillType = this.BlipFillType;
                    }
                    this.OriginalFillType = Asc.c_oAscFill.FILL_TYPE_BLIP;
                } else if (fill_type==Asc.c_oAscFill.FILL_TYPE_PATT) {
                    fill = fill.get_fill();
                    this.PatternFillType = fill.get_pattern_type(); // null - не совпадают у нескольких фигур
                    if (this._state.PatternFillType !== this.PatternFillType) {
                        this.cmbPattern.suspendEvents();
                        var rec = this.cmbPattern.menuPicker.store.findWhere({
                            type: this.PatternFillType
                        });
                        this.cmbPattern.menuPicker.selectRecord(rec);
                        this.cmbPattern.resumeEvents();
                        this._state.PatternFillType = this.PatternFillType;
                    }

                    color = fill.get_color_fg();
                    if (color) {
                        if (color.get_type() == Asc.c_oAscColor.COLOR_TYPE_SCHEME) {
                            this.FGColor = {Value: 1, Color: {color: Common.Utils.ThemeColor.getHexColor(color.get_r(), color.get_g(), color.get_b()), effectValue: color.get_value() }};
                        } else {
                            this.FGColor = {Value: 1, Color: Common.Utils.ThemeColor.getHexColor(color.get_r(), color.get_g(), color.get_b())};
                        }
                    } else
                        this.FGColor = {Value: 1, Color: '000000'};

                    color = fill.get_color_bg();
                    if (color) {
                        if (color.get_type() == Asc.c_oAscColor.COLOR_TYPE_SCHEME) {
                            this.BGColor = {Value: 1, Color: {color: Common.Utils.ThemeColor.getHexColor(color.get_r(), color.get_g(), color.get_b()), effectValue: color.get_value() }};
                        } else {
                            this.BGColor = {Value: 1, Color: Common.Utils.ThemeColor.getHexColor(color.get_r(), color.get_g(), color.get_b())};
                        }
                    } else
                        this.BGColor = {Value: 1, Color: 'ffffff'};

                    this.OriginalFillType = Asc.c_oAscFill.FILL_TYPE_PATT;
                    this.ShapeColor = {Value: 1, Color: Common.Utils.ThemeColor.colorValue2EffectId(this.FGColor.Color)};
                    this.GradColor.colors[0] = Common.Utils.ThemeColor.colorValue2EffectId(this.FGColor.Color);
                    this.GradColor.colors[this.GradColor.colors.length-1] = 'ffffff';
                } else if (fill_type==Asc.c_oAscFill.FILL_TYPE_GRAD) {
                    fill = fill.get_fill();
                    var gradfilltype = fill.get_grad_type();  // null - не совпадают у нескольких фигур
                    if (this._state.GradFillType !== gradfilltype || this.GradFillType !== gradfilltype) {
                        this.GradFillType = gradfilltype;
                        rec = undefined;
                        if (this.GradFillType == Asc.c_oAscFillGradType.GRAD_LINEAR || this.GradFillType == Asc.c_oAscFillGradType.GRAD_PATH) {
                            this.cmbGradType.setValue(this.GradFillType);
                            rec = this.cmbGradType.store.findWhere({value: this.GradFillType});
                            this.onGradTypeSelect(this.cmbGradType, rec.attributes);
                        } else {
                            this.cmbGradType.setValue('');
                            this.typeGradient = -1;
                        }
                        this._state.GradFillType = this.GradFillType;
                    }

                    if (this.GradFillType == Asc.c_oAscFillGradType.GRAD_LINEAR ) {
                        var value = Math.floor(fill.get_linear_angle()/60000);
                        if (Math.abs(this.GradLinearDirectionType-value)>0.001) {
                            this.GradLinearDirectionType=value;
                            var record = this.mnuDirectionPicker.store.findWhere({type: value});
                            this.mnuDirectionPicker.selectRecord(record, true);
                            if (record)
                                this.typeGradient = value + 90;
                            else
                                this.typeGradient= -1;
                            this.numGradientAngle.setValue(value, true);
                        }
                    } else
                        this.numGradientAngle.setValue(0, true);

                    var me = this;
                    var colors = fill.get_colors(),
                        positions = fill.get_positions(),
                        length = colors ? colors.length : this.GradColor.colors.length;
                    this.sldrGradient.setThumbs(length);
                    if (this.GradColor.colors.length>length) {
                        this.GradColor.colors.splice(length, this.GradColor.colors.length - length);
                        this.GradColor.values.splice(length, this.GradColor.colors.length - length);
                        this.GradColor.currentIdx = 0;
                    }
                    colors && colors.forEach(function(color, index) {
                        if (color) {
                            if (color.get_type() == Asc.c_oAscColor.COLOR_TYPE_SCHEME) {
                                me.GradColor.colors[index] = {color: Common.Utils.ThemeColor.getHexColor(color.get_r(), color.get_g(), color.get_b()), effectValue: color.get_value()};
                                Common.Utils.ThemeColor.colorValue2EffectId(me.GradColor.colors[index]);
                            } else {
                                me.GradColor.colors[index] = Common.Utils.ThemeColor.getHexColor(color.get_r(), color.get_g(), color.get_b());
                            }
                        } else
                            me.GradColor.colors[index] = '000000';

                        var position = positions[index];
                        if (position!==null)       {
                            position = position/1000;
                            me.GradColor.values[index] = position;
                        }
                    });

                    var arrGrCollors=[];
                    var scale=(this.GradFillType == Asc.c_oAscFillGradType.GRAD_LINEAR)?1:0.7;
                    for (var index=0; index<length; index++) {
                        me.sldrGradient.setColorValue(Common.Utils.String.format('#{0}', (typeof(me.GradColor.colors[index]) == 'object') ? me.GradColor.colors[index].color : me.GradColor.colors[index]), index);
                        me.sldrGradient.setValue(index, me.GradColor.values[index]);
                        arrGrCollors.push(me.sldrGradient.getColorValue(index)+ ' '+ me.sldrGradient.getValue(index)*scale +'%');
                    }
                    this.btnDirectionRedraw(me.sldrGradient, arrGrCollors.join(', '));

                    if (_.isUndefined(me.GradColor.currentIdx) || me.GradColor.currentIdx >= this.GradColor.colors.length) {
                        me.GradColor.currentIdx = 0;
                    }
                    this.sldrGradient.setActiveThumb(me.GradColor.currentIdx);
                    var curValue = me.GradColor.values[me.GradColor.currentIdx];
                    this.spnGradPosition.setValue(Common.UI.isRTL() ? me.sldrGradient.maxValue - curValue : curValue);
                    this.OriginalFillType = Asc.c_oAscFill.FILL_TYPE_GRAD;
                    this.FGColor = {Value: 1, Color: this.GradColor.colors[0]};
                    this.BGColor = {Value: 1, Color: 'ffffff'};
                    this.ShapeColor = {Value: 1, Color: this.GradColor.colors[0]};
                }

                if ( this._state.FillType!==this.OriginalFillType ) {
                    this.cmbFillSrc.setValue((this.OriginalFillType===null) ? '' : this.OriginalFillType);
                    this._state.FillType=this.OriginalFillType;
                    this.ShowHideElem(this.OriginalFillType);
                }

                $(this.btnTexture.el).find('.form-control').prop('innerHTML', this.textSelectTexture);

                var type1 = typeof(this.ShapeColor.Color),
                    type2 = typeof(this._state.ShapeColor);

                if ( (type1 !== type2) || (type1=='object' &&
                    (this.ShapeColor.Color.effectValue!==this._state.ShapeColor.effectValue || this._state.ShapeColor.color.indexOf(this.ShapeColor.Color.color)<0)) ||
                    (type1!='object' && this._state.ShapeColor.indexOf(this.ShapeColor.Color)<0 )) {

                    this.btnBackColor.setColor(this.ShapeColor.Color);
                    if ( typeof(this.ShapeColor.Color) == 'object' ) {
                        var isselected = false;
                        for (var i=0; i<10; i++) {
                            if ( Common.Utils.ThemeColor.ThemeValues[i] == this.ShapeColor.Color.effectValue ) {
                                this.colorsBack.select(this.ShapeColor.Color,true);
                                isselected = true;
                                break;
                            }
                        }
                        if (!isselected) this.colorsBack.clearSelection();
                    } else
                        this.colorsBack.select(this.ShapeColor.Color,true);

                    this._state.ShapeColor = this.ShapeColor.Color;
                }

                // border colors
                var stroke = props.get_stroke(),
                    strokeType = stroke.get_type(),
                    borderType,
                    update = (this._state.StrokeColor == 'transparent' && this.BorderColor.Color !== 'transparent'); // border color was changed for shape without line and then shape was reselected (or apply other settings)

                if (stroke) {
                    transparency = stroke.get_transparent();
                    if ( Math.abs(this._state.LineTransparency-transparency)>0.001 || Math.abs(this.numLineTransparency.getNumberValue()-transparency)>0.001 ||
                        (this._state.LineTransparency===null || transparency===null)&&(this._state.LineTransparency!==transparency || this.numLineTransparency.getNumberValue()!==transparency)) {

                        if (transparency !== undefined) {
                            this.sldrLineTransparency.setValue((transparency===null) ? 100 : transparency/255*100, true);
                            this.numLineTransparency.setValue(this.sldrLineTransparency.getValue(), true);
                        }
                        this._state.LineTransparency=transparency;
                    }
                    if ( strokeType == Asc.c_oAscStrokeType.STROKE_COLOR ) {
                        color = stroke.get_color();
                        if (color) {
                            if (color.get_type() == Asc.c_oAscColor.COLOR_TYPE_SCHEME) {
                                this.BorderColor = {Value: 1, Color: {color: Common.Utils.ThemeColor.getHexColor(color.get_r(), color.get_g(), color.get_b()), effectValue: color.get_value() }};
                            }
                            else
                                this.BorderColor = {Value: 1, Color: Common.Utils.ThemeColor.getHexColor(color.get_r(), color.get_g(), color.get_b())};
                        }
                        else
                            this.BorderColor = {Value: 1, Color: 'transparent'};
                    } else {
                        this.BorderColor = {Value: 1, Color: 'transparent'};
                    }
                    borderType = stroke.asc_getPrstDash();
                } else  { // no stroke
                    strokeType = null;
                    this.BorderColor = {Value: 0, Color: 'transparent'};
                }

                type1 = typeof(this.BorderColor.Color);
                type2 = typeof(this._state.StrokeColor);

                if ( update || (type1 !== type2) || (type1=='object' &&
                    (this.BorderColor.Color.effectValue!==this._state.StrokeColor.effectValue || this._state.StrokeColor.color.indexOf(this.BorderColor.Color.color)<0)) ||
                    (type1!='object' && (this._state.StrokeColor.indexOf(this.BorderColor.Color)<0 || typeof(this.btnBorderColor.color)=='object'))) {

                    this.btnBorderColor.setColor(this.BorderColor.Color);
                    if ( typeof(this.BorderColor.Color) == 'object' ) {
                        var isselected = false;
                        for (var i=0; i<10; i++) {
                            if ( Common.Utils.ThemeColor.ThemeValues[i] == this.BorderColor.Color.effectValue ) {
                                this.colorsBorder.select(this.BorderColor.Color,true);
                                isselected = true;
                                break;
                            }
                        }
                        if (!isselected) this.colorsBorder.clearSelection();
                    } else
                        this.colorsBorder.select(this.BorderColor.Color,true);

                    this._state.StrokeColor = this.BorderColor.Color;
                }

                if (this._state.StrokeType !== strokeType || strokeType == Asc.c_oAscStrokeType.STROKE_COLOR) {
                    if ( strokeType == Asc.c_oAscStrokeType.STROKE_COLOR ) {
                        var w = stroke.get_width();
                        var check_value = (Math.abs(this._state.StrokeWidth-w)<0.00001) && !((new RegExp(this.txtPt + '\\s*$')).test(this.cmbBorderSize.getRawValue()));
                        if ( Math.abs(this._state.StrokeWidth-w)>0.00001 || check_value ||
                            (this._state.StrokeWidth===null || w===null)&&(this._state.StrokeWidth!==w)) {
                            this._state.StrokeWidth = w;

                            if (w!==null) w = this._mm2pt(w);
                            var _selectedItem = (w===null) ? w : _.find(this.cmbBorderSize.store.models, function(item) {
                                if ( w<item.attributes.value+0.0001 && w>item.attributes.value-0.0001) {
                                    return true;
                                }
                            });
                            if (_selectedItem)
                                this.cmbBorderSize.selectRecord(_selectedItem);
                            else {
                                this.cmbBorderSize.setValue((w!==null) ? parseFloat(w.toFixed(2)) + ' ' + this.txtPt : '');
                            }
                            this.BorderSize = w;
                        }
                    } else if (strokeType == Asc.c_oAscStrokeType.STROKE_NONE) {
                        this._state.StrokeWidth = 0;
                        this.BorderSize = this.cmbBorderSize.store.at(0).get('value');
                        this.cmbBorderSize.setValue(this.BorderSize);
                    } else {
                        this._state.StrokeWidth = null;
                        this.BorderSize = -1;
                        this.cmbBorderSize.setValue(null);
                    }
                    this._state.StrokeType = strokeType;
                }

                if (this._state.StrokeBorderType !== borderType) {
                    this.BorderType = this._state.StrokeBorderType = borderType;
                    this.cmbBorderType.setValue(borderType);
                }
                
                // pattern colors
                type1 = typeof(this.FGColor.Color);
                type2 = typeof(this._state.FGColor);

                if ( (type1 !== type2) || (type1=='object' &&
                    (this.FGColor.Color.effectValue!==this._state.FGColor.effectValue || this._state.FGColor.color.indexOf(this.FGColor.Color.color)<0)) ||
                    (type1!='object' && this._state.FGColor.indexOf(this.FGColor.Color)<0 )) {

                    this.btnFGColor.setColor(this.FGColor.Color);
                    if ( typeof(this.FGColor.Color) == 'object' ) {
                        var isselected = false;
                        for (var i=0; i<10; i++) {
                            if ( Common.Utils.ThemeColor.ThemeValues[i] == this.FGColor.Color.effectValue ) {
                                this.colorsFG.select(this.FGColor.Color,true);
                                isselected = true;
                                break;
                            }
                        }
                        if (!isselected) this.colorsFG.clearSelection();
                    } else
                        this.colorsFG.select(this.FGColor.Color,true);

                    this._state.FGColor = this.FGColor.Color;
                }

                type1 = typeof(this.BGColor.Color);
                type2 = typeof(this._state.BGColor);

                if ( (type1 !== type2) || (type1=='object' &&
                    (this.BGColor.Color.effectValue!==this._state.BGColor.effectValue || this._state.BGColor.color.indexOf(this.BGColor.Color.color)<0)) ||
                    (type1!='object' && this._state.BGColor.indexOf(this.BGColor.Color)<0 )) {

                    this.btnBGColor.setColor(this.BGColor.Color);
                    if ( typeof(this.BGColor.Color) == 'object' ) {
                        var isselected = false;
                        for (var i=0; i<10; i++) {
                            if ( Common.Utils.ThemeColor.ThemeValues[i] == this.BGColor.Color.effectValue ) {
                                this.colorsBG.select(this.BGColor.Color,true);
                                isselected = true;
                                break;
                            }
                        }
                        if (!isselected) this.colorsBG.clearSelection();
                    } else
                        this.colorsBG.select(this.BGColor.Color,true);

                    this._state.BGColor = this.BGColor.Color;
                }

                color = this.GradColor.colors[this.GradColor.currentIdx];
                type1 = typeof(color);
                type2 = typeof(this._state.GradColor);

                if ( (type1 !== type2) || (type1=='object' &&
                    (color.effectValue!==this._state.GradColor.effectValue || this._state.GradColor.color.indexOf(color.color)<0)) ||
                    (type1!='object' && this._state.GradColor.indexOf(color)<0 )) {

                    this.btnGradColor.setColor(color);
                    if ( typeof(color) == 'object' ) {
                        var isselected = false;
                        for (var i=0; i<10; i++) {
                            if ( Common.Utils.ThemeColor.ThemeValues[i] == color.effectValue ) {
                                this.colorsGrad.select(color,true);
                                isselected = true;
                                break;
                            }
                        }
                        if (!isselected) this.colorsGrad.clearSelection();
                    } else
                        this.colorsGrad.select(color,true);

                    this._state.GradColor = color;
                }

                this.chShadow.setDisabled(!!props.get_FromChart() || this._locked);
                this.chShadow.setValue(!!props.asc_getShadow(), true);

                this._noApply = false;
            }
        },

        createDelayedControls: function() {
            var me = this;

            this._arrFillSrc = [
                {displayValue: this.textColor,          value: Asc.c_oAscFill.FILL_TYPE_SOLID},
                {displayValue: this.textGradientFill,   value: Asc.c_oAscFill.FILL_TYPE_GRAD},
                {displayValue: this.textImageTexture,   value: Asc.c_oAscFill.FILL_TYPE_BLIP},
                {displayValue: this.textPatternFill,    value: Asc.c_oAscFill.FILL_TYPE_PATT},
                {displayValue: this.textNoFill,         value: Asc.c_oAscFill.FILL_TYPE_NOFILL}
            ];

            this.cmbFillSrc = new Common.UI.ComboBox({
                el: $('#shape-combo-fill-src'),
                cls: 'input-group-nr',
                style: 'width: 100%;',
                menuStyle: 'min-width: 100%;',
                editable: false,
                data: this._arrFillSrc,
                dataHint: '1',
                dataHintDirection: 'bottom',
                dataHintOffset: 'big'
            });
            this.cmbFillSrc.setValue(this._arrFillSrc[0].value);
            this.cmbFillSrc.on('selected', _.bind(this.onFillSrcSelect, this));
            this.fillControls.push(this.cmbFillSrc);

            var itemWidth = 28,
                itemHeight = 28;
            this.cmbPattern = new Common.UI.ComboDataView({
                itemWidth: itemWidth,
                itemHeight: itemHeight,
                menuMaxHeight: 300,
                enableKeyEvents: true,
                cls: 'combo-pattern',
                dataHint: '1',
                dataHintDirection: 'bottom',
                dataHintOffset: 'big',
                itemTemplate: _.template([
                    '<div class="style" id="<%= id %>">',
                        '<img src="data:image/gif;base64,R0lGODlhAQABAID/AMDAwAAAACH5BAEAAAAALAAAAAABAAEAAAICRAEAOw==" class="combo-pattern-item" ',
                        'width="' + itemWidth + '" height="' + itemHeight + '" ',
                        'style="background-position: -<%= offsetx %>px -<%= offsety %>px;"/>',
                    '</div>'
                ].join(''))
            });
            this.cmbPattern.render($('#shape-combo-pattern'));
            this.cmbPattern.openButton.menu.cmpEl.css({
                'min-width': 178,
                'max-width': 178
            });
            this.cmbPattern.on('click', _.bind(this.onPatternSelect, this));
            this.cmbPattern.openButton.menu.on('show:after', function () {
                me.cmbPattern.menuPicker.scroller.update({alwaysVisibleY: true});
            });
            this.fillControls.push(this.cmbPattern);

            this.btnSelectImage = new Common.UI.Button({
                parentEl: $('#shape-button-replace'),
                cls: 'btn-text-menu-default',
                caption: this.textSelectImage,
                style: "width:100%;",
                menu: new Common.UI.Menu({
                    style: 'min-width: 194px;',
                    maxHeight: 200,
                    items: [
                        {caption: this.textFromFile, value: 0},
                        {caption: this.textFromUrl, value: 1},
                        {caption: this.textFromStorage, value: 2}
                    ]
                }),
                dataHint: '1',
                dataHintDirection: 'bottom',
                dataHintOffset: 'big'
            });
            this.fillControls.push(this.btnSelectImage);
            this.btnSelectImage.menu.on('item:click', _.bind(this.onImageSelect, this));
            this.btnSelectImage.menu.items[2].setVisible(this.mode.canRequestInsertImage || this.mode.fileChoiceUrl && this.mode.fileChoiceUrl.indexOf("{documentType}")>-1);

            this._arrFillType = [
                {displayValue: this.textStretch, value: Asc.c_oAscFillBlipType.STRETCH},
                {displayValue: this.textTile,    value: Asc.c_oAscFillBlipType.TILE}
            ];

            this.cmbFillType = new Common.UI.ComboBox({
                el: $('#shape-combo-fill-type'),
                cls: 'input-group-nr',
                menuStyle: 'min-width: 90px;',
                editable: false,
                data: this._arrFillType,
                dataHint: '1',
                dataHintDirection: 'bottom',
                dataHintOffset: 'big'
            });
            this.cmbFillType.setValue(this._arrFillType[0].value);
            this.cmbFillType.on('selected', _.bind(this.onFillTypeSelect, this));
            this.fillControls.push(this.cmbFillType);

            this.numTransparency = new Common.UI.MetricSpinner({
                el: $('#shape-spin-transparency'),
                step: 1,
                width: 62,
                value: '100 %',
                defaultUnit : "%",
                maxValue: 100,
                minValue: 0,
                dataHint: '1',
                dataHintDirection: 'bottom',
                dataHintOffset: 'big'
            });
            this.numTransparency.on('change', _.bind(this.onNumTransparencyChange, this));
            this.numTransparency.on('inputleave', function(){ me.fireEvent('editcomplete', me);});
            this.fillControls.push(this.numTransparency);

            this.sldrTransparency = new Common.UI.SingleSlider({
                el: $('#shape-slider-transparency'),
                width: 75,
                minValue: 0,
                maxValue: 100,
                value: 100
            });
            this.sldrTransparency.on('change', _.bind(this.onTransparencyChange, this));
            this.sldrTransparency.on('changecomplete', _.bind(this.onTransparencyChangeComplete, this));
            this.fillControls.push(this.sldrTransparency);

            this.lblTransparencyStart = $(this.el).find('#shape-lbl-transparency-start');
            this.lblTransparencyEnd = $(this.el).find('#shape-lbl-transparency-end');

            this._arrGradType = [
                {displayValue: this.textLinear, value: Asc.c_oAscFillGradType.GRAD_LINEAR},
                {displayValue: this.textRadial, value: Asc.c_oAscFillGradType.GRAD_PATH}
            ];

            this.cmbGradType = new Common.UI.ComboBox({
                el: $('#shape-combo-grad-type'),
                cls: 'input-group-nr',
                menuStyle: 'min-width: 100%;',
                editable: false,
                data: this._arrGradType,
                dataHint: '1',
                dataHintDirection: 'bottom',
                dataHintOffset: 'big'
            });
            this.cmbGradType.setValue(this._arrGradType[0].value);
            this.cmbGradType.on('selected', _.bind(this.onGradTypeSelect, this));
            this.fillControls.push(this.cmbGradType);

            this._viewDataLinear = [
                { type:45,  subtype:-1},
                { type:90,  subtype:4},
                { type:135, subtype:5},
                { type:0,   subtype:6,  cls: 'item-gradient-separator', selected: true},
                { type:180, subtype:1},
                { type:315, subtype:2},
                { type:270, subtype:3},
                { type:225, subtype:7}
            ];
            _.each(this._viewDataLinear, function(item){
                item.gradientColorsStr = me.gradientColorsStr;
            });

            this._viewDataRadial = [
                { type:2, subtype:5, gradientColorsStr: this.gradientColorsStr}
            ];

            this.btnDirection = new Common.UI.Button({
                cls         : 'btn-large-dataview',
                scaling     : false,
                iconCls     : 'item-gradient',
                menu        : new Common.UI.Menu({
                    style: 'min-width: 60px;',
                    menuAlign: 'tr-br',
                    items: [
                        { template: _.template('<div id="id-shape-menu-direction" style="width: 175px; margin: 0 5px;"></div>') }
                    ]
                }),
                dataHint: '1',
                dataHintDirection: 'bottom',
                dataHintOffset: 'big'
            });
            this.btnDirection.on('render:after', function(btn) {
                me.mnuDirectionPicker = new Common.UI.DataView({
                    el: $('#id-shape-menu-direction'),
                    parentMenu: btn.menu,
                    restoreHeight: 174,
                    store: new Common.UI.DataViewStore(me._viewDataLinear),
                    itemTemplate: _.template('<div id="<%= id %>" class="item-gradient" style="background: '
                        +'<% if(type!=2) {%>linear-gradient(<%= type + 90 %>deg,<%= gradientColorsStr %>)'
                        +' <%} else {%> radial-gradient(<%= gradientColorsStr %>) <%}%>;"></div>')
                });
            });
            this.btnDirection.render($('#shape-button-direction'));
            this.mnuDirectionPicker.on('item:click', _.bind(this.onSelectGradient, this, this.btnDirection));
            this.fillControls.push(this.btnDirection);

            this.sldrGradient = new Common.UI.MultiSliderGradient({
                el: $('#shape-slider-gradient'),
                width: 192,
                minValue: 0,
                maxValue: 100,
                values: [0, 100]
            });
            this.sldrGradient.on('change', _.bind(this.onGradientChange, this));
            this.sldrGradient.on('changecomplete', _.bind(this.onGradientChangeComplete, this));
            this.sldrGradient.on('thumbclick', function(cmp, index){
                me.GradColor.currentIdx = index;
                var color = me.GradColor.colors[me.GradColor.currentIdx];
                me.btnGradColor.setColor(color);
                me.colorsGrad.select(color,false);
                var pos = me.GradColor.values[me.GradColor.currentIdx];
                me.spnGradPosition.setValue(Common.UI.isRTL() ? me.sldrGradient.maxValue - pos : pos, true);
            });
            this.sldrGradient.on('thumbdblclick', function(cmp){
                me.btnGradColor.cmpEl.find('button').dropdown('toggle');
            });
            this.sldrGradient.on('sortthumbs', function(cmp, recalc_indexes){
                var colors = [],
                    currentIdx;
                _.each (recalc_indexes, function(recalc_index, index) {
                    colors.push(me.GradColor.colors[recalc_index]);
                    if (me.GradColor.currentIdx == recalc_index)
                        currentIdx = index;
                });
                me.OriginalFillType = null;
                me.GradColor.colors = colors;
                me.GradColor.currentIdx = currentIdx;
            });
            this.sldrGradient.on('addthumb', function(cmp, index, pos){
                me.GradColor.colors[index] = me.GradColor.colors[me.GradColor.currentIdx];
                me.GradColor.currentIdx = index;
                var color = me.sldrGradient.addNewThumb(index, pos);
                me.GradColor.colors[me.GradColor.currentIdx] = color;
            });
            this.sldrGradient.on('removethumb', function(cmp, index){
                me.sldrGradient.removeThumb(index);
                me.GradColor.values.splice(index, 1);
                me.sldrGradient.changeGradientStyle();
                if (_.isUndefined(me.GradColor.currentIdx) || me.GradColor.currentIdx >= me.GradColor.colors.length) {
                    var newIndex = index > 0 ? index - 1 : index;
                    newIndex = (newIndex === 0 && me.GradColor.values.length > 2) ? me.GradColor.values.length - 2 : newIndex;
                    me.GradColor.currentIdx = newIndex;
                }
                me.sldrGradient.setActiveThumb(me.GradColor.currentIdx);
            });
            this.fillControls.push(this.sldrGradient);

            this.spnGradPosition = new Common.UI.MetricSpinner({
                el: $('#shape-gradient-position'),
                step: 1,
                width: 60,
                defaultUnit : "%",
                value: '50 %',
                allowDecimal: false,
                maxValue: 100,
                minValue: 0,
                disabled: this._locked,
                dataHint: '1',
                dataHintDirection: 'bottom',
                dataHintOffset: 'big'
            });
            this.fillControls.push(this.spnGradPosition);
            this.spnGradPosition.on('change', _.bind(this.onPositionChange, this));
            this.spnGradPosition.on('inputleave', function(){ me.fireEvent('editcomplete', me);});

            this.btnAddGradientStep = new Common.UI.Button({
                parentEl: $('#shape-gradient-add-step'),
                cls: 'btn-toolbar',
                iconCls: 'toolbar__icon btn-add-breakpoint',
                disabled: this._locked,
                hint: this.tipAddGradientPoint,
                dataHint: '1',
                dataHintDirection: 'bottom'
            });
            this.btnAddGradientStep.on('click', _.bind(this.onAddGradientStep, this));
            this.fillControls.push(this.btnAddGradientStep);

            this.btnRemoveGradientStep = new Common.UI.Button({
                parentEl: $('#shape-gradient-remove-step'),
                cls: 'btn-toolbar',
                iconCls: 'toolbar__icon btn-remove-breakpoint',
                disabled: this._locked,
                hint: this.tipRemoveGradientPoint,
                dataHint: '1',
                dataHintDirection: 'bottom'
            });
            this.btnRemoveGradientStep.on('click', _.bind(this.onRemoveGradientStep, this));
            this.fillControls.push(this.btnRemoveGradientStep);

            this.numGradientAngle = new Common.UI.MetricSpinner({
                el: $('#shape-spin-gradient-angle'),
                step: 10,
                width: 60,
                defaultUnit : "°",
                value: '0 °',
                allowDecimal: true,
                maxValue: 359.9,
                minValue: 0,
                disabled: this._locked,
                dataHint: '1',
                dataHintDirection: 'bottom',
                dataHintOffset: 'big'
            });
            this.fillControls.push(this.numGradientAngle);
            this.numGradientAngle.on('change', _.bind(this.onGradientAngleChange, this));
            this.numGradientAngle.on('inputleave', function(){ me.fireEvent('editcomplete', me);});

            this.cmbBorderSize = new Common.UI.ComboBorderSizeEditable({
                el: $('#shape-combo-border-size'),
                style: "width: 93px;",
                txtNoBorders: this.txtNoBorders,
                dataHint: '1',
                dataHintDirection: 'bottom',
                dataHintOffset: 'big'
            })
            .on('selected', _.bind(this.onBorderSizeSelect, this))
            .on('changed:before',_.bind(this.onBorderSizeChanged, this, true))
            .on('changed:after', _.bind(this.onBorderSizeChanged, this, false))
            .on('combo:blur',    _.bind(this.onComboBlur, this, false));
            this.BorderSize = this.cmbBorderSize.store.at(2).get('value');
            this.cmbBorderSize.setValue(this.BorderSize);
            this.lockedControls.push(this.cmbBorderSize);

            this.cmbBorderType = new Common.UI.ComboBorderType({
                el: $('#shape-combo-border-type'),
                style: "width: 93px;",
                menuStyle: 'min-width: 93px;',
                dataHint: '1',
                dataHintDirection: 'bottom',
                dataHintOffset: 'big'
            }).on('selected', _.bind(this.onBorderTypeSelect, this))
            .on('combo:blur',    _.bind(this.onComboBlur, this, false));
            this.BorderType = Asc.c_oDashType.solid;
            this.cmbBorderType.setValue(this.BorderType);
            this.lockedControls.push(this.cmbBorderType);

            this.numLineTransparency = new Common.UI.MetricSpinner({
                el: $('#shape-line-spin-transparency'),
                step: 1,
                width: 62,
                value: '100 %',
                defaultUnit : "%",
                maxValue: 100,
                minValue: 0,
                dataHint: '1',
                dataHintDirection: 'bottom',
                dataHintOffset: 'big'
            });
            this.numLineTransparency.on('change', _.bind(this.onNumLineTransparencyChange, this));
            this.numLineTransparency.on('inputleave', function(){ me.fireEvent('editcomplete', me);});
            this.lockedControls.push(this.numLineTransparency);

            this.sldrLineTransparency = new Common.UI.SingleSlider({
                el: $('#shape-line-slider-transparency'),
                width: 75,
                minValue: 0,
                maxValue: 100,
                value: 100
            });
            this.sldrLineTransparency.on('change', _.bind(this.onLineTransparencyChange, this));
            this.sldrLineTransparency.on('changecomplete', _.bind(this.onLineTransparencyChangeComplete, this));
            this.lockedControls.push(this.sldrLineTransparency);

            this.lblLineTransparencyStart = $(this.el).find('#shape-line-lbl-transparency-start');
            this.lblLineTransparencyEnd = $(this.el).find('#shape-line-lbl-transparency-end');

<<<<<<< HEAD
=======
            this.btnChangeShape = new Common.UI.Button({
                parentEl: $('#shape-btn-change'),
                cls: 'btn-icon-default',
                iconCls: 'btn-change-shape',
                menu        : new Common.UI.Menu({
                    menuAlign: 'tr-br',
                    cls: 'menu-shapes menu-change-shape',
                    items: []
                }),
                scaling: false,
                dataHint: '1',
                dataHintDirection: 'bottom',
                dataHintOffset: 'big'
            });
            this.lockedControls.push(this.btnChangeShape);

>>>>>>> 4e7d4528
            this.btnRotate270 = new Common.UI.Button({
                parentEl: $('#shape-button-270', me.$el),
                cls: 'btn-toolbar',
                iconCls: 'toolbar__icon btn-rotate-270',
                value: 0,
                hint: this.textHint270,
                dataHint: '1',
                dataHintDirection: 'bottom'
            });
            this.btnRotate270.on('click', _.bind(this.onBtnRotateClick, this));
            this.lockedControls.push(this.btnRotate270);

            this.btnRotate90 = new Common.UI.Button({
                parentEl: $('#shape-button-90', me.$el),
                cls: 'btn-toolbar',
                iconCls: 'toolbar__icon btn-rotate-90',
                value: 1,
                hint: this.textHint90,
                dataHint: '1',
                dataHintDirection: 'bottom'
            });
            this.btnRotate90.on('click', _.bind(this.onBtnRotateClick, this));
            this.lockedControls.push(this.btnRotate90);

            this.btnFlipV = new Common.UI.Button({
                parentEl: $('#shape-button-flipv', me.$el),
                cls: 'btn-toolbar',
                iconCls: 'toolbar__icon btn-flip-vert',
                value: 0,
                hint: this.textHintFlipV,
                dataHint: '1',
                dataHintDirection: 'bottom'
            });
            this.btnFlipV.on('click', _.bind(this.onBtnFlipClick, this));
            this.lockedControls.push(this.btnFlipV);

            this.btnFlipH = new Common.UI.Button({
                parentEl: $('#shape-button-fliph', me.$el),
                cls: 'btn-toolbar',
                iconCls: 'toolbar__icon btn-flip-hor',
                value: 1,
                hint: this.textHintFlipH,
                dataHint: '1',
                dataHintDirection: 'bottom'
            });
            this.btnFlipH.on('click', _.bind(this.onBtnFlipClick, this));
            this.lockedControls.push(this.btnFlipH);

            this.btnEditShape = new Common.UI.Button({
                parentEl: $('#shape-button-edit-shape'),
                cls: 'btn-toolbar align-left',
                caption: this.textEditShape,
                iconCls: 'toolbar__icon btn-menu-shape',
                style: "width:100%;",
                menu: new Common.UI.Menu({
                    style: 'min-width: 194px;',
                    maxHeight: 200,
                    items: [
                        {caption: this.textEditPoints, value: 0, iconCls: 'toolbar__icon btn-edit-points'},
                        {
                            caption: this.strChange,
                            menu        : new Common.UI.Menu({
                                menuAlign: 'tl-tl',
                                cls: 'menu-shapes menu-change-shape',
                                items: [],
                                restoreHeightAndTop: true,
                                additionalAlign: function(menuRoot, left, top) {
                                    menuRoot.css({left: left, top: Math.max($(me.el).parent().offset().top, Common.Utils.innerHeight() - 10 - me.shapeRestoreHeight) - parseInt(menuRoot.css('margin-top'))});
                                }
                            })}
                    ]
                }),
                dataHint: '1',
                dataHintDirection: 'bottom',
                dataHintOffset: 'big'
            });
            this.lockedControls.push(this.btnEditShape);
            this.btnChangeShape = this.btnEditShape.menu.items[1];
            this.btnEditShape.menu.items[0].on('click', _.bind(this.onShapeEditPoints, this));

            this.btnEditChangeShape = new Common.UI.Button({
                parentEl: $('#shape-button-change-shape'),
                cls: 'btn-toolbar align-left',
                caption: this.textEditShape,
                iconCls: 'toolbar__icon btn-menu-shape',
                style: "width:100%;",
                menu: new Common.UI.Menu({
                    menuAlign: 'tr-br',
                    cls: 'menu-shapes menu-change-shape',
                    items: []
                }),
                dataHint: '1',
                dataHintDirection: 'bottom',
                dataHintOffset: 'big'
            });
            this.lockedControls.push(this.btnEditChangeShape);

            this.chShadow = new Common.UI.CheckBox({
                el: $('#shape-checkbox-shadow'),
                labelText: this.strShadow,
                dataHint: '1',
                dataHintDirection: 'left',
                dataHintOffset: 'small'
            });
            this.chShadow.on('change', _.bind(this.onCheckShadow, this));
            this.lockedControls.push(this.chShadow);

            this.linkAdvanced = $('#shape-advanced-link');
            $(this.el).on('click', '#shape-advanced-link', _.bind(this.openAdvancedSettings, this));
        },

        createDelayedElements: function() {
            this._initSettings = false;
            this.createDelayedControls();

            var global_hatch_menu_map = [
                0,1,3,2,4,
                53,5,6,7,8,
                9,10,11,12,13,
                14,15,16,17,18,
                19,20,22,23,24,
                25,27,28,29,30,
                31,32,33,34,35,
                36,37,38,39,40,
                41,42,43,44,45,
                46,49,50,51,52
            ];

            this.patternViewData = [];
            for (var i=0; i<13; i++) {
                for (var j=0; j<4; j++) {
                    var num = i*4+j;
                    this.patternViewData[num] = {offsetx: j*28, offsety: i*28, type: global_hatch_menu_map[num]};
                }
            }
            this.patternViewData.splice(this.patternViewData.length-2, 2);

            for ( var i=0; i<this.patternViewData.length; i++ ) {
                this.patternViewData[i].id = Common.UI.getId();
            }
            this.cmbPattern.menuPicker.store.add(this.patternViewData);
            if (this.cmbPattern.menuPicker.store.length > 0) {
                this.cmbPattern.fillComboView(this.cmbPattern.menuPicker.store.at(0),true);
                this.PatternFillType = this.patternViewData[0].type;
            }

            this.onInitStandartTextures();
            this.onApiAutoShapes(this.btnEditShape.menu.items[1]);
            this.onApiAutoShapes(this.btnEditChangeShape);
            this.UpdateThemeColors();
        },

        onInitStandartTextures: function(texture) {
            var me = this;
            if (texture && texture.length>0){
                me._texturearray = [];
                _.each(texture, function(item){
                    me._texturearray.push({
                        imageUrl: item.get_image(),
                        name   : me.textureNames[item.get_id()],
                        type    : item.get_id(),
//                        allowSelected : false,
                        selected: false
                    });
                });
            }

            if (!me._texturearray || me._texturearray.length<1) return;
            if (!this._initSettings && !this.btnTexture) {
                this.btnTexture = new Common.UI.ComboBox({
                    el: $('#shape-combo-fill-texture'),
                    template: _.template([
                        '<div class="input-group combobox combo-dataview-menu input-group-nr dropdown-toggle" tabindex="0" data-toggle="dropdown">',
                            '<div class="form-control text" style="width: 90px;" data-hint="1" data-hint-direction="bottom" data-hint-offset="big">' + this.textSelectTexture + '</div>',
                            '<div style="display: table-cell;"></div>',
                            '<button type="button" class="btn btn-default">',
                                '<span class="caret"></span>',
                            '</button>',
                        '</div>'
                    ].join(''))
                });
                this.textureMenu = new Common.UI.Menu({
                    items: [
                        { template: _.template('<div id="id-shape-menu-texture" style="width: 233px; margin: 0 5px;"></div>') }
                    ]
                });
                this.textureMenu.render($('#shape-combo-fill-texture'));
                this.fillControls.push(this.btnTexture);

                var onShowBefore = function(menu) {
                    var mnuTexturePicker = new Common.UI.DataView({
                        el: $('#id-shape-menu-texture'),
                        restoreHeight: 174,
                        parentMenu: menu,
                        showLast: false,
                        store: new Common.UI.DataViewStore(me._texturearray || []),
                        itemTemplate: _.template('<div class="item-texture"><img src="<%= imageUrl %>" id="<%= id %>"></div>')
                    });
                    mnuTexturePicker.on('item:click', _.bind(me.onSelectTexture, me));
                    menu.off('show:before', onShowBefore);
                };
                this.textureMenu.on('show:before', onShowBefore);
            }
        },

        onSelectTexture: function(picker, view, record){
            this._fromTextureCmb = true;
            this.cmbFillType.setValue(this._arrFillType[1].value);
            this._fromTextureCmb = false;

            if (this.api) {
                var props = new Asc.asc_CShapeProperty();
                var fill = new Asc.asc_CShapeFill();
                fill.put_type(Asc.c_oAscFill.FILL_TYPE_BLIP);
                fill.put_fill( new Asc.asc_CFillBlip());
                fill.get_fill().put_type(Asc.c_oAscFillBlipType.TILE);
                fill.get_fill().put_texture_id(record.get('type'));
                props.put_fill(fill);
                this.api.ShapeApply(props);
            }
            $(this.btnTexture.el).find('.form-control').prop('innerHTML', record.get('name'));
            this.fireEvent('editcomplete', this);
        },

        onCheckShadow: function(field, newValue, oldValue, eOpts) {
            if (this.api)   {
                var props = new Asc.asc_CShapeProperty();
                props.asc_putShadow((field.getValue()=='checked') ? new Asc.asc_CShadowProperty() : null);
                this.api.ShapeApply(props);
            }
            this.fireEvent('editcomplete', this);
        },

        onApiAutoShapes: function(btnChangeShape) {
            var me = this;
            var onShowBefore = function(menu) {
                me.fillAutoShapes();
                menu.off('show:before', onShowBefore);
            };
            btnChangeShape.menu.on('show:before', onShowBefore);
        },

        fillAutoShapes: function() {
            var me = this,
                recents = Common.localStorage.getItem('pe-recent-shapes'),
                menuitemId = me.canEditPoint ? 'id-edit-shape-menu' : 'id-change-shape-menu';

            var menuitem = new Common.UI.MenuItem({
                template: _.template('<div id="' + menuitemId +'" class="menu-insertshape"></div>')
                });
            me.btnChangeShape.menu.addItem(menuitem);

            me.btnChangeShape.shapePicker = new Common.UI.DataViewShape({
                el: $('#' + menuitemId),
                itemTemplate: _.template('<div class="item-shape" id="<%= id %>"><svg width="20" height="20" class=\"icon\"><use xlink:href=\"#svg-icon-<%= data.shapeType %>\"></use></svg></div>'),
                groups: me.application.getCollection('ShapeGroups'),
                parentMenu: me.btnChangeShape.menu,
                restoreHeight: me.shapeRestoreHeight,
                textRecentlyUsed: me.textRecentlyUsed,
                recentShapes: recents ? JSON.parse(recents) : null,
                hideTextRect: me._state.isFromImage || me._state.isFromSmartArtInternal,
                hideLines: true
            });
            me.btnChangeShape.shapePicker.on('item:click', function(picker, item, record, e) {
                if (me.api) {
                    PE.getController('Toolbar').toolbar.cmbInsertShape.updateComboView(record);
                    me.api.ChangeShapeType(record.get('data').shapeType);
                    me.fireEvent('editcomplete', me);
                }
                if (e.type !== 'click') {
                    var menu = me.canEditPoint ? me.btnEditShape.menu : me.btnEditChangeShape.menu;
                    menu.hide();
                }
            });
        },

        UpdateThemeColors: function() {
            if (this._initSettings) return;
            if (!this.btnBackColor) {
                this.btnBackColor = new Common.UI.ColorButton({
                    parentEl: $('#shape-back-color-btn'),
                    transparent: true,
                    color: 'transparent',
                    eyeDropper: true,
                    dataHint: '1',
                    dataHintDirection: 'bottom',
                    dataHintOffset: 'big'
                });
                this.fillControls.push(this.btnBackColor);
                this.colorsBack = this.btnBackColor.getPicker();
                this.btnBackColor.on('color:select', _.bind(this.onColorsBackSelect, this));
                this.btnBackColor.on('eyedropper:start', _.bind(this.onEyedropperStart, this));
                this.btnBackColor.on('eyedropper:end', _.bind(this.onEyedropperEnd, this));

                this.btnFGColor = new Common.UI.ColorButton({
                    parentEl: $('#shape-foreground-color-btn'),
                    color: '000000',
                    eyeDropper: true,
                    dataHint: '1',
                    dataHintDirection: 'bottom',
                    dataHintOffset: 'big'
                });
                this.fillControls.push(this.btnFGColor);
                this.colorsFG = this.btnFGColor.getPicker();
                this.btnFGColor.on('color:select', _.bind(this.onColorsFGSelect, this));
                this.btnFGColor.on('eyedropper:start', _.bind(this.onEyedropperStart, this));
                this.btnFGColor.on('eyedropper:end', _.bind(this.onEyedropperEnd, this));

                this.btnBGColor = new Common.UI.ColorButton({
                    parentEl: $('#shape-background-color-btn'),
                    color: 'ffffff',
                    eyeDropper: true,
                    dataHint: '1',
                    dataHintDirection: 'bottom',
                    dataHintOffset: 'big'
                });
                this.fillControls.push(this.btnBGColor);
                this.colorsBG = this.btnBGColor.getPicker();
                this.btnBGColor.on('color:select', _.bind(this.onColorsBGSelect, this));
                this.btnBGColor.on('eyedropper:start', _.bind(this.onEyedropperStart, this));
                this.btnBGColor.on('eyedropper:end', _.bind(this.onEyedropperEnd, this));

                this.btnGradColor = new Common.UI.ColorButton({
                    parentEl: $('#shape-gradient-color-btn'),
                    color: '000000',
                    eyeDropper: true,
                    dataHint: '1',
                    dataHintDirection: 'bottom',
                    dataHintOffset: 'big'
                });
                this.fillControls.push(this.btnGradColor);
                this.colorsGrad = this.btnGradColor.getPicker();
                this.btnGradColor.on('color:select', _.bind(this.onColorsGradientSelect, this));
                this.btnGradColor.on('eyedropper:start', _.bind(this.onEyedropperStart, this));
                this.btnGradColor.on('eyedropper:end', _.bind(this.onEyedropperEnd, this));

                this.btnBorderColor = new Common.UI.ColorButton({
                    parentEl: $('#shape-border-color-btn'),
                    color: '000000',
                    eyeDropper: true,
                    dataHint: '1',
                    dataHintDirection: 'bottom',
                    dataHintOffset: 'big'
                });
                this.lockedControls.push(this.btnBorderColor);
                this.colorsBorder = this.btnBorderColor.getPicker();
                this.btnBorderColor.on('color:select', _.bind(this.onColorsBorderSelect, this));
                this.btnBorderColor.on('eyedropper:start', _.bind(this.onEyedropperStart, this));
                this.btnBorderColor.on('eyedropper:end', _.bind(this.onEyedropperEnd, this));
            }

            this.colorsBorder.updateColors(Common.Utils.ThemeColor.getEffectColors(), Common.Utils.ThemeColor.getStandartColors());
            this.colorsBack.updateColors(Common.Utils.ThemeColor.getEffectColors(), Common.Utils.ThemeColor.getStandartColors());
            this.colorsFG.updateColors(Common.Utils.ThemeColor.getEffectColors(), Common.Utils.ThemeColor.getStandartColors());
            this.colorsBG.updateColors(Common.Utils.ThemeColor.getEffectColors(), Common.Utils.ThemeColor.getStandartColors());
            this.colorsGrad.updateColors(Common.Utils.ThemeColor.getEffectColors(), Common.Utils.ThemeColor.getStandartColors());
        },

        onBtnRotateClick: function(btn) {
            var properties = new Asc.asc_CShapeProperty();
            properties.asc_putRotAdd((btn.options.value==1 ? 90 : 270) * 3.14159265358979 / 180);
            this.api.ShapeApply(properties);
            this.fireEvent('editcomplete', this);
        },

        onBtnFlipClick: function(btn) {
            var properties = new Asc.asc_CShapeProperty();
            if (btn.options.value==1)
                properties.asc_putFlipHInvert(true);
            else
                properties.asc_putFlipVInvert(true);
            this.api.ShapeApply(properties);
            this.fireEvent('editcomplete', this);
        },

        toggleBtnEditShape: function()
        {
            this.EditShapeContainer.toggleClass('settings-hidden', !this.canEditPoint);
            this.EditChangeShapeContainer.toggleClass('settings-hidden', this.canEditPoint);
            this.btnChangeShape = this.canEditPoint ? this.btnEditShape.menu.items[1] : this.btnEditChangeShape;
        },

        onShapeEditPoints: function (){
            this.api && this.api.asc_editPointsGeometry();
        },

        _pt2mm: function(value) {
            return (value * 25.4 / 72.0);
        },

        _mm2pt: function(value) {
            return (value * 72.0 / 25.4);
        },

        disableFillPanels: function(disable) {
            if (this._state.DisabledFillPanels!==disable) {
                this._state.DisabledFillPanels = disable;
                _.each(this.fillControls, function(item) {
                    item.setDisabled(disable);
                });
                this.lblTransparencyStart.toggleClass('disabled', disable);
                this.lblTransparencyEnd.toggleClass('disabled', disable);
                this.numGradientAngle.setDisabled(disable || this.GradFillType !== Asc.c_oAscFillGradType.GRAD_LINEAR);
            }
        },

        ShowHideElem: function(value) {
            this.FillColorContainer.toggleClass('settings-hidden', value !== Asc.c_oAscFill.FILL_TYPE_SOLID);
            this.FillImageContainer.toggleClass('settings-hidden', value !== Asc.c_oAscFill.FILL_TYPE_BLIP);
            this.FillPatternContainer.toggleClass('settings-hidden', value !== Asc.c_oAscFill.FILL_TYPE_PATT);
            this.FillGradientContainer.toggleClass('settings-hidden', value !== Asc.c_oAscFill.FILL_TYPE_GRAD);
            this.TransparencyContainer.toggleClass('settings-hidden', (value === Asc.c_oAscFill.FILL_TYPE_NOFILL || value === null));
        },

        setLocked: function (locked) {
            this._locked = locked;
        },

        disableControls: function(disable, disableFill) {
            if (this._initSettings) return;
            
            this.disableFillPanels(disable || disableFill);
            if (this._state.DisabledControls!==disable) {
                this._state.DisabledControls = disable;
                _.each(this.lockedControls, function(item) {
                    item.setDisabled(disable);
                });
                this.linkAdvanced.toggleClass('disabled', disable);
                this.lblLineTransparencyStart.toggleClass('disabled', disable);
                this.lblLineTransparencyEnd.toggleClass('disabled', disable);
            }
            this.btnFlipV.setDisabled(disable || this._state.isFromSmartArtInternal);
            this.btnFlipH.setDisabled(disable || this._state.isFromSmartArtInternal);
        },

        hideShapeOnlySettings: function(value) {
            if (this._state.HideShapeOnlySettings !== value) {
                this._state.HideShapeOnlySettings = value;
                this.ShapeOnlySettings.toggleClass('hidden', value==true);
            }
        },

        hideChangeTypeSettings: function(value) {
            if (this._state.HideChangeTypeSettings !== value) {
                this._state.HideChangeTypeSettings = value;
                this.CanChangeType.toggleClass('hidden', value==true);
            }
        },

        hideRotationSettings: function(value) {
            if (this._state.HideRotationSettings !== value) {
                this._state.HideRotationSettings = value;
                this.RotationSettings.toggleClass('hidden', value==true);
            }
        },

        onPositionChange: function(btn) {
            var pos = btn.getNumberValue();
            if (Common.UI.isRTL()) {
                pos = this.sldrGradient.maxValue - pos;
            }
            var minValue = (this.GradColor.currentIdx-1<0) ? 0 : this.GradColor.values[this.GradColor.currentIdx-1],
                maxValue = (this.GradColor.currentIdx+1<this.GradColor.values.length) ? this.GradColor.values[this.GradColor.currentIdx+1] : 100,
                needSort = pos < minValue || pos > maxValue;
            if (this.api) {
                this.GradColor.values[this.GradColor.currentIdx] = pos;
                var props = new Asc.asc_CShapeProperty();
                var fill = new Asc.asc_CShapeFill();
                fill.put_type(Asc.c_oAscFill.FILL_TYPE_GRAD);
                fill.put_fill( new Asc.asc_CFillGrad());
                fill.get_fill().put_grad_type(this.GradFillType);
                var arr = [];
                this.GradColor.values.forEach(function(item){
                    arr.push(item*1000);
                });
                fill.get_fill().put_positions(arr);
                props.put_fill(fill);
                this.api.ShapeApply(props);

                if (needSort) {
                    this.sldrGradient.sortThumbs();
                    this.sldrGradient.trigger('change', this.sldrGradient);
                    this.sldrGradient.trigger('changecomplete', this.sldrGradient);
                }
            }
        },

        onAddGradientStep: function() {
            if (this.GradColor.colors.length > 9) return;
            var curIndex = this.GradColor.currentIdx;
            var pos = (this.GradColor.values[curIndex] + this.GradColor.values[curIndex < this.GradColor.colors.length - 1 ? curIndex + 1 : curIndex - 1]) / 2;

            this.GradColor.colors[this.GradColor.colors.length] = this.GradColor.colors[curIndex];
            this.GradColor.currentIdx = this.GradColor.colors.length - 1;
            var color = this.sldrGradient.addNewThumb(undefined, pos, curIndex);
            this.GradColor.colors[this.GradColor.currentIdx] = color;

            this.sldrGradient.trigger('change', this.sldrGradient);
            this.sldrGradient.trigger('changecomplete', this.sldrGradient);
        },

        onRemoveGradientStep: function() {
            if (this.GradColor.values.length < 3) return;
            var index = this.GradColor.currentIdx;
            this.GradColor.values.splice(this.GradColor.currentIdx, 1);
            this.sldrGradient.removeThumb(this.GradColor.currentIdx);
            if (_.isUndefined(this.GradColor.currentIdx) || this.GradColor.currentIdx >= this.GradColor.colors.length) {
                var newIndex = index > 0 ? index - 1 : index;
                newIndex = (newIndex === 0 && this.GradColor.values.length > 2) ? this.GradColor.values.length - 2 : newIndex;
                this.GradColor.currentIdx = newIndex;
            }
            this.sldrGradient.setActiveThumb(this.GradColor.currentIdx);
            this.sldrGradient.trigger('change', this.sldrGradient);
            this.sldrGradient.trigger('changecomplete', this.sldrGradient);
        },

        onGradientAngleChange: function(field, newValue, oldValue, eOpts) {
            if (this.api && !this._noApply) {
                var props = new Asc.asc_CShapeProperty();
                var fill = new Asc.asc_CShapeFill();
                fill.put_type(Asc.c_oAscFill.FILL_TYPE_GRAD);
                fill.put_fill( new Asc.asc_CFillGrad());
                fill.get_fill().put_grad_type(this.GradFillType);
                fill.get_fill().put_linear_angle(field.getNumberValue() * 60000);
                fill.get_fill().put_linear_scale(true);
                props.put_fill(fill);
                this.api.ShapeApply(props);
            }
        },

        onEyedropperStart: function (btn) {
            this.api.asc_startEyedropper(_.bind(btn.eyedropperEnd, btn));
            this.fireEvent('eyedropper', true);
        },

        onEyedropperEnd: function () {
            this.fireEvent('eyedropper', false);
        },

        txtNoBorders            : 'No Line',
        strStroke               : 'Stroke',
        strColor                : 'Color',
        strSize                 : 'Size',
        strChange               : 'Change Autoshape',
        strFill                 : 'Fill',
        textColor               : 'Color Fill',
        textImageTexture        : 'Picture or Texture',
        textTexture             : 'From Texture',
        textFromUrl             : 'From URL',
        textFromFile            : 'From File',
        textStretch             : 'Stretch',
        textTile                : 'Tile',
        txtCanvas               : 'Canvas',
        txtCarton               : 'Carton',
        txtDarkFabric           : 'Dark Fabric',
        txtGrain                : 'Grain',
        txtGranite              : 'Granite',
        txtGreyPaper            : 'Grey Paper',
        txtKnit                 : 'Knit',
        txtLeather              : 'Leather',
        txtBrownPaper           : 'Brown Paper',
        txtPapyrus              : 'Papyrus',
        txtWood                 : 'Wood',
        textAdvanced            : 'Show advanced settings',
        strTransparency         : 'Opacity',
        textNoFill              : 'No Fill',
        textSelectTexture       : 'Select',
        textGradientFill: 'Gradient Fill',
        textPatternFill: 'Pattern',
        strBackground: 'Background color',
        strForeground: 'Foreground color',
        strPattern: 'Pattern',
        textEmptyPattern: 'No Pattern',
        textLinear: 'Linear',
        textRadial: 'Radial',
        textDirection: 'Direction',
        textStyle: 'Style',
        textGradient: 'Gradient Points',
        textBorderSizeErr: 'The entered value is incorrect.<br>Please enter a value between 0 pt and 1584 pt.',
        strType: 'Type',
        textRotation: 'Rotation',
        textRotate90: 'Rotate 90°',
        textFlip: 'Flip',
        textHint270: 'Rotate 90° Counterclockwise',
        textHint90: 'Rotate 90° Clockwise',
        textHintFlipV: 'Flip Vertically',
        textHintFlipH: 'Flip Horizontally',
        strShadow: 'Show shadow',
        textFromStorage: 'From Storage',
        textSelectImage: 'Select Picture',
        textPosition: 'Position',
        tipAddGradientPoint: 'Add gradient point',
        tipRemoveGradientPoint: 'Remove gradient point',
        textAngle: 'Angle',
        textRecentlyUsed: 'Recently Used',
        textEditShape: 'Edit shape',
        textEditPoints: 'Edit points'
    }, PE.Views.ShapeSettings || {}));
});<|MERGE_RESOLUTION|>--- conflicted
+++ resolved
@@ -1581,25 +1581,6 @@
             this.lblLineTransparencyStart = $(this.el).find('#shape-line-lbl-transparency-start');
             this.lblLineTransparencyEnd = $(this.el).find('#shape-line-lbl-transparency-end');
 
-<<<<<<< HEAD
-=======
-            this.btnChangeShape = new Common.UI.Button({
-                parentEl: $('#shape-btn-change'),
-                cls: 'btn-icon-default',
-                iconCls: 'btn-change-shape',
-                menu        : new Common.UI.Menu({
-                    menuAlign: 'tr-br',
-                    cls: 'menu-shapes menu-change-shape',
-                    items: []
-                }),
-                scaling: false,
-                dataHint: '1',
-                dataHintDirection: 'bottom',
-                dataHintOffset: 'big'
-            });
-            this.lockedControls.push(this.btnChangeShape);
-
->>>>>>> 4e7d4528
             this.btnRotate270 = new Common.UI.Button({
                 parentEl: $('#shape-button-270', me.$el),
                 cls: 'btn-toolbar',
