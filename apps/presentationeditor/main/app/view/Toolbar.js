/*
 *
 * (c) Copyright Ascensio System SIA 2010-2019
 *
 * This program is a free software product. You can redistribute it and/or
 * modify it under the terms of the GNU Affero General Public License (AGPL)
 * version 3 as published by the Free Software Foundation. In accordance with
 * Section 7(a) of the GNU AGPL its Section 15 shall be amended to the effect
 * that Ascensio System SIA expressly excludes the warranty of non-infringement
 * of any third-party rights.
 *
 * This program is distributed WITHOUT ANY WARRANTY; without even the implied
 * warranty of MERCHANTABILITY or FITNESS FOR A PARTICULAR  PURPOSE. For
 * details, see the GNU AGPL at: http://www.gnu.org/licenses/agpl-3.0.html
 *
 * You can contact Ascensio System SIA at 20A-12 Ernesta Birznieka-Upisha
 * street, Riga, Latvia, EU, LV-1050.
 *
 * The  interactive user interfaces in modified source and object code versions
 * of the Program must display Appropriate Legal Notices, as required under
 * Section 5 of the GNU AGPL version 3.
 *
 * Pursuant to Section 7(b) of the License you must retain the original Product
 * logo when distributing the program. Pursuant to Section 7(e) we decline to
 * grant you any rights under trademark law for use of our trademarks.
 *
 * All the Product's GUI elements, including illustrations and icon sets, as
 * well as technical writing content are licensed under the terms of the
 * Creative Commons Attribution-ShareAlike 4.0 International. See the License
 * terms at http://creativecommons.org/licenses/by-sa/4.0/legalcode
 *
*/
/**
 *  Toolbar.js
 *
 *  Toolbar view
 *
 *  Created by Alexander Yuzhin on 4/16/14
 *  Copyright (c) 2018 Ascensio System SIA. All rights reserved.
 *
 */

define([
    'backbone',
    'text!presentationeditor/main/app/template/Toolbar.template',
    'text!presentationeditor/main/app/template/ToolbarView.template',
    'common/main/lib/collection/Fonts',
    'common/main/lib/component/Button',
    'common/main/lib/component/ComboBox',
    'common/main/lib/component/DataView',
    'common/main/lib/component/ColorPalette',
    'common/main/lib/component/ThemeColorPalette',
    'common/main/lib/component/Menu',
    'common/main/lib/component/DimensionPicker',
    'common/main/lib/component/Window',
    'common/main/lib/component/ComboBoxFonts',
    'common/main/lib/component/ComboDataView'
    ,'common/main/lib/component/SynchronizeTip'
    ,'common/main/lib/component/Mixtbar',
    'common/main/lib/component/ComboDataViewShape'
], function (Backbone, template, template_view) {
    'use strict';

    if (!Common.enumLock)
        Common.enumLock = {};

    var enumLock = {
        paragraphLock:  'para-lock',
        shapeLock:      'shape-lock',
        slideLock:      'slide-lock',
        slideDeleted:   'slide-deleted',
        noSlides:       'no-slides',
        lostConnect:    'disconnect',
        incIndentLock:   'can-inc-indent',
        decIndentLock:   'can-dec-indent',
        hyperlinkLock:   'can-hyperlink',
        undoLock:        'can-undo',
        redoLock:        'can-redo',
        docPropsLock:   'doc-props-lock',
        themeLock:      'theme-lock',
        menuFileOpen:   'menu-file-open',
        noParagraphSelected:  'no-paragraph',
        noObjectSelected:  'no-object',
        disableOnStart: 'on-start',
        cantPrint:      'cant-print',
        noTextSelected:  'no-text',
        inEquation: 'in-equation',
        commentLock: 'can-comment',
        noColumns: 'no-columns',
        transitLock: 'transit-lock',
        inSmartart: 'in-smartart',
        inSmartartInternal: 'in-smartart-internal',
        noGraphic: 'no-graphic',
        noAnimation: 'no-animation',
        noAnimationParam: 'no-animation-params',
        noTriggerObjects: 'no-trigger-objects',
        noMoveAnimationEarlier: 'no-move-animation-earlier',
        noMoveAnimationLater: 'no-move-animation-later',
<<<<<<< HEAD
        noAnimationPreview: 'no-animation-preview'
=======
        noAnimationPreview: 'no-animation-preview',
        noAnimationRepeat: 'no-animation-repeat',
        noAnimationDuration: 'no-animation-duration'
>>>>>>> d2c5b7ff
    };
    for (var key in enumLock) {
        if (enumLock.hasOwnProperty(key)) {
            Common.enumLock[key] = enumLock[key];
        }
    }

    PE.Views.Toolbar =  Common.UI.Mixtbar.extend(_.extend((function(){

        return {
            el: '#toolbar',

            // Delegated events for creating new items, and clearing completed ones.
            events: {
                //
            },

            initialize: function () {
                var me = this;

                me.paragraphControls = [];
                me.shapeControls = [];
                me.slideOnlyControls = [];
                me.synchTooltip = undefined;
                me.needShowSynchTip = false;

                me.SchemeNames = [me.txtScheme22,
                    me.txtScheme1, me.txtScheme2, me.txtScheme3, me.txtScheme4, me.txtScheme5,
                    me.txtScheme6, me.txtScheme7, me.txtScheme8, me.txtScheme9, me.txtScheme10,
                    me.txtScheme11, me.txtScheme12, me.txtScheme13, me.txtScheme14, me.txtScheme15,
                    me.txtScheme16, me.txtScheme17, me.txtScheme18, me.txtScheme19, me.txtScheme20,
                    me.txtScheme21
                ];
                me._state = {
                    hasCollaborativeChanges: undefined
                };
                me.binding = {};

                Common.NotificationCenter.on('app:ready', me.onAppReady.bind(this));
                return this;
            },

            applyLayout: function (config) {
                var me = this;
                me.lockControls = [];
                if ( config.isEdit ) {
                    Common.UI.Mixtbar.prototype.initialize.call(this, {
                            template: _.template(template),
                            tabs: [
                                {caption: me.textTabFile, action: 'file', extcls: 'canedit', layoutname: 'toolbar-file', haspanel:false, dataHintTitle: 'F'},
                                {caption: me.textTabHome, action: 'home', extcls: 'canedit', dataHintTitle: 'H'},
                                {caption: me.textTabInsert, action: 'ins', extcls: 'canedit', dataHintTitle: 'I'},
                                {caption: me.textTabTransitions, action: 'transit', extcls: 'canedit', dataHintTitle: 'N'},
<<<<<<< HEAD
                                {caption: me.textTabAnimation, action: 'animate', extcls: 'canedit', dataHintTitle: 'A'}
                                // undefined, undefined, undefined,
=======
                                {caption: me.textTabAnimation, action: 'animate', extcls: 'canedit', dataHintTitle: 'A'},
                                undefined, undefined,
                                {caption: me.textTabView, action: 'view', extcls: 'canedit', layoutname: 'toolbar-view', dataHintTitle: 'W'}
>>>>>>> d2c5b7ff
                            ]
                        }
                    );

                    me.btnSaveCls = 'btn-save';
                    me.btnSaveTip = this.tipSave + Common.Utils.String.platformKey('Ctrl+S');

                    /**
                     * UI Components
                     */
                    var _set = Common.enumLock;

                    me.btnChangeSlide = new Common.UI.Button({
                        id: 'id-toolbar-button-change-slide',
                        cls: 'btn-toolbar',
                        iconCls: 'toolbar__icon btn-changeslide',
                        lock: [_set.menuFileOpen, _set.slideDeleted, _set.slideLock, _set.lostConnect, _set.noSlides, _set.disableOnStart],
                        menu: true,
                        dataHint: '1',
                        dataHintDirection: 'top',
                        dataHintOffset: '0, -6'
                    });
                    me.slideOnlyControls.push(me.btnChangeSlide);

                    me.btnPreview = new Common.UI.Button({
                        id: 'id-toolbar-button-preview',
                        cls: 'btn-toolbar',
                        iconCls: 'toolbar__icon btn-preview',
                        lock: [_set.menuFileOpen, _set.slideDeleted, _set.noSlides, _set.disableOnStart],
                        split: true,
                        menu: new Common.UI.Menu({
                            items: [
                                {caption: this.textShowBegin, value: 0},
                                {caption: this.textShowCurrent, value: 1},
                                {caption: this.textShowPresenterView, value: 2},
                                {caption: '--'},
                                me.mnuShowSettings = new Common.UI.MenuItem({
                                    caption: this.textShowSettings,
                                    value: 3,
                                    lock: [_set.lostConnect]
                                })
                            ]
                        }),
                        dataHint: '1',
                        dataHintDirection: 'bottom',
                        dataHintOffset: '0, -16'
                    });
                    me.slideOnlyControls.push(me.btnPreview);

                    me.btnPrint = new Common.UI.Button({
                        id: 'id-toolbar-btn-print',
                        cls: 'btn-toolbar',
                        iconCls: 'toolbar__icon btn-print no-mask',
                        lock: [_set.slideDeleted, _set.noSlides, _set.cantPrint, _set.disableOnStart],
                        signals: ['disabled'],
                        dataHint: '1',
                        dataHintDirection: 'top',
                        dataHintTitle: 'P'
                    });
                    me.slideOnlyControls.push(me.btnPrint);

                    me.btnSave = new Common.UI.Button({
                        id: 'id-toolbar-btn-save',
                        cls: 'btn-toolbar',
                        iconCls: 'toolbar__icon no-mask ' + me.btnSaveCls,
                        lock: [_set.lostConnect],
                        signals: ['disabled'],
                        dataHint: '1',
                        dataHintDirection: 'bottom',
                        dataHintTitle: 'S'
                    });
                    me.btnCollabChanges = me.btnSave;

                    me.btnUndo = new Common.UI.Button({
                        id: 'id-toolbar-btn-undo',
                        cls: 'btn-toolbar',
                        iconCls: 'toolbar__icon btn-undo',
                        lock: [_set.undoLock, _set.slideDeleted, _set.lostConnect, _set.disableOnStart],
                        signals: ['disabled'],
                        dataHint: '1',
                        dataHintDirection: 'bottom',
                        dataHintTitle: 'Z'
                    });
                    me.slideOnlyControls.push(me.btnUndo);

                    me.btnRedo = new Common.UI.Button({
                        id: 'id-toolbar-btn-redo',
                        cls: 'btn-toolbar',
                        iconCls: 'toolbar__icon btn-redo',
                        lock: [_set.redoLock, _set.slideDeleted, _set.lostConnect, _set.disableOnStart],
                        signals: ['disabled'],
                        dataHint: '1',
                        dataHintDirection: 'bottom',
                        dataHintTitle: 'Y'
                    });
                    me.slideOnlyControls.push(me.btnRedo);

                    me.btnCopy = new Common.UI.Button({
                        id: 'id-toolbar-btn-copy',
                        cls: 'btn-toolbar',
                        iconCls: 'toolbar__icon btn-copy',
                        lock: [_set.slideDeleted, _set.lostConnect, _set.noSlides, _set.disableOnStart],
                        dataHint: '1',
                        dataHintDirection: 'top',
                        dataHintTitle: 'C'
                    });
                    me.slideOnlyControls.push(me.btnCopy);

                    me.btnPaste = new Common.UI.Button({
                        id: 'id-toolbar-btn-paste',
                        cls: 'btn-toolbar',
                        iconCls: 'toolbar__icon btn-paste',
                        lock: [_set.slideDeleted, _set.paragraphLock, _set.lostConnect, _set.noSlides],
                        dataHint: '1',
                        dataHintDirection: 'top',
                        dataHintTitle: 'V'
                    });
                    me.paragraphControls.push(me.btnPaste);

                    me.cmbFontName = new Common.UI.ComboBoxFonts({
                        cls: 'input-group-nr',
                        menuCls: 'scrollable-menu',
                        menuStyle: 'min-width: 325px;',
                        hint: me.tipFontName,
                        lock: [_set.slideDeleted, _set.paragraphLock, _set.lostConnect, _set.noSlides, _set.noTextSelected, _set.shapeLock],
                        store: new Common.Collections.Fonts(),
                        dataHint: '1',
                        dataHintDirection: 'top'
                    });
                    me.paragraphControls.push(me.cmbFontName);

                    me.cmbFontSize = new Common.UI.ComboBox({
                        cls: 'input-group-nr',
                        menuStyle: 'min-width: 55px;',
                        hint: me.tipFontSize,
                        lock: [_set.slideDeleted, _set.paragraphLock, _set.lostConnect, _set.noSlides, _set.noTextSelected, _set.shapeLock],
                        data: [
                            {value: 8, displayValue: "8"},
                            {value: 9, displayValue: "9"},
                            {value: 10, displayValue: "10"},
                            {value: 11, displayValue: "11"},
                            {value: 12, displayValue: "12"},
                            {value: 14, displayValue: "14"},
                            {value: 16, displayValue: "16"},
                            {value: 18, displayValue: "18"},
                            {value: 20, displayValue: "20"},
                            {value: 22, displayValue: "22"},
                            {value: 24, displayValue: "24"},
                            {value: 26, displayValue: "26"},
                            {value: 28, displayValue: "28"},
                            {value: 36, displayValue: "36"},
                            {value: 48, displayValue: "48"},
                            {value: 72, displayValue: "72"},
                            {value: 96, displayValue: "96"}
                        ],
                        dataHint: '1',
                        dataHintDirection: 'top'
                    });
                    me.paragraphControls.push(me.cmbFontSize);

                    me.btnIncFontSize = new Common.UI.Button({
                        id: 'id-toolbar-btn-incfont',
                        cls: 'btn-toolbar',
                        iconCls: 'toolbar__icon btn-incfont',
                        lock: [_set.slideDeleted, _set.paragraphLock, _set.lostConnect, _set.noSlides, _set.noTextSelected, _set.shapeLock],
                        dataHint: '1',
                        dataHintDirection: 'top'
                    });
                    me.paragraphControls.push(me.btnIncFontSize);

                    me.btnDecFontSize = new Common.UI.Button({
                        id: 'id-toolbar-btn-decfont',
                        cls: 'btn-toolbar',
                        iconCls: 'toolbar__icon btn-decfont',
                        lock: [_set.slideDeleted, _set.paragraphLock, _set.lostConnect, _set.noSlides, _set.noTextSelected, _set.shapeLock],
                        dataHint: '1',
                        dataHintDirection: 'top'
                    });
                    me.paragraphControls.push(me.btnDecFontSize);

                    me.btnBold = new Common.UI.Button({
                        id: 'id-toolbar-btn-bold',
                        cls: 'btn-toolbar',
                        iconCls: 'toolbar__icon btn-bold',
                        lock: [_set.slideDeleted, _set.paragraphLock, _set.lostConnect, _set.noSlides, _set.noTextSelected, _set.shapeLock],
                        enableToggle: true,
                        dataHint: '1',
                        dataHintDirection: 'bottom'
                    });
                    me.paragraphControls.push(me.btnBold);

                    me.btnItalic = new Common.UI.Button({
                        id: 'id-toolbar-btn-italic',
                        cls: 'btn-toolbar',
                        iconCls: 'toolbar__icon btn-italic',
                        lock: [_set.slideDeleted, _set.paragraphLock, _set.lostConnect, _set.noSlides, _set.noTextSelected, _set.shapeLock],
                        enableToggle: true,
                        dataHint: '1',
                        dataHintDirection: 'bottom'
                    });
                    me.paragraphControls.push(me.btnItalic);

                    me.btnUnderline = new Common.UI.Button({
                        id: 'id-toolbar-btn-underline',
                        cls: 'btn-toolbar',
                        iconCls: 'toolbar__icon btn-underline',
                        lock: [_set.slideDeleted, _set.paragraphLock, _set.lostConnect, _set.noSlides, _set.noTextSelected, _set.shapeLock],
                        enableToggle: true,
                        dataHint: '1',
                        dataHintDirection: 'bottom'
                    });
                    me.paragraphControls.push(me.btnUnderline);

                    me.btnStrikeout = new Common.UI.Button({
                        id: 'id-toolbar-btn-strikeout',
                        cls: 'btn-toolbar',
                        iconCls: 'toolbar__icon btn-strikeout',
                        lock: [_set.slideDeleted, _set.paragraphLock, _set.lostConnect, _set.noSlides, _set.noTextSelected, _set.shapeLock],
                        enableToggle: true,
                        dataHint: '1',
                        dataHintDirection: 'bottom'
                    });
                    me.paragraphControls.push(me.btnStrikeout);

                    me.btnSuperscript = new Common.UI.Button({
                        id: 'id-toolbar-btn-superscript',
                        cls: 'btn-toolbar',
                        iconCls: 'toolbar__icon btn-superscript',
                        lock: [_set.slideDeleted, _set.paragraphLock, _set.lostConnect, _set.noSlides, _set.noTextSelected, _set.shapeLock, _set.inEquation],
                        enableToggle: true,
                        toggleGroup: 'superscriptGroup',
                        dataHint: '1',
                        dataHintDirection: 'bottom'
                    });
                    me.paragraphControls.push(me.btnSuperscript);

                    me.btnSubscript = new Common.UI.Button({
                        id: 'id-toolbar-btn-subscript',
                        cls: 'btn-toolbar',
                        iconCls: 'toolbar__icon btn-subscript',
                        lock: [_set.slideDeleted, _set.paragraphLock, _set.lostConnect, _set.noSlides, _set.noTextSelected, _set.shapeLock, _set.inEquation],
                        enableToggle: true,
                        toggleGroup: 'superscriptGroup',
                        dataHint: '1',
                        dataHintDirection: 'bottom'
                    });
                    me.paragraphControls.push(me.btnSubscript);

                    me.btnHighlightColor = new Common.UI.ButtonColored({
                        id: 'id-toolbar-btn-highlight',
                        cls: 'btn-toolbar',
                        iconCls: 'toolbar__icon btn-highlight',
                        enableToggle: true,
                        allowDepress: true,
                        split: true,
                        lock: [_set.slideDeleted, _set.paragraphLock, _set.lostConnect, _set.noSlides, _set.noTextSelected, _set.shapeLock, _set.inSmartart, _set.inSmartartInternal],
                        menu: new Common.UI.Menu({
                            style: 'min-width: 100px;',
                            items: [
                                {template: _.template('<div id="id-toolbar-menu-highlight" style="width: 120px; height: 120px; margin: 10px;"></div>')},
                                {caption: '--'},
                                me.mnuHighlightTransparent = new Common.UI.MenuItem({
                                    caption: me.strMenuNoFill,
                                    checkable: true
                                })
                            ]
                        }),
                        dataHint: '1',
                        dataHintDirection: 'bottom',
                        dataHintOffset: '0, -16'
                    });
                    me.paragraphControls.push(me.btnHighlightColor);

                    me.btnFontColor = new Common.UI.ButtonColored({
                        id: 'id-toolbar-btn-fontcolor',
                        cls: 'btn-toolbar',
                        iconCls: 'toolbar__icon btn-fontcolor',
                        lock: [_set.slideDeleted, _set.paragraphLock, _set.lostConnect, _set.noSlides, _set.noTextSelected, _set.shapeLock],
                        split: true,
                        menu: true,
                        dataHint: '1',
                        dataHintDirection: 'bottom',
                        dataHintOffset: '0, -16'
                    });
                    me.paragraphControls.push(me.btnFontColor);

                    me.btnChangeCase = new Common.UI.Button({
                        id: 'id-toolbar-btn-case',
                        cls: 'btn-toolbar',
                        iconCls: 'toolbar__icon btn-change-case',
                        lock: [_set.slideDeleted, _set.paragraphLock, _set.lostConnect, _set.noSlides, _set.noTextSelected, _set.shapeLock],
                        menu: new Common.UI.Menu({
                            items: [
                                {caption: me.mniSentenceCase, value: Asc.c_oAscChangeTextCaseType.SentenceCase},
                                {caption: me.mniLowerCase, value: Asc.c_oAscChangeTextCaseType.LowerCase},
                                {caption: me.mniUpperCase, value: Asc.c_oAscChangeTextCaseType.UpperCase},
                                {caption: me.mniCapitalizeWords, value: Asc.c_oAscChangeTextCaseType.CapitalizeWords},
                                {caption: me.mniToggleCase, value: Asc.c_oAscChangeTextCaseType.ToggleCase}
                            ]
                        }),
                        dataHint: '1',
                        dataHintDirection: 'top',
                        dataHintOffset: '0, -6'
                    });
                    me.paragraphControls.push(me.btnChangeCase);
                    me.mnuChangeCase = me.btnChangeCase.menu;

                    me.btnClearStyle = new Common.UI.Button({
                        id: 'id-toolbar-btn-clearstyle',
                        cls: 'btn-toolbar',
                        iconCls: 'toolbar__icon btn-clearstyle',
                        lock: [_set.slideDeleted, _set.paragraphLock, _set.lostConnect, _set.noSlides, _set.noParagraphSelected],
                        dataHint: '1',
                        dataHintDirection: 'top'
                    });
                    me.paragraphControls.push(me.btnClearStyle);

                    me.btnCopyStyle = new Common.UI.Button({
                        id: 'id-toolbar-btn-copystyle',
                        cls: 'btn-toolbar',
                        iconCls: 'toolbar__icon btn-copystyle',
                        lock: [_set.slideDeleted, _set.lostConnect, _set.noSlides, _set.noParagraphSelected, _set.disableOnStart],
                        enableToggle: true,
                        dataHint: '1',
                        dataHintDirection: 'bottom'
                    });
                    me.slideOnlyControls.push(me.btnCopyStyle);

                    me.btnMarkers = new Common.UI.Button({
                        id: 'id-toolbar-btn-markers',
                        cls: 'btn-toolbar',
                        iconCls: 'toolbar__icon btn-setmarkers',
                        lock: [_set.slideDeleted, _set.paragraphLock, _set.lostConnect, _set.noSlides, _set.noParagraphSelected, _set.inSmartart, _set.inSmartartInternal],
                        enableToggle: true,
                        toggleGroup: 'markersGroup',
                        split: true,
                        menu: true,
                        dataHint: '1',
                        dataHintDirection: 'top',
                        dataHintOffset: '0, -16'
                    });
                    me.paragraphControls.push(me.btnMarkers);

                    me.btnNumbers = new Common.UI.Button({
                        id: 'id-toolbar-btn-numbering',
                        cls: 'btn-toolbar',
                        iconCls: 'toolbar__icon btn-numbering',
                        lock: [_set.slideDeleted, _set.paragraphLock, _set.lostConnect, _set.noSlides, _set.noParagraphSelected, _set.inSmartart, _set.inSmartartInternal],
                        enableToggle: true,
                        toggleGroup: 'markersGroup',
                        split: true,
                        menu: true,
                        dataHint: '1',
                        dataHintDirection: 'top',
                        dataHintOffset: '0, -16'
                    });
                    me.paragraphControls.push(me.btnNumbers);

                    var clone = function (source) {
                        var obj = {};
                        for (var prop in source)
                            obj[prop] = (typeof(source[prop]) == 'object') ? clone(source[prop]) : source[prop];
                        return obj;
                    };

                    this.mnuMarkersPicker = {
                        conf: {index: 0},
                        selectByIndex: function (idx) {
                            this.conf.index = idx;
                        }
                    };
                    this.mnuNumbersPicker = clone(this.mnuMarkersPicker);

                    me.btnHorizontalAlign = new Common.UI.Button({
                        id: 'id-toolbar-btn-halign',
                        cls: 'btn-toolbar',
                        iconCls: 'toolbar__icon btn-align-left',
                        icls: 'btn-align-left',
                        lock: [_set.slideDeleted, _set.paragraphLock, _set.lostConnect, _set.noSlides, _set.noParagraphSelected],
                        menu: new Common.UI.Menu({
                            items: [
                                {
                                    caption: me.textAlignLeft + Common.Utils.String.platformKey('Ctrl+L'),
                                    iconCls: 'menu__icon btn-align-left',
                                    icls: 'btn-align-left',
                                    checkable: true,
                                    checkmark: false,
                                    toggleGroup: 'halignGroup',
                                    checked: true,
                                    value: 1
                                },
                                {
                                    caption: me.textAlignCenter + Common.Utils.String.platformKey('Ctrl+E'),
                                    iconCls: 'menu__icon btn-align-center',
                                    icls: 'btn-align-center',
                                    checkable: true,
                                    checkmark: false,
                                    toggleGroup: 'halignGroup',
                                    value: 2
                                },
                                {
                                    caption: me.textAlignRight + Common.Utils.String.platformKey('Ctrl+R'),
                                    iconCls: 'menu__icon btn-align-right',
                                    icls: 'btn-align-right',
                                    checkable: true,
                                    checkmark: false,
                                    toggleGroup: 'halignGroup',
                                    value: 0
                                },
                                {
                                    caption: me.textAlignJust + Common.Utils.String.platformKey('Ctrl+J'),
                                    iconCls: 'menu__icon btn-align-just',
                                    icls: 'btn-align-just',
                                    checkable: true,
                                    checkmark: false,
                                    toggleGroup: 'halignGroup',
                                    value: 3
                                }
                            ]
                        }),
                        dataHint: '1',
                        dataHintDirection: 'bottom',
                        dataHintOffset: '0, -6'
                    });
                    me.paragraphControls.push(me.btnHorizontalAlign);

                    me.btnVerticalAlign = new Common.UI.Button({
                        id: 'id-toolbar-btn-valign',
                        cls: 'btn-toolbar',
                        lock: [_set.slideDeleted, _set.paragraphLock, _set.lostConnect, _set.noSlides, _set.noParagraphSelected, _set.noObjectSelected],
                        iconCls: 'toolbar__icon btn-align-middle',
                        icls: 'btn-align-middle',
                        menu: new Common.UI.Menu({
                            items: [
                                {
                                    caption: me.textAlignTop,
                                    iconCls: 'menu__icon btn-align-top',
                                    icls: 'btn-align-top',
                                    checkable: true,
                                    checkmark: false,
                                    toggleGroup: 'valignGroup',
                                    value: Asc.c_oAscVAlign.Top
                                },
                                {
                                    caption: me.textAlignMiddle,
                                    iconCls: 'menu__icon btn-align-middle',
                                    icls: 'btn-align-middle',
                                    checkable: true,
                                    checkmark: false,
                                    toggleGroup: 'valignGroup',
                                    value: Asc.c_oAscVAlign.Center,
                                    checked: true
                                },
                                {
                                    caption: me.textAlignBottom,
                                    iconCls: 'menu__icon btn-align-bottom',
                                    icls: 'btn-align-bottom',
                                    checkable: true,
                                    checkmark: false,
                                    toggleGroup: 'valignGroup',
                                    value: Asc.c_oAscVAlign.Bottom
                                }
                            ]
                        }),
                        dataHint: '1',
                        dataHintDirection: 'bottom',
                        dataHintOffset: '0, -6'
                    });
                    me.paragraphControls.push(me.btnVerticalAlign);

                    me.btnDecLeftOffset = new Common.UI.Button({
                        id: 'id-toolbar-btn-decoffset',
                        cls: 'btn-toolbar',
                        iconCls: 'toolbar__icon btn-decoffset',
                        lock: [_set.decIndentLock, _set.slideDeleted, _set.paragraphLock, _set.lostConnect, _set.noSlides, _set.noParagraphSelected, _set.inSmartart, _set.inSmartartInternal],
                        dataHint: '1',
                        dataHintDirection: 'top'
                    });
                    me.paragraphControls.push(me.btnDecLeftOffset);

                    me.btnIncLeftOffset = new Common.UI.Button({
                        id: 'id-toolbar-btn-incoffset',
                        cls: 'btn-toolbar',
                        iconCls: 'toolbar__icon btn-incoffset',
                        lock: [_set.incIndentLock, _set.slideDeleted, _set.paragraphLock, _set.lostConnect, _set.noSlides, _set.noParagraphSelected, _set.inSmartart, _set.inSmartartInternal],
                        dataHint: '1',
                        dataHintDirection: 'top'
                    });
                    me.paragraphControls.push(me.btnIncLeftOffset);

                    me.btnLineSpace = new Common.UI.Button({
                        id: 'id-toolbar-btn-linespace',
                        cls: 'btn-toolbar',
                        iconCls: 'toolbar__icon btn-linespace',
                        lock: [_set.slideDeleted, _set.paragraphLock, _set.lostConnect, _set.noSlides, _set.noParagraphSelected],
                        menu: new Common.UI.Menu({
                            style: 'min-width: 60px;',
                            items: [
                                {caption: '1.0', value: 1.0, checkable: true, toggleGroup: 'linesize'},
                                {caption: '1.15', value: 1.15, checkable: true, toggleGroup: 'linesize'},
                                {caption: '1.5', value: 1.5, checkable: true, toggleGroup: 'linesize'},
                                {caption: '2.0', value: 2.0, checkable: true, toggleGroup: 'linesize'},
                                {caption: '2.5', value: 2.5, checkable: true, toggleGroup: 'linesize'},
                                {caption: '3.0', value: 3.0, checkable: true, toggleGroup: 'linesize'}
                            ]
                        }),
                        dataHint: '1',
                        dataHintDirection: 'bottom',
                        dataHintOffset: '0, -6'
                    });
                    me.paragraphControls.push(me.btnLineSpace);

                    me.btnColumns = new Common.UI.Button({
                        id: 'id-toolbar-btn-columns',
                        cls: 'btn-toolbar',
                        iconCls: 'toolbar__icon columns-two',
                        lock: [_set.slideDeleted, _set.paragraphLock, _set.lostConnect, _set.noSlides, _set.noParagraphSelected, _set.noColumns],
                        menu: new Common.UI.Menu({
                            cls: 'ppm-toolbar shifted-right',
                            items: [
                                {
                                    caption: this.textColumnsOne,
                                    iconCls: 'menu__icon columns-one',
                                    checkable: true,
                                    checkmark: false,
                                    toggleGroup: 'menuColumns',
                                    value: 0
                                },
                                {
                                    caption: this.textColumnsTwo,
                                    iconCls: 'menu__icon columns-two',
                                    checkable: true,
                                    checkmark: false,
                                    toggleGroup: 'menuColumns',
                                    value: 1
                                },
                                {
                                    caption: this.textColumnsThree,
                                    iconCls: 'menu__icon columns-three',
                                    checkable: true,
                                    checkmark: false,
                                    toggleGroup: 'menuColumns',
                                    value: 2
                                },
                                {caption: '--'},
                                {caption: this.textColumnsCustom, value: 'advanced'}
                            ]
                        }),
                        dataHint: '1',
                        dataHintDirection: 'bottom',
                        dataHintOffset: '0, -6'
                    });
                    me.paragraphControls.push(me.btnColumns);

                    me.btnInsertTable = new Common.UI.Button({
                        id: 'tlbtn-inserttable',
                        cls: 'btn-toolbar x-huge icon-top',
                        iconCls: 'toolbar__icon btn-inserttable',
                        caption: me.capInsertTable,
                        lock: [_set.slideDeleted, _set.lostConnect, _set.noSlides, _set.disableOnStart],
                        menu: new Common.UI.Menu({
                            cls: 'shifted-left',
                            items: [
                                {template: _.template('<div id="id-toolbar-menu-tablepicker" class="dimension-picker" style="margin: 5px 10px;"></div>')},
                                {caption: me.mniCustomTable, value: 'custom'}
                            ]
                        }),
                        dataHint: '1',
                        dataHintDirection: 'bottom',
                        dataHintOffset: 'small'
                    });
                    me.slideOnlyControls.push(me.btnInsertTable);

                    me.btnInsertChart = new Common.UI.Button({
                        id: 'tlbtn-insertchart',
                        cls: 'btn-toolbar x-huge icon-top',
                        iconCls: 'toolbar__icon btn-insertchart',
                        caption: me.capInsertChart,
                        lock: [_set.slideDeleted, _set.lostConnect, _set.noSlides, _set.disableOnStart],
                        menu: true,
                        dataHint: '1',
                        dataHintDirection: 'bottom',
                        dataHintOffset: 'small'
                    });
                    me.slideOnlyControls.push(me.btnInsertChart);

                    me.btnInsertEquation = new Common.UI.Button({
                        id: 'tlbtn-insertequation',
                        cls: 'btn-toolbar x-huge icon-top',
                        iconCls: 'toolbar__icon btn-insertequation',
                        caption: me.capInsertEquation,
                        lock: [_set.slideDeleted, _set.lostConnect, _set.noSlides, _set.disableOnStart],
                        split: true,
                        menu: new Common.UI.Menu({cls: 'menu-shapes'}),
                        dataHint: '1',
                        dataHintDirection: 'bottom',
                        dataHintOffset: 'small'
                    });
                    me.slideOnlyControls.push(this.btnInsertEquation);

                    me.btnInsertSymbol = new Common.UI.Button({
                        id: 'tlbtn-insertsymbol',
                        cls: 'btn-toolbar x-huge icon-top',
                        iconCls: 'toolbar__icon btn-symbol',
                        caption: me.capBtnInsSymbol,
                        lock: [_set.slideDeleted, _set.paragraphLock, _set.lostConnect, _set.noSlides, _set.noParagraphSelected],
                        dataHint: '1',
                        dataHintDirection: 'bottom',
                        dataHintOffset: 'small'
                    });
                    me.paragraphControls.push(me.btnInsertSymbol);

                    me.btnInsertHyperlink = new Common.UI.Button({
                        id: 'tlbtn-insertlink',
                        cls: 'btn-toolbar x-huge icon-top',
                        iconCls: 'toolbar__icon btn-inserthyperlink',
                        caption: me.capInsertHyperlink,
                        lock: [_set.hyperlinkLock, _set.slideDeleted, _set.paragraphLock, _set.lostConnect, _set.noSlides, _set.noParagraphSelected],
                        dataHint: '1',
                        dataHintDirection: 'bottom',
                        dataHintOffset: 'small'
                    });
                    me.paragraphControls.push(me.btnInsertHyperlink);

                    me.btnInsertTextArt = new Common.UI.Button({
                        id: 'tlbtn-inserttextart',
                        cls: 'btn-toolbar x-huge icon-top',
                        iconCls: 'toolbar__icon btn-textart',
                        caption: me.capInsertTextArt,
                        lock: [_set.slideDeleted, _set.lostConnect, _set.noSlides, _set.disableOnStart],
                        menu: new Common.UI.Menu({
                            cls: 'menu-shapes',
                            items: [
                                {template: _.template('<div id="view-insert-art" style="width: 239px; margin-left: 5px;"></div>')}
                            ]
                        }),
                        dataHint: '1',
                        dataHintDirection: 'bottom',
                        dataHintOffset: 'small'
                    });
                    me.slideOnlyControls.push(me.btnInsertTextArt);

                    me.btnEditHeader = new Common.UI.Button({
                        id: 'id-toolbar-btn-editheader',
                        cls: 'btn-toolbar x-huge icon-top',
                        iconCls: 'toolbar__icon btn-editheader',
                        caption: me.capBtnInsHeader,
                        lock: [_set.slideDeleted, _set.lostConnect, _set.noSlides, _set.disableOnStart],
                        dataHint: '1',
                        dataHintDirection: 'bottom',
                        dataHintOffset: 'small'
                    });
                    me.slideOnlyControls.push(me.btnEditHeader);

                    me.btnInsDateTime = new Common.UI.Button({
                        id: 'id-toolbar-btn-datetime',
                        cls: 'btn-toolbar x-huge icon-top',
                        iconCls: 'toolbar__icon btn-datetime',
                        caption: me.capBtnDateTime,
                        lock: [_set.slideDeleted, _set.lostConnect, _set.noSlides, _set.paragraphLock, _set.disableOnStart],
                        dataHint: '1',
                        dataHintDirection: 'bottom',
                        dataHintOffset: 'small'
                    });
                    me.slideOnlyControls.push(me.btnInsDateTime);

                    me.btnInsSlideNum = new Common.UI.Button({
                        id: 'id-toolbar-btn-slidenum',
                        cls: 'btn-toolbar x-huge icon-top',
                        iconCls: 'toolbar__icon btn-pagenum',
                        caption: me.capBtnSlideNum,
                        lock: [_set.slideDeleted, _set.lostConnect, _set.noSlides, _set.paragraphLock, _set.disableOnStart],
                        dataHint: '1',
                        dataHintDirection: 'bottom',
                        dataHintOffset: 'small'
                    });
                    me.slideOnlyControls.push(me.btnInsSlideNum);

                    if (window["AscDesktopEditor"] && window["AscDesktopEditor"]["IsSupportMedia"] && window["AscDesktopEditor"]["IsSupportMedia"]()) {
                        me.btnInsAudio = new Common.UI.Button({
                            id: 'tlbtn-insaudio',
                            cls: 'btn-toolbar x-huge icon-top',
                            iconCls: 'toolbar__icon btn-audio',
                            caption: me.capInsertAudio,
                            lock: [_set.slideDeleted, _set.lostConnect, _set.noSlides, _set.disableOnStart]
                        });
                        me.slideOnlyControls.push(me.btnInsAudio);

                        me.btnInsVideo = new Common.UI.Button({
                            id: 'tlbtn-insvideo',
                            cls: 'btn-toolbar x-huge icon-top',
                            iconCls: 'toolbar__icon btn-video',
                            caption: me.capInsertVideo,
                            lock: [_set.slideDeleted, _set.lostConnect, _set.noSlides, _set.disableOnStart]
                        });
                        me.slideOnlyControls.push(me.btnInsVideo);
                    }

                    me.btnColorSchemas = new Common.UI.Button({
                        id: 'id-toolbar-btn-colorschemas',
                        cls: 'btn-toolbar',
                        iconCls: 'toolbar__icon btn-colorschemas',
                        lock: [_set.themeLock, _set.slideDeleted, _set.lostConnect, _set.noSlides, _set.disableOnStart],
                        menu: new Common.UI.Menu({
                            cls: 'shifted-left',
                            items: [],
                            restoreHeight: true
                        }),
                        dataHint: '1',
                        dataHintDirection: 'top',
                        dataHintOffset: '0, -6'
                    });
                    me.slideOnlyControls.push(me.btnColorSchemas);

                    me.mniAlignToSlide = new Common.UI.MenuItem({
                        caption: me.txtSlideAlign,
                        checkable: true,
                        toggleGroup: 'slidealign',
                        value: -1
                    }).on('click', function (mnu) {
                        Common.Utils.InternalSettings.set("pe-align-to-slide", true);
                    });
                    me.mniAlignObjects = new Common.UI.MenuItem({
                        caption: me.txtObjectsAlign,
                        checkable: true,
                        toggleGroup: 'slidealign',
                        value: -1
                    }).on('click', function (mnu) {
                        Common.Utils.InternalSettings.set("pe-align-to-slide", false);
                    });

                    me.mniDistribHor = new Common.UI.MenuItem({
                        caption: me.txtDistribHor,
                        iconCls: 'menu__icon shape-distribute-hor',
                        value: 6
                    });
                    me.mniDistribVert = new Common.UI.MenuItem({
                        caption: me.txtDistribVert,
                        iconCls: 'menu__icon shape-distribute-vert',
                        value: 7
                    });

                    me.btnShapeAlign = new Common.UI.Button({
                        id: 'id-toolbar-btn-shape-align',
                        cls: 'btn-toolbar',
                        iconCls: 'toolbar__icon shape-align-left',
                        lock: [_set.slideDeleted, _set.shapeLock, _set.lostConnect, _set.noSlides, _set.noObjectSelected, _set.disableOnStart],
                        menu: new Common.UI.Menu({
                            cls: 'shifted-right',
                            items: [
                                {
                                    caption: me.textShapeAlignLeft,
                                    iconCls: 'menu__icon shape-align-left',
                                    value: Asc.c_oAscAlignShapeType.ALIGN_LEFT
                                },
                                {
                                    caption: me.textShapeAlignCenter,
                                    iconCls: 'menu__icon shape-align-center',
                                    value: Asc.c_oAscAlignShapeType.ALIGN_CENTER
                                },
                                {
                                    caption: me.textShapeAlignRight,
                                    iconCls: 'menu__icon shape-align-right',
                                    value: Asc.c_oAscAlignShapeType.ALIGN_RIGHT
                                },
                                {
                                    caption: me.textShapeAlignTop,
                                    iconCls: 'menu__icon shape-align-top',
                                    value: Asc.c_oAscAlignShapeType.ALIGN_TOP
                                },
                                {
                                    caption: me.textShapeAlignMiddle,
                                    iconCls: 'menu__icon shape-align-middle',
                                    value: Asc.c_oAscAlignShapeType.ALIGN_MIDDLE
                                },
                                {
                                    caption: me.textShapeAlignBottom,
                                    iconCls: 'menu__icon shape-align-bottom',
                                    value: Asc.c_oAscAlignShapeType.ALIGN_BOTTOM
                                },
                                {caption: '--'},
                                me.mniDistribHor,
                                me.mniDistribVert,
                                {caption: '--'},
                                me.mniAlignToSlide,
                                me.mniAlignObjects
                            ]
                        }),
                        dataHint: '1',
                        dataHintDirection: 'bottom',
                        dataHintOffset: '0, -6'
                    });
                    me.shapeControls.push(me.btnShapeAlign);
                    me.slideOnlyControls.push(me.btnShapeAlign);

                    me.btnShapeArrange = new Common.UI.Button({
                        id: 'id-toolbar-btn-shape-arrange',
                        cls: 'btn-toolbar',
                        iconCls: 'toolbar__icon arrange-front',
                        lock: [_set.slideDeleted, _set.lostConnect, _set.noSlides, _set.noObjectSelected, _set.disableOnStart],
                        menu: new Common.UI.Menu({
                            items: [
                                me.mnuArrangeFront = new Common.UI.MenuItem({
                                    caption: me.textArrangeFront,
                                    iconCls: 'menu__icon arrange-front',
                                    value: 1
                                }),
                                me.mnuArrangeBack = new Common.UI.MenuItem({
                                    caption: me.textArrangeBack,
                                    iconCls: 'menu__icon arrange-back',
                                    value: 2
                                }),
                                me.mnuArrangeForward = new Common.UI.MenuItem({
                                    caption: me.textArrangeForward,
                                    iconCls: 'menu__icon arrange-forward',
                                    value: 3
                                }),
                                me.mnuArrangeBackward = new Common.UI.MenuItem({
                                    caption: me.textArrangeBackward,
                                    iconCls: 'menu__icon arrange-backward',
                                    value: 4
                                }),
                                {caption: '--'},
                                me.mnuGroupShapes = new Common.UI.MenuItem({
                                    caption: me.txtGroup,
                                    iconCls: 'menu__icon shape-group',
                                    value: 5
                                }),
                                me.mnuUnGroupShapes = new Common.UI.MenuItem({
                                    caption: me.txtUngroup,
                                    iconCls: 'menu__icon shape-ungroup',
                                    value: 6
                                })
                            ]
                        }),
                        dataHint: '1',
                        dataHintDirection: 'top',
                        dataHintOffset: '0, -6'
                    });
                    me.slideOnlyControls.push(me.btnShapeArrange);

                    me.btnSlideSize = new Common.UI.Button({
                        id: 'id-toolbar-btn-slide-size',
                        cls: 'btn-toolbar',
                        iconCls: 'toolbar__icon btn-slidesize',
                        lock: [_set.docPropsLock, _set.slideDeleted, _set.lostConnect, _set.disableOnStart],
                        menu: new Common.UI.Menu({
                            items: [
                                {
                                    caption: me.mniSlideStandard,
                                    checkable: true,
                                    toggleGroup: 'slidesize',
                                    value: 0
                                },
                                {
                                    caption: me.mniSlideWide,
                                    checkable: true,
                                    toggleGroup: 'slidesize',
                                    value: 1
                                },
                                {caption: '--'},
                                {
                                    caption: me.mniSlideAdvanced,
                                    value: 'advanced'
                                }
                            ]
                        }),
                        dataHint: '1',
                        dataHintDirection: 'bottom',
                        dataHintOffset: '0, -6'
                    });
                    me.slideOnlyControls.push(me.btnSlideSize);

                    me.listTheme = new Common.UI.ComboDataView({
                        cls: 'combo-styles',
                        itemWidth: 88,
                        enableKeyEvents: true,
                        itemHeight: 40,
                        style: 'min-width:130px;',
                        lock: [_set.themeLock, _set.lostConnect, _set.noSlides],
                        dataHint: '1',
                        dataHintDirection: 'bottom',
                        dataHintOffset: '-16, -4',
<<<<<<< HEAD
=======
                        delayRenderTips: true,
>>>>>>> d2c5b7ff
                        itemTemplate: _.template([
                            '<div class="style" id="<%= id %>">',
                            '<div class="item-theme" style="' + '<% if (typeof imageUrl !== "undefined") { %>' + 'background-image: url(<%= imageUrl %>);' + '<% } %> background-position: 0 -<%= offsety %>px;"></div>',
                            '</div>'
                        ].join('')),
                        beforeOpenHandler: function (e) {
                            var cmp = this,
                                menu = cmp.openButton.menu,
                                minMenuColumn = 6;

                            if (menu.cmpEl) {
                                var itemEl = $(cmp.cmpEl.find('.dataview.inner .style').get(0)).parent();
                                var itemMargin = /*parseInt($(itemEl.get(0)).parent().css('margin-right'))*/-1;
                                Common.Utils.applicationPixelRatio() > 1 && Common.Utils.applicationPixelRatio() < 2 && (itemMargin = -1 / Common.Utils.applicationPixelRatio());
                                var itemWidth = itemEl.is(':visible') ? parseFloat(itemEl.css('width')) :
                                    (cmp.itemWidth + parseFloat(itemEl.css('padding-left')) + parseFloat(itemEl.css('padding-right')) +
                                    parseFloat(itemEl.css('border-left-width')) + parseFloat(itemEl.css('border-right-width')));

                                var minCount = cmp.menuPicker.store.length >= minMenuColumn ? minMenuColumn : cmp.menuPicker.store.length,
                                    columnCount = Math.min(cmp.menuPicker.store.length, Math.round($('.dataview', $(cmp.fieldPicker.el)).width() / (itemMargin + itemWidth) + 0.5));

                                columnCount = columnCount < minCount ? minCount : columnCount;
                                menu.menuAlignEl = cmp.cmpEl;

                                menu.menuAlign = 'tl-tl';
                                var offset = cmp.cmpEl.width() - cmp.openButton.$el.width() - columnCount * (itemMargin + itemWidth) - 1;
                                menu.setOffset(Math.min(offset, 0));

                                menu.cmpEl.css({
                                    'width': columnCount * (itemWidth + itemMargin),
                                    'min-height': cmp.cmpEl.height()
                                });
                            }

                            if (cmp.menuPicker.scroller) {
                                cmp.menuPicker.scroller.update({
                                    includePadding: true,
                                    suppressScrollX: true
                                });
                            }
                        }
                    });

                    this.cmbInsertShape = new Common.UI.ComboDataViewShape({
                        cls: 'combo-styles shapes',
<<<<<<< HEAD
                        itemWidth: 20,
                        itemHeight: 20,
                        menuMaxHeight: 640,
                        menuWidth: 362,
                        style: 'width: 140px;',
                        enableKeyEvents: true,
                        lock: [Common.enumLock.slideDeleted, Common.enumLock.lostConnect, Common.enumLock.noSlides, Common.enumLock.disableOnStart],
=======
                        style: 'min-width: 140px;',
                        itemWidth: 20,
                        itemHeight: 20,
                        menuMaxHeight: 652,
                        menuWidth: 362,
                        enableKeyEvents: true,
                        lock: [PE.enumLock.slideDeleted, PE.enumLock.lostConnect, PE.enumLock.noSlides, PE.enumLock.disableOnStart],
>>>>>>> d2c5b7ff
                        dataHint: '1',
                        dataHintDirection: 'bottom',
                        dataHintOffset: '-16, 0'
                    });

                    this.lockControls = [this.btnChangeSlide, this.btnSave,
                        this.btnCopy, this.btnPaste, this.btnUndo, this.btnRedo, this.cmbFontName, this.cmbFontSize, this.btnIncFontSize, this.btnDecFontSize,
                        this.btnBold, this.btnItalic, this.btnUnderline, this.btnStrikeout, this.btnSuperscript, this.btnChangeCase, this.btnHighlightColor,
                        this.btnSubscript, this.btnFontColor, this.btnClearStyle, this.btnCopyStyle, this.btnMarkers,
                        this.btnNumbers, this.btnDecLeftOffset, this.btnIncLeftOffset, this.btnLineSpace, this.btnHorizontalAlign, this.btnColumns,
                        this.btnVerticalAlign, this.btnShapeArrange, this.btnShapeAlign, this.btnInsertTable, this.btnInsertChart,
                        this.btnInsertEquation, this.btnInsertSymbol, this.btnInsertHyperlink, this.btnColorSchemas, this.btnSlideSize, this.listTheme, this.mnuShowSettings
                    ];

                    // Disable all components before load document
                    _.each([me.btnSave]
                            .concat(me.paragraphControls),
                        function (cmp) {
                            if (_.isFunction(cmp.setDisabled))
                                cmp.setDisabled(true);
                        });
                    this.lockToolbar(Common.enumLock.disableOnStart, true, {array: me.slideOnlyControls.concat(me.shapeControls)});
                    this.on('render:after', _.bind(this.onToolbarAfterRender, this));
                } else {
                    Common.UI.Mixtbar.prototype.initialize.call(this, {
                            template: _.template(template_view),
                            tabs: [
                                {caption: me.textTabFile, action: 'file', layoutname: 'toolbar-file', haspanel:false, dataHintTitle: 'F'}
                            ]
                        }
                    );
                }

                return this;
            },

            lockToolbar: function (causes, lock, opts) {
                Common.Utils.lockControls(causes, lock, opts, this.lockControls);
            },

            render: function (mode) {
                var me = this;

                /**
                 * Render UI layout
                 */

                this.fireEvent('render:before', [this]);

                me.isCompactView = mode.compactview;
                if ( mode.isEdit ) {
                    me.$el.html(me.rendererComponents(me.$layout));

                } else {
                    me.$layout.find('.canedit').hide();
                    me.$layout.addClass('folded');
                    me.$el.html(me.$layout);
                }

                this.fireEvent('render:after', [this]);
                Common.UI.Mixtbar.prototype.afterRender.call(this);

                Common.NotificationCenter.on({
                    'window:resize': function() {
                        Common.UI.Mixtbar.prototype.onResize.apply(me, arguments);
                    }
                });
                //_.bind(function (element){
                //},me);
                if ( mode.isEdit ) {
                    me.setTab('home');
                    me.processPanelVisible();

                }

                if ( me.isCompactView )
                    me.setFolded(true);

                return this;
            },

            onTabClick: function (e) {
                var me = this,
                    tab = $(e.currentTarget).find('> a[data-tab]').data('tab'),
                    is_file_active = me.isTabActive('file');

                Common.UI.Mixtbar.prototype.onTabClick.apply(me, arguments);

                if ( is_file_active ) {
                    me.fireEvent('file:close');
                } else
                if ( tab == 'file' ) {
                    me.fireEvent('file:open');
                    me.setTab(tab);
                }
            },

            rendererComponents: function (html) {
                var $host = $(html);
                var _injectComponent = function (id, cmp) {
                    Common.Utils.injectComponent($host.find(id), cmp);
                };
                _injectComponent('#slot-field-fontname', this.cmbFontName);
                _injectComponent('#slot-field-fontsize', this.cmbFontSize);
                _injectComponent('#slot-btn-changeslide', this.btnChangeSlide);
                _injectComponent('#slot-btn-preview', this.btnPreview);
                _injectComponent('#slot-btn-print', this.btnPrint);
                _injectComponent('#slot-btn-save', this.btnSave);
                _injectComponent('#slot-btn-undo', this.btnUndo);
                _injectComponent('#slot-btn-redo', this.btnRedo);
                _injectComponent('#slot-btn-copy', this.btnCopy);
                _injectComponent('#slot-btn-paste', this.btnPaste);
                _injectComponent('#slot-btn-bold', this.btnBold);
                _injectComponent('#slot-btn-italic', this.btnItalic);
                _injectComponent('#slot-btn-underline', this.btnUnderline);
                _injectComponent('#slot-btn-strikeout', this.btnStrikeout);
                _injectComponent('#slot-btn-superscript', this.btnSuperscript);
                _injectComponent('#slot-btn-subscript', this.btnSubscript);
                _injectComponent('#slot-btn-incfont', this.btnIncFontSize);
                _injectComponent('#slot-btn-decfont', this.btnDecFontSize);
                _injectComponent('#slot-btn-fontcolor', this.btnFontColor);
                _injectComponent('#slot-btn-highlight', this.btnHighlightColor);
                _injectComponent('#slot-btn-changecase', this.btnChangeCase);
                _injectComponent('#slot-btn-clearstyle', this.btnClearStyle);
                _injectComponent('#slot-btn-copystyle', this.btnCopyStyle);
                _injectComponent('#slot-btn-markers', this.btnMarkers);
                _injectComponent('#slot-btn-numbering', this.btnNumbers);
                _injectComponent('#slot-btn-incoffset', this.btnIncLeftOffset);
                _injectComponent('#slot-btn-decoffset', this.btnDecLeftOffset);
                _injectComponent('#slot-btn-halign', this.btnHorizontalAlign);
                _injectComponent('#slot-btn-valign', this.btnVerticalAlign);
                _injectComponent('#slot-btn-linespace', this.btnLineSpace);
                _injectComponent('#slot-btn-columns', this.btnColumns);
                _injectComponent('#slot-btn-arrange-shape', this.btnShapeArrange);
                _injectComponent('#slot-btn-align-shape', this.btnShapeAlign);
                _injectComponent('#slot-btn-insertequation', this.btnInsertEquation);
                _injectComponent('#slot-btn-inssymbol', this.btnInsertSymbol);
                _injectComponent('#slot-btn-insertlink', this.btnInsertHyperlink);
                _injectComponent('#slot-btn-inserttable', this.btnInsertTable);
                _injectComponent('#slot-btn-insertchart', this.btnInsertChart);
                _injectComponent('#slot-btn-instextart', this.btnInsertTextArt);
                _injectComponent('#slot-btn-colorschemas', this.btnColorSchemas);
                _injectComponent('#slot-btn-slidesize', this.btnSlideSize);
                _injectComponent('#slot-field-styles', this.listTheme);
                _injectComponent('#slot-btn-editheader', this.btnEditHeader);
                _injectComponent('#slot-btn-datetime', this.btnInsDateTime);
                _injectComponent('#slot-btn-slidenum', this.btnInsSlideNum);
                _injectComponent('#slot-combo-insertshape', this.cmbInsertShape);

                this.btnInsAudio && _injectComponent('#slot-btn-insaudio', this.btnInsAudio);
                this.btnInsVideo && _injectComponent('#slot-btn-insvideo', this.btnInsVideo);
                if (!this.btnInsAudio && !this.btnInsVideo) {
                    $host.find('#slot-btn-insaudio').parents('.group').hide().prev().hide();
                }

                this.btnsInsertImage = Common.Utils.injectButtons($host.find('.slot-insertimg'), 'tlbtn-insertimage-', 'toolbar__icon btn-insertimage', this.capInsertImage,
                    [Common.enumLock.slideDeleted, Common.enumLock.lostConnect, Common.enumLock.noSlides, Common.enumLock.disableOnStart], false, true, undefined, '1', 'bottom', 'small');
                this.btnsInsertText = Common.Utils.injectButtons($host.find('.slot-instext'), 'tlbtn-inserttext-', 'toolbar__icon btn-text', this.capInsertText,
                    [Common.enumLock.slideDeleted, Common.enumLock.lostConnect, Common.enumLock.noSlides, Common.enumLock.disableOnStart], false, false, true, '1', 'bottom', 'small');
                this.btnsInsertShape = Common.Utils.injectButtons($host.find('.slot-insertshape'), 'tlbtn-insertshape-', 'toolbar__icon btn-insertshape', this.capInsertShape,
                    [Common.enumLock.slideDeleted, Common.enumLock.lostConnect, Common.enumLock.noSlides, Common.enumLock.disableOnStart], false, true, true, '1', 'bottom', 'small');
                this.btnsAddSlide = Common.Utils.injectButtons($host.find('.slot-addslide'), 'tlbtn-addslide-', 'toolbar__icon btn-addslide', this.capAddSlide,
                    [Common.enumLock.menuFileOpen, Common.enumLock.lostConnect, Common.enumLock.disableOnStart], true, true, undefined, '1', 'bottom', 'small');

                var created = this.btnsInsertImage.concat(this.btnsInsertText, this.btnsInsertShape, this.btnsAddSlide);
                this.lockToolbar(Common.enumLock.disableOnStart, true, {array: created});

                Array.prototype.push.apply(this.slideOnlyControls, created);
                Array.prototype.push.apply(this.lockControls, created);

                return $host;
            },

            onAppReady: function (config) {
                var me = this;
                if (!config.isEdit) return;

                me.btnsInsertImage.forEach(function (btn) {
                    btn.updateHint(me.tipInsertImage);
                    btn.setMenu(
                        new Common.UI.Menu({
                            items: [
                                {caption: me.mniImageFromFile, value: 'file'},
                                {caption: me.mniImageFromUrl, value: 'url'},
                                {caption: me.mniImageFromStorage, value: 'storage'}
                            ]
                        }).on('item:click', function (menu, item, e) {
                            me.fireEvent('insert:image', [item.value]);
                        })
                    );
                    btn.menu.items[2].setVisible(config.canRequestInsertImage || config.fileChoiceUrl && config.fileChoiceUrl.indexOf("{documentType}")>-1);
                });

                me.btnsInsertText.forEach(function (btn) {
                    btn.updateHint(me.tipInsertText);
                    btn.on('click', function (btn, e) {
                        me.fireEvent('insert:text', [btn.pressed ? 'begin' : 'end']);
                    });
                });

                me.btnsInsertShape.forEach(function (btn) {
                    btn.updateHint(me.tipInsertShape);
                    btn.setMenu(
                        new Common.UI.Menu({
                            cls: 'menu-shapes menu-insert-shape'
                        }).on('hide:after', function (e) {
                            me.fireEvent('insert:shape', ['menu:hide']);
                        })
                    );
                });

                me.btnsAddSlide.forEach(function (btn, index) {
                    btn.updateHint(me.tipAddSlide + Common.Utils.String.platformKey('Ctrl+M'));
                    btn.setMenu(
                        new Common.UI.Menu({
                            items: [
                                {template: _.template('<div id="id-toolbar-menu-addslide-' + index + '" class="menu-layouts" style="width: 302px; margin: 0 4px;"></div>')},
                                {caption: '--'},
                                {
                                    caption: me.txtDuplicateSlide,
                                    value: 'duplicate'
                                }
                            ]
                        })
                    );
                    btn.on('click', function (btn, e) {
                        me.fireEvent('add:slide');
                    });
                    btn.menu.on('item:click', function (menu, item) {
                        (item.value === 'duplicate') && me.fireEvent('duplicate:slide');
                    });
                });
            },

            createDelayedElements: function () {
                // set hints
                this.btnChangeSlide.updateHint(this.tipChangeSlide);
                this.btnPreview.updateHint(this.tipPreview);
                this.btnPrint.updateHint(this.tipPrint + Common.Utils.String.platformKey('Ctrl+P'));
                this.btnSave.updateHint(this.btnSaveTip);
                this.btnUndo.updateHint(this.tipUndo + Common.Utils.String.platformKey('Ctrl+Z'));
                this.btnRedo.updateHint(this.tipRedo + Common.Utils.String.platformKey('Ctrl+Y'));
                this.btnCopy.updateHint(this.tipCopy + Common.Utils.String.platformKey('Ctrl+C'));
                this.btnPaste.updateHint(this.tipPaste + Common.Utils.String.platformKey('Ctrl+V'));
                this.btnIncFontSize.updateHint(this.tipIncFont + Common.Utils.String.platformKey('Ctrl+]'));
                this.btnDecFontSize.updateHint(this.tipDecFont + Common.Utils.String.platformKey('Ctrl+['));
                this.btnBold.updateHint(this.textBold + Common.Utils.String.platformKey('Ctrl+B'));
                this.btnItalic.updateHint(this.textItalic + Common.Utils.String.platformKey('Ctrl+I'));
                this.btnUnderline.updateHint(this.textUnderline + Common.Utils.String.platformKey('Ctrl+U'));
                this.btnStrikeout.updateHint(this.textStrikeout);
                this.btnSuperscript.updateHint(this.textSuperscript);
                this.btnSubscript.updateHint(this.textSubscript);
                this.btnFontColor.updateHint(this.tipFontColor);
                this.btnHighlightColor.updateHint(this.tipHighlightColor);
                this.btnChangeCase.updateHint(this.tipChangeCase);
                this.btnClearStyle.updateHint(this.tipClearStyle);
                this.btnCopyStyle.updateHint(this.tipCopyStyle + Common.Utils.String.platformKey('Ctrl+Shift+C'));
                this.btnMarkers.updateHint(this.tipMarkers);
                this.btnNumbers.updateHint(this.tipNumbers);
                this.btnHorizontalAlign.updateHint(this.tipHAligh);
                this.btnVerticalAlign.updateHint(this.tipVAligh);
                this.btnDecLeftOffset.updateHint(this.tipDecPrLeft + Common.Utils.String.platformKey('Ctrl+Shift+M'));
                this.btnIncLeftOffset.updateHint(this.tipIncPrLeft);
                this.btnLineSpace.updateHint(this.tipLineSpace);
                this.btnColumns.updateHint(this.tipColumns);
                this.btnInsertTable.updateHint(this.tipInsertTable);
                this.btnInsertChart.updateHint(this.tipInsertChart);
                this.btnInsertEquation.updateHint(this.tipInsertEquation);
                this.btnInsertSymbol.updateHint(this.tipInsertSymbol);
                this.btnInsertHyperlink.updateHint(this.tipInsertHyperlink + Common.Utils.String.platformKey('Ctrl+K'));
                this.btnInsertTextArt.updateHint(this.tipInsertTextArt);
                this.btnInsAudio && this.btnInsAudio.updateHint(this.tipInsertAudio);
                this.btnInsVideo && this.btnInsVideo.updateHint(this.tipInsertVideo);
                this.btnColorSchemas.updateHint(this.tipColorSchemas);
                this.btnShapeAlign.updateHint(this.tipShapeAlign);
                this.btnShapeArrange.updateHint(this.tipShapeArrange);
                this.btnSlideSize.updateHint(this.tipSlideSize);
                this.btnEditHeader.updateHint(this.tipEditHeader);
                this.btnInsDateTime.updateHint(this.tipDateTime);
                this.btnInsSlideNum.updateHint(this.tipSlideNum);

                // set menus

                var me = this;

                this.btnMarkers.setMenu(
                    new Common.UI.Menu({
                        cls: 'shifted-left',
                        style: 'min-width: 145px',
                        items: [
                            {template: _.template('<div id="id-toolbar-menu-markers" class="menu-markers" style="width: 145px; margin: 0 9px;"></div>')},
                            this.mnuMarkerSettings = new Common.UI.MenuItem({
                                caption: this.textListSettings,
                                value: 'settings'
                            })
                        ]
                    })
                );

                this.btnNumbers.setMenu(
                    new Common.UI.Menu({
                        cls: 'shifted-left',
                        items: [
                            {template: _.template('<div id="id-toolbar-menu-numbering" class="menu-markers" style="width: 353px; margin: 0 9px;"></div>')},
                            this.mnuNumberSettings = new Common.UI.MenuItem({
                                caption: this.textListSettings,
                                value: 'settings'
                            })
                        ]
                    })
                );

                this.btnChangeSlide.setMenu(
                    new Common.UI.Menu({
                        items: [
                            {template: _.template('<div id="id-toolbar-menu-changeslide" class="menu-layouts" style="width: 302px; margin: 0 4px;"></div>')}
                        ]
                    })
                );

                this.btnInsertChart.setMenu( new Common.UI.Menu({
                    style: 'width: 364px;padding-top: 12px;',
                    items: [
                        {template: _.template('<div id="id-toolbar-menu-insertchart" class="menu-insertchart"></div>')}
                    ]
                }));

                var onShowBefore = function(menu) {
                    var picker = new Common.UI.DataView({
                        el: $('#id-toolbar-menu-insertchart'),
                        parentMenu: menu,
                        showLast: false,
                        restoreHeight: 465,
                        groups: new Common.UI.DataViewGroupStore(Common.define.chartData.getChartGroupData()),
                        store: new Common.UI.DataViewStore(Common.define.chartData.getChartData()),
                        itemTemplate: _.template('<div id="<%= id %>" class="item-chartlist"><svg width="40" height="40" class=\"icon\"><use xlink:href=\"#chart-<%= iconCls %>\"></use></svg></div>')
                    });
                    picker.on('item:click', function (picker, item, record, e) {
                        if (record)
                            me.fireEvent('add:chart', [record.get('type')]);
                    });
                    menu.off('show:before', onShowBefore);
                };
                this.btnInsertChart.menu.on('show:before', onShowBefore);

                var onShowBeforeTextArt = function (menu) {
                    var collection = PE.getCollection('Common.Collections.TextArt');
                    if (collection.length<1)
                        PE.getController('Main').fillTextArt(me.api.asc_getTextArtPreviews());
                    var picker = new Common.UI.DataView({
                        el: $('#view-insert-art', menu.$el),
                        store: collection,
                        parentMenu: menu,
                        showLast: false,
                        itemTemplate: _.template('<div class="item-art"><img src="<%= imageUrl %>" id="<%= id %>" style="width:50px;height:50px;"></div>')
                    });
                    picker.on('item:click', function (picker, item, record, e) {
                        if (record)
                            me.fireEvent('insert:textart', [record.get('data')]);
                        if (e.type !== 'click') menu.hide();
                    });
                    menu.off('show:before', onShowBeforeTextArt);
                };
                this.btnInsertTextArt.menu.on('show:before', onShowBeforeTextArt);

                // set dataviews

                var _conf = this.mnuMarkersPicker.conf;
                this.mnuMarkersPicker = new Common.UI.DataView({
                    el: $('#id-toolbar-menu-markers'),
                    parentMenu: this.btnMarkers.menu,
                    outerMenu:  {menu: this.btnMarkers.menu, index: 0},
                    restoreHeight: 138,
                    allowScrollbar: false,
                    delayRenderTips: true,
                    store: new Common.UI.DataViewStore([
                        {id: 'id-markers-' + Common.UI.getId(), data: {type: 0, subtype: -1}, skipRenderOnChange: true, tip: this.tipNone},
                        {id: 'id-markers-' + Common.UI.getId(), data: {type: 0, subtype: 1}, skipRenderOnChange: true, tip: this.tipMarkersFRound},
                        {id: 'id-markers-' + Common.UI.getId(), data: {type: 0, subtype: 2}, skipRenderOnChange: true, tip: this.tipMarkersHRound},
                        {id: 'id-markers-' + Common.UI.getId(), data: {type: 0, subtype: 3}, skipRenderOnChange: true, tip: this.tipMarkersFSquare},
                        {id: 'id-markers-' + Common.UI.getId(), data: {type: 0, subtype: 4}, skipRenderOnChange: true, tip: this.tipMarkersStar},
                        {id: 'id-markers-' + Common.UI.getId(), data: {type: 0, subtype: 5}, skipRenderOnChange: true, tip: this.tipMarkersArrow},
                        {id: 'id-markers-' + Common.UI.getId(), data: {type: 0, subtype: 6}, skipRenderOnChange: true, tip: this.tipMarkersCheckmark},
                        {id: 'id-markers-' + Common.UI.getId(), data: {type: 0, subtype: 7}, skipRenderOnChange: true, tip: this.tipMarkersFRhombus},
                        {id: 'id-markers-' + Common.UI.getId(), data: {type: 0, subtype: 8}, skipRenderOnChange: true, tip: this.tipMarkersDash}
                    ]),
                    itemTemplate: _.template('<div id="<%= id %>" class="item-markerlist"></div>')
                });
                this.btnMarkers.menu.setInnerMenu([{menu: this.mnuMarkersPicker, index: 0}]);
                _conf && this.mnuMarkersPicker.selectByIndex(_conf.index, true);

                _conf = this.mnuNumbersPicker.conf;
                this.mnuNumbersPicker = new Common.UI.DataView({
                    el: $('#id-toolbar-menu-numbering'),
                    parentMenu: this.btnNumbers.menu,
                    outerMenu:  {menu: this.btnNumbers.menu, index: 0},
                    restoreHeight: 92,
                    allowScrollbar: false,
                    delayRenderTips: true,
                    store: new Common.UI.DataViewStore([
                        {id: 'id-numbers-' + Common.UI.getId(), data: {type: 1, subtype: -1}, skipRenderOnChange: true, tip: this.tipNone},
                        {id: 'id-numbers-' + Common.UI.getId(), data: {type: 1, subtype: 4}, skipRenderOnChange: true, tip: this.tipNumCapitalLetters},
                        {id: 'id-numbers-' + Common.UI.getId(), data: {type: 1, subtype: 5}, skipRenderOnChange: true, tip: this.tipNumLettersParentheses},
                        {id: 'id-numbers-' + Common.UI.getId(), data: {type: 1, subtype: 6}, skipRenderOnChange: true, tip: this.tipNumLettersPoints},
                        {id: 'id-numbers-' + Common.UI.getId(), data: {type: 1, subtype: 1}, skipRenderOnChange: true, tip: this.tipNumNumbersPoint},
                        {id: 'id-numbers-' + Common.UI.getId(), data: {type: 1, subtype: 2}, skipRenderOnChange: true, tip: this.tipNumNumbersParentheses},
                        {id: 'id-numbers-' + Common.UI.getId(), data: {type: 1, subtype: 3}, skipRenderOnChange: true, tip: this.tipNumRoman},
                        {id: 'id-numbers-' + Common.UI.getId(), data: {type: 1, subtype: 7}, skipRenderOnChange: true, tip: this.tipNumRomanSmall}
                    ]),
                    itemTemplate: _.template('<div id="<%= id %>" class="item-multilevellist"></div>')
                });
                this.btnNumbers.menu.setInnerMenu([{menu: this.mnuNumbersPicker, index: 0}]);
                _conf && this.mnuNumbersPicker.selectByIndex(_conf.index, true);

                this.mnuTablePicker = new Common.UI.DimensionPicker({
                    el: $('#id-toolbar-menu-tablepicker'),
                    minRows: 8,
                    minColumns: 10,
                    maxRows: 8,
                    maxColumns: 10
                });

                /** coauthoring begin **/
                this.showSynchTip = !Common.localStorage.getBool('pe-hide-synch');

                if (this.needShowSynchTip) {
                    this.needShowSynchTip = false;
                    this.onCollaborativeChanges();
                }
                /** coauthoring end **/

            },

            onToolbarAfterRender: function(toolbar) {
                // DataView and pickers
                //
                if (this.btnFontColor.cmpEl) {
                    this.btnFontColor.setMenu();
                    this.mnuFontColorPicker = this.btnFontColor.getPicker();
                    this.btnFontColor.setColor(this.btnFontColor.currentColor || 'transparent');
                }
                if (this.btnHighlightColor.cmpEl) {
                    this.btnHighlightColor.currentColor = 'FFFF00';
                    this.btnHighlightColor.setColor(this.btnHighlightColor.currentColor);
                    this.mnuHighlightColorPicker = new Common.UI.ColorPalette({
                        el: $('#id-toolbar-menu-highlight'),
                        colors: [
                            'FFFF00', '00FF00', '00FFFF', 'FF00FF', '0000FF', 'FF0000', '00008B', '008B8B',
                            '006400', '800080', '8B0000', '808000', 'FFFFFF', 'D3D3D3', 'A9A9A9', '000000'
                        ]
                    });
                    this.mnuHighlightColorPicker.select('FFFF00');
                    this.btnHighlightColor.setPicker(this.mnuHighlightColorPicker);
                }
            },

            setApi: function (api) {
                this.api = api;

                if (this.api) {
                    this.api.asc_registerCallback('asc_onSendThemeColorSchemes', _.bind(this.onSendThemeColorSchemes, this));
                    /** coauthoring begin **/
                    this.api.asc_registerCallback('asc_onCollaborativeChanges', _.bind(this.onCollaborativeChanges, this));
                    this.api.asc_registerCallback('asc_onAuthParticipantsChanged', _.bind(this.onApiUsersChanged, this));
                    this.api.asc_registerCallback('asc_onParticipantsChanged', _.bind(this.onApiUsersChanged, this));
                    /** coauthoring end **/
                }

                return this;
            },

            setMode: function (mode) {
                if (mode.isDisconnected) {
                    this.lockToolbar(Common.enumLock.lostConnect, true);
                    this.lockToolbar( Common.enumLock.lostConnect, true, {array:[this.btnUndo,this.btnRedo,this.btnSave]} );
                    if ( this.synchTooltip )
                        this.synchTooltip.hide();
                    if (!mode.enableDownload)
                        this.lockToolbar(Common.enumLock.cantPrint, true, {array: [this.btnPrint]});
                } else
                    this.lockToolbar(Common.enumLock.cantPrint, !mode.canPrint, {array: [this.btnPrint]});

                this.mode = mode;
            },

            onSendThemeColorSchemes: function (schemas) {
                var me = this,
                    mnuColorSchema = me.btnColorSchemas.menu;

                if (mnuColorSchema) {
                    if (mnuColorSchema && mnuColorSchema.items.length > 0) {
                        _.each(mnuColorSchema.items, function (item) {
                            item.remove();
                        });
                    }

                    if (mnuColorSchema == null) {
                        mnuColorSchema = new Common.UI.Menu({
                            cls: 'shifted-left',
                            restoreHeight: true
                        });
                    }
                    mnuColorSchema.items = [];

                    var itemTemplate = _.template([
                        '<a id="<%= id %>" class="<%= options.cls %>" tabindex="-1" type="menuitem">',
                        '<span class="colors">',
                        '<% _.each(options.colors, function(color) { %>',
                        '<span class="color" style="background: <%= color %>;"></span>',
                        '<% }) %>',
                        '</span>',
                        '<span class="text"><%= caption %></span>',
                        '</a>'
                    ].join(''));

                    _.each(schemas, function (schema, index) {
                        var colors = schema.get_colors();//schema.colors;
                        var schemecolors = [];
                        for (var j = 2; j < 7; j++) {
                            var clr = '#' + Common.Utils.ThemeColor.getHexColor(colors[j].get_r(), colors[j].get_g(), colors[j].get_b());
                            schemecolors.push(clr);
                        }

                        if (index == 22) {
                            mnuColorSchema.addItem({
                                caption: '--'
                            });
                        }
                        var name = schema.get_name();
                        mnuColorSchema.addItem({
                            template: itemTemplate,
                            cls: 'color-schemas-menu',
                            colors: schemecolors,
                            caption: (index < 22) ? (me.SchemeNames[index] || name) : name,
                            value: index,
                            checkable: true,
                            toggleGroup: 'menuSchema'
                        });
                    }, this);
                }
            },

            /** coauthoring begin **/
            onCollaborativeChanges: function () {
                if (this._state.hasCollaborativeChanges) return;
                if (!this.btnCollabChanges.rendered) {
                    this.needShowSynchTip = true;
                    return;
                }

                var previewPanel = PE.getController('Viewport').getView('DocumentPreview');
                if (previewPanel && previewPanel.isVisible()) {
                    this.needShowSynchTip = true;
                    return;
                }

                this._state.hasCollaborativeChanges = true;
                this.btnCollabChanges.cmpEl.addClass('notify');
                if (this.showSynchTip) {
                    this.btnCollabChanges.updateHint('');
                    if (this.synchTooltip === undefined)
                        this.createSynchTip();

                    this.synchTooltip.show();
                } else {
                    this.btnCollabChanges.updateHint(this.tipSynchronize + Common.Utils.String.platformKey('Ctrl+S'));
                }

                this.btnSave.setDisabled(false);
                Common.Gateway.collaborativeChanges();
            },

            createSynchTip: function () {
                this.synchTooltip = new Common.UI.SynchronizeTip({
                    extCls: (this.mode.customization && !!this.mode.customization.compactHeader) ? undefined : 'inc-index',
                    placement: 'right-bottom',
                    target: this.btnCollabChanges.$el
                });
                this.synchTooltip.on('dontshowclick', function () {
                    this.showSynchTip = false;
                    this.synchTooltip.hide();
                    this.btnCollabChanges.updateHint(this.tipSynchronize + Common.Utils.String.platformKey('Ctrl+S'));
                    Common.localStorage.setItem("pe-hide-synch", 1);
                }, this);
                this.synchTooltip.on('closeclick', function () {
                    this.synchTooltip.hide();
                    this.btnCollabChanges.updateHint(this.tipSynchronize + Common.Utils.String.platformKey('Ctrl+S'));
                }, this);
            },

            synchronizeChanges: function () {
                if (this.btnCollabChanges.rendered) {
                    var me = this;

                    if ( me.btnCollabChanges.cmpEl.hasClass('notify') ) {
                        me.btnCollabChanges.cmpEl.removeClass('notify');
                        if (this.synchTooltip)
                            this.synchTooltip.hide();
                        this.btnCollabChanges.updateHint(this.btnSaveTip);
                        this.btnSave.setDisabled(!me.mode.forcesave);

                        this._state.hasCollaborativeChanges = false;
                    }
                }
            },

            onApiUsersChanged: function (users) {
                var editusers = [];
                _.each(users, function (item) {
                    if (!item.asc_getView())
                        editusers.push(item);
                });

                var length = _.size(editusers);
                var cls = (length > 1) ? 'btn-save-coauth' : 'btn-save';
                if (cls !== this.btnSaveCls && this.btnCollabChanges.rendered) {
                    this.btnSaveTip = ((length > 1) ? this.tipSaveCoauth : this.tipSave ) + Common.Utils.String.platformKey('Ctrl+S');
                    this.btnCollabChanges.updateHint(this.btnSaveTip);
                    this.btnCollabChanges.$icon.removeClass(this.btnSaveCls).addClass(cls);
                    this.btnSaveCls = cls;
                }
            },

            /** coauthoring end **/

            onSlidePickerShowAfter: function (picker) {
                if (!picker._needRecalcSlideLayout) return;
                if (picker.cmpEl && picker.dataViewItems.length > 0) {
                    var dataViewItems = picker.dataViewItems,
                        el = $(dataViewItems[0].el),
                        itemW = el.outerWidth() + parseInt(el.css('margin-left')) + parseInt(el.css('margin-right')),
                        columnCount = Math.floor(picker.options.restoreWidth / itemW + 0.5) || 1, // try to use restore width
                        col = 0, maxHeight = 0;

                    picker.cmpEl.width(itemW * columnCount + 11);

                    for (var i = 0; i < dataViewItems.length; i++) {
                        var div = $(dataViewItems[i].el).find('.title'),
                            height = div.height();

                        if (height > maxHeight)
                            maxHeight = height;
                        else
                            div.css({'height': maxHeight});

                        col++;
                        if (col > columnCount - 1) {
                            col = 0;
                            maxHeight = 0;
                        }
                    }
                    picker._needRecalcSlideLayout = false;
                }
            },

            updateAutoshapeMenu: function (menuShape, collection) {
                var me = this,
                    index = $(menuShape.el).prop('id').slice(-1);

                var menuitem = new Common.UI.MenuItem({
                    template: _.template('<div id="id-toolbar-menu-insertshape-<%= options.index %>" class="menu-insertshape"></div>'),
                    index: index
                });
                menuShape.addItem(menuitem);

                var recents = Common.localStorage.getItem('pe-recent-shapes');
                recents = recents ? JSON.parse(recents) : null;

                var shapePicker = new Common.UI.DataViewShape({
                    el: $('#id-toolbar-menu-insertshape-'+index),
                    itemTemplate: _.template('<div class="item-shape" id="<%= id %>"><svg width="20" height="20" class=\"icon\"><use xlink:href=\"#svg-icon-<%= data.shapeType %>\"></use></svg></div>'),
                    groups: collection,
                    parentMenu: menuShape,
<<<<<<< HEAD
                    restoreHeight: 640,
=======
                    restoreHeight: 652,
>>>>>>> d2c5b7ff
                    textRecentlyUsed: me.textRecentlyUsed,
                    recentShapes: recents
                });
                shapePicker.on('item:click', function(picker, item, record, e) {
                    if (e.type !== 'click') Common.UI.Menu.Manager.hideAll();
                    if (record) {
                        me.fireEvent('insert:shape', [record.get('data').shapeType]);
                        me.cmbInsertShape.updateComboView(record);
                    }
                });

            },

            updateComboAutoshapeMenu: function (collection) {
                var me = this,
                    recents = Common.localStorage.getItem('pe-recent-shapes');
                recents = recents ? JSON.parse(recents) : null;
                me.cmbInsertShape.setMenuPicker(collection, recents, me.textRecentlyUsed);
            },

            updateAddSlideMenu: function(collection) {
                if (collection.size()<1) return;
                var me = this;
                if (!me.binding.onShowBeforeAddSlide) {
                    me.binding.onShowBeforeAddSlide = function(menu) {
                        var change = (this.iconCls.indexOf('btn-changeslide')>-1);
                        var picker = new Common.UI.DataView({
                            el: $('.menu-layouts', menu.$el),
                            parentMenu: menu,
                            outerMenu:  !change ? {menu: menu, index: 0} : undefined,
                            showLast: change,
                            restoreHeight: 300,
                            restoreWidth: 302,
                            style: 'max-height: 300px;',
                            store: PE.getCollection('SlideLayouts'),
                            itemTemplate: _.template([
                                '<div class="layout" id="<%= id %>" style="width: <%= itemWidth %>px;">',
                                '<div style="background-image: url(<%= imageUrl %>); width: <%= itemWidth %>px; height: <%= itemHeight %>px;background-size: contain;"></div>',
                                '<div class="title"><%= title %></div> ',
                                '</div>'
                            ].join(''))
                        });
                        picker.on('item:click', function (picker, item, record, e) {
                            if (e.type !== 'click') Common.UI.Menu.Manager.hideAll();
                            if (record)
                                me.fireEvent(change ? 'change:slide' : 'add:slide', [record.get('data').idx]);
                        });
                        if (menu) {
                            menu.on('show:after', function () {
                                me.onSlidePickerShowAfter(picker);
                                !change && me.fireEvent('duplicate:check', [menu]);
                                picker.scroller.update({alwaysVisibleY: true});
                                if (change) {
                                    var record = picker.store.findLayoutByIndex(picker.options.layout_index);
                                    if (record) {
                                        picker.selectRecord(record, true);
                                        picker.scrollToRecord(record);
                                    }
                                } else
                                    picker.scroller.scrollTop(0);
                            });
                            !change && menu.setInnerMenu([{menu: picker, index: 0}]);
                        }
                        menu.off('show:before', me.binding.onShowBeforeAddSlide);
                        if (change && this.mnuSlidePicker)
                            picker.options.layout_index = this.mnuSlidePicker.options.layout_index;
                        this.mnuSlidePicker = picker;
                        this.mnuSlidePicker._needRecalcSlideLayout = true;
                    };
                    me.btnsAddSlide.concat(me.btnChangeSlide).forEach(function (btn, index) {
                        btn.menu.on('show:before', me.binding.onShowBeforeAddSlide, btn);
                    });
                } else {
                    me.btnsAddSlide.concat(me.btnChangeSlide).forEach(function (btn, index) {
                        btn.mnuSlidePicker && (btn.mnuSlidePicker._needRecalcSlideLayout = true);
                    });
                }
            },

            textBold: 'Bold',
            textItalic: 'Italic',
            textUnderline: 'Underline',
            textStrikeout: 'Strikeout',
            textSuperscript: 'Superscript',
            textSubscript: 'Subscript',
            tipFontName: 'Font Name',
            tipFontSize: 'Font Size',
            tipCopy: 'Copy',
            tipPaste: 'Paste',
            tipUndo: 'Undo',
            tipRedo: 'Redo',
            tipPrint: 'Print',
            tipSave: 'Save',
            tipFontColor: 'Font color',
            tipMarkers: 'Bullets',
            tipNumbers: 'Numbering',
            tipBack: 'Back',
            tipClearStyle: 'Clear Style',
            tipCopyStyle: 'Copy Style',
            textTitleError: 'Error',
            tipHAligh: 'Horizontal Align',
            tipVAligh: 'Vertical Align',
            textAlignTop: 'Align text to the top',
            textAlignMiddle: 'Align text to the middle',
            textAlignBottom: 'Align text to the bottom',
            textAlignLeft: 'Left align text',
            textAlignRight: 'Right align text',
            textAlignCenter: 'Center text',
            textAlignJust: 'Justify',
            tipDecPrLeft: 'Decrease Indent',
            tipIncPrLeft: 'Increase Indent',
            tipLineSpace: 'Line Spacing',
            tipInsertTable: 'Insert Table',
            tipInsertImage: 'Insert Image',
            mniImageFromFile: 'Image from file',
            mniImageFromUrl: 'Image from url',
            mniCustomTable: 'Insert Custom Table',
            tipInsertHyperlink: 'Add Hyperlink',
            tipInsertText: 'Insert Text',
            tipInsertTextArt: 'Insert Text Art',
            tipInsertShape: 'Insert Autoshape',
            tipPreview: 'Start Slideshow',
            tipAddSlide: 'Add Slide',
            tipShapeAlign: 'Align Shape',
            tipShapeArrange: 'Arrange Shape',
            textShapeAlignLeft: 'Align Left',
            textShapeAlignRight: 'Align Right',
            textShapeAlignCenter: 'Align Center',
            textShapeAlignTop: 'Align Top',
            textShapeAlignBottom: 'Align Bottom',
            textShapeAlignMiddle: 'Align Middle',
            textArrangeFront: 'Bring To Front',
            textArrangeBack: 'Send To Back',
            textArrangeForward: 'Bring Forward',
            textArrangeBackward: 'Send Backward',
            txtGroup: 'Group',
            txtUngroup: 'Ungroup',
            txtDistribHor: 'Distribute Horizontally',
            txtDistribVert: 'Distribute Vertically',
            tipChangeSlide: 'Change Slide Layout',
            tipColorSchemas: 'Change Color Scheme',
            mniSlideStandard: 'Standard (4:3)',
            mniSlideWide: 'Widescreen (16:9)',
            mniSlideAdvanced: 'Advanced Settings',
            tipSlideSize: 'Select Slide Size',
            tipInsertChart: 'Insert Chart',
            tipSynchronize: 'The document has been changed by another user. Please click to save your changes and reload the updates.',
            txtScheme1: 'Office',
            txtScheme2: 'Grayscale',
            txtScheme3: 'Apex',
            txtScheme4: 'Aspect',
            txtScheme5: 'Civic',
            txtScheme6: 'Concourse',
            txtScheme7: 'Equity',
            txtScheme8: 'Flow',
            txtScheme9: 'Foundry',
            txtScheme10: 'Median',
            txtScheme11: 'Metro',
            txtScheme12: 'Module',
            txtScheme13: 'Opulent',
            txtScheme14: 'Oriel',
            txtScheme15: 'Origin',
            txtScheme16: 'Paper',
            txtScheme17: 'Solstice',
            txtScheme18: 'Technic',
            txtScheme19: 'Trek',
            txtScheme20: 'Urban',
            txtScheme21: 'Verve',
            tipSlideTheme: 'Slide Theme',
            tipSaveCoauth: 'Save your changes for the other users to see them.',
            textShowBegin: 'Show from Beginning',
            textShowCurrent: 'Show from Current slide',
            textShowSettings: 'Show Settings',
            tipInsertEquation: 'Insert Equation',
            tipChangeChart: 'Change Chart Type',
            capInsertText: 'Text',
            capInsertTextArt: 'Text Art',
            capInsertImage: 'Image',
            capInsertShape: 'Shape',
            capInsertTable: 'Table',
            capInsertChart: 'Chart',
            capInsertHyperlink: 'Hyperlink',
            capInsertEquation: 'Equation',
            capAddSlide: 'Add Slide',
            capTabFile: 'File',
            capTabHome: 'Home',
            capTabInsert: 'Insert',
            capBtnComment: 'Comment',
            textTabFile: 'File',
            textTabHome: 'Home',
            textTabInsert: 'Insert',
            textShowPresenterView: 'Show presenter view',
            textTabCollaboration: 'Collaboration',
            textTabProtect: 'Protection',
            mniImageFromStorage: 'Image from Storage',
            txtSlideAlign: 'Align to Slide',
            txtObjectsAlign: 'Align Selected Objects',
            tipEditHeader: 'Edit footer',
            tipSlideNum: 'Insert slide number',
            tipDateTime: 'Insert current date and time',
            capBtnInsHeader: 'Footer',
            capBtnSlideNum: 'Slide Number',
            capBtnDateTime: 'Date & Time',
            textListSettings: 'List Settings',
            capBtnAddComment: 'Add Comment',
            capBtnInsSymbol: 'Symbol',
            tipInsertSymbol: 'Insert symbol',
            capInsertAudio: 'Audio',
            capInsertVideo: 'Video',
            tipInsertAudio: 'Insert audio',
            tipInsertVideo: 'Insert video',
            tipIncFont: 'Increment font size',
            tipDecFont: 'Decrement font size',
            tipColumns: 'Insert columns',
            textColumnsOne: 'One Column',
            textColumnsTwo: 'Two Columns',
            textColumnsThree: 'Three Columns',
            textColumnsCustom: 'Custom Columns',
            tipChangeCase: 'Change case',
            mniSentenceCase: 'Sentence case.',
            mniLowerCase: 'lowercase',
            mniUpperCase: 'UPPERCASE',
            mniCapitalizeWords: 'Capitalize Each Word',
            mniToggleCase: 'tOGGLE cASE',
            strMenuNoFill: 'No Fill',
            tipHighlightColor: 'Highlight color',
            txtScheme22: 'New Office',
            textTabTransitions: 'Transitions',
            textTabAnimation: 'Animation',
            textRecentlyUsed: 'Recently Used',
            txtDuplicateSlide: 'Duplicate Slide',
            tipNumCapitalLetters: 'A. B. C.',
            tipNumLettersParentheses: 'a) b) c)',
            tipNumLettersPoints: 'a. b. c.',
            tipNumNumbersPoint: '1. 2. 3.',
            tipNumNumbersParentheses: '1) 2) 3)',
            tipNumRoman: 'I. II. III.',
            tipNumRomanSmall: 'i. ii. iii.',
            tipMarkersFRound: 'Filled round bullets',
            tipMarkersHRound: 'Hollow round bullets',
            tipMarkersFSquare: 'Filled square bullets',
            tipMarkersStar: 'Star bullets',
            tipMarkersArrow: 'Arrow bullets',
            tipMarkersCheckmark: 'Checkmark bullets',
            tipMarkersFRhombus: 'Filled rhombus bullets',
            tipMarkersDash: 'Dash bullets',
            tipNone: 'None',
            textTabView: 'View'
        }
    }()), PE.Views.Toolbar || {}));
});<|MERGE_RESOLUTION|>--- conflicted
+++ resolved
@@ -96,13 +96,9 @@
         noTriggerObjects: 'no-trigger-objects',
         noMoveAnimationEarlier: 'no-move-animation-earlier',
         noMoveAnimationLater: 'no-move-animation-later',
-<<<<<<< HEAD
-        noAnimationPreview: 'no-animation-preview'
-=======
         noAnimationPreview: 'no-animation-preview',
         noAnimationRepeat: 'no-animation-repeat',
         noAnimationDuration: 'no-animation-duration'
->>>>>>> d2c5b7ff
     };
     for (var key in enumLock) {
         if (enumLock.hasOwnProperty(key)) {
@@ -156,14 +152,8 @@
                                 {caption: me.textTabHome, action: 'home', extcls: 'canedit', dataHintTitle: 'H'},
                                 {caption: me.textTabInsert, action: 'ins', extcls: 'canedit', dataHintTitle: 'I'},
                                 {caption: me.textTabTransitions, action: 'transit', extcls: 'canedit', dataHintTitle: 'N'},
-<<<<<<< HEAD
                                 {caption: me.textTabAnimation, action: 'animate', extcls: 'canedit', dataHintTitle: 'A'}
                                 // undefined, undefined, undefined,
-=======
-                                {caption: me.textTabAnimation, action: 'animate', extcls: 'canedit', dataHintTitle: 'A'},
-                                undefined, undefined,
-                                {caption: me.textTabView, action: 'view', extcls: 'canedit', layoutname: 'toolbar-view', dataHintTitle: 'W'}
->>>>>>> d2c5b7ff
                             ]
                         }
                     );
@@ -1047,10 +1037,7 @@
                         dataHint: '1',
                         dataHintDirection: 'bottom',
                         dataHintOffset: '-16, -4',
-<<<<<<< HEAD
-=======
                         delayRenderTips: true,
->>>>>>> d2c5b7ff
                         itemTemplate: _.template([
                             '<div class="style" id="<%= id %>">',
                             '<div class="item-theme" style="' + '<% if (typeof imageUrl !== "undefined") { %>' + 'background-image: url(<%= imageUrl %>);' + '<% } %> background-position: 0 -<%= offsety %>px;"></div>',
@@ -1096,23 +1083,13 @@
 
                     this.cmbInsertShape = new Common.UI.ComboDataViewShape({
                         cls: 'combo-styles shapes',
-<<<<<<< HEAD
                         itemWidth: 20,
                         itemHeight: 20,
-                        menuMaxHeight: 640,
+                        menuMaxHeight: 652,
                         menuWidth: 362,
                         style: 'width: 140px;',
                         enableKeyEvents: true,
                         lock: [Common.enumLock.slideDeleted, Common.enumLock.lostConnect, Common.enumLock.noSlides, Common.enumLock.disableOnStart],
-=======
-                        style: 'min-width: 140px;',
-                        itemWidth: 20,
-                        itemHeight: 20,
-                        menuMaxHeight: 652,
-                        menuWidth: 362,
-                        enableKeyEvents: true,
-                        lock: [PE.enumLock.slideDeleted, PE.enumLock.lostConnect, PE.enumLock.noSlides, PE.enumLock.disableOnStart],
->>>>>>> d2c5b7ff
                         dataHint: '1',
                         dataHintDirection: 'bottom',
                         dataHintOffset: '-16, 0'
@@ -1786,11 +1763,7 @@
                     itemTemplate: _.template('<div class="item-shape" id="<%= id %>"><svg width="20" height="20" class=\"icon\"><use xlink:href=\"#svg-icon-<%= data.shapeType %>\"></use></svg></div>'),
                     groups: collection,
                     parentMenu: menuShape,
-<<<<<<< HEAD
-                    restoreHeight: 640,
-=======
                     restoreHeight: 652,
->>>>>>> d2c5b7ff
                     textRecentlyUsed: me.textRecentlyUsed,
                     recentShapes: recents
                 });
