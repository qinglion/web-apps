/*
 *
 * (c) Copyright Ascensio System SIA 2010-2019
 *
 * This program is a free software product. You can redistribute it and/or
 * modify it under the terms of the GNU Affero General Public License (AGPL)
 * version 3 as published by the Free Software Foundation. In accordance with
 * Section 7(a) of the GNU AGPL its Section 15 shall be amended to the effect
 * that Ascensio System SIA expressly excludes the warranty of non-infringement
 * of any third-party rights.
 *
 * This program is distributed WITHOUT ANY WARRANTY; without even the implied
 * warranty of MERCHANTABILITY or FITNESS FOR A PARTICULAR  PURPOSE. For
 * details, see the GNU AGPL at: http://www.gnu.org/licenses/agpl-3.0.html
 *
 * You can contact Ascensio System SIA at 20A-12 Ernesta Birznieka-Upisha
 * street, Riga, Latvia, EU, LV-1050.
 *
 * The  interactive user interfaces in modified source and object code versions
 * of the Program must display Appropriate Legal Notices, as required under
 * Section 5 of the GNU AGPL version 3.
 *
 * Pursuant to Section 7(b) of the License you must retain the original Product
 * logo when distributing the program. Pursuant to Section 7(e) we decline to
 * grant you any rights under trademark law for use of our trademarks.
 *
 * All the Product's GUI elements, including illustrations and icon sets, as
 * well as technical writing content are licensed under the terms of the
 * Creative Commons Attribution-ShareAlike 4.0 International. See the License
 * terms at http://creativecommons.org/licenses/by-sa/4.0/legalcode
 *
*/
/**
 *  Toolbar.js
 *
 *  Toolbar view
 *
 *  Created by Alexander Yuzhin on 4/16/14
 *  Copyright (c) 2018 Ascensio System SIA. All rights reserved.
 *
 */

define([
    'backbone',
    'text!presentationeditor/main/app/template/Toolbar.template',
    'text!presentationeditor/main/app/template/ToolbarView.template',
    'common/main/lib/collection/Fonts',
    'common/main/lib/component/Button',
    'common/main/lib/component/ComboBox',
    'common/main/lib/component/DataView',
    'common/main/lib/component/ColorPalette',
    'common/main/lib/component/ThemeColorPalette',
    'common/main/lib/component/Menu',
    'common/main/lib/component/DimensionPicker',
    'common/main/lib/component/Window',
    'common/main/lib/component/ComboBoxFonts',
    'common/main/lib/component/ComboDataView'
    ,'common/main/lib/component/SynchronizeTip'
    ,'common/main/lib/component/Mixtbar'
], function (Backbone, template, template_view) {
    'use strict';

    PE.enumLock = {
        paragraphLock:  'para-lock',
        shapeLock:      'shape-lock',
        slideLock:      'slide-lock',
        slideDeleted:   'slide-deleted',
        noSlides:       'no-slides',
        lostConnect:    'disconnect',
        incIndentLock:   'can-inc-indent',
        decIndentLock:   'can-dec-indent',
        hyperlinkLock:   'can-hyperlink',
        undoLock:        'can-undo',
        redoLock:        'can-redo',
        docPropsLock:   'doc-props-lock',
        themeLock:      'theme-lock',
        menuFileOpen:   'menu-file-open',
        noParagraphSelected:  'no-paragraph',
        noObjectSelected:  'no-object',
        disableOnStart: 'on-start',
        cantPrint:      'cant-print',
        noTextSelected:  'no-text',
        inEquation: 'in-equation',
        commentLock: 'can-comment',
        noColumns: 'no-columns'
    };

    PE.Views.Toolbar =  Common.UI.Mixtbar.extend(_.extend((function(){

        return {
            el: '#toolbar',

            // Delegated events for creating new items, and clearing completed ones.
            events: {
                //
            },

            initialize: function () {
                var me = this;

                me.paragraphControls = [];
                me.shapeControls = [];
                me.slideOnlyControls = [];
                me.synchTooltip = undefined;
                me.needShowSynchTip = false;

                me.SchemeNames = [me.txtScheme22,
                    me.txtScheme1, me.txtScheme2, me.txtScheme3, me.txtScheme4, me.txtScheme5,
                    me.txtScheme6, me.txtScheme7, me.txtScheme8, me.txtScheme9, me.txtScheme10,
                    me.txtScheme11, me.txtScheme12, me.txtScheme13, me.txtScheme14, me.txtScheme15,
                    me.txtScheme16, me.txtScheme17, me.txtScheme18, me.txtScheme19, me.txtScheme20,
                    me.txtScheme21
                ];
                me._state = {
                    hasCollaborativeChanges: undefined
                };
                me.binding = {};

                Common.NotificationCenter.on('app:ready', me.onAppReady.bind(this));
                return this;
            },

            applyLayout: function (config) {
                var me = this;
                me.lockControls = [];
                if ( config.isEdit ) {
                    Common.UI.Mixtbar.prototype.initialize.call(this, {
                            template: _.template(template),
                            tabs: [
                                {caption: me.textTabFile, action: 'file', extcls: 'canedit', haspanel:false},
                                {caption: me.textTabHome, action: 'home', extcls: 'canedit'},
                                {caption: me.textTabInsert, action: 'ins', extcls: 'canedit'}
                            ]
                        }
                    );

                    me.btnSaveCls = 'btn-save';
                    me.btnSaveTip = this.tipSave + Common.Utils.String.platformKey('Ctrl+S');

                    /**
                     * UI Components
                     */
                    var _set = PE.enumLock;

                    me.btnChangeSlide = new Common.UI.Button({
                        id: 'id-toolbar-button-change-slide',
                        cls: 'btn-toolbar',
                        iconCls: 'toolbar__icon btn-changeslide',
                        lock: [_set.menuFileOpen, _set.slideDeleted, _set.slideLock, _set.lostConnect, _set.noSlides, _set.disableOnStart],
                        menu: true,
                        dataHint: '1',
                        dataHintDirection: 'top',
                        dataHintOffset: '0, -6'
                    });
                    me.slideOnlyControls.push(me.btnChangeSlide);

                    me.btnPreview = new Common.UI.Button({
                        id: 'id-toolbar-button-preview',
                        cls: 'btn-toolbar',
                        iconCls: 'toolbar__icon btn-preview',
                        lock: [_set.menuFileOpen, _set.slideDeleted, _set.noSlides, _set.disableOnStart],
                        split: true,
                        menu: new Common.UI.Menu({
                            items: [
                                {caption: this.textShowBegin, value: 0},
                                {caption: this.textShowCurrent, value: 1},
                                {caption: this.textShowPresenterView, value: 2},
                                {caption: '--'},
                                me.mnuShowSettings = new Common.UI.MenuItem({
                                    caption: this.textShowSettings,
                                    value: 3,
                                    lock: [_set.lostConnect]
                                })
                            ]
                        }),
                        dataHint: '1',
                        dataHintDirection: 'bottom',
                        dataHintOffset: '0, -16'
                    });
                    me.slideOnlyControls.push(me.btnPreview);

                    me.btnPrint = new Common.UI.Button({
                        id: 'id-toolbar-btn-print',
                        cls: 'btn-toolbar',
                        iconCls: 'toolbar__icon btn-print no-mask',
                        lock: [_set.slideDeleted, _set.noSlides, _set.cantPrint, _set.disableOnStart],
                        signals: ['disabled']
                    });
                    me.slideOnlyControls.push(me.btnPrint);

                    me.btnSave = new Common.UI.Button({
                        id: 'id-toolbar-btn-save',
                        cls: 'btn-toolbar',
                        iconCls: 'toolbar__icon no-mask ' + me.btnSaveCls,
                        lock: [_set.lostConnect],
                        signals: ['disabled']
                    });
                    me.btnCollabChanges = me.btnSave;

                    me.btnUndo = new Common.UI.Button({
                        id: 'id-toolbar-btn-undo',
                        cls: 'btn-toolbar',
                        iconCls: 'toolbar__icon btn-undo',
                        lock: [_set.undoLock, _set.slideDeleted, _set.lostConnect, _set.disableOnStart],
                        signals: ['disabled']
                    });
                    me.slideOnlyControls.push(me.btnUndo);

                    me.btnRedo = new Common.UI.Button({
                        id: 'id-toolbar-btn-redo',
                        cls: 'btn-toolbar',
                        iconCls: 'toolbar__icon btn-redo',
                        lock: [_set.redoLock, _set.slideDeleted, _set.lostConnect, _set.disableOnStart],
                        signals: ['disabled']
                    });
                    me.slideOnlyControls.push(me.btnRedo);

                    me.btnCopy = new Common.UI.Button({
                        id: 'id-toolbar-btn-copy',
                        cls: 'btn-toolbar',
                        iconCls: 'toolbar__icon btn-copy',
                        lock: [_set.slideDeleted, _set.lostConnect, _set.noSlides, _set.disableOnStart],
                        dataHint: '1',
                        dataHintDirection: 'top',
                        dataHintTitle: 'C'
                    });
                    me.slideOnlyControls.push(me.btnCopy);

                    me.btnPaste = new Common.UI.Button({
                        id: 'id-toolbar-btn-paste',
                        cls: 'btn-toolbar',
                        iconCls: 'toolbar__icon btn-paste',
                        lock: [_set.slideDeleted, _set.paragraphLock, _set.lostConnect, _set.noSlides],
                        dataHint: '1',
                        dataHintDirection: 'bottom',
                        dataHintTitle: 'P'
                    });
                    me.paragraphControls.push(me.btnPaste);

                    me.cmbFontName = new Common.UI.ComboBoxFonts({
                        cls: 'input-group-nr',
                        menuCls: 'scrollable-menu',
                        menuStyle: 'min-width: 325px;',
                        hint: me.tipFontName,
                        lock: [_set.slideDeleted, _set.paragraphLock, _set.lostConnect, _set.noSlides, _set.noTextSelected, _set.shapeLock],
                        store: new Common.Collections.Fonts(),
                        dataHint: '1',
                        dataHintDirection: 'top'
                    });
                    me.paragraphControls.push(me.cmbFontName);

                    me.cmbFontSize = new Common.UI.ComboBox({
                        cls: 'input-group-nr',
                        menuStyle: 'min-width: 55px;',
                        hint: me.tipFontSize,
                        lock: [_set.slideDeleted, _set.paragraphLock, _set.lostConnect, _set.noSlides, _set.noTextSelected, _set.shapeLock],
                        data: [
                            {value: 8, displayValue: "8"},
                            {value: 9, displayValue: "9"},
                            {value: 10, displayValue: "10"},
                            {value: 11, displayValue: "11"},
                            {value: 12, displayValue: "12"},
                            {value: 14, displayValue: "14"},
                            {value: 16, displayValue: "16"},
                            {value: 18, displayValue: "18"},
                            {value: 20, displayValue: "20"},
                            {value: 22, displayValue: "22"},
                            {value: 24, displayValue: "24"},
                            {value: 26, displayValue: "26"},
                            {value: 28, displayValue: "28"},
                            {value: 36, displayValue: "36"},
                            {value: 48, displayValue: "48"},
                            {value: 72, displayValue: "72"},
                            {value: 96, displayValue: "96"}
                        ],
                        dataHint: '1',
                        dataHintDirection: 'top'
                    });
                    me.paragraphControls.push(me.cmbFontSize);

                    me.btnIncFontSize = new Common.UI.Button({
                        id: 'id-toolbar-btn-incfont',
                        cls: 'btn-toolbar',
                        iconCls: 'toolbar__icon btn-incfont',
                        lock: [_set.slideDeleted, _set.paragraphLock, _set.lostConnect, _set.noSlides, _set.noTextSelected, _set.shapeLock],
                        dataHint: '1',
                        dataHintDirection: 'top'
                    });
                    me.paragraphControls.push(me.btnIncFontSize);

                    me.btnDecFontSize = new Common.UI.Button({
                        id: 'id-toolbar-btn-decfont',
                        cls: 'btn-toolbar',
                        iconCls: 'toolbar__icon btn-decfont',
                        lock: [_set.slideDeleted, _set.paragraphLock, _set.lostConnect, _set.noSlides, _set.noTextSelected, _set.shapeLock],
                        dataHint: '1',
                        dataHintDirection: 'top'
                    });
                    me.paragraphControls.push(me.btnDecFontSize);

                    me.btnBold = new Common.UI.Button({
                        id: 'id-toolbar-btn-bold',
                        cls: 'btn-toolbar',
                        iconCls: 'toolbar__icon btn-bold',
                        lock: [_set.slideDeleted, _set.paragraphLock, _set.lostConnect, _set.noSlides, _set.noTextSelected, _set.shapeLock],
                        enableToggle: true,
                        dataHint: '1',
                        dataHintDirection: 'bottom'
                    });
                    me.paragraphControls.push(me.btnBold);

                    me.btnItalic = new Common.UI.Button({
                        id: 'id-toolbar-btn-italic',
                        cls: 'btn-toolbar',
                        iconCls: 'toolbar__icon btn-italic',
                        lock: [_set.slideDeleted, _set.paragraphLock, _set.lostConnect, _set.noSlides, _set.noTextSelected, _set.shapeLock],
                        enableToggle: true,
                        dataHint: '1',
                        dataHintDirection: 'bottom'
                    });
                    me.paragraphControls.push(me.btnItalic);

                    me.btnUnderline = new Common.UI.Button({
                        id: 'id-toolbar-btn-underline',
                        cls: 'btn-toolbar',
                        iconCls: 'toolbar__icon btn-underline',
                        lock: [_set.slideDeleted, _set.paragraphLock, _set.lostConnect, _set.noSlides, _set.noTextSelected, _set.shapeLock],
                        enableToggle: true,
                        dataHint: '1',
                        dataHintDirection: 'bottom'
                    });
                    me.paragraphControls.push(me.btnUnderline);

                    me.btnStrikeout = new Common.UI.Button({
                        id: 'id-toolbar-btn-strikeout',
                        cls: 'btn-toolbar',
                        iconCls: 'toolbar__icon btn-strikeout',
                        lock: [_set.slideDeleted, _set.paragraphLock, _set.lostConnect, _set.noSlides, _set.noTextSelected, _set.shapeLock],
                        enableToggle: true,
                        dataHint: '1',
                        dataHintDirection: 'bottom'
                    });
                    me.paragraphControls.push(me.btnStrikeout);

                    me.btnSuperscript = new Common.UI.Button({
                        id: 'id-toolbar-btn-superscript',
                        cls: 'btn-toolbar',
                        iconCls: 'toolbar__icon btn-superscript',
                        lock: [_set.slideDeleted, _set.paragraphLock, _set.lostConnect, _set.noSlides, _set.noTextSelected, _set.shapeLock, _set.inEquation],
                        enableToggle: true,
                        toggleGroup: 'superscriptGroup',
                        dataHint: '1',
                        dataHintDirection: 'bottom'
                    });
                    me.paragraphControls.push(me.btnSuperscript);

                    me.btnSubscript = new Common.UI.Button({
                        id: 'id-toolbar-btn-subscript',
                        cls: 'btn-toolbar',
                        iconCls: 'toolbar__icon btn-subscript',
                        lock: [_set.slideDeleted, _set.paragraphLock, _set.lostConnect, _set.noSlides, _set.noTextSelected, _set.shapeLock, _set.inEquation],
                        enableToggle: true,
                        toggleGroup: 'superscriptGroup',
                        dataHint: '1',
                        dataHintDirection: 'bottom'
                    });
                    me.paragraphControls.push(me.btnSubscript);

                    me.btnHighlightColor = new Common.UI.ButtonColored({
                        id: 'id-toolbar-btn-highlight',
                        cls: 'btn-toolbar',
                        iconCls: 'toolbar__icon btn-highlight',
                        enableToggle: true,
                        allowDepress: true,
                        split: true,
                        lock: [_set.slideDeleted, _set.paragraphLock, _set.lostConnect, _set.noSlides, _set.noTextSelected, _set.shapeLock],
                        menu: new Common.UI.Menu({
                            style: 'min-width: 100px;',
                            items: [
                                {template: _.template('<div id="id-toolbar-menu-highlight" style="width: 120px; height: 120px; margin: 10px;"></div>')},
                                {caption: '--'},
                                me.mnuHighlightTransparent = new Common.UI.MenuItem({
                                    caption: me.strMenuNoFill,
                                    checkable: true
                                })
                            ]
                        }),
                        dataHint: '1',
                        dataHintDirection: 'bottom',
                        dataHintOffset: '0, -16'
                    });
                    me.paragraphControls.push(me.btnHighlightColor);

                    me.btnFontColor = new Common.UI.ButtonColored({
                        id: 'id-toolbar-btn-fontcolor',
                        cls: 'btn-toolbar',
                        iconCls: 'toolbar__icon btn-fontcolor',
                        lock: [_set.slideDeleted, _set.paragraphLock, _set.lostConnect, _set.noSlides, _set.noTextSelected, _set.shapeLock],
                        split: true,
<<<<<<< HEAD
                        menu: new Common.UI.Menu({
                            cls: 'shifted-left',
                            items: [
                                {template: _.template('<div id="id-toolbar-menu-fontcolor" style="width: 169px; height: 216px; margin: 10px;"></div>')},
                                {template: _.template('<a id="id-toolbar-menu-new-fontcolor" style="padding-left:12px;">' + me.textNewColor + '</a>')}
                            ]
                        }),
                        dataHint: '1',
                        dataHintDirection: 'bottom',
                        dataHintOffset: '0, -16'
=======
                        menu: true
>>>>>>> ab3643fe
                    });
                    me.paragraphControls.push(me.btnFontColor);

                    me.btnChangeCase = new Common.UI.Button({
                        id: 'id-toolbar-btn-case',
                        cls: 'btn-toolbar',
                        iconCls: 'toolbar__icon btn-change-case',
                        lock: [_set.slideDeleted, _set.paragraphLock, _set.lostConnect, _set.noSlides, _set.noTextSelected, _set.shapeLock],
                        menu: new Common.UI.Menu({
                            items: [
                                {caption: me.mniSentenceCase, value: Asc.c_oAscChangeTextCaseType.SentenceCase},
                                {caption: me.mniLowerCase, value: Asc.c_oAscChangeTextCaseType.LowerCase},
                                {caption: me.mniUpperCase, value: Asc.c_oAscChangeTextCaseType.UpperCase},
                                {caption: me.mniCapitalizeWords, value: Asc.c_oAscChangeTextCaseType.CapitalizeWords},
                                {caption: me.mniToggleCase, value: Asc.c_oAscChangeTextCaseType.ToggleCase}
                            ]
                        }),
                        dataHint: '1',
                        dataHintDirection: 'top',
                        dataHintOffset: '0, -6'
                    });
                    me.paragraphControls.push(me.btnChangeCase);
                    me.mnuChangeCase = me.btnChangeCase.menu;

                    me.btnClearStyle = new Common.UI.Button({
                        id: 'id-toolbar-btn-clearstyle',
                        cls: 'btn-toolbar',
                        iconCls: 'toolbar__icon btn-clearstyle',
                        lock: [_set.slideDeleted, _set.paragraphLock, _set.lostConnect, _set.noSlides, _set.noParagraphSelected],
                        dataHint: '1',
                        dataHintDirection: 'top'
                    });
                    me.paragraphControls.push(me.btnClearStyle);

                    me.btnCopyStyle = new Common.UI.Button({
                        id: 'id-toolbar-btn-copystyle',
                        cls: 'btn-toolbar',
                        iconCls: 'toolbar__icon btn-copystyle',
                        lock: [_set.slideDeleted, _set.lostConnect, _set.noSlides, _set.noParagraphSelected, _set.disableOnStart],
                        enableToggle: true,
                        dataHint: '1',
                        dataHintDirection: 'bottom'
                    });
                    me.slideOnlyControls.push(me.btnCopyStyle);

                    me.btnMarkers = new Common.UI.Button({
                        id: 'id-toolbar-btn-markers',
                        cls: 'btn-toolbar',
                        iconCls: 'toolbar__icon btn-setmarkers',
                        lock: [_set.slideDeleted, _set.paragraphLock, _set.lostConnect, _set.noSlides, _set.noParagraphSelected],
                        enableToggle: true,
                        toggleGroup: 'markersGroup',
                        split: true,
                        menu: true,
                        dataHint: '1',
                        dataHintDirection: 'top',
                        dataHintOffset: '0, -16'
                    });
                    me.paragraphControls.push(me.btnMarkers);

                    me.btnNumbers = new Common.UI.Button({
                        id: 'id-toolbar-btn-numbering',
                        cls: 'btn-toolbar',
                        iconCls: 'toolbar__icon btn-numbering',
                        lock: [_set.slideDeleted, _set.paragraphLock, _set.lostConnect, _set.noSlides, _set.noParagraphSelected],
                        enableToggle: true,
                        toggleGroup: 'markersGroup',
                        split: true,
                        menu: true,
                        dataHint: '1',
                        dataHintDirection: 'top',
                        dataHintOffset: '0, -16'
                    });
                    me.paragraphControls.push(me.btnNumbers);

                    var clone = function (source) {
                        var obj = {};
                        for (var prop in source)
                            obj[prop] = (typeof(source[prop]) == 'object') ? clone(source[prop]) : source[prop];
                        return obj;
                    };

                    this.mnuMarkersPicker = {
                        conf: {index: 0},
                        selectByIndex: function (idx) {
                            this.conf.index = idx;
                        }
                    };
                    this.mnuNumbersPicker = clone(this.mnuMarkersPicker);

                    me.btnHorizontalAlign = new Common.UI.Button({
                        id: 'id-toolbar-btn-halign',
                        cls: 'btn-toolbar',
                        iconCls: 'toolbar__icon btn-align-left',
                        icls: 'btn-align-left',
                        lock: [_set.slideDeleted, _set.paragraphLock, _set.lostConnect, _set.noSlides, _set.noParagraphSelected],
                        menu: new Common.UI.Menu({
                            items: [
                                {
                                    caption: me.textAlignLeft + Common.Utils.String.platformKey('Ctrl+L'),
                                    iconCls: 'menu__icon btn-align-left',
                                    icls: 'btn-align-left',
                                    checkable: true,
                                    checkmark: false,
                                    toggleGroup: 'halignGroup',
                                    checked: true,
                                    value: 1
                                },
                                {
                                    caption: me.textAlignCenter + Common.Utils.String.platformKey('Ctrl+E'),
                                    iconCls: 'menu__icon btn-align-center',
                                    icls: 'btn-align-center',
                                    checkable: true,
                                    checkmark: false,
                                    toggleGroup: 'halignGroup',
                                    value: 2
                                },
                                {
                                    caption: me.textAlignRight + Common.Utils.String.platformKey('Ctrl+R'),
                                    iconCls: 'menu__icon btn-align-right',
                                    icls: 'btn-align-right',
                                    checkable: true,
                                    checkmark: false,
                                    toggleGroup: 'halignGroup',
                                    value: 0
                                },
                                {
                                    caption: me.textAlignJust + Common.Utils.String.platformKey('Ctrl+J'),
                                    iconCls: 'menu__icon btn-align-just',
                                    icls: 'btn-align-just',
                                    checkable: true,
                                    checkmark: false,
                                    toggleGroup: 'halignGroup',
                                    value: 3
                                }
                            ]
                        }),
                        dataHint: '1',
                        dataHintDirection: 'bottom',
                        dataHintOffset: '0, -6'
                    });
                    me.paragraphControls.push(me.btnHorizontalAlign);

                    me.btnVerticalAlign = new Common.UI.Button({
                        id: 'id-toolbar-btn-valign',
                        cls: 'btn-toolbar',
                        lock: [_set.slideDeleted, _set.paragraphLock, _set.lostConnect, _set.noSlides, _set.noParagraphSelected, _set.noObjectSelected],
                        iconCls: 'toolbar__icon btn-align-middle',
                        icls: 'btn-align-middle',
                        menu: new Common.UI.Menu({
                            items: [
                                {
                                    caption: me.textAlignTop,
                                    iconCls: 'menu__icon btn-align-top',
                                    icls: 'btn-align-top',
                                    checkable: true,
                                    checkmark: false,
                                    toggleGroup: 'valignGroup',
                                    value: Asc.c_oAscVAlign.Top
                                },
                                {
                                    caption: me.textAlignMiddle,
                                    iconCls: 'menu__icon btn-align-middle',
                                    icls: 'btn-align-middle',
                                    checkable: true,
                                    checkmark: false,
                                    toggleGroup: 'valignGroup',
                                    value: Asc.c_oAscVAlign.Center,
                                    checked: true
                                },
                                {
                                    caption: me.textAlignBottom,
                                    iconCls: 'menu__icon btn-align-bottom',
                                    icls: 'btn-align-bottom',
                                    checkable: true,
                                    checkmark: false,
                                    toggleGroup: 'valignGroup',
                                    value: Asc.c_oAscVAlign.Bottom
                                }
                            ]
                        }),
                        dataHint: '1',
                        dataHintDirection: 'bottom',
                        dataHintOffset: '0, -6'
                    });
                    me.paragraphControls.push(me.btnVerticalAlign);

                    me.btnDecLeftOffset = new Common.UI.Button({
                        id: 'id-toolbar-btn-decoffset',
                        cls: 'btn-toolbar',
                        iconCls: 'toolbar__icon btn-decoffset',
                        lock: [_set.decIndentLock, _set.slideDeleted, _set.paragraphLock, _set.lostConnect, _set.noSlides, _set.noParagraphSelected],
                        dataHint: '1',
                        dataHintDirection: 'top'
                    });
                    me.paragraphControls.push(me.btnDecLeftOffset);

                    me.btnIncLeftOffset = new Common.UI.Button({
                        id: 'id-toolbar-btn-incoffset',
                        cls: 'btn-toolbar',
                        iconCls: 'toolbar__icon btn-incoffset',
                        lock: [_set.incIndentLock, _set.slideDeleted, _set.paragraphLock, _set.lostConnect, _set.noSlides, _set.noParagraphSelected],
                        dataHint: '1',
                        dataHintDirection: 'top'
                    });
                    me.paragraphControls.push(me.btnIncLeftOffset);

                    me.btnLineSpace = new Common.UI.Button({
                        id: 'id-toolbar-btn-linespace',
                        cls: 'btn-toolbar',
                        iconCls: 'toolbar__icon btn-linespace',
                        lock: [_set.slideDeleted, _set.paragraphLock, _set.lostConnect, _set.noSlides, _set.noParagraphSelected],
                        menu: new Common.UI.Menu({
                            style: 'min-width: 60px;',
                            items: [
                                {caption: '1.0', value: 1.0, checkable: true, toggleGroup: 'linesize'},
                                {caption: '1.15', value: 1.15, checkable: true, toggleGroup: 'linesize'},
                                {caption: '1.5', value: 1.5, checkable: true, toggleGroup: 'linesize'},
                                {caption: '2.0', value: 2.0, checkable: true, toggleGroup: 'linesize'},
                                {caption: '2.5', value: 2.5, checkable: true, toggleGroup: 'linesize'},
                                {caption: '3.0', value: 3.0, checkable: true, toggleGroup: 'linesize'}
                            ]
                        }),
                        dataHint: '1',
                        dataHintDirection: 'bottom',
                        dataHintOffset: '0, -6'
                    });
                    me.paragraphControls.push(me.btnLineSpace);

                    me.btnColumns = new Common.UI.Button({
                        id: 'id-toolbar-btn-columns',
                        cls: 'btn-toolbar',
                        iconCls: 'toolbar__icon columns-two',
                        lock: [_set.slideDeleted, _set.paragraphLock, _set.lostConnect, _set.noSlides, _set.noParagraphSelected, _set.noColumns],
                        menu: new Common.UI.Menu({
                            cls: 'ppm-toolbar shifted-right',
                            items: [
                                {
                                    caption: this.textColumnsOne,
                                    iconCls: 'menu__icon columns-one',
                                    checkable: true,
                                    checkmark: false,
                                    toggleGroup: 'menuColumns',
                                    value: 0
                                },
                                {
                                    caption: this.textColumnsTwo,
                                    iconCls: 'menu__icon columns-two',
                                    checkable: true,
                                    checkmark: false,
                                    toggleGroup: 'menuColumns',
                                    value: 1
                                },
                                {
                                    caption: this.textColumnsThree,
                                    iconCls: 'menu__icon columns-three',
                                    checkable: true,
                                    checkmark: false,
                                    toggleGroup: 'menuColumns',
                                    value: 2
                                },
                                {caption: '--'},
                                {caption: this.textColumnsCustom, value: 'advanced'}
                            ]
                        }),
                        dataHint: '1',
                        dataHintDirection: 'bottom',
                        dataHintOffset: '0, -6'
                    });
                    me.paragraphControls.push(me.btnColumns);

                    me.btnInsertTable = new Common.UI.Button({
                        id: 'tlbtn-inserttable',
                        cls: 'btn-toolbar x-huge icon-top',
                        iconCls: 'toolbar__icon btn-inserttable',
                        caption: me.capInsertTable,
                        lock: [_set.slideDeleted, _set.lostConnect, _set.noSlides, _set.disableOnStart],
                        menu: new Common.UI.Menu({
                            cls: 'shifted-left',
                            items: [
                                {template: _.template('<div id="id-toolbar-menu-tablepicker" class="dimension-picker" style="margin: 5px 10px;"></div>')},
                                {caption: me.mniCustomTable, value: 'custom'}
                            ]
                        }),
                        dataHint: '1',
                        dataHintDirection: 'bottom',
                        dataHintOffset: 'small'
                    });
                    me.slideOnlyControls.push(me.btnInsertTable);

                    me.btnInsertChart = new Common.UI.Button({
                        id: 'tlbtn-insertchart',
                        cls: 'btn-toolbar x-huge icon-top',
                        iconCls: 'toolbar__icon btn-insertchart',
                        caption: me.capInsertChart,
                        lock: [_set.slideDeleted, _set.lostConnect, _set.noSlides, _set.disableOnStart],
                        menu: true,
                        dataHint: '1',
                        dataHintDirection: 'bottom',
                        dataHintOffset: 'small'
                    });
                    me.slideOnlyControls.push(me.btnInsertChart);

                    me.btnInsertEquation = new Common.UI.Button({
                        id: 'tlbtn-insertequation',
                        cls: 'btn-toolbar x-huge icon-top',
                        iconCls: 'toolbar__icon btn-insertequation',
                        caption: me.capInsertEquation,
                        lock: [_set.slideDeleted, _set.lostConnect, _set.noSlides, _set.disableOnStart],
                        split: true,
                        menu: new Common.UI.Menu({cls: 'menu-shapes'}),
                        dataHint: '1',
                        dataHintDirection: 'bottom',
                        dataHintOffset: 'small'
                    });
                    me.slideOnlyControls.push(this.btnInsertEquation);

                    me.btnInsertSymbol = new Common.UI.Button({
                        id: 'tlbtn-insertsymbol',
                        cls: 'btn-toolbar x-huge icon-top',
                        iconCls: 'toolbar__icon btn-symbol',
                        caption: me.capBtnInsSymbol,
                        lock: [_set.slideDeleted, _set.paragraphLock, _set.lostConnect, _set.noSlides, _set.noParagraphSelected],
                        dataHint: '1',
                        dataHintDirection: 'bottom',
                        dataHintOffset: 'small'
                    });
                    me.paragraphControls.push(me.btnInsertSymbol);

                    me.btnInsertHyperlink = new Common.UI.Button({
                        id: 'tlbtn-insertlink',
                        cls: 'btn-toolbar x-huge icon-top',
                        iconCls: 'toolbar__icon btn-inserthyperlink',
                        caption: me.capInsertHyperlink,
                        lock: [_set.hyperlinkLock, _set.slideDeleted, _set.paragraphLock, _set.lostConnect, _set.noSlides, _set.noParagraphSelected],
                        dataHint: '1',
                        dataHintDirection: 'bottom',
                        dataHintOffset: 'small'
                    });
                    me.paragraphControls.push(me.btnInsertHyperlink);

                    me.btnInsertTextArt = new Common.UI.Button({
                        id: 'tlbtn-inserttextart',
                        cls: 'btn-toolbar x-huge icon-top',
                        iconCls: 'toolbar__icon btn-textart',
                        caption: me.capInsertTextArt,
                        lock: [_set.slideDeleted, _set.lostConnect, _set.noSlides, _set.disableOnStart],
                        menu: new Common.UI.Menu({
                            cls: 'menu-shapes',
                            items: [
                                {template: _.template('<div id="view-insert-art" style="width: 239px; margin-left: 5px;"></div>')}
                            ]
                        }),
                        dataHint: '1',
                        dataHintDirection: 'bottom',
                        dataHintOffset: 'small'
                    });
                    me.slideOnlyControls.push(me.btnInsertTextArt);

                    me.btnEditHeader = new Common.UI.Button({
                        id: 'id-toolbar-btn-editheader',
                        cls: 'btn-toolbar x-huge icon-top',
                        iconCls: 'toolbar__icon btn-editheader',
                        caption: me.capBtnInsHeader,
                        lock: [_set.slideDeleted, _set.lostConnect, _set.noSlides, _set.disableOnStart],
                        dataHint: '1',
                        dataHintDirection: 'bottom',
                        dataHintOffset: 'small'
                    });
                    me.slideOnlyControls.push(me.btnEditHeader);

                    me.btnInsDateTime = new Common.UI.Button({
                        id: 'id-toolbar-btn-datetime',
                        cls: 'btn-toolbar x-huge icon-top',
                        iconCls: 'toolbar__icon btn-datetime',
                        caption: me.capBtnDateTime,
                        lock: [_set.slideDeleted, _set.lostConnect, _set.noSlides, _set.paragraphLock, _set.disableOnStart],
                        dataHint: '1',
                        dataHintDirection: 'bottom',
                        dataHintOffset: 'small'
                    });
                    me.slideOnlyControls.push(me.btnInsDateTime);

                    me.btnInsSlideNum = new Common.UI.Button({
                        id: 'id-toolbar-btn-slidenum',
                        cls: 'btn-toolbar x-huge icon-top',
                        iconCls: 'toolbar__icon btn-pagenum',
                        caption: me.capBtnSlideNum,
                        lock: [_set.slideDeleted, _set.lostConnect, _set.noSlides, _set.paragraphLock, _set.disableOnStart],
                        dataHint: '1',
                        dataHintDirection: 'bottom',
                        dataHintOffset: 'small'
                    });
                    me.slideOnlyControls.push(me.btnInsSlideNum);

                    if (window["AscDesktopEditor"] && window["AscDesktopEditor"]["IsSupportMedia"] && window["AscDesktopEditor"]["IsSupportMedia"]()) {
                        me.btnInsAudio = new Common.UI.Button({
                            id: 'tlbtn-insaudio',
                            cls: 'btn-toolbar x-huge icon-top',
                            iconCls: 'toolbar__icon btn-audio',
                            caption: me.capInsertAudio,
                            lock: [_set.slideDeleted, _set.lostConnect, _set.noSlides, _set.disableOnStart]
                        });
                        me.slideOnlyControls.push(me.btnInsAudio);

                        me.btnInsVideo = new Common.UI.Button({
                            id: 'tlbtn-insvideo',
                            cls: 'btn-toolbar x-huge icon-top',
                            iconCls: 'toolbar__icon btn-video',
                            caption: me.capInsertVideo,
                            lock: [_set.slideDeleted, _set.lostConnect, _set.noSlides, _set.disableOnStart]
                        });
                        me.slideOnlyControls.push(me.btnInsVideo);
                    }

                    me.btnColorSchemas = new Common.UI.Button({
                        id: 'id-toolbar-btn-colorschemas',
                        cls: 'btn-toolbar',
                        iconCls: 'toolbar__icon btn-colorschemas',
                        lock: [_set.themeLock, _set.slideDeleted, _set.lostConnect, _set.noSlides, _set.disableOnStart],
                        menu: new Common.UI.Menu({
                            cls: 'shifted-left',
                            items: [],
                            restoreHeight: true
                        }),
                        dataHint: '1',
                        dataHintDirection: 'top',
                        dataHintOffset: '0, -6'
                    });
                    me.slideOnlyControls.push(me.btnColorSchemas);

                    me.mniAlignToSlide = new Common.UI.MenuItem({
                        caption: me.txtSlideAlign,
                        checkable: true,
                        toggleGroup: 'slidealign',
                        value: -1
                    }).on('click', function (mnu) {
                        Common.Utils.InternalSettings.set("pe-align-to-slide", true);
                    });
                    me.mniAlignObjects = new Common.UI.MenuItem({
                        caption: me.txtObjectsAlign,
                        checkable: true,
                        toggleGroup: 'slidealign',
                        value: -1
                    }).on('click', function (mnu) {
                        Common.Utils.InternalSettings.set("pe-align-to-slide", false);
                    });

                    me.mniDistribHor = new Common.UI.MenuItem({
                        caption: me.txtDistribHor,
                        iconCls: 'menu__icon shape-distribute-hor',
                        value: 6
                    });
                    me.mniDistribVert = new Common.UI.MenuItem({
                        caption: me.txtDistribVert,
                        iconCls: 'menu__icon shape-distribute-vert',
                        value: 7
                    });

                    me.btnShapeAlign = new Common.UI.Button({
                        id: 'id-toolbar-btn-shape-align',
                        cls: 'btn-toolbar',
                        iconCls: 'toolbar__icon shape-align-left',
                        lock: [_set.slideDeleted, _set.shapeLock, _set.lostConnect, _set.noSlides, _set.noObjectSelected, _set.disableOnStart],
                        menu: new Common.UI.Menu({
                            cls: 'shifted-right',
                            items: [
                                {
                                    caption: me.textShapeAlignLeft,
                                    iconCls: 'menu__icon shape-align-left',
                                    value: Asc.c_oAscAlignShapeType.ALIGN_LEFT
                                },
                                {
                                    caption: me.textShapeAlignCenter,
                                    iconCls: 'menu__icon shape-align-center',
                                    value: Asc.c_oAscAlignShapeType.ALIGN_CENTER
                                },
                                {
                                    caption: me.textShapeAlignRight,
                                    iconCls: 'menu__icon shape-align-right',
                                    value: Asc.c_oAscAlignShapeType.ALIGN_RIGHT
                                },
                                {
                                    caption: me.textShapeAlignTop,
                                    iconCls: 'menu__icon shape-align-top',
                                    value: Asc.c_oAscAlignShapeType.ALIGN_TOP
                                },
                                {
                                    caption: me.textShapeAlignMiddle,
                                    iconCls: 'menu__icon shape-align-middle',
                                    value: Asc.c_oAscAlignShapeType.ALIGN_MIDDLE
                                },
                                {
                                    caption: me.textShapeAlignBottom,
                                    iconCls: 'menu__icon shape-align-bottom',
                                    value: Asc.c_oAscAlignShapeType.ALIGN_BOTTOM
                                },
                                {caption: '--'},
                                me.mniDistribHor,
                                me.mniDistribVert,
                                {caption: '--'},
                                me.mniAlignToSlide,
                                me.mniAlignObjects
                            ]
                        }),
                        dataHint: '1',
                        dataHintDirection: 'bottom',
                        dataHintOffset: '0, -6'
                    });
                    me.shapeControls.push(me.btnShapeAlign);
                    me.slideOnlyControls.push(me.btnShapeAlign);

                    me.btnShapeArrange = new Common.UI.Button({
                        id: 'id-toolbar-btn-shape-arrange',
                        cls: 'btn-toolbar',
                        iconCls: 'toolbar__icon arrange-front',
                        lock: [_set.slideDeleted, _set.lostConnect, _set.noSlides, _set.noObjectSelected, _set.disableOnStart],
                        menu: new Common.UI.Menu({
                            items: [
                                {
                                    caption: me.textArrangeFront,
                                    iconCls: 'menu__icon arrange-front',
                                    value: 1
                                },
                                {
                                    caption: me.textArrangeBack,
                                    iconCls: 'menu__icon arrange-back',
                                    value: 2
                                },
                                {
                                    caption: me.textArrangeForward,
                                    iconCls: 'menu__icon arrange-forward',
                                    value: 3
                                },
                                {
                                    caption: me.textArrangeBackward,
                                    iconCls: 'menu__icon arrange-backward',
                                    value: 4
                                },
                                {caption: '--'},
                                me.mnuGroupShapes = new Common.UI.MenuItem({
                                    caption: me.txtGroup,
                                    iconCls: 'menu__icon shape-group',
                                    value: 5
                                }),
                                me.mnuUnGroupShapes = new Common.UI.MenuItem({
                                    caption: me.txtUngroup,
                                    iconCls: 'menu__icon shape-ungroup',
                                    value: 6
                                })
                            ]
                        }),
                        dataHint: '1',
                        dataHintDirection: 'top',
                        dataHintOffset: '0, -6'
                    });
                    me.slideOnlyControls.push(me.btnShapeArrange);

                    me.btnSlideSize = new Common.UI.Button({
                        id: 'id-toolbar-btn-slide-size',
                        cls: 'btn-toolbar',
                        iconCls: 'toolbar__icon btn-slidesize',
                        lock: [_set.docPropsLock, _set.slideDeleted, _set.lostConnect, _set.disableOnStart],
                        menu: new Common.UI.Menu({
                            items: [
                                {
                                    caption: me.mniSlideStandard,
                                    checkable: true,
                                    toggleGroup: 'slidesize',
                                    value: 0
                                },
                                {
                                    caption: me.mniSlideWide,
                                    checkable: true,
                                    toggleGroup: 'slidesize',
                                    value: 1
                                },
                                {caption: '--'},
                                {
                                    caption: me.mniSlideAdvanced,
                                    value: 'advanced'
                                }
                            ]
                        }),
                        dataHint: '1',
                        dataHintDirection: 'bottom',
                        dataHintOffset: '0, -6'
                    });
                    me.slideOnlyControls.push(me.btnSlideSize);

                    me.listTheme = new Common.UI.ComboDataView({
                        cls: 'combo-styles',
                        itemWidth: 88,
                        enableKeyEvents: true,
                        itemHeight: 40,
                        lock: [_set.themeLock, _set.lostConnect, _set.noSlides],
                        dataHint: '1',
                        dataHintDirection: 'bottom',
                        dataHintOffset: '-16, 0',
                        beforeOpenHandler: function (e) {
                            var cmp = this,
                                menu = cmp.openButton.menu,
                                minMenuColumn = 6;

                            if (menu.cmpEl) {
                                var itemEl = $(cmp.cmpEl.find('.dataview.inner .style').get(0)).parent();
                                var itemMargin = /*parseInt($(itemEl.get(0)).parent().css('margin-right'))*/-1;
                                Common.Utils.applicationPixelRatio() > 1 && Common.Utils.applicationPixelRatio() < 2 && (itemMargin = itemMargin + 1/Common.Utils.applicationPixelRatio());
                                var itemWidth = itemEl.is(':visible') ? parseInt(itemEl.css('width')) :
                                    (cmp.itemWidth + parseInt(itemEl.css('padding-left')) + parseInt(itemEl.css('padding-right')) +
                                    parseInt(itemEl.css('border-left-width')) + parseInt(itemEl.css('border-right-width')));

                                var minCount = cmp.menuPicker.store.length >= minMenuColumn ? minMenuColumn : cmp.menuPicker.store.length,
                                    columnCount = Math.min(cmp.menuPicker.store.length, Math.round($('.dataview', $(cmp.fieldPicker.el)).width() / (itemMargin + itemWidth) + 0.5));

                                columnCount = columnCount < minCount ? minCount : columnCount;
                                menu.menuAlignEl = cmp.cmpEl;

                                menu.menuAlign = 'tl-tl';
                                var offset = cmp.cmpEl.width() - cmp.openButton.$el.width() - columnCount * (itemMargin + itemWidth) - 1;
                                menu.setOffset(Math.min(offset, 0));

                                menu.cmpEl.css({
                                    'width': columnCount * (itemWidth + itemMargin),
                                    'min-height': cmp.cmpEl.height()
                                });
                            }

                            if (cmp.menuPicker.scroller) {
                                cmp.menuPicker.scroller.update({
                                    includePadding: true,
                                    suppressScrollX: true
                                });
                            }
                        }
                    });

                    me.listTheme.fieldPicker.itemTemplate = _.template([
                        '<div class="style" id="<%= id %>">',
                        '<div class="item-theme" style="' + '<% if (typeof imageUrl !== "undefined") { %>' + 'background-image: url(<%= imageUrl %>);' + '<% } %> background-position: 0 -<%= offsety %>px;"></div>',
                        '</div>'
                    ].join(''));
                    me.listTheme.menuPicker.itemTemplate = _.template([
                        '<div class="style" id="<%= id %>">',
                        '<div class="item-theme" style="' + '<% if (typeof imageUrl !== "undefined") { %>' + 'background-image: url(<%= imageUrl %>);' + '<% } %> background-position: 0 -<%= offsety %>px;"></div>',
                        '</div>'
                    ].join(''));

                    this.lockControls = [this.btnChangeSlide, this.btnSave,
                        this.btnCopy, this.btnPaste, this.btnUndo, this.btnRedo, this.cmbFontName, this.cmbFontSize, this.btnIncFontSize, this.btnDecFontSize,
                        this.btnBold, this.btnItalic, this.btnUnderline, this.btnStrikeout, this.btnSuperscript, this.btnChangeCase, this.btnHighlightColor,
                        this.btnSubscript, this.btnFontColor, this.btnClearStyle, this.btnCopyStyle, this.btnMarkers,
                        this.btnNumbers, this.btnDecLeftOffset, this.btnIncLeftOffset, this.btnLineSpace, this.btnHorizontalAlign, this.btnColumns,
                        this.btnVerticalAlign, this.btnShapeArrange, this.btnShapeAlign, this.btnInsertTable, this.btnInsertChart,
                        this.btnInsertEquation, this.btnInsertSymbol, this.btnInsertHyperlink, this.btnColorSchemas, this.btnSlideSize, this.listTheme, this.mnuShowSettings
                    ];

                    // Disable all components before load document
                    _.each([me.btnSave]
                            .concat(me.paragraphControls),
                        function (cmp) {
                            if (_.isFunction(cmp.setDisabled))
                                cmp.setDisabled(true);
                        });
                    this.lockToolbar(PE.enumLock.disableOnStart, true, {array: me.slideOnlyControls.concat(me.shapeControls)});
                    this.on('render:after', _.bind(this.onToolbarAfterRender, this));
                } else {
                    Common.UI.Mixtbar.prototype.initialize.call(this, {
                            template: _.template(template_view),
                            tabs: [
                                {caption: me.textTabFile, action: 'file', haspanel:false}
                            ]
                        }
                    );
                }

                return this;
            },

            lockToolbar: function (causes, lock, opts) {
                Common.Utils.lockControls(causes, lock, opts, this.lockControls);
            },

            render: function (mode) {
                var me = this;

                /**
                 * Render UI layout
                 */

                this.fireEvent('render:before', [this]);

                me.isCompactView = mode.compactview;
                if ( mode.isEdit ) {
                    me.$el.html(me.rendererComponents(me.$layout));
                } else {
                    me.$layout.find('.canedit').hide();
                    me.$layout.addClass('folded');
                    me.$el.html(me.$layout);
                }

                this.fireEvent('render:after', [this]);
                Common.UI.Mixtbar.prototype.afterRender.call(this);

                Common.NotificationCenter.on({
                    'window:resize': function() {
                        Common.UI.Mixtbar.prototype.onResize.apply(me, arguments);
                    }
                });

                if ( mode.isEdit ) {
                    me.setTab('home');
                    me.processPanelVisible();
                }

                if ( me.isCompactView )
                    me.setFolded(true);

                return this;
            },

            onTabClick: function (e) {
                var me = this,
                    tab = $(e.currentTarget).find('> a[data-tab]').data('tab'),
                    is_file_active = me.isTabActive('file');

                Common.UI.Mixtbar.prototype.onTabClick.apply(me, arguments);

                if ( is_file_active ) {
                    me.fireEvent('file:close');
                } else
                if ( tab == 'file' ) {
                    me.fireEvent('file:open');
                    me.setTab(tab);
                }
            },

            rendererComponents: function (html) {
                var $host = $(html);
                var _injectComponent = function (id, cmp) {
                    Common.Utils.injectComponent($host.find(id), cmp);
                };

                _injectComponent('#slot-field-fontname', this.cmbFontName);
                _injectComponent('#slot-field-fontsize', this.cmbFontSize);
                _injectComponent('#slot-btn-changeslide', this.btnChangeSlide);
                _injectComponent('#slot-btn-preview', this.btnPreview);
                _injectComponent('#slot-btn-print', this.btnPrint);
                _injectComponent('#slot-btn-save', this.btnSave);
                _injectComponent('#slot-btn-undo', this.btnUndo);
                _injectComponent('#slot-btn-redo', this.btnRedo);
                _injectComponent('#slot-btn-copy', this.btnCopy);
                _injectComponent('#slot-btn-paste', this.btnPaste);
                _injectComponent('#slot-btn-bold', this.btnBold);
                _injectComponent('#slot-btn-italic', this.btnItalic);
                _injectComponent('#slot-btn-underline', this.btnUnderline);
                _injectComponent('#slot-btn-strikeout', this.btnStrikeout);
                _injectComponent('#slot-btn-superscript', this.btnSuperscript);
                _injectComponent('#slot-btn-subscript', this.btnSubscript);
                _injectComponent('#slot-btn-incfont', this.btnIncFontSize);
                _injectComponent('#slot-btn-decfont', this.btnDecFontSize);
                _injectComponent('#slot-btn-fontcolor', this.btnFontColor);
                _injectComponent('#slot-btn-highlight', this.btnHighlightColor);
                _injectComponent('#slot-btn-changecase', this.btnChangeCase);
                _injectComponent('#slot-btn-clearstyle', this.btnClearStyle);
                _injectComponent('#slot-btn-copystyle', this.btnCopyStyle);
                _injectComponent('#slot-btn-markers', this.btnMarkers);
                _injectComponent('#slot-btn-numbering', this.btnNumbers);
                _injectComponent('#slot-btn-incoffset', this.btnIncLeftOffset);
                _injectComponent('#slot-btn-decoffset', this.btnDecLeftOffset);
                _injectComponent('#slot-btn-halign', this.btnHorizontalAlign);
                _injectComponent('#slot-btn-valign', this.btnVerticalAlign);
                _injectComponent('#slot-btn-linespace', this.btnLineSpace);
                _injectComponent('#slot-btn-columns', this.btnColumns);
                _injectComponent('#slot-btn-arrange-shape', this.btnShapeArrange);
                _injectComponent('#slot-btn-align-shape', this.btnShapeAlign);
                _injectComponent('#slot-btn-insertequation', this.btnInsertEquation);
                _injectComponent('#slot-btn-inssymbol', this.btnInsertSymbol);
                _injectComponent('#slot-btn-insertlink', this.btnInsertHyperlink);
                _injectComponent('#slot-btn-inserttable', this.btnInsertTable);
                _injectComponent('#slot-btn-insertchart', this.btnInsertChart);
                _injectComponent('#slot-btn-instextart', this.btnInsertTextArt);
                _injectComponent('#slot-btn-colorschemas', this.btnColorSchemas);
                _injectComponent('#slot-btn-slidesize', this.btnSlideSize);
                _injectComponent('#slot-field-styles', this.listTheme);
                _injectComponent('#slot-btn-editheader', this.btnEditHeader);
                _injectComponent('#slot-btn-datetime', this.btnInsDateTime);
                _injectComponent('#slot-btn-slidenum', this.btnInsSlideNum);

                this.btnInsAudio && _injectComponent('#slot-btn-insaudio', this.btnInsAudio);
                this.btnInsVideo && _injectComponent('#slot-btn-insvideo', this.btnInsVideo);
                if (!this.btnInsAudio && !this.btnInsVideo) {
                    $host.find('#slot-btn-insaudio').parents('.group').hide().prev().hide();
                }

                this.btnsInsertImage = Common.Utils.injectButtons($host.find('.slot-insertimg'), 'tlbtn-insertimage-', 'toolbar__icon btn-insertimage', this.capInsertImage,
                    [PE.enumLock.slideDeleted, PE.enumLock.lostConnect, PE.enumLock.noSlides, PE.enumLock.disableOnStart], false, true, undefined, '1', 'bottom', 'small');
                this.btnsInsertText = Common.Utils.injectButtons($host.find('.slot-instext'), 'tlbtn-inserttext-', 'toolbar__icon btn-text', this.capInsertText,
                    [PE.enumLock.slideDeleted, PE.enumLock.lostConnect, PE.enumLock.noSlides, PE.enumLock.disableOnStart], false, false, true, '1', 'bottom', 'small');
                this.btnsInsertShape = Common.Utils.injectButtons($host.find('.slot-insertshape'), 'tlbtn-insertshape-', 'toolbar__icon btn-insertshape', this.capInsertShape,
                    [PE.enumLock.slideDeleted, PE.enumLock.lostConnect, PE.enumLock.noSlides, PE.enumLock.disableOnStart], false, true, true, '1', 'bottom', 'small');
                this.btnsAddSlide = Common.Utils.injectButtons($host.find('.slot-addslide'), 'tlbtn-addslide-', 'toolbar__icon btn-addslide', this.capAddSlide,
                    [PE.enumLock.menuFileOpen, PE.enumLock.lostConnect, PE.enumLock.disableOnStart], true, true, undefined, '1', 'bottom', 'small');

                var created = this.btnsInsertImage.concat(this.btnsInsertText, this.btnsInsertShape, this.btnsAddSlide);
                this.lockToolbar(PE.enumLock.disableOnStart, true, {array: created});

                Array.prototype.push.apply(this.slideOnlyControls, created);
                Array.prototype.push.apply(this.lockControls, created);

                return $host;
            },

            onAppReady: function (config) {
                var me = this;
                if (!config.isEdit) return;

                me.btnsInsertImage.forEach(function (btn) {
                    btn.updateHint(me.tipInsertImage);
                    btn.setMenu(
                        new Common.UI.Menu({
                            items: [
                                {caption: me.mniImageFromFile, value: 'file'},
                                {caption: me.mniImageFromUrl, value: 'url'},
                                {caption: me.mniImageFromStorage, value: 'storage'}
                            ]
                        }).on('item:click', function (menu, item, e) {
                            me.fireEvent('insert:image', [item.value]);
                        })
                    );
                    btn.menu.items[2].setVisible(config.canRequestInsertImage || config.fileChoiceUrl && config.fileChoiceUrl.indexOf("{documentType}")>-1);
                });

                me.btnsInsertText.forEach(function (btn) {
                    btn.updateHint(me.tipInsertText);
                    btn.on('click', function (btn, e) {
                        me.fireEvent('insert:text', [btn.pressed ? 'begin' : 'end']);
                    });
                });

                me.btnsInsertShape.forEach(function (btn) {
                    btn.updateHint(me.tipInsertShape);
                    btn.setMenu(
                        new Common.UI.Menu({
                            cls: 'menu-shapes'
                        }).on('hide:after', function (e) {
                            me.fireEvent('insert:shape', ['menu:hide']);
                        })
                    );
                });

                me.btnsAddSlide.forEach(function (btn, index) {
                    btn.updateHint(me.tipAddSlide + Common.Utils.String.platformKey('Ctrl+M'));
                    btn.setMenu(
                        new Common.UI.Menu({
                            items: [
                                {template: _.template('<div id="id-toolbar-menu-addslide-' + index + '" class="menu-layouts" style="width: 302px; margin: 0 4px;"></div>')}
                            ]
                        })
                    );
                    btn.on('click', function (btn, e) {
                        me.fireEvent('add:slide');
                    });
                });
            },

            createDelayedElements: function () {
                // set hints
                this.btnChangeSlide.updateHint(this.tipChangeSlide);
                this.btnPreview.updateHint(this.tipPreview);
                this.btnPrint.updateHint(this.tipPrint + Common.Utils.String.platformKey('Ctrl+P'));
                this.btnSave.updateHint(this.btnSaveTip);
                this.btnUndo.updateHint(this.tipUndo + Common.Utils.String.platformKey('Ctrl+Z'));
                this.btnRedo.updateHint(this.tipRedo + Common.Utils.String.platformKey('Ctrl+Y'));
                this.btnCopy.updateHint(this.tipCopy + Common.Utils.String.platformKey('Ctrl+C'));
                this.btnPaste.updateHint(this.tipPaste + Common.Utils.String.platformKey('Ctrl+V'));
                this.btnIncFontSize.updateHint(this.tipIncFont + Common.Utils.String.platformKey('Ctrl+]'));
                this.btnDecFontSize.updateHint(this.tipDecFont + Common.Utils.String.platformKey('Ctrl+['));
                this.btnBold.updateHint(this.textBold + Common.Utils.String.platformKey('Ctrl+B'));
                this.btnItalic.updateHint(this.textItalic + Common.Utils.String.platformKey('Ctrl+I'));
                this.btnUnderline.updateHint(this.textUnderline + Common.Utils.String.platformKey('Ctrl+U'));
                this.btnStrikeout.updateHint(this.textStrikeout);
                this.btnSuperscript.updateHint(this.textSuperscript);
                this.btnSubscript.updateHint(this.textSubscript);
                this.btnFontColor.updateHint(this.tipFontColor);
                this.btnHighlightColor.updateHint(this.tipHighlightColor);
                this.btnChangeCase.updateHint(this.tipChangeCase);
                this.btnClearStyle.updateHint(this.tipClearStyle);
                this.btnCopyStyle.updateHint(this.tipCopyStyle + Common.Utils.String.platformKey('Ctrl+Shift+C'));
                this.btnMarkers.updateHint(this.tipMarkers);
                this.btnNumbers.updateHint(this.tipNumbers);
                this.btnHorizontalAlign.updateHint(this.tipHAligh);
                this.btnVerticalAlign.updateHint(this.tipVAligh);
                this.btnDecLeftOffset.updateHint(this.tipDecPrLeft + Common.Utils.String.platformKey('Ctrl+Shift+M'));
                this.btnIncLeftOffset.updateHint(this.tipIncPrLeft);
                this.btnLineSpace.updateHint(this.tipLineSpace);
                this.btnColumns.updateHint(this.tipColumns);
                this.btnInsertTable.updateHint(this.tipInsertTable);
                this.btnInsertChart.updateHint(this.tipInsertChart);
                this.btnInsertEquation.updateHint(this.tipInsertEquation);
                this.btnInsertSymbol.updateHint(this.tipInsertSymbol);
                this.btnInsertHyperlink.updateHint(this.tipInsertHyperlink + Common.Utils.String.platformKey('Ctrl+K'));
                this.btnInsertTextArt.updateHint(this.tipInsertTextArt);
                this.btnInsAudio && this.btnInsAudio.updateHint(this.tipInsertAudio);
                this.btnInsVideo && this.btnInsVideo.updateHint(this.tipInsertVideo);
                this.btnColorSchemas.updateHint(this.tipColorSchemas);
                this.btnShapeAlign.updateHint(this.tipShapeAlign);
                this.btnShapeArrange.updateHint(this.tipShapeArrange);
                this.btnSlideSize.updateHint(this.tipSlideSize);
                this.btnEditHeader.updateHint(this.tipEditHeader);
                this.btnInsDateTime.updateHint(this.tipDateTime);
                this.btnInsSlideNum.updateHint(this.tipSlideNum);

                // set menus

                var me = this;

                this.btnMarkers.setMenu(
                    new Common.UI.Menu({
                        cls: 'shifted-left',
                        style: 'min-width: 139px',
                        items: [
                            {template: _.template('<div id="id-toolbar-menu-markers" class="menu-markers" style="width: 139px; margin: 0 9px;"></div>')},
                            this.mnuMarkerSettings = new Common.UI.MenuItem({
                                caption: this.textListSettings,
                                value: 'settings'
                            })
                        ]
                    })
                );

                this.btnNumbers.setMenu(
                    new Common.UI.Menu({
                        cls: 'shifted-left',
                        items: [
                            {template: _.template('<div id="id-toolbar-menu-numbering" class="menu-markers" style="width: 353px; margin: 0 9px;"></div>')},
                            this.mnuNumberSettings = new Common.UI.MenuItem({
                                caption: this.textListSettings,
                                value: 'settings'
                            })
                        ]
                    })
                );

                this.btnChangeSlide.setMenu(
                    new Common.UI.Menu({
                        items: [
                            {template: _.template('<div id="id-toolbar-menu-changeslide" class="menu-layouts" style="width: 302px; margin: 0 4px;"></div>')}
                        ]
                    })
                );

                this.btnInsertChart.setMenu( new Common.UI.Menu({
                    style: 'width: 364px;padding-top: 12px;',
                    items: [
                        {template: _.template('<div id="id-toolbar-menu-insertchart" class="menu-insertchart"></div>')}
                    ]
                }));

                var onShowBefore = function(menu) {
                    var picker = new Common.UI.DataView({
                        el: $('#id-toolbar-menu-insertchart'),
                        parentMenu: menu,
                        showLast: false,
                        restoreHeight: 465,
                        groups: new Common.UI.DataViewGroupStore(Common.define.chartData.getChartGroupData()),
                        store: new Common.UI.DataViewStore(Common.define.chartData.getChartData()),
                        itemTemplate: _.template('<div id="<%= id %>" class="item-chartlist"><svg width="40" height="40" class=\"icon\"><use xlink:href=\"#chart-<%= iconCls %>\"></use></svg></div>')
                    });
                    picker.on('item:click', function (picker, item, record, e) {
                        if (record)
                            me.fireEvent('add:chart', [record.get('type')]);
                    });
                    menu.off('show:before', onShowBefore);
                };
                this.btnInsertChart.menu.on('show:before', onShowBefore);

                var onShowBeforeTextArt = function (menu) {
                    var collection = PE.getCollection('Common.Collections.TextArt');
                    if (collection.length<1)
                        PE.getController('Main').fillTextArt(me.api.asc_getTextArtPreviews());
                    var picker = new Common.UI.DataView({
                        el: $('#view-insert-art', menu.$el),
                        store: collection,
                        parentMenu: menu,
                        showLast: false,
                        itemTemplate: _.template('<div class="item-art"><img src="<%= imageUrl %>" id="<%= id %>" style="width:50px;height:50px;"></div>')
                    });
                    picker.on('item:click', function (picker, item, record, e) {
                        if (record)
                            me.fireEvent('insert:textart', [record.get('data')]);
                        if (e.type !== 'click') menu.hide();
                    });
                    menu.off('show:before', onShowBeforeTextArt);
                };
                this.btnInsertTextArt.menu.on('show:before', onShowBeforeTextArt);

                // set dataviews

                var _conf = this.mnuMarkersPicker.conf;
                this.mnuMarkersPicker = new Common.UI.DataView({
                    el: $('#id-toolbar-menu-markers'),
                    parentMenu: this.btnMarkers.menu,
                    restoreHeight: 138,
                    allowScrollbar: false,
                    store: new Common.UI.DataViewStore([
                        {id: 'id-markers-' + Common.UI.getId(), data: {type: 0, subtype: -1}},
                        {id: 'id-markers-' + Common.UI.getId(), data: {type: 0, subtype: 1}},
                        {id: 'id-markers-' + Common.UI.getId(), data: {type: 0, subtype: 2}},
                        {id: 'id-markers-' + Common.UI.getId(), data: {type: 0, subtype: 3}},
                        {id: 'id-markers-' + Common.UI.getId(), data: {type: 0, subtype: 4}},
                        {id: 'id-markers-' + Common.UI.getId(), data: {type: 0, subtype: 5}},
                        {id: 'id-markers-' + Common.UI.getId(), data: {type: 0, subtype: 6}},
                        {id: 'id-markers-' + Common.UI.getId(), data: {type: 0, subtype: 7}},
                        {id: 'id-markers-' + Common.UI.getId(), data: {type: 0, subtype: 8}}
                    ]),
                    itemTemplate: _.template('<div id="<%= id %>" class="item-markerlist"></div>')
                });
                _conf && this.mnuMarkersPicker.selectByIndex(_conf.index, true);

                _conf = this.mnuNumbersPicker.conf;
                this.mnuNumbersPicker = new Common.UI.DataView({
                    el: $('#id-toolbar-menu-numbering'),
                    parentMenu: this.btnNumbers.menu,
                    restoreHeight: 92,
                    allowScrollbar: false,
                    store: new Common.UI.DataViewStore([
                        {id: 'id-numbers-' + Common.UI.getId(), data: {type: 1, subtype: -1}},
                        {id: 'id-numbers-' + Common.UI.getId(), data: {type: 1, subtype: 4}},
                        {id: 'id-numbers-' + Common.UI.getId(), data: {type: 1, subtype: 5}},
                        {id: 'id-numbers-' + Common.UI.getId(), data: {type: 1, subtype: 6}},
                        {id: 'id-numbers-' + Common.UI.getId(), data: {type: 1, subtype: 1}},
                        {id: 'id-numbers-' + Common.UI.getId(), data: {type: 1, subtype: 2}},
                        {id: 'id-numbers-' + Common.UI.getId(), data: {type: 1, subtype: 3}},
                        {id: 'id-numbers-' + Common.UI.getId(), data: {type: 1, subtype: 7}}
                    ]),
                    itemTemplate: _.template('<div id="<%= id %>" class="item-multilevellist"></div>')
                });
                _conf && this.mnuNumbersPicker.selectByIndex(_conf.index, true);

                this.mnuTablePicker = new Common.UI.DimensionPicker({
                    el: $('#id-toolbar-menu-tablepicker'),
                    minRows: 8,
                    minColumns: 10,
                    maxRows: 8,
                    maxColumns: 10
                });

                /** coauthoring begin **/
                this.showSynchTip = !Common.localStorage.getBool('pe-hide-synch');

                if (this.needShowSynchTip) {
                    this.needShowSynchTip = false;
                    this.onCollaborativeChanges();
                }
                /** coauthoring end **/

            },

            onToolbarAfterRender: function(toolbar) {
                // DataView and pickers
                //
                if (this.btnFontColor.cmpEl) {
                    this.btnFontColor.setMenu();
                    this.mnuFontColorPicker = this.btnFontColor.getPicker();
                    this.btnFontColor.setColor(this.btnFontColor.currentColor || 'transparent');
                }
                if (this.btnHighlightColor.cmpEl) {
                    this.btnHighlightColor.currentColor = 'FFFF00';
                    this.btnHighlightColor.setColor(this.btnHighlightColor.currentColor);
                    this.mnuHighlightColorPicker = new Common.UI.ColorPalette({
                        el: $('#id-toolbar-menu-highlight'),
                        colors: [
                            'FFFF00', '00FF00', '00FFFF', 'FF00FF', '0000FF', 'FF0000', '00008B', '008B8B',
                            '006400', '800080', '8B0000', '808000', 'FFFFFF', 'D3D3D3', 'A9A9A9', '000000'
                        ]
                    });
                    this.mnuHighlightColorPicker.select('FFFF00');
                    this.btnHighlightColor.setPicker(this.mnuHighlightColorPicker);
                }
            },

            setApi: function (api) {
                this.api = api;

                if (this.api) {
                    this.api.asc_registerCallback('asc_onSendThemeColorSchemes', _.bind(this.onSendThemeColorSchemes, this));
                    /** coauthoring begin **/
                    this.api.asc_registerCallback('asc_onCollaborativeChanges', _.bind(this.onCollaborativeChanges, this));
                    this.api.asc_registerCallback('asc_onAuthParticipantsChanged', _.bind(this.onApiUsersChanged, this));
                    this.api.asc_registerCallback('asc_onParticipantsChanged', _.bind(this.onApiUsersChanged, this));
                    /** coauthoring end **/
                }

                return this;
            },

            setMode: function (mode) {
                if (mode.isDisconnected) {
                    this.lockToolbar(PE.enumLock.lostConnect, true);
                    this.lockToolbar( PE.enumLock.lostConnect, true, {array:[this.btnUndo,this.btnRedo,this.btnSave]} );
                    if ( this.synchTooltip )
                        this.synchTooltip.hide();
                    if (!mode.enableDownload)
                        this.lockToolbar(PE.enumLock.cantPrint, true, {array: [this.btnPrint]});
                } else
                    this.lockToolbar(PE.enumLock.cantPrint, !mode.canPrint, {array: [this.btnPrint]});

                this.mode = mode;
            },

            onSendThemeColorSchemes: function (schemas) {
                var me = this,
                    mnuColorSchema = me.btnColorSchemas.menu;

                if (mnuColorSchema) {
                    if (mnuColorSchema && mnuColorSchema.items.length > 0) {
                        _.each(mnuColorSchema.items, function (item) {
                            item.remove();
                        });
                    }

                    if (mnuColorSchema == null) {
                        mnuColorSchema = new Common.UI.Menu({
                            cls: 'shifted-left',
                            restoreHeight: true
                        });
                    }
                    mnuColorSchema.items = [];

                    var itemTemplate = _.template([
                        '<a id="<%= id %>" class="<%= options.cls %>" tabindex="-1" type="menuitem">',
                        '<span class="colors">',
                        '<% _.each(options.colors, function(color) { %>',
                        '<span class="color" style="background: <%= color %>;"></span>',
                        '<% }) %>',
                        '</span>',
                        '<span class="text"><%= caption %></span>',
                        '</a>'
                    ].join(''));

                    _.each(schemas, function (schema, index) {
                        var colors = schema.get_colors();//schema.colors;
                        var schemecolors = [];
                        for (var j = 2; j < 7; j++) {
                            var clr = '#' + Common.Utils.ThemeColor.getHexColor(colors[j].get_r(), colors[j].get_g(), colors[j].get_b());
                            schemecolors.push(clr);
                        }

                        if (index == 22) {
                            mnuColorSchema.addItem({
                                caption: '--'
                            });
                        }
                        var name = schema.get_name();
                        mnuColorSchema.addItem({
                            template: itemTemplate,
                            cls: 'color-schemas-menu',
                            colors: schemecolors,
                            caption: (index < 22) ? (me.SchemeNames[index] || name) : name,
                            value: index,
                            checkable: true,
                            toggleGroup: 'menuSchema'
                        });
                    }, this);
                }
            },

            /** coauthoring begin **/
            onCollaborativeChanges: function () {
                if (this._state.hasCollaborativeChanges) return;
                if (!this.btnCollabChanges.rendered) {
                    this.needShowSynchTip = true;
                    return;
                }

                var previewPanel = PE.getController('Viewport').getView('DocumentPreview');
                if (previewPanel && previewPanel.isVisible()) {
                    this.needShowSynchTip = true;
                    return;
                }

                this._state.hasCollaborativeChanges = true;
                this.btnCollabChanges.cmpEl.addClass('notify');
                if (this.showSynchTip) {
                    this.btnCollabChanges.updateHint('');
                    if (this.synchTooltip === undefined)
                        this.createSynchTip();

                    this.synchTooltip.show();
                } else {
                    this.btnCollabChanges.updateHint(this.tipSynchronize + Common.Utils.String.platformKey('Ctrl+S'));
                }

                this.btnSave.setDisabled(false);
                Common.Gateway.collaborativeChanges();
            },

            createSynchTip: function () {
                this.synchTooltip = new Common.UI.SynchronizeTip({
                    extCls: (this.mode.customization && !!this.mode.customization.compactHeader) ? undefined : 'inc-index',
                    placement: 'right-bottom',
                    target: this.btnCollabChanges.$el
                });
                this.synchTooltip.on('dontshowclick', function () {
                    this.showSynchTip = false;
                    this.synchTooltip.hide();
                    this.btnCollabChanges.updateHint(this.tipSynchronize + Common.Utils.String.platformKey('Ctrl+S'));
                    Common.localStorage.setItem("pe-hide-synch", 1);
                }, this);
                this.synchTooltip.on('closeclick', function () {
                    this.synchTooltip.hide();
                    this.btnCollabChanges.updateHint(this.tipSynchronize + Common.Utils.String.platformKey('Ctrl+S'));
                }, this);
            },

            synchronizeChanges: function () {
                if (this.btnCollabChanges.rendered) {
                    var me = this;

                    if ( me.btnCollabChanges.cmpEl.hasClass('notify') ) {
                        me.btnCollabChanges.cmpEl.removeClass('notify');
                        if (this.synchTooltip)
                            this.synchTooltip.hide();
                        this.btnCollabChanges.updateHint(this.btnSaveTip);
                        this.btnSave.setDisabled(!me.mode.forcesave);

                        this._state.hasCollaborativeChanges = false;
                    }
                }
            },

            onApiUsersChanged: function (users) {
                var editusers = [];
                _.each(users, function (item) {
                    if (!item.asc_getView())
                        editusers.push(item);
                });

                var length = _.size(editusers);
                var cls = (length > 1) ? 'btn-save-coauth' : 'btn-save';
                if (cls !== this.btnSaveCls && this.btnCollabChanges.rendered) {
                    this.btnSaveTip = ((length > 1) ? this.tipSaveCoauth : this.tipSave ) + Common.Utils.String.platformKey('Ctrl+S');
                    this.btnCollabChanges.updateHint(this.btnSaveTip);
                    this.btnCollabChanges.$icon.removeClass(this.btnSaveCls).addClass(cls);
                    this.btnSaveCls = cls;
                }
            },

            /** coauthoring end **/

            onSlidePickerShowAfter: function (picker) {
                if (!picker._needRecalcSlideLayout) return;
                if (picker.cmpEl && picker.dataViewItems.length > 0) {
                    var dataViewItems = picker.dataViewItems,
                        el = $(dataViewItems[0].el),
                        itemW = el.outerWidth() + parseInt(el.css('margin-left')) + parseInt(el.css('margin-right')),
                        columnCount = Math.floor(picker.options.restoreWidth / itemW + 0.5) || 1, // try to use restore width
                        col = 0, maxHeight = 0;

                    picker.cmpEl.width(itemW * columnCount + 11);

                    for (var i = 0; i < dataViewItems.length; i++) {
                        var div = $(dataViewItems[i].el).find('.title'),
                            height = div.height();

                        if (height > maxHeight)
                            maxHeight = height;
                        else
                            div.css({'height': maxHeight});

                        col++;
                        if (col > columnCount - 1) {
                            col = 0;
                            maxHeight = 0;
                        }
                    }
                    picker._needRecalcSlideLayout = false;
                }
            },

            updateAutoshapeMenu: function (menuShape, collection) {
                var me = this;
                var onShowAfter = function(menu) {
                    for (var i = 0; i < collection.length; i++) {
                        var shapePicker = new Common.UI.DataViewSimple({
                            el: $('.shapegroup-' + i, menu.items[i].$el),
                            store: collection.at(i).get('groupStore'),
                            parentMenu: menu.items[i].menu,
                            itemTemplate: _.template('<div class="item-shape" id="<%= id %>"><svg width="20" height="20" class=\"icon\"><use xlink:href=\"#svg-icon-<%= data.shapeType %>\"></use></svg></div>')
                        });
                        shapePicker.on('item:click', function(picker, item, record, e) {
                            if (e.type !== 'click') Common.UI.Menu.Manager.hideAll();
                            if (record)
                                me.fireEvent('insert:shape', [record.get('data').shapeType]);
                        });
                    }
                    menu.off('show:after', onShowAfter);
                };
                menuShape.on('show:after', onShowAfter);

                for (var i = 0; i < collection.size(); i++) {
                    var group = collection.at(i);

                    var menuitem = new Common.UI.MenuItem({
                        caption: group.get('groupName'),
                        menu: new Common.UI.Menu({
                            menuAlign: 'tl-tr',
                            items: [
                                {template: _.template('<div class="shapegroup-' + i + '" class="menu-shape" style="width: ' + (group.get('groupWidth') - 8) + 'px; margin-left: 5px;"></div>')}
                            ]
                        })
                    });
                    menuShape.addItem(menuitem);
                }
            },

            updateAddSlideMenu: function(collection) {
                if (collection.size()<1) return;
                var me = this;
                if (!me.binding.onShowBeforeAddSlide) {
                    me.binding.onShowBeforeAddSlide = function(menu) {
                        var change = (this.iconCls.indexOf('btn-changeslide')>-1);
                        var picker = new Common.UI.DataView({
                            el: $('.menu-layouts', menu.$el),
                            parentMenu: menu,
                            showLast: change,
                            restoreHeight: 300,
                            restoreWidth: 302,
                            style: 'max-height: 300px;',
                            store: PE.getCollection('SlideLayouts'),
                            itemTemplate: _.template([
                                '<div class="layout" id="<%= id %>" style="width: <%= itemWidth %>px;">',
                                '<div style="background-image: url(<%= imageUrl %>); width: <%= itemWidth %>px; height: <%= itemHeight %>px;background-size: contain;"></div>',
                                '<div class="title"><%= title %></div> ',
                                '</div>'
                            ].join(''))
                        });
                        picker.on('item:click', function (picker, item, record, e) {
                            if (e.type !== 'click') Common.UI.Menu.Manager.hideAll();
                            if (record)
                                me.fireEvent(change ? 'change:slide' : 'add:slide', [record.get('data').idx]);
                        });
                        if (menu) {
                            menu.on('show:after', function () {
                                me.onSlidePickerShowAfter(picker);
                                picker.scroller.update({alwaysVisibleY: true});
                                if (change) {
                                    var record = picker.store.findLayoutByIndex(picker.options.layout_index);
                                    if (record) {
                                        picker.selectRecord(record, true);
                                        picker.scrollToRecord(record);
                                    }
                                } else
                                    picker.scroller.scrollTop(0);
                            });
                        }
                        menu.off('show:before', me.binding.onShowBeforeAddSlide);
                        if (change && this.mnuSlidePicker)
                            picker.options.layout_index = this.mnuSlidePicker.options.layout_index;
                        this.mnuSlidePicker = picker;
                        this.mnuSlidePicker._needRecalcSlideLayout = true;
                    };
                    me.btnsAddSlide.concat(me.btnChangeSlide).forEach(function (btn, index) {
                        btn.menu.on('show:before', me.binding.onShowBeforeAddSlide, btn);
                    });
                } else {
                    me.btnsAddSlide.concat(me.btnChangeSlide).forEach(function (btn, index) {
                        btn.mnuSlidePicker && (btn.mnuSlidePicker._needRecalcSlideLayout = true);
                    });
                }
            },

            textBold: 'Bold',
            textItalic: 'Italic',
            textUnderline: 'Underline',
            textStrikeout: 'Strikeout',
            textSuperscript: 'Superscript',
            textSubscript: 'Subscript',
            tipFontName: 'Font Name',
            tipFontSize: 'Font Size',
            tipCopy: 'Copy',
            tipPaste: 'Paste',
            tipUndo: 'Undo',
            tipRedo: 'Redo',
            tipPrint: 'Print',
            tipSave: 'Save',
            tipFontColor: 'Font color',
            tipMarkers: 'Bullets',
            tipNumbers: 'Numbering',
            tipBack: 'Back',
            tipClearStyle: 'Clear Style',
            tipCopyStyle: 'Copy Style',
            textTitleError: 'Error',
            tipHAligh: 'Horizontal Align',
            tipVAligh: 'Vertical Align',
            textAlignTop: 'Align text to the top',
            textAlignMiddle: 'Align text to the middle',
            textAlignBottom: 'Align text to the bottom',
            textAlignLeft: 'Left align text',
            textAlignRight: 'Right align text',
            textAlignCenter: 'Center text',
            textAlignJust: 'Justify',
            tipDecPrLeft: 'Decrease Indent',
            tipIncPrLeft: 'Increase Indent',
            tipLineSpace: 'Line Spacing',
            tipInsertTable: 'Insert Table',
            tipInsertImage: 'Insert Image',
            mniImageFromFile: 'Image from file',
            mniImageFromUrl: 'Image from url',
            mniCustomTable: 'Insert Custom Table',
            tipInsertHyperlink: 'Add Hyperlink',
            tipInsertText: 'Insert Text',
            tipInsertTextArt: 'Insert Text Art',
            tipInsertShape: 'Insert Autoshape',
            tipPreview: 'Start Slideshow',
            tipAddSlide: 'Add Slide',
            tipShapeAlign: 'Align Shape',
            tipShapeArrange: 'Arrange Shape',
            textShapeAlignLeft: 'Align Left',
            textShapeAlignRight: 'Align Right',
            textShapeAlignCenter: 'Align Center',
            textShapeAlignTop: 'Align Top',
            textShapeAlignBottom: 'Align Bottom',
            textShapeAlignMiddle: 'Align Middle',
            textArrangeFront: 'Bring To Front',
            textArrangeBack: 'Send To Back',
            textArrangeForward: 'Bring Forward',
            textArrangeBackward: 'Send Backward',
            txtGroup: 'Group',
            txtUngroup: 'Ungroup',
            txtDistribHor: 'Distribute Horizontally',
            txtDistribVert: 'Distribute Vertically',
            tipChangeSlide: 'Change Slide Layout',
            tipColorSchemas: 'Change Color Scheme',
            mniSlideStandard: 'Standard (4:3)',
            mniSlideWide: 'Widescreen (16:9)',
            mniSlideAdvanced: 'Advanced Settings',
            tipSlideSize: 'Select Slide Size',
            tipInsertChart: 'Insert Chart',
            tipSynchronize: 'The document has been changed by another user. Please click to save your changes and reload the updates.',
            txtScheme1: 'Office',
            txtScheme2: 'Grayscale',
            txtScheme3: 'Apex',
            txtScheme4: 'Aspect',
            txtScheme5: 'Civic',
            txtScheme6: 'Concourse',
            txtScheme7: 'Equity',
            txtScheme8: 'Flow',
            txtScheme9: 'Foundry',
            txtScheme10: 'Median',
            txtScheme11: 'Metro',
            txtScheme12: 'Module',
            txtScheme13: 'Opulent',
            txtScheme14: 'Oriel',
            txtScheme15: 'Origin',
            txtScheme16: 'Paper',
            txtScheme17: 'Solstice',
            txtScheme18: 'Technic',
            txtScheme19: 'Trek',
            txtScheme20: 'Urban',
            txtScheme21: 'Verve',
            tipSlideTheme: 'Slide Theme',
            tipSaveCoauth: 'Save your changes for the other users to see them.',
            textShowBegin: 'Show from Beginning',
            textShowCurrent: 'Show from Current slide',
            textShowSettings: 'Show Settings',
            tipInsertEquation: 'Insert Equation',
            tipChangeChart: 'Change Chart Type',
            capInsertText: 'Text',
            capInsertTextArt: 'Text Art',
            capInsertImage: 'Image',
            capInsertShape: 'Shape',
            capInsertTable: 'Table',
            capInsertChart: 'Chart',
            capInsertHyperlink: 'Hyperlink',
            capInsertEquation: 'Equation',
            capAddSlide: 'Add Slide',
            capTabFile: 'File',
            capTabHome: 'Home',
            capTabInsert: 'Insert',
            capBtnComment: 'Comment',
            textTabFile: 'File',
            textTabHome: 'Home',
            textTabInsert: 'Insert',
            textShowPresenterView: 'Show presenter view',
            textTabCollaboration: 'Collaboration',
            textTabProtect: 'Protection',
            mniImageFromStorage: 'Image from Storage',
            txtSlideAlign: 'Align to Slide',
            txtObjectsAlign: 'Align Selected Objects',
            tipEditHeader: 'Edit footer',
            tipSlideNum: 'Insert slide number',
            tipDateTime: 'Insert current date and time',
            capBtnInsHeader: 'Footer',
            capBtnSlideNum: 'Slide Number',
            capBtnDateTime: 'Date & Time',
            textListSettings: 'List Settings',
            capBtnAddComment: 'Add Comment',
            capBtnInsSymbol: 'Symbol',
            tipInsertSymbol: 'Insert symbol',
            capInsertAudio: 'Audio',
            capInsertVideo: 'Video',
            tipInsertAudio: 'Insert audio',
            tipInsertVideo: 'Insert video',
            tipIncFont: 'Increment font size',
            tipDecFont: 'Decrement font size',
            tipColumns: 'Insert columns',
            textColumnsOne: 'One Column',
            textColumnsTwo: 'Two Columns',
            textColumnsThree: 'Three Columns',
            textColumnsCustom: 'Custom Columns',
            tipChangeCase: 'Change case',
            mniSentenceCase: 'Sentence case.',
            mniLowerCase: 'lowercase',
            mniUpperCase: 'UPPERCASE',
            mniCapitalizeWords: 'Capitalize Each Word',
            mniToggleCase: 'tOGGLE cASE',
            strMenuNoFill: 'No Fill',
            tipHighlightColor: 'Highlight color',
            txtScheme22: 'New Office'
        }
    }()), PE.Views.Toolbar || {}));
});<|MERGE_RESOLUTION|>--- conflicted
+++ resolved
@@ -397,20 +397,10 @@
                         iconCls: 'toolbar__icon btn-fontcolor',
                         lock: [_set.slideDeleted, _set.paragraphLock, _set.lostConnect, _set.noSlides, _set.noTextSelected, _set.shapeLock],
                         split: true,
-<<<<<<< HEAD
-                        menu: new Common.UI.Menu({
-                            cls: 'shifted-left',
-                            items: [
-                                {template: _.template('<div id="id-toolbar-menu-fontcolor" style="width: 169px; height: 216px; margin: 10px;"></div>')},
-                                {template: _.template('<a id="id-toolbar-menu-new-fontcolor" style="padding-left:12px;">' + me.textNewColor + '</a>')}
-                            ]
-                        }),
+                        menu: true,
                         dataHint: '1',
                         dataHintDirection: 'bottom',
                         dataHintOffset: '0, -16'
-=======
-                        menu: true
->>>>>>> ab3643fe
                     });
                     me.paragraphControls.push(me.btnFontColor);
 
