/*
 *
 * (c) Copyright Ascensio System SIA 2010-2019
 *
 * This program is a free software product. You can redistribute it and/or
 * modify it under the terms of the GNU Affero General Public License (AGPL)
 * version 3 as published by the Free Software Foundation. In accordance with
 * Section 7(a) of the GNU AGPL its Section 15 shall be amended to the effect
 * that Ascensio System SIA expressly excludes the warranty of non-infringement
 * of any third-party rights.
 *
 * This program is distributed WITHOUT ANY WARRANTY; without even the implied
 * warranty of MERCHANTABILITY or FITNESS FOR A PARTICULAR  PURPOSE. For
 * details, see the GNU AGPL at: http://www.gnu.org/licenses/agpl-3.0.html
 *
 * You can contact Ascensio System SIA at 20A-12 Ernesta Birznieka-Upisha
 * street, Riga, Latvia, EU, LV-1050.
 *
 * The  interactive user interfaces in modified source and object code versions
 * of the Program must display Appropriate Legal Notices, as required under
 * Section 5 of the GNU AGPL version 3.
 *
 * Pursuant to Section 7(b) of the License you must retain the original Product
 * logo when distributing the program. Pursuant to Section 7(e) we decline to
 * grant you any rights under trademark law for use of our trademarks.
 *
 * All the Product's GUI elements, including illustrations and icon sets, as
 * well as technical writing content are licensed under the terms of the
 * Creative Commons Attribution-ShareAlike 4.0 International. See the License
 * terms at http://creativecommons.org/licenses/by-sa/4.0/legalcode
 *
*/
/**
 *  Toolbar.js
 *
 *  Toolbar view
 *
 *  Created by Alexander Yuzhin on 4/16/14
 *  Copyright (c) 2018 Ascensio System SIA. All rights reserved.
 *
 */

define([
    'backbone',
    'text!presentationeditor/main/app/template/Toolbar.template',
    'text!presentationeditor/main/app/template/ToolbarView.template',
    'common/main/lib/collection/Fonts',
    'common/main/lib/component/Button',
    'common/main/lib/component/ComboBox',
    'common/main/lib/component/DataView',
    'common/main/lib/component/ColorPalette',
    'common/main/lib/component/ThemeColorPalette',
    'common/main/lib/component/Menu',
    'common/main/lib/component/DimensionPicker',
    'common/main/lib/component/Window',
    'common/main/lib/component/ComboBoxFonts',
    'common/main/lib/component/ComboDataView'
    ,'common/main/lib/component/SynchronizeTip'
    ,'common/main/lib/component/Mixtbar'
], function (Backbone, template, template_view) {
    'use strict';

    PE.enumLock = {
        paragraphLock:  'para-lock',
        shapeLock:      'shape-lock',
        slideLock:      'slide-lock',
        slideDeleted:   'slide-deleted',
        noSlides:       'no-slides',
        lostConnect:    'disconnect',
        incIndentLock:   'can-inc-indent',
        decIndentLock:   'can-dec-indent',
        hyperlinkLock:   'can-hyperlink',
        undoLock:        'can-undo',
        redoLock:        'can-redo',
        docPropsLock:   'doc-props-lock',
        themeLock:      'theme-lock',
        menuFileOpen:   'menu-file-open',
        noParagraphSelected:  'no-paragraph',
        noObjectSelected:  'no-object',
        disableOnStart: 'on-start',
        cantPrint:      'cant-print',
        noTextSelected:  'no-text',
        inEquation: 'in-equation',
        commentLock: 'can-comment'
    };

    PE.Views.Toolbar =  Common.UI.Mixtbar.extend(_.extend((function(){

        return {
            el: '#toolbar',

            // Delegated events for creating new items, and clearing completed ones.
            events: {
                //
            },

            initialize: function () {
                var me = this;

                me.paragraphControls = [];
                me.shapeControls = [];
                me.slideOnlyControls = [];
                me.synchTooltip = undefined;
                me.needShowSynchTip = false;

                me.SchemeNames = [
                    me.txtScheme1, me.txtScheme2, me.txtScheme3, me.txtScheme4, me.txtScheme5,
                    me.txtScheme6, me.txtScheme7, me.txtScheme8, me.txtScheme9, me.txtScheme10,
                    me.txtScheme11, me.txtScheme12, me.txtScheme13, me.txtScheme14, me.txtScheme15,
                    me.txtScheme16, me.txtScheme17, me.txtScheme18, me.txtScheme19, me.txtScheme20,
                    me.txtScheme21
                ];
                me._state = {
                    hasCollaborativeChanges: undefined
                };
                me.binding = {};

                Common.NotificationCenter.on('app:ready', me.onAppReady.bind(this));
                return this;
            },

            applyLayout: function (config) {
                var me = this;
                me.lockControls = [];
                if ( config.isEdit ) {
                    Common.UI.Mixtbar.prototype.initialize.call(this, {
                            template: _.template(template),
                            tabs: [
                                {caption: me.textTabFile, action: 'file', extcls: 'canedit', haspanel:false},
                                {caption: me.textTabHome, action: 'home', extcls: 'canedit'},
                                {caption: me.textTabInsert, action: 'ins', extcls: 'canedit'}
                            ]
                        }
                    );

                    me.btnSaveCls = 'btn-save';
                    me.btnSaveTip = this.tipSave + Common.Utils.String.platformKey('Ctrl+S');

                    /**
                     * UI Components
                     */
                    var _set = PE.enumLock;

                    me.btnChangeSlide = new Common.UI.Button({
                        id: 'id-toolbar-button-change-slide',
                        cls: 'btn-toolbar',
                        iconCls: 'toolbar__icon btn-changeslide',
                        lock: [_set.menuFileOpen, _set.slideDeleted, _set.slideLock, _set.lostConnect, _set.noSlides, _set.disableOnStart],
                        menu: true
                    });
                    me.slideOnlyControls.push(me.btnChangeSlide);

                    me.btnPreview = new Common.UI.Button({
                        id: 'id-toolbar-button-preview',
                        cls: 'btn-toolbar',
                        iconCls: 'toolbar__icon btn-preview',
                        lock: [_set.menuFileOpen, _set.slideDeleted, _set.noSlides, _set.disableOnStart],
                        split: true,
                        menu: new Common.UI.Menu({
                            items: [
                                {caption: this.textShowBegin, value: 0},
                                {caption: this.textShowCurrent, value: 1},
                                {caption: this.textShowPresenterView, value: 2},
                                {caption: '--'},
                                me.mnuShowSettings = new Common.UI.MenuItem({
                                    caption: this.textShowSettings,
                                    value: 3,
                                    lock: [_set.lostConnect]
                                })
                            ]
                        })
                    });
                    me.slideOnlyControls.push(me.btnPreview);

                    me.btnPrint = new Common.UI.Button({
                        id: 'id-toolbar-btn-print',
                        cls: 'btn-toolbar',
                        iconCls: 'toolbar__icon btn-print no-mask',
                        lock: [_set.slideDeleted, _set.noSlides, _set.cantPrint, _set.disableOnStart],
                        signals: ['disabled']
                    });
                    me.slideOnlyControls.push(me.btnPrint);

                    me.btnSave = new Common.UI.Button({
                        id: 'id-toolbar-btn-save',
                        cls: 'btn-toolbar',
                        iconCls: 'toolbar__icon no-mask ' + me.btnSaveCls,
                        lock: [_set.lostConnect],
                        signals: ['disabled']
                    });
                    me.btnCollabChanges = me.btnSave;

                    me.btnUndo = new Common.UI.Button({
                        id: 'id-toolbar-btn-undo',
                        cls: 'btn-toolbar',
                        iconCls: 'toolbar__icon btn-undo',
                        lock: [_set.undoLock, _set.slideDeleted, _set.lostConnect, _set.disableOnStart],
                        signals: ['disabled']
                    });
                    me.slideOnlyControls.push(me.btnUndo);

                    me.btnRedo = new Common.UI.Button({
                        id: 'id-toolbar-btn-redo',
                        cls: 'btn-toolbar',
                        iconCls: 'toolbar__icon btn-redo',
                        lock: [_set.redoLock, _set.slideDeleted, _set.lostConnect, _set.disableOnStart],
                        signals: ['disabled']
                    });
                    me.slideOnlyControls.push(me.btnRedo);

                    me.btnCopy = new Common.UI.Button({
                        id: 'id-toolbar-btn-copy',
                        cls: 'btn-toolbar',
                        iconCls: 'toolbar__icon btn-copy',
                        lock: [_set.slideDeleted, _set.lostConnect, _set.noSlides, _set.disableOnStart]
                    });
                    me.slideOnlyControls.push(me.btnCopy);

                    me.btnPaste = new Common.UI.Button({
                        id: 'id-toolbar-btn-paste',
                        cls: 'btn-toolbar',
                        iconCls: 'toolbar__icon btn-paste',
                        lock: [_set.slideDeleted, _set.paragraphLock, _set.lostConnect, _set.noSlides]
                    });
                    me.paragraphControls.push(me.btnPaste);

                    me.cmbFontName = new Common.UI.ComboBoxFonts({
                        cls: 'input-group-nr',
                        menuCls: 'scrollable-menu',
                        menuStyle: 'min-width: 325px;',
                        hint: me.tipFontName,
                        lock: [_set.slideDeleted, _set.paragraphLock, _set.lostConnect, _set.noSlides, _set.noTextSelected, _set.shapeLock],
                        store: new Common.Collections.Fonts()
                    });
                    me.paragraphControls.push(me.cmbFontName);

                    me.cmbFontSize = new Common.UI.ComboBox({
                        cls: 'input-group-nr',
                        menuStyle: 'min-width: 55px;',
                        hint: me.tipFontSize,
                        lock: [_set.slideDeleted, _set.paragraphLock, _set.lostConnect, _set.noSlides, _set.noTextSelected, _set.shapeLock],
                        data: [
                            {value: 8, displayValue: "8"},
                            {value: 9, displayValue: "9"},
                            {value: 10, displayValue: "10"},
                            {value: 11, displayValue: "11"},
                            {value: 12, displayValue: "12"},
                            {value: 14, displayValue: "14"},
                            {value: 16, displayValue: "16"},
                            {value: 18, displayValue: "18"},
                            {value: 20, displayValue: "20"},
                            {value: 22, displayValue: "22"},
                            {value: 24, displayValue: "24"},
                            {value: 26, displayValue: "26"},
                            {value: 28, displayValue: "28"},
                            {value: 36, displayValue: "36"},
                            {value: 48, displayValue: "48"},
                            {value: 72, displayValue: "72"},
                            {value: 96, displayValue: "96"}
                        ]
                    });
                    me.paragraphControls.push(me.cmbFontSize);

                    me.btnBold = new Common.UI.Button({
                        id: 'id-toolbar-btn-bold',
                        cls: 'btn-toolbar',
                        iconCls: 'toolbar__icon btn-bold',
                        lock: [_set.slideDeleted, _set.paragraphLock, _set.lostConnect, _set.noSlides, _set.noTextSelected, _set.shapeLock],
                        enableToggle: true
                    });
                    me.paragraphControls.push(me.btnBold);

                    me.btnItalic = new Common.UI.Button({
                        id: 'id-toolbar-btn-italic',
                        cls: 'btn-toolbar',
                        iconCls: 'toolbar__icon btn-italic',
                        lock: [_set.slideDeleted, _set.paragraphLock, _set.lostConnect, _set.noSlides, _set.noTextSelected, _set.shapeLock],
                        enableToggle: true
                    });
                    me.paragraphControls.push(me.btnItalic);

                    me.btnUnderline = new Common.UI.Button({
                        id: 'id-toolbar-btn-underline',
                        cls: 'btn-toolbar',
                        iconCls: 'toolbar__icon btn-underline',
                        lock: [_set.slideDeleted, _set.paragraphLock, _set.lostConnect, _set.noSlides, _set.noTextSelected, _set.shapeLock],
                        enableToggle: true
                    });
                    me.paragraphControls.push(me.btnUnderline);

                    me.btnStrikeout = new Common.UI.Button({
                        id: 'id-toolbar-btn-strikeout',
                        cls: 'btn-toolbar',
                        iconCls: 'toolbar__icon btn-strikeout',
                        lock: [_set.slideDeleted, _set.paragraphLock, _set.lostConnect, _set.noSlides, _set.noTextSelected, _set.shapeLock],
                        enableToggle: true
                    });
                    me.paragraphControls.push(me.btnStrikeout);

                    me.btnSuperscript = new Common.UI.Button({
                        id: 'id-toolbar-btn-superscript',
                        cls: 'btn-toolbar',
                        iconCls: 'toolbar__icon btn-superscript',
                        lock: [_set.slideDeleted, _set.paragraphLock, _set.lostConnect, _set.noSlides, _set.noTextSelected, _set.shapeLock, _set.inEquation],
                        enableToggle: true,
                        toggleGroup: 'superscriptGroup'
                    });
                    me.paragraphControls.push(me.btnSuperscript);

                    me.btnSubscript = new Common.UI.Button({
                        id: 'id-toolbar-btn-subscript',
                        cls: 'btn-toolbar',
                        iconCls: 'toolbar__icon btn-subscript',
                        lock: [_set.slideDeleted, _set.paragraphLock, _set.lostConnect, _set.noSlides, _set.noTextSelected, _set.shapeLock, _set.inEquation],
                        enableToggle: true,
                        toggleGroup: 'superscriptGroup'
                    });
                    me.paragraphControls.push(me.btnSubscript);

                    me.btnFontColor = new Common.UI.Button({
                        id: 'id-toolbar-btn-fontcolor',
                        cls: 'btn-toolbar',
                        iconCls: 'toolbar__icon btn-fontcolor',
                        lock: [_set.slideDeleted, _set.paragraphLock, _set.lostConnect, _set.noSlides, _set.noTextSelected, _set.shapeLock],
                        split: true,
                        menu: new Common.UI.Menu({
                            items: [
                                {template: _.template('<div id="id-toolbar-menu-fontcolor" style="width: 169px; height: 220px; margin: 10px;"></div>')},
                                {template: _.template('<a id="id-toolbar-menu-new-fontcolor" style="padding-left:12px;">' + me.textNewColor + '</a>')}
                            ]
                        })
                    });
                    me.paragraphControls.push(me.btnFontColor);

                    me.btnClearStyle = new Common.UI.Button({
                        id: 'id-toolbar-btn-clearstyle',
                        cls: 'btn-toolbar',
                        iconCls: 'toolbar__icon btn-clearstyle',
                        lock: [_set.slideDeleted, _set.paragraphLock, _set.lostConnect, _set.noSlides, _set.noParagraphSelected]
                    });
                    me.paragraphControls.push(me.btnClearStyle);

                    me.btnCopyStyle = new Common.UI.Button({
                        id: 'id-toolbar-btn-copystyle',
                        cls: 'btn-toolbar',
                        iconCls: 'toolbar__icon btn-copystyle',
                        lock: [_set.slideDeleted, _set.lostConnect, _set.noSlides, _set.noParagraphSelected, _set.disableOnStart],
                        enableToggle: true
                    });
                    me.slideOnlyControls.push(me.btnCopyStyle);

                    me.btnMarkers = new Common.UI.Button({
                        id: 'id-toolbar-btn-markers',
                        cls: 'btn-toolbar',
                        iconCls: 'toolbar__icon btn-setmarkers',
                        lock: [_set.slideDeleted, _set.paragraphLock, _set.lostConnect, _set.noSlides, _set.noTextSelected],
                        enableToggle: true,
                        toggleGroup: 'markersGroup',
                        split: true,
                        menu: true
                    });
                    me.paragraphControls.push(me.btnMarkers);

                    me.btnNumbers = new Common.UI.Button({
                        id: 'id-toolbar-btn-numbering',
                        cls: 'btn-toolbar',
                        iconCls: 'toolbar__icon btn-numbering',
                        lock: [_set.slideDeleted, _set.paragraphLock, _set.lostConnect, _set.noSlides, _set.noTextSelected],
                        enableToggle: true,
                        toggleGroup: 'markersGroup',
                        split: true,
                        menu: true
                    });
                    me.paragraphControls.push(me.btnNumbers);

                    var clone = function (source) {
                        var obj = {};
                        for (var prop in source)
                            obj[prop] = (typeof(source[prop]) == 'object') ? clone(source[prop]) : source[prop];
                        return obj;
                    };

                    this.mnuMarkersPicker = {
                        conf: {index: 0},
                        selectByIndex: function (idx) {
                            this.conf.index = idx;
                        }
                    };
                    this.mnuNumbersPicker = clone(this.mnuMarkersPicker);

                    me.btnHorizontalAlign = new Common.UI.Button({
                        id: 'id-toolbar-btn-halign',
                        cls: 'btn-toolbar',
                        iconCls: 'toolbar__icon btn-align-left',
                        icls: 'btn-align-left',
                        lock: [_set.slideDeleted, _set.paragraphLock, _set.lostConnect, _set.noSlides, _set.noTextSelected],
                        menu: new Common.UI.Menu({
                            items: [
                                {
                                    caption: me.textAlignLeft + Common.Utils.String.platformKey('Ctrl+L'),
                                    iconCls: 'menu__icon btn-align-left',
                                    icls: 'btn-align-left',
                                    checkable: true,
                                    checkmark: false,
                                    toggleGroup: 'halignGroup',
                                    checked: true,
                                    value: 1
                                },
                                {
                                    caption: me.textAlignCenter + Common.Utils.String.platformKey('Ctrl+E'),
                                    iconCls: 'menu__icon btn-align-center',
                                    icls: 'btn-align-center',
                                    checkable: true,
                                    checkmark: false,
                                    toggleGroup: 'halignGroup',
                                    value: 2
                                },
                                {
                                    caption: me.textAlignRight + Common.Utils.String.platformKey('Ctrl+R'),
                                    iconCls: 'menu__icon btn-align-right',
                                    icls: 'btn-align-right',
                                    checkable: true,
                                    checkmark: false,
                                    toggleGroup: 'halignGroup',
                                    value: 0
                                },
                                {
                                    caption: me.textAlignJust + Common.Utils.String.platformKey('Ctrl+J'),
                                    iconCls: 'menu__icon btn-align-just',
                                    icls: 'btn-align-just',
                                    checkable: true,
                                    checkmark: false,
                                    toggleGroup: 'halignGroup',
                                    value: 3
                                }
                            ]
                        })
                    });
                    me.paragraphControls.push(me.btnHorizontalAlign);

                    me.btnVerticalAlign = new Common.UI.Button({
                        id: 'id-toolbar-btn-valign',
                        cls: 'btn-toolbar',
                        lock: [_set.slideDeleted, _set.paragraphLock, _set.lostConnect, _set.noSlides, _set.noTextSelected, _set.noObjectSelected],
                        iconCls: 'toolbar__icon btn-align-middle',
                        icls: 'btn-align-middle',
                        menu: new Common.UI.Menu({
                            items: [
                                {
                                    caption: me.textAlignTop,
                                    iconCls: 'menu__icon btn-align-top',
                                    icls: 'btn-align-top',
                                    checkable: true,
                                    checkmark: false,
                                    toggleGroup: 'valignGroup',
                                    value: Asc.c_oAscVAlign.Top
                                },
                                {
                                    caption: me.textAlignMiddle,
                                    iconCls: 'menu__icon btn-align-middle',
                                    icls: 'btn-align-middle',
                                    checkable: true,
                                    checkmark: false,
                                    toggleGroup: 'valignGroup',
                                    value: Asc.c_oAscVAlign.Center,
                                    checked: true
                                },
                                {
                                    caption: me.textAlignBottom,
                                    iconCls: 'menu__icon btn-align-bottom',
                                    icls: 'btn-align-bottom',
                                    checkable: true,
                                    checkmark: false,
                                    toggleGroup: 'valignGroup',
                                    value: Asc.c_oAscVAlign.Bottom
                                }
                            ]
                        })
                    });
                    me.paragraphControls.push(me.btnVerticalAlign);

                    me.btnDecLeftOffset = new Common.UI.Button({
                        id: 'id-toolbar-btn-decoffset',
                        cls: 'btn-toolbar',
                        iconCls: 'toolbar__icon btn-decoffset',
                        lock: [_set.decIndentLock, _set.slideDeleted, _set.paragraphLock, _set.lostConnect, _set.noSlides, _set.noParagraphSelected]
                    });
                    me.paragraphControls.push(me.btnDecLeftOffset);

                    me.btnIncLeftOffset = new Common.UI.Button({
                        id: 'id-toolbar-btn-incoffset',
                        cls: 'btn-toolbar',
                        iconCls: 'toolbar__icon btn-incoffset',
                        lock: [_set.incIndentLock, _set.slideDeleted, _set.paragraphLock, _set.lostConnect, _set.noSlides, _set.noParagraphSelected]
                    });
                    me.paragraphControls.push(me.btnIncLeftOffset);

                    me.btnLineSpace = new Common.UI.Button({
                        id: 'id-toolbar-btn-linespace',
                        cls: 'btn-toolbar',
                        iconCls: 'toolbar__icon btn-linespace',
                        lock: [_set.slideDeleted, _set.paragraphLock, _set.lostConnect, _set.noSlides, _set.noTextSelected],
                        menu: new Common.UI.Menu({
                            style: 'min-width: 60px;',
                            items: [
                                {caption: '1.0', value: 1.0, checkable: true, toggleGroup: 'linesize'},
                                {caption: '1.15', value: 1.15, checkable: true, toggleGroup: 'linesize'},
                                {caption: '1.5', value: 1.5, checkable: true, toggleGroup: 'linesize'},
                                {caption: '2.0', value: 2.0, checkable: true, toggleGroup: 'linesize'},
                                {caption: '2.5', value: 2.5, checkable: true, toggleGroup: 'linesize'},
                                {caption: '3.0', value: 3.0, checkable: true, toggleGroup: 'linesize'}
                            ]
                        })
                    });
                    me.paragraphControls.push(me.btnLineSpace);

                    me.btnInsertTable = new Common.UI.Button({
                        id: 'tlbtn-inserttable',
                        cls: 'btn-toolbar x-huge icon-top',
                        iconCls: 'toolbar__icon btn-inserttable',
                        caption: me.capInsertTable,
                        lock: [_set.slideDeleted, _set.lostConnect, _set.noSlides, _set.disableOnStart],
                        menu: new Common.UI.Menu({
                            items: [
                                {template: _.template('<div id="id-toolbar-menu-tablepicker" class="dimension-picker" style="margin: 5px 10px;"></div>')},
                                {caption: me.mniCustomTable, value: 'custom'}
                            ]
                        })
                    });
                    me.slideOnlyControls.push(me.btnInsertTable);

                    me.btnInsertChart = new Common.UI.Button({
                        id: 'tlbtn-insertchart',
                        cls: 'btn-toolbar x-huge icon-top',
                        iconCls: 'toolbar__icon btn-insertchart',
                        caption: me.capInsertChart,
                        lock: [_set.slideDeleted, _set.lostConnect, _set.noSlides, _set.disableOnStart],
                        menu: true
                    });
                    me.slideOnlyControls.push(me.btnInsertChart);

                    me.btnInsertEquation = new Common.UI.Button({
                        id: 'tlbtn-insertequation',
                        cls: 'btn-toolbar x-huge icon-top',
                        iconCls: 'toolbar__icon btn-insertequation',
                        caption: me.capInsertEquation,
                        lock: [_set.slideDeleted, _set.lostConnect, _set.noSlides, _set.disableOnStart],
                        split: true,
                        menu: new Common.UI.Menu({cls: 'menu-shapes'})
                    });
                    me.slideOnlyControls.push(this.btnInsertEquation);

                    me.btnInsertSymbol = new Common.UI.Button({
                        id: 'tlbtn-insertsymbol',
                        cls: 'btn-toolbar x-huge icon-top',
                        iconCls: 'toolbar__icon btn-symbol',
                        caption: me.capBtnInsSymbol,
                        lock: [_set.slideDeleted, _set.paragraphLock, _set.lostConnect, _set.noSlides, _set.noParagraphSelected]
                    });
                    me.paragraphControls.push(me.btnInsertSymbol);

                    me.btnInsertHyperlink = new Common.UI.Button({
                        id: 'tlbtn-insertlink',
                        cls: 'btn-toolbar x-huge icon-top',
                        iconCls: 'toolbar__icon btn-inserthyperlink',
                        caption: me.capInsertHyperlink,
                        lock: [_set.hyperlinkLock, _set.slideDeleted, _set.paragraphLock, _set.lostConnect, _set.noSlides, _set.noParagraphSelected]
                    });
                    me.paragraphControls.push(me.btnInsertHyperlink);

                    me.btnInsertTextArt = new Common.UI.Button({
                        id: 'tlbtn-inserttextart',
                        cls: 'btn-toolbar x-huge icon-top',
                        iconCls: 'toolbar__icon btn-textart',
                        caption: me.capInsertTextArt,
                        lock: [_set.slideDeleted, _set.lostConnect, _set.noSlides, _set.disableOnStart],
                        menu: new Common.UI.Menu({
                            cls: 'menu-shapes',
                            items: [
                                {template: _.template('<div id="view-insert-art" style="width: 239px; margin-left: 5px;"></div>')}
                            ]
                        })
                    });
                    me.slideOnlyControls.push(me.btnInsertTextArt);

                    me.btnEditHeader = new Common.UI.Button({
                        id: 'id-toolbar-btn-editheader',
                        cls: 'btn-toolbar x-huge icon-top',
                        iconCls: 'toolbar__icon btn-editheader',
                        caption: me.capBtnInsHeader,
                        lock: [_set.slideDeleted, _set.lostConnect, _set.noSlides, _set.disableOnStart]
                    });
                    me.slideOnlyControls.push(me.btnEditHeader);

                    me.btnInsDateTime = new Common.UI.Button({
                        id: 'id-toolbar-btn-datetime',
                        cls: 'btn-toolbar x-huge icon-top',
                        iconCls: 'toolbar__icon btn-datetime',
                        caption: me.capBtnDateTime,
                        lock: [_set.slideDeleted, _set.lostConnect, _set.noSlides, _set.paragraphLock, _set.disableOnStart]
                    });
                    me.slideOnlyControls.push(me.btnInsDateTime);

                    me.btnInsSlideNum = new Common.UI.Button({
                        id: 'id-toolbar-btn-slidenum',
                        cls: 'btn-toolbar x-huge icon-top',
                        iconCls: 'toolbar__icon btn-pagenum',
                        caption: me.capBtnSlideNum,
                        lock: [_set.slideDeleted, _set.lostConnect, _set.noSlides, _set.paragraphLock, _set.disableOnStart]
                    });
                    me.slideOnlyControls.push(me.btnInsSlideNum);

                    me.btnColorSchemas = new Common.UI.Button({
                        id: 'id-toolbar-btn-colorschemas',
                        cls: 'btn-toolbar',
                        iconCls: 'toolbar__icon btn-colorschemas',
                        lock: [_set.themeLock, _set.slideDeleted, _set.lostConnect, _set.noSlides, _set.disableOnStart],
                        menu: new Common.UI.Menu({
                            items: [],
                            restoreHeight: true
                        })
                    });
                    me.slideOnlyControls.push(me.btnColorSchemas);

                    me.mniAlignToSlide = new Common.UI.MenuItem({
                        caption: me.txtSlideAlign,
                        checkable: true,
                        toggleGroup: 'slidealign',
                        value: -1
                    }).on('click', function (mnu) {
                        Common.Utils.InternalSettings.set("pe-align-to-slide", true);
                    });
                    me.mniAlignObjects = new Common.UI.MenuItem({
                        caption: me.txtObjectsAlign,
                        checkable: true,
                        toggleGroup: 'slidealign',
                        value: -1
                    }).on('click', function (mnu) {
                        Common.Utils.InternalSettings.set("pe-align-to-slide", false);
                    });

                    me.mniDistribHor = new Common.UI.MenuItem({
                        caption: me.txtDistribHor,
                        iconCls: 'menu__icon shape-distribute-hor',
                        value: 6
                    });
                    me.mniDistribVert = new Common.UI.MenuItem({
                        caption: me.txtDistribVert,
                        iconCls: 'menu__icon shape-distribute-vert',
                        value: 7
                    });

                    me.btnShapeAlign = new Common.UI.Button({
                        id: 'id-toolbar-btn-shape-align',
                        cls: 'btn-toolbar',
                        iconCls: 'toolbar__icon btn-shape-alignleft',
                        lock: [_set.slideDeleted, _set.shapeLock, _set.lostConnect, _set.noSlides, _set.noObjectSelected, _set.disableOnStart],
                        menu: new Common.UI.Menu({
                            items: [
                                {
                                    caption: me.textShapeAlignLeft,
                                    iconCls: 'menu__icon shape-align-left',
                                    value: Asc.c_oAscAlignShapeType.ALIGN_LEFT
                                },
                                {
                                    caption: me.textShapeAlignCenter,
                                    iconCls: 'menu__icon shape-align-center',
                                    value: Asc.c_oAscAlignShapeType.ALIGN_CENTER
                                },
                                {
                                    caption: me.textShapeAlignRight,
                                    iconCls: 'menu__icon shape-align-right',
                                    value: Asc.c_oAscAlignShapeType.ALIGN_RIGHT
                                },
                                {
                                    caption: me.textShapeAlignTop,
                                    iconCls: 'menu__icon shape-align-top',
                                    value: Asc.c_oAscAlignShapeType.ALIGN_TOP
                                },
                                {
                                    caption: me.textShapeAlignMiddle,
                                    iconCls: 'menu__icon shape-align-middle',
                                    value: Asc.c_oAscAlignShapeType.ALIGN_MIDDLE
                                },
                                {
                                    caption: me.textShapeAlignBottom,
                                    iconCls: 'menu__icon shape-align-bottom',
                                    value: Asc.c_oAscAlignShapeType.ALIGN_BOTTOM
                                },
                                {caption: '--'},
                                me.mniDistribHor,
                                me.mniDistribVert,
                                {caption: '--'},
                                me.mniAlignToSlide,
                                me.mniAlignObjects
                            ]
                        })
                    });
                    me.shapeControls.push(me.btnShapeAlign);
                    me.slideOnlyControls.push(me.btnShapeAlign);

                    me.btnShapeArrange = new Common.UI.Button({
                        id: 'id-toolbar-btn-shape-arrange',
                        cls: 'btn-toolbar',
                        iconCls: 'toolbar__icon arrange-front',
                        lock: [_set.slideDeleted, _set.lostConnect, _set.noSlides, _set.noObjectSelected, _set.disableOnStart],
                        menu: new Common.UI.Menu({
                            items: [
                                {
                                    caption: me.textArrangeFront,
                                    iconCls: 'menu__icon arrange-front',
                                    value: 1
                                },
                                {
                                    caption: me.textArrangeBack,
                                    iconCls: 'menu__icon arrange-back',
                                    value: 2
                                },
                                {
                                    caption: me.textArrangeForward,
                                    iconCls: 'menu__icon arrange-forward',
                                    value: 3
                                },
                                {
                                    caption: me.textArrangeBackward,
                                    iconCls: 'menu__icon arrange-backward',
                                    value: 4
                                },
                                {caption: '--'},
                                me.mnuGroupShapes = new Common.UI.MenuItem({
                                    caption: me.txtGroup,
                                    iconCls: 'menu__icon shape-group',
                                    value: 5
                                }),
                                me.mnuUnGroupShapes = new Common.UI.MenuItem({
                                    caption: me.txtUngroup,
                                    iconCls: 'menu__icon shape-ungroup',
                                    value: 6
                                })
                            ]
                        })
                    });
                    me.slideOnlyControls.push(me.btnShapeArrange);

                    me.btnSlideSize = new Common.UI.Button({
                        id: 'id-toolbar-btn-slide-size',
                        cls: 'btn-toolbar',
                        iconCls: 'toolbar__icon btn-slidesize',
                        lock: [_set.docPropsLock, _set.slideDeleted, _set.lostConnect, _set.disableOnStart],
                        menu: new Common.UI.Menu({
                            items: [
                                {
                                    caption: me.mniSlideStandard,
                                    checkable: true,
                                    toggleGroup: 'slidesize',
                                    value: 0
                                },
                                {
                                    caption: me.mniSlideWide,
                                    checkable: true,
                                    toggleGroup: 'slidesize',
                                    value: 1
                                },
                                {caption: '--'},
                                {
                                    caption: me.mniSlideAdvanced,
                                    value: 'advanced'
                                }
                            ]
                        })
                    });
                    me.slideOnlyControls.push(me.btnSlideSize);

                    me.listTheme = new Common.UI.ComboDataView({
                        cls: 'combo-styles',
                        itemWidth: 85,
                        enableKeyEvents: true,
                        itemHeight: 38,
                        lock: [_set.themeLock, _set.lostConnect, _set.noSlides],
                        beforeOpenHandler: function (e) {
                            var cmp = this,
                                menu = cmp.openButton.menu,
                                minMenuColumn = 6;

                            if (menu.cmpEl) {
                                var itemEl = $(cmp.cmpEl.find('.dataview.inner .style').get(0)).parent();
                                var itemMargin = /*parseInt($(itemEl.get(0)).parent().css('margin-right'))*/-1;
                                var itemWidth = itemEl.is(':visible') ? parseInt(itemEl.css('width')) :
                                    (cmp.itemWidth + parseInt(itemEl.css('padding-left')) + parseInt(itemEl.css('padding-right')) +
                                    parseInt(itemEl.css('border-left-width')) + parseInt(itemEl.css('border-right-width')));

                                var minCount = cmp.menuPicker.store.length >= minMenuColumn ? minMenuColumn : cmp.menuPicker.store.length,
                                    columnCount = Math.min(cmp.menuPicker.store.length, Math.round($('.dataview', $(cmp.fieldPicker.el)).width() / (itemMargin + itemWidth) + 0.5));

                                columnCount = columnCount < minCount ? minCount : columnCount;
                                menu.menuAlignEl = cmp.cmpEl;

                                menu.menuAlign = 'tl-tl';
                                var offset = cmp.cmpEl.width() - cmp.openButton.$el.width() - columnCount * (itemMargin + itemWidth) - 1;
                                menu.setOffset(Math.min(offset, 0));

                                menu.cmpEl.css({
                                    'width': columnCount * (itemWidth + itemMargin),
                                    'min-height': cmp.cmpEl.height()
                                });
                            }

                            if (cmp.menuPicker.scroller) {
                                cmp.menuPicker.scroller.update({
                                    includePadding: true,
                                    suppressScrollX: true
                                });
                            }
                        }
                    });

                    me.listTheme.fieldPicker.itemTemplate = _.template([
                        '<div class="style" id="<%= id %>">',
                        '<div class="item-theme" style="' + '<% if (typeof imageUrl !== "undefined") { %>' + 'background-image: url(<%= imageUrl %>);' + '<% } %> background-position: 0 -<%= offsety %>px;"/>',
                        '</div>'
                    ].join(''));
                    me.listTheme.menuPicker.itemTemplate = _.template([
                        '<div class="style" id="<%= id %>">',
                        '<div class="item-theme" style="' + '<% if (typeof imageUrl !== "undefined") { %>' + 'background-image: url(<%= imageUrl %>);' + '<% } %> background-position: 0 -<%= offsety %>px;"/>',
                        '</div>'
                    ].join(''));

                    this.lockControls = [this.btnChangeSlide, this.btnSave,
                        this.btnCopy, this.btnPaste, this.btnUndo, this.btnRedo, this.cmbFontName, this.cmbFontSize,
                        this.btnBold, this.btnItalic, this.btnUnderline, this.btnStrikeout, this.btnSuperscript,
                        this.btnSubscript, this.btnFontColor, this.btnClearStyle, this.btnCopyStyle, this.btnMarkers,
                        this.btnNumbers, this.btnDecLeftOffset, this.btnIncLeftOffset, this.btnLineSpace, this.btnHorizontalAlign,
                        this.btnVerticalAlign, this.btnShapeArrange, this.btnShapeAlign, this.btnInsertTable, this.btnInsertChart,
                        this.btnInsertEquation, this.btnInsertSymbol, this.btnInsertHyperlink, this.btnColorSchemas, this.btnSlideSize, this.listTheme, this.mnuShowSettings
                    ];

                    // Disable all components before load document
                    _.each([me.btnSave]
                            .concat(me.paragraphControls),
                        function (cmp) {
                            if (_.isFunction(cmp.setDisabled))
                                cmp.setDisabled(true);
                        });
                    this.lockToolbar(PE.enumLock.disableOnStart, true, {array: me.slideOnlyControls.concat(me.shapeControls)});
                    this.on('render:after', _.bind(this.onToolbarAfterRender, this));
                } else {
                    Common.UI.Mixtbar.prototype.initialize.call(this, {
                            template: _.template(template_view),
                            tabs: [
                                {caption: me.textTabFile, action: 'file', haspanel:false}
                            ]
                        }
                    );
                }

                return this;
            },

            lockToolbar: function (causes, lock, opts) {
                Common.Utils.lockControls(causes, lock, opts, this.lockControls);
            },

            render: function (mode) {
                var me = this;

                /**
                 * Render UI layout
                 */

                this.fireEvent('render:before', [this]);

                me.isCompactView = mode.compactview;
                if ( mode.isEdit ) {
                    me.$el.html(me.rendererComponents(me.$layout));
                } else {
                    me.$layout.find('.canedit').hide();
                    me.$layout.addClass('folded');
                    me.$el.html(me.$layout);
                }

                this.fireEvent('render:after', [this]);
                Common.UI.Mixtbar.prototype.afterRender.call(this);

                Common.NotificationCenter.on({
                    'window:resize': function() {
                        Common.UI.Mixtbar.prototype.onResize.apply(me, arguments);
                    }
                });

                if ( mode.isEdit ) {
                    me.setTab('home');
                    me.processPanelVisible();
                }

                if ( me.isCompactView )
                    me.setFolded(true);

                return this;
            },

            onTabClick: function (e) {
                var me = this,
                    tab = $(e.currentTarget).find('> a[data-tab]').data('tab'),
                    is_file_active = me.isTabActive('file');

                Common.UI.Mixtbar.prototype.onTabClick.apply(me, arguments);

                if ( is_file_active ) {
                    me.fireEvent('file:close');
                } else
                if ( tab == 'file' ) {
                    me.fireEvent('file:open');
                    me.setTab(tab);
                }
            },

            rendererComponents: function (html) {
                var $host = $(html);
                var _injectComponent = function (id, cmp) {
                    Common.Utils.injectComponent($host.find(id), cmp);
                };

                _injectComponent('#slot-field-fontname', this.cmbFontName);
                _injectComponent('#slot-field-fontsize', this.cmbFontSize);
                _injectComponent('#slot-btn-changeslide', this.btnChangeSlide);
                _injectComponent('#slot-btn-preview', this.btnPreview);
                _injectComponent('#slot-btn-print', this.btnPrint);
                _injectComponent('#slot-btn-save', this.btnSave);
                _injectComponent('#slot-btn-undo', this.btnUndo);
                _injectComponent('#slot-btn-redo', this.btnRedo);
                _injectComponent('#slot-btn-copy', this.btnCopy);
                _injectComponent('#slot-btn-paste', this.btnPaste);
                _injectComponent('#slot-btn-bold', this.btnBold);
                _injectComponent('#slot-btn-italic', this.btnItalic);
                _injectComponent('#slot-btn-underline', this.btnUnderline);
                _injectComponent('#slot-btn-strikeout', this.btnStrikeout);
                _injectComponent('#slot-btn-superscript', this.btnSuperscript);
                _injectComponent('#slot-btn-subscript', this.btnSubscript);
                _injectComponent('#slot-btn-fontcolor', this.btnFontColor);
                _injectComponent('#slot-btn-clearstyle', this.btnClearStyle);
                _injectComponent('#slot-btn-copystyle', this.btnCopyStyle);
                _injectComponent('#slot-btn-markers', this.btnMarkers);
                _injectComponent('#slot-btn-numbering', this.btnNumbers);
                _injectComponent('#slot-btn-incoffset', this.btnIncLeftOffset);
                _injectComponent('#slot-btn-decoffset', this.btnDecLeftOffset);
                _injectComponent('#slot-btn-halign', this.btnHorizontalAlign);
                _injectComponent('#slot-btn-valign', this.btnVerticalAlign);
                _injectComponent('#slot-btn-linespace', this.btnLineSpace);
                _injectComponent('#slot-btn-arrange-shape', this.btnShapeArrange);
                _injectComponent('#slot-btn-align-shape', this.btnShapeAlign);
                _injectComponent('#slot-btn-insertequation', this.btnInsertEquation);
                _injectComponent('#slot-btn-inssymbol', this.btnInsertSymbol);
                _injectComponent('#slot-btn-insertlink', this.btnInsertHyperlink);
                _injectComponent('#slot-btn-inserttable', this.btnInsertTable);
                _injectComponent('#slot-btn-insertchart', this.btnInsertChart);
                _injectComponent('#slot-btn-instextart', this.btnInsertTextArt);
                _injectComponent('#slot-btn-colorschemas', this.btnColorSchemas);
                _injectComponent('#slot-btn-slidesize', this.btnSlideSize);
                _injectComponent('#slot-field-styles', this.listTheme);
                _injectComponent('#slot-btn-editheader', this.btnEditHeader);
                _injectComponent('#slot-btn-datetime', this.btnInsDateTime);
                _injectComponent('#slot-btn-slidenum', this.btnInsSlideNum);

                this.btnsInsertImage = Common.Utils.injectButtons($host.find('.slot-insertimg'), 'tlbtn-insertimage-', 'toolbar__icon btn-insertimage', this.capInsertImage,
                    [PE.enumLock.slideDeleted, PE.enumLock.lostConnect, PE.enumLock.noSlides, PE.enumLock.disableOnStart], false, true);
                this.btnsInsertText = Common.Utils.injectButtons($host.find('.slot-instext'), 'tlbtn-inserttext-', 'toolbar__icon btn-text', this.capInsertText,
                    [PE.enumLock.slideDeleted, PE.enumLock.lostConnect, PE.enumLock.noSlides, PE.enumLock.disableOnStart], false, false, true);
                this.btnsInsertShape = Common.Utils.injectButtons($host.find('.slot-insertshape'), 'tlbtn-insertshape-', 'toolbar__icon btn-insertshape', this.capInsertShape,
                    [PE.enumLock.slideDeleted, PE.enumLock.lostConnect, PE.enumLock.noSlides, PE.enumLock.disableOnStart], false, true, true);
                this.btnsAddSlide = Common.Utils.injectButtons($host.find('.slot-addslide'), 'tlbtn-addslide-', 'toolbar__icon btn-addslide', this.capAddSlide,
                    [PE.enumLock.menuFileOpen, PE.enumLock.lostConnect, PE.enumLock.disableOnStart], true, true);

                var created = this.btnsInsertImage.concat(this.btnsInsertText, this.btnsInsertShape, this.btnsAddSlide);
                this.lockToolbar(PE.enumLock.disableOnStart, true, {array: created});

                Array.prototype.push.apply(this.slideOnlyControls, created);
                Array.prototype.push.apply(this.lockControls, created);

                return $host;
            },

            onAppReady: function (config) {
                var me = this;
                if (!config.isEdit) return;

                me.btnsInsertImage.forEach(function (btn) {
                    btn.updateHint(me.tipInsertImage);
                    btn.setMenu(
                        new Common.UI.Menu({
                            items: [
                                {caption: me.mniImageFromFile, value: 'file'},
                                {caption: me.mniImageFromUrl, value: 'url'},
                                {caption: me.mniImageFromStorage, value: 'storage'}
                            ]
                        }).on('item:click', function (menu, item, e) {
                            me.fireEvent('insert:image', [item.value]);
                        })
                    );
                    btn.menu.items[2].setVisible(config.canRequestInsertImage || config.fileChoiceUrl && config.fileChoiceUrl.indexOf("{documentType}")>-1);
                });

                me.btnsInsertText.forEach(function (btn) {
                    btn.updateHint(me.tipInsertText);
                    btn.on('click', function (btn, e) {
                        me.fireEvent('insert:text', [btn.pressed ? 'begin' : 'end']);
                    });
                });

                me.btnsInsertShape.forEach(function (btn) {
                    btn.updateHint(me.tipInsertShape);
                    btn.setMenu(
                        new Common.UI.Menu({
                            cls: 'menu-shapes'
                        }).on('hide:after', function (e) {
                            me.fireEvent('insert:shape', ['menu:hide']);
                        })
                    );
                });

                me.btnsAddSlide.forEach(function (btn, index) {
                    btn.updateHint(me.tipAddSlide + Common.Utils.String.platformKey('Ctrl+M'));
                    btn.setMenu(
                        new Common.UI.Menu({
                            items: [
                                {template: _.template('<div id="id-toolbar-menu-addslide-' + index + '" class="menu-layouts" style="width: 302px; margin: 0 4px;"></div>')}
                            ]
                        })
                    );
                    btn.on('click', function (btn, e) {
                        me.fireEvent('add:slide');
                    });
                });
            },

            createDelayedElements: function () {
                // set hints
                this.btnChangeSlide.updateHint(this.tipChangeSlide);
                this.btnPreview.updateHint(this.tipPreview);
                this.btnPrint.updateHint(this.tipPrint + Common.Utils.String.platformKey('Ctrl+P'));
                this.btnSave.updateHint(this.btnSaveTip);
                this.btnUndo.updateHint(this.tipUndo + Common.Utils.String.platformKey('Ctrl+Z'));
                this.btnRedo.updateHint(this.tipRedo + Common.Utils.String.platformKey('Ctrl+Y'));
                this.btnCopy.updateHint(this.tipCopy + Common.Utils.String.platformKey('Ctrl+C'));
                this.btnPaste.updateHint(this.tipPaste + Common.Utils.String.platformKey('Ctrl+V'));
                this.btnBold.updateHint(this.textBold + Common.Utils.String.platformKey('Ctrl+B'));
                this.btnItalic.updateHint(this.textItalic + Common.Utils.String.platformKey('Ctrl+I'));
                this.btnUnderline.updateHint(this.textUnderline + Common.Utils.String.platformKey('Ctrl+U'));
                this.btnStrikeout.updateHint(this.textStrikeout);
                this.btnSuperscript.updateHint(this.textSuperscript);
                this.btnSubscript.updateHint(this.textSubscript);
                this.btnFontColor.updateHint(this.tipFontColor);
                this.btnClearStyle.updateHint(this.tipClearStyle);
                this.btnCopyStyle.updateHint(this.tipCopyStyle + Common.Utils.String.platformKey('Ctrl+Shift+C'));
                this.btnMarkers.updateHint(this.tipMarkers);
                this.btnNumbers.updateHint(this.tipNumbers);
                this.btnHorizontalAlign.updateHint(this.tipHAligh);
                this.btnVerticalAlign.updateHint(this.tipVAligh);
                this.btnDecLeftOffset.updateHint(this.tipDecPrLeft + Common.Utils.String.platformKey('Ctrl+Shift+M'));
                this.btnIncLeftOffset.updateHint(this.tipIncPrLeft);
                this.btnLineSpace.updateHint(this.tipLineSpace);
                this.btnInsertTable.updateHint(this.tipInsertTable);
                this.btnInsertChart.updateHint(this.tipInsertChart);
                this.btnInsertEquation.updateHint(this.tipInsertEquation);
                this.btnInsertSymbol.updateHint(this.tipInsertSymbol);
                this.btnInsertHyperlink.updateHint(this.tipInsertHyperlink + Common.Utils.String.platformKey('Ctrl+K'));
                this.btnInsertTextArt.updateHint(this.tipInsertTextArt);
                this.btnColorSchemas.updateHint(this.tipColorSchemas);
                this.btnShapeAlign.updateHint(this.tipShapeAlign);
                this.btnShapeArrange.updateHint(this.tipShapeArrange);
                this.btnSlideSize.updateHint(this.tipSlideSize);
                this.btnEditHeader.updateHint(this.tipEditHeader);
                this.btnInsDateTime.updateHint(this.tipDateTime);
                this.btnInsSlideNum.updateHint(this.tipSlideNum);

                // set menus

                var me = this;

                this.btnMarkers.setMenu(
                    new Common.UI.Menu({
                        style: 'min-width: 139px',
                        items: [
                            {template: _.template('<div id="id-toolbar-menu-markers" class="menu-markers" style="width: 139px; margin: 0 16px;"></div>')},
                            this.mnuMarkerSettings = new Common.UI.MenuItem({
                                caption: this.textListSettings,
                                disabled: (this.mnuMarkersPicker.conf.index || 0)==0,
                                value: 'settings'
                            })
                        ]
                    })
                );

                this.btnNumbers.setMenu(
                    new Common.UI.Menu({
                        items: [
                            {template: _.template('<div id="id-toolbar-menu-numbering" class="menu-markers" style="width: 185px; margin: 0 16px;"></div>')},
                            this.mnuNumberSettings = new Common.UI.MenuItem({
                                caption: this.textListSettings,
                                disabled: (this.mnuNumbersPicker.conf.index || 0)==0,
                                value: 'settings'
                            })
                        ]
                    })
                );

                this.btnChangeSlide.setMenu(
                    new Common.UI.Menu({
                        items: [
                            {template: _.template('<div id="id-toolbar-menu-changeslide" class="menu-layouts" style="width: 302px; margin: 0 4px;"></div>')}
                        ]
                    })
                );

                this.btnInsertChart.setMenu( new Common.UI.Menu({
                    style: 'width: 435px;',
                    items: [
                        {template: _.template('<div id="id-toolbar-menu-insertchart" class="menu-insertchart" style="margin: 5px 5px 5px 10px;"></div>')}
                    ]
                }));

                var onShowBefore = function(menu) {
                    var picker = new Common.UI.DataView({
                        el: $('#id-toolbar-menu-insertchart'),
                        parentMenu: menu,
                        showLast: false,
                        restoreHeight: 421,
                        groups: new Common.UI.DataViewGroupStore(Common.define.chartData.getChartGroupData(true)),
                        store: new Common.UI.DataViewStore(Common.define.chartData.getChartData()),
                        itemTemplate: _.template('<div id="<%= id %>" class="item-chartlist <%= iconCls %>"></div>')
                    });
                    picker.on('item:click', function (picker, item, record, e) {
                        if (record)
                            me.fireEvent('add:chart', [record.get('type')]);
                    });
                    menu.off('show:before', onShowBefore);
                };
                this.btnInsertChart.menu.on('show:before', onShowBefore);

                var onShowBeforeTextArt = function (menu) {
                    var collection = PE.getCollection('Common.Collections.TextArt');
                    if (collection.length<1)
                        PE.getController('Main').fillTextArt(me.api.asc_getTextArtPreviews());
                    var picker = new Common.UI.DataView({
                        el: $('#view-insert-art', menu.$el),
                        store: collection,
                        parentMenu: menu,
                        showLast: false,
                        itemTemplate: _.template('<div class="item-art"><img src="<%= imageUrl %>" id="<%= id %>" style="width:50px;height:50px;"></div>')
                    });
                    picker.on('item:click', function (picker, item, record, e) {
                        if (record)
                            me.fireEvent('insert:textart', [record.get('data')]);
                        if (e.type !== 'click') menu.hide();
                    });
                    menu.off('show:before', onShowBeforeTextArt);
                };
                this.btnInsertTextArt.menu.on('show:before', onShowBeforeTextArt);

                // set dataviews

                var _conf = this.mnuMarkersPicker.conf;
                this.mnuMarkersPicker = new Common.UI.DataView({
                    el: $('#id-toolbar-menu-markers'),
                    parentMenu: this.btnMarkers.menu,
                    restoreHeight: 138,
                    allowScrollbar: false,
                    store: new Common.UI.DataViewStore([
                        {offsety: 0, data: {type: 0, subtype: -1}},
                        {offsety: 38, data: {type: 0, subtype: 1}},
                        {offsety: 76, data: {type: 0, subtype: 2}},
                        {offsety: 114, data: {type: 0, subtype: 3}},
                        {offsety: 152, data: {type: 0, subtype: 4}},
                        {offsety: 190, data: {type: 0, subtype: 5}},
                        {offsety: 228, data: {type: 0, subtype: 6}},
                        {offsety: 266, data: {type: 0, subtype: 7}},
                        {offsety: 684, data: {type: 0, subtype: 8}}
                    ]),
                    itemTemplate: _.template('<div id="<%= id %>" class="item-markerlist" style="background-position: 0 -<%= offsety %>px;"></div>')
                });
                _conf && this.mnuMarkersPicker.selectByIndex(_conf.index, true);

                _conf = this.mnuNumbersPicker.conf;
                this.mnuNumbersPicker = new Common.UI.DataView({
                    el: $('#id-toolbar-menu-numbering'),
                    parentMenu: this.btnNumbers.menu,
                    restoreHeight: 92,
                    allowScrollbar: false,
                    store: new Common.UI.DataViewStore([
                        {offsety: 0, data: {type: 1, subtype: -1}},
                        {offsety: 570, data: {type: 1, subtype: 4}},
                        {offsety: 532, data: {type: 1, subtype: 5}},
                        {offsety: 608, data: {type: 1, subtype: 6}},
                        {offsety: 418, data: {type: 1, subtype: 1}},
                        {offsety: 456, data: {type: 1, subtype: 2}},
                        {offsety: 494, data: {type: 1, subtype: 3}},
                        {offsety: 646, data: {type: 1, subtype: 7}}
                    ]),
                    itemTemplate: _.template('<div id="<%= id %>" class="item-markerlist" style="background-position: 0 -<%= offsety %>px;"></div>')
                });
                _conf && this.mnuNumbersPicker.selectByIndex(_conf.index, true);

                this.mnuTablePicker = new Common.UI.DimensionPicker({
                    el: $('#id-toolbar-menu-tablepicker'),
                    minRows: 8,
                    minColumns: 10,
                    maxRows: 8,
                    maxColumns: 10
                });

                /** coauthoring begin **/
                this.showSynchTip = !Common.localStorage.getBool('pe-hide-synch');

                if (this.needShowSynchTip) {
                    this.needShowSynchTip = false;
                    this.onCollaborativeChanges();
                }
                /** coauthoring end **/

            },

            onToolbarAfterRender: function(toolbar) {
                // DataView and pickers
                //
                if (this.btnFontColor.cmpEl) {
                    var colorVal = $('<div class="btn-color-value-line"></div>');
                    $('button:first-child', this.btnFontColor.cmpEl).append(colorVal);
                    colorVal.css('background-color', this.btnFontColor.currentColor || 'transparent');
                    this.mnuFontColorPicker = new Common.UI.ThemeColorPalette({
                        el: $('#id-toolbar-menu-fontcolor')
                    });
                }
            },

            setApi: function (api) {
                this.api = api;

                if (this.api) {
                    this.api.asc_registerCallback('asc_onSendThemeColorSchemes', _.bind(this.onSendThemeColorSchemes, this));
                    /** coauthoring begin **/
                    this.api.asc_registerCallback('asc_onCollaborativeChanges', _.bind(this.onCollaborativeChanges, this));
                    this.api.asc_registerCallback('asc_onAuthParticipantsChanged', _.bind(this.onApiUsersChanged, this));
                    this.api.asc_registerCallback('asc_onParticipantsChanged', _.bind(this.onApiUsersChanged, this));
                    /** coauthoring end **/
                }

                return this;
            },

            setMode: function (mode) {
                if (mode.isDisconnected) {
                    this.lockToolbar(PE.enumLock.lostConnect, true);
                    if (!mode.enableDownload)
                        this.lockToolbar(PE.enumLock.cantPrint, true, {array: [this.btnPrint]});
                } else
                    this.lockToolbar(PE.enumLock.cantPrint, !mode.canPrint, {array: [this.btnPrint]});

                this.mode = mode;
            },

            onSendThemeColorSchemes: function (schemas) {
                var me = this,
                    mnuColorSchema = me.btnColorSchemas.menu;

                if (mnuColorSchema) {
                    if (mnuColorSchema && mnuColorSchema.items.length > 0) {
                        _.each(mnuColorSchema.items, function (item) {
                            item.remove();
                        });
                    }

                    if (mnuColorSchema == null) {
                        mnuColorSchema = new Common.UI.Menu({
                            restoreHeight: true
                        });
                    }
                    mnuColorSchema.items = [];

                    var itemTemplate = _.template([
                        '<a id="<%= id %>" class="<%= options.cls %>" tabindex="-1" type="menuitem">',
                        '<span class="colors">',
                        '<% _.each(options.colors, function(color) { %>',
                        '<span class="color" style="background: <%= color %>;"></span>',
                        '<% }) %>',
                        '</span>',
                        '<span class="text"><%= caption %></span>',
                        '</a>'
                    ].join(''));

                    _.each(schemas, function (schema, index) {
                        var colors = schema.get_colors();//schema.colors;
                        var schemecolors = [];
                        for (var j = 2; j < 7; j++) {
                            var clr = '#' + Common.Utils.ThemeColor.getHexColor(colors[j].get_r(), colors[j].get_g(), colors[j].get_b());
                            schemecolors.push(clr);
                        }

                        if (index == 21) {
                            mnuColorSchema.addItem({
                                caption: '--'
                            });
                        }
                        var name = schema.get_name();
                        mnuColorSchema.addItem({
                            template: itemTemplate,
                            cls: 'color-schemas-menu',
                            colors: schemecolors,
                            caption: (index < 21) ? (me.SchemeNames[index] || name) : name,
                            value: name,
                            checkable: true,
                            toggleGroup: 'menuSchema'
                        });
                    }, this);
                }
            },

            /** coauthoring begin **/
            onCollaborativeChanges: function () {
                if (this._state.hasCollaborativeChanges) return;
                if (!this.btnCollabChanges.rendered) {
                    this.needShowSynchTip = true;
                    return;
                }

                var previewPanel = PE.getController('Viewport').getView('DocumentPreview');
                if (previewPanel && previewPanel.isVisible()) {
                    this.needShowSynchTip = true;
                    return;
                }

                this._state.hasCollaborativeChanges = true;
<<<<<<< HEAD
                this.btnCollabChanges.changeIcon({curr:this.btnSaveCls, next:'btn-synch'});
=======
                this.btnCollabChanges.cmpEl.addClass('notify');
>>>>>>> 226c6fe8
                if (this.showSynchTip) {
                    this.btnCollabChanges.updateHint('');
                    if (this.synchTooltip === undefined)
                        this.createSynchTip();

                    this.synchTooltip.show();
                } else {
                    this.btnCollabChanges.updateHint(this.tipSynchronize + Common.Utils.String.platformKey('Ctrl+S'));
                }

                this.btnSave.setDisabled(false);
                Common.Gateway.collaborativeChanges();
            },

            createSynchTip: function () {
                this.synchTooltip = new Common.UI.SynchronizeTip({
                    extCls: (this.mode.customization && !!this.mode.customization.compactHeader) ? undefined : 'inc-index',
                    target: this.btnCollabChanges.$el
                });
                this.synchTooltip.on('dontshowclick', function () {
                    this.showSynchTip = false;
                    this.synchTooltip.hide();
                    this.btnCollabChanges.updateHint(this.tipSynchronize + Common.Utils.String.platformKey('Ctrl+S'));
                    Common.localStorage.setItem("pe-hide-synch", 1);
                }, this);
                this.synchTooltip.on('closeclick', function () {
                    this.synchTooltip.hide();
                    this.btnCollabChanges.updateHint(this.tipSynchronize + Common.Utils.String.platformKey('Ctrl+S'));
                }, this);
            },

            synchronizeChanges: function () {
                if (this.btnCollabChanges.rendered) {
                    var me = this;

<<<<<<< HEAD
                    if ( me.btnCollabChanges.hasIcon('btn-synch') ) {
                        me.btnCollabChanges.changeIcon({curr:'btn-synch', next:this.btnSaveCls});
=======
                    if ( me.btnCollabChanges.cmpEl.hasClass('notify') ) {
                        me.btnCollabChanges.cmpEl.removeClass('notify');
>>>>>>> 226c6fe8
                        if (this.synchTooltip)
                            this.synchTooltip.hide();
                        this.btnCollabChanges.updateHint(this.btnSaveTip);
                        this.btnSave.setDisabled(!me.mode.forcesave);

                        this._state.hasCollaborativeChanges = false;
                    }
                }
            },

            onApiUsersChanged: function (users) {
                var editusers = [];
                _.each(users, function (item) {
                    if (!item.asc_getView())
                        editusers.push(item);
                });

                var length = _.size(editusers);
                var cls = (length > 1) ? 'btn-save-coauth' : 'btn-save';
                if (cls !== this.btnSaveCls && this.btnCollabChanges.rendered) {
                    this.btnSaveTip = ((length > 1) ? this.tipSaveCoauth : this.tipSave ) + Common.Utils.String.platformKey('Ctrl+S');
<<<<<<< HEAD

                    if ( !this.btnCollabChanges.hasIcon('btn-synch') ) {
                        this.btnCollabChanges.changeIcon({curr: this.btnSaveCls, next:cls});
                        this.btnCollabChanges.updateHint(this.btnSaveTip);
                    }
=======
                    this.btnCollabChanges.updateHint(this.btnSaveTip);
                    this.btnCollabChanges.$icon.removeClass(this.btnSaveCls).addClass(cls);
>>>>>>> 226c6fe8
                    this.btnSaveCls = cls;
                }
            },

            /** coauthoring end **/

            onSlidePickerShowAfter: function (picker) {
                if (!picker._needRecalcSlideLayout) return;
                if (picker.cmpEl && picker.dataViewItems.length > 0) {
                    var dataViewItems = picker.dataViewItems,
                        el = $(dataViewItems[0].el),
                        itemW = el.outerWidth() + parseInt(el.css('margin-left')) + parseInt(el.css('margin-right')),
                        columnCount = Math.floor(picker.options.restoreWidth / itemW + 0.5) || 1, // try to use restore width
                        col = 0, maxHeight = 0;

                    picker.cmpEl.width(itemW * columnCount + 11);

                    for (var i = 0; i < dataViewItems.length; i++) {
                        var div = $(dataViewItems[i].el).find('.title'),
                            height = div.height();

                        if (height > maxHeight)
                            maxHeight = height;
                        else
                            div.css({'height': maxHeight});

                        col++;
                        if (col > columnCount - 1) {
                            col = 0;
                            maxHeight = 0;
                        }
                    }
                    picker._needRecalcSlideLayout = false;
                }
            },

            updateAutoshapeMenu: function (menuShape, collection) {
                var me = this;
                var onShowAfter = function(menu) {
                    for (var i = 0; i < collection.length; i++) {
                        var shapePicker = new Common.UI.DataViewSimple({
                            el: $('.shapegroup-' + i, menu.items[i].$el),
                            store: collection.at(i).get('groupStore'),
                            parentMenu: menu.items[i].menu,
                            itemTemplate: _.template('<div class="item-shape" id="<%= id %>"><svg width="20" height="20" class=\"icon\"><use xlink:href=\"#svg-icon-<%= data.shapeType %>\"></use></svg></div>')
                        });
                        shapePicker.on('item:click', function(picker, item, record, e) {
                            if (e.type !== 'click') Common.UI.Menu.Manager.hideAll();
                            if (record)
                                me.fireEvent('insert:shape', [record.get('data').shapeType]);
                        });
                    }
                    menu.off('show:after', onShowAfter);
                };
                menuShape.on('show:after', onShowAfter);

                for (var i = 0; i < collection.size(); i++) {
                    var group = collection.at(i);

                    var menuitem = new Common.UI.MenuItem({
                        caption: group.get('groupName'),
                        menu: new Common.UI.Menu({
                            menuAlign: 'tl-tr',
                            items: [
                                {template: _.template('<div class="shapegroup-' + i + '" class="menu-shape" style="width: ' + (group.get('groupWidth') - 8) + 'px; margin-left: 5px;"></div>')}
                            ]
                        })
                    });
                    menuShape.addItem(menuitem);
                }
            },

            updateAddSlideMenu: function(collection) {
                if (collection.size()<1) return;
                var me = this;
                if (!me.binding.onShowBeforeAddSlide) {
                    me.binding.onShowBeforeAddSlide = function(menu) {
                        var change = (this.iconCls == 'btn-changeslide');
                        var picker = new Common.UI.DataView({
                            el: $('.menu-layouts', menu.$el),
                            parentMenu: menu,
                            showLast: change,
                            restoreHeight: 300,
                            restoreWidth: 302,
                            style: 'max-height: 300px;',
                            store: PE.getCollection('SlideLayouts'),
                            itemTemplate: _.template([
                                '<div class="layout" id="<%= id %>" style="width: <%= itemWidth %>px;">',
                                '<div style="background-image: url(<%= imageUrl %>); width: <%= itemWidth %>px; height: <%= itemHeight %>px;"/>',
                                '<div class="title"><%= title %></div> ',
                                '</div>'
                            ].join(''))
                        });
                        picker.on('item:click', function (picker, item, record, e) {
                            if (e.type !== 'click') Common.UI.Menu.Manager.hideAll();
                            if (record)
                                me.fireEvent(change ? 'change:slide' : 'add:slide', [record.get('data').idx]);
                        });
                        if (menu) {
                            menu.on('show:after', function () {
                                me.onSlidePickerShowAfter(picker);
                                picker.scroller.update({alwaysVisibleY: true});
                                if (change) {
                                    var record = picker.store.findLayoutByIndex(picker.options.layout_index);
                                    if (record) {
                                        picker.selectRecord(record, true);
                                        picker.scrollToRecord(record);
                                    }
                                } else
                                    picker.scroller.scrollTop(0);
                            });
                        }
                        menu.off('show:before', me.binding.onShowBeforeAddSlide);
                        if (change && this.mnuSlidePicker)
                            picker.options.layout_index = this.mnuSlidePicker.options.layout_index;
                        this.mnuSlidePicker = picker;
                        this.mnuSlidePicker._needRecalcSlideLayout = true;
                    };
                    me.btnsAddSlide.concat(me.btnChangeSlide).forEach(function (btn, index) {
                        btn.menu.on('show:before', me.binding.onShowBeforeAddSlide, btn);
                    });
                } else {
                    me.btnsAddSlide.concat(me.btnChangeSlide).forEach(function (btn, index) {
                        btn.mnuSlidePicker && (btn.mnuSlidePicker._needRecalcSlideLayout = true);
                    });
                }
            },

            textBold: 'Bold',
            textItalic: 'Italic',
            textUnderline: 'Underline',
            textStrikeout: 'Strikeout',
            textSuperscript: 'Superscript',
            textSubscript: 'Subscript',
            tipFontName: 'Font Name',
            tipFontSize: 'Font Size',
            tipCopy: 'Copy',
            tipPaste: 'Paste',
            tipUndo: 'Undo',
            tipRedo: 'Redo',
            tipPrint: 'Print',
            tipSave: 'Save',
            tipFontColor: 'Font color',
            tipMarkers: 'Bullets',
            tipNumbers: 'Numbering',
            tipBack: 'Back',
            tipClearStyle: 'Clear Style',
            tipCopyStyle: 'Copy Style',
            textTitleError: 'Error',
            tipHAligh: 'Horizontal Align',
            tipVAligh: 'Vertical Align',
            textAlignTop: 'Align text to the top',
            textAlignMiddle: 'Align text to the middle',
            textAlignBottom: 'Align text to the bottom',
            textAlignLeft: 'Left align text',
            textAlignRight: 'Right align text',
            textAlignCenter: 'Center text',
            textAlignJust: 'Justify',
            tipDecPrLeft: 'Decrease Indent',
            tipIncPrLeft: 'Increase Indent',
            tipLineSpace: 'Line Spacing',
            tipInsertTable: 'Insert Table',
            tipInsertImage: 'Insert Image',
            mniImageFromFile: 'Image from file',
            mniImageFromUrl: 'Image from url',
            mniCustomTable: 'Insert Custom Table',
            tipInsertHyperlink: 'Add Hyperlink',
            tipInsertText: 'Insert Text',
            tipInsertTextArt: 'Insert Text Art',
            tipInsertShape: 'Insert Autoshape',
            tipPreview: 'Start Slideshow',
            tipAddSlide: 'Add Slide',
            tipShapeAlign: 'Align Shape',
            tipShapeArrange: 'Arrange Shape',
            textShapeAlignLeft: 'Align Left',
            textShapeAlignRight: 'Align Right',
            textShapeAlignCenter: 'Align Center',
            textShapeAlignTop: 'Align Top',
            textShapeAlignBottom: 'Align Bottom',
            textShapeAlignMiddle: 'Align Middle',
            textArrangeFront: 'Bring To Front',
            textArrangeBack: 'Send To Back',
            textArrangeForward: 'Bring Forward',
            textArrangeBackward: 'Send Backward',
            txtGroup: 'Group',
            txtUngroup: 'Ungroup',
            txtDistribHor: 'Distribute Horizontally',
            txtDistribVert: 'Distribute Vertically',
            tipChangeSlide: 'Change Slide Layout',
            tipColorSchemas: 'Change Color Scheme',
            textNewColor: 'Add New Custom Color',
            mniSlideStandard: 'Standard (4:3)',
            mniSlideWide: 'Widescreen (16:9)',
            mniSlideAdvanced: 'Advanced Settings',
            tipSlideSize: 'Select Slide Size',
            tipInsertChart: 'Insert Chart',
            tipSynchronize: 'The document has been changed by another user. Please click to save your changes and reload the updates.',
            txtScheme1: 'Office',
            txtScheme2: 'Grayscale',
            txtScheme3: 'Apex',
            txtScheme4: 'Aspect',
            txtScheme5: 'Civic',
            txtScheme6: 'Concourse',
            txtScheme7: 'Equity',
            txtScheme8: 'Flow',
            txtScheme9: 'Foundry',
            txtScheme10: 'Median',
            txtScheme11: 'Metro',
            txtScheme12: 'Module',
            txtScheme13: 'Opulent',
            txtScheme14: 'Oriel',
            txtScheme15: 'Origin',
            txtScheme16: 'Paper',
            txtScheme17: 'Solstice',
            txtScheme18: 'Technic',
            txtScheme19: 'Trek',
            txtScheme20: 'Urban',
            txtScheme21: 'Verve',
            tipSlideTheme: 'Slide Theme',
            tipSaveCoauth: 'Save your changes for the other users to see them.',
            textShowBegin: 'Show from Beginning',
            textShowCurrent: 'Show from Current slide',
            textShowSettings: 'Show Settings',
            tipInsertEquation: 'Insert Equation',
            tipChangeChart: 'Change Chart Type',
            capInsertText: 'Text',
            capInsertTextArt: 'Text Art',
            capInsertImage: 'Image',
            capInsertShape: 'Shape',
            capInsertTable: 'Table',
            capInsertChart: 'Chart',
            capInsertHyperlink: 'Hyperlink',
            capInsertEquation: 'Equation',
            capAddSlide: 'Add Slide',
            capTabFile: 'File',
            capTabHome: 'Home',
            capTabInsert: 'Insert',
            capBtnComment: 'Comment',
            textTabFile: 'File',
            textTabHome: 'Home',
            textTabInsert: 'Insert',
            textShowPresenterView: 'Show presenter view',
            textTabCollaboration: 'Collaboration',
            textTabProtect: 'Protection',
            mniImageFromStorage: 'Image from Storage',
            txtSlideAlign: 'Align to Slide',
            txtObjectsAlign: 'Align Selected Objects',
            tipEditHeader: 'Edit footer',
            tipSlideNum: 'Insert slide number',
            tipDateTime: 'Insert current date and time',
            capBtnInsHeader: 'Footer',
            capBtnSlideNum: 'Slide Number',
            capBtnDateTime: 'Date & Time',
            textListSettings: 'List Settings',
            capBtnAddComment: 'Add Comment',
            capBtnInsSymbol: 'Symbol',
            tipInsertSymbol: 'Insert symbol'
        }
    }()), PE.Views.Toolbar || {}));
});<|MERGE_RESOLUTION|>--- conflicted
+++ resolved
@@ -1328,11 +1328,7 @@
                 }
 
                 this._state.hasCollaborativeChanges = true;
-<<<<<<< HEAD
-                this.btnCollabChanges.changeIcon({curr:this.btnSaveCls, next:'btn-synch'});
-=======
                 this.btnCollabChanges.cmpEl.addClass('notify');
->>>>>>> 226c6fe8
                 if (this.showSynchTip) {
                     this.btnCollabChanges.updateHint('');
                     if (this.synchTooltip === undefined)
@@ -1368,13 +1364,8 @@
                 if (this.btnCollabChanges.rendered) {
                     var me = this;
 
-<<<<<<< HEAD
-                    if ( me.btnCollabChanges.hasIcon('btn-synch') ) {
-                        me.btnCollabChanges.changeIcon({curr:'btn-synch', next:this.btnSaveCls});
-=======
                     if ( me.btnCollabChanges.cmpEl.hasClass('notify') ) {
                         me.btnCollabChanges.cmpEl.removeClass('notify');
->>>>>>> 226c6fe8
                         if (this.synchTooltip)
                             this.synchTooltip.hide();
                         this.btnCollabChanges.updateHint(this.btnSaveTip);
@@ -1396,16 +1387,8 @@
                 var cls = (length > 1) ? 'btn-save-coauth' : 'btn-save';
                 if (cls !== this.btnSaveCls && this.btnCollabChanges.rendered) {
                     this.btnSaveTip = ((length > 1) ? this.tipSaveCoauth : this.tipSave ) + Common.Utils.String.platformKey('Ctrl+S');
-<<<<<<< HEAD
-
-                    if ( !this.btnCollabChanges.hasIcon('btn-synch') ) {
-                        this.btnCollabChanges.changeIcon({curr: this.btnSaveCls, next:cls});
-                        this.btnCollabChanges.updateHint(this.btnSaveTip);
-                    }
-=======
                     this.btnCollabChanges.updateHint(this.btnSaveTip);
                     this.btnCollabChanges.$icon.removeClass(this.btnSaveCls).addClass(cls);
->>>>>>> 226c6fe8
                     this.btnSaveCls = cls;
                 }
             },
