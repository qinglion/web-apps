--- conflicted
+++ resolved
@@ -1157,7 +1157,7 @@
                     ]
                 })
             );
-            if (this.mode.isDesktopApp)
+            if (this.mode.isDesktopApp || this.mode.canBrandingExt && this.mode.customization && this.mode.customization.header===false)
                 this.mnuitemHideTitleBar.hide();
 
             this.mnuZoomOut = new Common.UI.Button({
@@ -1368,11 +1368,6 @@
 
             if (mode.isDesktopApp)
                 $('.toolbar-group-native').hide();
-<<<<<<< HEAD
-=======
-            if (mode.isDesktopApp || mode.canBrandingExt && mode.customization && mode.customization.header===false)
-                this.mnuitemHideTitleBar.hide();
->>>>>>> 2b4ebdef
 
             this.lockToolbar(PE.enumLock.cantPrint, !mode.canPrint || mode.disableDownload, {array: [this.btnPrint]});
         },
