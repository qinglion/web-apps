/*
 *
 * (c) Copyright Ascensio System SIA 2010-2019
 *
 * This program is a free software product. You can redistribute it and/or
 * modify it under the terms of the GNU Affero General Public License (AGPL)
 * version 3 as published by the Free Software Foundation. In accordance with
 * Section 7(a) of the GNU AGPL its Section 15 shall be amended to the effect
 * that Ascensio System SIA expressly excludes the warranty of non-infringement
 * of any third-party rights.
 *
 * This program is distributed WITHOUT ANY WARRANTY; without even the implied
 * warranty of MERCHANTABILITY or FITNESS FOR A PARTICULAR  PURPOSE. For
 * details, see the GNU AGPL at: http://www.gnu.org/licenses/agpl-3.0.html
 *
 * You can contact Ascensio System SIA at 20A-12 Ernesta Birznieka-Upisha
 * street, Riga, Latvia, EU, LV-1050.
 *
 * The  interactive user interfaces in modified source and object code versions
 * of the Program must display Appropriate Legal Notices, as required under
 * Section 5 of the GNU AGPL version 3.
 *
 * Pursuant to Section 7(b) of the License you must retain the original Product
 * logo when distributing the program. Pursuant to Section 7(e) we decline to
 * grant you any rights under trademark law for use of our trademarks.
 *
 * All the Product's GUI elements, including illustrations and icon sets, as
 * well as technical writing content are licensed under the terms of the
 * Creative Commons Attribution-ShareAlike 4.0 International. See the License
 * terms at http://creativecommons.org/licenses/by-sa/4.0/legalcode
 *
*/
/**
 *  Toolbar.js
 *
 *  Toolbar view
 *
 *  Created by Alexander Yuzhin on 4/16/14
 *  Copyright (c) 2018 Ascensio System SIA. All rights reserved.
 *
 */

define([
    'backbone',
    'text!presentationeditor/main/app/template/Toolbar.template',
    'text!presentationeditor/main/app/template/ToolbarView.template',
    'common/main/lib/collection/Fonts',
    'common/main/lib/component/Button',
    'common/main/lib/component/ComboBox',
    'common/main/lib/component/DataView',
    'common/main/lib/component/ColorPalette',
    'common/main/lib/component/ThemeColorPalette',
    'common/main/lib/component/Menu',
    'common/main/lib/component/DimensionPicker',
    'common/main/lib/component/Window',
    'common/main/lib/component/ComboBoxFonts',
    'common/main/lib/component/ComboDataView'
    ,'common/main/lib/component/SynchronizeTip'
    ,'common/main/lib/component/Mixtbar'
], function (Backbone, template, template_view) {
    'use strict';

    PE.enumLock = {
        paragraphLock:  'para-lock',
        shapeLock:      'shape-lock',
        slideLock:      'slide-lock',
        slideDeleted:   'slide-deleted',
        noSlides:       'no-slides',
        lostConnect:    'disconnect',
        incIndentLock:   'can-inc-indent',
        decIndentLock:   'can-dec-indent',
        hyperlinkLock:   'can-hyperlink',
        undoLock:        'can-undo',
        redoLock:        'can-redo',
        docPropsLock:   'doc-props-lock',
        themeLock:      'theme-lock',
        menuFileOpen:   'menu-file-open',
        noParagraphSelected:  'no-paragraph',
        noObjectSelected:  'no-object',
        disableOnStart: 'on-start',
        cantPrint:      'cant-print',
        noTextSelected:  'no-text',
        inEquation: 'in-equation',
        commentLock: 'can-comment'
    };

    PE.Views.Toolbar =  Common.UI.Mixtbar.extend(_.extend((function(){

        return {
            el: '#toolbar',

            // Delegated events for creating new items, and clearing completed ones.
            events: {
                //
            },

            initialize: function () {
                var me = this;

                me.paragraphControls = [];
                me.shapeControls = [];
                me.slideOnlyControls = [];
                me.synchTooltip = undefined;
                me.needShowSynchTip = false;

                me.SchemeNames = [
                    me.txtScheme1, me.txtScheme2, me.txtScheme3, me.txtScheme4, me.txtScheme5,
                    me.txtScheme6, me.txtScheme7, me.txtScheme8, me.txtScheme9, me.txtScheme10,
                    me.txtScheme11, me.txtScheme12, me.txtScheme13, me.txtScheme14, me.txtScheme15,
                    me.txtScheme16, me.txtScheme17, me.txtScheme18, me.txtScheme19, me.txtScheme20,
                    me.txtScheme21
                ];
                me._state = {
                    hasCollaborativeChanges: undefined
                };
                me.binding = {};

                Common.NotificationCenter.on('app:ready', me.onAppReady.bind(this));
                return this;
            },

            applyLayout: function (config) {
                var me = this;

                if ( config.isEdit ) {
                    Common.UI.Mixtbar.prototype.initialize.call(this, {
                            template: _.template(template),
                            tabs: [
                                {caption: me.textTabFile, action: 'file', extcls: 'canedit', haspanel:false},
                                {caption: me.textTabHome, action: 'home', extcls: 'canedit'},
                                {caption: me.textTabInsert, action: 'ins', extcls: 'canedit'}
                            ]
                        }
                    );

                    me.btnSaveCls = 'btn-save';
                    me.btnSaveTip = this.tipSave + Common.Utils.String.platformKey('Ctrl+S');

                    /**
                     * UI Components
                     */
                    var _set = PE.enumLock;

                    me.btnChangeSlide = new Common.UI.Button({
                        id: 'id-toolbar-button-change-slide',
                        cls: 'btn-toolbar',
                        iconCls: 'btn-changeslide',
                        lock: [_set.menuFileOpen, _set.slideDeleted, _set.slideLock, _set.lostConnect, _set.noSlides, _set.disableOnStart],
                        menu: true
                    });
                    me.slideOnlyControls.push(me.btnChangeSlide);

                    me.btnPreview = new Common.UI.Button({
                        id: 'id-toolbar-button-preview',
                        cls: 'btn-toolbar',
                        iconCls: 'btn-preview',
                        lock: [_set.menuFileOpen, _set.slideDeleted, _set.noSlides, _set.disableOnStart],
                        split: true,
                        menu: new Common.UI.Menu({
                            items: [
                                {caption: this.textShowBegin, value: 0},
                                {caption: this.textShowCurrent, value: 1},
                                {caption: this.textShowPresenterView, value: 2},
                                {caption: '--'},
                                me.mnuShowSettings = new Common.UI.MenuItem({
                                    caption: this.textShowSettings,
                                    value: 3,
                                    lock: [_set.lostConnect]
                                })
                            ]
                        })
                    });
                    me.slideOnlyControls.push(me.btnPreview);

                    me.btnPrint = new Common.UI.Button({
                        id: 'id-toolbar-btn-print',
                        cls: 'btn-toolbar',
                        iconCls: 'btn-print no-mask',
                        lock: [_set.slideDeleted, _set.noSlides, _set.cantPrint, _set.disableOnStart],
                        signals: ['disabled']
                    });
                    me.slideOnlyControls.push(me.btnPrint);

                    me.btnSave = new Common.UI.Button({
                        id: 'id-toolbar-btn-save',
                        cls: 'btn-toolbar',
                        iconCls: 'no-mask ' + me.btnSaveCls,
                        lock: [_set.lostConnect],
                        signals: ['disabled']
                    });
                    me.btnCollabChanges = me.btnSave;

                    me.btnUndo = new Common.UI.Button({
                        id: 'id-toolbar-btn-undo',
                        cls: 'btn-toolbar',
                        iconCls: 'btn-undo',
                        lock: [_set.undoLock, _set.slideDeleted, _set.lostConnect, _set.disableOnStart],
                        signals: ['disabled']
                    });
                    me.slideOnlyControls.push(me.btnUndo);

                    me.btnRedo = new Common.UI.Button({
                        id: 'id-toolbar-btn-redo',
                        cls: 'btn-toolbar',
                        iconCls: 'btn-redo',
                        lock: [_set.redoLock, _set.slideDeleted, _set.lostConnect, _set.disableOnStart],
                        signals: ['disabled']
                    });
                    me.slideOnlyControls.push(me.btnRedo);

                    me.btnCopy = new Common.UI.Button({
                        id: 'id-toolbar-btn-copy',
                        cls: 'btn-toolbar',
                        iconCls: 'btn-copy',
                        lock: [_set.slideDeleted, _set.lostConnect, _set.noSlides, _set.disableOnStart]
                    });
                    me.slideOnlyControls.push(me.btnCopy);

                    me.btnPaste = new Common.UI.Button({
                        id: 'id-toolbar-btn-paste',
                        cls: 'btn-toolbar',
                        iconCls: 'btn-paste',
                        lock: [_set.slideDeleted, _set.paragraphLock, _set.lostConnect, _set.noSlides]
                    });
                    me.paragraphControls.push(me.btnPaste);

                    me.cmbFontName = new Common.UI.ComboBoxFonts({
                        cls: 'input-group-nr',
                        menuCls: 'scrollable-menu',
                        menuStyle: 'min-width: 325px;',
                        hint: me.tipFontName,
                        lock: [_set.slideDeleted, _set.paragraphLock, _set.lostConnect, _set.noSlides, _set.noTextSelected, _set.shapeLock],
                        store: new Common.Collections.Fonts()
                    });
                    me.paragraphControls.push(me.cmbFontName);

                    me.cmbFontSize = new Common.UI.ComboBox({
                        cls: 'input-group-nr',
                        menuStyle: 'min-width: 55px;',
                        hint: me.tipFontSize,
                        lock: [_set.slideDeleted, _set.paragraphLock, _set.lostConnect, _set.noSlides, _set.noTextSelected, _set.shapeLock],
                        data: [
                            {value: 8, displayValue: "8"},
                            {value: 9, displayValue: "9"},
                            {value: 10, displayValue: "10"},
                            {value: 11, displayValue: "11"},
                            {value: 12, displayValue: "12"},
                            {value: 14, displayValue: "14"},
                            {value: 16, displayValue: "16"},
                            {value: 18, displayValue: "18"},
                            {value: 20, displayValue: "20"},
                            {value: 22, displayValue: "22"},
                            {value: 24, displayValue: "24"},
                            {value: 26, displayValue: "26"},
                            {value: 28, displayValue: "28"},
                            {value: 36, displayValue: "36"},
                            {value: 48, displayValue: "48"},
                            {value: 72, displayValue: "72"},
                            {value: 96, displayValue: "96"}
                        ]
                    });
                    me.paragraphControls.push(me.cmbFontSize);

                    me.btnBold = new Common.UI.Button({
                        id: 'id-toolbar-btn-bold',
                        cls: 'btn-toolbar',
                        iconCls: 'btn-bold',
                        lock: [_set.slideDeleted, _set.paragraphLock, _set.lostConnect, _set.noSlides, _set.noTextSelected, _set.shapeLock],
                        enableToggle: true
                    });
                    me.paragraphControls.push(me.btnBold);

                    me.btnItalic = new Common.UI.Button({
                        id: 'id-toolbar-btn-italic',
                        cls: 'btn-toolbar',
                        iconCls: 'btn-italic',
                        lock: [_set.slideDeleted, _set.paragraphLock, _set.lostConnect, _set.noSlides, _set.noTextSelected, _set.shapeLock],
                        enableToggle: true
                    });
                    me.paragraphControls.push(me.btnItalic);

                    me.btnUnderline = new Common.UI.Button({
                        id: 'id-toolbar-btn-underline',
                        cls: 'btn-toolbar',
                        iconCls: 'btn-underline',
                        lock: [_set.slideDeleted, _set.paragraphLock, _set.lostConnect, _set.noSlides, _set.noTextSelected, _set.shapeLock],
                        enableToggle: true
                    });
                    me.paragraphControls.push(me.btnUnderline);

                    me.btnStrikeout = new Common.UI.Button({
                        id: 'id-toolbar-btn-strikeout',
                        cls: 'btn-toolbar',
                        iconCls: 'btn-strikeout',
                        lock: [_set.slideDeleted, _set.paragraphLock, _set.lostConnect, _set.noSlides, _set.noTextSelected, _set.shapeLock],
                        enableToggle: true
                    });
                    me.paragraphControls.push(me.btnStrikeout);

                    me.btnSuperscript = new Common.UI.Button({
                        id: 'id-toolbar-btn-superscript',
                        cls: 'btn-toolbar',
                        iconCls: 'btn-superscript',
                        lock: [_set.slideDeleted, _set.paragraphLock, _set.lostConnect, _set.noSlides, _set.noTextSelected, _set.shapeLock, _set.inEquation],
                        enableToggle: true,
                        toggleGroup: 'superscriptGroup'
                    });
                    me.paragraphControls.push(me.btnSuperscript);

                    me.btnSubscript = new Common.UI.Button({
                        id: 'id-toolbar-btn-subscript',
                        cls: 'btn-toolbar',
                        iconCls: 'btn-subscript',
                        lock: [_set.slideDeleted, _set.paragraphLock, _set.lostConnect, _set.noSlides, _set.noTextSelected, _set.shapeLock, _set.inEquation],
                        enableToggle: true,
                        toggleGroup: 'superscriptGroup'
                    });
                    me.paragraphControls.push(me.btnSubscript);

                    me.btnFontColor = new Common.UI.Button({
                        id: 'id-toolbar-btn-fontcolor',
                        cls: 'btn-toolbar',
                        iconCls: 'btn-fontcolor',
                        lock: [_set.slideDeleted, _set.paragraphLock, _set.lostConnect, _set.noSlides, _set.noTextSelected, _set.shapeLock],
                        split: true,
                        menu: new Common.UI.Menu({
                            items: [
                                {template: _.template('<div id="id-toolbar-menu-fontcolor" style="width: 169px; height: 220px; margin: 10px;"></div>')},
                                {template: _.template('<a id="id-toolbar-menu-new-fontcolor" style="padding-left:12px;">' + me.textNewColor + '</a>')}
                            ]
                        })
                    });
                    me.paragraphControls.push(me.btnFontColor);

                    me.btnClearStyle = new Common.UI.Button({
                        id: 'id-toolbar-btn-clearstyle',
                        cls: 'btn-toolbar',
                        iconCls: 'btn-clearstyle',
                        lock: [_set.slideDeleted, _set.paragraphLock, _set.lostConnect, _set.noSlides, _set.noParagraphSelected]
                    });
                    me.paragraphControls.push(me.btnClearStyle);

                    me.btnCopyStyle = new Common.UI.Button({
                        id: 'id-toolbar-btn-copystyle',
                        cls: 'btn-toolbar',
                        iconCls: 'btn-copystyle',
                        lock: [_set.slideDeleted, _set.lostConnect, _set.noSlides, _set.noParagraphSelected, _set.disableOnStart],
                        enableToggle: true
                    });
                    me.slideOnlyControls.push(me.btnCopyStyle);

                    me.btnMarkers = new Common.UI.Button({
                        id: 'id-toolbar-btn-markers',
                        cls: 'btn-toolbar',
                        iconCls: 'btn-setmarkers',
                        lock: [_set.slideDeleted, _set.paragraphLock, _set.lostConnect, _set.noSlides, _set.noTextSelected],
                        enableToggle: true,
                        toggleGroup: 'markersGroup',
                        split: true,
                        menu: true
                    });
                    me.paragraphControls.push(me.btnMarkers);

                    me.btnNumbers = new Common.UI.Button({
                        id: 'id-toolbar-btn-numbering',
                        cls: 'btn-toolbar',
                        iconCls: 'btn-numbering',
                        lock: [_set.slideDeleted, _set.paragraphLock, _set.lostConnect, _set.noSlides, _set.noTextSelected],
                        enableToggle: true,
                        toggleGroup: 'markersGroup',
                        split: true,
                        menu: true
                    });
                    me.paragraphControls.push(me.btnNumbers);

                    var clone = function (source) {
                        var obj = {};
                        for (var prop in source)
                            obj[prop] = (typeof(source[prop]) == 'object') ? clone(source[prop]) : source[prop];
                        return obj;
                    };

                    this.mnuMarkersPicker = {
                        conf: {index: 0},
                        selectByIndex: function (idx) {
                            this.conf.index = idx;
                        }
                    };
                    this.mnuNumbersPicker = clone(this.mnuMarkersPicker);

                    me.btnHorizontalAlign = new Common.UI.Button({
                        id: 'id-toolbar-btn-halign',
                        cls: 'btn-toolbar',
                        iconCls: 'btn-align-left',
                        icls: 'btn-align-left',
                        lock: [_set.slideDeleted, _set.paragraphLock, _set.lostConnect, _set.noSlides, _set.noTextSelected],
                        menu: new Common.UI.Menu({
                            items: [
                                {
                                    caption: me.textAlignLeft + Common.Utils.String.platformKey('Ctrl+L'),
                                    iconCls: 'mnu-align-left',
                                    icls: 'btn-align-left',
                                    checkable: true,
                                    toggleGroup: 'halignGroup',
                                    checked: true,
                                    value: 1
                                },
                                {
                                    caption: me.textAlignCenter + Common.Utils.String.platformKey('Ctrl+E'),
                                    iconCls: 'mnu-align-center',
                                    icls: 'btn-align-center',
                                    checkable: true,
                                    toggleGroup: 'halignGroup',
                                    value: 2
                                },
                                {
                                    caption: me.textAlignRight + Common.Utils.String.platformKey('Ctrl+R'),
                                    iconCls: 'mnu-align-right',
                                    icls: 'btn-align-right',
                                    checkable: true,
                                    toggleGroup: 'halignGroup',
                                    value: 0
                                },
                                {
                                    caption: me.textAlignJust + Common.Utils.String.platformKey('Ctrl+J'),
                                    iconCls: 'mnu-align-just',
                                    icls: 'btn-align-just',
                                    checkable: true,
                                    toggleGroup: 'halignGroup',
                                    value: 3
                                }
                            ]
                        })
                    });
                    me.paragraphControls.push(me.btnHorizontalAlign);

                    me.btnVerticalAlign = new Common.UI.Button({
                        id: 'id-toolbar-btn-valign',
                        cls: 'btn-toolbar',
                        lock: [_set.slideDeleted, _set.paragraphLock, _set.lostConnect, _set.noSlides, _set.noTextSelected, _set.noObjectSelected],
                        iconCls: 'btn-align-middle',
                        icls: 'btn-align-middle',
                        menu: new Common.UI.Menu({
                            items: [
                                {
                                    caption: me.textAlignTop,
                                    iconCls: 'mnu-align-top',
                                    icls: 'btn-align-top',
                                    checkable: true,
                                    toggleGroup: 'valignGroup',
                                    value: Asc.c_oAscVAlign.Top
                                },
                                {
                                    caption: me.textAlignMiddle,
                                    iconCls: 'mnu-align-middle',
                                    icls: 'btn-align-middle',
                                    checkable: true,
                                    toggleGroup: 'valignGroup',
                                    value: Asc.c_oAscVAlign.Center,
                                    checked: true
                                },
                                {
                                    caption: me.textAlignBottom,
                                    iconCls: 'mnu-align-bottom',
                                    icls: 'btn-align-bottom',
                                    checkable: true,
                                    toggleGroup: 'valignGroup',
                                    value: Asc.c_oAscVAlign.Bottom
                                }
                            ]
                        })
                    });
                    me.paragraphControls.push(me.btnVerticalAlign);

                    me.btnDecLeftOffset = new Common.UI.Button({
                        id: 'id-toolbar-btn-decoffset',
                        cls: 'btn-toolbar',
                        iconCls: 'btn-decoffset',
                        lock: [_set.decIndentLock, _set.slideDeleted, _set.paragraphLock, _set.lostConnect, _set.noSlides, _set.noParagraphSelected]
                    });
                    me.paragraphControls.push(me.btnDecLeftOffset);

                    me.btnIncLeftOffset = new Common.UI.Button({
                        id: 'id-toolbar-btn-incoffset',
                        cls: 'btn-toolbar',
                        iconCls: 'btn-incoffset',
                        lock: [_set.incIndentLock, _set.slideDeleted, _set.paragraphLock, _set.lostConnect, _set.noSlides, _set.noParagraphSelected]
                    });
                    me.paragraphControls.push(me.btnIncLeftOffset);

                    me.btnLineSpace = new Common.UI.Button({
                        id: 'id-toolbar-btn-linespace',
                        cls: 'btn-toolbar',
                        iconCls: 'btn-linespace',
                        lock: [_set.slideDeleted, _set.paragraphLock, _set.lostConnect, _set.noSlides, _set.noTextSelected],
                        menu: new Common.UI.Menu({
                            style: 'min-width: 60px;',
                            items: [
                                {caption: '1.0', value: 1.0, checkable: true, toggleGroup: 'linesize'},
                                {caption: '1.15', value: 1.15, checkable: true, toggleGroup: 'linesize'},
                                {caption: '1.5', value: 1.5, checkable: true, toggleGroup: 'linesize'},
                                {caption: '2.0', value: 2.0, checkable: true, toggleGroup: 'linesize'},
                                {caption: '2.5', value: 2.5, checkable: true, toggleGroup: 'linesize'},
                                {caption: '3.0', value: 3.0, checkable: true, toggleGroup: 'linesize'}
                            ]
                        })
                    });
                    me.paragraphControls.push(me.btnLineSpace);

                    me.btnInsertTable = new Common.UI.Button({
                        id: 'tlbtn-inserttable',
                        cls: 'btn-toolbar x-huge icon-top',
                        iconCls: 'btn-inserttable',
                        caption: me.capInsertTable,
                        lock: [_set.slideDeleted, _set.lostConnect, _set.noSlides, _set.disableOnStart],
                        menu: new Common.UI.Menu({
                            items: [
                                {template: _.template('<div id="id-toolbar-menu-tablepicker" class="dimension-picker" style="margin: 5px 10px;"></div>')},
                                {caption: me.mniCustomTable, value: 'custom'}
                            ]
                        })
                    });
                    me.slideOnlyControls.push(me.btnInsertTable);

                    me.btnInsertChart = new Common.UI.Button({
                        id: 'tlbtn-insertchart',
                        cls: 'btn-toolbar x-huge icon-top',
                        iconCls: 'btn-insertchart',
                        caption: me.capInsertChart,
                        lock: [_set.slideDeleted, _set.lostConnect, _set.noSlides, _set.disableOnStart],
                        menu: true
                    });
                    me.slideOnlyControls.push(me.btnInsertChart);

                    me.btnInsertEquation = new Common.UI.Button({
                        id: 'tlbtn-insertequation',
                        cls: 'btn-toolbar x-huge icon-top',
                        iconCls: 'btn-insertequation',
                        caption: me.capInsertEquation,
                        lock: [_set.slideDeleted, _set.lostConnect, _set.noSlides, _set.disableOnStart],
                        split: true,
                        menu: new Common.UI.Menu({cls: 'menu-shapes'})
                    });
                    me.slideOnlyControls.push(this.btnInsertEquation);

                    me.btnInsertSymbol = new Common.UI.Button({
                        id: 'tlbtn-insertsymbol',
                        cls: 'btn-toolbar x-huge icon-top',
                        iconCls: 'btn-symbol',
                        caption: me.capBtnInsSymbol,
                        lock: [_set.slideDeleted, _set.paragraphLock, _set.lostConnect, _set.noSlides, _set.noParagraphSelected]
                    });
                    me.paragraphControls.push(me.btnInsertSymbol);

                    me.btnInsertHyperlink = new Common.UI.Button({
                        id: 'tlbtn-insertlink',
                        cls: 'btn-toolbar x-huge icon-top',
                        iconCls: 'btn-inserthyperlink',
                        caption: me.capInsertHyperlink,
                        lock: [_set.hyperlinkLock, _set.slideDeleted, _set.paragraphLock, _set.lostConnect, _set.noSlides, _set.noParagraphSelected]
                    });
                    me.paragraphControls.push(me.btnInsertHyperlink);

                    me.btnInsertTextArt = new Common.UI.Button({
                        id: 'tlbtn-inserttextart',
                        cls: 'btn-toolbar x-huge icon-top',
                        iconCls: 'btn-textart',
                        caption: me.capInsertTextArt,
                        lock: [_set.slideDeleted, _set.lostConnect, _set.noSlides, _set.disableOnStart],
                        menu: new Common.UI.Menu({
                            cls: 'menu-shapes',
                            items: [
                                {template: _.template('<div id="view-insert-art" style="width: 239px; margin-left: 5px;"></div>')}
                            ]
                        })
                    });
                    me.slideOnlyControls.push(me.btnInsertTextArt);

                    me.btnEditHeader = new Common.UI.Button({
                        id: 'id-toolbar-btn-editheader',
                        cls: 'btn-toolbar x-huge icon-top',
                        iconCls: 'btn-editheader',
                        caption: me.capBtnInsHeader,
                        lock: [_set.slideDeleted, _set.lostConnect, _set.noSlides, _set.disableOnStart]
                    });
                    me.slideOnlyControls.push(me.btnEditHeader);

                    me.btnInsDateTime = new Common.UI.Button({
                        id: 'id-toolbar-btn-datetime',
                        cls: 'btn-toolbar x-huge icon-top',
                        iconCls: 'btn-datetime',
                        caption: me.capBtnDateTime,
                        lock: [_set.slideDeleted, _set.lostConnect, _set.noSlides, _set.paragraphLock, _set.disableOnStart]
                    });
                    me.slideOnlyControls.push(me.btnInsDateTime);

                    me.btnInsSlideNum = new Common.UI.Button({
                        id: 'id-toolbar-btn-slidenum',
                        cls: 'btn-toolbar x-huge icon-top',
                        iconCls: 'btn-pagenum',
                        caption: me.capBtnSlideNum,
                        lock: [_set.slideDeleted, _set.lostConnect, _set.noSlides, _set.paragraphLock, _set.disableOnStart]
                    });
                    me.slideOnlyControls.push(me.btnInsSlideNum);

                    me.btnColorSchemas = new Common.UI.Button({
                        id: 'id-toolbar-btn-colorschemas',
                        cls: 'btn-toolbar',
                        iconCls: 'btn-colorschemas',
                        lock: [_set.themeLock, _set.slideDeleted, _set.lostConnect, _set.noSlides, _set.disableOnStart],
                        menu: new Common.UI.Menu({
                            items: [],
                            restoreHeight: true
                        })
                    });
                    me.slideOnlyControls.push(me.btnColorSchemas);

                    me.mniAlignToSlide = new Common.UI.MenuItem({
                        caption: me.txtSlideAlign,
                        checkable: true,
                        toggleGroup: 'slidealign',
                        value: -1
                    }).on('click', function (mnu) {
                        Common.Utils.InternalSettings.set("pe-align-to-slide", true);
                    });
                    me.mniAlignObjects = new Common.UI.MenuItem({
                        caption: me.txtObjectsAlign,
                        checkable: true,
                        toggleGroup: 'slidealign',
                        value: -1
                    }).on('click', function (mnu) {
                        Common.Utils.InternalSettings.set("pe-align-to-slide", false);
                    });

                    me.mniDistribHor = new Common.UI.MenuItem({
                        caption: me.txtDistribHor,
                        iconCls: 'mnu-distrib-hor',
                        value: 6
                    });
                    me.mniDistribVert = new Common.UI.MenuItem({
                        caption: me.txtDistribVert,
                        iconCls: 'mnu-distrib-vert',
                        value: 7
                    });

                    me.btnShapeAlign = new Common.UI.Button({
                        id: 'id-toolbar-btn-shape-align',
                        cls: 'btn-toolbar',
                        iconCls: 'btn-align-shape',
                        lock: [_set.slideDeleted, _set.shapeLock, _set.lostConnect, _set.noSlides, _set.noObjectSelected, _set.disableOnStart],
                        menu: new Common.UI.Menu({
                            items: [
                                {
                                    caption: me.textShapeAlignLeft,
                                    iconCls: 'mnu-shape-align-left',
                                    value: Asc.c_oAscAlignShapeType.ALIGN_LEFT
                                },
                                {
                                    caption: me.textShapeAlignCenter,
                                    iconCls: 'mnu-shape-align-center',
                                    value: Asc.c_oAscAlignShapeType.ALIGN_CENTER
                                },
                                {
                                    caption: me.textShapeAlignRight,
                                    iconCls: 'mnu-shape-align-right',
                                    value: Asc.c_oAscAlignShapeType.ALIGN_RIGHT
                                },
                                {
                                    caption: me.textShapeAlignTop,
                                    iconCls: 'mnu-shape-align-top',
                                    value: Asc.c_oAscAlignShapeType.ALIGN_TOP
                                },
                                {
                                    caption: me.textShapeAlignMiddle,
                                    iconCls: 'mnu-shape-align-middle',
                                    value: Asc.c_oAscAlignShapeType.ALIGN_MIDDLE
                                },
                                {
                                    caption: me.textShapeAlignBottom,
                                    iconCls: 'mnu-shape-align-bottom',
                                    value: Asc.c_oAscAlignShapeType.ALIGN_BOTTOM
                                },
                                {caption: '--'},
                                me.mniDistribHor,
                                me.mniDistribVert,
                                {caption: '--'},
                                me.mniAlignToSlide,
                                me.mniAlignObjects
                            ]
                        })
                    });
                    me.shapeControls.push(me.btnShapeAlign);
                    me.slideOnlyControls.push(me.btnShapeAlign);

                    me.btnShapeArrange = new Common.UI.Button({
                        id: 'id-toolbar-btn-shape-arrange',
                        cls: 'btn-toolbar',
                        iconCls: 'btn-arrange-shape',
                        lock: [_set.slideDeleted, _set.lostConnect, _set.noSlides, _set.noObjectSelected, _set.disableOnStart],
                        menu: new Common.UI.Menu({
                            items: [
                                {
                                    caption: me.textArrangeFront,
                                    iconCls: 'mnu-arrange-front',
                                    value: 1
                                },
                                {
                                    caption: me.textArrangeBack,
                                    iconCls: 'mnu-arrange-back',
                                    value: 2
                                },
                                {
                                    caption: me.textArrangeForward,
                                    iconCls: 'mnu-arrange-forward',
                                    value: 3
                                },
                                {
                                    caption: me.textArrangeBackward,
                                    iconCls: 'mnu-arrange-backward',
                                    value: 4
                                },
                                {caption: '--'},
                                me.mnuGroupShapes = new Common.UI.MenuItem({
                                    caption: me.txtGroup,
                                    iconCls: 'mnu-group',
                                    value: 5
                                }),
                                me.mnuUnGroupShapes = new Common.UI.MenuItem({
                                    caption: me.txtUngroup,
                                    iconCls: 'mnu-ungroup',
                                    value: 6
                                })
                            ]
                        })
                    });
                    me.slideOnlyControls.push(me.btnShapeArrange);

                    me.btnSlideSize = new Common.UI.Button({
                        id: 'id-toolbar-btn-slide-size',
                        cls: 'btn-toolbar',
                        iconCls: 'btn-slidesize',
                        lock: [_set.docPropsLock, _set.slideDeleted, _set.lostConnect, _set.disableOnStart],
                        menu: new Common.UI.Menu({
                            items: [
                                {
                                    caption: me.mniSlideStandard,
                                    checkable: true,
                                    toggleGroup: 'slidesize',
                                    value: 0
                                },
                                {
                                    caption: me.mniSlideWide,
                                    checkable: true,
                                    toggleGroup: 'slidesize',
                                    value: 1
                                },
                                {caption: '--'},
                                {
                                    caption: me.mniSlideAdvanced,
                                    value: 'advanced'
                                }
                            ]
                        })
                    });
                    me.slideOnlyControls.push(me.btnSlideSize);

                    me.listTheme = new Common.UI.ComboDataView({
                        cls: 'combo-styles',
                        itemWidth: 85,
                        enableKeyEvents: true,
                        itemHeight: 38,
                        lock: [_set.themeLock, _set.lostConnect, _set.noSlides],
                        beforeOpenHandler: function (e) {
                            var cmp = this,
                                menu = cmp.openButton.menu,
                                minMenuColumn = 6;

                            if (menu.cmpEl) {
                                var itemEl = $(cmp.cmpEl.find('.dataview.inner .style').get(0)).parent();
                                var itemMargin = /*parseInt($(itemEl.get(0)).parent().css('margin-right'))*/-1;
                                var itemWidth = itemEl.is(':visible') ? parseInt(itemEl.css('width')) :
                                    (cmp.itemWidth + parseInt(itemEl.css('padding-left')) + parseInt(itemEl.css('padding-right')) +
                                    parseInt(itemEl.css('border-left-width')) + parseInt(itemEl.css('border-right-width')));

                                var minCount = cmp.menuPicker.store.length >= minMenuColumn ? minMenuColumn : cmp.menuPicker.store.length,
                                    columnCount = Math.min(cmp.menuPicker.store.length, Math.round($('.dataview', $(cmp.fieldPicker.el)).width() / (itemMargin + itemWidth) + 0.5));

                                columnCount = columnCount < minCount ? minCount : columnCount;
                                menu.menuAlignEl = cmp.cmpEl;

                                menu.menuAlign = 'tl-tl';
                                var offset = cmp.cmpEl.width() - cmp.openButton.$el.width() - columnCount * (itemMargin + itemWidth) - 1;
                                menu.setOffset(Math.min(offset, 0));

                                menu.cmpEl.css({
                                    'width': columnCount * (itemWidth + itemMargin),
                                    'min-height': cmp.cmpEl.height()
                                });
                            }

                            if (cmp.menuPicker.scroller) {
                                cmp.menuPicker.scroller.update({
                                    includePadding: true,
                                    suppressScrollX: true
                                });
                            }
                        }
                    });

                    me.listTheme.fieldPicker.itemTemplate = _.template([
                        '<div class="style" id="<%= id %>">',
                        '<div class="item-theme" style="' + '<% if (typeof imageUrl !== "undefined") { %>' + 'background-image: url(<%= imageUrl %>);' + '<% } %> background-position: 0 -<%= offsety %>px;"/>',
                        '</div>'
                    ].join(''));
                    me.listTheme.menuPicker.itemTemplate = _.template([
                        '<div class="style" id="<%= id %>">',
                        '<div class="item-theme" style="' + '<% if (typeof imageUrl !== "undefined") { %>' + 'background-image: url(<%= imageUrl %>);' + '<% } %> background-position: 0 -<%= offsety %>px;"/>',
                        '</div>'
                    ].join(''));

                    this.lockControls = [this.btnChangeSlide, this.btnSave,
                        this.btnCopy, this.btnPaste, this.btnUndo, this.btnRedo, this.cmbFontName, this.cmbFontSize,
                        this.btnBold, this.btnItalic, this.btnUnderline, this.btnStrikeout, this.btnSuperscript,
                        this.btnSubscript, this.btnFontColor, this.btnClearStyle, this.btnCopyStyle, this.btnMarkers,
                        this.btnNumbers, this.btnDecLeftOffset, this.btnIncLeftOffset, this.btnLineSpace, this.btnHorizontalAlign,
                        this.btnVerticalAlign, this.btnShapeArrange, this.btnShapeAlign, this.btnInsertTable, this.btnInsertChart,
                        this.btnInsertEquation, this.btnInsertSymbol, this.btnInsertHyperlink, this.btnColorSchemas, this.btnSlideSize, this.listTheme, this.mnuShowSettings
                    ];

                    // Disable all components before load document
                    _.each([me.btnSave]
                            .concat(me.paragraphControls),
                        function (cmp) {
                            if (_.isFunction(cmp.setDisabled))
                                cmp.setDisabled(true);
                        });
                    this.lockToolbar(PE.enumLock.disableOnStart, true, {array: me.slideOnlyControls.concat(me.shapeControls)});
                    this.on('render:after', _.bind(this.onToolbarAfterRender, this));
                } else {
                    Common.UI.Mixtbar.prototype.initialize.call(this, {
                            template: _.template(template_view),
                            tabs: [
                                {caption: me.textTabFile, action: 'file', haspanel:false}
                            ]
                        }
                    );
                }

                return this;
            },

            lockToolbar: function (causes, lock, opts) {
                Common.Utils.lockControls(causes, lock, opts, this.lockControls);
            },

            render: function (mode) {
                var me = this;

                /**
                 * Render UI layout
                 */

                this.fireEvent('render:before', [this]);

                me.isCompactView = mode.compactview;
                if ( mode.isEdit ) {
                    me.$el.html(me.rendererComponents(me.$layout));
                } else {
                    me.$layout.find('.canedit').hide();
                    me.$layout.addClass('folded');
                    me.$el.html(me.$layout);
                }

                this.fireEvent('render:after', [this]);
                Common.UI.Mixtbar.prototype.afterRender.call(this);

                Common.NotificationCenter.on({
                    'window:resize': function() {
                        Common.UI.Mixtbar.prototype.onResize.apply(me, arguments);
                    }
                });

                if ( mode.isEdit ) {
                    me.setTab('home');
                    me.processPanelVisible();
                }

                if ( me.isCompactView )
                    me.setFolded(true);

                return this;
            },

            onTabClick: function (e) {
                var me = this,
                    tab = $(e.currentTarget).find('> a[data-tab]').data('tab'),
                    is_file_active = me.isTabActive('file');

                Common.UI.Mixtbar.prototype.onTabClick.apply(me, arguments);

                if ( is_file_active ) {
                    me.fireEvent('file:close');
                } else
                if ( tab == 'file' ) {
                    me.fireEvent('file:open');
                    me.setTab(tab);
                }
            },

            rendererComponents: function (html) {
                var $host = $(html);
                var _injectComponent = function (id, cmp) {
                    Common.Utils.injectComponent($host.find(id), cmp);
                };

                _injectComponent('#slot-field-fontname', this.cmbFontName);
                _injectComponent('#slot-field-fontsize', this.cmbFontSize);
                _injectComponent('#slot-btn-changeslide', this.btnChangeSlide);
                _injectComponent('#slot-btn-preview', this.btnPreview);
                _injectComponent('#slot-btn-print', this.btnPrint);
                _injectComponent('#slot-btn-save', this.btnSave);
                _injectComponent('#slot-btn-undo', this.btnUndo);
                _injectComponent('#slot-btn-redo', this.btnRedo);
                _injectComponent('#slot-btn-copy', this.btnCopy);
                _injectComponent('#slot-btn-paste', this.btnPaste);
                _injectComponent('#slot-btn-bold', this.btnBold);
                _injectComponent('#slot-btn-italic', this.btnItalic);
                _injectComponent('#slot-btn-underline', this.btnUnderline);
                _injectComponent('#slot-btn-strikeout', this.btnStrikeout);
                _injectComponent('#slot-btn-superscript', this.btnSuperscript);
                _injectComponent('#slot-btn-subscript', this.btnSubscript);
                _injectComponent('#slot-btn-fontcolor', this.btnFontColor);
                _injectComponent('#slot-btn-clearstyle', this.btnClearStyle);
                _injectComponent('#slot-btn-copystyle', this.btnCopyStyle);
                _injectComponent('#slot-btn-markers', this.btnMarkers);
                _injectComponent('#slot-btn-numbering', this.btnNumbers);
                _injectComponent('#slot-btn-incoffset', this.btnIncLeftOffset);
                _injectComponent('#slot-btn-decoffset', this.btnDecLeftOffset);
                _injectComponent('#slot-btn-halign', this.btnHorizontalAlign);
                _injectComponent('#slot-btn-valign', this.btnVerticalAlign);
                _injectComponent('#slot-btn-linespace', this.btnLineSpace);
                _injectComponent('#slot-btn-arrange-shape', this.btnShapeArrange);
                _injectComponent('#slot-btn-align-shape', this.btnShapeAlign);
                _injectComponent('#slot-btn-insertequation', this.btnInsertEquation);
                _injectComponent('#slot-btn-inssymbol', this.btnInsertSymbol);
                _injectComponent('#slot-btn-insertlink', this.btnInsertHyperlink);
                _injectComponent('#slot-btn-inserttable', this.btnInsertTable);
                _injectComponent('#slot-btn-insertchart', this.btnInsertChart);
                _injectComponent('#slot-btn-instextart', this.btnInsertTextArt);
                _injectComponent('#slot-btn-colorschemas', this.btnColorSchemas);
                _injectComponent('#slot-btn-slidesize', this.btnSlideSize);
                _injectComponent('#slot-field-styles', this.listTheme);
                _injectComponent('#slot-btn-editheader', this.btnEditHeader);
                _injectComponent('#slot-btn-datetime', this.btnInsDateTime);
                _injectComponent('#slot-btn-slidenum', this.btnInsSlideNum);

                this.btnsInsertImage = Common.Utils.injectButtons($host.find('.slot-insertimg'), 'tlbtn-insertimage-', 'btn-insertimage', this.capInsertImage,
                    [PE.enumLock.slideDeleted, PE.enumLock.lostConnect, PE.enumLock.noSlides, PE.enumLock.disableOnStart], false, true);
                this.btnsInsertText = Common.Utils.injectButtons($host.find('.slot-instext'), 'tlbtn-inserttext-', 'btn-text', this.capInsertText,
                    [PE.enumLock.slideDeleted, PE.enumLock.lostConnect, PE.enumLock.noSlides, PE.enumLock.disableOnStart], false, false, true);
                this.btnsInsertShape = Common.Utils.injectButtons($host.find('.slot-insertshape'), 'tlbtn-insertshape-', 'btn-insertshape', this.capInsertShape,
                    [PE.enumLock.slideDeleted, PE.enumLock.lostConnect, PE.enumLock.noSlides, PE.enumLock.disableOnStart], false, true, true);
                this.btnsAddSlide = Common.Utils.injectButtons($host.find('.slot-addslide'), 'tlbtn-addslide-', 'btn-addslide', this.capAddSlide,
                    [PE.enumLock.menuFileOpen, PE.enumLock.lostConnect, PE.enumLock.disableOnStart], true, true);

                var created = this.btnsInsertImage.concat(this.btnsInsertText, this.btnsInsertShape, this.btnsAddSlide);
                this.lockToolbar(PE.enumLock.disableOnStart, true, {array: created});

                Array.prototype.push.apply(this.slideOnlyControls, created);
                Array.prototype.push.apply(this.lockControls, created);

                return $host;
            },

            onAppReady: function (config) {
                var me = this;
                if (!config.isEdit) return;

                me.btnsInsertImage.forEach(function (btn) {
                    btn.updateHint(me.tipInsertImage);
                    btn.setMenu(
                        new Common.UI.Menu({
                            items: [
                                {caption: me.mniImageFromFile, value: 'file'},
                                {caption: me.mniImageFromUrl, value: 'url'},
                                {caption: me.mniImageFromStorage, value: 'storage'}
                            ]
                        }).on('item:click', function (menu, item, e) {
                            me.fireEvent('insert:image', [item.value]);
                        })
                    );
                    btn.menu.items[2].setVisible(config.canRequestInsertImage || config.fileChoiceUrl && config.fileChoiceUrl.indexOf("{documentType}")>-1);
                });

                me.btnsInsertText.forEach(function (btn) {
                    btn.updateHint(me.tipInsertText);
                    btn.on('click', function (btn, e) {
                        me.fireEvent('insert:text', [btn.pressed ? 'begin' : 'end']);
                    });
                });

                me.btnsInsertShape.forEach(function (btn) {
                    btn.updateHint(me.tipInsertShape);
                    btn.setMenu(
                        new Common.UI.Menu({
                            cls: 'menu-shapes'
                        }).on('hide:after', function (e) {
                            me.fireEvent('insert:shape', ['menu:hide']);
                        })
                    );
                });

                me.btnsAddSlide.forEach(function (btn, index) {
                    btn.updateHint(me.tipAddSlide + Common.Utils.String.platformKey('Ctrl+M'));
                    btn.setMenu(
                        new Common.UI.Menu({
                            items: [
                                {template: _.template('<div id="id-toolbar-menu-addslide-' + index + '" class="menu-layouts" style="width: 302px; margin: 0 4px;"></div>')}
                            ]
                        })
                    );
                    btn.on('click', function (btn, e) {
                        me.fireEvent('add:slide');
                    });
                });
            },

            createDelayedElements: function () {
                // set hints
                this.btnChangeSlide.updateHint(this.tipChangeSlide);
                this.btnPreview.updateHint(this.tipPreview);
                this.btnPrint.updateHint(this.tipPrint + Common.Utils.String.platformKey('Ctrl+P'));
                this.btnSave.updateHint(this.btnSaveTip);
                this.btnUndo.updateHint(this.tipUndo + Common.Utils.String.platformKey('Ctrl+Z'));
                this.btnRedo.updateHint(this.tipRedo + Common.Utils.String.platformKey('Ctrl+Y'));
                this.btnCopy.updateHint(this.tipCopy + Common.Utils.String.platformKey('Ctrl+C'));
                this.btnPaste.updateHint(this.tipPaste + Common.Utils.String.platformKey('Ctrl+V'));
                this.btnBold.updateHint(this.textBold + Common.Utils.String.platformKey('Ctrl+B'));
                this.btnItalic.updateHint(this.textItalic + Common.Utils.String.platformKey('Ctrl+I'));
                this.btnUnderline.updateHint(this.textUnderline + Common.Utils.String.platformKey('Ctrl+U'));
                this.btnStrikeout.updateHint(this.textStrikeout);
                this.btnSuperscript.updateHint(this.textSuperscript);
                this.btnSubscript.updateHint(this.textSubscript);
                this.btnFontColor.updateHint(this.tipFontColor);
                this.btnClearStyle.updateHint(this.tipClearStyle);
                this.btnCopyStyle.updateHint(this.tipCopyStyle + Common.Utils.String.platformKey('Ctrl+Shift+C'));
                this.btnMarkers.updateHint(this.tipMarkers);
                this.btnNumbers.updateHint(this.tipNumbers);
                this.btnHorizontalAlign.updateHint(this.tipHAligh);
                this.btnVerticalAlign.updateHint(this.tipVAligh);
                this.btnDecLeftOffset.updateHint(this.tipDecPrLeft + Common.Utils.String.platformKey('Ctrl+Shift+M'));
                this.btnIncLeftOffset.updateHint(this.tipIncPrLeft);
                this.btnLineSpace.updateHint(this.tipLineSpace);
                this.btnInsertTable.updateHint(this.tipInsertTable);
                this.btnInsertChart.updateHint(this.tipInsertChart);
                this.btnInsertEquation.updateHint(this.tipInsertEquation);
                this.btnInsertSymbol.updateHint(this.tipInsertSymbol);
                this.btnInsertHyperlink.updateHint(this.tipInsertHyperlink + Common.Utils.String.platformKey('Ctrl+K'));
                this.btnInsertTextArt.updateHint(this.tipInsertTextArt);
                this.btnColorSchemas.updateHint(this.tipColorSchemas);
                this.btnShapeAlign.updateHint(this.tipShapeAlign);
                this.btnShapeArrange.updateHint(this.tipShapeArrange);
                this.btnSlideSize.updateHint(this.tipSlideSize);
                this.btnEditHeader.updateHint(this.tipEditHeader);
                this.btnInsDateTime.updateHint(this.tipDateTime);
                this.btnInsSlideNum.updateHint(this.tipSlideNum);

                // set menus

                var me = this;

                this.btnMarkers.setMenu(
                    new Common.UI.Menu({
                        style: 'min-width: 139px',
                        items: [
                            {template: _.template('<div id="id-toolbar-menu-markers" class="menu-markers" style="width: 139px; margin: 0 16px;"></div>')},
                            this.mnuMarkerSettings = new Common.UI.MenuItem({
                                caption: this.textListSettings,
                                disabled: (this.mnuMarkersPicker.conf.index || 0)==0,
                                value: 'settings'
                            })
                        ]
                    })
                );

                this.btnNumbers.setMenu(
                    new Common.UI.Menu({
                        items: [
                            {template: _.template('<div id="id-toolbar-menu-numbering" class="menu-markers" style="width: 185px; margin: 0 16px;"></div>')},
                            this.mnuNumberSettings = new Common.UI.MenuItem({
                                caption: this.textListSettings,
                                disabled: (this.mnuNumbersPicker.conf.index || 0)==0,
                                value: 'settings'
                            })
                        ]
                    })
                );

                this.btnChangeSlide.setMenu(
                    new Common.UI.Menu({
                        items: [
                            {template: _.template('<div id="id-toolbar-menu-changeslide" class="menu-layouts" style="width: 302px; margin: 0 4px;"></div>')}
                        ]
                    })
                );

                this.btnInsertChart.setMenu( new Common.UI.Menu({
                    style: 'width: 435px;',
                    items: [
                        {template: _.template('<div id="id-toolbar-menu-insertchart" class="menu-insertchart" style="margin: 5px 5px 5px 10px;"></div>')}
                    ]
                }));

                var onShowBefore = function(menu) {
                    var picker = new Common.UI.DataView({
                        el: $('#id-toolbar-menu-insertchart'),
                        parentMenu: menu,
                        showLast: false,
                        restoreHeight: 421,
                        groups: new Common.UI.DataViewGroupStore([
                            {id: 'menu-chart-group-bar', caption: me.textColumn, headername: me.textCharts},
                            {id: 'menu-chart-group-line', caption: me.textLine},
                            {id: 'menu-chart-group-pie', caption: me.textPie},
                            {id: 'menu-chart-group-hbar', caption: me.textBar},
                            {id: 'menu-chart-group-area', caption: me.textArea, inline: true},
                            {id: 'menu-chart-group-scatter', caption: me.textPoint, inline: true},
                            {id: 'menu-chart-group-stock', caption: me.textStock, inline: true}
                            // {id: 'menu-chart-group-surface', caption: me.textSurface}
                        ]),
                        store: new Common.UI.DataViewStore([
                            { group: 'menu-chart-group-bar',     type: Asc.c_oAscChartTypeSettings.barNormal,          iconCls: 'column-normal'},
                            { group: 'menu-chart-group-bar',     type: Asc.c_oAscChartTypeSettings.barStacked,         iconCls: 'column-stack'},
                            { group: 'menu-chart-group-bar',     type: Asc.c_oAscChartTypeSettings.barStackedPer,      iconCls: 'column-pstack'},
                            { group: 'menu-chart-group-bar',     type: Asc.c_oAscChartTypeSettings.barNormal3d,        iconCls: 'column-3d-normal'},
                            { group: 'menu-chart-group-bar',     type: Asc.c_oAscChartTypeSettings.barStacked3d,       iconCls: 'column-3d-stack'},
                            { group: 'menu-chart-group-bar',     type: Asc.c_oAscChartTypeSettings.barStackedPer3d,    iconCls: 'column-3d-pstack'},
                            { group: 'menu-chart-group-bar',     type: Asc.c_oAscChartTypeSettings.barNormal3dPerspective,    iconCls: 'column-3d-normal-per'},
                            { group: 'menu-chart-group-line',    type: Asc.c_oAscChartTypeSettings.lineNormal,         iconCls: 'line-normal'},
                            { group: 'menu-chart-group-line',    type: Asc.c_oAscChartTypeSettings.lineStacked,        iconCls: 'line-stack'},
                            { group: 'menu-chart-group-line',    type: Asc.c_oAscChartTypeSettings.lineStackedPer,     iconCls: 'line-pstack'},
                            { group: 'menu-chart-group-line',    type: Asc.c_oAscChartTypeSettings.line3d,             iconCls: 'line-3d'},
                            { group: 'menu-chart-group-pie',     type: Asc.c_oAscChartTypeSettings.pie,                iconCls: 'pie-normal'},
                            { group: 'menu-chart-group-pie',     type: Asc.c_oAscChartTypeSettings.doughnut,           iconCls: 'pie-doughnut'},
                            { group: 'menu-chart-group-pie',     type: Asc.c_oAscChartTypeSettings.pie3d,              iconCls: 'pie-3d-normal'},
                            { group: 'menu-chart-group-hbar',    type: Asc.c_oAscChartTypeSettings.hBarNormal,         iconCls: 'bar-normal'},
                            { group: 'menu-chart-group-hbar',    type: Asc.c_oAscChartTypeSettings.hBarStacked,        iconCls: 'bar-stack'},
                            { group: 'menu-chart-group-hbar',    type: Asc.c_oAscChartTypeSettings.hBarStackedPer,     iconCls: 'bar-pstack'},
                            { group: 'menu-chart-group-hbar',    type: Asc.c_oAscChartTypeSettings.hBarNormal3d,       iconCls: 'bar-3d-normal'},
                            { group: 'menu-chart-group-hbar',    type: Asc.c_oAscChartTypeSettings.hBarStacked3d,      iconCls: 'bar-3d-stack'},
                            { group: 'menu-chart-group-hbar',    type: Asc.c_oAscChartTypeSettings.hBarStackedPer3d,   iconCls: 'bar-3d-pstack'},
                            { group: 'menu-chart-group-area',    type: Asc.c_oAscChartTypeSettings.areaNormal,         iconCls: 'area-normal'},
                            { group: 'menu-chart-group-area',    type: Asc.c_oAscChartTypeSettings.areaStacked,        iconCls: 'area-stack'},
                            { group: 'menu-chart-group-area',    type: Asc.c_oAscChartTypeSettings.areaStackedPer,     iconCls: 'area-pstack'},
                            { group: 'menu-chart-group-scatter', type: Asc.c_oAscChartTypeSettings.scatter,            iconCls: 'point-normal'},
                            { group: 'menu-chart-group-stock',   type: Asc.c_oAscChartTypeSettings.stock,              iconCls: 'stock-normal'}
                            // { group: 'menu-chart-group-surface', type: Asc.c_oAscChartTypeSettings.surfaceNormal,      iconCls: 'surface-normal'},
                            // { group: 'menu-chart-group-surface', type: Asc.c_oAscChartTypeSettings.surfaceWireframe,   iconCls: 'surface-wireframe'},
                            // { group: 'menu-chart-group-surface', type: Asc.c_oAscChartTypeSettings.contourNormal,      iconCls: 'contour-normal'},
                            // { group: 'menu-chart-group-surface', type: Asc.c_oAscChartTypeSettings.contourWireframe,   iconCls: 'contour-wireframe'}

                        ]),
                        itemTemplate: _.template('<div id="<%= id %>" class="item-chartlist <%= iconCls %>"></div>')
                    });
                    picker.on('item:click', function (picker, item, record, e) {
                        if (record)
                            me.fireEvent('add:chart', [record.get('type')]);
                    });
                    menu.off('show:before', onShowBefore);
                };
                this.btnInsertChart.menu.on('show:before', onShowBefore);

                var onShowBeforeTextArt = function (menu) {
                    var collection = PE.getCollection('Common.Collections.TextArt');
                    if (collection.length<1)
                        PE.getController('Main').fillTextArt(me.api.asc_getTextArtPreviews());
                    var picker = new Common.UI.DataView({
                        el: $('#view-insert-art', menu.$el),
                        store: collection,
                        parentMenu: menu,
                        showLast: false,
                        itemTemplate: _.template('<div class="item-art"><img src="<%= imageUrl %>" id="<%= id %>" style="width:50px;height:50px;"></div>')
                    });
                    picker.on('item:click', function (picker, item, record, e) {
                        if (record)
                            me.fireEvent('insert:textart', [record.get('data')]);
                        if (e.type !== 'click') menu.hide();
                    });
                    menu.off('show:before', onShowBeforeTextArt);
                };
                this.btnInsertTextArt.menu.on('show:before', onShowBeforeTextArt);

                // set dataviews

                var _conf = this.mnuMarkersPicker.conf;
                this.mnuMarkersPicker = new Common.UI.DataView({
                    el: $('#id-toolbar-menu-markers'),
                    parentMenu: this.btnMarkers.menu,
                    restoreHeight: 138,
                    allowScrollbar: false,
                    store: new Common.UI.DataViewStore([
                        {offsety: 0, data: {type: 0, subtype: -1}},
                        {offsety: 38, data: {type: 0, subtype: 1}},
                        {offsety: 76, data: {type: 0, subtype: 2}},
                        {offsety: 114, data: {type: 0, subtype: 3}},
                        {offsety: 152, data: {type: 0, subtype: 4}},
                        {offsety: 190, data: {type: 0, subtype: 5}},
                        {offsety: 228, data: {type: 0, subtype: 6}},
                        {offsety: 266, data: {type: 0, subtype: 7}},
                        {offsety: 684, data: {type: 0, subtype: 8}}
                    ]),
                    itemTemplate: _.template('<div id="<%= id %>" class="item-markerlist" style="background-position: 0 -<%= offsety %>px;"></div>')
                });
                _conf && this.mnuMarkersPicker.selectByIndex(_conf.index, true);

                _conf = this.mnuNumbersPicker.conf;
                this.mnuNumbersPicker = new Common.UI.DataView({
                    el: $('#id-toolbar-menu-numbering'),
                    parentMenu: this.btnNumbers.menu,
                    restoreHeight: 92,
                    allowScrollbar: false,
                    store: new Common.UI.DataViewStore([
                        {offsety: 0, data: {type: 1, subtype: -1}},
                        {offsety: 570, data: {type: 1, subtype: 4}},
                        {offsety: 532, data: {type: 1, subtype: 5}},
                        {offsety: 608, data: {type: 1, subtype: 6}},
                        {offsety: 418, data: {type: 1, subtype: 1}},
                        {offsety: 456, data: {type: 1, subtype: 2}},
                        {offsety: 494, data: {type: 1, subtype: 3}},
                        {offsety: 646, data: {type: 1, subtype: 7}}
                    ]),
                    itemTemplate: _.template('<div id="<%= id %>" class="item-markerlist" style="background-position: 0 -<%= offsety %>px;"></div>')
                });
                _conf && this.mnuNumbersPicker.selectByIndex(_conf.index, true);

                this.mnuTablePicker = new Common.UI.DimensionPicker({
                    el: $('#id-toolbar-menu-tablepicker'),
                    minRows: 8,
                    minColumns: 10,
                    maxRows: 8,
                    maxColumns: 10
                });

                /** coauthoring begin **/
                this.showSynchTip = !Common.localStorage.getBool('pe-hide-synch');

                if (this.needShowSynchTip) {
                    this.needShowSynchTip = false;
                    this.onCollaborativeChanges();
                }
                /** coauthoring end **/

            },

            onToolbarAfterRender: function(toolbar) {
                // DataView and pickers
                //
                if (this.btnFontColor.cmpEl) {
                    var colorVal = $('<div class="btn-color-value-line"></div>');
                    $('button:first-child', this.btnFontColor.cmpEl).append(colorVal);
                    colorVal.css('background-color', this.btnFontColor.currentColor || 'transparent');
                    this.mnuFontColorPicker = new Common.UI.ThemeColorPalette({
                        el: $('#id-toolbar-menu-fontcolor')
                    });
                }
            },

            setApi: function (api) {
                this.api = api;

                if (this.api) {
                    this.api.asc_registerCallback('asc_onSendThemeColorSchemes', _.bind(this.onSendThemeColorSchemes, this));
                    /** coauthoring begin **/
                    this.api.asc_registerCallback('asc_onCollaborativeChanges', _.bind(this.onCollaborativeChanges, this));
                    this.api.asc_registerCallback('asc_onAuthParticipantsChanged', _.bind(this.onApiUsersChanged, this));
                    this.api.asc_registerCallback('asc_onParticipantsChanged', _.bind(this.onApiUsersChanged, this));
                    /** coauthoring end **/
                }

                return this;
            },

            setMode: function (mode) {
                if (mode.isDisconnected) {
                    this.lockToolbar(PE.enumLock.lostConnect, true);
                    if (!mode.enableDownload)
                        this.lockToolbar(PE.enumLock.cantPrint, true, {array: [this.btnPrint]});
                } else
                    this.lockToolbar(PE.enumLock.cantPrint, !mode.canPrint, {array: [this.btnPrint]});

                this.mode = mode;
            },

            onSendThemeColorSchemes: function (schemas) {
                var me = this,
                    mnuColorSchema = me.btnColorSchemas.menu;

                if (mnuColorSchema) {
                    if (mnuColorSchema && mnuColorSchema.items.length > 0) {
                        _.each(mnuColorSchema.items, function (item) {
                            item.remove();
                        });
                    }

                    if (mnuColorSchema == null) {
                        mnuColorSchema = new Common.UI.Menu({
                            restoreHeight: true
                        });
                    }
                    mnuColorSchema.items = [];

                    var itemTemplate = _.template([
                        '<a id="<%= id %>" class="<%= options.cls %>" tabindex="-1" type="menuitem">',
                        '<span class="colors">',
                        '<% _.each(options.colors, function(color) { %>',
                        '<span class="color" style="background: <%= color %>;"></span>',
                        '<% }) %>',
                        '</span>',
                        '<span class="text"><%= caption %></span>',
                        '</a>'
                    ].join(''));

                    _.each(schemas, function (schema, index) {
                        var colors = schema.get_colors();//schema.colors;
                        var schemecolors = [];
                        for (var j = 2; j < 7; j++) {
                            var clr = '#' + Common.Utils.ThemeColor.getHexColor(colors[j].get_r(), colors[j].get_g(), colors[j].get_b());
                            schemecolors.push(clr);
                        }

                        if (index == 21) {
                            mnuColorSchema.addItem({
                                caption: '--'
                            });
                        }
                        var name = schema.get_name();
                        mnuColorSchema.addItem({
                            template: itemTemplate,
                            cls: 'color-schemas-menu',
                            colors: schemecolors,
                            caption: (index < 21) ? (me.SchemeNames[index] || name) : name,
                            value: name,
                            checkable: true,
                            toggleGroup: 'menuSchema'
                        });
                    }, this);
                }
            },

            /** coauthoring begin **/
            onCollaborativeChanges: function () {
                if (this._state.hasCollaborativeChanges) return;
                if (!this.btnCollabChanges.rendered) {
                    this.needShowSynchTip = true;
                    return;
                }

                var previewPanel = PE.getController('Viewport').getView('DocumentPreview');
                if (previewPanel && previewPanel.isVisible()) {
                    this.needShowSynchTip = true;
                    return;
                }

                this._state.hasCollaborativeChanges = true;
                this.btnCollabChanges.$icon.removeClass(this.btnSaveCls).addClass('btn-synch');
                if (this.showSynchTip) {
                    this.btnCollabChanges.updateHint('');
                    if (this.synchTooltip === undefined)
                        this.createSynchTip();

                    this.synchTooltip.show();
                } else {
                    this.btnCollabChanges.updateHint(this.tipSynchronize + Common.Utils.String.platformKey('Ctrl+S'));
                }

                this.btnSave.setDisabled(false);
                Common.Gateway.collaborativeChanges();
            },

            createSynchTip: function () {
                this.synchTooltip = new Common.UI.SynchronizeTip({
                    extCls: (this.mode.customization && !!this.mode.customization.compactHeader) ? undefined : 'inc-index',
                    target: this.btnCollabChanges.$el
                });
                this.synchTooltip.on('dontshowclick', function () {
                    this.showSynchTip = false;
                    this.synchTooltip.hide();
                    this.btnCollabChanges.updateHint(this.tipSynchronize + Common.Utils.String.platformKey('Ctrl+S'));
                    Common.localStorage.setItem("pe-hide-synch", 1);
                }, this);
                this.synchTooltip.on('closeclick', function () {
                    this.synchTooltip.hide();
                    this.btnCollabChanges.updateHint(this.tipSynchronize + Common.Utils.String.platformKey('Ctrl+S'));
                }, this);
            },

            synchronizeChanges: function () {
                if (this.btnCollabChanges.rendered) {
                    var me = this;

                    if ( me.btnCollabChanges.$icon.hasClass('btn-synch') ) {
                        me.btnCollabChanges.$icon.removeClass('btn-synch').addClass(this.btnSaveCls);
                        if (this.synchTooltip)
                            this.synchTooltip.hide();
                        this.btnCollabChanges.updateHint(this.btnSaveTip);
                        this.btnSave.setDisabled(!me.mode.forcesave);

                        this._state.hasCollaborativeChanges = false;
                    }
                }
            },

            onApiUsersChanged: function (users) {
                var editusers = [];
                _.each(users, function (item) {
                    if (!item.asc_getView())
                        editusers.push(item);
                });

                var length = _.size(editusers);
                var cls = (length > 1) ? 'btn-save-coauth' : 'btn-save';
                if (cls !== this.btnSaveCls && this.btnCollabChanges.rendered) {
                    this.btnSaveTip = ((length > 1) ? this.tipSaveCoauth : this.tipSave ) + Common.Utils.String.platformKey('Ctrl+S');

                    if ( !this.btnCollabChanges.$icon.hasClass('btn-synch') ) {
                        this.btnCollabChanges.$icon.removeClass(this.btnSaveCls).addClass(cls);
                        this.btnCollabChanges.updateHint(this.btnSaveTip);
                    }
                    this.btnSaveCls = cls;
                }
            },

            /** coauthoring end **/

            onSlidePickerShowAfter: function (picker) {
                if (!picker._needRecalcSlideLayout) return;
                if (picker.cmpEl && picker.dataViewItems.length > 0) {
                    var dataViewItems = picker.dataViewItems,
                        el = $(dataViewItems[0].el),
                        itemW = el.outerWidth() + parseInt(el.css('margin-left')) + parseInt(el.css('margin-right')),
                        columnCount = Math.floor(picker.options.restoreWidth / itemW + 0.5) || 1, // try to use restore width
                        col = 0, maxHeight = 0;

                    picker.cmpEl.width(itemW * columnCount + 11);

                    for (var i = 0; i < dataViewItems.length; i++) {
                        var div = $(dataViewItems[i].el).find('.title'),
                            height = div.height();

                        if (height > maxHeight)
                            maxHeight = height;
                        else
                            div.css({'height': maxHeight});

                        col++;
                        if (col > columnCount - 1) {
                            col = 0;
                            maxHeight = 0;
                        }
                    }
                    picker._needRecalcSlideLayout = false;
                }
            },

            updateAutoshapeMenu: function (menuShape, collection) {
                var me = this;
                var onShowAfter = function(menu) {
                    for (var i = 0; i < collection.length; i++) {
                        var shapePicker = new Common.UI.DataViewSimple({
                            el: $('.shapegroup-' + i, menu.items[i].$el),
                            store: collection.at(i).get('groupStore'),
                            parentMenu: menu.items[i].menu,
                            itemTemplate: _.template('<div class="item-shape" id="<%= id %>"><svg width="20" height="20" class=\"icon\"><use xlink:href=\"#svg-icon-<%= data.shapeType %>\"></use></svg></div>')
                        });
                        shapePicker.on('item:click', function(picker, item, record, e) {
                            if (e.type !== 'click') Common.UI.Menu.Manager.hideAll();
                            if (record)
                                me.fireEvent('insert:shape', [record.get('data').shapeType]);
                        });
                    }
                    menu.off('show:after', onShowAfter);
                };
                menuShape.on('show:after', onShowAfter);

                for (var i = 0; i < collection.size(); i++) {
                    var group = collection.at(i);

                    var menuitem = new Common.UI.MenuItem({
                        caption: group.get('groupName'),
                        menu: new Common.UI.Menu({
                            menuAlign: 'tl-tr',
                            items: [
                                {template: _.template('<div class="shapegroup-' + i + '" class="menu-shape" style="width: ' + (group.get('groupWidth') - 8) + 'px; margin-left: 5px;"></div>')}
                            ]
                        })
                    });
                    menuShape.addItem(menuitem);
                }
            },

            updateAddSlideMenu: function(collection) {
                if (collection.size()<1) return;
                var me = this;
                if (!me.binding.onShowBeforeAddSlide) {
                    me.binding.onShowBeforeAddSlide = function(menu) {
                        var change = (this.iconCls == 'btn-changeslide');
                        var picker = new Common.UI.DataView({
                            el: $('.menu-layouts', menu.$el),
                            parentMenu: menu,
                            showLast: change,
                            restoreHeight: 300,
                            restoreWidth: 302,
                            style: 'max-height: 300px;',
                            store: PE.getCollection('SlideLayouts'),
                            itemTemplate: _.template([
                                '<div class="layout" id="<%= id %>" style="width: <%= itemWidth %>px;">',
                                '<div style="background-image: url(<%= imageUrl %>); width: <%= itemWidth %>px; height: <%= itemHeight %>px;"/>',
                                '<div class="title"><%= title %></div> ',
                                '</div>'
                            ].join(''))
                        });
                        picker.on('item:click', function (picker, item, record, e) {
                            if (e.type !== 'click') Common.UI.Menu.Manager.hideAll();
                            if (record)
                                me.fireEvent(change ? 'change:slide' : 'add:slide', [record.get('data').idx]);
                        });
                        if (menu) {
                            menu.on('show:after', function () {
                                me.onSlidePickerShowAfter(picker);
                                picker.scroller.update({alwaysVisibleY: true});
                                if (change) {
                                    var record = picker.store.findLayoutByIndex(picker.options.layout_index);
                                    if (record) {
                                        picker.selectRecord(record, true);
                                        picker.scrollToRecord(record);
                                    }
                                } else
                                    picker.scroller.scrollTop(0);
                            });
                        }
                        menu.off('show:before', me.binding.onShowBeforeAddSlide);
                        if (change && this.mnuSlidePicker)
                            picker.options.layout_index = this.mnuSlidePicker.options.layout_index;
                        this.mnuSlidePicker = picker;
                        this.mnuSlidePicker._needRecalcSlideLayout = true;
                    };
                    me.btnsAddSlide.concat(me.btnChangeSlide).forEach(function (btn, index) {
                        btn.menu.on('show:before', me.binding.onShowBeforeAddSlide, btn);
                    });
                } else {
                    me.btnsAddSlide.concat(me.btnChangeSlide).forEach(function (btn, index) {
                        btn.mnuSlidePicker && (btn.mnuSlidePicker._needRecalcSlideLayout = true);
                    });
                }
            },

            textBold: 'Bold',
            textItalic: 'Italic',
            textUnderline: 'Underline',
            textStrikeout: 'Strikeout',
            textSuperscript: 'Superscript',
            textSubscript: 'Subscript',
            tipFontName: 'Font Name',
            tipFontSize: 'Font Size',
            tipCopy: 'Copy',
            tipPaste: 'Paste',
            tipUndo: 'Undo',
            tipRedo: 'Redo',
            tipPrint: 'Print',
            tipSave: 'Save',
            tipFontColor: 'Font color',
            tipMarkers: 'Bullets',
            tipNumbers: 'Numbering',
            tipBack: 'Back',
            tipClearStyle: 'Clear Style',
            tipCopyStyle: 'Copy Style',
            textTitleError: 'Error',
            tipHAligh: 'Horizontal Align',
            tipVAligh: 'Vertical Align',
            textAlignTop: 'Align text to the top',
            textAlignMiddle: 'Align text to the middle',
            textAlignBottom: 'Align text to the bottom',
            textAlignLeft: 'Left align text',
            textAlignRight: 'Right align text',
            textAlignCenter: 'Center text',
            textAlignJust: 'Justify',
            tipDecPrLeft: 'Decrease Indent',
            tipIncPrLeft: 'Increase Indent',
            tipLineSpace: 'Line Spacing',
            tipInsertTable: 'Insert Table',
            tipInsertImage: 'Insert Image',
            mniImageFromFile: 'Image from file',
            mniImageFromUrl: 'Image from url',
            mniCustomTable: 'Insert Custom Table',
            tipInsertHyperlink: 'Add Hyperlink',
            tipInsertText: 'Insert Text',
            tipInsertTextArt: 'Insert Text Art',
            tipInsertShape: 'Insert Autoshape',
            tipPreview: 'Start Slideshow',
            tipAddSlide: 'Add Slide',
            tipShapeAlign: 'Align Shape',
            tipShapeArrange: 'Arrange Shape',
            textShapeAlignLeft: 'Align Left',
            textShapeAlignRight: 'Align Right',
            textShapeAlignCenter: 'Align Center',
            textShapeAlignTop: 'Align Top',
            textShapeAlignBottom: 'Align Bottom',
            textShapeAlignMiddle: 'Align Middle',
            textArrangeFront: 'Bring To Front',
            textArrangeBack: 'Send To Back',
            textArrangeForward: 'Bring Forward',
            textArrangeBackward: 'Send Backward',
            txtGroup: 'Group',
            txtUngroup: 'Ungroup',
            txtDistribHor: 'Distribute Horizontally',
            txtDistribVert: 'Distribute Vertically',
            tipChangeSlide: 'Change Slide Layout',
            tipColorSchemas: 'Change Color Scheme',
            textNewColor: 'Add New Custom Color',
            mniSlideStandard: 'Standard (4:3)',
            mniSlideWide: 'Widescreen (16:9)',
            mniSlideAdvanced: 'Advanced Settings',
            tipSlideSize: 'Select Slide Size',
            tipInsertChart: 'Insert Chart',
            textLine: 'Line',
            textColumn: 'Column',
            textBar: 'Bar',
            textArea: 'Area',
            textPie: 'Pie',
            textPoint: 'XY (Scatter)',
            textStock: 'Stock',
            tipSynchronize: 'The document has been changed by another user. Please click to save your changes and reload the updates.',
            txtScheme1: 'Office',
            txtScheme2: 'Grayscale',
            txtScheme3: 'Apex',
            txtScheme4: 'Aspect',
            txtScheme5: 'Civic',
            txtScheme6: 'Concourse',
            txtScheme7: 'Equity',
            txtScheme8: 'Flow',
            txtScheme9: 'Foundry',
            txtScheme10: 'Median',
            txtScheme11: 'Metro',
            txtScheme12: 'Module',
            txtScheme13: 'Opulent',
            txtScheme14: 'Oriel',
            txtScheme15: 'Origin',
            txtScheme16: 'Paper',
            txtScheme17: 'Solstice',
            txtScheme18: 'Technic',
            txtScheme19: 'Trek',
            txtScheme20: 'Urban',
            txtScheme21: 'Verve',
            tipSlideTheme: 'Slide Theme',
            tipSaveCoauth: 'Save your changes for the other users to see them.',
            textShowBegin: 'Show from Beginning',
            textShowCurrent: 'Show from Current slide',
            textShowSettings: 'Show Settings',
            tipInsertEquation: 'Insert Equation',
            textCharts: 'Charts',
            tipChangeChart: 'Change Chart Type',
            capInsertText: 'Text',
            capInsertTextArt: 'Text Art',
            capInsertImage: 'Image',
            capInsertShape: 'Shape',
            capInsertTable: 'Table',
            capInsertChart: 'Chart',
            capInsertHyperlink: 'Hyperlink',
            capInsertEquation: 'Equation',
            capAddSlide: 'Add Slide',
            capTabFile: 'File',
            capTabHome: 'Home',
            capTabInsert: 'Insert',
            capBtnComment: 'Comment',
            textTabFile: 'File',
            textTabHome: 'Home',
            textTabInsert: 'Insert',
            textSurface: 'Surface',
            textShowPresenterView: 'Show presenter view',
            textTabCollaboration: 'Collaboration',
            textTabProtect: 'Protection',
            mniImageFromStorage: 'Image from Storage',
            txtSlideAlign: 'Align to Slide',
            txtObjectsAlign: 'Align Selected Objects',
            tipEditHeader: 'Edit header or footer',
            tipSlideNum: 'Insert slide number',
            tipDateTime: 'Insert current date and time',
            capBtnInsHeader: 'Header/Footer',
            capBtnSlideNum: 'Slide Number',
            capBtnDateTime: 'Date & Time',
            textListSettings: 'List Settings',
<<<<<<< HEAD
            capBtnAddComment: 'Add Comment'
=======
            capBtnInsSymbol: 'Symbol',
            tipInsertSymbol: 'Insert symbol'
>>>>>>> 82cfe9c7
        }
    }()), PE.Views.Toolbar || {}));
});<|MERGE_RESOLUTION|>--- conflicted
+++ resolved
@@ -1688,12 +1688,9 @@
             capBtnSlideNum: 'Slide Number',
             capBtnDateTime: 'Date & Time',
             textListSettings: 'List Settings',
-<<<<<<< HEAD
-            capBtnAddComment: 'Add Comment'
-=======
+            capBtnAddComment: 'Add Comment',
             capBtnInsSymbol: 'Symbol',
             tipInsertSymbol: 'Insert symbol'
->>>>>>> 82cfe9c7
         }
     }()), PE.Views.Toolbar || {}));
 });