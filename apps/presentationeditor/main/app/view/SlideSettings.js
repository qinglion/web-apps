--- conflicted
+++ resolved
@@ -1471,15 +1471,9 @@
                     this._state.SlideColor = this.SlideColor.Color;
                 }
 
-<<<<<<< HEAD
-                var timing = props.get_LockTiming();
-                if (timing) {
-                    var value = timing.get_TransitionType();
-=======
                 var transition = props.get_transition();
                 if (transition) {
                     var value = transition.get_TransitionType();
->>>>>>> c5052012
                     var found = false;
                     if (this._state.Effect !== value) {
                         var item = this.cmbEffectName.store.findWhere({value: value});
