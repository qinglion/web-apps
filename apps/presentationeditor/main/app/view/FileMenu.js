--- conflicted
+++ resolved
@@ -455,10 +455,6 @@
                 this.panels['help'] = ((new PE.Views.FileMenuPanels.Help({menu: this})).render());
                 this.panels['help'].setLangConfig(this.mode.lang);
             }
-<<<<<<< HEAD
-=======
-
-            this.miHistory[this.mode.canUseHistory&&!this.mode.isDisconnected?'show':'hide']();
 
             if ( Common.Controllers.Desktop.isActive() ) {
                 $('<li id="fm-btn-local-open" class="fm-btn"/>').insertAfter($('#fm-btn-recent', this.$el));
@@ -486,7 +482,6 @@
                         dataHintOffset: [2, 14]
                     }));
             }
->>>>>>> 37ae8429
         },
 
         setMode: function(mode, delay) {
