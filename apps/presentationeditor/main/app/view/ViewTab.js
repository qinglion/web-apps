/*
 * (c) Copyright Ascensio System SIA 2010-2024
 *
 * This program is a free software product. You can redistribute it and/or
 * modify it under the terms of the GNU Affero General Public License (AGPL)
 * version 3 as published by the Free Software Foundation. In accordance with
 * Section 7(a) of the GNU AGPL its Section 15 shall be amended to the effect
 * that Ascensio System SIA expressly excludes the warranty of non-infringement
 * of any third-party rights.
 *
 * This program is distributed WITHOUT ANY WARRANTY; without even the implied
 * warranty of MERCHANTABILITY or FITNESS FOR A PARTICULAR  PURPOSE. For
 * details, see the GNU AGPL at: http://www.gnu.org/licenses/agpl-3.0.html
 *
 * You can contact Ascensio System SIA at 20A-6 Ernesta Birznieka-Upish
 * street, Riga, Latvia, EU, LV-1050.
 *
 * The  interactive user interfaces in modified source and object code versions
 * of the Program must display Appropriate Legal Notices, as required under
 * Section 5 of the GNU AGPL version 3.
 *
 * Pursuant to Section 7(b) of the License you must retain the original Product
 * logo when distributing the program. Pursuant to Section 7(e) we decline to
 * grant you any rights under trademark law for use of our trademarks.
 *
 * All the Product's GUI elements, including illustrations and icon sets, as
 * well as technical writing content are licensed under the terms of the
 * Creative Commons Attribution-ShareAlike 4.0 International. See the License
 * terms at http://creativecommons.org/licenses/by-sa/4.0/legalcode
 *
 */
/**
 *  ViewTab.js
 *
 *  Created on 07.12.2021
 *
 */

define([
    'common/main/lib/util/utils',
    'common/main/lib/component/BaseView',
    'common/main/lib/component/Layout'
], function () {
    'use strict';

    PE.Views.ViewTab = Common.UI.BaseView.extend(_.extend((function(){
        var template =
            '<section class="panel" data-tab="view" role="tabpanel" aria-labelledby="view">' +
                '<div class="group small">' +
                    '<span class="btn-slot text x-huge" id="slot-btn-normal"></span>' +
                    '<span class="btn-slot text x-huge" id="slot-btn-slide-master"></span>' +
                '</div>' +
                '<div class="separator long slide-master-separator"></div>' +
                '<div class="group small">' +
                    '<div class="elset" style="display: flex;">' +
                        '<span class="btn-slot" id="slot-field-zoom" style="flex-grow: 1;"></span>' +
                    '</div>' +
                    '<div class="elset" style="text-align: center;">' +
                        '<span class="btn-slot text font-size-normal" id="slot-lbl-zoom" style="text-align: center;margin-top: 4px;"></span>' +
                    '</div>' +
                '</div>' +
                '<div class="group small">' +
                    '<div class="elset">' +
                        '<span class="btn-slot text" id="slot-btn-fts" style="text-align: center;"></span>' +
                    '</div>' +
                    '<div class="elset">' +
                        '<span class="btn-slot text" id="slot-btn-ftw" style="text-align: center;"></span>' +
                    '</div>' +
                '</div>' +
                '<div class="separator long"></div>' +
                '<div class="group">' +
                    '<span class="btn-slot text x-huge" id="slot-btn-interface-theme"></span>' +
                '</div>' +
                '<div class="separator long separator-theme"></div>' +
                '<div class="group small">' +
                    '<div class="elset">' +
                        '<span class="btn-slot text" id="slot-chk-notes"></span>' +
                    '</div>' +
                    '<div class="elset">' +
                        '<span class="btn-slot text" id="slot-chk-rulers"></span>' +
                    '</div>' +
                '</div>' +
                '<div class="group small">' +
                    '<span class="btn-slot text x-huge" id="slot-btn-guides"></span>' +
                    '<span class="btn-slot text x-huge" id="slot-btn-gridlines"></span>' +
                '</div>' +
                '<div class="separator long separator-rulers"></div>' +
                '<div class="group small">' +
                    '<div class="elset">' +
                        '<span class="btn-slot text" id="slot-chk-toolbar"></span>' +
                    '</div>' +
                    '<div class="elset">' +
                        '<span class="btn-slot text" id="slot-chk-statusbar"></span>' +
                    '</div>' +
                '</div>' +
                '<div class="group small">' +
                    '<div class="elset">' +
                        '<span class="btn-slot text" id="slot-chk-leftmenu"></span>' +
                    '</div>' +
                    '<div class="elset">' +
                        '<span class="btn-slot text" id="slot-chk-rightmenu"></span>' +
                    '</div>' +
                '</div>' +
            '</section>';
        return {
            options: {},

            setEvents: function () {
                var me = this;
                me.btnNormal.on('toggle', _.bind(function(btn, state) {
                    me.fireEvent('mode:normal', [state]);
                }, me));
                me.btnSlideMaster.on('toggle', _.bind(function(btn, state) {
                    me.fireEvent('mode:master', [state]);
                }, me));
                me.btnFitToSlide && me.btnFitToSlide.on('click', function () {
                    me.fireEvent('zoom:toslide', [me.btnFitToSlide]);
                });
                me.btnFitToWidth && me.btnFitToWidth.on('click', function () {
                    me.fireEvent('zoom:towidth', [me.btnFitToWidth]);
                });
                me.chToolbar && me.chToolbar.on('change', _.bind(function(checkbox, state) {
                    me.fireEvent('toolbar:setcompact', [me.chToolbar, state !== 'checked']);
                }, me));
                me.chStatusbar && me.chStatusbar.on('change', _.bind(function (checkbox, state) {
                    me.fireEvent('statusbar:hide', [me.chStatusbar, state !== 'checked']);
                }, me));
                me.chRulers && me.chRulers.on('change', _.bind(function (checkbox, state) {
                    me.fireEvent('rulers:change', [state === 'checked']);
                }, me));
                me.chNotes && me.chNotes.on('change', _.bind(function (checkbox, state) {
                    me.fireEvent('notes:change', [me.chNotes, state === 'checked']);
                }, me));
                me.cmbZoom.on('selected', function (combo, record) {
                    me.fireEvent('zoom:selected', [combo, record]);
                }).on('changed:before', function (combo, record) {
                    me.fireEvent('zoom:changedbefore', [true, combo, record]);
                }).on('changed:after', function (combo, record) {
                    me.fireEvent('zoom:changedafter', [false, combo, record]);
                }).on('combo:blur', function () {
                    me.fireEvent('editcomplete', me);
                }).on('combo:focusin', _.bind(this.onComboOpen, this, false))
                    .on('show:after', _.bind(this.onComboOpen, this, true));

                me.btnGuides.on('toggle', _.bind(function(btn, state) {
                    me.fireEvent('guides:show', [state]);
                }, me));
                me.btnGuides.menu.on('item:click', _.bind(function(menu, item) {
                    if (item.value === 'add-vert' || item.value === 'add-hor')
                        me.fireEvent('guides:add', [item.value]);
                    else if (item.value === 'clear')
                        me.fireEvent('guides:clear');
                    else if (item.value === 'smart')
                        me.fireEvent('guides:smart', [item.isChecked()]);
                    else
                        me.fireEvent('guides:show', [item.isChecked()]);
                }, me));
                me.btnGuides.menu.on('show:after', _.bind(function(btn, state) {
                    me.fireEvent('guides:aftershow');
                }, me));

                me.btnGridlines.on('toggle', _.bind(function(btn, state) {
                    me.fireEvent('gridlines:show', [state]);
                }, me));
                me.btnGridlines.menu.on('item:click', _.bind(function(menu, item) {
                    if (item.value === 'custom')
                        me.fireEvent('gridlines:custom');
                    else if (item.value === 'snap')
                        me.fireEvent('gridlines:snap', [item.isChecked()]);
                    else if (item.value === 'show')
                        me.fireEvent('gridlines:show', [item.isChecked()]);
                    else
                        me.fireEvent('gridlines:spacing', [item.value]);

                }, me));
                me.btnGridlines.menu.on('show:after', _.bind(function(btn, state) {
                    me.fireEvent('gridlines:aftershow');
                }, me));
                me.chLeftMenu.on('change', _.bind(function (checkbox, state) {
                    me.fireEvent('leftmenu:hide', [me.chLeftMenu, state === 'checked']);
                }, me));
                me.chRightMenu.on('change', _.bind(function (checkbox, state) {
                    me.fireEvent('rightmenu:hide', [me.chRightMenu, state === 'checked']);
                }, me));
            },

            initialize: function (options) {
                Common.UI.BaseView.prototype.initialize.call(this);
                this.toolbar = options.toolbar;
                this.appConfig = options.mode;
                var _set = Common.enumLock;

                this.lockedControls = [];

                var me = this;

                this.btnNormal = new Common.UI.Button({
                    cls: 'btn-toolbar x-huge icon-top',
                    iconCls: 'toolbar__icon btn-normal',
                    caption: this.textNormal,
                    lock: [_set.disableOnStart],
                    enableToggle: true,
                    allowDepress: true,
                    pressed: true,
                    dataHint: '1',
                    dataHintDirection: 'bottom',
                    dataHintOffset: 'small'
                });
                this.lockedControls.push(this.btnNormal);

                this.btnSlideMaster = new Common.UI.Button({
                    cls: 'btn-toolbar x-huge icon-top',
                    iconCls: 'toolbar__icon btn-slide-master',
                    caption: this.textSlideMaster,
                    lock: [_set.disableOnStart],
                    enableToggle: true,
                    allowDepress: true,
                    pressed: false,
                    dataHint: '1',
                    dataHintDirection: 'bottom',
                    dataHintOffset: 'small'
                });
                this.lockedControls.push(this.btnSlideMaster);

                this.cmbZoom = new Common.UI.ComboBox({
                    cls: 'input-group-nr',
                    menuStyle: 'min-width: 55px;',
                    editable: true,
                    lock: [_set.disableOnStart],
                    data: [
                        { displayValue: "50%", value: 50 },
                        { displayValue: "75%", value: 75 },
                        { displayValue: "100%", value: 100 },
                        { displayValue: "125%", value: 125 },
                        { displayValue: "150%", value: 150 },
                        { displayValue: "175%", value: 175 },
                        { displayValue: "200%", value: 200 },
                        { displayValue: "300%", value: 300 },
                        { displayValue: "400%", value: 400 },
                        { displayValue: "500%", value: 500 }
                    ],
                    dataHint    : '1',
                    dataHintDirection: 'top',
                    dataHintOffset: 'small'
                });
                this.cmbZoom.setValue(100);
                this.lockedControls.push(this.cmbZoom);

                this.btnFitToSlide = new Common.UI.Button({
                    cls: 'btn-toolbar',
                    iconCls: 'toolbar__icon btn-ic-zoomtoslide',
                    caption: this.textFitToSlide,
                    lock: [_set.disableOnStart],
                    toggleGroup: 'view-zoom',
                    enableToggle: true,
                    dataHint: '1',
                    dataHintDirection: 'left',
                    dataHintOffset: 'medium'
                });
                this.lockedControls.push(this.btnFitToSlide);

                this.btnFitToWidth = new Common.UI.Button({
                    cls: 'btn-toolbar',
                    iconCls: 'toolbar__icon btn-ic-zoomtowidth',
                    caption: this.textFitToWidth,
                    lock: [_set.disableOnStart],
                    toggleGroup: 'view-zoom',
                    enableToggle: true,
                    dataHint: '1',
                    dataHintDirection: 'left',
                    dataHintOffset: 'medium'
                });
                this.lockedControls.push(this.btnFitToWidth);

                this.btnInterfaceTheme = new Common.UI.Button({
                    cls: 'btn-toolbar x-huge icon-top',
                    iconCls: 'toolbar__icon btn-day',
                    caption: this.textInterfaceTheme,
                    lock: [_set.disableOnStart],
                    menu: true,
                    dataHint: '1',
                    dataHintDirection: 'bottom',
                    dataHintOffset: 'small'
                });
                this.lockedControls.push(this.btnInterfaceTheme);

                this.chStatusbar = new Common.UI.CheckBox({
                    labelText: this.textStatusBar,
                    value: !Common.localStorage.getBool("pe-hidden-status"),
                    lock: [_set.disableOnStart],
                    dataHint: '1',
                    dataHintDirection: 'left',
                    dataHintOffset: 'small'
                });
                this.lockedControls.push(this.chStatusbar);

                this.chToolbar = new Common.UI.CheckBox({
                    labelText: this.textAlwaysShowToolbar,
                    value: !options.compactToolbar,
                    lock: [_set.disableOnStart],
                    dataHint    : '1',
                    dataHintDirection: 'left',
                    dataHintOffset: 'small'
                });
                this.lockedControls.push(this.chToolbar);

                this.chRulers = new Common.UI.CheckBox({
                    labelText: this.textRulers,
                    value: !Common.Utils.InternalSettings.get("pe-hidden-rulers"),
                    lock: [_set.disableOnStart],
                    dataHint: '1',
                    dataHintDirection: 'left',
                    dataHintOffset: 'small'
                });
                this.lockedControls.push(this.chRulers);

                this.chNotes = new Common.UI.CheckBox({
                    labelText: this.textNotes,
                    value: !Common.localStorage.getBool('pe-hidden-notes', this.appConfig.customization && this.appConfig.customization.hideNotes===true),
                    lock: [_set.disableOnStart],
                    dataHint: '1',
                    dataHintDirection: 'left',
                    dataHintOffset: 'small'
                });
                this.lockedControls.push(this.chNotes);

                this.btnGuides = new Common.UI.Button({
                    cls: 'btn-toolbar x-huge icon-top',
                    iconCls: 'toolbar__icon btn-guides',
                    caption: this.textGuides,
                    lock: [_set.disableOnStart],
                    enableToggle: true,
                    allowDepress: true,
                    pressed: Common.localStorage.getBool("pe-settings-showguides"),
                    split: true,
                    menu: true,
                    dataHint: '1',
                    dataHintDirection: 'bottom',
                    dataHintOffset: 'small'
                });
                this.lockedControls.push(this.btnGuides);

                this.btnGridlines = new Common.UI.Button({
                    cls: 'btn-toolbar x-huge icon-top',
                    iconCls: 'toolbar__icon btn-gridlines',
                    caption: this.textGridlines,
                    lock: [_set.disableOnStart],
                    enableToggle: true,
                    allowDepress: true,
                    pressed: Common.localStorage.getBool("pe-settings-showgrid"),
                    split: true,
                    menu: true,
                    dataHint: '1',
                    dataHintDirection: 'bottom',
                    dataHintOffset: 'small'
                });
                this.lockedControls.push(this.btnGridlines);

                this.chRightMenu = new Common.UI.CheckBox({
                    lock: [_set.disableOnStart],
                    labelText: !Common.UI.isRTL() ? this.textRightMenu : this.textLeftMenu,
                    dataHint    : '1',
                    dataHintDirection: 'left',
                    dataHintOffset: 'small'
                });
                this.lockedControls.push(this.chRightMenu);

                this.chLeftMenu = new Common.UI.CheckBox({
                    lock: [_set.disableOnStart],
                    labelText: !Common.UI.isRTL() ? this.textLeftMenu : this.textRightMenu,
                    dataHint    : '1',
                    dataHintDirection: 'left',
                    dataHintOffset: 'small'
                });
                this.lockedControls.push(this.chLeftMenu);

                Common.NotificationCenter.on('app:ready', this.onAppReady.bind(this));
            },

            render: function (el) {
                if ( el ) el.html( this.getPanel() );

                return this;
            },

            getPanel: function () {
                this.$el = $(_.template(template)( {} ));
                var $host = this.$el;

                this.btnNormal.render($host.find('#slot-btn-normal'));
                this.btnSlideMaster.render($host.find('#slot-btn-slide-master'));
                this.cmbZoom.render($host.find('#slot-field-zoom'));
                $host.find('#slot-lbl-zoom').text(this.textZoom);
                this.btnFitToSlide.render($host.find('#slot-btn-fts'));
                this.btnFitToWidth.render($host.find('#slot-btn-ftw'));
                this.btnInterfaceTheme.render($host.find('#slot-btn-interface-theme'));
                this.chStatusbar.render($host.find('#slot-chk-statusbar'));
                this.chToolbar.render($host.find('#slot-chk-toolbar'));
                this.chRulers.render($host.find('#slot-chk-rulers'));
                this.chNotes.render($host.find('#slot-chk-notes'));
                this.btnGuides.render($host.find('#slot-btn-guides'));
                this.btnGridlines.render($host.find('#slot-btn-gridlines'));
                this.chLeftMenu.render($host.find('#slot-chk-leftmenu'));
                this.chRightMenu.render($host.find('#slot-chk-rightmenu'));
                return this.$el;
            },

            onAppReady: function (config) {
                var me = this;
                (new Promise(function (accept, reject) {
                    accept();
                })).then(function () {
                    me.btnNormal.updateHint(me.tipNormal);
                    me.btnSlideMaster.updateHint(me.tipSlideMaster);
                    me.btnFitToSlide.updateHint(me.tipFitToSlide);
                    me.btnFitToWidth.updateHint(me.tipFitToWidth);
                    me.btnInterfaceTheme.updateHint(me.tipInterfaceTheme);
                    me.btnGuides.updateHint(me.tipGuides);
                    me.btnGridlines.updateHint(me.tipGridlines);

                    me.btnGuides.setMenu( new Common.UI.Menu({
                        cls: 'shifted-right',
                        items: [
                            { caption: me.textShowGuides, value: 'show', checkable: true },
                            { caption: '--'},
                            { caption: me.textAddVGuides, iconCls: 'menu__icon btn-vertical-guide', value: 'add-vert' },
                            { caption: me.textAddHGuides, iconCls: 'menu__icon btn-horizontal-guide', value: 'add-hor' },
                            { caption: '--'},
                            { caption: me.textSmartGuides, value: 'smart', checkable: true },
                            { caption: me.textClearGuides, value: 'clear' }
                        ]
                    }));

                    me.btnGridlines.setMenu( new Common.UI.Menu({
                        restoreHeight: true,
                        items: [
                            { caption: me.textShowGridlines, value: 'show', checkable: true },
                            { caption: me.textSnapObjects, value: 'snap', checkable: true },
                            { caption: '--'},
                            { caption: '--'},
                            { caption: me.textCustom, value: 'custom' }
                        ]
                    }));

                    if (!Common.UI.Themes.available()) {
                        me.btnInterfaceTheme.$el.closest('.group').remove();
                        me.$el.find('.separator-theme').remove();
                    }

                    var emptyGroup = [];
                    if (config.canBrandingExt && config.customization && config.customization.statusBar === false || !Common.UI.LayoutManager.isElementVisible('statusBar')) {
                        emptyGroup.push(me.chStatusbar.$el.closest('.elset'));
                        me.chStatusbar.$el.remove();
                    }

                    if (config.canBrandingExt && config.customization && config.customization.leftMenu === false || !Common.UI.LayoutManager.isElementVisible('leftMenu')) {
                        emptyGroup.push(me.chLeftMenu.$el.closest('.elset'));
                        me.chLeftMenu.$el.remove();
                    } else if (emptyGroup.length>0) {
                        emptyGroup.push(me.chLeftMenu.$el.closest('.elset'));
                        emptyGroup.shift().append(me.chLeftMenu.$el[0]);
                    }

                    if (!config.isEdit || config.canBrandingExt && config.customization && config.customization.rightMenu === false || !Common.UI.LayoutManager.isElementVisible('rightMenu')) {
                        emptyGroup.push(me.chRightMenu.$el.closest('.elset'));
                        me.chRightMenu.$el.remove();
                    } else if (emptyGroup.length>0) {
                        emptyGroup.push(me.chRightMenu.$el.closest('.elset'));
                        emptyGroup.shift().append(me.chRightMenu.$el[0]);
                    }
                    if (emptyGroup.length>1) { // remove empty group
                        emptyGroup[emptyGroup.length-1].closest('.group').remove();
                    }

                    if (!config.isEdit) {
                        me.chRulers.hide();
                        me.btnGuides.$el.closest('.group').remove();
                        me.btnSlideMaster.$el.closest('.group').remove();
                        me.$el.find('.slide-master-separator').remove();
                    }

                    if (Common.UI.Themes.available()) {
                        function _add_tab_styles() {
                            let btn = me.btnInterfaceTheme;
                            if ( typeof(btn.menu) === 'object' )
                                btn.menu.addItem({caption: '--'});
                            else
                                btn.setMenu(new Common.UI.Menu());
                            let mni = new Common.UI.MenuItem({
                                value: -1,
                                caption: me.textTabStyle,
                                menu: new Common.UI.Menu({
                                    menuAlign: 'tl-tr',
                                    items: [
<<<<<<< HEAD
                                        {value: 'tab', caption: me.textTab, checkable: true, toggleGroup: 'tabstyle'},
=======
                                        {value: 'fill', caption: me.textFill, checkable: true, toggleGroup: 'tabstyle'},
>>>>>>> fae71475
                                        {value: 'line', caption: me.textLine, checkable: true, toggleGroup: 'tabstyle'}
                                    ]
                                })
                            });
                            _.each(mni.menu.items, function(item){
                                item.setChecked(Common.Utils.InternalSettings.get("settings-tab-style")===item.value, true);
                            });
                            mni.menu.on('item:click', _.bind(function (menu, item) {
<<<<<<< HEAD
                                me.fireEvent('tabstyle:change', [item.value]);
                            }, me));
                            btn.menu.addItem(mni);
=======
                                Common.UI.TabStyler.setStyle(item.value);
                            }, me));
                            btn.menu.addItem(mni);
                            me.menuTabStyle = mni.menu;
>>>>>>> fae71475
                        }
                        function _fill_themes() {
                            let btn = this.btnInterfaceTheme;
                            if ( typeof(btn.menu) == 'object' ) btn.menu.removeAll();
                            else btn.setMenu(new Common.UI.Menu());

                            var currentTheme = Common.UI.Themes.currentThemeId() || Common.UI.Themes.defaultThemeId();
                            for (var t in Common.UI.Themes.map()) {
                                btn.menu.addItem({
                                    value: t,
                                    caption: Common.UI.Themes.get(t).text,
                                    checked: t === currentTheme,
                                    checkable: true,
                                    toggleGroup: 'interface-theme'
                                });
                            }
<<<<<<< HEAD
                            Common.UI.FeaturesManager.canChange('tabStyle', true) && _add_tab_styles();
=======
                            // Common.UI.FeaturesManager.canChange('tabStyle', true) && _add_tab_styles();
>>>>>>> fae71475
                        }

                        Common.NotificationCenter.on('uitheme:countchanged', _fill_themes.bind(me));
                        _fill_themes.call(me);

                        if (me.btnInterfaceTheme.menu.items.length) {
                            me.btnInterfaceTheme.menu.on('item:click', _.bind(function (menu, item) {
                                var value = item.value;
                                Common.UI.Themes.setTheme(value);
                            }, me));
                        }
                    }

                    var value = Common.UI.LayoutManager.getInitValue('leftMenu');
                    value = (value!==undefined) ? !value : false;
                    me.chLeftMenu.setValue(!Common.localStorage.getBool("pe-hidden-leftmenu", value));

                    value = Common.UI.LayoutManager.getInitValue('rightMenu');
                    value = (value!==undefined) ? !value : false;
                    me.chRightMenu.setValue(!Common.localStorage.getBool("pe-hidden-rightmenu", value));

                    me.setEvents();
                });
            },

            show: function () {
                Common.UI.BaseView.prototype.show.call(this);
                this.fireEvent('show', this);
            },

            getButtons: function(type) {
                if (type===undefined)
                    return this.lockedControls;
                return [];
            },

            SetDisabled: function (state) {
                this.lockedControls && this.lockedControls.forEach(function(button) {
                    if ( button ) {
                        button.setDisabled(state);
                    }
                }, this);
            },

            onComboOpen: function (needfocus, combo, e, params) {
                if (params && params.fromKeyDown) return;
                _.delay(function() {
                    var input = $('input', combo.cmpEl).select();
                    if (needfocus) input.focus();
                    else if (!combo.isMenuOpen()) input.one('mouseup', function (e) { e.preventDefault(); });
                }, 10);
            },

            textZoom: 'Zoom',
            textFitToSlide: 'Fit To Slide',
            textFitToWidth: 'Fit To Width',
            textInterfaceTheme: 'Interface theme',
            textStatusBar: 'Status Bar',
            textAlwaysShowToolbar: 'Always show toolbar',
            textRulers: 'Rulers',
            textNotes: 'Notes',
            tipFitToSlide: 'Fit to slide',
            tipFitToWidth: 'Fit to width',
            tipInterfaceTheme: 'Interface theme',
            textGuides: 'Guides',
            tipGuides: 'Show guides',
            textShowGuides: 'Show Guides',
            textAddVGuides: 'Add Vertical Guide',
            textAddHGuides: 'Add Horizontal Guide',
            textSmartGuides: 'Smart Guides',
            textClearGuides: 'Clear Guides',
            textGridlines: 'Gridlines',
            tipGridlines: 'Show gridlines',
            textShowGridlines: 'Show Gridlines',
            textSnapObjects: 'Snap Object to Grid',
            textCm: 'cm',
            textCustom: 'Custom',
            textLeftMenu: 'Left panel',
            textRightMenu: 'Right panel',
            textNormal: 'Normal',
            textSlideMaster: 'Slide Master',
            tipNormal: 'Normal',
            tipSlideMaster: 'Slide master',
            textTabStyle: 'Tab style',
<<<<<<< HEAD
            textTab: 'Tab',
=======
            textFill: 'Fill',
>>>>>>> fae71475
            textLine: 'Line'
        }
    }()), PE.Views.ViewTab || {}));
});<|MERGE_RESOLUTION|>--- conflicted
+++ resolved
@@ -492,11 +492,7 @@
                                 menu: new Common.UI.Menu({
                                     menuAlign: 'tl-tr',
                                     items: [
-<<<<<<< HEAD
-                                        {value: 'tab', caption: me.textTab, checkable: true, toggleGroup: 'tabstyle'},
-=======
                                         {value: 'fill', caption: me.textFill, checkable: true, toggleGroup: 'tabstyle'},
->>>>>>> fae71475
                                         {value: 'line', caption: me.textLine, checkable: true, toggleGroup: 'tabstyle'}
                                     ]
                                 })
@@ -505,16 +501,10 @@
                                 item.setChecked(Common.Utils.InternalSettings.get("settings-tab-style")===item.value, true);
                             });
                             mni.menu.on('item:click', _.bind(function (menu, item) {
-<<<<<<< HEAD
-                                me.fireEvent('tabstyle:change', [item.value]);
-                            }, me));
-                            btn.menu.addItem(mni);
-=======
                                 Common.UI.TabStyler.setStyle(item.value);
                             }, me));
                             btn.menu.addItem(mni);
                             me.menuTabStyle = mni.menu;
->>>>>>> fae71475
                         }
                         function _fill_themes() {
                             let btn = this.btnInterfaceTheme;
@@ -531,11 +521,7 @@
                                     toggleGroup: 'interface-theme'
                                 });
                             }
-<<<<<<< HEAD
-                            Common.UI.FeaturesManager.canChange('tabStyle', true) && _add_tab_styles();
-=======
                             // Common.UI.FeaturesManager.canChange('tabStyle', true) && _add_tab_styles();
->>>>>>> fae71475
                         }
 
                         Common.NotificationCenter.on('uitheme:countchanged', _fill_themes.bind(me));
@@ -620,11 +606,7 @@
             tipNormal: 'Normal',
             tipSlideMaster: 'Slide master',
             textTabStyle: 'Tab style',
-<<<<<<< HEAD
-            textTab: 'Tab',
-=======
             textFill: 'Fill',
->>>>>>> fae71475
             textLine: 'Line'
         }
     }()), PE.Views.ViewTab || {}));
