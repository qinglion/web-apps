/*
 *
 * (c) Copyright Ascensio System SIA 2010-2019
 *
 * This program is a free software product. You can redistribute it and/or
 * modify it under the terms of the GNU Affero General Public License (AGPL)
 * version 3 as published by the Free Software Foundation. In accordance with
 * Section 7(a) of the GNU AGPL its Section 15 shall be amended to the effect
 * that Ascensio System SIA expressly excludes the warranty of non-infringement
 * of any third-party rights.
 *
 * This program is distributed WITHOUT ANY WARRANTY; without even the implied
 * warranty of MERCHANTABILITY or FITNESS FOR A PARTICULAR  PURPOSE. For
 * details, see the GNU AGPL at: http://www.gnu.org/licenses/agpl-3.0.html
 *
 * You can contact Ascensio System SIA at 20A-12 Ernesta Birznieka-Upisha
 * street, Riga, Latvia, EU, LV-1050.
 *
 * The  interactive user interfaces in modified source and object code versions
 * of the Program must display Appropriate Legal Notices, as required under
 * Section 5 of the GNU AGPL version 3.
 *
 * Pursuant to Section 7(b) of the License you must retain the original Product
 * logo when distributing the program. Pursuant to Section 7(e) we decline to
 * grant you any rights under trademark law for use of our trademarks.
 *
 * All the Product's GUI elements, including illustrations and icon sets, as
 * well as technical writing content are licensed under the terms of the
 * Creative Commons Attribution-ShareAlike 4.0 International. See the License
 * terms at http://creativecommons.org/licenses/by-sa/4.0/legalcode
 *
*/
/**
 *  Animation.js
 *
 *  View
 *
 *  Created by Olga.Sharova on 13.10.21
 *  Copyright (c) 2021 Ascensio System SIA. All rights reserved.
 *
 */



define([
    'common/main/lib/util/utils',
    'common/main/lib/component/Button',
    'common/main/lib/component/DataView',
    'common/main/lib/component/ComboDataView',
    'common/main/lib/component/Layout',
    'presentationeditor/main/app/view/SlideSettings',
    'common/main/lib/component/MetricSpinner',
    'common/main/lib/component/Label',
    'common/main/lib/component/Window'
], function () {
    'use strict';

    PE.Views.Animation = Common.UI.BaseView.extend(_.extend((function() {
        function setEvents() {
            var me = this;
            if (me.listEffects) {
                me.listEffects.on('click', _.bind(function (combo, record) {
                    me.fireEvent('animation:selecteffect', [combo, record]);
                }, me));
                me.listEffectsMore.on('click', _.bind(function () {
                    me.fireEvent('animation:additional', [me.listEffects.menuPicker.getSelectedRec().get('value') != AscFormat.ANIM_PRESET_NONE]); // replace effect
                }, me));
            }

            me.btnAddAnimation && me.btnAddAnimation.menu.on('item:click', function (menu, item, e) {
                (item.value=='more') && me.fireEvent('animation:additional', [false]); // add effect
            });

            if (me.btnPreview) {
                me.btnPreview.on('click', _.bind(function(btn) {
                    me.fireEvent('animation:preview', [me.btnPreview]);
                }, me));
            }

            if(me.cmbTrigger)
            {
                me.cmbTrigger.menu.on('item:click', _.bind(function(menu, item, e) {
                    me.fireEvent('animation:trigger', [item]);
                }, me));
                me.btnClickOf.menu.on('item:click', _.bind(function(menu, item, e) {
                    me.fireEvent('animation:triggerclickof', [item]);
                }, me));
            }

            if (me.btnParameters) {
                me.btnParameters.menu.on('item:click', function (menu, item, e) {
                    me.fireEvent('animation:parameters', [item.value, item.toggleGroup]);
                });
            }

            if (me.btnAnimationPane) {
                me.btnAnimationPane.on('click', _.bind(function(btn) {
                    me.fireEvent('animation:animationpane', [me.btnAnimationPane]);
                }, me));
            }

            if (me.cmbDuration) {
                me.cmbDuration.on('changed:before', function (combo, record, e) {
                    me.fireEvent('animation:durationchange', [true, combo, record, e]);
                }, me);
                me.cmbDuration.on('changed:after', function (combo, record, e) {
                    me.fireEvent('animation:durationchange', [false, combo, record, e]);
                }, me);
                me.cmbDuration.on('selected', function (combo, record) {
                    me.fireEvent('animation:durationselected', [combo, record]);
                }, me);
                me.cmbDuration.on('show:after', function (combo) {
                    me.fireEvent('animation:durationfocusin', [true, combo]);
                }, me);
                me.cmbDuration.on('combo:focusin', function (combo) {
                    me.fireEvent('animation:durationfocusin', [false, combo]);
                }, me);
            }

            if (me.numDelay) {
                me.numDelay.on('change', function(bth) {
                    me.fireEvent('animation:delay', [me.numDelay]);
                }, me);
            }

            if(me.cmbStart) {
                me.cmbStart.on('selected',function (combo, record)
                {
                    me.fireEvent('animation:startselect',[combo, record])
                });
            }

            if (me.cmbRepeat) {
                me.cmbRepeat.on('changed:before', function (combo, record, e) {
                    me.fireEvent('animation:repeatchange', [true, combo, record, e]);
                }, me);
                me.cmbRepeat.on('changed:after', function (combo, record, e) {
                    me.fireEvent('animation:repeatchange', [false, combo, record, e]);
                }, me);
                me.cmbRepeat.on('selected', function (combo, record) {
                    me.fireEvent('animation:repeatselected', [combo, record]);
                }, me);
                me.cmbRepeat.on('show:after', function (combo) {
                    me.fireEvent('animation:repeatfocusin', [true, combo]);
                }, me);
                me.cmbRepeat.on('combo:focusin', function (combo) {
                    me.fireEvent('animation:repeatfocusin', [false, combo]);
                }, me);
            }

            if (me.chRewind) {
                me.chRewind.on('change', _.bind(function (e) {
                    me.fireEvent('animation:checkrewind', [me.chRewind, me.chRewind.value, me.chRewind.lastValue]);
                }, me));
            }

            me.btnMoveEarlier && me.btnMoveEarlier.on('click', _.bind(function(btn) {
                me.fireEvent('animation:moveearlier', [me.btnMoveEarlier]);
            }, me));

            me.btnMoveLater && me.btnMoveLater.on('click', _.bind(function(btn) {
                me.fireEvent('animation:movelater', [me.btnMoveLater]);
            }, me));

        }

        return {
            // el: '#transitions-panel',

            options: {},

            initialize: function (options) {

                this.triggers= {
                    ClickSequence:  0,
                    ClickOf:        1
                }
                this.allEffects = [{group:'none', value: AscFormat.ANIM_PRESET_NONE, iconCls: 'animation-none', displayValue: this.textNone}].concat(Common.define.effectData.getEffectFullData());
                Common.UI.BaseView.prototype.initialize.call(this, options);
                this.toolbar = options.toolbar;
                this.appConfig = options.mode;
                this.$el = this.toolbar.toolbar.$el.find('#animation-panel');
                var _set = PE.enumLock;
                this.lockedControls = [];
                this._arrEffectName = [{group:'none', value: AscFormat.ANIM_PRESET_NONE, iconCls: 'animation-none', displayValue: this.textNone}].concat(Common.define.effectData.getEffectData());
                _.forEach(this._arrEffectName,function (elm){
                    elm.tip = elm.displayValue;
                });
                this._arrEffectOptions = [];
                var itemWidth = 88,
                    itemHeight = 40;
                this.listEffectsMore = new Common.UI.MenuItem({
                    caption: this.textMoreEffects
                });
                this.listEffects = new Common.UI.ComboDataView({
                    cls: 'combo-transitions combo-animation',
                    itemWidth: itemWidth,
                    itemHeight: itemHeight,
                    itemTemplate: _.template([
                        '<div  class = "btn_item x-huge" id = "<%= id %>" style = "width: ' + itemWidth + 'px;height: ' + itemHeight + 'px;">',
                            '<div class = "icon toolbar__icon <%= iconCls %>"></div>',
                            '<div class = "caption"><%= displayValue %></div>',
                        '</div>'
                    ].join('')),
                    groups: new Common.UI.DataViewGroupStore([{id: 'none', value: -10, caption: this.textNone}].concat(Common.define.effectData.getEffectGroupData())),
                    store: new Common.UI.DataViewStore(this._arrEffectName),
                    additionalMenuItems: [{caption: '--'}, this.listEffectsMore],
                    enableKeyEvents: true,
                    lock: [_set.slideDeleted, _set.noSlides, _set.noGraphic],
                    dataHint: '1',
                    dataHintDirection: 'bottom',
                    dataHintOffset: '-16, 0',
                    delayRenderTips: true,
                    beforeOpenHandler: function (e) {
                        var cmp = this,
                            menu = cmp.openButton.menu;

                        if (menu.cmpEl) {
                            menu.menuAlignEl = cmp.cmpEl;
                            menu.menuAlign = 'tl-tl';
                            menu.cmpEl.css({
                                'width': cmp.cmpEl.width() - cmp.openButton.$el.width(),
                                'min-height': cmp.cmpEl.height()
                            });
                        }

                        if (cmp.menuPicker.scroller) {
                            cmp.menuPicker.scroller.update({
                                includePadding: true,
                                suppressScrollX: true
                            });
                        }
                        cmp.removeTips();
                    }
                });
                this.lockedControls.push(this.listEffects);

                this.btnPreview = new Common.UI.Button({
                    cls: 'btn-toolbar   x-huge  icon-top', // x-huge icon-top',
                    caption: this.txtPreview,
                    split: false,
                    iconCls: 'toolbar__icon animation-preview-start',
                    lock: [_set.slideDeleted, _set.noSlides, _set.noAnimationPreview],
                    dataHint: '1',
                    dataHintDirection: 'bottom',
                    dataHintOffset: 'small'
                });
                this.lockedControls.push(this.btnPreview);

                this.btnParameters = new Common.UI.Button({
                    cls: 'btn-toolbar  x-huge icon-top',
                    caption: this.txtParameters,
                    iconCls: 'toolbar__icon icon animation-none',
                    menu: new Common.UI.Menu({items: []}),
                    lock: [_set.slideDeleted, _set.noSlides, _set.noGraphic, _set.noAnimation, _set.noAnimationParam],
                    dataHint: '1',
                    dataHintDirection: 'bottom',
                    dataHintOffset: 'small'
                });
                this.lockedControls.push(this.btnParameters);

                this.btnAnimationPane = new Common.UI.Button({
                    cls: 'btn-toolbar',
                    caption: this.txtAnimationPane,
                    split: true,
                    iconCls: 'toolbar__icon transition-apply-all',
                    lock: [_set.slideDeleted, _set.noSlides],
                    dataHint: '1',
                    dataHintDirection: 'left',
                    dataHintOffset: 'medium'
                });
                this.lockedControls.push(this.btnAnimationPane);

                this.btnAddAnimation = new Common.UI.Button({
                    cls: 'btn-toolbar  x-huge  icon-top',
                    caption: this.txtAddEffect,
                    iconCls: 'toolbar__icon icon add-animation',
                    menu: true,
                    lock: [_set.slideDeleted, _set.noSlides, _set.noGraphic],
                    dataHint: '1',
                    dataHintDirection: 'bottom',
                    dataHintOffset: 'small'
                });

                this.lockedControls.push(this.btnAddAnimation);

                this.cmbDuration = new Common.UI.ComboBox({
                    el: this.$el.find('#animation-spin-duration'),
                    cls: 'input-group-nr',
                    menuStyle: 'min-width: 100%;',
                    editable: true,
                    data: [
                        {value: 20, displayValue: this.str20},
                        {value: 5, displayValue: this.str5},
                        {value: 3, displayValue: this.str3},
                        {value: 2, displayValue: this.str2},
                        {value: 1, displayValue: this.str1},
                        {value: 0.5, displayValue: this.str0_5}
                    ],
                    lock: [_set.slideDeleted, _set.noSlides, _set.noGraphic, _set.noAnimation, _set.noAnimationDuration],
                    dataHint: '1',
                    dataHintDirection: 'top',
                    dataHintOffset: 'small'
                });
                this.lockedControls.push(this.cmbDuration);

                this.lblDuration = new Common.UI.Label({
                    el: this.$el.find('#animation-duration'),
                    iconCls: 'toolbar__icon animation-duration',
                    caption: this.strDuration,
                    lock: [_set.slideDeleted, _set.noSlides, _set.noGraphic, _set.noAnimation, _set.noAnimationDuration]
                });
                this.lockedControls.push(this.lblDuration);

                this.cmbTrigger = new Common.UI.Button({
                    parentEl: $('#animation-trigger'),
                    cls: 'btn-toolbar',
                    iconCls: 'toolbar__icon btn-trigger',
                    caption: this.strTrigger,
                    lock: [_set.slideDeleted, _set.noSlides, _set.noGraphic, _set.noAnimation, _set.noTriggerObjects],
                    menu        : new Common.UI.Menu({
                         items: [
                            {
                                caption: this.textOnClickSequence,
                                checkable: true,
                                toggleGroup: 'animtrigger',
                                value: this.triggers.ClickSequence
                            },
                            {
                                value: this.triggers.ClickOf,
                                caption:  this.textOnClickOf,
                                menu: new Common.UI.Menu({
                                    menuAlign: 'tl-tr',
                                    items: []
                                })
                            }]
                    }),
                    dataHint: '1',
                    dataHintDirection: 'left',
                    dataHintOffset: 'medium'
                });
                this.lockedControls.push(this.cmbTrigger);
                this.btnClickOf = this.cmbTrigger.menu.items[1];

                this.numDelay = new Common.UI.MetricSpinner({
                    el: this.$el.find('#animation-spin-delay'),
                    step: 1,
                    width: 55,
                    value: '',
                    defaultUnit: this.txtSec,
                    maxValue: 300,
                    minValue: 0,
                    lock: [_set.slideDeleted, _set.noSlides, _set.noGraphic, _set.noAnimation],
                    dataHint: '1',
                    dataHintDirection: 'bottom',
                    dataHintOffset: 'big'
                });
                this.lockedControls.push(this.numDelay);

                this.lblDelay = new Common.UI.Label({
                    el: this.$el.find('#animation-delay'),
                    iconCls: 'toolbar__icon animation-delay',
                    caption: this.strDelay,
                    lock: [_set.slideDeleted, _set.noSlides, _set.noGraphic, _set.noAnimation]
                });
                this.lockedControls.push(this.lblDelay);

                this.cmbStart = new Common.UI.ComboBox({
                    cls: 'input-group-nr',
                    menuStyle: 'min-width: 100%;',
                    editable: false,
                    lock: [_set.slideDeleted,  _set.noSlides, _set.noGraphic, _set.noAnimation],
                    data: [
                        {value: AscFormat.NODE_TYPE_CLICKEFFECT, displayValue: this.textStartOnClick},
                        {value: AscFormat.NODE_TYPE_WITHEFFECT, displayValue: this.textStartWithPrevious},
                        {value: AscFormat.NODE_TYPE_AFTEREFFECT, displayValue: this.textStartAfterPrevious}
                    ],
                    dataHint: '1',
                    dataHintDirection: 'top',
                    dataHintOffset: 'small'
                });
                this.lockedControls.push(this.cmbStart);

                this.lblStart = new Common.UI.Label({
                    el: this.$el.find('#animation-label-start'),
                    iconCls: 'toolbar__icon btn-preview-start',
                    caption: this.strStart,
                    lock: [_set.slideDeleted, _set.noSlides, _set.noGraphic, _set.noAnimation]
                });
                this.lockedControls.push(this.lblStart);

                this.chRewind = new Common.UI.CheckBox({
                    el: this.$el.find('#animation-checkbox-rewind'),
                    labelText: this.strRewind,
                    lock: [_set.slideDeleted, _set.noSlides, _set.noGraphic, _set.noAnimation],
                    dataHint: '1',
                    dataHintDirection: 'left',
                    dataHintOffset: 'small'
                });
                this.lockedControls.push(this.chRewind);

                this.cmbRepeat = new Common.UI.ComboBox({
                    el: this.$el.find('#animation-spin-repeat'),
                    cls: 'input-group-nr',
                    menuStyle: 'min-width: 100%;',
                    editable: true,
                    lock: [_set.slideDeleted, _set.noSlides, _set.noGraphic, _set.noAnimation, _set.noAnimationRepeat],
                    data: [
                        {value: 1, displayValue: this.textNoRepeat},
                        {value: 2, displayValue: "2"},
                        {value: 3, displayValue: "3"},
                        {value: 4, displayValue: "4"},
                        {value: 5, displayValue: "5"},
                        {value: 10, displayValue: "10"},
                        {value: AscFormat.untilNextClick, displayValue: this.textUntilNextClick},
                        {value: AscFormat.untilNextSlide, displayValue: this.textUntilEndOfSlide}
                    ],
                    dataHint: '1',
                    dataHintDirection: 'top',
                    dataHintOffset: 'small'
                });
                this.lockedControls.push(this.cmbRepeat);

                this.lblRepeat = new Common.UI.Label({
                    el: this.$el.find('#animation-repeat'),
                    iconCls: 'toolbar__icon animation-repeat',
                    caption: this.strRepeat,
                    lock: [_set.slideDeleted, _set.noSlides, _set.noGraphic, _set.noAnimation, _set.noAnimationRepeat]
                });
                this.lockedControls.push(this.lblRepeat);

                this.btnMoveEarlier = new Common.UI.Button({
                    parentEl: $('#animation-moveearlier'),
                    cls: 'btn-toolbar',
                    iconCls: 'toolbar__icon btn-arrow-up',
                    style: 'min-width: 82px',
                    caption: this.textMoveEarlier,
                    lock: [_set.slideDeleted, _set.noSlides, _set.noGraphic, _set.noAnimation, _set.noTriggerObjects, _set.noMoveAnimationEarlier],
                    dataHint: '1',
                    dataHintDirection: 'left',
                    dataHintOffset: 'medium'
                });
                this.lockedControls.push(this.btnMoveEarlier);

                this.btnMoveLater = new Common.UI.Button({
                    parentEl: $('#animation-movelater'),
                    cls: 'btn-toolbar',
                    iconCls: 'toolbar__icon btn-arrow-down',
                    style: 'min-width: 82px',
                    caption: this.textMoveLater,
                    lock: [_set.slideDeleted, _set.noSlides, _set.noGraphic, _set.noAnimation, _set.noTriggerObjects, _set.noMoveAnimationLater],
                    dataHint: '1',
                    dataHintDirection: 'left',
                    dataHintOffset: 'medium'
                });
                this.lockedControls.push(this.btnMoveLater);

                Common.NotificationCenter.on('app:ready', this.onAppReady.bind(this));
            },

            render: function (el) {
                this.boxSdk = $('#editor_sdk');
                if (el) el.html(this.getPanel());
                return this;
            },

            onAppReady: function (config) {
                var me = this;
                (new Promise(function (accept, reject) {
                    accept();
                })).then(function() {
                    me.btnAddAnimation.setMenu( new Common.UI.Menu({
                        style: 'width: 375px;padding-top: 12px;',
                        items: [
                            {template: _.template('<div id="id-toolbar-menu-addanimation" class="menu-animation"></div>')},
                            {caption: '--'},
                            {
                                caption: me.textMoreEffects,
                                value: 'more'
                            }
                        ]
                    }));

                    var itemWidth = 88,
                        itemHeight = 40;
                    var onShowBefore = function(menu) {
                        var picker = new Common.UI.DataView({
                            el: $('#id-toolbar-menu-addanimation'),
                            parentMenu: menu,
                            outerMenu:  {menu: me.btnAddAnimation.menu, index: 0},
                            showLast: false,
                            restoreHeight: 300,
                            style: 'max-height: 300px;',
                            scrollAlwaysVisible: true,
                            groups: new Common.UI.DataViewGroupStore(Common.define.effectData.getEffectGroupData()),
                            store: new Common.UI.DataViewStore(Common.define.effectData.getEffectData()),
                            itemTemplate: _.template([
                                '<div  class = "btn_item x-huge" id = "<%= id %>" style = "width: ' + itemWidth + 'px;height: ' + itemHeight + 'px;">',
                                    '<div class = "icon toolbar__icon <%= iconCls %>"></div>',
                                    '<div class = "caption"><%= displayValue %></div>',
                                '</div>'
                            ].join(''))
                        });
                        picker.on('item:click', function (picker, item, record, e) {
                            if (record)
                                me.fireEvent('animation:addanimation', [picker, record]);
                        });
                        menu.off('show:before', onShowBefore);
                        menu.on('show:after', function () {
                            picker.scroller.update({alwaysVisibleY: true});
                        });
                        me.btnAddAnimation.menu.setInnerMenu([{menu: picker, index: 0}]);
                    };
                    me.btnAddAnimation.menu.on('show:before', onShowBefore);
                    setEvents.call(me);
                });
            },

            getPanel: function () {
                this.listEffects && this.listEffects.render(this.$el.find('#animation-field-effects'));
                this.btnPreview && this.btnPreview.render(this.$el.find('#animation-button-preview'));
                this.btnParameters && this.btnParameters.render(this.$el.find('#animation-button-parameters'));
                this.btnAnimationPane && this.btnAnimationPane.render(this.$el.find('#animation-button-pane'));
                this.btnAddAnimation && this.btnAddAnimation.render(this.$el.find('#animation-button-add-effect'));
                this.cmbStart && this.cmbStart.render(this.$el.find('#animation-start'));
                return this.$el;
            },

            renderComponent: function (compid, obj) {
                var element = this.$el.find(compid);
                element.parent().append(obj.el);
            },

            show: function () {
                Common.UI.BaseView.prototype.show.call(this);
                this.fireEvent('show', this);
            },

            getButtons: function (type) {
                return this.lockedControls;
            },

            setMenuParameters: function (effectId, effectGroup, option) // option = undefined - for add new effect or when selected 2 equal effects with different option (subtype)
            {
                var arrEffectOptions,selectedElement;
                var effect = _.findWhere(this.allEffects, {group: effectGroup, value: effectId}),
                    updateFamilyEffect = true;
                if (effect) {
                    arrEffectOptions = Common.define.effectData.getEffectOptionsData(effect.group, effect.value);
                    updateFamilyEffect = this._familyEffect !== effect.familyEffect || !this._familyEffect; // family of effects are different or both of them = undefined (null)
                }
                if((this._effectId != effectId && updateFamilyEffect) || (this._groupName != effectGroup)) {
                    this.btnParameters.menu.removeAll();
                }
<<<<<<< HEAD
                else {
                    this.btnParameters.menu.clearAll();
                    this.btnParameters.menu.items.forEach(function (opt) {
                        (opt.value == option) && (selectedElement = opt);
                    });
                }
                selectedElement && selectedElement.setChecked(true);
                this._effectId = effectId;
                return selectedElement ? selectedElement.value : this.btnParameters.menu.items[0].value;
=======
                if (arrEffectOptions){
                    if (this.btnParameters.menu.items.length == 0) {
                        arrEffectOptions.forEach(function (opt, index) {
                            opt.checkable = true;
                            opt.toggleGroup = 'animateeffects';
                            this.btnParameters.menu.addItem(opt);
                            (opt.value == option) && (selectedElement = this.btnParameters.menu.items[index]);
                        }, this);
                        (effect && effect.familyEffect) && this.btnParameters.menu.addItem({caption: '--'});
                    } else {
                        this.btnParameters.menu.items.forEach(function (opt) {
                            if(opt.toggleGroup == 'animateeffects' && opt.value == option)
                                selectedElement = opt;
                        },this);
                    }
                    (selectedElement == undefined) && (selectedElement = this.btnParameters.menu.items[0])
                    selectedElement.setChecked(true);
                }
                if (effect && effect.familyEffect){
                    if (this._familyEffect != effect.familyEffect) {
                        var effectsArray = Common.define.effectData.getSimilarEffectsArray(effectGroup, effect.familyEffect);
                        effectsArray.forEach(function (opt) {
                            opt.checkable = true;
                            opt.toggleGroup = 'animatesimilareffects'
                            this.btnParameters.menu.addItem(opt);
                            (opt.value == effectId) && this.btnParameters.menu.items[this.btnParameters.menu.items.length - 1].setChecked(true);
                        }, this);
                    }
                    else {
                        this.btnParameters.menu.items.forEach(function (opt) {
                            if(opt.toggleGroup == 'animatesimilareffects' && opt.value == effectId)
                                opt.setChecked(true);
                        });
                    }
                }

                this._effectId = effectId;
                this._groupName = effectGroup;
                this._familyEffect = effect ? effect.familyEffect : undefined;
                return selectedElement ? selectedElement.value : undefined;
>>>>>>> ebe6e049
            },


            txtSec: 's',
            txtPreview: 'Preview',
            txtParameters: 'Parameters',
            txtAnimationPane: 'Animation Pane',
            txtAddEffect: 'Add animation',
            strDuration: 'Duration',
            strDelay: 'Delay',
            strStart: 'Start',
            strRewind: 'Rewind',
            strRepeat: 'Repeat',
            strTrigger: 'Trigger',
            textStartOnClick: 'On Click',
            textStartWithPrevious: 'With Previous',
            textStartAfterPrevious: 'After Previous',
            textOnClickSequence: 'On Click Sequence',
            textOnClickOf: 'On Click of',
            textNone: 'None',
            textMultiple: 'Multiple',
            textMoreEffects: 'Show More Effects',
            textMoveEarlier: 'Move Earlier',
            textMoveLater:  'Move Later',
            textNoRepeat: '(none)',
            textUntilNextClick: 'Until Next Click',
            textUntilEndOfSlide: 'Until End of Slide',
            str20: '20 s (Extremely Slow)',
            str5: '5 s (Very Slow)',
            str3: '3 s (Slow)',
            str2: '2 s (Medium)',
            str1: '1 s (Fast)',
            str0_5: '0.5 s (Very Fast)'
        }
    }()), PE.Views.Animation || {}));

});<|MERGE_RESOLUTION|>--- conflicted
+++ resolved
@@ -552,17 +552,6 @@
                 if((this._effectId != effectId && updateFamilyEffect) || (this._groupName != effectGroup)) {
                     this.btnParameters.menu.removeAll();
                 }
-<<<<<<< HEAD
-                else {
-                    this.btnParameters.menu.clearAll();
-                    this.btnParameters.menu.items.forEach(function (opt) {
-                        (opt.value == option) && (selectedElement = opt);
-                    });
-                }
-                selectedElement && selectedElement.setChecked(true);
-                this._effectId = effectId;
-                return selectedElement ? selectedElement.value : this.btnParameters.menu.items[0].value;
-=======
                 if (arrEffectOptions){
                     if (this.btnParameters.menu.items.length == 0) {
                         arrEffectOptions.forEach(function (opt, index) {
@@ -573,13 +562,13 @@
                         }, this);
                         (effect && effect.familyEffect) && this.btnParameters.menu.addItem({caption: '--'});
                     } else {
+                        this.btnParameters.menu.clearAll();
                         this.btnParameters.menu.items.forEach(function (opt) {
                             if(opt.toggleGroup == 'animateeffects' && opt.value == option)
                                 selectedElement = opt;
                         },this);
                     }
-                    (selectedElement == undefined) && (selectedElement = this.btnParameters.menu.items[0])
-                    selectedElement.setChecked(true);
+                    selectedElement && selectedElement.setChecked(true);
                 }
                 if (effect && effect.familyEffect){
                     if (this._familyEffect != effect.familyEffect) {
@@ -603,7 +592,6 @@
                 this._groupName = effectGroup;
                 this._familyEffect = effect ? effect.familyEffect : undefined;
                 return selectedElement ? selectedElement.value : undefined;
->>>>>>> ebe6e049
             },
 
 
