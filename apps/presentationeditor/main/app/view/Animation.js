--- conflicted
+++ resolved
@@ -138,7 +138,6 @@
                     ClickSequence:  0,
                     ClickOf:        1
                 }
-
 
                 Common.UI.BaseView.prototype.initialize.call(this, options);
                 this.toolbar = options.toolbar;
@@ -166,7 +165,6 @@
                     ].join('')),
                     groups: new Common.UI.DataViewGroupStore([{id: 'none', value: -10, caption: this.textNone}].concat(Common.define.effectData.getEffectGroupData())),
                     store: new Common.UI.DataViewStore(this._arrEffectName),
-                    additionalMenuItems: [{caption: '--'}, this.listEffectsMore],
                     enableKeyEvents: true,
                     lock: [_set.slideDeleted, _set.noSlides, _set.disableOnStart],
                     dataHint: '1',
@@ -444,8 +442,6 @@
                 }, this);
             },
 
-
-
             setMenuParameters: function (effectId, option)
             {
                 var effect = this.listEffects.store.findWhere({value: effectId});
@@ -495,14 +491,10 @@
             textStartOnClick: 'On Click',
             textStartWithPrevious: 'With Previous',
             textStartAfterPrevious: 'After Previous',
-<<<<<<< HEAD
             textOnClickSequence: 'On Click Sequence',
             textOnClickOf: 'On Click of',
-            textNone: 'None'
-=======
             textNone: 'None',
             textMoreEffects: 'Show More Effects'
->>>>>>> 920d8a5b
         }
     }()), PE.Views.Animation || {}));
 
