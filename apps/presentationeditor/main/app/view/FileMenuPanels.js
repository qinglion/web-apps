/*
 * (c) Copyright Ascensio System SIA 2010-2024
 *
 * This program is a free software product. You can redistribute it and/or
 * modify it under the terms of the GNU Affero General Public License (AGPL)
 * version 3 as published by the Free Software Foundation. In accordance with
 * Section 7(a) of the GNU AGPL its Section 15 shall be amended to the effect
 * that Ascensio System SIA expressly excludes the warranty of non-infringement
 * of any third-party rights.
 *
 * This program is distributed WITHOUT ANY WARRANTY; without even the implied
 * warranty of MERCHANTABILITY or FITNESS FOR A PARTICULAR  PURPOSE. For
 * details, see the GNU AGPL at: http://www.gnu.org/licenses/agpl-3.0.html
 *
 * You can contact Ascensio System SIA at 20A-6 Ernesta Birznieka-Upish
 * street, Riga, Latvia, EU, LV-1050.
 *
 * The  interactive user interfaces in modified source and object code versions
 * of the Program must display Appropriate Legal Notices, as required under
 * Section 5 of the GNU AGPL version 3.
 *
 * Pursuant to Section 7(b) of the License you must retain the original Product
 * logo when distributing the program. Pursuant to Section 7(e) we decline to
 * grant you any rights under trademark law for use of our trademarks.
 *
 * All the Product's GUI elements, including illustrations and icon sets, as
 * well as technical writing content are licensed under the terms of the
 * Creative Commons Attribution-ShareAlike 4.0 International. See the License
 * terms at http://creativecommons.org/licenses/by-sa/4.0/legalcode
 *
 */
/**
 *    FileMenuPanels.js
 *
 *    Contains views for menu 'File'
 *
 *    Created on 20 February 2014
 *
 */

define([], function () {
    'use strict';

    !PE.Views.FileMenuPanels && (PE.Views.FileMenuPanels = {});

    PE.Views.FileMenuPanels.ViewSaveAs = Common.UI.BaseView.extend({
        el: '#panel-saveas',
        menu: undefined,

        formats: [[
            {name: 'PPTX',  imgCls: 'pptx',  type: Asc.c_oAscFileType.PPTX},
            {name: 'PPSX',  imgCls: 'ppsx',  type: Asc.c_oAscFileType.PPSX},
            {name: 'PDF',   imgCls: 'pdf',   type: Asc.c_oAscFileType.PDF},
            {name: 'ODP',   imgCls: 'odp',   type: Asc.c_oAscFileType.ODP}
        ],[
            {name: 'POTX',  imgCls: 'potx',   type: Asc.c_oAscFileType.POTX},
            {name: 'PPTM',  imgCls: 'pptm',  type: Asc.c_oAscFileType.PPTM},
            {name: 'PDFA',  imgCls: 'pdfa',  type: Asc.c_oAscFileType.PDFA},
            {name: 'OTP',   imgCls: 'otp',   type: Asc.c_oAscFileType.OTP}
        ], [
            {name: 'JPG',   imgCls: 'jpg',  type: Asc.c_oAscFileType.JPG},
            {name: 'PNG',   imgCls: 'png',  type: Asc.c_oAscFileType.PNG}
        ]],


        template: _.template([
            '<div class="content-container">',
                '<div class="header"><%= header %></div>',
                '<div class="format-items">',
                    '<% _.each(rows, function(row) { %>',
                        '<% _.each(row, function(item) { %>',
                            '<% if (item.type!==Asc.c_oAscFileType.PPTM || fileType=="pptm") { %>',
                                '<div class="format-item float-left"><div class="btn-doc-format" format="<%= item.type %>" data-hint="2" data-hint-direction="left-top" data-hint-offset="4, 4">',
                                    '<div class ="svg-format-<%= item.imgCls %>"></div>',
                                '</div></div>',
                            '<% } %>',
                        '<% }) %>',
                        '<div class="divider"></div>',
                    '<% }) %>',
                '</div>',
            '</div>'
        ].join('')),

        initialize: function(options) {
            Common.UI.BaseView.prototype.initialize.call(this,arguments);

            this.menu = options.menu;
            this.fileType = options.fileType;

            Common.NotificationCenter.on({
                'window:resize': _.bind(function() {
                    var divided = Common.Utils.innerWidth() >= this.maxWidth;
                    if (this.isDivided !== divided) {
                        this.$el.find('.divider').css('width', divided ? '100%' : '0');
                        this.isDivided = divided;
                    }
                }, this)
            });
        },

        render: function() {
            this.$el.html(this.template({rows:this.formats,
                fileType: (this.fileType || 'pptx').toLowerCase(),
                header: /*this.textDownloadAs*/ Common.Locale.get('btnDownloadCaption', {name:'PE.Views.FileMenu', default:this.textDownloadAs})}));
            $('.btn-doc-format',this.el).on('click', _.bind(this.onFormatClick,this));

            if (_.isUndefined(this.scroller)) {
                this.scroller = new Common.UI.Scroller({
                    el: this.$el,
                    suppressScrollX: true,
                    alwaysVisibleY: true
                });
            }

            var itemWidth = 70 + 24, // width + margin
                maxCount = 0;
            this.formats.forEach(_.bind(function (item, index) {
                var count = item.length;
                if (count > maxCount) {
                    maxCount = count;
                }
            }, this));
            this.maxWidth = $('#file-menu-panel .panel-menu').outerWidth() + 20 + 10 + itemWidth * maxCount; // menu + left padding + margin

            if (Common.Utils.innerWidth() >= this.maxWidth) {
                this.$el.find('.divider').css('width', '100%');
                this.isDivided = true;
            }

            return this;
        },

        show: function() {
            Common.UI.BaseView.prototype.show.call(this,arguments);
            this.scroller && this.scroller.update();
        },

        onFormatClick: function(e) {
            var type = e.currentTarget.attributes['format'];
            if (!_.isUndefined(type) && this.menu) {
                this.menu.fireEvent('saveas:format', [this.menu, parseInt(type.value)]);
            }
        },

        textDownloadAs: "Download as"
    });

    PE.Views.FileMenuPanels.ViewSaveCopy = Common.UI.BaseView.extend({
        el: '#panel-savecopy',
        menu: undefined,

        formats: [[
            {name: 'PPTX',  imgCls: 'pptx',  type: Asc.c_oAscFileType.PPTX, ext: '.pptx'},
            {name: 'PPSX',  imgCls: 'ppsx',  type: Asc.c_oAscFileType.PPSX, ext: '.ppsx'},
            {name: 'PDF',   imgCls: 'pdf',   type: Asc.c_oAscFileType.PDF, ext: '.pdf'},
            {name: 'ODP',   imgCls: 'odp',   type: Asc.c_oAscFileType.ODP, ext: '.odp'}
        ],[
            {name: 'POTX',  imgCls: 'potx',   type: Asc.c_oAscFileType.POTX, ext: '.potx'},
            {name: 'PPTM',  imgCls: 'pptm',  type: Asc.c_oAscFileType.PPTM, ext: '.pptm'},
            {name: 'PDFA',  imgCls: 'pdfa',  type: Asc.c_oAscFileType.PDFA, ext: '.pdf'},
            {name: 'OTP',   imgCls: 'otp',   type: Asc.c_oAscFileType.OTP, ext: '.otp'}
        ], [
            {name: 'JPG',   imgCls: 'jpg',  type: Asc.c_oAscFileType.JPG, ext: '.zip'},
            {name: 'PNG',   imgCls: 'png',  type: Asc.c_oAscFileType.PNG, ext: '.zip'}
        ]],

        template: _.template([
            '<div class="content-container">',
                '<div class="header"><%= header %></div>',
                '<div class="format-items">',
                    '<% _.each(rows, function(row) { %>',
                        '<% _.each(row, function(item) { %>',
                            '<% if (item.type!==Asc.c_oAscFileType.PPTM || fileType=="pptm") { %>',
                                '<div class="format-item float-left"><div class="btn-doc-format" format="<%= item.type %>" format-ext="<%= item.ext %>" data-hint="2" data-hint-direction="left-top" data-hint-offset="4, 4">',
                                    '<div class ="svg-format-<%= item.imgCls %>"></div>',
                                '</div></div>',
                            '<% } %>',
                        '<% }) %>',
                        '<div class="divider"></div>',
                    '<% }) %>',
                '</div>',
            '</div>'
        ].join('')),

        initialize: function(options) {
            Common.UI.BaseView.prototype.initialize.call(this,arguments);

            this.menu = options.menu;
            this.fileType = options.fileType;

            Common.NotificationCenter.on({
                'window:resize': _.bind(function() {
                    var divided = Common.Utils.innerWidth() >= this.maxWidth;
                    if (this.isDivided !== divided) {
                        this.$el.find('.divider').css('width', divided ? '100%' : '0');
                        this.isDivided = divided;
                    }
                }, this)
            });
        },

        render: function() {
            this.$el.html(this.template({rows:this.formats,
                fileType: (this.fileType || 'pptx').toLowerCase(),
                header: /*this.textSaveCopyAs*/ Common.Locale.get('btnSaveCopyAsCaption', {name:'PE.Views.FileMenu', default:this.textSaveCopyAs})}));
            $('.btn-doc-format',this.el).on('click', _.bind(this.onFormatClick,this));

            if (_.isUndefined(this.scroller)) {
                this.scroller = new Common.UI.Scroller({
                    el: this.$el,
                    suppressScrollX: true,
                    alwaysVisibleY: true
                });
            }

            var itemWidth = 70 + 24, // width + margin
                maxCount = 0;
            this.formats.forEach(_.bind(function (item, index) {
                var count = item.length;
                if (count > maxCount) {
                    maxCount = count;
                }
            }, this));
            this.maxWidth = $('#file-menu-panel .panel-menu').outerWidth() + 20 + 10 + itemWidth * maxCount; // menu + left padding + margin

            if (Common.Utils.innerWidth() >= this.maxWidth) {
                this.$el.find('.divider').css('width', '100%');
                this.isDivided = true;
            }

            return this;
        },

        show: function() {
            Common.UI.BaseView.prototype.show.call(this,arguments);
            this.scroller && this.scroller.update();
        },

        onFormatClick: function(e) {
            var type = e.currentTarget.attributes['format'],
                ext = e.currentTarget.attributes['format-ext'];
            if (!_.isUndefined(type) && !_.isUndefined(ext) && this.menu) {
                this.menu.fireEvent('savecopy:format', [this.menu, parseInt(type.value), ext.value]);
            }
        },

        textSaveCopyAs: "Save Copy as"
    });

    PE.Views.FileMenuPanels.Settings = Common.UI.BaseView.extend(_.extend({
        el: '#panel-settings',
        menu: undefined,

        template: _.template([
        '<div class="flex-settings">',
            '<div class="header"><%= scope.txtAdvancedSettings %></div>',
            '<table><tbody>',
                '<tr class="editsave">',
                    '<td colspan="2" class="group-name top"><label><%= scope.txtEditingSaving %></label></td>',
                '</tr>',
                '<tr class="autosave">',
                    '<td colspan="2"><span id="fms-chb-autosave"></span></td>',
                '</tr>',
                '<tr class="forcesave">',
                    '<td colspan="2" class="right"><span id="fms-chb-forcesave"></span></td>',
                '</tr>',
                '<tr class="edit">',
                    '<td colspan="2"><div id="fms-chb-paste-settings"></div></td>',
                '</tr>',
                '<tr class ="editsave divider-group"></tr>',
                '<tr class="coauth changes">',
                    '<td colspan="2" class="group-name"><label><%= scope.txtCollaboration %></label></td>',
                '</tr>',
                '<tr class="coauth changes">',
                    '<td colspan="2" class="subgroup-name"><label><%= scope.strCoAuthMode %></label></td>',
                '</tr>',
                '<tr class="coauth changes">',
                    '<td colspan="2"><div style="display: flex;" role="radiogroup" aria-owns="fms-rb-coauth-mode-strict">',
                        '<div id="fms-rb-coauth-mode-fast"></div>',
                        '<span style ="display: flex; flex-direction: column;"><label><%= scope.strFast %></label>',
                        '<label class="comment-text"><%= scope.txtFastTip %></label></span>',
                    '</div></td>',
                '</tr>',
                '<tr class="coauth changes">',
                    '<td colspan="2"><div style="display: flex;">',
                        '<div id="fms-rb-coauth-mode-strict"></div>',
                        '<span style ="display: flex; flex-direction: column;"><label><%= scope.strStrict %></label>',
                        '<label class="comment-text"><%= scope.txtStrictTip %></label></span>',
                    '</div></td>',
                '</tr>',
                '<tr class ="coauth changes divider-group"></tr>',
                '<tr class="live-viewer">',
                    '<td colspan="2" class="group-name"><label><%= scope.txtCollaboration %></label></td>',
                '</tr>',
                '<tr class="live-viewer">',
                    '<td colspan="2"><div id="fms-chb-live-viewer"></div></td>',
                '</tr>',
                '<tr class ="live-viewer divider-group"></tr>',
                '<tr class="edit">',
                    '<td colspan="2" class="group-name"><label><%= scope.txtProofing %></label></td>',
                '</tr>',
                '<tr class="edit spellcheck">',
                    '<td colspan="2"><div id="fms-chb-spell-check"></div></td>',
                '</tr>',
                '<tr class="edit spellcheck">',
                    '<td colspan="2"><span id="fms-chb-ignore-uppercase-words"></span></td>',
                '</tr>',
                '<tr class="edit spellcheck">',
                    '<td colspan="2"><span id="fms-chb-ignore-numbers-words"></span></td>',
                '</tr>',
                '<tr class="edit">',
                    '<td colspan="2"><button type="button" class="btn btn-text-default" id="fms-btn-auto-correct" style="width:auto; display: inline-block;padding-right: 10px;padding-left: 10px;" data-hint="2" data-hint-direction="bottom" data-hint-offset="medium"><%= scope.txtAutoCorrect %></button></div></td>',
                '</tr>',
                '<tr class ="edit divider-group"></tr>',
                '<tr>',
                    '<td colspan="2" class="group-name"><label><%= scope.txtAppearance %></label></td>',
                '</tr>',
                '<tr class="themes">',
                    '<td><label><%= scope.strTheme %></label></td>',
                    '<td><span id="fms-cmb-theme"></span></td>',
                '</tr>',
                '<tr class="tab-style">',
                    '<td><label><%= scope.strTabStyle %></label></td>',
                    '<td><div id="fms-cmb-tab-style"></div></td>',
                '</tr>',
                '<tr class="tab-background">',
                    '<td colspan="2"><div id="fms-chb-tab-background"></div></td>',
                '</tr>',
                '<tr class ="edit divider-group"></tr>',
                '<tr>',
                    '<td colspan="2" class="group-name"><label><%= scope.txtWorkspace %></label></td>',
                    '</tr>',
                '<tr>',
                    '<td colspan="2"><div id="fms-chb-scrn-reader"></div></td>',
                '</tr>',
                '<tr class="edit">',
                    '<td colspan="2"><span id="fms-chb-align-guides"></span></td>',
                '</tr>',
                '<tr>',
                    '<td colspan="2"><div id="fms-chb-use-alt-key"></div></td>',
                '</tr>',
                '<tr class="tab-background">',
                    '<td colspan="2"><div id="fms-chb-tab-background"></div></td>',
                '</tr>',
                /*'<tr class="quick-print">',
                    '<td colspan="2"><div style="display: flex;"><div id="fms-chb-quick-print"></div>',
                        '<span style ="display: flex; flex-direction: column;"><label><%= scope.txtQuickPrint %></label>',
                        '<label class="comment-text"><%= scope.txtQuickPrintTip %></label></span></div>',
                    '</td>',
                '</tr>',*/
                '<tr class="edit quick-access">',
                    '<td colspan="2"><button type="button" class="btn btn-text-default" id="fms-btn-customize-quick-access" style="width:auto;display:inline-block;padding-right:10px;padding-left:10px;" data-hint="2" data-hint-direction="bottom" data-hint-offset="medium"><%= scope.txtCustomizeQuickAccess %></button></div></td>',
                '</tr>',
                '<tr class="edit">',
                    '<td><label><%= scope.strUnit %></label></td>',
                    '<td><span id="fms-cmb-unit"></span></td>',
                '</tr>',
                '<tr>',
                    '<td><label><%= scope.strZoom %></label></td>',
                    '<td><div id="fms-cmb-zoom" class="input-group-nr"></div></td>',
                '</tr>',
                '<tr>',
                    '<td><label><%= scope.strFontRender %></label></td>',
                    '<td><span id="fms-cmb-font-render"></span></td>',
                '</tr>',
                '<tr class="macros">',
                    '<td><label><%= scope.strMacrosSettings %></label></td>',
                    '<td><div><div id="fms-cmb-macros"></div></div></td>',
                '</tr>',
                '<tr class ="divider-group"></tr>',
                '<tr class="fms-btn-apply">',
                    '<td style="padding-top:15px; padding-bottom: 15px;"><button class="btn normal dlg-btn primary" data-hint="2" data-hint-direction="bottom" data-hint-offset="medium"><%= scope.okButtonText %></button></td>',
                    '<td></td>',
                '</tr>',
            '</tbody></table>',
        '</div>',
        '<div class="fms-flex-apply hidden">',
            '<table style="margin: 10px 20px;"><tbody>',
                '<tr>',
                    '<td><button class="btn normal dlg-btn primary" data-hint="2" data-hint-direction="bottom" data-hint-offset="big"><%= scope.okButtonText %></button></td>',
                    '<td></td>',
                '</tr>',
            '</tbody></table>',
        '</div>'
        ].join('')),

        initialize: function(options) {
            Common.UI.BaseView.prototype.initialize.call(this,arguments);

            this.menu = options.menu;
        },

        render: function(node) {
            var me = this;
            var $markup = $(this.template({scope: this}));

            this.chSpell = new Common.UI.CheckBox({
                el: $markup.findById('#fms-chb-spell-check'),
                labelText: this.txtSpellCheck,
                dataHint: '2',
                dataHintDirection: 'left',
                dataHintOffset: 'small'
            }).on('change', function(field, newValue, oldValue, eOpts){
                me.chIgnoreUppercase.setDisabled(field.getValue()!=='checked');
                me.chIgnoreNumbers.setDisabled(field.getValue()!=='checked');
            });

            this.chIgnoreUppercase = new Common.UI.CheckBox({
                el: $markup.findById('#fms-chb-ignore-uppercase-words'),
                labelText: this.strIgnoreWordsInUPPERCASE,
                dataHint: '2',
                dataHintDirection: 'left',
                dataHintOffset: 'small'
            });

            this.chIgnoreNumbers = new Common.UI.CheckBox({
                el: $markup.findById('#fms-chb-ignore-numbers-words'),
                labelText: this.strIgnoreWordsWithNumbers,
                dataHint: '2',
                dataHintDirection: 'left',
                dataHintOffset: 'small'
            });

            this.chUseAltKey = new Common.UI.CheckBox({
                el: $markup.findById('#fms-chb-use-alt-key'),
                labelText: Common.Utils.isMac ? this.txtUseOptionKey : this.txtUseAltKey,
                dataHint: '2',
                dataHintDirection: 'left',
                dataHintOffset: 'small'
            });
            (Common.Utils.isIE || Common.Utils.isMac && Common.Utils.isGecko) && this.chUseAltKey.$el.parent().parent().hide();

            this.chScreenReader = new Common.UI.CheckBox({
                el: $markup.findById('#fms-chb-scrn-reader'),
                labelText: this.txtScreenReader,
                dataHint: '2',
                dataHintDirection: 'left',
                dataHintOffset: 'small'
            });

            this.cmbZoom = new Common.UI.ComboBox({
                el          : $markup.findById('#fms-cmb-zoom'),
                style       : 'width: 160px;',
                editable    : false,
                restoreMenuHeightAndTop: true,
                cls         : 'input-group-nr',
                menuStyle   : 'min-width:100%; max-height: 157px;',
                data        : [
                    { value: -3, displayValue: this.txtLastUsed },
                    { value: -1, displayValue: this.txtFitSlide },
                    { value: -2, displayValue: this.txtFitWidth },
                    { value: 50, displayValue: "50%" },
                    { value: 60, displayValue: "60%" },
                    { value: 70, displayValue: "70%" },
                    { value: 80, displayValue: "80%" },
                    { value: 90, displayValue: "90%" },
                    { value: 100, displayValue: "100%" },
                    { value: 110, displayValue: "110%" },
                    { value: 120, displayValue: "120%" },
                    { value: 150, displayValue: "150%" },
                    { value: 175, displayValue: "175%" },
                    { value: 200, displayValue: "200%" },
                    { value: 300, displayValue: "300%" },
                    { value: 400, displayValue: "400%" },
                    { value: 500, displayValue: "500%" }
                ],
                dataHint: '2',
                dataHintDirection: 'bottom',
                dataHintOffset: 'big'
            });

            this.rbCoAuthModeFast = new Common.UI.RadioBox({
                el          : $markup.findById('#fms-rb-coauth-mode-fast'),
                name        : 'coauth-mode',
                dataHint    : '2',
                dataHintDirection: 'left',
                dataHintOffset: 'small',
                ariaLabel: this.strFast + ' ' + this.txtFastTip
            }).on('change', function (field, newValue, eOpts) {
                newValue && me.chAutosave.setValue(1);
            });
            this.rbCoAuthModeFast.$el.parent().on('click', function (){me.rbCoAuthModeFast.setValue(true);});

            this.rbCoAuthModeStrict = new Common.UI.RadioBox({
                el          : $markup.findById('#fms-rb-coauth-mode-strict'),
                name        : 'coauth-mode',
                dataHint    : '2',
                dataHintDirection: 'left',
                dataHintOffset: 'small',
                ariaLabel: this.strStrict + ' ' + this.txtStrictTip
            });
            this.rbCoAuthModeStrict.$el.parent().on('click', function (){me.rbCoAuthModeStrict.setValue(true);});

            this.chLiveViewer = new Common.UI.CheckBox({
                el: $markup.findById('#fms-chb-live-viewer'),
                labelText: this.strShowOthersChanges,
                dataHint: '2',
                dataHintDirection: 'left',
                dataHintOffset: 'small'
            });

            this.chAutosave = new Common.UI.CheckBox({
                el: $markup.findById('#fms-chb-autosave'),
                labelText: this.textAutoSave,
                dataHint: '2',
                dataHintDirection: 'left',
                dataHintOffset: 'small'
            }).on('change', function(field, newValue, oldValue, eOpts){
                if (field.getValue()!=='checked' && me.rbCoAuthModeFast.getValue()) {
                    me.rbCoAuthModeStrict.setValue(1);
                }
            });

            this.chForcesave = new Common.UI.CheckBox({
                el: $markup.findById('#fms-chb-forcesave'),
                labelText: this.textForceSave,
                dataHint: '2',
                dataHintDirection: 'left',
                dataHintOffset: 'small'
            });

            this.chAlignGuides = new Common.UI.CheckBox({
                el: $markup.findById('#fms-chb-align-guides'),
                labelText: this.textAlignGuides,
                dataHint: '2',
                dataHintDirection: 'left',
                dataHintOffset: 'small'
            });

            var itemsTemplate =
                _.template([
                    '<% _.each(items, function(item) { %>',
                    '<li id="<%= item.id %>" data-value="<%= item.value %>" <% if (item.value === "custom") { %> class="border-top" style="margin-top: 5px;padding-top: 5px;" <% } %> ><a tabindex="-1" type="menuitem" <% if (typeof(item.checked) !== "undefined" && item.checked) { %> class="checked" <% } %> ><%= scope.getDisplayValue(item) %></a></li>',
                    '<% }); %>'
                ].join(''));
            this.cmbFontRender = new Common.UI.ComboBox({
                el          : $markup.findById('#fms-cmb-font-render'),
                style       : 'width: 160px;',
                editable    : false,
                restoreMenuHeightAndTop: true,
                menuStyle   : 'min-width:100%;',
                cls         : 'input-group-nr',
                itemsTemplate: itemsTemplate,
                data        : [
                    { value: Asc.c_oAscFontRenderingModeType.hintingAndSubpixeling, displayValue: this.txtWin },
                    { value: Asc.c_oAscFontRenderingModeType.noHinting, displayValue: this.txtMac },
                    { value: Asc.c_oAscFontRenderingModeType.hinting, displayValue: this.txtNative },
                    { value: 'custom', displayValue: this.txtCacheMode }
                ],
                dataHint: '2',
                dataHintDirection: 'bottom',
                dataHintOffset: 'big'
            });
            this.cmbFontRender.on('selected', _.bind(this.onFontRenderSelected, this));

            this.cmbUnit = new Common.UI.ComboBox({
                el          : $markup.findById('#fms-cmb-unit'),
                style       : 'width: 160px;',
                editable    : false,
                restoreMenuHeightAndTop: true,
                menuStyle   : 'min-width:100%;',
                cls         : 'input-group-nr',
                data        : [
                    { value: Common.Utils.Metric.c_MetricUnits['cm'], displayValue: this.txtCm },
                    { value: Common.Utils.Metric.c_MetricUnits['pt'], displayValue: this.txtPt },
                    { value: Common.Utils.Metric.c_MetricUnits['inch'], displayValue: this.txtInch }
                ],
                dataHint: '2',
                dataHintDirection: 'bottom',
                dataHintOffset: 'big'
            });

            this.cmbMacros = new Common.UI.ComboBox({
                el          : $markup.findById('#fms-cmb-macros'),
                style       : 'width: 160px;',
                editable    : false,
                restoreMenuHeightAndTop: true,
                menuStyle   : 'min-width:100%;',
                cls         : 'input-group-nr',
                data        : [
                    { value: 2, displayValue: this.txtStopMacros, descValue: this.txtStopMacrosDesc },
                    { value: 0, displayValue: this.txtWarnMacros, descValue: this.txtWarnMacrosDesc },
                    { value: 1, displayValue: this.txtRunMacros, descValue: this.txtRunMacrosDesc }
                ],
                itemsTemplate: _.template([
                    '<% _.each(items, function(item) { %>',
                    '<li id="<%= item.id %>" data-value="<%- item.value %>"><a tabindex="-1" type="menuitem" style ="display: flex; flex-direction: column;">',
                    '<label class="font-weight-bold"><%= scope.getDisplayValue(item) %></label><label><%= item.descValue %></label></a></li>',
                    '<% }); %>'
                ].join('')),
                dataHint: '2',
                dataHintDirection: 'bottom',
                dataHintOffset: 'big'
            }).on('selected', function(combo, record) {
                me.lblMacrosDesc.text(record.descValue);
            });
            this.lblMacrosDesc = $markup.findById('#fms-lbl-macros');

            this.chPaste = new Common.UI.CheckBox({
                el: $markup.findById('#fms-chb-paste-settings'),
                labelText: this.strPasteButton,
                dataHint: '2',
                dataHintDirection: 'left',
                dataHintOffset: 'small'
            });

            this.btnAutoCorrect = new Common.UI.Button({
                el: $markup.findById('#fms-btn-auto-correct')
            });
            this.btnAutoCorrect.on('click', _.bind(this.autoCorrect, this));

            this.btnCustomizeQuickAccess = new Common.UI.Button({
                el: $markup.findById('#fms-btn-customize-quick-access')
            });
            this.btnCustomizeQuickAccess.on('click', _.bind(this.customizeQuickAccess, this));

            this.cmbTheme = new Common.UI.ComboBox({
                el          : $markup.findById('#fms-cmb-theme'),
                style       : 'width: 160px;',
                editable    : false,
                restoreMenuHeightAndTop: true,
                menuStyle   : 'min-width:100%;',
                cls         : 'input-group-nr',
                dataHint    : '2',
                dataHintDirection: 'bottom',
                dataHintOffset: 'big'
            });

<<<<<<< HEAD
            this.chTabBack = new Common.UI.CheckBox({
                el: $markup.findById('#fms-chb-tab-background'),
                labelText: this.txtTabBack,
=======
            this.cmbTabStyle = new Common.UI.ComboBox({
                el          : $markup.findById('#fms-cmb-tab-style'),
                style       : 'width: 160px;',
                menuStyle   : 'min-width:100%;',
                editable    : false,
                restoreMenuHeightAndTop: true,
                cls         : 'input-group-nr',
                data        : [
                    {value: 'fill', displayValue: this.textFill},
                    {value: 'line', displayValue: this.textLine}
                ],
                dataHint: '2',
                dataHintDirection: 'bottom',
                dataHintOffset: 'big'
            });

            this.chRTL = new Common.UI.CheckBox({
                el: $markup.findById('#fms-chb-rtl-ui'),
                labelText: this.strRTLSupport,
>>>>>>> fae71475
                dataHint: '2',
                dataHintDirection: 'left',
                dataHintOffset: 'small'
            });

            this.chTabBack = new Common.UI.CheckBox({
                el: $markup.findById('#fms-chb-tab-background'),
                labelText: this.txtTabBack,
                dataHint: '2',
                dataHintDirection: 'left',
                dataHintOffset: 'small'
            });

            $markup.find('.btn.primary').each(function(index, el){
                (new Common.UI.Button({
                    el: $(el)
                })).on('click', _.bind(me.applySettings, me));
            });

            /*this.chQuickPrint = new Common.UI.CheckBox({
                el: $markup.findById('#fms-chb-quick-print'),
                labelText: '',
                dataHint: '2',
                dataHintDirection: 'left',
                dataHintOffset: 'small'
            });
            this.chQuickPrint.$el.parent().on('click', function (){
                me.chQuickPrint.setValue(!me.chQuickPrint.isChecked());
            });*/

            this.pnlSettings = $markup.find('.flex-settings').addBack().filter('.flex-settings');
            this.pnlApply = $markup.find('.fms-flex-apply').addBack().filter('.fms-flex-apply');
            this.pnlTable = this.pnlSettings.find('table');
            this.trApply = $markup.find('.fms-btn-apply');

            this.$el = $(node).html($markup);

            if (_.isUndefined(this.scroller)) {
                this.scroller = new Common.UI.Scroller({
                    el: this.pnlSettings,
                    suppressScrollX: true,
                    alwaysVisibleY: true
                });
            }

            Common.NotificationCenter.on({
                'window:resize': function() {
                    me.isVisible() && me.updateScroller();
                }
            });

            return this;
        },

        show: function() {
            Common.UI.BaseView.prototype.show.call(this,arguments);

            this.updateSettings();
            this.updateScroller();
        },

        updateScroller: function() {
            if (this.scroller) {
                Common.UI.Menu.Manager.hideAll();
                var scrolled = this.$el.height() < this.pnlTable.parent().height() + 25 + this.pnlApply.height();
                this.pnlApply.toggleClass('hidden', !scrolled);
                this.trApply.toggleClass('hidden', scrolled);
                this.pnlSettings.css('overflow', scrolled ? 'hidden' : 'visible');
                this.scroller.update();
                this.pnlSettings.toggleClass('bordered', this.scroller.isVisible());
                this.cmbZoom.options.menuAlignEl = scrolled ? this.pnlSettings : null;
                this.cmbUnit.options.menuAlignEl = scrolled ? this.pnlSettings : null;
                this.cmbFontRender.options.menuAlignEl = scrolled ? this.pnlSettings : null;
                this.cmbTheme.options.menuAlignEl = scrolled ? this.pnlSettings : null;
                this.cmbMacros.options.menuAlignEl = scrolled ? this.pnlSettings : null;
                this.cmbTabStyle.options.menuAlignEl = scrolled ? this.pnlSettings : null;
            }
        },

        setMode: function(mode) {
            this.mode = mode;

            var fast_coauth = Common.Utils.InternalSettings.get("pe-settings-coauthmode");

            $('tr.editsave', this.el)[mode.isEdit || mode.canForcesave ?'show':'hide']();
            $('tr.edit', this.el)[mode.isEdit?'show':'hide']();
            $('tr.autosave', this.el)[mode.isEdit && (mode.canChangeCoAuthoring || !fast_coauth) ? 'show' : 'hide']();
            if (this.mode.isDesktopApp && this.mode.isOffline) {
                this.chAutosave.setCaption(this.textAutoRecover);
            }
            $('tr.forcesave', this.el)[mode.canForcesave ? 'show' : 'hide']();
            /** coauthoring begin **/
            $('tr.coauth.changes', this.el)[mode.isEdit && !mode.isOffline && mode.canCoAuthoring && mode.canChangeCoAuthoring ? 'show' : 'hide']();
            /** coauthoring end **/
            $('tr.live-viewer', this.el)[mode.canLiveView && !mode.isOffline && mode.canChangeCoAuthoring ? 'show' : 'hide']();
            $('tr.macros', this.el)[(mode.customization && mode.customization.macros===false) ? 'hide' : 'show']();
            $('tr.spellcheck', this.el)[mode.isEdit && Common.UI.FeaturesManager.canChange('spellcheck') ? 'show' : 'hide']();
            $('tr.quick-print', this.el)[mode.canQuickPrint && !(mode.compactHeader && mode.isEdit) ? 'show' : 'hide']();
<<<<<<< HEAD
            $('tr.tab-background', this.el)[!Common.Utils.isIE && Common.UI.FeaturesManager.canChange('tabBackground', true) ? 'show' : 'hide']();
=======
            $('tr.ui-rtl', this.el)[mode.uiRtl ? 'show' : 'hide']();
            $('tr.tab-background', this.el)[!Common.Utils.isIE && Common.UI.FeaturesManager.canChange('tabBackground', true) ? 'show' : 'hide']();
            $('tr.tab-style', this.el)[Common.UI.FeaturesManager.canChange('tabStyle', true) ? 'show' : 'hide']();
>>>>>>> fae71475
            if ( !Common.UI.Themes.available() ) {
                $('tr.themes, tr.themes + tr.divider', this.el).hide();
            }
            if (mode.compactHeader) {
                $('tr.quick-access', this.el).hide();
            }
        },

        setApi: function(o) {
            this.api = o;
            return this;
        },

        updateSettings: function() {
            if (Common.UI.FeaturesManager.canChange('spellcheck')) {
                this.chSpell.setValue(Common.Utils.InternalSettings.get("pe-settings-spellcheck"));
                this.chIgnoreUppercase.setValue(Common.Utils.InternalSettings.get("pe-spellcheck-ignore-uppercase-words"));
                this.chIgnoreNumbers.setValue(Common.Utils.InternalSettings.get("pe-spellcheck-ignore-numbers-words"));
            }

            this.chUseAltKey.setValue(Common.Utils.InternalSettings.get("pe-settings-show-alt-hints"));
            this.chScreenReader.setValue(Common.Utils.InternalSettings.get("app-settings-screen-reader"));

            var value = Common.Utils.InternalSettings.get("pe-settings-zoom");
            value = (value!==null) ? parseInt(value) : (this.mode.customization && this.mode.customization.zoom ? parseInt(this.mode.customization.zoom) : -1);
            var item = this.cmbZoom.store.findWhere({value: value});
            this.cmbZoom.setValue(item ? parseInt(item.get('value')) : (value>0 ? value+'%' : 100));

            /** coauthoring begin **/
            var fast_coauth = Common.Utils.InternalSettings.get("pe-settings-coauthmode");
            this.rbCoAuthModeFast.setValue(fast_coauth);
            this.rbCoAuthModeStrict.setValue(!fast_coauth);
            /** coauthoring end **/
            this.chLiveViewer.setValue(Common.Utils.InternalSettings.get("pe-settings-coauthmode"));

            value = Common.Utils.InternalSettings.get("pe-settings-fontrender");
            item = this.cmbFontRender.store.findWhere({value: parseInt(value)});
            this.cmbFontRender.setValue(item ? item.get('value') : Asc.c_oAscFontRenderingModeType.hintingAndSubpixeling);
            this._fontRender = this.cmbFontRender.getValue();

            value = Common.Utils.InternalSettings.get("pe-settings-cachemode");
            item = this.cmbFontRender.store.findWhere({value: 'custom'});
            item && value && item.set('checked', !!value);
            item && value && this.cmbFontRender.cmpEl.find('#' + item.get('id') + ' a').addClass('checked');

            value = Common.Utils.InternalSettings.get("pe-settings-unit");
            item = this.cmbUnit.store.findWhere({value: value});
            this.cmbUnit.setValue(item ? parseInt(item.get('value')) : Common.Utils.Metric.getDefaultMetric());
            this._oldUnits = this.cmbUnit.getValue();

            value = Common.Utils.InternalSettings.get("pe-settings-autosave");
            this.chAutosave.setValue(value == 1);

            if (this.mode.canForcesave) {
                this.chForcesave.setValue(Common.Utils.InternalSettings.get("pe-settings-forcesave"));
            }

            this.chAlignGuides.setValue(Common.Utils.InternalSettings.get("pe-settings-showsnaplines"));

            item = this.cmbMacros.store.findWhere({value: Common.Utils.InternalSettings.get("pe-macros-mode")});
            this.cmbMacros.setValue(item ? item.get('value') : 0);
            this.lblMacrosDesc.text(item ? item.get('descValue') : this.txtWarnMacrosDesc);

            this.chPaste.setValue(Common.Utils.InternalSettings.get("pe-settings-paste-button"));
            //this.chQuickPrint.setValue(Common.Utils.InternalSettings.get("pe-settings-quick-print-button"));

            var data = [];
            for (var t in Common.UI.Themes.map()) {
                data.push({value: t, displayValue: Common.UI.Themes.get(t).text});
            }

            if ( data.length ) {
                this.cmbTheme.setData(data);
                item = this.cmbTheme.store.findWhere({value: Common.UI.Themes.currentThemeId()});
                this.cmbTheme.setValue(item ? item.get('value') : Common.UI.Themes.defaultThemeId());
            }
            this.chTabBack.setValue(Common.Utils.InternalSettings.get("settings-tab-background")==='toolbar');
<<<<<<< HEAD
=======
            value = Common.Utils.InternalSettings.get("settings-tab-style");
            item = this.cmbTabStyle.store.findWhere({value: value});
            this.cmbTabStyle.setValue(item ? item.get('value') : 'fill');
>>>>>>> fae71475
        },

        applySettings: function() {
            Common.UI.Themes.setTheme(this.cmbTheme.getValue());
            if (Common.UI.FeaturesManager.canChange('spellcheck') && this.mode.isEdit) {
                Common.localStorage.setItem("pe-settings-spellcheck", this.chSpell.isChecked() ? 1 : 0);
                Common.localStorage.setBool("pe-spellcheck-ignore-uppercase-words", this.chIgnoreUppercase.isChecked());
                Common.localStorage.setBool("pe-spellcheck-ignore-numbers-words", this.chIgnoreNumbers.isChecked());
            }
            Common.localStorage.setItem("pe-settings-show-alt-hints", this.chUseAltKey.isChecked() ? 1 : 0);
            Common.Utils.InternalSettings.set("pe-settings-show-alt-hints", Common.localStorage.getBool("pe-settings-show-alt-hints"));

            Common.localStorage.setItem("pe-settings-zoom", this.cmbZoom.getValue());

            Common.localStorage.setItem("app-settings-screen-reader", this.chScreenReader.isChecked() ? 1 : 0);
            /** coauthoring begin **/
            if (this.mode.isEdit && !this.mode.isOffline && this.mode.canCoAuthoring && this.mode.canChangeCoAuthoring) {
                Common.localStorage.setItem("pe-settings-coauthmode", this.rbCoAuthModeFast.getValue() ? 1 : 0);
            } else if (this.mode.canLiveView && !this.mode.isOffline && this.mode.canChangeCoAuthoring) { // viewer
                Common.localStorage.setItem("pe-settings-view-coauthmode", this.chLiveViewer.isChecked() ? 1 : 0);
            }
            /** coauthoring end **/
            Common.localStorage.setItem("pe-settings-fontrender", this.cmbFontRender.getValue());
            var item = this.cmbFontRender.store.findWhere({value: 'custom'});
            Common.localStorage.setItem("pe-settings-cachemode", item && !item.get('checked') ? 0 : 1);
            Common.localStorage.setItem("pe-settings-unit", this.cmbUnit.getValue());
            if (this.mode.isEdit && (this.mode.canChangeCoAuthoring || !Common.Utils.InternalSettings.get("pe-settings-coauthmode")))
                Common.localStorage.setItem("pe-settings-autosave", this.chAutosave.isChecked() ? 1 : 0);
            if (this.mode.canForcesave)
                Common.localStorage.setItem("pe-settings-forcesave", this.chForcesave.isChecked() ? 1 : 0);

            Common.localStorage.setBool("pe-settings-showsnaplines", this.chAlignGuides.isChecked());

            Common.localStorage.setItem("pe-macros-mode", this.cmbMacros.getValue());
            Common.Utils.InternalSettings.set("pe-macros-mode", this.cmbMacros.getValue());

            Common.localStorage.setItem("pe-settings-paste-button", this.chPaste.isChecked() ? 1 : 0);
            //Common.localStorage.setBool("pe-settings-quick-print-button", this.chQuickPrint.isChecked());
            if (!Common.Utils.isIE && Common.UI.FeaturesManager.canChange('tabBackground', true)) {
<<<<<<< HEAD
                Common.localStorage.setItem("pe-settings-tab-background", this.chTabBack.isChecked() ? 'toolbar' : 'header');
                Common.Utils.InternalSettings.set("settings-tab-background", this.chTabBack.isChecked() ? 'toolbar' : 'header');
            }

=======
                Common.UI.TabStyler.setBackground(this.chTabBack.isChecked() ? 'toolbar' : 'header');
            }
            if (Common.UI.FeaturesManager.canChange('tabStyle', true)) {
                Common.UI.TabStyler.setStyle(this.cmbTabStyle.getValue());
            }
>>>>>>> fae71475
            Common.localStorage.save();

            if (this.menu) {
                this.menu.fireEvent('settings:apply', [this.menu]);

                if (this._oldUnits !== this.cmbUnit.getValue())
                    Common.NotificationCenter.trigger('settings:unitschanged', this);
            }
        },

        onFontRenderSelected: function(combo, record) {
            if (record.value == 'custom') {
                var item = combo.store.findWhere({value: 'custom'});
                item && item.set('checked', !record.checked);
                combo.cmpEl.find('#' + record.id + ' a').toggleClass('checked', !record.checked);
                combo.setValue(this._fontRender);
            }
            this._fontRender = combo.getValue();
        },

        autoCorrect: function() {
            if (this.dlgAutoCorrect && this.dlgAutoCorrect.isVisible()) return;
            this.dlgAutoCorrect = new Common.Views.AutoCorrectDialog({
                api: this.api
            });
            this.dlgAutoCorrect.show();
        },

        customizeQuickAccess: function () {
            if (this.dlgQuickAccess && this.dlgQuickAccess.isVisible()) return;
            this.dlgQuickAccess = new Common.Views.CustomizeQuickAccessDialog({
                showSave: this.mode.showSaveButton,
                showPrint: this.mode.canPrint && this.mode.twoLevelHeader,
                showQuickPrint: this.mode.canQuickPrint && this.mode.twoLevelHeader,
                props: {
                    save: Common.localStorage.getBool('pe-quick-access-save', true),
                    print: Common.localStorage.getBool('pe-quick-access-print', true),
                    quickPrint: Common.localStorage.getBool('pe-quick-access-quick-print', true),
                    undo: Common.localStorage.getBool('pe-quick-access-undo', true),
                    redo: Common.localStorage.getBool('pe-quick-access-redo', true)
                }
            });
            this.dlgQuickAccess.show();
        },

        strZoom: 'Default Zoom Value',
        okButtonText: 'Apply',
        txtFitSlide: 'Fit to Slide',
        txtWin: 'as Windows',
        txtMac: 'as OS X',
        txtNative: 'Native',
        strFontRender: 'Font Hinting',
        strUnit: 'Unit of Measurement',
        txtCm: 'Centimeter',
        txtPt: 'Point',
        textAutoSave: 'Autosave',
        txtAll: 'View All',
        txtLast: 'View Last',
        textAlignGuides: 'Alignment Guides',
        strCoAuthMode: 'Co-editing mode',
        strFast: 'Fast',
        strStrict: 'Strict',
        textAutoRecover: 'Autorecover',
        txtInch: 'Inch',
        txtFitWidth: 'Fit to Width',
        textForceSave: 'Save to Server',
        txtSpellCheck: 'Spell Checking',
        txtCacheMode: 'Default cache mode',
        strMacrosSettings: 'Macros Settings',
        txtWarnMacros: 'Show Notification',
        txtRunMacros: 'Enable All',
        txtStopMacros: 'Disable All',
        txtWarnMacrosDesc: 'Disable all macros with notification',
        txtRunMacrosDesc: 'Enable all macros without notification',
        txtStopMacrosDesc: 'Disable all macros without notification',
        strPasteButton: 'Show Paste Options button when content is pasted',
        txtProofing: 'Proofing',
        strTheme: 'Theme',
        txtThemeLight: 'Light',
        txtThemeDark: 'Dark',
        txtAutoCorrect: 'AutoCorrect options...',
        txtEditingSaving: 'Editing and saving',
        txtCollaboration: 'Collaboration',
        txtWorkspace: 'Workspace',
        txtHieroglyphs: 'Hieroglyphs',
        txtUseAltKey: 'Use Alt key to navigate the user interface using the keyboard',
        txtUseOptionKey: 'Use Option key to navigate the user interface using the keyboard',
        txtFastTip: 'Real-time co-editing. All changes are saved automatically',
        txtStrictTip: 'Use the \'Save\' button to sync the changes you and others make',
        strIgnoreWordsInUPPERCASE: 'Ignore words in UPPERCASE',
        strIgnoreWordsWithNumbers: 'Ignore words with numbers',
        strShowOthersChanges: 'Show changes from other users',
        txtAdvancedSettings: 'Advanced Settings',
        txtQuickPrint: 'Show the Quick Print button in the editor header',
        txtQuickPrintTip: 'The document will be printed on the last selected or default printer',
        txtLastUsed: 'Last used',
        txtScreenReader: 'Turn on screen reader support',
        txtCustomizeQuickAccess: 'Customize quick access',
<<<<<<< HEAD
        txtTabBack: 'Use toolbar color as tabs background'
=======
        txtTabBack: 'Use toolbar color as tabs background',
        strTabStyle: 'Tab style',
        textFill: 'Fill',
        textLine: 'Line',
        txtAppearance: 'Appearance'
>>>>>>> fae71475
    }, PE.Views.FileMenuPanels.Settings || {}));

    PE.Views.FileMenuPanels.CreateNew = Common.UI.BaseView.extend(_.extend({
        el: '#panel-createnew',
        menu: undefined,

        events: function() {
            return {
                'click .blank-document-btn':_.bind(this._onBlankDocument, this),
                'click .thumb-list .thumb-wrap': _.bind(this._onDocumentTemplate, this)
            };
        },

        template: _.template([
            '<div class="header"><%= scope.txtCreateNew %></div>',
            '<div class="thumb-list">',
                '<% if (blank) { %> ',
                '<div class="blank-document">',
                    '<div class="blank-document-btn" data-hint="2" data-hint-direction="left-top" data-hint-offset="10, 1">',
                        '<div class="btn-blank-format"><div class="svg-format-blank"></div></div>',
                    '</div>',
                    '<div class="title"><%= scope.txtBlank %></div>',
                '</div>',
                '<% } %>',
                '<% _.each(docs, function(item, index) { %>',
                    '<div class="thumb-wrap" template="<%= item.url %>" data-hint="2" data-hint-direction="left-top" data-hint-offset="22, 13">',
                        '<div class="thumb" ',
                        '<%  if (!_.isEmpty(item.image)) {%> ',
                            ' style="background-image: url(<%= item.image %>);">',
                        ' <%} else {' +
                            'print(\"><div class=\'btn-blank-format\'><div class=\'svg-file-template\'></div></div>\")' +
                        ' } %>',
                        '</div>',
                        '<div class="title"><%= Common.Utils.String.htmlEncode(item.title || item.name || "") %></div>',
                    '</div>',
                '<% }) %>',
            '</div>'
        ].join('')),
        
        initialize: function(options) {
            Common.UI.BaseView.prototype.initialize.call(this,arguments);

            this.menu = options.menu;
            this.docs = options.docs;
            this.blank = !!options.blank;
        },

        render: function() {
            this.$el.html(this.template({
                scope: this,
                docs: this.docs,
                blank: this.blank
            }));
            var docs = (this.blank ? [{title: this.txtBlank}] : []).concat(this.docs);
            var thumbsElm= this.$el.find('.thumb-wrap, .blank-document');
            _.each(thumbsElm, function (tmb, index){
                $(tmb).find('.title').tooltip({
                    title       : docs[index].title,
                    placement   : 'cursor'
                });
            });

            if (_.isUndefined(this.scroller)) {
                this.scroller = new Common.UI.Scroller({
                    el: this.$el,
                    suppressScrollX: true,
                    alwaysVisibleY: true
                });
            }

            return this;
        },

        show: function() {
            Common.UI.BaseView.prototype.show.call(this,arguments);
            this.scroller && this.scroller.update();
        },

        _onBlankDocument: function() {
            if ( this.menu )
                this.menu.fireEvent('create:new', [this.menu, 'blank']);
        },

        _onDocumentTemplate: function(e) {
            if ( this.menu )
                this.menu.fireEvent('create:new', [this.menu, e.currentTarget.attributes['template'].value]);
        },

        txtBlank: 'Blank presentation',
        txtCreateNew: 'Create New'
    }, PE.Views.FileMenuPanels.CreateNew || {}));

    PE.Views.FileMenuPanels.DocumentInfo = Common.UI.BaseView.extend(_.extend({
        el: '#panel-info',
        menu: undefined,

        initialize: function(options) {
            Common.UI.BaseView.prototype.initialize.call(this,arguments);
            this.rendered = false;

            this.template = _.template([
                '<table class="main">',
                    '<tbody><td class="header">' + this.txtPresentationInfo + '</td></tbody>',
                    '<tbody>',
                        '<tr><td class="title"><label>' + this.txtCommon + '</label></td></tr>',
                        '<tr>',
                            '<td class="left"><label>' + this.txtPlacement + '</label></td>',
                            '<td class="right"><label id="id-info-placement">-</label></td>',
                        '</tr>',
                        '<tr>',
                            '<td class="left"><label>' + this.txtOwner + '</label></td>',
                            '<td class="right"><label id="id-info-owner">-</label></td>',
                        '</tr>',
                        '<tr>',
                            '<td class="left"><label>' + this.txtUploaded + '</label></td>',
                            '<td class="right"><label id="id-info-uploaded">-</label></td>',
                        '</tr>',
                        '<tr></tr>',
                        '<tr>',
                            '<td class="left"><label>' + this.txtModifyDate + '</label></td>',
                            '<td class="right"><label id="id-info-modify-date"></label></td>',
                        '</tr>',
                        '<tr>',
                            '<td class="left"><label>' + this.txtModifyBy + '</label></td>',
                            '<td class="right"><label id="id-info-modify-by"></label></td>',
                        '</tr>',
                        '<tr>',
                            '<td class="left"><label>' + this.txtCreated + '</label></td>',
                            '<td class="right"><label id="id-info-date"></label></td>',
                        '</tr>',
                        '<tr>',
                            '<td class="left"><label>' + this.txtAppName + '</label></td>',
                            '<td class="right"><label id="id-info-appname"></label></td>',
                        '</tr>',
                    '</tbody>',
                    // '<tr>',
                    //     '<td class="left"><label>' + this.txtEditTime + '</label></td>',
                    //     '<td class="right"><label id="id-info-edittime"></label></td>',
                    // '</tr>',
                    '<tbody class="properties-tab">',
                        '<tr><td class="title"><label>' + this.txtProperties + '</label></td></tr>',
                        '<tr class="author-info">',
                            '<td class="left"><label>' + this.txtAuthor + '</label></td>',
                            '<td class="right"><div id="id-info-author">',
                                '<table>',
                                    '<tr>',
                                        '<td><div id="id-info-add-author"><input type="text" spellcheck="false" class="form-control" placeholder="' +  this.txtAddAuthor +'"></div></td>',
                                    '</tr>',
                                '</table>',
                            '</div></td>',
                        '</tr>',
                        '<tr>',
                            '<td class="left"><label>' + this.txtTitle + '</label></td>',
                            '<td class="right"><div id="id-info-title"></div></td>',
                        '</tr>',
                        '<tr>',
                            '<td class="left"><label>' + this.txtTags + '</label></td>',
                            '<td class="right"><div id="id-info-tags"></div></td>',
                        '</tr>',
                        '<tr>',
                            '<td class="left"><label>' + this.txtSubject + '</label></td>',
                            '<td class="right"><div id="id-info-subject"></div></td>',
                        '</tr>',
                        '<tr>',
                            '<td class="left"><label>' + this.txtComment + '</label></td>',
                            '<td class="right"><div id="id-info-comment"></div></td>',
                        '</tr>',
                    '</tbody>',
                '</table>',
            '<div id="fms-flex-add-property">',
                '<table class="main">',
                    '<tr style="gap: 20px;">',
                        '<td class="left"></td>',
                        '<td class="right">',
                            '<button id="fminfo-btn-add-property" class="btn" data-hint="2" data-hint-direction="bottom" data-hint-offset="big"><span>'+ this.txtAddProperty +'</span></button>',
                        '</td>',
                    '</tr>',
                '</table>',
            '</div>'
            ].join(''));

            this.menu = options.menu;
            this.coreProps = null;
            this.authors = [];
            this._locked = false;
        },

        render: function(node) {
            var me = this;
            var $markup = $(me.template({scope: me}));

            // server info
            this.lblPlacement = $markup.findById('#id-info-placement');
            this.lblOwner = $markup.findById('#id-info-owner');
            this.lblUploaded = $markup.findById('#id-info-uploaded');

            // edited info
            var keyDownBefore = function(input, e){
                if (e.keyCode === Common.UI.Keys.ESC) {
                    var newVal = input._input.val(),
                        oldVal = input.getValue();
                    if (newVal !== oldVal) {
                        input.setValue(oldVal);
                        e.stopPropagation();
                    }
                }
            };

            this.inputTitle = new Common.UI.InputField({
                el          : $markup.findById('#id-info-title'),
                style       : 'width: 200px;',
                placeHolder : this.txtAddText,
                validateOnBlur: false,
                dataHint: '2',
                dataHintDirection: 'left',
                dataHintOffset: 'small'
            }).on('keydown:before', keyDownBefore).on('changed:after', function(_, newValue) {
                me.coreProps.asc_putTitle(newValue);
                me.api.asc_setCoreProps(me.coreProps);
            });

            this.inputTags = new Common.UI.InputField({
                el          : $markup.findById('#id-info-tags'),
                style       : 'width: 200px;',
                placeHolder : this.txtAddText,
                validateOnBlur: false,
                dataHint: '2',
                dataHintDirection: 'left',
                dataHintOffset: 'small'
            }).on('keydown:before', keyDownBefore).on('changed:after', function(_, newValue) {
                me.coreProps.asc_putKeywords(newValue);
                me.api.asc_setCoreProps(me.coreProps);
            });

            this.inputSubject = new Common.UI.InputField({
                el          : $markup.findById('#id-info-subject'),
                style       : 'width: 200px;',
                placeHolder : this.txtAddText,
                validateOnBlur: false,
                dataHint: '2',
                dataHintDirection: 'left',
                dataHintOffset: 'small'
            }).on('keydown:before', keyDownBefore).on('changed:after', function(_, newValue) {
                me.coreProps.asc_putSubject(newValue);
                me.api.asc_setCoreProps(me.coreProps);
            });

            this.inputComment = new Common.UI.InputField({
                el          : $markup.findById('#id-info-comment'),
                style       : 'width: 200px;',
                placeHolder : this.txtAddText,
                validateOnBlur: false,
                dataHint: '2',
                dataHintDirection: 'left',
                dataHintOffset: 'small'
            }).on('keydown:before', keyDownBefore).on('changed:after', function(_, newValue) {
                me.coreProps.asc_putDescription(newValue);
                me.api.asc_setCoreProps(me.coreProps);
            });

            // modify info
            this.lblModifyDate = $markup.findById('#id-info-modify-date');
            this.lblModifyBy = $markup.findById('#id-info-modify-by');

            // creation info
            this.lblDate = $markup.findById('#id-info-date');
            this.lblApplication = $markup.findById('#id-info-appname');
            this.tblAuthor = $markup.findById('#id-info-author table');
            this.trAuthor = $markup.findById('#id-info-add-author').closest('tr');
            this.authorTpl = '<tr><td><div style="display: inline-block;width: 200px;"><input type="text" spellcheck="false" class="form-control" readonly="true" value="{0}" ></div><div class="tool close img-colored" data-hint="2" data-hint-direction="right" data-hint-offset="small"></div></td></tr>';

            this.tblAuthor.on('click', function(e) {
                var btn = $markup.find(e.target);
                if (btn.hasClass('close') && !btn.hasClass('disabled')) {
                    var el = btn.closest('tr'),
                        idx = me.tblAuthor.find('tr').index(el);
                    el.remove();
                    me.authors.splice(idx, 1);
                    me.coreProps.asc_putCreator(me.authors.join(';'));
                    me.api.asc_setCoreProps(me.coreProps);
                    me.updateScroller(true);
                }
            });

            this.inputAuthor = new Common.UI.InputField({
                el          : $markup.findById('#id-info-add-author'),
                style       : 'width: 200px;',
                validateOnBlur: false,
                placeHolder: this.txtAddAuthor,
                dataHint: '2',
                dataHintDirection: 'left',
                dataHintOffset: 'small'
            }).on('changed:after', function(input, newValue, oldValue, e) {
                if (newValue == oldValue) return;

                var val = newValue.trim();
                if (!!val && val !== oldValue.trim()) {
                    var isFromApply = e && e.relatedTarget && (e.relatedTarget.id == 'fminfo-btn-apply');
                    val.split(/\s*[,;]\s*/).forEach(function(item){
                        var str = item.trim();
                        if (str) {
                            me.authors.push(item);
                            if (!isFromApply) {
                                var div = $(Common.Utils.String.format(me.authorTpl, Common.Utils.String.htmlEncode(str)));
                                me.trAuthor.before(div);
                                me.updateScroller();
                            }
                        }
                    });
                    !isFromApply && me.inputAuthor.setValue('');
                }

                me.coreProps.asc_putCreator(me.authors.join(';'));
                me.api.asc_setCoreProps(me.coreProps);
            }).on('keydown:before', keyDownBefore);

            this.btnAddProperty = new Common.UI.Button({
                el: $markup.findById('#fminfo-btn-add-property')
            });
            this.btnAddProperty.on('click', _.bind(this.onAddPropertyClick, this));

            this.rendered = true;

            this.updateInfo(this.doc);

            this.$el = $(node).html($markup);
            if (_.isUndefined(this.scroller)) {
                this.scroller = new Common.UI.Scroller({
                    el: this.$el,
                    alwaysVisibleY: true
                });
            }

            Common.NotificationCenter.on({
                'window:resize': function() {
                    me.isVisible() && me.updateScroller();
                }
            });

            return this;
        },

        show: function() {
            Common.UI.BaseView.prototype.show.call(this,arguments);

            this.updateFileInfo();
            this.scroller && this.scroller.scrollTop(0);
            this.updateScroller();
        },

        hide: function() {
            Common.UI.BaseView.prototype.hide.call(this,arguments);
        },

        updateScroller: function(destroy) {
            if (this.scroller) {
                this.scroller.update(destroy ? {} : undefined);
            }
        },

        updateInfo: function(doc) {
            this.doc = doc;
            if (!this.rendered)
                return;

            var visible = false;
            doc = doc || {};
            if (doc.info) {
                // server info
                if (doc.info.folder )
                    this.lblPlacement.text( doc.info.folder );
                visible = this._ShowHideInfoItem(this.lblPlacement, doc.info.folder!==undefined && doc.info.folder!==null) || visible;
                var value = doc.info.owner;
                if (value)
                    this.lblOwner.text(value);
                visible = this._ShowHideInfoItem(this.lblOwner, !!value) || visible;
                value = doc.info.uploaded;
                if (value)
                    this.lblUploaded.text(value);
                visible = this._ShowHideInfoItem(this.lblUploaded, !!value) || visible;
            } else
                this._ShowHideDocInfo(false);
            $('tr.divider.general', this.el)[visible?'show':'hide']();

            var appname = (this.api) ? this.api.asc_getAppProps() : null;
            if (appname) {
                appname = (appname.asc_getApplication() || '') + (appname.asc_getAppVersion() ? ' ' : '') + (appname.asc_getAppVersion() || '');
                this.lblApplication.text(appname);
            }
            this._ShowHideInfoItem(this.lblApplication, !!appname);

            this.coreProps = (this.api) ? this.api.asc_getCoreProps() : null;
            if (this.coreProps) {
                var value = this.coreProps.asc_getCreated();
                this.lblDate.text(this.dateToString(value));
                this._ShowHideInfoItem(this.lblDate, !!value);
            }

            this.renderCustomProperties();
        },

        updateFileInfo: function() {
            if (!this.rendered)
                return;

            var me = this,
                props = (this.api) ? this.api.asc_getCoreProps() : null,
                value;

            this.coreProps = props;
            // var app = (this.api) ? this.api.asc_getAppProps() : null;
            // if (app) {
            //     value = app.asc_getTotalTime();
            //     if (value)
            //         this.lblEditTime.text(value + ' ' + this.txtMinutes);
            // }
            // this._ShowHideInfoItem(this.lblEditTime, !!value);

            if (props) {
                var visible = false;
                value = props.asc_getModified();
                this.lblModifyDate.text(this.dateToString(value));
                visible = this._ShowHideInfoItem(this.lblModifyDate, !!value) || visible;
                value = props.asc_getLastModifiedBy();
                if (value)
                    this.lblModifyBy.text(AscCommon.UserInfoParser.getParsedName(value));
                visible = this._ShowHideInfoItem(this.lblModifyBy, !!value) || visible;
                $('tr.divider.modify', this.el)[visible?'show':'hide']();

                value = props.asc_getTitle();
                this.inputTitle.setValue(value || '');
                value = props.asc_getKeywords();
                this.inputTags.setValue(value || '');
                value = props.asc_getSubject();
                this.inputSubject.setValue(value || '');
                value = props.asc_getDescription();
                this.inputComment.setValue(value || '');

                this.inputAuthor.setValue('');
                this.tblAuthor.find('tr:not(:last-of-type)').remove();
                this.authors = [];
                value = props.asc_getCreator();//"123\"\"\"\<\>,456";
                value && value.split(/\s*[,;]\s*/).forEach(function(item) {
                    var div = $(Common.Utils.String.format(me.authorTpl, Common.Utils.String.htmlEncode(item)));
                    me.trAuthor.before(div);
                    me.authors.push(item);
                });
                this.tblAuthor.find('.close').toggleClass('hidden', !this.mode.isEdit);
                !this.mode.isEdit && this._ShowHideInfoItem(this.tblAuthor, !!this.authors.length);
            }
            this.SetDisabled();
        },

        tplCustomProperty: function(name, type, value) {
            if (type === AscCommon.c_oVariantTypes.vtBool) {
                value = value ? this.txtYes : this.txtNo;
            } else if (type === AscCommon.c_oVariantTypes.vtFiletime) {
                value = this.dateToString(new Date(value), true);
            }

            return '<tr data-custom-property>' +
                '<td class="left"><label>' + Common.Utils.String.htmlEncode(name) + '</label></td>' +
                '<td class="right"><div class="custom-property-wrapper">' +
                '<input type="text" spellcheck="false" class="form-control" readonly style="width: 200px;" value="' + value +'">' +
                '<div class="tool close img-colored" data-hint="2" data-hint-direction="right" data-hint-offset="small"></div>' +
                '</div></td></tr>';
        },

        dateToString: function (value, hideTime) {
            var text = '';
            if (value) {
                var lang = (this.mode.lang || 'en').replace('_', '-').toLowerCase();
                try {
                    if ( lang == 'ar-SA'.toLowerCase() ) lang = lang + '-u-nu-latn-ca-gregory';
                    text = value.toLocaleString(lang, {year: 'numeric', month: '2-digit', day: '2-digit'}) + (!hideTime ? ' ' + value.toLocaleString(lang, {timeStyle: 'short'}) : '');
                } catch (e) {
                    lang = 'en';
                    text = value.toLocaleString(lang, {year: 'numeric', month: '2-digit', day: '2-digit'}) + (!hideTime ? ' ' + value.toLocaleString(lang, {timeStyle: 'short'}) : '');
                }
            }
            return text;
        },

        renderCustomProperties: function() {
            if (!this.api) {
                return;
            }

            $('tr[data-custom-property]').remove();

            var properties = this.api.asc_getAllCustomProperties();
            _.each(properties, _.bind(function(prop, idx) {
                var me = this, name = prop.asc_getName(), type = prop.asc_getType(), value = prop.asc_getValue();
                var $propertyEl = $(this.tplCustomProperty(name, type, value));

                $('tbody.properties-tab').append($propertyEl);

                $propertyEl.on('click', function (e) {
                    if ($propertyEl.find('div.disabled').length) {
                        return;
                    }

                    var btn = $propertyEl.find(e.target);
                    if (btn.hasClass('close')) {
                        me.api.asc_removeCustomProperty(idx);
                        me.renderCustomProperties();
                    } else if (btn.hasClass('form-control')) {
                        (new Common.Views.DocumentPropertyDialog({
                            title: me.txtDocumentPropertyUpdateTitle,
                            lang: me.mode.lang,
                            defaultValue: {
                                name: name,
                                type: type,
                                value: value
                            },
                            nameValidator: function(newName) {
                                if (newName !== name && _.some(properties, function (prop) { return prop.asc_getName() === newName; })) {
                                    return me.txtPropertyTitleConflictError;
                                }

                                return true;
                            },
                            handler: function(result, name, type, value) {
                                if (result === 'ok') {
                                    me.api.asc_modifyCustomProperty(idx, name, type, value);
                                    me.renderCustomProperties();
                                }
                            }
                        })).show();
                    }
                });
            }, this));
        },

        setDisabledCustomProperties: function(disable) {
            _.each($('tr[data-custom-property]'), function(prop) {
                $(prop).find('div.custom-property-wrapper')[disable ? 'addClass' : 'removeClass']('disabled');
                $(prop).find('div.close')[disable ? 'hide' : 'show']();
            })
        },

        onAddPropertyClick: function() {
            var me = this;
            (new Common.Views.DocumentPropertyDialog({
                lang: me.mode.lang,
                nameValidator: function(newName) {
                    var properties = me.api.asc_getAllCustomProperties();
                    if (_.some(properties, function (prop) { return prop.asc_getName() === newName; })) {
                        return me.txtPropertyTitleConflictError;
                    }

                    return true;
                },
                handler: function(result, name, type, value) {
                    if (result === 'ok') {
                        me.api.asc_addCustomProperty(name, type, value);
                        me.renderCustomProperties();
                    }
                }
            })).show();
        },

        _ShowHideInfoItem: function(el, visible) {
            el.closest('tr')[visible?'show':'hide']();
            return visible;
        },

        _ShowHideDocInfo: function(visible) {
            this._ShowHideInfoItem(this.lblPlacement, visible);
            this._ShowHideInfoItem(this.lblOwner, visible);
            this._ShowHideInfoItem(this.lblUploaded, visible);
        },

        setMode: function(mode) {
            this.mode = mode;
            this.inputAuthor.setVisible(mode.isEdit);
            this.btnAddProperty.setVisible(mode.isEdit);
            this.tblAuthor.find('.close').toggleClass('hidden', !mode.isEdit);
            if (!mode.isEdit) {
                this.inputTitle._input.attr('placeholder', '');
                this.inputTags._input.attr('placeholder', '');
                this.inputSubject._input.attr('placeholder', '');
                this.inputComment._input.attr('placeholder', '');
                this.inputAuthor._input.attr('placeholder', '');
            }
            this.SetDisabled();
            return this;
        },

        setApi: function(o) {
            this.api = o;
            this.api.asc_registerCallback('asc_onLockCore',  _.bind(this.onLockCore, this));
            this.updateInfo(this.doc);
            return this;
        },

        onLockCore: function(lock) {
            this._locked = lock;
            this.updateFileInfo();
        },

        SetDisabled: function() {
            var disable = !this.mode.isEdit || this._locked;
            this.inputTitle.setDisabled(disable);
            this.inputTags.setDisabled(disable);
            this.inputSubject.setDisabled(disable);
            this.inputComment.setDisabled(disable);
            this.inputAuthor.setDisabled(disable);
            this.tblAuthor.find('.close').toggleClass('disabled', this._locked);
            this.tblAuthor.toggleClass('disabled', disable);
            this.btnAddProperty.setDisabled(disable);
            this.setDisabledCustomProperties(disable);
        },

        txtPlacement: 'Location',
        txtOwner: 'Owner',
        txtUploaded: 'Uploaded',
        txtAppName: 'Application',
        txtEditTime: 'Total Editing time',
        txtTitle: 'Title',
        txtTags: 'Tags',
        txtSubject: 'Subject',
        txtComment: 'Comment',
        txtModifyDate: 'Last Modified',
        txtModifyBy: 'Last Modified By',
        txtCreated: 'Created',
        txtAuthor: 'Author',
        txtAddAuthor: 'Add Author',
        txtAddText: 'Add Text',
        txtMinutes: 'min',
        okButtonText: 'Apply',
<<<<<<< HEAD
        txtPresentationInfo: 'Info'
=======
        txtPresentationInfo: 'Presentation Info',
        txtCommon: 'Common',
        txtProperties: 'Properties',
        txtDocumentPropertyUpdateTitle: "Document Property",
        txtAddProperty: 'Add property',
        txtYes: 'Yes',
        txtNo: 'No',
        txtPropertyTitleConflictError: 'Property with this title already exists',
>>>>>>> fae71475
    }, PE.Views.FileMenuPanels.DocumentInfo || {}));

    PE.Views.FileMenuPanels.DocumentRights = Common.UI.BaseView.extend(_.extend({
        el: '#panel-rights',
        menu: undefined,

        initialize: function(options) {
            Common.UI.BaseView.prototype.initialize.call(this,arguments);
            this.rendered = false;

            this.template = _.template([
                '<div class="header">' + this.txtAccessRights + '</div>',
                '<table class="main">',
                    '<tr class="rights">',
                        '<td class="left" style="vertical-align: top;"><label>' + this.txtRights + '</label></td>',
                        '<td class="right"><div id="id-info-rights"></div></td>',
                    '</tr>',
                    '<tr class="edit-rights">',
                        '<td class="left"></td><td class="right"><button id="id-info-btn-edit" class="btn normal dlg-btn primary auto">' + this.txtBtnAccessRights + '</button></td>',
                    '</tr>',
                '</table>'
            ].join(''));

            this.templateRights = _.template([
                '<table>',
                    '<% _.each(users, function(item) { %>',
                    '<tr>',
                        '<td><span class="userLink img-commonctrl <% if (item.isLink) { %>sharedLink<% } %>"></span><span><%= Common.Utils.String.htmlEncode(item.user) %></span></td>',
                        '<td><%= Common.Utils.String.htmlEncode(item.permissions) %></td>',
                    '</tr>',
                    '<% }); %>',
                '</table>'
            ].join(''));

            this.menu = options.menu;
        },

        render: function(node) {
            var $markup = $(this.template());

            this.cntRights = $markup.findById('#id-info-rights');
            this.btnEditRights = new Common.UI.Button({
                el: $markup.findById('#id-info-btn-edit')
            });
            this.btnEditRights.on('click', _.bind(this.changeAccessRights, this));

            this.rendered = true;

            this.updateInfo(this.doc);

            this.$el = $(node).html($markup);

            if (_.isUndefined(this.scroller)) {
                this.scroller = new Common.UI.Scroller({
                    el: this.$el,
                    suppressScrollX: true,
                    alwaysVisibleY: true
                });
            }

            Common.NotificationCenter.on('collaboration:sharingupdate', this.updateSharingSettings.bind(this));
            Common.NotificationCenter.on('collaboration:sharingdeny', this.onLostEditRights.bind(this));

            return this;
        },

        show: function() {
            Common.UI.BaseView.prototype.show.call(this,arguments);
            this.scroller && this.scroller.update();
        },

        hide: function() {
            Common.UI.BaseView.prototype.hide.call(this,arguments);
        },

        updateInfo: function(doc) {
            this.doc = doc;
            if (!this.rendered)
                return;

            doc = doc || {};

            if (doc.info) {
                if (doc.info.sharingSettings)
                    this.cntRights.html(this.templateRights({users: doc.info.sharingSettings}));
                this._ShowHideInfoItem('rights', doc.info.sharingSettings!==undefined && doc.info.sharingSettings!==null && doc.info.sharingSettings.length>0);
                this._ShowHideInfoItem('edit-rights', (!!this.sharingSettingsUrl && this.sharingSettingsUrl.length || this.mode.canRequestSharingSettings) && this._readonlyRights!==true);
            } else
                this._ShowHideDocInfo(false);
        },

        _ShowHideInfoItem: function(cls, visible) {
            $('tr.'+cls, this.el)[visible?'show':'hide']();
        },

        _ShowHideDocInfo: function(visible) {
            this._ShowHideInfoItem('rights', visible);
            this._ShowHideInfoItem('edit-rights', visible);
        },

        setMode: function(mode) {
            this.mode = mode;
            this.sharingSettingsUrl = mode.sharingSettingsUrl;
            return this;
        },

        changeAccessRights: function(btn,event,opts) {
            Common.NotificationCenter.trigger('collaboration:sharing');
        },

        updateSharingSettings: function(rights) {
            this._ShowHideInfoItem('rights', this.doc.info.sharingSettings!==undefined && this.doc.info.sharingSettings!==null && this.doc.info.sharingSettings.length>0);
            this.cntRights.html(this.templateRights({users: this.doc.info.sharingSettings}));
        },

        onLostEditRights: function() {
            this._readonlyRights = true;
            if (!this.rendered)
                return;

            this._ShowHideInfoItem('edit-rights', false);
        },

        txtRights: 'Persons who have rights',
        txtBtnAccessRights: 'Change access rights',
        txtAccessRights: 'Access Rights'
    }, PE.Views.FileMenuPanels.DocumentRights || {}));

    PE.Views.FileMenuPanels.Help = Common.UI.BaseView.extend({
        el: '#panel-help',
        menu: undefined,

        template: _.template([
            '<div style="width:100%; height:100%; position: relative;">',
                '<div id="id-help-contents" style="position: absolute; width:220px; top: 0; bottom: 0;" class="no-padding"></div>',
                '<div id="id-help-frame" class="no-padding"></div>',
            '</div>'
        ].join('')),

        initialize: function(options) {
            Common.UI.BaseView.prototype.initialize.call(this,arguments);

            this.menu = options.menu;
            this.urlPref = 'resources/help/{{DEFAULT_LANG}}/';
            this.openUrl = null;

            this.en_data = [
                {"src": "ProgramInterface/ProgramInterface.htm", "name": "Introducing Presentation Editor user interface", "headername": "Program Interface"},
                {"src": "ProgramInterface/FileTab.htm", "name": "File tab"},
                {"src": "ProgramInterface/HomeTab.htm", "name": "Home Tab"},
                {"src": "ProgramInterface/InsertTab.htm", "name": "Insert tab"},
                {"src": "ProgramInterface/PluginsTab.htm", "name": "Plugins tab"},
                {"src": "UsageInstructions/OpenCreateNew.htm", "name": "Create a new presentation or open an existing one", "headername": "Basic operations" },
                {"src": "UsageInstructions/CopyPasteUndoRedo.htm", "name": "Copy/paste data, undo/redo your actions"},
                {"src": "UsageInstructions/ManageSlides.htm", "name": "Manage slides", "headername": "Working with slides"},
                {"src": "UsageInstructions/SetSlideParameters.htm", "name": "Set slide parameters"},
                {"src": "UsageInstructions/ApplyTransitions.htm", "name": "Apply transitions" },
                {"src": "UsageInstructions/PreviewPresentation.htm", "name": "Preview your presentation" },
                {"src": "UsageInstructions/InsertText.htm", "name": "Insert and format your text", "headername": "Text formatting"},
                {"src": "UsageInstructions/AddHyperlinks.htm", "name": "Add hyperlinks"},
                {"src": "UsageInstructions/CreateLists.htm", "name": "Create lists" },
                {"src": "UsageInstructions/CopyClearFormatting.htm", "name": "Copy/clear formatting"},
                {"src": "UsageInstructions/InsertAutoshapes.htm", "name": "Insert and format autoshapes", "headername": "Operations on objects"},
                {"src": "UsageInstructions/InsertImages.htm", "name": "Insert and adjust images"},
                {"src": "UsageInstructions/InsertCharts.htm", "name": "Insert and edit charts" },
                {"src": "UsageInstructions/InsertTables.htm", "name": "Insert and format tables" },
                {"src": "UsageInstructions/FillObjectsSelectColor.htm", "name": "Fill objects and select colors"},
                {"src": "UsageInstructions/ManipulateObjects.htm", "name": "Manipulate objects on a slide"},
                {"src": "UsageInstructions/AlignArrangeObjects.htm", "name": "Align and arrange objects on a slide"},
                {"src": "UsageInstructions/InsertEquation.htm", "name": "Insert equations", "headername": "Math equations" },
                {"src": "HelpfulHints/CollaborativeEditing.htm", "name": "Collaborative presentation editing", "headername": "Presentation co-editing" },
                {"src": "UsageInstructions/ViewPresentationInfo.htm", "name": "View presentation information", "headername": "Tools and settings"},
                {"src": "UsageInstructions/SavePrintDownload.htm", "name": "Save/print/download your presentation" },
                {"src": "HelpfulHints/AdvancedSettings.htm", "name": "Advanced settings of Presentation Editor"},
                {"src": "HelpfulHints/Navigation.htm", "name": "View settings and navigation tools"},
                {"src": "HelpfulHints/Search.htm", "name": "Search function"},
                {"src": "HelpfulHints/SpellChecking.htm", "name": "Spell-checking"},
                {"src": "HelpfulHints/About.htm", "name": "About Presentation Editor", "headername": "Helpful hints"},
                {"src": "HelpfulHints/SupportedFormats.htm", "name": "Supported formats of electronic presentations"},
                {"src": "HelpfulHints/KeyboardShortcuts.htm", "name": "Keyboard shortcuts"}
            ];

            if (Common.Utils.isIE) {
                window.onhelp = function () { return false; }
            }
        },

        render: function() {
            var me = this;
            this.$el.html(this.template());

            this.viewHelpPicker = new Common.UI.DataView({
                el: $('#id-help-contents'),
                store: new Common.UI.DataViewStore([]),
                keyMoveDirection: 'vertical',
                itemTemplate: _.template([
                    '<div id="<%= id %>" class="help-item-wrap">',
                        '<div class="caption"><%= name %></div>',
                    '</div>'
                ].join(''))
            });
            this.viewHelpPicker.on('item:add', function(dataview, itemview, record) {
                if (record.has('headername')) {
                    $(itemview.el).before('<div class="header-name">' + record.get('headername') + '</div>');
                }
            });

            this.viewHelpPicker.on('item:select', function(dataview, itemview, record) {
                me.onSelectItem(record.get('src'));
            });

            this.iFrame = document.createElement('iframe');

            this.iFrame.src = "";
            this.iFrame.align = "top";
            this.iFrame.frameBorder = "0";
            this.iFrame.width = "100%";
            this.iFrame.height = "100%";
            if (Common.Utils.isChrome || Common.Utils.isOpera || Common.Utils.isGecko && Common.Utils.firefoxVersion>86)
                this.iFrame.onload = function() {
                    try {
                        me.findUrl(me.iFrame.contentWindow.location.href);
                    } catch (e) {
                    }
                };

            Common.Gateway.on('internalcommand', function(data) {
                if (data.type == 'help:hyperlink') {
                    me.findUrl(data.data);
                }
            });
            
            $('#id-help-frame').append(this.iFrame);

            return this;
        },

        setLangConfig: function(lang) {
            var me = this;
            var store = this.viewHelpPicker.store;
            if (lang) {
                lang = lang.split(/[\-\_]/)[0];
                var config = {
                    dataType: 'json',
                    error: function () {
                        if ( me.urlPref.indexOf('resources/help/{{DEFAULT_LANG}}/')<0 ) {
                            me.urlPref = 'resources/help/{{DEFAULT_LANG}}/';
                            store.url = 'resources/help/{{DEFAULT_LANG}}/Contents.json';
                            store.fetch(config);
                        } else {
                            me.urlPref = 'resources/help/{{DEFAULT_LANG}}/';
                            store.reset(me.en_data);
                        }
                    },
                    success: function () {
                        var rec = me.openUrl ? store.find(function(record){
                            return (me.openUrl.indexOf(record.get('src'))>=0);
                        }) : store.at(0);
                        if (rec) {
                            me.viewHelpPicker.selectRecord(rec, true);
                            me.viewHelpPicker.scrollToRecord(rec);
                        }
                        me.onSelectItem(me.openUrl ? me.openUrl : rec.get('src'));
                    }
                };

                if ( Common.Controllers.Desktop.isActive() ) {
                    if ( !Common.Controllers.Desktop.isHelpAvailable() ) {
                        me.noHelpContents = true;
                        me.iFrame.src = '../../common/main/resources/help/download.html';
                    } else {
                        me.urlPref = Common.Controllers.Desktop.helpUrl() + '/';
                        store.url = me.urlPref + 'Contents.json';
                        store.fetch(config);
                    }
                } else {
                    store.url = 'resources/help/' + lang + '/Contents.json';
                    store.fetch(config);
                    this.urlPref = 'resources/help/' + lang + '/';
                }
            }
        },

        show: function (url) {
            Common.UI.BaseView.prototype.show.call(this);
            if (!this._scrollerInited) {
                this.viewHelpPicker.scroller.update();
                this._scrollerInited = true;
            }
            if (url) {
                if (this.viewHelpPicker.store.length>0) {
                    this.findUrl(url);
                    this.onSelectItem(url);
                } else
                    this.openUrl = url;
            }
        },

        onSelectItem: function(src) {
            this.iFrame.src = this.urlPref + src;
        },

        findUrl: function(src) {
            var rec = this.viewHelpPicker.store.find(function(record){
                return (src.indexOf(record.get('src'))>=0);
            });
            if (rec) {
                this.viewHelpPicker.selectRecord(rec, true);
                this.viewHelpPicker.scrollToRecord(rec);
            }
        }
    });

    PE.Views.FileMenuPanels.ProtectDoc = Common.UI.BaseView.extend(_.extend({
        el: '#panel-protect',
        menu: undefined,

        template: _.template([
            '<label id="id-fms-lbl-protect-header"><%= scope.strProtect %></label>',
            '<div id="id-fms-password">',
                '<label class="header"><%= scope.strEncrypt %></label>',
                '<div class="encrypt-block">',
                    '<div class="description"><%= scope.txtProtectPresentation %></div>',
                    '<div id="fms-btn-add-pwd"></div>',
                '</div>',
                '<div class="encrypted-block">',
                    '<div class="description"><%= scope.txtEncrypted %></div>',
                    '<div class="buttons">',
                        '<div id="fms-btn-change-pwd"></div>',
                        '<div id="fms-btn-delete-pwd" class="margin-left-16"></div>',
                    '</div>',
                '</div>',
            '</div>',
            '<div id="id-fms-signature">',
                '<label class="header"><%= scope.strSignature %></label>',
                '<div class="add-signature-block">',
                    '<div class="description"><%= scope.txtAddSignature %></div>',
                    '<div id="fms-btn-invisible-sign"></div>',
                '</div>',
                '<div class="added-signature-block">',
                    '<div class="description"><%= scope.txtAddedSignature %></div>',
                '</div>',
                '<div id="id-fms-signature-view"></div>',
            '</div>'
        ].join('')),

        initialize: function(options) {
            Common.UI.BaseView.prototype.initialize.call(this,arguments);

            this.menu = options.menu;

            var me = this;
            this.templateSignature = _.template([
                '<div class="<% if (!hasSigned) { %>hidden<% } %>"">',
                    '<div class="signature-tip"><%= tipText %></div>',
                    '<div class="buttons">',
                        '<label class="link signature-view-link margin-right-20" data-hint="2" data-hint-direction="bottom" data-hint-offset="medium">' + me.txtView + '</label>',
                        '<label class="link signature-edit-link <% if (!hasSigned) { %>hidden<% } %>" data-hint="2" data-hint-direction="bottom" data-hint-offset="medium">' + me.txtEdit + '</label>',
                    '</div>',
                '</div>'
            ].join(''));
        },

        render: function() {
            this.$el.html(this.template({scope: this}));

            var protection = PE.getController('Common.Controllers.Protection').getView();

            this.btnAddPwd = protection.getButton('add-password');
            this.btnAddPwd.render(this.$el.find('#fms-btn-add-pwd'));
            this.btnAddPwd.on('click', _.bind(this.closeMenu, this));

            this.btnChangePwd = protection.getButton('change-password');
            this.btnChangePwd.render(this.$el.find('#fms-btn-change-pwd'));
            this.btnChangePwd.on('click', _.bind(this.closeMenu, this));

            this.btnDeletePwd = protection.getButton('del-password');
            this.btnDeletePwd.render(this.$el.find('#fms-btn-delete-pwd'));
            this.btnDeletePwd.on('click', _.bind(this.closeMenu, this));

            this.cntPassword = $('#id-fms-password');
            this.cntEncryptBlock = this.$el.find('.encrypt-block');
            this.cntEncryptedBlock = this.$el.find('.encrypted-block');

            this.btnAddInvisibleSign = protection.getButton('signature');
            this.btnAddInvisibleSign.render(this.$el.find('#fms-btn-invisible-sign'));
            this.btnAddInvisibleSign.on('click', _.bind(this.closeMenu, this));

            this.cntSignature = $('#id-fms-signature');
            this.cntSignatureView = $('#id-fms-signature-view');

            this.cntAddSignature = this.$el.find('.add-signature-block');
            this.cntAddedSignature = this.$el.find('.added-signature-block');

            if (_.isUndefined(this.scroller)) {
                this.scroller = new Common.UI.Scroller({
                    el: this.$el,
                    suppressScrollX: true,
                    alwaysVisibleY: true
                });
            }

            this.$el.on('click', '.signature-edit-link', _.bind(this.onEdit, this));
            this.$el.on('click', '.signature-view-link', _.bind(this.onView, this));

            return this;
        },

        show: function() {
            Common.UI.BaseView.prototype.show.call(this,arguments);
            this.updateSignatures();
            this.updateEncrypt();
            this.scroller && this.scroller.update();
        },

        setMode: function(mode) {
            this.mode = mode;
            this.cntSignature.toggleClass('hidden', !this.mode.isSignatureSupport);
            this.cntPassword.toggleClass('hidden', !this.mode.isPasswordSupport);
        },

        setApi: function(o) {
            this.api = o;
            return this;
        },

        closeMenu: function() {
            this.menu && this.menu.hide();
        },

        onEdit: function() {
            this.menu && this.menu.hide();

            var me = this;
            Common.UI.warning({
                title: this.notcriticalErrorTitle,
                msg: this.txtEditWarning,
                buttons: ['ok', 'cancel'],
                primary: 'ok',
                callback: function(btn) {
                    if (btn == 'ok') {
                        me.api.asc_RemoveAllSignatures();
                    }
                }
            });

        },

        onView: function() {
            this.menu && this.menu.hide();
            PE.getController('RightMenu').rightmenu.SetActivePane(Common.Utils.documentSettingsType.Signature, true);
        },

        updateSignatures: function(){
            var valid = this.api.asc_getSignatures(),
                hasValid = false,
                hasInvalid = false;

            _.each(valid, function(item, index){
                if (item.asc_getValid()==0)
                    hasValid = true;
                else
                    hasInvalid = true;
            });

            // hasValid = true;
            // hasInvalid = true;

            var tipText = (hasInvalid) ? this.txtSignedInvalid : (hasValid ? this.txtSigned : "");
            this.cntSignatureView.html(this.templateSignature({tipText: tipText, hasSigned: (hasValid || hasInvalid)}));

            var isAddedSignature = this.btnAddInvisibleSign.$el.find('button').hasClass('hidden');
            this.cntAddSignature.toggleClass('hidden', isAddedSignature);
            this.cntAddedSignature.toggleClass('hidden', !isAddedSignature);
        },

        updateEncrypt: function() {
            var isProtected = this.btnAddPwd.$el.find('button').hasClass('hidden');
            this.cntEncryptBlock.toggleClass('hidden', isProtected);
            this.cntEncryptedBlock.toggleClass('hidden', !isProtected);
        },

        strProtect: 'Protect Presentation',
        strSignature: 'With Signature',
        txtView: 'View signatures',
        txtEdit: 'Edit presentation',
        txtSigned: 'Valid signatures has been added to the presentation. The presentation is protected from editing.',
        txtSignedInvalid: 'Some of the digital signatures in presentation are invalid or could not be verified. The presentation is protected from editing.',
        notcriticalErrorTitle: 'Warning',
        txtEditWarning: 'Editing will remove the signatures from the presentation.<br>Are you sure you want to continue?',
        strEncrypt: 'With Password',
        txtProtectPresentation: 'Encrypt this presentation with a password',
        txtEncrypted: 'A password is required to open this presentation',
        txtAddSignature: 'Ensure the integrity of the presentation by adding an<br>invisible digital signature',
        txtAddedSignature: 'Valid signatures have been added to the presentation.<br>The presentation is protected from editing.'

    }, PE.Views.FileMenuPanels.ProtectDoc || {}));

    PE.Views.PrintWithPreview = Common.UI.BaseView.extend(_.extend({
        el: '#panel-print',
        menu: undefined,

        template: _.template([
            '<div style="width:100%; height:100%; position: relative;">',
                '<div id="id-print-settings" class="no-padding">',
                    '<div class="print-settings">',
                        '<div class="flex-settings ps-container oo settings-container">',
                            '<div class="main-header"><%= scope.txtPrint %></div>',
                            '<table style="width: 100%;">',
                                '<tbody>',
                                    '<tr><td><label class="font-weight-bold"><%= scope.txtPrintRange %></label></td></tr>',
                                    '<tr><td class="padding-large"><div id="print-combo-range" style="width: 248px;"></div></td></tr>',
                                    '<tr><td class="padding-large">',
                                        '<table style="width: 100%;"><tbody>',
                                        '<tr><td class="padding-large"><%= scope.txtPages %>:</td><td class="padding-large" style="width: 100%;"><div id="print-txt-pages" class="padding-left-5" style="width: 100%;"></div></td></tr>',
                                        '<tr><td><%= scope.txtCopies %>:</td><td style="width: 100%;"><div id="print-txt-copies" class="padding-left-5" style="width: 60px;"></div></td></tr>',
                                        '</tr></tbody></table>',
                                    '</td></tr>',
                                    '<tr><td><label class="font-weight-bold"><%= scope.txtPrintSides %></label></td></tr>',
                                    '<tr><td class="padding-large"><div id="print-combo-sides" style="width: 248px;"></div></td></tr>',
                                    '<tr><td><label class="font-weight-bold"><%= scope.txtPaperSize %></label></td></tr>',
                                    '<tr><td class="padding-large"><div id="print-combo-pages" style="width: 248px;"></div></td></tr>',
                                    '<tr class="header-settings"><td class="padding-large"><label class="link" id="print-header-footer-settings" data-hint="2" data-hint-direction="bottom" data-hint-offset="medium"><%= scope.txtHeaderFooterSettings %></label></td></tr>',
                                    '<tr class="fms-btn-apply"><td>',
                                        '<div class="footer justify">',
                                            '<button id="print-btn-print" class="btn normal dlg-btn primary margin-right-8" result="print" style="width: 96px;" data-hint="2" data-hint-direction="bottom" data-hint-offset="big"><%= scope.txtPrint %></button>',
                                            '<button id="print-btn-print-pdf" class="btn normal dlg-btn" result="pdf" style="min-width: 96px;width: auto;" data-hint="2" data-hint-direction="bottom" data-hint-offset="big"><%= scope.txtPrintPdf %></button>',
                                        '</div>',
                                    '</td></tr>',
                                '</tbody>',
                            '</table>',
                        '</div>',
                    '</div>',
                '</div>',
                '<div id="print-preview-box" class="no-padding">',
                    '<div id="print-preview"></div>',
                    '<div id="print-navigation">',
                        '<% if (!isRTL) { %>',
                            '<div id="print-prev-page"></div>',
                            '<div id="print-next-page"></div>',
                        '<% } else { %>',
                            '<div id="print-next-page"></div>',
                            '<div id="print-prev-page"></div>',
                        '<% } %>',
                        '<div class="page-number margin-left-10">',
                            '<label><%= scope.txtPage %></label>',
                            '<div id="print-number-page" class="margin-left-4"></div>',
                            '<label id="print-count-page" class="margin-left-4"><%= scope.txtOf %></label>',
                        '</div>',
                    '</div>',
                '</div>',
                '<div id="print-preview-empty" class="hidden">',
                    '<div><%= scope.txtEmptyTable %></div>',
                '</div>',
            '</div>'
        ].join('')),

        initialize: function(options) {
            Common.UI.BaseView.prototype.initialize.call(this,arguments);

            this.menu = options.menu;

            this._initSettings = true;
        },

        render: function(node) {
            var me = this;

            var $markup = $(this.template({scope: this, isRTL: Common.UI.isRTL()}));

            this.cmbRange = new Common.UI.ComboBox({
                el: $markup.findById('#print-combo-range'),
                menuStyle: 'min-width: 248px;max-height: 280px;',
                editable: false,
                takeFocusOnClose: true,
                cls: 'input-group-nr',
                data: [
                    { value: 'all', displayValue: this.txtAllPages },
                    { value: 'current', displayValue: this.txtCurrentPage },
                    { value: -1, displayValue: this.txtCustomPages }
                ],
                dataHint: '2',
                dataHintDirection: 'bottom',
                dataHintOffset: 'big'
            });
            this.cmbRange.setValue('all');

            this.inputPages = new Common.UI.InputField({
                el: $markup.findById('#print-txt-pages'),
                allowBlank: true,
                validateOnChange: true,
                validateOnBlur: false,
                maskExp: /[0-9,\-]/,
                dataHint: '2',
                dataHintDirection: 'left',
                dataHintOffset: 'small'
            });

            this.spnCopies = new Common.UI.MetricSpinner({
                el: $markup.findById('#print-txt-copies'),
                step: 1,
                width: 60,
                defaultUnit : '',
                value: 1,
                maxValue: 32767,
                minValue: 1,
                allowDecimal: false,
                maskExp: /[0-9]/,
                dataHint: '2',
                dataHintDirection: 'bottom',
                dataHintOffset: 'big'
            });

            this.cmbSides = new Common.UI.ComboBox({
                el          : $markup.findById('#print-combo-sides'),
                menuStyle   : 'width:100%;',
                editable: false,
                takeFocusOnClose: true,
                cls         : 'input-group-nr',
                data        : [
                    { value: 'one', displayValue: this.txtOneSide, descValue: this.txtOneSideDesc },
                    { value: 'both-long', displayValue: this.txtBothSides, descValue: this.txtBothSidesLongDesc },
                    { value: 'both-short', displayValue: this.txtBothSides, descValue: this.txtBothSidesShortDesc }
                ],
                itemsTemplate: _.template([
                    '<% _.each(items, function(item) { %>',
                    '<li id="<%= item.id %>" data-value="<%- item.value %>"><a tabindex="-1" type="menuitem" style ="display: flex; flex-direction: column;">',
                    '<label class="font-weight-bold"><%= scope.getDisplayValue(item) %></label><label class="comment-text"><%= item.descValue %></label></a></li>',
                    '<% }); %>'
                ].join('')),
                dataHint: '2',
                dataHintDirection: 'bottom',
                dataHintOffset: 'big'
            });
            this.cmbSides.setValue('one');

            var paperSizeItemsTemplate = !Common.UI.isRTL() ?
                _.template([
                    '<% _.each(items, function(item) { %>',
                    '<li id="<%= item.id %>" data-value="<%- item.value %>"><a tabindex="-1" type="menuitem">',
                    '<%= item.displayValue[0] %>',
                    ' (<%= item.displayValue[1] %> <%= item.displayValue[3] %> x',
                    ' <%= item.displayValue[2] %> <%= item.displayValue[3] %>)',
                    '</a></li>',
                    '<% }); %>'
                ].join('')) :
                _.template([
                    '<% _.each(items, function(item) { %>',
                    '<li id="<%= item.id %>" data-value="<%- item.value %>"><a tabindex="-1" type="menuitem" dir="ltr">',
                    '(<span dir="rtl"><%= item.displayValue[2] %> <%= item.displayValue[3] %></span>',
                    '<span> x </span>',
                    '<span dir="rtl"><%= item.displayValue[1] %> <%= item.displayValue[3] %></span>)',
                    '<span> <%= item.displayValue[0] %></span>',
                    '</a></li>',
                    '<% }); %>'
                ].join(''));

            var paperSizeTemplate = _.template([
                '<div class="input-group combobox input-group-nr <%= cls %>" id="<%= id %>" style="<%= style %>">',
                '<div class="form-control" style="padding-top:3px; line-height: 14px; cursor: pointer; width: 248px; <%= style %>"',
                (Common.UI.isRTL() ? 'dir="rtl"' : ''), '></div>',
                '<div style="display: table-cell;"></div>',
                '<button type="button" class="btn btn-default dropdown-toggle" data-toggle="dropdown"><span class="caret"></span></button>',
                '<ul class="dropdown-menu <%= menuCls %>" style="<%= menuStyle %>" role="menu">'].concat(paperSizeItemsTemplate).concat([
                '</ul>',
                '</div>'
            ]).join(''));

            this.cmbPaperSize = new Common.UI.ComboBoxCustom({
                el: $markup.findById('#print-combo-pages'),
                menuStyle: 'max-height: 280px; min-width: 248px;',
                editable: false,
                takeFocusOnClose: true,
                template: paperSizeTemplate,
                itemsTemplate: paperSizeItemsTemplate,
                data: [
                    { value: 0, displayValue: ['US Letter', '21,59', '27,94', 'cm'], caption: 'US Letter', size: [215.9, 279.4]},
                    { value: 1, displayValue: ['US Legal', '21,59', '35,56', 'cm'], caption: 'US Legal', size: [215.9, 355.6]},
                    { value: 2, displayValue: ['A4', '21', '29,7', 'cm'], caption: 'A4', size: [210, 297]},
                    { value: 3, displayValue: ['A5', '14,8', '21', 'cm'], caption: 'A5', size: [148, 210]},
                    { value: 4, displayValue: ['B5', '17,6', '25', 'cm'], caption: 'B5', size: [176, 250]},
                    { value: 5, displayValue: ['Envelope #10', '10,48', '24,13', 'cm'], caption: 'Envelope #10', size: [104.8, 241.3]},
                    { value: 6, displayValue: ['Envelope DL', '11', '22', 'cm'], caption: 'Envelope DL', size: [110, 220]},
                    { value: 7, displayValue: ['Tabloid', '27,94', '43,18', 'cm'], caption: 'Tabloid', size: [279.4, 431.8]},
                    { value: 8, displayValue: ['A3', '29,7', '42', 'cm'], caption: 'A3', size: [297, 420]},
                    { value: 9, displayValue: ['Tabloid Oversize', '29,69', '45,72', 'cm'], caption: 'Tabloid Oversize', size: [296.9, 457.2]},
                    { value: 10, displayValue: ['ROC 16K', '19,68', '27,3', 'cm'], caption: 'ROC 16K', size: [196.8, 273]},
                    { value: 11, displayValue: ['Envelope Choukei 3', '12', '23,5', 'cm'], caption: 'Envelope Choukei 3', size: [120, 235]},
                    { value: 12, displayValue: ['Super B/A3', '30,5', '48,7', 'cm'], caption: 'Super B/A3', size: [305, 487]},
                    { value: 13, displayValue: ['A4', '84,1', '118,9', 'cm'], caption: 'A0', size: [841, 1189]},
                    { value: 14, displayValue: ['A4', '59,4', '84,1', 'cm'], caption: 'A1', size: [594, 841]},
                    { value: 16, displayValue: ['A4', '42', '59,4', 'cm'], caption: 'A2', size: [420, 594]},
                    { value: 17, displayValue: ['A4', '10,5', '14,8', 'cm'], caption: 'A6', size: [105, 148]}
                ],
                dataHint: '2',
                dataHintDirection: 'bottom',
                dataHintOffset: 'big',
                updateFormControl: function (record){
                    var formcontrol = $(this.el).find('.form-control');
                    if (record) {
                        if (!Common.UI.isRTL()) {
                            formcontrol[0].innerHTML = record.get('displayValue')[0] + ' (' + record.get('displayValue')[1] + ' ' + record.get('displayValue')[3] + ' x ' +
                                record.get('displayValue')[2] + ' ' + record.get('displayValue')[3] + ')';
                        } else {
                            formcontrol[0].innerHTML = '<span dir="ltr">(<span dir="rtl">' + record.get("displayValue")[2] + ' ' + record.get('displayValue')[3] + '</span>' +
                                '<span> x </span>' + '<span dir="rtl">' + record.get('displayValue')[1] + ' ' + record.get('displayValue')[3] + '</span>)' +
                                '<span> ' + record.get('displayValue')[0] + '</span></span>';
                        }
                    } else
                        formcontrol[0].innerHTML = '';
                }
            });
            this.cmbPaperSize.setValue(2);

            this.pnlSettings = $markup.find('.flex-settings').addBack().filter('.flex-settings');
            this.pnlTable = $(this.pnlSettings.find('table')[0]);
            this.trApply = $markup.find('.fms-btn-apply');

            this.btnPrint = new Common.UI.Button({
                el: $markup.findById('#print-btn-print')
            });
            this.btnPrintPdf = new Common.UI.Button({
                el: $markup.findById('#print-btn-print-pdf')
            });

            this.btnPrevPage = new Common.UI.Button({
                parentEl: $markup.findById('#print-prev-page'),
                cls: 'btn-prev-page',
                iconCls: 'arrow',
                scaling: false,
                dataHint: '2',
                dataHintDirection: 'top'
            });

            this.btnNextPage = new Common.UI.Button({
                parentEl: $markup.findById('#print-next-page'),
                cls: 'btn-next-page',
                iconCls: 'arrow',
                scaling: false,
                dataHint: '2',
                dataHintDirection: 'top'
            });

            this.countOfPages = $markup.findById('#print-count-page');

            this.txtNumberPage = new Common.UI.InputField({
                el: $markup.findById('#print-number-page'),
                allowBlank: true,
                validateOnChange: true,
                style: 'width: 50px;',
                maskExp: /[0-9]/,
                validation: function(value) {
                    if (/(^[0-9]+$)/.test(value)) {
                        value = parseInt(value);
                        if (undefined !== value && value > 0 && value <= me.pageCount)
                            return true;
                    }

                    return me.txtPageNumInvalid;
                },
                dataHint: '2',
                dataHintDirection: 'left',
                dataHintOffset: 'small'
            });

            this.$el = $(node).html($markup);
            this.$el.on('click', '#print-header-footer-settings', _.bind(this.openHeaderSettings, this));
            this.$previewBox = $('#print-preview-box');
            this.$previewEmpty = $('#print-preview-empty');

            this.applyMode();

            if (_.isUndefined(this.scroller)) {
                this.scroller = new Common.UI.Scroller({
                    el: this.pnlSettings,
                    suppressScrollX: true,
                    alwaysVisibleY: true
                });
            }

            Common.NotificationCenter.on({
                'window:resize': function() {
                    me.isVisible() && me.updateScroller();
                }
            });

            this.updateMetricUnit();

            this.fireEvent('render:after', this);

            return this;
        },

        show: function() {
            Common.UI.BaseView.prototype.show.call(this,arguments);
            if (this._initSettings) {
                this.updateMetricUnit();
                this._initSettings = false;
            }
            this.updateScroller();
            this.fireEvent('show', this);
        },

        updateScroller: function() {
            if (this.scroller) {
                Common.UI.Menu.Manager.hideAll();
                var scrolled = this.$el.height()< this.pnlTable.height() + 25 + this.$el.find('.main-header').outerHeight(true);
                this.pnlSettings.css('overflow', scrolled ? 'hidden' : 'visible');
                this.scroller.update();
            }
        },

        setMode: function(mode) {
            this.mode = mode;
            !this._initSettings && this.applyMode();
        },

        applyMode: function() {
            if (!this.mode || !this.$el) return;
            this.$el.find('.header-settings')[this.mode.isEdit ? 'show' : 'hide']();
            // !this.mode.isDesktopApp && this.$el.find('.desktop-settings').hide();
        },

        setApi: function(api) {

        },

        isVisible: function() {
            return (this.$el || $(this.el)).is(":visible");
        },

        setRange: function(value) {
            this.cmbRange.setValue(value);
        },

        getRange: function() {
            return this.cmbRange.getValue();
        },

        updateCountOfPages: function (count) {
            this.countOfPages.text(
                Common.Utils.String.format(this.txtOf, count)
            );
            this.pageCount = count;
        },

        updateCurrentPage: function (index) {
            this.txtNumberPage.setValue(index + 1);
        },

        updateMetricUnit: function() {
            if (!this.cmbPaperSize) return;
            var store = this.cmbPaperSize.store;
            for (var i=0; i<store.length; i++) {
                var item = store.at(i),
                    size = item.get('size'),
                    pagewidth = size[0],
                    pageheight = size[1];

                item.set('displayValue', [item.get('caption'),
                    parseFloat(Common.Utils.Metric.fnRecalcFromMM(pagewidth).toFixed(2)),
                    parseFloat(Common.Utils.Metric.fnRecalcFromMM(pageheight).toFixed(2)),
                    Common.Utils.Metric.getCurrentMetricName()]);
            }
            var value = this.cmbPaperSize.getValue();
            this.cmbPaperSize.onResetItems();
            this.cmbPaperSize.setValue(value);
        },

        openHeaderSettings: function() {
            this.fireEvent('openheader', this);
        },

        txtPrint: 'Print',
        txtPrintPdf: 'Print to PDF',
        txtPrintRange: 'Print range',
        txtCurrentPage: 'Current slide',
        txtAllPages: 'All slides',
        txtCustomPages: 'Custom print',
        txtPage: 'Slide',
        txtOf: 'of {0}',
        txtPageNumInvalid: 'Slide number invalid',
        txtEmptyTable: 'There is nothing to print because the presentation is empty',
        txtPages: 'Slides',
        txtPaperSize: 'Paper size',
        txtCopies: 'Copies',
        txtPrintSides: 'Print sides',
        txtOneSide: 'Print one sided',
        txtOneSideDesc: 'Only print on one side of the page',
        txtBothSides: 'Print on both sides',
        txtBothSidesLongDesc: 'Flip pages on long edge',
        txtBothSidesShortDesc: 'Flip pages on short edge',
        txtHeaderFooterSettings: 'Header/footer settings',

    }, PE.Views.PrintWithPreview || {}));
});<|MERGE_RESOLUTION|>--- conflicted
+++ resolved
@@ -626,11 +626,6 @@
                 dataHintOffset: 'big'
             });
 
-<<<<<<< HEAD
-            this.chTabBack = new Common.UI.CheckBox({
-                el: $markup.findById('#fms-chb-tab-background'),
-                labelText: this.txtTabBack,
-=======
             this.cmbTabStyle = new Common.UI.ComboBox({
                 el          : $markup.findById('#fms-cmb-tab-style'),
                 style       : 'width: 160px;',
@@ -645,15 +640,6 @@
                 dataHint: '2',
                 dataHintDirection: 'bottom',
                 dataHintOffset: 'big'
-            });
-
-            this.chRTL = new Common.UI.CheckBox({
-                el: $markup.findById('#fms-chb-rtl-ui'),
-                labelText: this.strRTLSupport,
->>>>>>> fae71475
-                dataHint: '2',
-                dataHintDirection: 'left',
-                dataHintOffset: 'small'
             });
 
             this.chTabBack = new Common.UI.CheckBox({
@@ -749,13 +735,8 @@
             $('tr.macros', this.el)[(mode.customization && mode.customization.macros===false) ? 'hide' : 'show']();
             $('tr.spellcheck', this.el)[mode.isEdit && Common.UI.FeaturesManager.canChange('spellcheck') ? 'show' : 'hide']();
             $('tr.quick-print', this.el)[mode.canQuickPrint && !(mode.compactHeader && mode.isEdit) ? 'show' : 'hide']();
-<<<<<<< HEAD
-            $('tr.tab-background', this.el)[!Common.Utils.isIE && Common.UI.FeaturesManager.canChange('tabBackground', true) ? 'show' : 'hide']();
-=======
-            $('tr.ui-rtl', this.el)[mode.uiRtl ? 'show' : 'hide']();
             $('tr.tab-background', this.el)[!Common.Utils.isIE && Common.UI.FeaturesManager.canChange('tabBackground', true) ? 'show' : 'hide']();
             $('tr.tab-style', this.el)[Common.UI.FeaturesManager.canChange('tabStyle', true) ? 'show' : 'hide']();
->>>>>>> fae71475
             if ( !Common.UI.Themes.available() ) {
                 $('tr.themes, tr.themes + tr.divider', this.el).hide();
             }
@@ -833,12 +814,9 @@
                 this.cmbTheme.setValue(item ? item.get('value') : Common.UI.Themes.defaultThemeId());
             }
             this.chTabBack.setValue(Common.Utils.InternalSettings.get("settings-tab-background")==='toolbar');
-<<<<<<< HEAD
-=======
             value = Common.Utils.InternalSettings.get("settings-tab-style");
             item = this.cmbTabStyle.store.findWhere({value: value});
             this.cmbTabStyle.setValue(item ? item.get('value') : 'fill');
->>>>>>> fae71475
         },
 
         applySettings: function() {
@@ -878,18 +856,11 @@
             Common.localStorage.setItem("pe-settings-paste-button", this.chPaste.isChecked() ? 1 : 0);
             //Common.localStorage.setBool("pe-settings-quick-print-button", this.chQuickPrint.isChecked());
             if (!Common.Utils.isIE && Common.UI.FeaturesManager.canChange('tabBackground', true)) {
-<<<<<<< HEAD
-                Common.localStorage.setItem("pe-settings-tab-background", this.chTabBack.isChecked() ? 'toolbar' : 'header');
-                Common.Utils.InternalSettings.set("settings-tab-background", this.chTabBack.isChecked() ? 'toolbar' : 'header');
-            }
-
-=======
                 Common.UI.TabStyler.setBackground(this.chTabBack.isChecked() ? 'toolbar' : 'header');
             }
             if (Common.UI.FeaturesManager.canChange('tabStyle', true)) {
                 Common.UI.TabStyler.setStyle(this.cmbTabStyle.getValue());
             }
->>>>>>> fae71475
             Common.localStorage.save();
 
             if (this.menu) {
@@ -988,15 +959,11 @@
         txtLastUsed: 'Last used',
         txtScreenReader: 'Turn on screen reader support',
         txtCustomizeQuickAccess: 'Customize quick access',
-<<<<<<< HEAD
-        txtTabBack: 'Use toolbar color as tabs background'
-=======
         txtTabBack: 'Use toolbar color as tabs background',
         strTabStyle: 'Tab style',
         textFill: 'Fill',
         textLine: 'Line',
         txtAppearance: 'Appearance'
->>>>>>> fae71475
     }, PE.Views.FileMenuPanels.Settings || {}));
 
     PE.Views.FileMenuPanels.CreateNew = Common.UI.BaseView.extend(_.extend({
@@ -1628,9 +1595,6 @@
         txtAddText: 'Add Text',
         txtMinutes: 'min',
         okButtonText: 'Apply',
-<<<<<<< HEAD
-        txtPresentationInfo: 'Info'
-=======
         txtPresentationInfo: 'Presentation Info',
         txtCommon: 'Common',
         txtProperties: 'Properties',
@@ -1639,7 +1603,6 @@
         txtYes: 'Yes',
         txtNo: 'No',
         txtPropertyTitleConflictError: 'Property with this title already exists',
->>>>>>> fae71475
     }, PE.Views.FileMenuPanels.DocumentInfo || {}));
 
     PE.Views.FileMenuPanels.DocumentRights = Common.UI.BaseView.extend(_.extend({
