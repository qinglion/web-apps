/*
 *
 * (c) Copyright Ascensio System SIA 2010-2019
 *
 * This program is a free software product. You can redistribute it and/or
 * modify it under the terms of the GNU Affero General Public License (AGPL)
 * version 3 as published by the Free Software Foundation. In accordance with
 * Section 7(a) of the GNU AGPL its Section 15 shall be amended to the effect
 * that Ascensio System SIA expressly excludes the warranty of non-infringement
 * of any third-party rights.
 *
 * This program is distributed WITHOUT ANY WARRANTY; without even the implied
 * warranty of MERCHANTABILITY or FITNESS FOR A PARTICULAR  PURPOSE. For
 * details, see the GNU AGPL at: http://www.gnu.org/licenses/agpl-3.0.html
 *
 * You can contact Ascensio System SIA at 20A-12 Ernesta Birznieka-Upisha
 * street, Riga, Latvia, EU, LV-1050.
 *
 * The  interactive user interfaces in modified source and object code versions
 * of the Program must display Appropriate Legal Notices, as required under
 * Section 5 of the GNU AGPL version 3.
 *
 * Pursuant to Section 7(b) of the License you must retain the original Product
 * logo when distributing the program. Pursuant to Section 7(e) we decline to
 * grant you any rights under trademark law for use of our trademarks.
 *
 * All the Product's GUI elements, including illustrations and icon sets, as
 * well as technical writing content are licensed under the terms of the
 * Creative Commons Attribution-ShareAlike 4.0 International. See the License
 * terms at http://creativecommons.org/licenses/by-sa/4.0/legalcode
 *
*/
/**
 *    FileMenuPanels.js
 *
 *    Contains views for menu 'File'
 *
 *    Created by Maxim Kadushkin on 20 February 2014
 *    Copyright (c) 2018 Ascensio System SIA. All rights reserved.
 *
 */

define([
    'common/main/lib/view/DocumentAccessDialog',
    'common/main/lib/view/AutoCorrectDialog',
    'common/main/lib/component/CheckBox'
], function () {
    'use strict';

    !PE.Views.FileMenuPanels && (PE.Views.FileMenuPanels = {});

    PE.Views.FileMenuPanels.ViewSaveAs = Common.UI.BaseView.extend({
        el: '#panel-saveas',
        menu: undefined,

        formats: [[
            {name: 'PPTX',  imgCls: 'pptx',  type: Asc.c_oAscFileType.PPTX},
            {name: 'PDF',   imgCls: 'pdf',   type: Asc.c_oAscFileType.PDF},
            {name: 'ODP',   imgCls: 'odp',   type: Asc.c_oAscFileType.ODP}
        ],[
            {name: 'POTX',  imgCls: 'potx',   type: Asc.c_oAscFileType.POTX},
            {name: 'PDFA',  imgCls: 'pdfa',  type: Asc.c_oAscFileType.PDFA},
            {name: 'OTP',   imgCls: 'otp',   type: Asc.c_oAscFileType.OTP}
        ], [
            {name: 'PPSX',  imgCls: 'ppsx',  type: Asc.c_oAscFileType.PPSX},
            {name: 'PNG',   imgCls: 'png',  type: Asc.c_oAscFileType.PNG},
            {name: 'JPG',   imgCls: 'jpg',  type: Asc.c_oAscFileType.JPG}
        ], [
            {name: 'PPTM',  imgCls: 'pptm',  type: Asc.c_oAscFileType.PPTM}
        ]],


        template: _.template([
            '<table><tbody>',
                '<% _.each(rows, function(row) { %>',
                    '<tr>',
                        '<% _.each(row, function(item) { %>',
                            '<% if (item.type!==Asc.c_oAscFileType.PPTM || fileType=="pptm") { %>',
                            '<td><div><svg class="btn-doc-format" format="<%= item.type %>" data-hint="2" data-hint-direction="left-top" data-hint-offset="4, 4">',
                                '<use xlink:href="#svg-format-<%= item.imgCls %>"></use>',
                            '</svg></div></td>',
                            '<% } %>',
                        '<% }) %>',
                    '</tr>',
                '<% }) %>',
            '</tbody></table>'
        ].join('')),

        initialize: function(options) {
            Common.UI.BaseView.prototype.initialize.call(this,arguments);

            this.menu = options.menu;
            this.fileType = options.fileType;
        },

        render: function() {
            this.$el.html(this.template({rows:this.formats, fileType: (this.fileType || 'pptx').toLowerCase()}));
            $('.btn-doc-format',this.el).on('click', _.bind(this.onFormatClick,this));

            if (_.isUndefined(this.scroller)) {
                this.scroller = new Common.UI.Scroller({
                    el: this.$el,
                    suppressScrollX: true,
                    alwaysVisibleY: true
                });
            }

            return this;
        },

        show: function() {
            Common.UI.BaseView.prototype.show.call(this,arguments);
            this.scroller && this.scroller.update();
        },

        onFormatClick: function(e) {
            var type = e.currentTarget.attributes['format'];
            if (!_.isUndefined(type) && this.menu) {
                this.menu.fireEvent('saveas:format', [this.menu, parseInt(type.value)]);
            }
        }
    });

    PE.Views.FileMenuPanels.ViewSaveCopy = Common.UI.BaseView.extend({
        el: '#panel-savecopy',
        menu: undefined,

        formats: [[
            {name: 'PPTX',  imgCls: 'pptx',  type: Asc.c_oAscFileType.PPTX, ext: '.pptx'},
            {name: 'PDF',   imgCls: 'pdf',   type: Asc.c_oAscFileType.PDF,  ext: '.pdf'},
            {name: 'ODP',   imgCls: 'odp',   type: Asc.c_oAscFileType.ODP,  ext: '.odp'}
        ],[
            {name: 'POTX',  imgCls: 'potx',  type: Asc.c_oAscFileType.POTX, ext: '.potx'},
            {name: 'PDFA',  imgCls: 'pdfa',  type: Asc.c_oAscFileType.PDFA, ext: '.pdf'},
            {name: 'OTP',   imgCls: 'otp',   type: Asc.c_oAscFileType.OTP,  ext: '.otp'}
        ], [
            {name: 'PPSX',  imgCls: 'ppsx',  type: Asc.c_oAscFileType.PPSX, ext: '.ppsx'},
            {name: 'PNG',   imgCls: 'png',   type: Asc.c_oAscFileType.PNG, ext: '.zip'},
            {name: 'JPG',   imgCls: 'jpg',   type: Asc.c_oAscFileType.JPG, ext: '.zip'}
        ], [
            {name: 'PPTM',  imgCls: 'pptm',  type: Asc.c_oAscFileType.PPTM, ext: '.pptm'}
        ]],

        template: _.template([
            '<table><tbody>',
                '<% _.each(rows, function(row) { %>',
                    '<tr>',
                        '<% _.each(row, function(item) { %>',
                            '<% if (item.type!==Asc.c_oAscFileType.PPTM || fileType=="pptm") { %>',
                            '<td><div><svg class="btn-doc-format" format="<%= item.type %>", format-ext="<%= item.ext %>" data-hint="2" data-hint-direction="left-top" data-hint-offset="4, 4">',
                                '<use xlink:href="#svg-format-<%= item.imgCls %>"></use>',
                            '</svg></div></td>',
                            '<% } %>',
                        '<% }) %>',
                    '</tr>',
                '<% }) %>',
            '</tbody></table>'
        ].join('')),

        initialize: function(options) {
            Common.UI.BaseView.prototype.initialize.call(this,arguments);

            this.menu = options.menu;
            this.fileType = options.fileType;
        },

        render: function() {
            this.$el.html(this.template({rows:this.formats, fileType: (this.fileType || 'pptx').toLowerCase()}));
            $('.btn-doc-format',this.el).on('click', _.bind(this.onFormatClick,this));

            if (_.isUndefined(this.scroller)) {
                this.scroller = new Common.UI.Scroller({
                    el: this.$el,
                    suppressScrollX: true,
                    alwaysVisibleY: true
                });
            }

            return this;
        },

        show: function() {
            Common.UI.BaseView.prototype.show.call(this,arguments);
            this.scroller && this.scroller.update();
        },

        onFormatClick: function(e) {
            var type = e.currentTarget.attributes['format'],
                ext = e.currentTarget.attributes['format-ext'];
            if (!_.isUndefined(type) && !_.isUndefined(ext) && this.menu) {
                this.menu.fireEvent('savecopy:format', [this.menu, parseInt(type.value), ext.value]);
            }
        }
    });

    PE.Views.FileMenuPanels.Settings = Common.UI.BaseView.extend(_.extend({
        el: '#panel-settings',
        menu: undefined,

        template: _.template([
        '<div class="flex-settings">',
            '<table style="margin: 10px 14px auto;"><tbody>',
                '<tr class="editsave">',
                    '<td colspan="2" class="group-name top"><label><%= scope.txtEditingSaving %></label></td>',
                '</tr>',
                '<tr class="autosave">',
                    '<td colspan="2"><span id="fms-chb-autosave"></span></td>',
                '</tr>',
                '<tr class="forcesave">',
                    '<td colspan="2" class="right"><span id="fms-chb-forcesave"></span></td>',
                '</tr>',
                '<tr class="edit">',
                    '<td colspan="2"><div id="fms-chb-paste-settings"></div></td>',
                '</tr>',
                '<tr class ="editsave divider-group"></tr>',
                '<tr class="coauth changes">',
                    '<td colspan="2" class="group-name"><label><%= scope.txtCollaboration %></label></td>',
                '</tr>',
                '<tr class="coauth changes">',
                    '<td colspan="2" class="subgroup-name"><label><%= scope.strCoAuthMode %></label></td>',
                '</tr>',
                '<tr class="coauth changes">',
                    '<td colspan="2"><div style="display: flex;">',
                        '<div id="fms-rb-coauth-mode-fast"></div>',
                        '<span style ="display: flex; flex-direction: column;"><label><%= scope.strFast %></label>',
                        '<label class="comment-text"><%= scope.txtFastTip %></label></span>',
                    '</div></td>',
                '</tr>',
                '<tr class="coauth changes">',
                    '<td colspan="2"><div style="display: flex;">',
                        '<div id="fms-rb-coauth-mode-strict"></div>',
                        '<span style ="display: flex; flex-direction: column;"><label><%= scope.strStrict %></label>',
                        '<label class="comment-text"><%= scope.txtStrictTip %></label></span>',
                    '</div></td>',
                '</tr>',
                '<tr class ="coauth changes divider-group"></tr>',
                '<tr class="edit">',
                    '<td colspan="2" class="group-name"><label><%= scope.txtProofing %></label></td>',
                '</tr>',
                '<tr class="edit spellcheck">',
                    '<td colspan="2"><div id="fms-chb-spell-check"></div></td>',
                '</tr>',
                '<tr class="edit spellcheck">',
                    '<td colspan="2"><span id="fms-chb-ignore-uppercase-words"></span></td>',
                '</tr>',
                '<tr class="edit spellcheck">',
                    '<td colspan="2"><span id="fms-chb-ignore-numbers-words"></span></td>',
                '</tr>',
                '<tr class="edit">',
                    '<td colspan="2"><button type="button" class="btn btn-text-default" id="fms-btn-auto-correct" style="width:auto; display: inline-block;padding-right: 10px;padding-left: 10px;" data-hint="2" data-hint-direction="bottom" data-hint-offset="medium"><%= scope.txtAutoCorrect %></button></div></td>',
                '</tr>',
                '<tr class ="edit divider-group"></tr>',
                '<tr>',
                    '<td colspan="2" class="group-name"><label><%= scope.txtWorkspace %></label></td>',
                    '</tr>',
                '<tr class="edit">',
                    '<td colspan="2"><span id="fms-chb-align-guides"></span></td>',
                '</tr>',
                '<tr class="edit">',
<<<<<<< HEAD
                    '<td colspan="2"><div id="fms-chb-input-mode"></div></td>',
                '</tr>',

=======
                    '<td class="left"><label><%= scope.textAlignGuides %></label></td>',
                    '<td class="right"><span id="fms-chb-align-guides"></span></td>',
                '</tr>','<tr class="divider edit"></tr>',
                '<tr class="autosave">',
                    '<td class="left"><label id="fms-lbl-autosave"><%= scope.textAutoSave %></label></td>',
                    '<td class="right"><span id="fms-chb-autosave"></span></td>',
                '</tr>','<tr class="divider autosave"></tr>',
                '<tr class="forcesave">',
                    '<td class="left"><label id="fms-lbl-forcesave"><%= scope.textForceSave %></label></td>',
                    '<td class="right"><span id="fms-chb-forcesave"></span></td>',
                '</tr>','<tr class="divider forcesave"></tr>',
                /** coauthoring begin **/
                '<tr class="coauth changes">',
                    '<td class="left"><label><%= scope.strCoAuthMode %></label></td>',
                    '<td class="right">',
                        '<div><div id="fms-cmb-coauth-mode" style="display: inline-block; margin-right: 15px;vertical-align: middle;"></div>',
                        '<label id="fms-lbl-coauth-mode" style="vertical-align: middle;"><%= scope.strCoAuthModeDescFast %></label></div></td>',
                '</tr>','<tr class="divider coauth changes"></tr>',
                '<tr class="live-viewer">',
                    '<td class="left"><label><%= scope.txtLiveViewer %></label></td>',
                    '<td class="right"><div id="fms-chb-live-viewer"></div></td>',
                '</tr>','<tr class="divider live-viewer"></tr>',
            /** coauthoring end **/
>>>>>>> fdd92f27
                '<tr class="themes">',
                    '<td><label><%= scope.strTheme %></label></td>',
                    '<td><span id="fms-cmb-theme"></span></td>',
                '</tr>',
                '<tr class="edit">',
                    '<td><label><%= scope.strUnit %></label></td>',
                    '<td><span id="fms-cmb-unit"></span></td>',
                '</tr>',
                '<tr>',
                    '<td><label><%= scope.strZoom %></label></td>',
                    '<td><div id="fms-cmb-zoom" class="input-group-nr"></div></td>',
                '</tr>',
                '<tr>',
                    '<td><label><%= scope.strFontRender %></label></td>',
                    '<td><span id="fms-cmb-font-render"></span></td>',
                '</tr>',
                '<tr class="macros">',
                    '<td><label><%= scope.strMacrosSettings %></label></td>',
                    '<td><div><div id="fms-cmb-macros"></div></div></td>',
                '</tr>',
                '<tr class ="divider-group"></tr>',
                '<tr class="fms-btn-apply">',
                    '<td style="padding-top:15px; padding-bottom: 15px;"><button class="btn normal dlg-btn primary" data-hint="2" data-hint-direction="bottom" data-hint-offset="medium"><%= scope.okButtonText %></button></td>',
                    '<td></td>',
                '</tr>',
            '</tbody></table>',
        '</div>',
        '<div class="fms-flex-apply hidden">',
            '<table style="margin: 10px 14px;"><tbody>',
                '<tr>',
                    '<td><button class="btn normal dlg-btn primary" data-hint="2" data-hint-direction="bottom" data-hint-offset="big"><%= scope.okButtonText %></button></td>',
                    '<td></td>',
                '</tr>',
            '</tbody></table>',
        '</div>'
        ].join('')),

        initialize: function(options) {
            Common.UI.BaseView.prototype.initialize.call(this,arguments);

            this.menu = options.menu;
        },

        render: function(node) {
            var me = this;
            var $markup = $(this.template({scope: this}));

            this.chSpell = new Common.UI.CheckBox({
                el: $markup.findById('#fms-chb-spell-check'),
                labelText: this.txtSpellCheck,
                dataHint: '2',
                dataHintDirection: 'left',
                dataHintOffset: 'small'
            }).on('change', function(field, newValue, oldValue, eOpts){
                me.chIgnoreUppercase.setDisabled(field.getValue()!=='checked');
                me.chIgnoreNumbers.setDisabled(field.getValue()!=='checked');
            });

            this.chIgnoreUppercase = new Common.UI.CheckBox({
                el: $markup.findById('#fms-chb-ignore-uppercase-words'),
                labelText: this.strIgnoreWordsInUPPERCASE,
                dataHint: '2',
                dataHintDirection: 'left',
                dataHintOffset: 'small'
            });

            this.chIgnoreNumbers = new Common.UI.CheckBox({
                el: $markup.findById('#fms-chb-ignore-numbers-words'),
                labelText: this.strIgnoreWordsWithNumbers,
                dataHint: '2',
                dataHintDirection: 'left',
                dataHintOffset: 'small'
            });

            this.chInputMode = new Common.UI.CheckBox({
                el: $markup.findById('#fms-chb-input-mode'),
                labelText: this.txtHieroglyphs,
                dataHint: '2',
                dataHintDirection: 'left',
                dataHintOffset: 'small'
            });

            this.cmbZoom = new Common.UI.ComboBox({
                el          : $markup.findById('#fms-cmb-zoom'),
                style       : 'width: 160px;',
                editable    : false,
                menuCls     : 'menu-aligned',
                cls         : 'input-group-nr',
                menuStyle   : 'min-width:100%; max-height: 157px;',
                data        : [
                    { value: -1, displayValue: this.txtFitSlide },
                    { value: -2, displayValue: this.txtFitWidth },
                    { value: 50, displayValue: "50%" },
                    { value: 60, displayValue: "60%" },
                    { value: 70, displayValue: "70%" },
                    { value: 80, displayValue: "80%" },
                    { value: 90, displayValue: "90%" },
                    { value: 100, displayValue: "100%" },
                    { value: 110, displayValue: "110%" },
                    { value: 120, displayValue: "120%" },
                    { value: 150, displayValue: "150%" },
                    { value: 175, displayValue: "175%" },
                    { value: 200, displayValue: "200%" },
                    { value: 300, displayValue: "300%" },
                    { value: 400, displayValue: "400%" },
                    { value: 500, displayValue: "500%" }
                ],
                dataHint: '2',
                dataHintDirection: 'bottom',
                dataHintOffset: 'big'
            });

            this.rbCoAuthModeFast = new Common.UI.RadioBox({
                el          : $markup.findById('#fms-rb-coauth-mode-fast'),
                name        : 'coauth-mode',
                dataHint    : '2',
                dataHintDirection: 'left',
                dataHintOffset: 'small'
            }).on('change', function () {
                me.chAutosave.setValue(1);
            });
            this.rbCoAuthModeFast.$el.parent().on('click', function (){me.rbCoAuthModeFast.setValue(true);});

            this.rbCoAuthModeStrict = new Common.UI.RadioBox({
                el          : $markup.findById('#fms-rb-coauth-mode-strict'),
                name        : 'coauth-mode',
                dataHint    : '2',
                dataHintDirection: 'left',
                dataHintOffset: 'small'
            });
            this.rbCoAuthModeStrict.$el.parent().on('click', function (){me.rbCoAuthModeStrict.setValue(true);});

            this.chLiveViewer = new Common.UI.CheckBox({
                el: $markup.findById('#fms-chb-live-viewer'),
                labelText: this.strShowOthersChanges,
                dataHint: '2',
                dataHintDirection: 'left',
                dataHintOffset: 'small'
            });

            this.chAutosave = new Common.UI.CheckBox({
                el: $markup.findById('#fms-chb-autosave'),
                labelText: this.textAutoSave,
                dataHint: '2',
                dataHintDirection: 'left',
                dataHintOffset: 'small'
            }).on('change', function(field, newValue, oldValue, eOpts){
                if (field.getValue()!=='checked' && me.rbCoAuthModeFast.getValue()) {
                    me.rbCoAuthModeStrict.setValue(1);
                }
            });

            this.chForcesave = new Common.UI.CheckBox({
                el: $markup.findById('#fms-chb-forcesave'),
                labelText: this.textForceSave,
                dataHint: '2',
                dataHintDirection: 'left',
                dataHintOffset: 'small'
            });

            this.chAlignGuides = new Common.UI.CheckBox({
                el: $markup.findById('#fms-chb-align-guides'),
                labelText: this.textAlignGuides,
                dataHint: '2',
                dataHintDirection: 'left',
                dataHintOffset: 'small'
            });

            var itemsTemplate =
                _.template([
                    '<% _.each(items, function(item) { %>',
                    '<li id="<%= item.id %>" data-value="<%= item.value %>" <% if (item.value === "custom") { %> class="border-top" style="margin-top: 5px;padding-top: 5px;" <% } %> ><a tabindex="-1" type="menuitem" <% if (typeof(item.checked) !== "undefined" && item.checked) { %> class="checked" <% } %> ><%= scope.getDisplayValue(item) %></a></li>',
                    '<% }); %>'
                ].join(''));
            this.cmbFontRender = new Common.UI.ComboBox({
                el          : $markup.findById('#fms-cmb-font-render'),
                style       : 'width: 160px;',
                editable    : false,
                menuCls     : 'menu-aligned',
                menuStyle   : 'min-width:100%;',
                cls         : 'input-group-nr',
                itemsTemplate: itemsTemplate,
                data        : [
                    { value: Asc.c_oAscFontRenderingModeType.hintingAndSubpixeling, displayValue: this.txtWin },
                    { value: Asc.c_oAscFontRenderingModeType.noHinting, displayValue: this.txtMac },
                    { value: Asc.c_oAscFontRenderingModeType.hinting, displayValue: this.txtNative },
                    { value: 'custom', displayValue: this.txtCacheMode }
                ],
                dataHint: '2',
                dataHintDirection: 'bottom',
                dataHintOffset: 'big'
            });
            this.cmbFontRender.on('selected', _.bind(this.onFontRenderSelected, this));

            this.cmbUnit = new Common.UI.ComboBox({
                el          : $markup.findById('#fms-cmb-unit'),
                style       : 'width: 160px;',
                editable    : false,
                menuCls     : 'menu-aligned',
                menuStyle   : 'min-width:100%;',
                cls         : 'input-group-nr',
                data        : [
                    { value: Common.Utils.Metric.c_MetricUnits['cm'], displayValue: this.txtCm },
                    { value: Common.Utils.Metric.c_MetricUnits['pt'], displayValue: this.txtPt },
                    { value: Common.Utils.Metric.c_MetricUnits['inch'], displayValue: this.txtInch }
                ],
                dataHint: '2',
                dataHintDirection: 'bottom',
                dataHintOffset: 'big'
            });

            this.cmbMacros = new Common.UI.ComboBox({
                el          : $markup.findById('#fms-cmb-macros'),
                style       : 'width: 160px;',
                editable    : false,
                menuCls     : 'menu-aligned',
                menuStyle   : 'min-width:100%;',
                cls         : 'input-group-nr',
                data        : [
                    { value: 2, displayValue: this.txtStopMacros, descValue: this.txtStopMacrosDesc },
                    { value: 0, displayValue: this.txtWarnMacros, descValue: this.txtWarnMacrosDesc },
                    { value: 1, displayValue: this.txtRunMacros, descValue: this.txtRunMacrosDesc }
                ],
                itemsTemplate: _.template([
                    '<% _.each(items, function(item) { %>',
                    '<li id="<%= item.id %>" data-value="<%- item.value %>"><a tabindex="-1" type="menuitem" style ="display: flex; flex-direction: column;">',
                    '<label><%= scope.getDisplayValue(item) %></label><label class="comment-text"><%= item.descValue %></label></a></li>',
                    '<% }); %>'
                ].join('')),
                dataHint: '2',
                dataHintDirection: 'bottom',
                dataHintOffset: 'big'
            }).on('selected', function(combo, record) {
                me.lblMacrosDesc.text(record.descValue);
            });
            this.lblMacrosDesc = $markup.findById('#fms-lbl-macros');

            this.chPaste = new Common.UI.CheckBox({
                el: $markup.findById('#fms-chb-paste-settings'),
                labelText: this.strPasteButton,
                dataHint: '2',
                dataHintDirection: 'left',
                dataHintOffset: 'small'
            });

            this.btnAutoCorrect = new Common.UI.Button({
                el: $markup.findById('#fms-btn-auto-correct')
            });
            this.btnAutoCorrect.on('click', _.bind(this.autoCorrect, this));

            this.cmbTheme = new Common.UI.ComboBox({
                el          : $markup.findById('#fms-cmb-theme'),
                style       : 'width: 160px;',
                editable    : false,
                menuCls     : 'menu-aligned',
                menuStyle   : 'min-width:100%;',
                cls         : 'input-group-nr',
                dataHint    : '2',
                dataHintDirection: 'bottom',
                dataHintOffset: 'big'
            });

            $markup.find('.btn.primary').each(function(index, el){
                (new Common.UI.Button({
                    el: $(el)
                })).on('click', _.bind(me.applySettings, me));
            });

            this.pnlSettings = $markup.find('.flex-settings').addBack().filter('.flex-settings');
            this.pnlApply = $markup.find('.fms-flex-apply').addBack().filter('.fms-flex-apply');
            this.pnlTable = this.pnlSettings.find('table');
            this.trApply = $markup.find('.fms-btn-apply');

            this.$el = $(node).html($markup);

            if (_.isUndefined(this.scroller)) {
                this.scroller = new Common.UI.Scroller({
                    el: this.pnlSettings,
                    suppressScrollX: true,
                    alwaysVisibleY: true
                });
            }

            Common.NotificationCenter.on({
                'window:resize': function() {
                    me.isVisible() && me.updateScroller();
                }
            });

            return this;
        },

        show: function() {
            Common.UI.BaseView.prototype.show.call(this,arguments);

            this.updateSettings();
            this.updateScroller();
        },

        updateScroller: function() {
            if (this.scroller) {
                Common.UI.Menu.Manager.hideAll();
                var scrolled = this.$el.height()< this.pnlTable.height() + 25 + this.pnlApply.height();
                this.pnlApply.toggleClass('hidden', !scrolled);
                this.trApply.toggleClass('hidden', scrolled);
                this.pnlSettings.css('overflow', scrolled ? 'hidden' : 'visible');
                this.scroller.update();
                this.pnlSettings.toggleClass('bordered', this.scroller.isVisible());
            }
        },

        setMode: function(mode) {
            this.mode = mode;

            var fast_coauth = Common.Utils.InternalSettings.get("pe-settings-coauthmode");

            $('tr.editsave', this.el)[mode.isEdit || mode.canForcesave ?'show':'hide']();
            $('tr.edit', this.el)[mode.isEdit?'show':'hide']();
            $('tr.autosave', this.el)[mode.isEdit && (mode.canChangeCoAuthoring || !fast_coauth) ? 'show' : 'hide']();
            if (this.mode.isDesktopApp && this.mode.isOffline) {
                this.chAutosave.setCaption(this.textAutoRecover);
            }
            $('tr.forcesave', this.el)[mode.canForcesave ? 'show' : 'hide']();
            /** coauthoring begin **/
            $('tr.coauth.changes', this.el)[mode.isEdit && !mode.isOffline && mode.canCoAuthoring && mode.canChangeCoAuthoring ? 'show' : 'hide']();
            /** coauthoring end **/
            $('tr.live-viewer', this.el)[!mode.isEdit && !mode.isRestrictedEdit && !mode.isOffline && mode.canChangeCoAuthoring ? 'show' : 'hide']();
            $('tr.macros', this.el)[(mode.customization && mode.customization.macros===false) ? 'hide' : 'show']();
            $('tr.spellcheck', this.el)[mode.isEdit && Common.UI.FeaturesManager.canChange('spellcheck') ? 'show' : 'hide']();

            if ( !Common.UI.Themes.available() ) {
                $('tr.themes, tr.themes + tr.divider', this.el).hide();
            }
        },

        setApi: function(o) {
            this.api = o;
            return this;
        },

        updateSettings: function() {
            if (Common.UI.FeaturesManager.canChange('spellcheck')) {
                this.chSpell.setValue(Common.Utils.InternalSettings.get("pe-settings-spellcheck"));
                this.chIgnoreUppercase.setValue(Common.Utils.InternalSettings.get("pe-spellcheck-ignore-uppercase-words"));
                this.chIgnoreNumbers.setValue(Common.Utils.InternalSettings.get("pe-spellcheck-ignore-numbers-words"));
            }

            this.chInputMode.setValue(Common.Utils.InternalSettings.get("pe-settings-inputmode"));

            var value = Common.Utils.InternalSettings.get("pe-settings-zoom");
            value = (value!==null) ? parseInt(value) : (this.mode.customization && this.mode.customization.zoom ? parseInt(this.mode.customization.zoom) : -1);
            var item = this.cmbZoom.store.findWhere({value: value});
            this.cmbZoom.setValue(item ? parseInt(item.get('value')) : (value>0 ? value+'%' : 100));

            /** coauthoring begin **/
            var fast_coauth = Common.Utils.InternalSettings.get("pe-settings-coauthmode");
            this.rbCoAuthModeFast.setValue(fast_coauth);
            this.rbCoAuthModeStrict.setValue(!fast_coauth);
            /** coauthoring end **/
            this.chLiveViewer.setValue(Common.Utils.InternalSettings.get("pe-settings-coauthmode"));

            value = Common.Utils.InternalSettings.get("pe-settings-fontrender");
            item = this.cmbFontRender.store.findWhere({value: parseInt(value)});
            this.cmbFontRender.setValue(item ? item.get('value') : Asc.c_oAscFontRenderingModeType.hintingAndSubpixeling);
            this._fontRender = this.cmbFontRender.getValue();

            value = Common.Utils.InternalSettings.get("pe-settings-cachemode");
            item = this.cmbFontRender.store.findWhere({value: 'custom'});
            item && value && item.set('checked', !!value);
            item && value && this.cmbFontRender.cmpEl.find('#' + item.get('id') + ' a').addClass('checked');

            value = Common.Utils.InternalSettings.get("pe-settings-unit");
            item = this.cmbUnit.store.findWhere({value: value});
            this.cmbUnit.setValue(item ? parseInt(item.get('value')) : Common.Utils.Metric.getDefaultMetric());
            this._oldUnits = this.cmbUnit.getValue();

            value = Common.Utils.InternalSettings.get("pe-settings-autosave");
            this.chAutosave.setValue(value == 1);

            if (this.mode.canForcesave) {
                this.chForcesave.setValue(Common.Utils.InternalSettings.get("pe-settings-forcesave"));
            }

            this.chAlignGuides.setValue(Common.Utils.InternalSettings.get("pe-settings-showsnaplines"));

            item = this.cmbMacros.store.findWhere({value: Common.Utils.InternalSettings.get("pe-macros-mode")});
            this.cmbMacros.setValue(item ? item.get('value') : 0);
            this.lblMacrosDesc.text(item ? item.get('descValue') : this.txtWarnMacrosDesc);

            this.chPaste.setValue(Common.Utils.InternalSettings.get("pe-settings-paste-button"));

            var data = [];
            for (var t in Common.UI.Themes.map()) {
                data.push({value: t, displayValue: Common.UI.Themes.get(t).text});
            }

            if ( data.length ) {
                this.cmbTheme.setData(data);
                item = this.cmbTheme.store.findWhere({value: Common.UI.Themes.currentThemeId()});
                this.cmbTheme.setValue(item ? item.get('value') : Common.UI.Themes.defaultThemeId());
            }
        },

        applySettings: function() {
            Common.UI.Themes.setTheme(this.cmbTheme.getValue());
            if (Common.UI.FeaturesManager.canChange('spellcheck') && this.mode.isEdit) {
                Common.localStorage.setItem("pe-settings-spellcheck", this.chSpell.isChecked() ? 1 : 0);
                Common.localStorage.setBool("pe-spellcheck-ignore-uppercase-words", this.chIgnoreUppercase.isChecked());
                Common.localStorage.setBool("pe-spellcheck-ignore-numbers-words", this.chIgnoreNumbers.isChecked());
            }
            Common.localStorage.setItem("pe-settings-inputmode", this.chInputMode.isChecked() ? 1 : 0);
            Common.localStorage.setItem("pe-settings-zoom", this.cmbZoom.getValue());
            Common.Utils.InternalSettings.set("pe-settings-zoom", Common.localStorage.getItem("pe-settings-zoom"));
            /** coauthoring begin **/
            if (this.mode.isEdit && !this.mode.isOffline && this.mode.canCoAuthoring && this.mode.canChangeCoAuthoring) {
<<<<<<< HEAD
                Common.localStorage.setItem("pe-settings-coauthmode", this.rbCoAuthModeFast.getValue());
=======
                Common.localStorage.setItem("pe-settings-coauthmode", this.cmbCoAuthMode.getValue());
            } else if (!this.mode.isEdit && !this.mode.isRestrictedEdit && !this.mode.isOffline && this.mode.canChangeCoAuthoring) { // viewer
                Common.localStorage.setItem("pe-settings-view-coauthmode", this.chLiveViewer.isChecked() ? 1 : 0);
>>>>>>> fdd92f27
            }
            /** coauthoring end **/
            Common.localStorage.setItem("pe-settings-fontrender", this.cmbFontRender.getValue());
            var item = this.cmbFontRender.store.findWhere({value: 'custom'});
            Common.localStorage.setItem("pe-settings-cachemode", item && !item.get('checked') ? 0 : 1);
            Common.localStorage.setItem("pe-settings-unit", this.cmbUnit.getValue());
            if (this.mode.isEdit && (this.mode.canChangeCoAuthoring || !Common.Utils.InternalSettings.get("pe-settings-coauthmode")))
                Common.localStorage.setItem("pe-settings-autosave", this.chAutosave.isChecked() ? 1 : 0);

            if (this.mode.canForcesave)
                Common.localStorage.setItem("pe-settings-forcesave", this.chForcesave.isChecked() ? 1 : 0);
            Common.Utils.InternalSettings.set("pe-settings-showsnaplines", this.chAlignGuides.isChecked());

            Common.localStorage.setItem("pe-macros-mode", this.cmbMacros.getValue());
            Common.Utils.InternalSettings.set("pe-macros-mode", this.cmbMacros.getValue());

            Common.localStorage.setItem("pe-settings-paste-button", this.chPaste.isChecked() ? 1 : 0);

            Common.localStorage.save();

            if (this.menu) {
                this.menu.fireEvent('settings:apply', [this.menu]);

                if (this._oldUnits !== this.cmbUnit.getValue())
                    Common.NotificationCenter.trigger('settings:unitschanged', this);
            }
        },

        onFontRenderSelected: function(combo, record) {
            if (record.value == 'custom') {
                var item = combo.store.findWhere({value: 'custom'});
                item && item.set('checked', !record.checked);
                combo.cmpEl.find('#' + record.id + ' a').toggleClass('checked', !record.checked);
                combo.setValue(this._fontRender);
            }
            this._fontRender = combo.getValue();
        },

        autoCorrect: function() {
            if (this.dlgAutoCorrect && this.dlgAutoCorrect.isVisible()) return;
            this.dlgAutoCorrect = new Common.Views.AutoCorrectDialog({
                api: this.api
            });
            this.dlgAutoCorrect.show();
        },

        strZoom: 'Default Zoom Value',
        okButtonText: 'Apply',
        txtFitSlide: 'Fit to Slide',
        txtInput: 'Alternate Input',
        txtWin: 'as Windows',
        txtMac: 'as OS X',
        txtNative: 'Native',
        strFontRender: 'Font Hinting',
        strUnit: 'Unit of Measurement',
        txtCm: 'Centimeter',
        txtPt: 'Point',
        textAutoSave: 'Autosave',
        txtAll: 'View All',
        txtLast: 'View Last',
        textAlignGuides: 'Alignment Guides',
        strCoAuthMode: 'Co-editing mode',
        strFast: 'Fast',
        strStrict: 'Strict',
        textAutoRecover: 'Autorecover',
        txtInch: 'Inch',
        txtFitWidth: 'Fit to Width',
        textForceSave: 'Save to Server',
        strForcesave: 'Always save to server (otherwise save to server on document close)',
        txtSpellCheck: 'Spell Checking',
        txtCacheMode: 'Default cache mode',
        strMacrosSettings: 'Macros Settings',
        txtWarnMacros: 'Show Notification',
        txtRunMacros: 'Enable All',
        txtStopMacros: 'Disable All',
        txtWarnMacrosDesc: 'Disable all macros with notification',
        txtRunMacrosDesc: 'Enable all macros without notification',
        txtStopMacrosDesc: 'Disable all macros without notification',
        strPaste: 'Cut, copy and paste',
        strPasteButton: 'Show Paste Options button when content is pasted',
        txtProofing: 'Proofing',
        strTheme: 'Theme',
        txtThemeLight: 'Light',
        txtThemeDark: 'Dark',
        txtAutoCorrect: 'AutoCorrect options...',
<<<<<<< HEAD
        txtEditingSaving: 'Editing and saving',
        txtCollaboration: 'Collaboration',
        txtWorkspace: 'Workspace',
        txtHieroglyphs: 'Hieroglyphs',
        txtFastTip: 'Real-time co-editing. All changes are saved automatically',
        txtStrictTip: 'Use the \'Save\' button to sync the changes you and others make',
        strIgnoreWordsInUPPERCASE: 'Ignore words in UPPERCASE',
        strIgnoreWordsWithNumbers: 'Ignore words with numbers'
=======
        strShowOthersChanges: 'Show changes from other users',
        txtLiveViewer: 'Real-time Collaboration Changes'
>>>>>>> fdd92f27
    }, PE.Views.FileMenuPanels.Settings || {}));

    PE.Views.FileMenuPanels.RecentFiles = Common.UI.BaseView.extend({
        el: '#panel-recentfiles',
        menu: undefined,

        template: _.template([
            '<div id="id-recent-view" style="margin: 20px 0;"></div>'
        ].join('')),

        initialize: function(options) {
            Common.UI.BaseView.prototype.initialize.call(this,arguments);

            this.menu = options.menu;
            this.recent = options.recent;
        },

        render: function() {
            this.$el.html(this.template());

            this.viewRecentPicker = new Common.UI.DataView({
                el: $('#id-recent-view'),
                store: new Common.UI.DataViewStore(this.recent),
                itemTemplate: _.template([
                    '<div class="recent-wrap">',
                        '<div class="recent-icon">',
                            '<svg>',
                                '<use xlink:href="#svg-file-recent"></use>',
                            '</svg>',
                        '</div>',
                        '<div class="file-name"><% if (typeof title !== "undefined") {%><%= Common.Utils.String.htmlEncode(title || "") %><% } %></div>',
                        '<div class="file-info"><% if (typeof folder !== "undefined") {%><%= Common.Utils.String.htmlEncode(folder || "") %><% } %></div>',
                    '</div>'
                ].join(''))
            });

            this.viewRecentPicker.on('item:click', _.bind(this.onRecentFileClick, this));

            if (_.isUndefined(this.scroller)) {
                this.scroller = new Common.UI.Scroller({
                    el: this.$el,
                    suppressScrollX: true,
                    alwaysVisibleY: true
                });
            }

            return this;
        },

        show: function() {
            Common.UI.BaseView.prototype.show.call(this,arguments);
            this.scroller && this.scroller.update();
        },

        onRecentFileClick: function(view, itemview, record){
            if ( this.menu )
                this.menu.fireEvent('recent:open', [this.menu, record.get('url')]);
        }
    });

    PE.Views.FileMenuPanels.CreateNew = Common.UI.BaseView.extend(_.extend({
        el: '#panel-createnew',
        menu: undefined,

        events: function() {
            return {
                'click .blank-document-btn':_.bind(this._onBlankDocument, this),
                'click .thumb-list .thumb-wrap': _.bind(this._onDocumentTemplate, this)
            };
        },

        template: _.template([
            '<h3 style="margin-top: 20px;"><%= scope.txtCreateNew %></h3>',
            '<div class="thumb-list">',
                '<% if (blank) { %> ',
                '<div class="blank-document">',
                    '<div class="blank-document-btn" data-hint="2" data-hint-direction="left-top" data-hint-offset="10, 1">',
                        '<svg class="btn-blank-format"><use xlink:href="#svg-format-blank"></use></svg>',
                    '</div>',
                    '<div class="title"><%= scope.txtBlank %></div>',
                '</div>',
                '<% } %>',
                '<% _.each(docs, function(item, index) { %>',
                    '<div class="thumb-wrap" template="<%= item.url %>" data-hint="2" data-hint-direction="left-top" data-hint-offset="22, 13">',
                        '<div class="thumb" ',
                        '<%  if (!_.isEmpty(item.image)) {%> ',
                            ' style="background-image: url(<%= item.image %>);">',
                        ' <%} else {' +
                            'print(\"><svg class=\'btn-blank-format\'><use xlink:href=\'#svg-file-template\'></use></svg>\")' +
                        ' } %>',
                        '</div>',
                        '<div class="title"><%= Common.Utils.String.htmlEncode(item.title || item.name || "") %></div>',
                    '</div>',
                '<% }) %>',
            '</div>'
        ].join('')),
        
        initialize: function(options) {
            Common.UI.BaseView.prototype.initialize.call(this,arguments);

            this.menu = options.menu;
            this.docs = options.docs;
            this.blank = !!options.blank;
        },

        render: function() {
            this.$el.html(this.template({
                scope: this,
                docs: this.docs,
                blank: this.blank
            }));
            var docs = (this.blank ? [{title: this.txtBlank}] : []).concat(this.docs);
            var thumbsElm= this.$el.find('.thumb-wrap, .blank-document');
            _.each(thumbsElm, function (tmb, index){
                $(tmb).find('.title').tooltip({
                    title       : docs[index].title,
                    placement   : 'cursor'
                });
            });

            if (_.isUndefined(this.scroller)) {
                this.scroller = new Common.UI.Scroller({
                    el: this.$el,
                    suppressScrollX: true,
                    alwaysVisibleY: true
                });
            }

            return this;
        },

        show: function() {
            Common.UI.BaseView.prototype.show.call(this,arguments);
            this.scroller && this.scroller.update();
        },

        _onBlankDocument: function() {
            if ( this.menu )
                this.menu.fireEvent('create:new', [this.menu, 'blank']);
        },

        _onDocumentTemplate: function(e) {
            if ( this.menu )
                this.menu.fireEvent('create:new', [this.menu, e.currentTarget.attributes['template'].value]);
        },

        txtBlank: 'Blank presentation',
        txtCreateNew: 'Create New'
    }, PE.Views.FileMenuPanels.CreateNew || {}));

    PE.Views.FileMenuPanels.DocumentInfo = Common.UI.BaseView.extend(_.extend({
        el: '#panel-info',
        menu: undefined,

        initialize: function(options) {
            Common.UI.BaseView.prototype.initialize.call(this,arguments);
            this.rendered = false;

            this.template = _.template([
            '<div class="flex-settings">',
                '<table class="main" style="margin: 30px 0 0;">',
                    '<tr>',
                        '<td class="left"><label>' + this.txtPlacement + '</label></td>',
                        '<td class="right"><label id="id-info-placement">-</label></td>',
                    '</tr>',
                    '<tr>',
                        '<td class="left"><label>' + this.txtOwner + '</label></td>',
                        '<td class="right"><label id="id-info-owner">-</label></td>',
                    '</tr>',
                    '<tr>',
                        '<td class="left"><label>' + this.txtUploaded + '</label></td>',
                        '<td class="right"><label id="id-info-uploaded">-</label></td>',
                    '</tr>',
                    '<tr class="divider general"></tr>',
                    '<tr class="divider general"></tr>',
                    // '<tr>',
                    //     '<td class="left"><label>' + this.txtEditTime + '</label></td>',
                    //     '<td class="right"><label id="id-info-edittime"></label></td>',
                    // '</tr>',
                    '<tr>',
                        '<td class="left"><label>' + this.txtTitle + '</label></td>',
                        '<td class="right"><div id="id-info-title"></div></td>',
                    '</tr>',
                    '<tr>',
                        '<td class="left"><label>' + this.txtSubject + '</label></td>',
                        '<td class="right"><div id="id-info-subject"></div></td>',
                    '</tr>',
                    '<tr>',
                        '<td class="left"><label>' + this.txtComment + '</label></td>',
                        '<td class="right"><div id="id-info-comment"></div></td>',
                    '</tr>',
                    '<tr class="divider"></tr>',
                    '<tr class="divider"></tr>',
                    '<tr>',
                        '<td class="left"><label>' + this.txtModifyDate + '</label></td>',
                        '<td class="right"><label id="id-info-modify-date"></label></td>',
                    '</tr>',
                    '<tr>',
                        '<td class="left"><label>' + this.txtModifyBy + '</label></td>',
                        '<td class="right"><label id="id-info-modify-by"></label></td>',
                    '</tr>',
                    '<tr class="divider modify">',
                    '<tr class="divider modify">',
                    '<tr>',
                        '<td class="left"><label>' + this.txtCreated + '</label></td>',
                        '<td class="right"><label id="id-info-date"></label></td>',
                    '</tr>',
                    '<tr>',
                        '<td class="left"><label>' + this.txtAppName + '</label></td>',
                        '<td class="right"><label id="id-info-appname"></label></td>',
                    '</tr>',
                    '<tr>',
                        '<td class="left" style="vertical-align: top;"><label style="margin-top: 3px;">' + this.txtAuthor + '</label></td>',
                        '<td class="right" style="vertical-align: top;"><div id="id-info-author">',
                            '<table>',
                                '<tr>',
                                    '<td><div id="id-info-add-author"><input type="text" spellcheck="false" class="form-control" placeholder="' +  this.txtAddAuthor +'"></div></td>',
                                '</tr>',
                            '</table>',
                        '</div></td>',
                    '</tr>',
                    '<tr style="height: 5px;"></tr>',
                '</table>',
            '</div>',
            '<div id="fms-flex-apply">',
                '<table class="main" style="margin: 10px 0;">',
                    '<tr>',
                        '<td class="left"></td>',
                        '<td class="right"><button id="fminfo-btn-apply" class="btn normal dlg-btn primary" data-hint="2" data-hint-direction="bottom" data-hint-offset="medium"><%= scope.okButtonText %></button></td>',
                    '</tr>',
                '</table>',
            '</div>'
            ].join(''));

            this.menu = options.menu;
            this.coreProps = null;
            this.authors = [];
            this._locked = false;
        },

        render: function(node) {
            var me = this;
            var $markup = $(me.template({scope: me}));

            // server info
            this.lblPlacement = $markup.findById('#id-info-placement');
            this.lblOwner = $markup.findById('#id-info-owner');
            this.lblUploaded = $markup.findById('#id-info-uploaded');

            // edited info
            var keyDownBefore = function(input, e){
                if (e.keyCode === Common.UI.Keys.ESC) {
                    var newVal = input._input.val(),
                        oldVal = input.getValue();
                    if (newVal !== oldVal) {
                        input.setValue(oldVal);
                        e.stopPropagation();
                    }
                }
            };

            this.inputTitle = new Common.UI.InputField({
                el          : $markup.findById('#id-info-title'),
                style       : 'width: 200px;',
                placeHolder : this.txtAddText,
                validateOnBlur: false,
                dataHint: '2',
                dataHintDirection: 'left',
                dataHintOffset: 'small'
            }).on('keydown:before', keyDownBefore);
            this.inputSubject = new Common.UI.InputField({
                el          : $markup.findById('#id-info-subject'),
                style       : 'width: 200px;',
                placeHolder : this.txtAddText,
                validateOnBlur: false,
                dataHint: '2',
                dataHintDirection: 'left',
                dataHintOffset: 'small'
            }).on('keydown:before', keyDownBefore);
            this.inputComment = new Common.UI.InputField({
                el          : $markup.findById('#id-info-comment'),
                style       : 'width: 200px;',
                placeHolder : this.txtAddText,
                validateOnBlur: false,
                dataHint: '2',
                dataHintDirection: 'left',
                dataHintOffset: 'small'
            }).on('keydown:before', keyDownBefore);

            // modify info
            this.lblModifyDate = $markup.findById('#id-info-modify-date');
            this.lblModifyBy = $markup.findById('#id-info-modify-by');

            // creation info
            this.lblDate = $markup.findById('#id-info-date');
            this.lblApplication = $markup.findById('#id-info-appname');
            this.tblAuthor = $markup.findById('#id-info-author table');
            this.trAuthor = $markup.findById('#id-info-add-author').closest('tr');
            this.authorTpl = '<tr><td><div style="display: inline-block;width: 200px;"><input type="text" spellcheck="false" class="form-control" readonly="true" value="{0}" ></div><div class="tool close img-commonctrl" data-hint="2" data-hint-direction="right" data-hint-offset="small"></div></td></tr>';

            this.tblAuthor.on('click', function(e) {
                var btn = $markup.find(e.target);
                if (btn.hasClass('close') && !btn.hasClass('disabled')) {
                    var el = btn.closest('tr'),
                        idx = me.tblAuthor.find('tr').index(el);
                    el.remove();
                    me.authors.splice(idx, 1);
                    me.updateScroller(true);
                }
            });

            this.inputAuthor = new Common.UI.InputField({
                el          : $markup.findById('#id-info-add-author'),
                style       : 'width: 200px;',
                validateOnBlur: false,
                placeHolder: this.txtAddAuthor,
                dataHint: '2',
                dataHintDirection: 'left',
                dataHintOffset: 'small'
            }).on('changed:after', function(input, newValue, oldValue, e) {
                if (newValue == oldValue) return;

                var val = newValue.trim();
                if (!!val && val !== oldValue.trim()) {
                    var isFromApply = e && e.relatedTarget && (e.relatedTarget.id == 'fminfo-btn-apply');
                    val.split(/\s*[,;]\s*/).forEach(function(item){
                        var str = item.trim();
                        if (str) {
                            me.authors.push(item);
                            if (!isFromApply) {
                                var div = $(Common.Utils.String.format(me.authorTpl, Common.Utils.String.htmlEncode(str)));
                                me.trAuthor.before(div);
                                me.updateScroller();
                            }
                        }
                    });
                    !isFromApply && me.inputAuthor.setValue('');
                }
            }).on('keydown:before', keyDownBefore);

            this.btnApply = new Common.UI.Button({
                el: $markup.findById('#fminfo-btn-apply')
            });
            this.btnApply.on('click', _.bind(this.applySettings, this));

            this.pnlInfo = $markup.find('.flex-settings').addBack().filter('.flex-settings');
            this.pnlApply = $markup.findById('#fms-flex-apply');

            this.rendered = true;

            this.updateInfo(this.doc);

            this.$el = $(node).html($markup);
            if (_.isUndefined(this.scroller)) {
                this.scroller = new Common.UI.Scroller({
                    el: this.pnlInfo,
                    suppressScrollX: true,
                    alwaysVisibleY: true
                });
            }

            Common.NotificationCenter.on({
                'window:resize': function() {
                    me.isVisible() && me.updateScroller();
                }
            });

            return this;
        },

        show: function() {
            Common.UI.BaseView.prototype.show.call(this,arguments);

            this.updateFileInfo();
            this.scroller && this.scroller.scrollTop(0);
            this.updateScroller();
        },

        hide: function() {
            Common.UI.BaseView.prototype.hide.call(this,arguments);
        },

        updateScroller: function(destroy) {
            if (this.scroller) {
                this.scroller.update(destroy ? {} : undefined);
                this.pnlInfo.toggleClass('bordered', this.scroller.isVisible());
            }
        },

        updateInfo: function(doc) {
            this.doc = doc;
            if (!this.rendered)
                return;

            var visible = false;
            doc = doc || {};
            if (doc.info) {
                // server info
                if (doc.info.folder )
                    this.lblPlacement.text( doc.info.folder );
                visible = this._ShowHideInfoItem(this.lblPlacement, doc.info.folder!==undefined && doc.info.folder!==null) || visible;
                var value = doc.info.owner;
                if (value)
                    this.lblOwner.text(value);
                visible = this._ShowHideInfoItem(this.lblOwner, !!value) || visible;
                value = doc.info.uploaded;
                if (value)
                    this.lblUploaded.text(value);
                visible = this._ShowHideInfoItem(this.lblUploaded, !!value) || visible;
            } else
                this._ShowHideDocInfo(false);
            $('tr.divider.general', this.el)[visible?'show':'hide']();

            var appname = (this.api) ? this.api.asc_getAppProps() : null;
            if (appname) {
                appname = (appname.asc_getApplication() || '') + (appname.asc_getAppVersion() ? ' ' : '') + (appname.asc_getAppVersion() || '');
                this.lblApplication.text(appname);
            }
            this._ShowHideInfoItem(this.lblApplication, !!appname);

            this.coreProps = (this.api) ? this.api.asc_getCoreProps() : null;
            if (this.coreProps) {
                var value = this.coreProps.asc_getCreated();
                if (value)
                    this.lblDate.text(value.toLocaleString(this.mode.lang, {year: 'numeric', month: '2-digit', day: '2-digit'}) + ' ' + value.toLocaleString(this.mode.lang, {timeStyle: 'short'}));
                this._ShowHideInfoItem(this.lblDate, !!value);
            }
        },

        updateFileInfo: function() {
            if (!this.rendered)
                return;

            var me = this,
                props = (this.api) ? this.api.asc_getCoreProps() : null,
                value;

            this.coreProps = props;
            // var app = (this.api) ? this.api.asc_getAppProps() : null;
            // if (app) {
            //     value = app.asc_getTotalTime();
            //     if (value)
            //         this.lblEditTime.text(value + ' ' + this.txtMinutes);
            // }
            // this._ShowHideInfoItem(this.lblEditTime, !!value);

            if (props) {
                var visible = false;
                value = props.asc_getModified();
                if (value)
                    this.lblModifyDate.text(value.toLocaleString(this.mode.lang, {year: 'numeric', month: '2-digit', day: '2-digit'}) + ' ' + value.toLocaleString(this.mode.lang, {timeStyle: 'short'}));
                visible = this._ShowHideInfoItem(this.lblModifyDate, !!value) || visible;
                value = props.asc_getLastModifiedBy();
                if (value)
                    this.lblModifyBy.text(AscCommon.UserInfoParser.getParsedName(value));
                visible = this._ShowHideInfoItem(this.lblModifyBy, !!value) || visible;
                $('tr.divider.modify', this.el)[visible?'show':'hide']();

                value = props.asc_getTitle();
                this.inputTitle.setValue(value || '');
                value = props.asc_getSubject();
                this.inputSubject.setValue(value || '');
                value = props.asc_getDescription();
                this.inputComment.setValue(value || '');

                this.inputAuthor.setValue('');
                this.tblAuthor.find('tr:not(:last-of-type)').remove();
                this.authors = [];
                value = props.asc_getCreator();//"123\"\"\"\<\>,456";
                value && value.split(/\s*[,;]\s*/).forEach(function(item) {
                    var div = $(Common.Utils.String.format(me.authorTpl, Common.Utils.String.htmlEncode(item)));
                    me.trAuthor.before(div);
                    me.authors.push(item);
                });
                this.tblAuthor.find('.close').toggleClass('hidden', !this.mode.isEdit);
                !this.mode.isEdit && this._ShowHideInfoItem(this.tblAuthor, !!this.authors.length);
            }
            this.SetDisabled();
        },

        _ShowHideInfoItem: function(el, visible) {
            el.closest('tr')[visible?'show':'hide']();
            return visible;
        },

        _ShowHideDocInfo: function(visible) {
            this._ShowHideInfoItem(this.lblPlacement, visible);
            this._ShowHideInfoItem(this.lblOwner, visible);
            this._ShowHideInfoItem(this.lblUploaded, visible);
        },

        setMode: function(mode) {
            this.mode = mode;
            this.inputAuthor.setVisible(mode.isEdit);
            this.pnlApply.toggleClass('hidden', !mode.isEdit);
            this.tblAuthor.find('.close').toggleClass('hidden', !mode.isEdit);
            if (!mode.isEdit) {
                this.inputTitle._input.attr('placeholder', '');
                this.inputSubject._input.attr('placeholder', '');
                this.inputComment._input.attr('placeholder', '');
                this.inputAuthor._input.attr('placeholder', '');
            }
            this.SetDisabled();
            return this;
        },

        setApi: function(o) {
            this.api = o;
            this.api.asc_registerCallback('asc_onLockCore',  _.bind(this.onLockCore, this));
            this.updateInfo(this.doc);
            return this;
        },

        onLockCore: function(lock) {
            this._locked = lock;
            this.updateFileInfo();
        },

        SetDisabled: function() {
            var disable = !this.mode.isEdit || this._locked;
            this.inputTitle.setDisabled(disable);
            this.inputSubject.setDisabled(disable);
            this.inputComment.setDisabled(disable);
            this.inputAuthor.setDisabled(disable);
            this.tblAuthor.find('.close').toggleClass('disabled', this._locked);
            this.tblAuthor.toggleClass('disabled', disable);
            this.btnApply.setDisabled(this._locked);
        },

        applySettings: function() {
            if (this.coreProps && this.api) {
                this.coreProps.asc_putTitle(this.inputTitle.getValue());
                this.coreProps.asc_putSubject(this.inputSubject.getValue());
                this.coreProps.asc_putDescription(this.inputComment.getValue());
                this.coreProps.asc_putCreator(this.authors.join(';'));
                this.api.asc_setCoreProps(this.coreProps);
            }
            this.menu.hide();
        },

        txtPlacement: 'Location',
        txtOwner: 'Owner',
        txtUploaded: 'Uploaded',
        txtAppName: 'Application',
        txtEditTime: 'Total Editing time',
        txtTitle: 'Title',
        txtSubject: 'Subject',
        txtComment: 'Comment',
        txtModifyDate: 'Last Modified',
        txtModifyBy: 'Last Modified By',
        txtCreated: 'Created',
        txtAuthor: 'Author',
        txtAddAuthor: 'Add Author',
        txtAddText: 'Add Text',
        txtMinutes: 'min',
        okButtonText: 'Apply'
    }, PE.Views.FileMenuPanels.DocumentInfo || {}));

    PE.Views.FileMenuPanels.DocumentRights = Common.UI.BaseView.extend(_.extend({
        el: '#panel-rights',
        menu: undefined,

        initialize: function(options) {
            Common.UI.BaseView.prototype.initialize.call(this,arguments);
            this.rendered = false;

            this.template = _.template([
                '<table class="main" style="margin: 30px 0;">',
                    '<tr class="rights">',
                        '<td class="left" style="vertical-align: top;"><label>' + this.txtRights + '</label></td>',
                        '<td class="right"><div id="id-info-rights"></div></td>',
                    '</tr>',
                    '<tr class="edit-rights">',
                        '<td class="left"></td><td class="right"><button id="id-info-btn-edit" class="btn normal dlg-btn primary custom" style="margin-right: 10px;">' + this.txtBtnAccessRights + '</button></td>',
                    '</tr>',
                '</table>'
            ].join(''));

            this.templateRights = _.template([
                '<table>',
                    '<% _.each(users, function(item) { %>',
                    '<tr>',
                        '<td><span class="userLink <% if (item.isLink) { %>sharedLink<% } %>"></span><span><%= Common.Utils.String.htmlEncode(item.user) %></span></td>',
                        '<td><%= Common.Utils.String.htmlEncode(item.permissions) %></td>',
                    '</tr>',
                    '<% }); %>',
                '</table>'
            ].join(''));

            this.menu = options.menu;
        },

        render: function(node) {
            var $markup = $(this.template());

            this.cntRights = $markup.findById('#id-info-rights');
            this.btnEditRights = new Common.UI.Button({
                el: $markup.findById('#id-info-btn-edit')
            });
            this.btnEditRights.on('click', _.bind(this.changeAccessRights, this));

            this.rendered = true;

            this.updateInfo(this.doc);

            this.$el = $(node).html($markup);

            if (_.isUndefined(this.scroller)) {
                this.scroller = new Common.UI.Scroller({
                    el: this.$el,
                    suppressScrollX: true,
                    alwaysVisibleY: true
                });
            }

            Common.NotificationCenter.on('collaboration:sharingupdate', this.updateSharingSettings.bind(this));
            Common.NotificationCenter.on('collaboration:sharingdeny', this.onLostEditRights.bind(this));

            return this;
        },

        show: function() {
            Common.UI.BaseView.prototype.show.call(this,arguments);
            this.scroller && this.scroller.update();
        },

        hide: function() {
            Common.UI.BaseView.prototype.hide.call(this,arguments);
        },

        updateInfo: function(doc) {
            this.doc = doc;
            if (!this.rendered)
                return;

            doc = doc || {};

            if (doc.info) {
                if (doc.info.sharingSettings)
                    this.cntRights.html(this.templateRights({users: doc.info.sharingSettings}));
                this._ShowHideInfoItem('rights', doc.info.sharingSettings!==undefined && doc.info.sharingSettings!==null && doc.info.sharingSettings.length>0);
                this._ShowHideInfoItem('edit-rights', (!!this.sharingSettingsUrl && this.sharingSettingsUrl.length || this.mode.canRequestSharingSettings) && this._readonlyRights!==true);
            } else
                this._ShowHideDocInfo(false);
        },

        _ShowHideInfoItem: function(cls, visible) {
            $('tr.'+cls, this.el)[visible?'show':'hide']();
        },

        _ShowHideDocInfo: function(visible) {
            this._ShowHideInfoItem('rights', visible);
            this._ShowHideInfoItem('edit-rights', visible);
        },

        setMode: function(mode) {
            this.mode = mode;
            this.sharingSettingsUrl = mode.sharingSettingsUrl;
            return this;
        },

        changeAccessRights: function(btn,event,opts) {
            Common.NotificationCenter.trigger('collaboration:sharing');
        },

        updateSharingSettings: function(rights) {
            this._ShowHideInfoItem('rights', this.doc.info.sharingSettings!==undefined && this.doc.info.sharingSettings!==null && this.doc.info.sharingSettings.length>0);
            this.cntRights.html(this.templateRights({users: this.doc.info.sharingSettings}));
        },

        onLostEditRights: function() {
            this._readonlyRights = true;
            if (!this.rendered)
                return;

            this._ShowHideInfoItem('edit-rights', false);
        },

        txtRights: 'Persons who have rights',
        txtBtnAccessRights: 'Change access rights'
    }, PE.Views.FileMenuPanels.DocumentRights || {}));

    PE.Views.FileMenuPanels.Help = Common.UI.BaseView.extend({
        el: '#panel-help',
        menu: undefined,

        template: _.template([
            '<div style="width:100%; height:100%; position: relative;">',
                '<div id="id-help-contents" style="position: absolute; width:220px; top: 0; bottom: 0;" class="no-padding"></div>',
                '<div id="id-help-frame" style="position: absolute; left: 220px; top: 0; right: 0; bottom: 0;" class="no-padding"></div>',
            '</div>'
        ].join('')),

        initialize: function(options) {
            Common.UI.BaseView.prototype.initialize.call(this,arguments);

            this.menu = options.menu;
            this.urlPref = 'resources/help/{{DEFAULT_LANG}}/';
            this.openUrl = null;

            this.en_data = [
                {"src": "ProgramInterface/ProgramInterface.htm", "name": "Introducing Presentation Editor user interface", "headername": "Program Interface"},
                {"src": "ProgramInterface/FileTab.htm", "name": "File tab"},
                {"src": "ProgramInterface/HomeTab.htm", "name": "Home Tab"},
                {"src": "ProgramInterface/InsertTab.htm", "name": "Insert tab"},
                {"src": "ProgramInterface/PluginsTab.htm", "name": "Plugins tab"},
                {"src": "UsageInstructions/OpenCreateNew.htm", "name": "Create a new presentation or open an existing one", "headername": "Basic operations" },
                {"src": "UsageInstructions/CopyPasteUndoRedo.htm", "name": "Copy/paste data, undo/redo your actions"},
                {"src": "UsageInstructions/ManageSlides.htm", "name": "Manage slides", "headername": "Working with slides"},
                {"src": "UsageInstructions/SetSlideParameters.htm", "name": "Set slide parameters"},
                {"src": "UsageInstructions/ApplyTransitions.htm", "name": "Apply transitions" },
                {"src": "UsageInstructions/PreviewPresentation.htm", "name": "Preview your presentation" },
                {"src": "UsageInstructions/InsertText.htm", "name": "Insert and format your text", "headername": "Text formatting"},
                {"src": "UsageInstructions/AddHyperlinks.htm", "name": "Add hyperlinks"},
                {"src": "UsageInstructions/CreateLists.htm", "name": "Create lists" },
                {"src": "UsageInstructions/CopyClearFormatting.htm", "name": "Copy/clear formatting"},
                {"src": "UsageInstructions/InsertAutoshapes.htm", "name": "Insert and format autoshapes", "headername": "Operations on objects"},
                {"src": "UsageInstructions/InsertImages.htm", "name": "Insert and adjust images"},
                {"src": "UsageInstructions/InsertCharts.htm", "name": "Insert and edit charts" },
                {"src": "UsageInstructions/InsertTables.htm", "name": "Insert and format tables" },
                {"src": "UsageInstructions/FillObjectsSelectColor.htm", "name": "Fill objects and select colors"},
                {"src": "UsageInstructions/ManipulateObjects.htm", "name": "Manipulate objects on a slide"},
                {"src": "UsageInstructions/AlignArrangeObjects.htm", "name": "Align and arrange objects on a slide"},
                {"src": "UsageInstructions/InsertEquation.htm", "name": "Insert equations", "headername": "Math equations" },
                {"src": "HelpfulHints/CollaborativeEditing.htm", "name": "Collaborative presentation editing", "headername": "Presentation co-editing" },
                {"src": "UsageInstructions/ViewPresentationInfo.htm", "name": "View presentation information", "headername": "Tools and settings"},
                {"src": "UsageInstructions/SavePrintDownload.htm", "name": "Save/print/download your presentation" },
                {"src": "HelpfulHints/AdvancedSettings.htm", "name": "Advanced settings of Presentation Editor"},
                {"src": "HelpfulHints/Navigation.htm", "name": "View settings and navigation tools"},
                {"src": "HelpfulHints/Search.htm", "name": "Search function"},
                {"src": "HelpfulHints/SpellChecking.htm", "name": "Spell-checking"},
                {"src": "HelpfulHints/About.htm", "name": "About Presentation Editor", "headername": "Helpful hints"},
                {"src": "HelpfulHints/SupportedFormats.htm", "name": "Supported formats of electronic presentations"},
                {"src": "HelpfulHints/KeyboardShortcuts.htm", "name": "Keyboard shortcuts"}
            ];

            if (Common.Utils.isIE) {
                window.onhelp = function () { return false; }
            }
        },

        render: function() {
            var me = this;
            this.$el.html(this.template());

            this.viewHelpPicker = new Common.UI.DataView({
                el: $('#id-help-contents'),
                store: new Common.UI.DataViewStore([]),
                keyMoveDirection: 'vertical',
                itemTemplate: _.template([
                    '<div id="<%= id %>" class="help-item-wrap">',
                        '<div class="caption"><%= name %></div>',
                    '</div>'
                ].join(''))
            });
            this.viewHelpPicker.on('item:add', function(dataview, itemview, record) {
                if (record.has('headername')) {
                    $(itemview.el).before('<div class="header-name">' + record.get('headername') + '</div>');
                }
            });

            this.viewHelpPicker.on('item:select', function(dataview, itemview, record) {
                me.onSelectItem(record.get('src'));
            });

            this.iFrame = document.createElement('iframe');

            this.iFrame.src = "";
            this.iFrame.align = "top";
            this.iFrame.frameBorder = "0";
            this.iFrame.width = "100%";
            this.iFrame.height = "100%";
            Common.Gateway.on('internalcommand', function(data) {
                if (data.type == 'help:hyperlink') {
                    var src = data.data;
                    var rec = me.viewHelpPicker.store.find(function(record){
                        return (src.indexOf(record.get('src'))>0);
                    });
                    if (rec) {
                        me.viewHelpPicker.selectRecord(rec, true);
                        me.viewHelpPicker.scrollToRecord(rec);
                    }
                }
            });
            
            $('#id-help-frame').append(this.iFrame);

            return this;
        },

        setLangConfig: function(lang) {
            var me = this;
            var store = this.viewHelpPicker.store;
            if (lang) {
                lang = lang.split(/[\-\_]/)[0];
                var config = {
                    dataType: 'json',
                    error: function () {
                        if ( me.urlPref.indexOf('resources/help/{{DEFAULT_LANG}}/')<0 ) {
                            me.urlPref = 'resources/help/{{DEFAULT_LANG}}/';
                            store.url = 'resources/help/{{DEFAULT_LANG}}/Contents.json';
                            store.fetch(config);
                        } else {
                            me.urlPref = 'resources/help/{{DEFAULT_LANG}}/';
                            store.reset(me.en_data);
                        }
                    },
                    success: function () {
                        var rec = me.openUrl ? store.find(function(record){
                            return (me.openUrl.indexOf(record.get('src'))>=0);
                        }) : store.at(0);
                        if (rec) {
                            me.viewHelpPicker.selectRecord(rec, true);
                            me.viewHelpPicker.scrollToRecord(rec);
                        }
                        me.onSelectItem(me.openUrl ? me.openUrl : rec.get('src'));
                    }
                };
                store.url = 'resources/help/' + lang + '/Contents.json';
                store.fetch(config);
                this.urlPref = 'resources/help/' + lang + '/';
            }
        },

        show: function (url) {
            Common.UI.BaseView.prototype.show.call(this);
            if (!this._scrollerInited) {
                this.viewHelpPicker.scroller.update();
                this._scrollerInited = true;
            }
            if (url) {
                if (this.viewHelpPicker.store.length>0) {
                    var rec = this.viewHelpPicker.store.find(function(record){
                        return (url.indexOf(record.get('src'))>=0);
                    });
                    if (rec) {
                        this.viewHelpPicker.selectRecord(rec, true);
                        this.viewHelpPicker.scrollToRecord(rec);
                    }
                    this.onSelectItem(url);
                } else
                    this.openUrl = url;
            }
        },

        onSelectItem: function(src) {
            this.iFrame.src = this.urlPref + src;
        }
    });

    PE.Views.FileMenuPanels.ProtectDoc = Common.UI.BaseView.extend(_.extend({
        el: '#panel-protect',
        menu: undefined,

        template: _.template([
            '<label id="id-fms-lbl-protect-header" style="font-size: 18px;"><%= scope.strProtect %></label>',
            '<div id="id-fms-password">',
                '<label class="header"><%= scope.strEncrypt %></label>',
                '<div id="fms-btn-add-pwd" style="width:190px;"></div>',
                '<table id="id-fms-view-pwd" cols="2" width="300">',
                    '<tr>',
                        '<td colspan="2"><label style="cursor: default;"><%= scope.txtEncrypted %></label></td>',
                    '</tr>',
                    '<tr>',
                        '<td><div id="fms-btn-change-pwd" style="width:190px;"></div></td>',
                        '<td align="right"><div id="fms-btn-delete-pwd" style="width:190px; margin-left:20px;"></div></td>',
                    '</tr>',
                '</table>',
            '</div>',
            '<div id="id-fms-signature">',
                '<label class="header"><%= scope.strSignature %></label>',
                '<div id="fms-btn-invisible-sign" style="width:190px; margin-bottom: 20px;"></div>',
                '<div id="id-fms-signature-view"></div>',
            '</div>'
        ].join('')),

        initialize: function(options) {
            Common.UI.BaseView.prototype.initialize.call(this,arguments);

            this.menu = options.menu;

            var me = this;
            this.templateSignature = _.template([
                '<table cols="2" width="300" class="<% if (!hasSigned) { %>hidden<% } %>"">',
                    '<tr>',
                        '<td colspan="2"><label style="cursor: default;"><%= tipText %></label></td>',
                    '</tr>',
                    '<tr>',
                        '<td><label class="link signature-view-link" data-hint="2" data-hint-direction="bottom" data-hint-offset="medium">' + me.txtView + '</label></td>',
                        '<td align="right"><label class="link signature-edit-link <% if (!hasSigned) { %>hidden<% } %>" data-hint="2" data-hint-direction="bottom" data-hint-offset="medium">' + me.txtEdit + '</label></td>',
                    '</tr>',
                '</table>'
            ].join(''));
        },

        render: function() {
            this.$el.html(this.template({scope: this}));

            var protection = PE.getController('Common.Controllers.Protection').getView();

            this.btnAddPwd = protection.getButton('add-password');
            this.btnAddPwd.render(this.$el.find('#fms-btn-add-pwd'));
            this.btnAddPwd.on('click', _.bind(this.closeMenu, this));

            this.btnChangePwd = protection.getButton('change-password');
            this.btnChangePwd.render(this.$el.find('#fms-btn-change-pwd'));
            this.btnChangePwd.on('click', _.bind(this.closeMenu, this));

            this.btnDeletePwd = protection.getButton('del-password');
            this.btnDeletePwd.render(this.$el.find('#fms-btn-delete-pwd'));
            this.btnDeletePwd.on('click', _.bind(this.closeMenu, this));

            this.cntPassword = $('#id-fms-password');
            this.cntPasswordView = $('#id-fms-view-pwd');

            this.btnAddInvisibleSign = protection.getButton('signature');
            this.btnAddInvisibleSign.render(this.$el.find('#fms-btn-invisible-sign'));
            this.btnAddInvisibleSign.on('click', _.bind(this.closeMenu, this));

            this.cntSignature = $('#id-fms-signature');
            this.cntSignatureView = $('#id-fms-signature-view');
            if (_.isUndefined(this.scroller)) {
                this.scroller = new Common.UI.Scroller({
                    el: this.$el,
                    suppressScrollX: true,
                    alwaysVisibleY: true
                });
            }

            this.$el.on('click', '.signature-edit-link', _.bind(this.onEdit, this));
            this.$el.on('click', '.signature-view-link', _.bind(this.onView, this));

            return this;
        },

        show: function() {
            Common.UI.BaseView.prototype.show.call(this,arguments);
            this.updateSignatures();
            this.updateEncrypt();
            this.scroller && this.scroller.update();
        },

        setMode: function(mode) {
            this.mode = mode;
            this.cntSignature.toggleClass('hidden', !this.mode.isSignatureSupport);
            this.cntPassword.toggleClass('hidden', !this.mode.isPasswordSupport);
        },

        setApi: function(o) {
            this.api = o;
            return this;
        },

        closeMenu: function() {
            this.menu && this.menu.hide();
        },

        onEdit: function() {
            this.menu && this.menu.hide();

            var me = this;
            Common.UI.warning({
                title: this.notcriticalErrorTitle,
                msg: this.txtEditWarning,
                buttons: ['ok', 'cancel'],
                primary: 'ok',
                callback: function(btn) {
                    if (btn == 'ok') {
                        me.api.asc_RemoveAllSignatures();
                    }
                }
            });

        },

        onView: function() {
            this.menu && this.menu.hide();
            PE.getController('RightMenu').rightmenu.SetActivePane(Common.Utils.documentSettingsType.Signature, true);
        },

        updateSignatures: function(){
            var valid = this.api.asc_getSignatures(),
                hasValid = false,
                hasInvalid = false;

            _.each(valid, function(item, index){
                if (item.asc_getValid()==0)
                    hasValid = true;
                else
                    hasInvalid = true;
            });

            // hasValid = true;
            // hasInvalid = true;

            var tipText = (hasInvalid) ? this.txtSignedInvalid : (hasValid ? this.txtSigned : "");
            this.cntSignatureView.html(this.templateSignature({tipText: tipText, hasSigned: (hasValid || hasInvalid)}));
        },

        updateEncrypt: function() {
            this.cntPasswordView.toggleClass('hidden', this.btnAddPwd.isVisible());
        },

        strProtect: 'Protect Presentation',
        strSignature: 'With Signature',
        txtView: 'View signatures',
        txtEdit: 'Edit presentation',
        txtSigned: 'Valid signatures has been added to the presentation. The presentation is protected from editing.',
        txtSignedInvalid: 'Some of the digital signatures in presentation are invalid or could not be verified. The presentation is protected from editing.',
        notcriticalErrorTitle: 'Warning',
        txtEditWarning: 'Editing will remove the signatures from the presentation.<br>Are you sure you want to continue?',
        strEncrypt: 'With Password',
        txtEncrypted: 'This presentation has been protected by password'

    }, PE.Views.FileMenuPanels.ProtectDoc || {}));

});<|MERGE_RESOLUTION|>--- conflicted
+++ resolved
@@ -234,6 +234,13 @@
                     '</div></td>',
                 '</tr>',
                 '<tr class ="coauth changes divider-group"></tr>',
+                '<tr class="live-viewer">',
+                    '<td colspan="2" class="group-name"><label><%= scope.txtCollaboration %></label></td>',
+                '</tr>',
+                '<tr class="live-viewer">',
+                    '<td colspan="2"><div id="fms-chb-live-viewer"></div></td>',
+                '</tr>',
+                '<tr class ="live-viewer divider-group"></tr>',
                 '<tr class="edit">',
                     '<td colspan="2" class="group-name"><label><%= scope.txtProofing %></label></td>',
                 '</tr>',
@@ -257,35 +264,9 @@
                     '<td colspan="2"><span id="fms-chb-align-guides"></span></td>',
                 '</tr>',
                 '<tr class="edit">',
-<<<<<<< HEAD
                     '<td colspan="2"><div id="fms-chb-input-mode"></div></td>',
                 '</tr>',
 
-=======
-                    '<td class="left"><label><%= scope.textAlignGuides %></label></td>',
-                    '<td class="right"><span id="fms-chb-align-guides"></span></td>',
-                '</tr>','<tr class="divider edit"></tr>',
-                '<tr class="autosave">',
-                    '<td class="left"><label id="fms-lbl-autosave"><%= scope.textAutoSave %></label></td>',
-                    '<td class="right"><span id="fms-chb-autosave"></span></td>',
-                '</tr>','<tr class="divider autosave"></tr>',
-                '<tr class="forcesave">',
-                    '<td class="left"><label id="fms-lbl-forcesave"><%= scope.textForceSave %></label></td>',
-                    '<td class="right"><span id="fms-chb-forcesave"></span></td>',
-                '</tr>','<tr class="divider forcesave"></tr>',
-                /** coauthoring begin **/
-                '<tr class="coauth changes">',
-                    '<td class="left"><label><%= scope.strCoAuthMode %></label></td>',
-                    '<td class="right">',
-                        '<div><div id="fms-cmb-coauth-mode" style="display: inline-block; margin-right: 15px;vertical-align: middle;"></div>',
-                        '<label id="fms-lbl-coauth-mode" style="vertical-align: middle;"><%= scope.strCoAuthModeDescFast %></label></div></td>',
-                '</tr>','<tr class="divider coauth changes"></tr>',
-                '<tr class="live-viewer">',
-                    '<td class="left"><label><%= scope.txtLiveViewer %></label></td>',
-                    '<td class="right"><div id="fms-chb-live-viewer"></div></td>',
-                '</tr>','<tr class="divider live-viewer"></tr>',
-            /** coauthoring end **/
->>>>>>> fdd92f27
                 '<tr class="themes">',
                     '<td><label><%= scope.strTheme %></label></td>',
                     '<td><span id="fms-cmb-theme"></span></td>',
@@ -701,13 +682,9 @@
             Common.Utils.InternalSettings.set("pe-settings-zoom", Common.localStorage.getItem("pe-settings-zoom"));
             /** coauthoring begin **/
             if (this.mode.isEdit && !this.mode.isOffline && this.mode.canCoAuthoring && this.mode.canChangeCoAuthoring) {
-<<<<<<< HEAD
                 Common.localStorage.setItem("pe-settings-coauthmode", this.rbCoAuthModeFast.getValue());
-=======
-                Common.localStorage.setItem("pe-settings-coauthmode", this.cmbCoAuthMode.getValue());
             } else if (!this.mode.isEdit && !this.mode.isRestrictedEdit && !this.mode.isOffline && this.mode.canChangeCoAuthoring) { // viewer
                 Common.localStorage.setItem("pe-settings-view-coauthmode", this.chLiveViewer.isChecked() ? 1 : 0);
->>>>>>> fdd92f27
             }
             /** coauthoring end **/
             Common.localStorage.setItem("pe-settings-fontrender", this.cmbFontRender.getValue());
@@ -716,7 +693,6 @@
             Common.localStorage.setItem("pe-settings-unit", this.cmbUnit.getValue());
             if (this.mode.isEdit && (this.mode.canChangeCoAuthoring || !Common.Utils.InternalSettings.get("pe-settings-coauthmode")))
                 Common.localStorage.setItem("pe-settings-autosave", this.chAutosave.isChecked() ? 1 : 0);
-
             if (this.mode.canForcesave)
                 Common.localStorage.setItem("pe-settings-forcesave", this.chForcesave.isChecked() ? 1 : 0);
             Common.Utils.InternalSettings.set("pe-settings-showsnaplines", this.chAlignGuides.isChecked());
@@ -793,7 +769,6 @@
         txtThemeLight: 'Light',
         txtThemeDark: 'Dark',
         txtAutoCorrect: 'AutoCorrect options...',
-<<<<<<< HEAD
         txtEditingSaving: 'Editing and saving',
         txtCollaboration: 'Collaboration',
         txtWorkspace: 'Workspace',
@@ -801,11 +776,8 @@
         txtFastTip: 'Real-time co-editing. All changes are saved automatically',
         txtStrictTip: 'Use the \'Save\' button to sync the changes you and others make',
         strIgnoreWordsInUPPERCASE: 'Ignore words in UPPERCASE',
-        strIgnoreWordsWithNumbers: 'Ignore words with numbers'
-=======
-        strShowOthersChanges: 'Show changes from other users',
-        txtLiveViewer: 'Real-time Collaboration Changes'
->>>>>>> fdd92f27
+        strIgnoreWordsWithNumbers: 'Ignore words with numbers',
+        strShowOthersChanges: 'Show changes from other users'
     }, PE.Views.FileMenuPanels.Settings || {}));
 
     PE.Views.FileMenuPanels.RecentFiles = Common.UI.BaseView.extend({
