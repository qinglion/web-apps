--- conflicted
+++ resolved
@@ -134,17 +134,11 @@
             {name: 'PDFA',  imgCls: 'pdfa',  type: Asc.c_oAscFileType.PDFA, ext: '.pdf'},
             {name: 'OTP',   imgCls: 'otp',   type: Asc.c_oAscFileType.OTP,  ext: '.otp'}
         ], [
-<<<<<<< HEAD
             {name: 'PPSX',  imgCls: 'ppsx',  type: Asc.c_oAscFileType.PPSX, ext: '.ppsx'},
-            {name: 'PNG',   imgCls: 'png',   type: Asc.c_oAscFileType.PNG, ext: '.png'},
-            {name: 'JPG',   imgCls: 'jpg',   type: Asc.c_oAscFileType.JPG, ext: '.jpg'}
+            {name: 'PNG',   imgCls: 'png',   type: Asc.c_oAscFileType.PNG, ext: '.zip'},
+            {name: 'JPG',   imgCls: 'jpg',   type: Asc.c_oAscFileType.JPG, ext: '.zip'}
         ], [
             {name: 'PPTM',  imgCls: 'pptm',  type: Asc.c_oAscFileType.PPTM, ext: '.pptm'}
-=======
-            {name: 'PPTM',  imgCls: 'pptm',  type: Asc.c_oAscFileType.PPTM, ext: '.pptm'},
-            {name: 'PNG',   imgCls: 'png',   type: Asc.c_oAscFileType.PNG, ext: '.zip'},
-            {name: 'JPG',   imgCls: 'jpg',   type: Asc.c_oAscFileType.JPG, ext: '.zip'}
->>>>>>> 2d945cc0
         ]],
 
         template: _.template([
