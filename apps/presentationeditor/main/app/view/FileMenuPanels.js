/*
 * (c) Copyright Ascensio System SIA 2010-2023
 *
 * This program is a free software product. You can redistribute it and/or
 * modify it under the terms of the GNU Affero General Public License (AGPL)
 * version 3 as published by the Free Software Foundation. In accordance with
 * Section 7(a) of the GNU AGPL its Section 15 shall be amended to the effect
 * that Ascensio System SIA expressly excludes the warranty of non-infringement
 * of any third-party rights.
 *
 * This program is distributed WITHOUT ANY WARRANTY; without even the implied
 * warranty of MERCHANTABILITY or FITNESS FOR A PARTICULAR  PURPOSE. For
 * details, see the GNU AGPL at: http://www.gnu.org/licenses/agpl-3.0.html
 *
 * You can contact Ascensio System SIA at 20A-6 Ernesta Birznieka-Upish
 * street, Riga, Latvia, EU, LV-1050.
 *
 * The  interactive user interfaces in modified source and object code versions
 * of the Program must display Appropriate Legal Notices, as required under
 * Section 5 of the GNU AGPL version 3.
 *
 * Pursuant to Section 7(b) of the License you must retain the original Product
 * logo when distributing the program. Pursuant to Section 7(e) we decline to
 * grant you any rights under trademark law for use of our trademarks.
 *
 * All the Product's GUI elements, including illustrations and icon sets, as
 * well as technical writing content are licensed under the terms of the
 * Creative Commons Attribution-ShareAlike 4.0 International. See the License
 * terms at http://creativecommons.org/licenses/by-sa/4.0/legalcode
 *
 */
/**
 *    FileMenuPanels.js
 *
 *    Contains views for menu 'File'
 *
 *    Created by Maxim Kadushkin on 20 February 2014
 *    Copyright (c) 2018 Ascensio System SIA. All rights reserved.
 *
 */

define([
    'common/main/lib/view/DocumentAccessDialog',
    'common/main/lib/view/AutoCorrectDialog',
    'common/main/lib/component/CheckBox'
], function () {
    'use strict';

    !PE.Views.FileMenuPanels && (PE.Views.FileMenuPanels = {});

    PE.Views.FileMenuPanels.ViewSaveAs = Common.UI.BaseView.extend({
        el: '#panel-saveas',
        menu: undefined,

        formats: [[
            {name: 'PPTX',  imgCls: 'pptx',  type: Asc.c_oAscFileType.PPTX},
            {name: 'PPSX',  imgCls: 'ppsx',  type: Asc.c_oAscFileType.PPSX},
            {name: 'PDF',   imgCls: 'pdf',   type: Asc.c_oAscFileType.PDF},
            {name: 'ODP',   imgCls: 'odp',   type: Asc.c_oAscFileType.ODP}
        ],[
            {name: 'POTX',  imgCls: 'potx',   type: Asc.c_oAscFileType.POTX},
            {name: 'PPTM',  imgCls: 'pptm',  type: Asc.c_oAscFileType.PPTM},
            {name: 'PDFA',  imgCls: 'pdfa',  type: Asc.c_oAscFileType.PDFA},
            {name: 'OTP',   imgCls: 'otp',   type: Asc.c_oAscFileType.OTP}
        ], [
            {name: 'JPG',   imgCls: 'jpg',  type: Asc.c_oAscFileType.JPG},
            {name: 'PNG',   imgCls: 'png',  type: Asc.c_oAscFileType.PNG}
        ]],


        template: _.template([
            '<div class="content-container">',
                '<div class="header"><%= header %></div>',
                '<div class="format-items">',
                    '<% _.each(rows, function(row) { %>',
                        '<% _.each(row, function(item) { %>',
                            '<% if (item.type!==Asc.c_oAscFileType.PPTM || fileType=="pptm") { %>',
                                '<div class="format-item float-left"><div class="btn-doc-format" format="<%= item.type %>" data-hint="2" data-hint-direction="left-top" data-hint-offset="4, 4">',
                                    '<div class ="svg-format-<%= item.imgCls %>"></div>',
                                '</div></div>',
                            '<% } %>',
                        '<% }) %>',
                        '<div class="divider"></div>',
                    '<% }) %>',
                '</div>',
            '</div>'
        ].join('')),

        initialize: function(options) {
            Common.UI.BaseView.prototype.initialize.call(this,arguments);

            this.menu = options.menu;
            this.fileType = options.fileType;

            Common.NotificationCenter.on({
                'window:resize': _.bind(function() {
                    var divided = Common.Utils.innerWidth() >= this.maxWidth;
                    if (this.isDivided !== divided) {
                        this.$el.find('.divider').css('width', divided ? '100%' : '0');
                        this.isDivided = divided;
                    }
                }, this)
            });
        },

        render: function() {
            this.$el.html(this.template({rows:this.formats,
                fileType: (this.fileType || 'pptx').toLowerCase(),
                header: /*this.textDownloadAs*/ Common.Locale.get('btnDownloadCaption', {name:'PE.Views.FileMenu', default:this.textDownloadAs})}));
            $('.btn-doc-format',this.el).on('click', _.bind(this.onFormatClick,this));

            if (_.isUndefined(this.scroller)) {
                this.scroller = new Common.UI.Scroller({
                    el: this.$el,
                    suppressScrollX: true,
                    alwaysVisibleY: true
                });
            }

            var itemWidth = 70 + 24, // width + margin
                maxCount = 0;
            this.formats.forEach(_.bind(function (item, index) {
                var count = item.length;
                if (count > maxCount) {
                    maxCount = count;
                }
            }, this));
            this.maxWidth = $('#file-menu-panel .panel-menu').outerWidth() + 20 + 10 + itemWidth * maxCount; // menu + left padding + margin

            if (Common.Utils.innerWidth() >= this.maxWidth) {
                this.$el.find('.divider').css('width', '100%');
                this.isDivided = true;
            }

            return this;
        },

        show: function() {
            Common.UI.BaseView.prototype.show.call(this,arguments);
            this.scroller && this.scroller.update();
        },

        onFormatClick: function(e) {
            var type = e.currentTarget.attributes['format'];
            if (!_.isUndefined(type) && this.menu) {
                this.menu.fireEvent('saveas:format', [this.menu, parseInt(type.value)]);
            }
        },

        textDownloadAs: "Download as"
    });

    PE.Views.FileMenuPanels.ViewSaveCopy = Common.UI.BaseView.extend({
        el: '#panel-savecopy',
        menu: undefined,

        formats: [[
            {name: 'PPTX',  imgCls: 'pptx',  type: Asc.c_oAscFileType.PPTX, ext: '.pptx'},
            {name: 'PPSX',  imgCls: 'ppsx',  type: Asc.c_oAscFileType.PPSX, ext: '.ppsx'},
            {name: 'PDF',   imgCls: 'pdf',   type: Asc.c_oAscFileType.PDF, ext: '.pdf'},
            {name: 'ODP',   imgCls: 'odp',   type: Asc.c_oAscFileType.ODP, ext: '.odp'}
        ],[
            {name: 'POTX',  imgCls: 'potx',   type: Asc.c_oAscFileType.POTX, ext: '.potx'},
            {name: 'PPTM',  imgCls: 'pptm',  type: Asc.c_oAscFileType.PPTM, ext: '.pptm'},
            {name: 'PDFA',  imgCls: 'pdfa',  type: Asc.c_oAscFileType.PDFA, ext: '.pdf'},
            {name: 'OTP',   imgCls: 'otp',   type: Asc.c_oAscFileType.OTP, ext: '.otp'}
        ], [
            {name: 'JPG',   imgCls: 'jpg',  type: Asc.c_oAscFileType.JPG, ext: '.zip'},
            {name: 'PNG',   imgCls: 'png',  type: Asc.c_oAscFileType.PNG, ext: '.zip'}
        ]],

        template: _.template([
            '<div class="content-container">',
                '<div class="header"><%= header %></div>',
                '<div class="format-items">',
                    '<% _.each(rows, function(row) { %>',
                        '<% _.each(row, function(item) { %>',
                            '<% if (item.type!==Asc.c_oAscFileType.PPTM || fileType=="pptm") { %>',
                                '<div class="format-item float-left"><div class="btn-doc-format" format="<%= item.type %>" format-ext="<%= item.ext %>" data-hint="2" data-hint-direction="left-top" data-hint-offset="4, 4">',
                                    '<div class ="svg-format-<%= item.imgCls %>"></div>',
                                '</div></div>',
                            '<% } %>',
                        '<% }) %>',
                        '<div class="divider"></div>',
                    '<% }) %>',
                '</div>',
            '</div>'
        ].join('')),

        initialize: function(options) {
            Common.UI.BaseView.prototype.initialize.call(this,arguments);

            this.menu = options.menu;
            this.fileType = options.fileType;

            Common.NotificationCenter.on({
                'window:resize': _.bind(function() {
                    var divided = Common.Utils.innerWidth() >= this.maxWidth;
                    if (this.isDivided !== divided) {
                        this.$el.find('.divider').css('width', divided ? '100%' : '0');
                        this.isDivided = divided;
                    }
                }, this)
            });
        },

        render: function() {
            this.$el.html(this.template({rows:this.formats,
                fileType: (this.fileType || 'pptx').toLowerCase(),
                header: /*this.textSaveCopyAs*/ Common.Locale.get('btnSaveCopyAsCaption', {name:'PE.Views.FileMenu', default:this.textSaveCopyAs})}));
            $('.btn-doc-format',this.el).on('click', _.bind(this.onFormatClick,this));

            if (_.isUndefined(this.scroller)) {
                this.scroller = new Common.UI.Scroller({
                    el: this.$el,
                    suppressScrollX: true,
                    alwaysVisibleY: true
                });
            }

            var itemWidth = 70 + 24, // width + margin
                maxCount = 0;
            this.formats.forEach(_.bind(function (item, index) {
                var count = item.length;
                if (count > maxCount) {
                    maxCount = count;
                }
            }, this));
            this.maxWidth = $('#file-menu-panel .panel-menu').outerWidth() + 20 + 10 + itemWidth * maxCount; // menu + left padding + margin

            if (Common.Utils.innerWidth() >= this.maxWidth) {
                this.$el.find('.divider').css('width', '100%');
                this.isDivided = true;
            }

            return this;
        },

        show: function() {
            Common.UI.BaseView.prototype.show.call(this,arguments);
            this.scroller && this.scroller.update();
        },

        onFormatClick: function(e) {
            var type = e.currentTarget.attributes['format'],
                ext = e.currentTarget.attributes['format-ext'];
            if (!_.isUndefined(type) && !_.isUndefined(ext) && this.menu) {
                this.menu.fireEvent('savecopy:format', [this.menu, parseInt(type.value), ext.value]);
            }
        },

        textSaveCopyAs: "Save Copy as"
    });

    PE.Views.FileMenuPanels.Settings = Common.UI.BaseView.extend(_.extend({
        el: '#panel-settings',
        menu: undefined,

        template: _.template([
        '<div class="flex-settings">',
            '<div class="header"><%= scope.txtAdvancedSettings %></div>',
            '<table><tbody>',
                '<tr class="editsave">',
                    '<td colspan="2" class="group-name top"><label><%= scope.txtEditingSaving %></label></td>',
                '</tr>',
                '<tr class="autosave">',
                    '<td colspan="2"><span id="fms-chb-autosave"></span></td>',
                '</tr>',
                '<tr class="forcesave">',
                    '<td colspan="2" class="right"><span id="fms-chb-forcesave"></span></td>',
                '</tr>',
                '<tr class="edit">',
                    '<td colspan="2"><div id="fms-chb-paste-settings"></div></td>',
                '</tr>',
                '<tr class ="editsave divider-group"></tr>',
                '<tr class="coauth changes">',
                    '<td colspan="2" class="group-name"><label><%= scope.txtCollaboration %></label></td>',
                '</tr>',
                '<tr class="coauth changes">',
                    '<td colspan="2" class="subgroup-name"><label><%= scope.strCoAuthMode %></label></td>',
                '</tr>',
                '<tr class="coauth changes">',
                    '<td colspan="2"><div style="display: flex;">',
                        '<div id="fms-rb-coauth-mode-fast"></div>',
                        '<span style ="display: flex; flex-direction: column;"><label><%= scope.strFast %></label>',
                        '<label class="comment-text"><%= scope.txtFastTip %></label></span>',
                    '</div></td>',
                '</tr>',
                '<tr class="coauth changes">',
                    '<td colspan="2"><div style="display: flex;">',
                        '<div id="fms-rb-coauth-mode-strict"></div>',
                        '<span style ="display: flex; flex-direction: column;"><label><%= scope.strStrict %></label>',
                        '<label class="comment-text"><%= scope.txtStrictTip %></label></span>',
                    '</div></td>',
                '</tr>',
                '<tr class ="coauth changes divider-group"></tr>',
                '<tr class="live-viewer">',
                    '<td colspan="2" class="group-name"><label><%= scope.txtCollaboration %></label></td>',
                '</tr>',
                '<tr class="live-viewer">',
                    '<td colspan="2"><div id="fms-chb-live-viewer"></div></td>',
                '</tr>',
                '<tr class ="live-viewer divider-group"></tr>',
                '<tr class="edit">',
                    '<td colspan="2" class="group-name"><label><%= scope.txtProofing %></label></td>',
                '</tr>',
                '<tr class="edit spellcheck">',
                    '<td colspan="2"><div id="fms-chb-spell-check"></div></td>',
                '</tr>',
                '<tr class="edit spellcheck">',
                    '<td colspan="2"><span id="fms-chb-ignore-uppercase-words"></span></td>',
                '</tr>',
                '<tr class="edit spellcheck">',
                    '<td colspan="2"><span id="fms-chb-ignore-numbers-words"></span></td>',
                '</tr>',
                '<tr class="edit">',
                    '<td colspan="2"><button type="button" class="btn btn-text-default" id="fms-btn-auto-correct" style="width:auto; display: inline-block;padding-right: 10px;padding-left: 10px;" data-hint="2" data-hint-direction="bottom" data-hint-offset="medium"><%= scope.txtAutoCorrect %></button></div></td>',
                '</tr>',
                '<tr class ="edit divider-group"></tr>',
                '<tr>',
                    '<td colspan="2" class="group-name"><label><%= scope.txtWorkspace %></label></td>',
                    '</tr>',
                '<tr class="edit">',
                    '<td colspan="2"><span id="fms-chb-align-guides"></span></td>',
                '</tr>',
                '<tr>',
                    '<td colspan="2"><div id="fms-chb-use-alt-key"></div></td>',
                '</tr>',
                '<tr class="ui-rtl">',
                    '<td colspan="2"><div id="fms-chb-rtl-ui"></div></td>',
                '</tr>',
                '<tr class="quick-print">',
                    '<td colspan="2"><div style="display: flex;"><div id="fms-chb-quick-print"></div>',
                        '<span style ="display: flex; flex-direction: column;"><label><%= scope.txtQuickPrint %></label>',
                        '<label class="comment-text"><%= scope.txtQuickPrintTip %></label></span></div>',
                    '</td>',
                '</tr>',
                '<tr class="themes">',
                    '<td><label><%= scope.strTheme %></label></td>',
                    '<td><span id="fms-cmb-theme"></span></td>',
                '</tr>',
                '<tr class="edit">',
                    '<td><label><%= scope.strUnit %></label></td>',
                    '<td><span id="fms-cmb-unit"></span></td>',
                '</tr>',
                '<tr>',
                    '<td><label><%= scope.strZoom %></label></td>',
                    '<td><div id="fms-cmb-zoom" class="input-group-nr"></div></td>',
                '</tr>',
                '<tr>',
                    '<td><label><%= scope.strFontRender %></label></td>',
                    '<td><span id="fms-cmb-font-render"></span></td>',
                '</tr>',
                '<tr class="macros">',
                    '<td><label><%= scope.strMacrosSettings %></label></td>',
                    '<td><div><div id="fms-cmb-macros"></div></div></td>',
                '</tr>',
                '<tr class ="divider-group"></tr>',
                '<tr class="fms-btn-apply">',
                    '<td style="padding-top:15px; padding-bottom: 15px;"><button class="btn normal dlg-btn primary" data-hint="2" data-hint-direction="bottom" data-hint-offset="medium"><%= scope.okButtonText %></button></td>',
                    '<td></td>',
                '</tr>',
            '</tbody></table>',
        '</div>',
        '<div class="fms-flex-apply hidden">',
            '<table style="margin: 10px 14px;"><tbody>',
                '<tr>',
                    '<td><button class="btn normal dlg-btn primary" data-hint="2" data-hint-direction="bottom" data-hint-offset="big"><%= scope.okButtonText %></button></td>',
                    '<td></td>',
                '</tr>',
            '</tbody></table>',
        '</div>'
        ].join('')),

        initialize: function(options) {
            Common.UI.BaseView.prototype.initialize.call(this,arguments);

            this.menu = options.menu;
        },

        render: function(node) {
            var me = this;
            var $markup = $(this.template({scope: this}));

            this.chSpell = new Common.UI.CheckBox({
                el: $markup.findById('#fms-chb-spell-check'),
                labelText: this.txtSpellCheck,
                dataHint: '2',
                dataHintDirection: 'left',
                dataHintOffset: 'small'
            }).on('change', function(field, newValue, oldValue, eOpts){
                me.chIgnoreUppercase.setDisabled(field.getValue()!=='checked');
                me.chIgnoreNumbers.setDisabled(field.getValue()!=='checked');
            });

            this.chIgnoreUppercase = new Common.UI.CheckBox({
                el: $markup.findById('#fms-chb-ignore-uppercase-words'),
                labelText: this.strIgnoreWordsInUPPERCASE,
                dataHint: '2',
                dataHintDirection: 'left',
                dataHintOffset: 'small'
            });

            this.chIgnoreNumbers = new Common.UI.CheckBox({
                el: $markup.findById('#fms-chb-ignore-numbers-words'),
                labelText: this.strIgnoreWordsWithNumbers,
                dataHint: '2',
                dataHintDirection: 'left',
                dataHintOffset: 'small'
            });

            this.chUseAltKey = new Common.UI.CheckBox({
                el: $markup.findById('#fms-chb-use-alt-key'),
                labelText: Common.Utils.isMac ? this.txtUseOptionKey : this.txtUseAltKey,
                dataHint: '2',
                dataHintDirection: 'left',
                dataHintOffset: 'small'
            });
            (Common.Utils.isIE || Common.Utils.isMac && Common.Utils.isGecko) && this.chUseAltKey.$el.parent().parent().hide();

            this.cmbZoom = new Common.UI.ComboBox({
                el          : $markup.findById('#fms-cmb-zoom'),
                style       : 'width: 160px;',
                editable    : false,
                menuCls     : 'menu-aligned',
                cls         : 'input-group-nr',
                menuStyle   : 'min-width:100%; max-height: 157px;',
                data        : [
                    { value: -1, displayValue: this.txtFitSlide },
                    { value: -2, displayValue: this.txtFitWidth },
                    { value: 50, displayValue: "50%" },
                    { value: 60, displayValue: "60%" },
                    { value: 70, displayValue: "70%" },
                    { value: 80, displayValue: "80%" },
                    { value: 90, displayValue: "90%" },
                    { value: 100, displayValue: "100%" },
                    { value: 110, displayValue: "110%" },
                    { value: 120, displayValue: "120%" },
                    { value: 150, displayValue: "150%" },
                    { value: 175, displayValue: "175%" },
                    { value: 200, displayValue: "200%" },
                    { value: 300, displayValue: "300%" },
                    { value: 400, displayValue: "400%" },
                    { value: 500, displayValue: "500%" }
                ],
                dataHint: '2',
                dataHintDirection: 'bottom',
                dataHintOffset: 'big'
            });

            this.rbCoAuthModeFast = new Common.UI.RadioBox({
                el          : $markup.findById('#fms-rb-coauth-mode-fast'),
                name        : 'coauth-mode',
                dataHint    : '2',
                dataHintDirection: 'left',
                dataHintOffset: 'small'
            }).on('change', function () {
                me.chAutosave.setValue(1);
            });
            this.rbCoAuthModeFast.$el.parent().on('click', function (){me.rbCoAuthModeFast.setValue(true);});

            this.rbCoAuthModeStrict = new Common.UI.RadioBox({
                el          : $markup.findById('#fms-rb-coauth-mode-strict'),
                name        : 'coauth-mode',
                dataHint    : '2',
                dataHintDirection: 'left',
                dataHintOffset: 'small'
            });
            this.rbCoAuthModeStrict.$el.parent().on('click', function (){me.rbCoAuthModeStrict.setValue(true);});

            this.chLiveViewer = new Common.UI.CheckBox({
                el: $markup.findById('#fms-chb-live-viewer'),
                labelText: this.strShowOthersChanges,
                dataHint: '2',
                dataHintDirection: 'left',
                dataHintOffset: 'small'
            });

            this.chAutosave = new Common.UI.CheckBox({
                el: $markup.findById('#fms-chb-autosave'),
                labelText: this.textAutoSave,
                dataHint: '2',
                dataHintDirection: 'left',
                dataHintOffset: 'small'
            }).on('change', function(field, newValue, oldValue, eOpts){
                if (field.getValue()!=='checked' && me.rbCoAuthModeFast.getValue()) {
                    me.rbCoAuthModeStrict.setValue(1);
                }
            });

            this.chForcesave = new Common.UI.CheckBox({
                el: $markup.findById('#fms-chb-forcesave'),
                labelText: this.textForceSave,
                dataHint: '2',
                dataHintDirection: 'left',
                dataHintOffset: 'small'
            });

            this.chAlignGuides = new Common.UI.CheckBox({
                el: $markup.findById('#fms-chb-align-guides'),
                labelText: this.textAlignGuides,
                dataHint: '2',
                dataHintDirection: 'left',
                dataHintOffset: 'small'
            });

            var itemsTemplate =
                _.template([
                    '<% _.each(items, function(item) { %>',
                    '<li id="<%= item.id %>" data-value="<%= item.value %>" <% if (item.value === "custom") { %> class="border-top" style="margin-top: 5px;padding-top: 5px;" <% } %> ><a tabindex="-1" type="menuitem" <% if (typeof(item.checked) !== "undefined" && item.checked) { %> class="checked" <% } %> ><%= scope.getDisplayValue(item) %></a></li>',
                    '<% }); %>'
                ].join(''));
            this.cmbFontRender = new Common.UI.ComboBox({
                el          : $markup.findById('#fms-cmb-font-render'),
                style       : 'width: 160px;',
                editable    : false,
                menuCls     : 'menu-aligned',
                menuStyle   : 'min-width:100%;',
                cls         : 'input-group-nr',
                itemsTemplate: itemsTemplate,
                data        : [
                    { value: Asc.c_oAscFontRenderingModeType.hintingAndSubpixeling, displayValue: this.txtWin },
                    { value: Asc.c_oAscFontRenderingModeType.noHinting, displayValue: this.txtMac },
                    { value: Asc.c_oAscFontRenderingModeType.hinting, displayValue: this.txtNative },
                    { value: 'custom', displayValue: this.txtCacheMode }
                ],
                dataHint: '2',
                dataHintDirection: 'bottom',
                dataHintOffset: 'big'
            });
            this.cmbFontRender.on('selected', _.bind(this.onFontRenderSelected, this));

            this.cmbUnit = new Common.UI.ComboBox({
                el          : $markup.findById('#fms-cmb-unit'),
                style       : 'width: 160px;',
                editable    : false,
                menuCls     : 'menu-aligned',
                menuStyle   : 'min-width:100%;',
                cls         : 'input-group-nr',
                data        : [
                    { value: Common.Utils.Metric.c_MetricUnits['cm'], displayValue: this.txtCm },
                    { value: Common.Utils.Metric.c_MetricUnits['pt'], displayValue: this.txtPt },
                    { value: Common.Utils.Metric.c_MetricUnits['inch'], displayValue: this.txtInch }
                ],
                dataHint: '2',
                dataHintDirection: 'bottom',
                dataHintOffset: 'big'
            });

            this.cmbMacros = new Common.UI.ComboBox({
                el          : $markup.findById('#fms-cmb-macros'),
                style       : 'width: 160px;',
                editable    : false,
                menuCls     : 'menu-aligned',
                menuStyle   : 'min-width:100%;',
                cls         : 'input-group-nr',
                data        : [
                    { value: 2, displayValue: this.txtStopMacros, descValue: this.txtStopMacrosDesc },
                    { value: 0, displayValue: this.txtWarnMacros, descValue: this.txtWarnMacrosDesc },
                    { value: 1, displayValue: this.txtRunMacros, descValue: this.txtRunMacrosDesc }
                ],
                itemsTemplate: _.template([
                    '<% _.each(items, function(item) { %>',
                    '<li id="<%= item.id %>" data-value="<%- item.value %>"><a tabindex="-1" type="menuitem" style ="display: flex; flex-direction: column;">',
                    '<label><%= scope.getDisplayValue(item) %></label><label class="comment-text"><%= item.descValue %></label></a></li>',
                    '<% }); %>'
                ].join('')),
                dataHint: '2',
                dataHintDirection: 'bottom',
                dataHintOffset: 'big'
            }).on('selected', function(combo, record) {
                me.lblMacrosDesc.text(record.descValue);
            });
            this.lblMacrosDesc = $markup.findById('#fms-lbl-macros');

            this.chPaste = new Common.UI.CheckBox({
                el: $markup.findById('#fms-chb-paste-settings'),
                labelText: this.strPasteButton,
                dataHint: '2',
                dataHintDirection: 'left',
                dataHintOffset: 'small'
            });

            this.btnAutoCorrect = new Common.UI.Button({
                el: $markup.findById('#fms-btn-auto-correct')
            });
            this.btnAutoCorrect.on('click', _.bind(this.autoCorrect, this));

            this.cmbTheme = new Common.UI.ComboBox({
                el          : $markup.findById('#fms-cmb-theme'),
                style       : 'width: 160px;',
                editable    : false,
                menuCls     : 'menu-aligned',
                menuStyle   : 'min-width:100%;',
                cls         : 'input-group-nr',
                dataHint    : '2',
                dataHintDirection: 'bottom',
                dataHintOffset: 'big'
            });

            this.chRTL = new Common.UI.CheckBox({
                el: $markup.findById('#fms-chb-rtl-ui'),
                labelText: this.strRTLSupport,
                dataHint: '2',
                dataHintDirection: 'left',
                dataHintOffset: 'small'
            });

            $markup.find('.btn.primary').each(function(index, el){
                (new Common.UI.Button({
                    el: $(el)
                })).on('click', _.bind(me.applySettings, me));
            });

            this.chQuickPrint = new Common.UI.CheckBox({
                el: $markup.findById('#fms-chb-quick-print'),
                labelText: '',
                dataHint: '2',
                dataHintDirection: 'left',
                dataHintOffset: 'small'
            });
            this.chQuickPrint.$el.parent().on('click', function (){
                me.chQuickPrint.setValue(!me.chQuickPrint.isChecked());
            });

            this.pnlSettings = $markup.find('.flex-settings').addBack().filter('.flex-settings');
            this.pnlApply = $markup.find('.fms-flex-apply').addBack().filter('.fms-flex-apply');
            this.pnlTable = this.pnlSettings.find('table');
            this.trApply = $markup.find('.fms-btn-apply');

            this.$el = $(node).html($markup);

            if (_.isUndefined(this.scroller)) {
                this.scroller = new Common.UI.Scroller({
                    el: this.pnlSettings,
                    suppressScrollX: true,
                    alwaysVisibleY: true
                });
            }

            Common.NotificationCenter.on({
                'window:resize': function() {
                    me.isVisible() && me.updateScroller();
                }
            });

            return this;
        },

        show: function() {
            Common.UI.BaseView.prototype.show.call(this,arguments);

            this.updateSettings();
            this.updateScroller();
        },

        updateScroller: function() {
            if (this.scroller) {
                Common.UI.Menu.Manager.hideAll();
                var scrolled = this.$el.height()< this.pnlTable.height() + 25 + this.pnlApply.height() + this.$el.find('.header').outerHeight(true);
                this.pnlApply.toggleClass('hidden', !scrolled);
                this.trApply.toggleClass('hidden', scrolled);
                this.pnlSettings.css('overflow', scrolled ? 'hidden' : 'visible');
                this.scroller.update();
                this.pnlSettings.toggleClass('bordered', this.scroller.isVisible());
            }
        },

        setMode: function(mode) {
            this.mode = mode;

            var fast_coauth = Common.Utils.InternalSettings.get("pe-settings-coauthmode");

            $('tr.editsave', this.el)[mode.isEdit || mode.canForcesave ?'show':'hide']();
            $('tr.edit', this.el)[mode.isEdit?'show':'hide']();
            $('tr.autosave', this.el)[mode.isEdit && (mode.canChangeCoAuthoring || !fast_coauth) ? 'show' : 'hide']();
            if (this.mode.isDesktopApp && this.mode.isOffline) {
                this.chAutosave.setCaption(this.textAutoRecover);
            }
            $('tr.forcesave', this.el)[mode.canForcesave ? 'show' : 'hide']();
            /** coauthoring begin **/
            $('tr.coauth.changes', this.el)[mode.isEdit && !mode.isOffline && mode.canCoAuthoring && mode.canChangeCoAuthoring ? 'show' : 'hide']();
            /** coauthoring end **/
            $('tr.live-viewer', this.el)[mode.canLiveView && !mode.isOffline && mode.canChangeCoAuthoring ? 'show' : 'hide']();
            $('tr.macros', this.el)[(mode.customization && mode.customization.macros===false) ? 'hide' : 'show']();
            $('tr.spellcheck', this.el)[mode.isEdit && Common.UI.FeaturesManager.canChange('spellcheck') ? 'show' : 'hide']();
            $('tr.quick-print', this.el)[mode.canQuickPrint && !(mode.customization && mode.customization.compactHeader && mode.isEdit) ? 'show' : 'hide']();
            $('tr.ui-rtl', this.el)[mode.uiRtl ? 'show' : 'hide']();

            if ( !Common.UI.Themes.available() ) {
                $('tr.themes, tr.themes + tr.divider', this.el).hide();
            }
        },

        setApi: function(o) {
            this.api = o;
            return this;
        },

        updateSettings: function() {
            if (Common.UI.FeaturesManager.canChange('spellcheck')) {
                this.chSpell.setValue(Common.Utils.InternalSettings.get("pe-settings-spellcheck"));
                this.chIgnoreUppercase.setValue(Common.Utils.InternalSettings.get("pe-spellcheck-ignore-uppercase-words"));
                this.chIgnoreNumbers.setValue(Common.Utils.InternalSettings.get("pe-spellcheck-ignore-numbers-words"));
            }

            this.chUseAltKey.setValue(Common.Utils.InternalSettings.get("pe-settings-show-alt-hints"));

            var value = Common.Utils.InternalSettings.get("pe-settings-zoom");
            value = (value!==null) ? parseInt(value) : (this.mode.customization && this.mode.customization.zoom ? parseInt(this.mode.customization.zoom) : -1);
            var item = this.cmbZoom.store.findWhere({value: value});
            this.cmbZoom.setValue(item ? parseInt(item.get('value')) : (value>0 ? value+'%' : 100));

            /** coauthoring begin **/
            var fast_coauth = Common.Utils.InternalSettings.get("pe-settings-coauthmode");
            this.rbCoAuthModeFast.setValue(fast_coauth);
            this.rbCoAuthModeStrict.setValue(!fast_coauth);
            /** coauthoring end **/
            this.chLiveViewer.setValue(Common.Utils.InternalSettings.get("pe-settings-coauthmode"));

            value = Common.Utils.InternalSettings.get("pe-settings-fontrender");
            item = this.cmbFontRender.store.findWhere({value: parseInt(value)});
            this.cmbFontRender.setValue(item ? item.get('value') : Asc.c_oAscFontRenderingModeType.hintingAndSubpixeling);
            this._fontRender = this.cmbFontRender.getValue();

            value = Common.Utils.InternalSettings.get("pe-settings-cachemode");
            item = this.cmbFontRender.store.findWhere({value: 'custom'});
            item && value && item.set('checked', !!value);
            item && value && this.cmbFontRender.cmpEl.find('#' + item.get('id') + ' a').addClass('checked');

            value = Common.Utils.InternalSettings.get("pe-settings-unit");
            item = this.cmbUnit.store.findWhere({value: value});
            this.cmbUnit.setValue(item ? parseInt(item.get('value')) : Common.Utils.Metric.getDefaultMetric());
            this._oldUnits = this.cmbUnit.getValue();

            value = Common.Utils.InternalSettings.get("pe-settings-autosave");
            this.chAutosave.setValue(value == 1);

            if (this.mode.canForcesave) {
                this.chForcesave.setValue(Common.Utils.InternalSettings.get("pe-settings-forcesave"));
            }

            this.chAlignGuides.setValue(Common.Utils.InternalSettings.get("pe-settings-showsnaplines"));

            item = this.cmbMacros.store.findWhere({value: Common.Utils.InternalSettings.get("pe-macros-mode")});
            this.cmbMacros.setValue(item ? item.get('value') : 0);
            this.lblMacrosDesc.text(item ? item.get('descValue') : this.txtWarnMacrosDesc);

            this.chPaste.setValue(Common.Utils.InternalSettings.get("pe-settings-paste-button"));
            this.chRTL.setValue(Common.localStorage.getBool("ui-rtl"));
            this.chQuickPrint.setValue(Common.Utils.InternalSettings.get("pe-settings-quick-print-button"));

            var data = [];
            for (var t in Common.UI.Themes.map()) {
                data.push({value: t, displayValue: Common.UI.Themes.get(t).text});
            }

            if ( data.length ) {
                this.cmbTheme.setData(data);
                item = this.cmbTheme.store.findWhere({value: Common.UI.Themes.currentThemeId()});
                this.cmbTheme.setValue(item ? item.get('value') : Common.UI.Themes.defaultThemeId());
            }
        },

        applySettings: function() {
            Common.UI.Themes.setTheme(this.cmbTheme.getValue());
            if (Common.UI.FeaturesManager.canChange('spellcheck') && this.mode.isEdit) {
                Common.localStorage.setItem("pe-settings-spellcheck", this.chSpell.isChecked() ? 1 : 0);
                Common.localStorage.setBool("pe-spellcheck-ignore-uppercase-words", this.chIgnoreUppercase.isChecked());
                Common.localStorage.setBool("pe-spellcheck-ignore-numbers-words", this.chIgnoreNumbers.isChecked());
            }
            Common.localStorage.setItem("pe-settings-show-alt-hints", this.chUseAltKey.isChecked() ? 1 : 0);
            Common.Utils.InternalSettings.set("pe-settings-show-alt-hints", Common.localStorage.getBool("pe-settings-show-alt-hints"));
            Common.localStorage.setItem("pe-settings-zoom", this.cmbZoom.getValue());
            Common.Utils.InternalSettings.set("pe-settings-zoom", Common.localStorage.getItem("pe-settings-zoom"));
            /** coauthoring begin **/
            if (this.mode.isEdit && !this.mode.isOffline && this.mode.canCoAuthoring && this.mode.canChangeCoAuthoring) {
                Common.localStorage.setItem("pe-settings-coauthmode", this.rbCoAuthModeFast.getValue() ? 1 : 0);
            } else if (this.mode.canLiveView && !this.mode.isOffline && this.mode.canChangeCoAuthoring) { // viewer
                Common.localStorage.setItem("pe-settings-view-coauthmode", this.chLiveViewer.isChecked() ? 1 : 0);
            }
            /** coauthoring end **/
            Common.localStorage.setItem("pe-settings-fontrender", this.cmbFontRender.getValue());
            var item = this.cmbFontRender.store.findWhere({value: 'custom'});
            Common.localStorage.setItem("pe-settings-cachemode", item && !item.get('checked') ? 0 : 1);
            Common.localStorage.setItem("pe-settings-unit", this.cmbUnit.getValue());
            if (this.mode.isEdit && (this.mode.canChangeCoAuthoring || !Common.Utils.InternalSettings.get("pe-settings-coauthmode")))
                Common.localStorage.setItem("pe-settings-autosave", this.chAutosave.isChecked() ? 1 : 0);
            if (this.mode.canForcesave)
                Common.localStorage.setItem("pe-settings-forcesave", this.chForcesave.isChecked() ? 1 : 0);

            Common.localStorage.setBool("pe-settings-showsnaplines", this.chAlignGuides.isChecked());

            Common.localStorage.setItem("pe-macros-mode", this.cmbMacros.getValue());
            Common.Utils.InternalSettings.set("pe-macros-mode", this.cmbMacros.getValue());

            Common.localStorage.setItem("pe-settings-paste-button", this.chPaste.isChecked() ? 1 : 0);
            var isRtlChanged = this.chRTL.$el.is(':visible') && Common.localStorage.getBool("ui-rtl") !== this.chRTL.isChecked();
            Common.localStorage.setBool("ui-rtl", this.chRTL.isChecked());
            Common.localStorage.setBool("pe-settings-quick-print-button", this.chQuickPrint.isChecked());

            Common.localStorage.save();

            if (this.menu) {
                this.menu.fireEvent('settings:apply', [this.menu]);

                if (this._oldUnits !== this.cmbUnit.getValue())
                    Common.NotificationCenter.trigger('settings:unitschanged', this);
            }

            if (isRtlChanged) {
                var config = {
                    title: this.txtWorkspaceSettingChange,
                    msg: this.txtRestartEditor,
                    iconCls: 'warn',
                    buttons: ['ok']
                };
                Common.UI.alert(config);
            }
        },

        onFontRenderSelected: function(combo, record) {
            if (record.value == 'custom') {
                var item = combo.store.findWhere({value: 'custom'});
                item && item.set('checked', !record.checked);
                combo.cmpEl.find('#' + record.id + ' a').toggleClass('checked', !record.checked);
                combo.setValue(this._fontRender);
            }
            this._fontRender = combo.getValue();
        },

        autoCorrect: function() {
            if (this.dlgAutoCorrect && this.dlgAutoCorrect.isVisible()) return;
            this.dlgAutoCorrect = new Common.Views.AutoCorrectDialog({
                api: this.api
            });
            this.dlgAutoCorrect.show();
        },

        strZoom: 'Default Zoom Value',
        okButtonText: 'Apply',
        txtFitSlide: 'Fit to Slide',
        txtWin: 'as Windows',
        txtMac: 'as OS X',
        txtNative: 'Native',
        strFontRender: 'Font Hinting',
        strUnit: 'Unit of Measurement',
        txtCm: 'Centimeter',
        txtPt: 'Point',
        textAutoSave: 'Autosave',
        txtAll: 'View All',
        txtLast: 'View Last',
        textAlignGuides: 'Alignment Guides',
        strCoAuthMode: 'Co-editing mode',
        strFast: 'Fast',
        strStrict: 'Strict',
        textAutoRecover: 'Autorecover',
        txtInch: 'Inch',
        txtFitWidth: 'Fit to Width',
        textForceSave: 'Save to Server',
        txtSpellCheck: 'Spell Checking',
        txtCacheMode: 'Default cache mode',
        strRTLSupport: 'RTL interface',
        strMacrosSettings: 'Macros Settings',
        txtWarnMacros: 'Show Notification',
        txtRunMacros: 'Enable All',
        txtStopMacros: 'Disable All',
        txtWarnMacrosDesc: 'Disable all macros with notification',
        txtRunMacrosDesc: 'Enable all macros without notification',
        txtStopMacrosDesc: 'Disable all macros without notification',
        strPasteButton: 'Show Paste Options button when content is pasted',
        txtProofing: 'Proofing',
        strTheme: 'Theme',
        txtThemeLight: 'Light',
        txtThemeDark: 'Dark',
        txtAutoCorrect: 'AutoCorrect options...',
        txtEditingSaving: 'Editing and saving',
        txtCollaboration: 'Collaboration',
        txtWorkspace: 'Workspace',
        txtHieroglyphs: 'Hieroglyphs',
        txtUseAltKey: 'Use Alt key to navigate the user interface using the keyboard',
        txtUseOptionKey: 'Use ⌘F6 to navigate the user interface using the keyboard',
        txtFastTip: 'Real-time co-editing. All changes are saved automatically',
        txtStrictTip: 'Use the \'Save\' button to sync the changes you and others make',
        strIgnoreWordsInUPPERCASE: 'Ignore words in UPPERCASE',
        strIgnoreWordsWithNumbers: 'Ignore words with numbers',
        strShowOthersChanges: 'Show changes from other users',
        txtAdvancedSettings: 'Advanced Settings',
        txtQuickPrint: 'Show the Quick Print button in the editor header',
        txtQuickPrintTip: 'The document will be printed on the last selected or default printer',
        txtWorkspaceSettingChange: 'Workspace setting (RTL interface) change',
        txtRestartEditor: 'Please restart presentation editor so that your workspace settings can take effect'
    }, PE.Views.FileMenuPanels.Settings || {}));

<<<<<<< HEAD
=======
    PE.Views.FileMenuPanels.RecentFiles = Common.UI.BaseView.extend({
        el: '#panel-recentfiles',
        menu: undefined,

        template: _.template([
            '<div class="header"><%= scope.txtOpenRecent %></div>',
            '<div id="id-recent-view"></div>'
        ].join('')),

        initialize: function(options) {
            Common.UI.BaseView.prototype.initialize.call(this,arguments);

            this.menu = options.menu;
            this.recent = options.recent;
        },

        render: function() {
            this.$el.html(this.template({scope: this}));

            this.viewRecentPicker = new Common.UI.DataView({
                el: $('#id-recent-view'),
                store: new Common.UI.DataViewStore(this.recent),
                itemTemplate: _.template([
                    '<div class="recent-wrap">',
                        '<div class="recent-icon float-left">',
                            '<div>',
                                '<div class="svg-file-recent"></div>',
                            '</div>',
                        '</div>',
                        '<div class="file-name"><% if (typeof title !== "undefined") {%><%= Common.Utils.String.htmlEncode(title || "") %><% } %></div>',
                        '<div class="file-info"><% if (typeof folder !== "undefined") {%><%= Common.Utils.String.htmlEncode(folder || "") %><% } %></div>',
                    '</div>'
                ].join(''))
            });

            this.viewRecentPicker.on('item:click', _.bind(this.onRecentFileClick, this));

            if (_.isUndefined(this.scroller)) {
                this.scroller = new Common.UI.Scroller({
                    el: this.$el,
                    suppressScrollX: true,
                    alwaysVisibleY: true
                });
            }

            return this;
        },

        show: function() {
            Common.UI.BaseView.prototype.show.call(this,arguments);
            this.scroller && this.scroller.update();
        },

        onRecentFileClick: function(view, itemview, record){
            if ( this.menu )
                this.menu.fireEvent('recent:open', [this.menu, record.get('url')]);
        },

        txtOpenRecent: 'Open Recent'
    });

>>>>>>> edc38a21
    PE.Views.FileMenuPanels.CreateNew = Common.UI.BaseView.extend(_.extend({
        el: '#panel-createnew',
        menu: undefined,

        events: function() {
            return {
                'click .blank-document-btn':_.bind(this._onBlankDocument, this),
                'click .thumb-list .thumb-wrap': _.bind(this._onDocumentTemplate, this)
            };
        },

        template: _.template([
            '<div class="header"><%= scope.txtCreateNew %></div>',
            '<div class="thumb-list">',
                '<% if (blank) { %> ',
                '<div class="blank-document">',
                    '<div class="blank-document-btn" data-hint="2" data-hint-direction="left-top" data-hint-offset="10, 1">',
                        '<div class="btn-blank-format"><div class="svg-format-blank"></div></div>',
                    '</div>',
                    '<div class="title"><%= scope.txtBlank %></div>',
                '</div>',
                '<% } %>',
                '<% _.each(docs, function(item, index) { %>',
                    '<div class="thumb-wrap" template="<%= item.url %>" data-hint="2" data-hint-direction="left-top" data-hint-offset="22, 13">',
                        '<div class="thumb" ',
                        '<%  if (!_.isEmpty(item.image)) {%> ',
                            ' style="background-image: url(<%= item.image %>);">',
                        ' <%} else {' +
                            'print(\"><div class=\'btn-blank-format\'><div class=\'svg-file-template\'></div></div>\")' +
                        ' } %>',
                        '</div>',
                        '<div class="title"><%= Common.Utils.String.htmlEncode(item.title || item.name || "") %></div>',
                    '</div>',
                '<% }) %>',
            '</div>'
        ].join('')),
        
        initialize: function(options) {
            Common.UI.BaseView.prototype.initialize.call(this,arguments);

            this.menu = options.menu;
            this.docs = options.docs;
            this.blank = !!options.blank;
        },

        render: function() {
            this.$el.html(this.template({
                scope: this,
                docs: this.docs,
                blank: this.blank
            }));
            var docs = (this.blank ? [{title: this.txtBlank}] : []).concat(this.docs);
            var thumbsElm= this.$el.find('.thumb-wrap, .blank-document');
            _.each(thumbsElm, function (tmb, index){
                $(tmb).find('.title').tooltip({
                    title       : docs[index].title,
                    placement   : 'cursor'
                });
            });

            if (_.isUndefined(this.scroller)) {
                this.scroller = new Common.UI.Scroller({
                    el: this.$el,
                    suppressScrollX: true,
                    alwaysVisibleY: true
                });
            }

            return this;
        },

        show: function() {
            Common.UI.BaseView.prototype.show.call(this,arguments);
            this.scroller && this.scroller.update();
        },

        _onBlankDocument: function() {
            if ( this.menu )
                this.menu.fireEvent('create:new', [this.menu, 'blank']);
        },

        _onDocumentTemplate: function(e) {
            if ( this.menu )
                this.menu.fireEvent('create:new', [this.menu, e.currentTarget.attributes['template'].value]);
        },

        txtBlank: 'Blank presentation',
        txtCreateNew: 'Create New'
    }, PE.Views.FileMenuPanels.CreateNew || {}));

    PE.Views.FileMenuPanels.DocumentInfo = Common.UI.BaseView.extend(_.extend({
        el: '#panel-info',
        menu: undefined,

        initialize: function(options) {
            Common.UI.BaseView.prototype.initialize.call(this,arguments);
            this.rendered = false;

            this.template = _.template([
            '<div class="flex-settings">',
                '<div class="header">' + this.txtPresentationInfo + '</div>',
                '<table class="main">',
                    '<tr>',
                        '<td class="left"><label>' + this.txtPlacement + '</label></td>',
                        '<td class="right"><label id="id-info-placement">-</label></td>',
                    '</tr>',
                    '<tr>',
                        '<td class="left"><label>' + this.txtOwner + '</label></td>',
                        '<td class="right"><label id="id-info-owner">-</label></td>',
                    '</tr>',
                    '<tr>',
                        '<td class="left"><label>' + this.txtUploaded + '</label></td>',
                        '<td class="right"><label id="id-info-uploaded">-</label></td>',
                    '</tr>',
                    '<tr class="divider general"></tr>',
                    '<tr class="divider general"></tr>',
                    // '<tr>',
                    //     '<td class="left"><label>' + this.txtEditTime + '</label></td>',
                    //     '<td class="right"><label id="id-info-edittime"></label></td>',
                    // '</tr>',
                    '<tr>',
                        '<td class="left"><label>' + this.txtTitle + '</label></td>',
                        '<td class="right"><div id="id-info-title"></div></td>',
                    '</tr>',
                    '<tr>',
                        '<td class="left"><label>' + this.txtTags + '</label></td>',
                        '<td class="right"><div id="id-info-tags"></div></td>',
                    '</tr>',
                    '<tr>',
                        '<td class="left"><label>' + this.txtSubject + '</label></td>',
                        '<td class="right"><div id="id-info-subject"></div></td>',
                    '</tr>',
                    '<tr>',
                        '<td class="left"><label>' + this.txtComment + '</label></td>',
                        '<td class="right"><div id="id-info-comment"></div></td>',
                    '</tr>',
                    '<tr class="divider"></tr>',
                    '<tr class="divider"></tr>',
                    '<tr>',
                        '<td class="left"><label>' + this.txtModifyDate + '</label></td>',
                        '<td class="right"><label id="id-info-modify-date"></label></td>',
                    '</tr>',
                    '<tr>',
                        '<td class="left"><label>' + this.txtModifyBy + '</label></td>',
                        '<td class="right"><label id="id-info-modify-by"></label></td>',
                    '</tr>',
                    '<tr class="divider modify">',
                    '<tr class="divider modify">',
                    '<tr>',
                        '<td class="left"><label>' + this.txtCreated + '</label></td>',
                        '<td class="right"><label id="id-info-date"></label></td>',
                    '</tr>',
                    '<tr>',
                        '<td class="left"><label>' + this.txtAppName + '</label></td>',
                        '<td class="right"><label id="id-info-appname"></label></td>',
                    '</tr>',
                    '<tr>',
                        '<td class="left" style="vertical-align: top;"><label style="margin-top: 3px;">' + this.txtAuthor + '</label></td>',
                        '<td class="right" style="vertical-align: top;"><div id="id-info-author">',
                            '<table>',
                                '<tr>',
                                    '<td><div id="id-info-add-author"><input type="text" spellcheck="false" class="form-control" placeholder="' +  this.txtAddAuthor +'"></div></td>',
                                '</tr>',
                            '</table>',
                        '</div></td>',
                    '</tr>',
                    '<tr style="height: 5px;"></tr>',
                '</table>',
            '</div>',
            '<div id="fms-flex-apply">',
                '<table class="main" style="margin: 10px 0;">',
                    '<tr>',
                        '<td class="left"></td>',
                        '<td class="right"><button id="fminfo-btn-apply" class="btn normal dlg-btn primary" data-hint="2" data-hint-direction="bottom" data-hint-offset="medium"><%= scope.okButtonText %></button></td>',
                    '</tr>',
                '</table>',
            '</div>'
            ].join(''));

            this.menu = options.menu;
            this.coreProps = null;
            this.authors = [];
            this._locked = false;
        },

        render: function(node) {
            var me = this;
            var $markup = $(me.template({scope: me}));

            // server info
            this.lblPlacement = $markup.findById('#id-info-placement');
            this.lblOwner = $markup.findById('#id-info-owner');
            this.lblUploaded = $markup.findById('#id-info-uploaded');

            // edited info
            var keyDownBefore = function(input, e){
                if (e.keyCode === Common.UI.Keys.ESC) {
                    var newVal = input._input.val(),
                        oldVal = input.getValue();
                    if (newVal !== oldVal) {
                        input.setValue(oldVal);
                        e.stopPropagation();
                    }
                }
            };

            this.inputTitle = new Common.UI.InputField({
                el          : $markup.findById('#id-info-title'),
                style       : 'width: 200px;',
                placeHolder : this.txtAddText,
                validateOnBlur: false,
                dataHint: '2',
                dataHintDirection: 'left',
                dataHintOffset: 'small'
            }).on('keydown:before', keyDownBefore);
            this.inputTags = new Common.UI.InputField({
                el          : $markup.findById('#id-info-tags'),
                style       : 'width: 200px;',
                placeHolder : this.txtAddText,
                validateOnBlur: false,
                dataHint: '2',
                dataHintDirection: 'left',
                dataHintOffset: 'small'
            }).on('keydown:before', keyDownBefore);
            this.inputSubject = new Common.UI.InputField({
                el          : $markup.findById('#id-info-subject'),
                style       : 'width: 200px;',
                placeHolder : this.txtAddText,
                validateOnBlur: false,
                dataHint: '2',
                dataHintDirection: 'left',
                dataHintOffset: 'small'
            }).on('keydown:before', keyDownBefore);
            this.inputComment = new Common.UI.InputField({
                el          : $markup.findById('#id-info-comment'),
                style       : 'width: 200px;',
                placeHolder : this.txtAddText,
                validateOnBlur: false,
                dataHint: '2',
                dataHintDirection: 'left',
                dataHintOffset: 'small'
            }).on('keydown:before', keyDownBefore);

            // modify info
            this.lblModifyDate = $markup.findById('#id-info-modify-date');
            this.lblModifyBy = $markup.findById('#id-info-modify-by');

            // creation info
            this.lblDate = $markup.findById('#id-info-date');
            this.lblApplication = $markup.findById('#id-info-appname');
            this.tblAuthor = $markup.findById('#id-info-author table');
            this.trAuthor = $markup.findById('#id-info-add-author').closest('tr');
            this.authorTpl = '<tr><td><div style="display: inline-block;width: 200px;"><input type="text" spellcheck="false" class="form-control" readonly="true" value="{0}" ></div><div class="tool close img-commonctrl img-colored" data-hint="2" data-hint-direction="right" data-hint-offset="small"></div></td></tr>';

            this.tblAuthor.on('click', function(e) {
                var btn = $markup.find(e.target);
                if (btn.hasClass('close') && !btn.hasClass('disabled')) {
                    var el = btn.closest('tr'),
                        idx = me.tblAuthor.find('tr').index(el);
                    el.remove();
                    me.authors.splice(idx, 1);
                    me.updateScroller(true);
                }
            });

            this.inputAuthor = new Common.UI.InputField({
                el          : $markup.findById('#id-info-add-author'),
                style       : 'width: 200px;',
                validateOnBlur: false,
                placeHolder: this.txtAddAuthor,
                dataHint: '2',
                dataHintDirection: 'left',
                dataHintOffset: 'small'
            }).on('changed:after', function(input, newValue, oldValue, e) {
                if (newValue == oldValue) return;

                var val = newValue.trim();
                if (!!val && val !== oldValue.trim()) {
                    var isFromApply = e && e.relatedTarget && (e.relatedTarget.id == 'fminfo-btn-apply');
                    val.split(/\s*[,;]\s*/).forEach(function(item){
                        var str = item.trim();
                        if (str) {
                            me.authors.push(item);
                            if (!isFromApply) {
                                var div = $(Common.Utils.String.format(me.authorTpl, Common.Utils.String.htmlEncode(str)));
                                me.trAuthor.before(div);
                                me.updateScroller();
                            }
                        }
                    });
                    !isFromApply && me.inputAuthor.setValue('');
                }
            }).on('keydown:before', keyDownBefore);

            this.btnApply = new Common.UI.Button({
                el: $markup.findById('#fminfo-btn-apply')
            });
            this.btnApply.on('click', _.bind(this.applySettings, this));

            this.pnlInfo = $markup.find('.flex-settings').addBack().filter('.flex-settings');
            this.pnlApply = $markup.findById('#fms-flex-apply');

            this.rendered = true;

            this.updateInfo(this.doc);

            this.$el = $(node).html($markup);
            if (_.isUndefined(this.scroller)) {
                this.scroller = new Common.UI.Scroller({
                    el: this.pnlInfo,
                    suppressScrollX: true,
                    alwaysVisibleY: true
                });
            }

            Common.NotificationCenter.on({
                'window:resize': function() {
                    me.isVisible() && me.updateScroller();
                }
            });

            return this;
        },

        show: function() {
            Common.UI.BaseView.prototype.show.call(this,arguments);

            this.updateFileInfo();
            this.scroller && this.scroller.scrollTop(0);
            this.updateScroller();
        },

        hide: function() {
            Common.UI.BaseView.prototype.hide.call(this,arguments);
        },

        updateScroller: function(destroy) {
            if (this.scroller) {
                this.scroller.update(destroy ? {} : undefined);
                this.pnlInfo.toggleClass('bordered', this.scroller.isVisible());
            }
        },

        updateInfo: function(doc) {
            this.doc = doc;
            if (!this.rendered)
                return;

            var visible = false;
            doc = doc || {};
            if (doc.info) {
                // server info
                if (doc.info.folder )
                    this.lblPlacement.text( doc.info.folder );
                visible = this._ShowHideInfoItem(this.lblPlacement, doc.info.folder!==undefined && doc.info.folder!==null) || visible;
                var value = doc.info.owner;
                if (value)
                    this.lblOwner.text(value);
                visible = this._ShowHideInfoItem(this.lblOwner, !!value) || visible;
                value = doc.info.uploaded;
                if (value)
                    this.lblUploaded.text(value);
                visible = this._ShowHideInfoItem(this.lblUploaded, !!value) || visible;
            } else
                this._ShowHideDocInfo(false);
            $('tr.divider.general', this.el)[visible?'show':'hide']();

            var appname = (this.api) ? this.api.asc_getAppProps() : null;
            if (appname) {
                appname = (appname.asc_getApplication() || '') + (appname.asc_getAppVersion() ? ' ' : '') + (appname.asc_getAppVersion() || '');
                this.lblApplication.text(appname);
            }
            this._ShowHideInfoItem(this.lblApplication, !!appname);

            this.coreProps = (this.api) ? this.api.asc_getCoreProps() : null;
            if (this.coreProps) {
                var value = this.coreProps.asc_getCreated();
                if (value) {
                    var lang = (this.mode.lang || 'en').replace('_', '-').toLowerCase();
                    try {
                        this.lblDate.text(value.toLocaleString(lang, {year: 'numeric', month: '2-digit', day: '2-digit'}) + ' ' + value.toLocaleString(lang, {timeStyle: 'short'}));
                    } catch (e) {
                        lang = 'en';
                        this.lblDate.text(value.toLocaleString(lang, {year: 'numeric', month: '2-digit', day: '2-digit'}) + ' ' + value.toLocaleString(lang, {timeStyle: 'short'}));
                    }
                }
                this._ShowHideInfoItem(this.lblDate, !!value);
            }
        },

        updateFileInfo: function() {
            if (!this.rendered)
                return;

            var me = this,
                props = (this.api) ? this.api.asc_getCoreProps() : null,
                value;

            this.coreProps = props;
            // var app = (this.api) ? this.api.asc_getAppProps() : null;
            // if (app) {
            //     value = app.asc_getTotalTime();
            //     if (value)
            //         this.lblEditTime.text(value + ' ' + this.txtMinutes);
            // }
            // this._ShowHideInfoItem(this.lblEditTime, !!value);

            if (props) {
                var visible = false;
                value = props.asc_getModified();
                if (value) {
                    var lang = (this.mode.lang || 'en').replace('_', '-').toLowerCase();
                    try {
                        this.lblModifyDate.text(value.toLocaleString(lang, {year: 'numeric', month: '2-digit', day: '2-digit'}) + ' ' + value.toLocaleString(lang, {timeStyle: 'short'}));
                    } catch (e) {
                        lang = 'en';
                        this.lblModifyDate.text(value.toLocaleString(lang, {year: 'numeric', month: '2-digit', day: '2-digit'}) + ' ' + value.toLocaleString(lang, {timeStyle: 'short'}));
                    }
                }
                visible = this._ShowHideInfoItem(this.lblModifyDate, !!value) || visible;
                value = props.asc_getLastModifiedBy();
                if (value)
                    this.lblModifyBy.text(AscCommon.UserInfoParser.getParsedName(value));
                visible = this._ShowHideInfoItem(this.lblModifyBy, !!value) || visible;
                $('tr.divider.modify', this.el)[visible?'show':'hide']();

                value = props.asc_getTitle();
                this.inputTitle.setValue(value || '');
                value = props.asc_getKeywords();
                this.inputTags.setValue(value || '');
                value = props.asc_getSubject();
                this.inputSubject.setValue(value || '');
                value = props.asc_getDescription();
                this.inputComment.setValue(value || '');

                this.inputAuthor.setValue('');
                this.tblAuthor.find('tr:not(:last-of-type)').remove();
                this.authors = [];
                value = props.asc_getCreator();//"123\"\"\"\<\>,456";
                value && value.split(/\s*[,;]\s*/).forEach(function(item) {
                    var div = $(Common.Utils.String.format(me.authorTpl, Common.Utils.String.htmlEncode(item)));
                    me.trAuthor.before(div);
                    me.authors.push(item);
                });
                this.tblAuthor.find('.close').toggleClass('hidden', !this.mode.isEdit);
                !this.mode.isEdit && this._ShowHideInfoItem(this.tblAuthor, !!this.authors.length);
            }
            this.SetDisabled();
        },

        _ShowHideInfoItem: function(el, visible) {
            el.closest('tr')[visible?'show':'hide']();
            return visible;
        },

        _ShowHideDocInfo: function(visible) {
            this._ShowHideInfoItem(this.lblPlacement, visible);
            this._ShowHideInfoItem(this.lblOwner, visible);
            this._ShowHideInfoItem(this.lblUploaded, visible);
        },

        setMode: function(mode) {
            this.mode = mode;
            this.inputAuthor.setVisible(mode.isEdit);
            this.pnlApply.toggleClass('hidden', !mode.isEdit);
            this.tblAuthor.find('.close').toggleClass('hidden', !mode.isEdit);
            if (!mode.isEdit) {
                this.inputTitle._input.attr('placeholder', '');
                this.inputTags._input.attr('placeholder', '');
                this.inputSubject._input.attr('placeholder', '');
                this.inputComment._input.attr('placeholder', '');
                this.inputAuthor._input.attr('placeholder', '');
            }
            this.SetDisabled();
            return this;
        },

        setApi: function(o) {
            this.api = o;
            this.api.asc_registerCallback('asc_onLockCore',  _.bind(this.onLockCore, this));
            this.updateInfo(this.doc);
            return this;
        },

        onLockCore: function(lock) {
            this._locked = lock;
            this.updateFileInfo();
        },

        SetDisabled: function() {
            var disable = !this.mode.isEdit || this._locked;
            this.inputTitle.setDisabled(disable);
            this.inputTags.setDisabled(disable);
            this.inputSubject.setDisabled(disable);
            this.inputComment.setDisabled(disable);
            this.inputAuthor.setDisabled(disable);
            this.tblAuthor.find('.close').toggleClass('disabled', this._locked);
            this.tblAuthor.toggleClass('disabled', disable);
            this.btnApply.setDisabled(this._locked);
        },

        applySettings: function() {
            if (this.coreProps && this.api) {
                this.coreProps.asc_putTitle(this.inputTitle.getValue());
                this.coreProps.asc_putKeywords(this.inputTags.getValue());
                this.coreProps.asc_putSubject(this.inputSubject.getValue());
                this.coreProps.asc_putDescription(this.inputComment.getValue());
                this.coreProps.asc_putCreator(this.authors.join(';'));
                this.api.asc_setCoreProps(this.coreProps);
            }
            this.menu.hide();
        },

        txtPlacement: 'Location',
        txtOwner: 'Owner',
        txtUploaded: 'Uploaded',
        txtAppName: 'Application',
        txtEditTime: 'Total Editing time',
        txtTitle: 'Title',
        txtTags: 'Tags',
        txtSubject: 'Subject',
        txtComment: 'Comment',
        txtModifyDate: 'Last Modified',
        txtModifyBy: 'Last Modified By',
        txtCreated: 'Created',
        txtAuthor: 'Author',
        txtAddAuthor: 'Add Author',
        txtAddText: 'Add Text',
        txtMinutes: 'min',
        okButtonText: 'Apply',
        txtPresentationInfo: 'Presentation Info'
    }, PE.Views.FileMenuPanels.DocumentInfo || {}));

    PE.Views.FileMenuPanels.DocumentRights = Common.UI.BaseView.extend(_.extend({
        el: '#panel-rights',
        menu: undefined,

        initialize: function(options) {
            Common.UI.BaseView.prototype.initialize.call(this,arguments);
            this.rendered = false;

            this.template = _.template([
                '<div class="header">' + this.txtAccessRights + '</div>',
                '<table class="main">',
                    '<tr class="rights">',
                        '<td class="left" style="vertical-align: top;"><label>' + this.txtRights + '</label></td>',
                        '<td class="right"><div id="id-info-rights"></div></td>',
                    '</tr>',
                    '<tr class="edit-rights">',
                        '<td class="left"></td><td class="right"><button id="id-info-btn-edit" class="btn normal dlg-btn primary custom">' + this.txtBtnAccessRights + '</button></td>',
                    '</tr>',
                '</table>'
            ].join(''));

            this.templateRights = _.template([
                '<table>',
                    '<% _.each(users, function(item) { %>',
                    '<tr>',
                        '<td><span class="userLink img-commonctrl <% if (item.isLink) { %>sharedLink<% } %>"></span><span><%= Common.Utils.String.htmlEncode(item.user) %></span></td>',
                        '<td><%= Common.Utils.String.htmlEncode(item.permissions) %></td>',
                    '</tr>',
                    '<% }); %>',
                '</table>'
            ].join(''));

            this.menu = options.menu;
        },

        render: function(node) {
            var $markup = $(this.template());

            this.cntRights = $markup.findById('#id-info-rights');
            this.btnEditRights = new Common.UI.Button({
                el: $markup.findById('#id-info-btn-edit')
            });
            this.btnEditRights.on('click', _.bind(this.changeAccessRights, this));

            this.rendered = true;

            this.updateInfo(this.doc);

            this.$el = $(node).html($markup);

            if (_.isUndefined(this.scroller)) {
                this.scroller = new Common.UI.Scroller({
                    el: this.$el,
                    suppressScrollX: true,
                    alwaysVisibleY: true
                });
            }

            Common.NotificationCenter.on('collaboration:sharingupdate', this.updateSharingSettings.bind(this));
            Common.NotificationCenter.on('collaboration:sharingdeny', this.onLostEditRights.bind(this));

            return this;
        },

        show: function() {
            Common.UI.BaseView.prototype.show.call(this,arguments);
            this.scroller && this.scroller.update();
        },

        hide: function() {
            Common.UI.BaseView.prototype.hide.call(this,arguments);
        },

        updateInfo: function(doc) {
            this.doc = doc;
            if (!this.rendered)
                return;

            doc = doc || {};

            if (doc.info) {
                if (doc.info.sharingSettings)
                    this.cntRights.html(this.templateRights({users: doc.info.sharingSettings}));
                this._ShowHideInfoItem('rights', doc.info.sharingSettings!==undefined && doc.info.sharingSettings!==null && doc.info.sharingSettings.length>0);
                this._ShowHideInfoItem('edit-rights', (!!this.sharingSettingsUrl && this.sharingSettingsUrl.length || this.mode.canRequestSharingSettings) && this._readonlyRights!==true);
            } else
                this._ShowHideDocInfo(false);
        },

        _ShowHideInfoItem: function(cls, visible) {
            $('tr.'+cls, this.el)[visible?'show':'hide']();
        },

        _ShowHideDocInfo: function(visible) {
            this._ShowHideInfoItem('rights', visible);
            this._ShowHideInfoItem('edit-rights', visible);
        },

        setMode: function(mode) {
            this.mode = mode;
            this.sharingSettingsUrl = mode.sharingSettingsUrl;
            return this;
        },

        changeAccessRights: function(btn,event,opts) {
            Common.NotificationCenter.trigger('collaboration:sharing');
        },

        updateSharingSettings: function(rights) {
            this._ShowHideInfoItem('rights', this.doc.info.sharingSettings!==undefined && this.doc.info.sharingSettings!==null && this.doc.info.sharingSettings.length>0);
            this.cntRights.html(this.templateRights({users: this.doc.info.sharingSettings}));
        },

        onLostEditRights: function() {
            this._readonlyRights = true;
            if (!this.rendered)
                return;

            this._ShowHideInfoItem('edit-rights', false);
        },

        txtRights: 'Persons who have rights',
        txtBtnAccessRights: 'Change access rights',
        txtAccessRights: 'Access Rights'
    }, PE.Views.FileMenuPanels.DocumentRights || {}));

    PE.Views.FileMenuPanels.Help = Common.UI.BaseView.extend({
        el: '#panel-help',
        menu: undefined,

        template: _.template([
            '<div style="width:100%; height:100%; position: relative;">',
                '<div id="id-help-contents" style="position: absolute; width:220px; top: 0; bottom: 0;" class="no-padding"></div>',
                '<div id="id-help-frame" class="no-padding"></div>',
            '</div>'
        ].join('')),

        initialize: function(options) {
            Common.UI.BaseView.prototype.initialize.call(this,arguments);

            this.menu = options.menu;
            this.urlPref = 'resources/help/{{DEFAULT_LANG}}/';
            this.openUrl = null;

            this.en_data = [
                {"src": "ProgramInterface/ProgramInterface.htm", "name": "Introducing Presentation Editor user interface", "headername": "Program Interface"},
                {"src": "ProgramInterface/FileTab.htm", "name": "File tab"},
                {"src": "ProgramInterface/HomeTab.htm", "name": "Home Tab"},
                {"src": "ProgramInterface/InsertTab.htm", "name": "Insert tab"},
                {"src": "ProgramInterface/PluginsTab.htm", "name": "Plugins tab"},
                {"src": "UsageInstructions/OpenCreateNew.htm", "name": "Create a new presentation or open an existing one", "headername": "Basic operations" },
                {"src": "UsageInstructions/CopyPasteUndoRedo.htm", "name": "Copy/paste data, undo/redo your actions"},
                {"src": "UsageInstructions/ManageSlides.htm", "name": "Manage slides", "headername": "Working with slides"},
                {"src": "UsageInstructions/SetSlideParameters.htm", "name": "Set slide parameters"},
                {"src": "UsageInstructions/ApplyTransitions.htm", "name": "Apply transitions" },
                {"src": "UsageInstructions/PreviewPresentation.htm", "name": "Preview your presentation" },
                {"src": "UsageInstructions/InsertText.htm", "name": "Insert and format your text", "headername": "Text formatting"},
                {"src": "UsageInstructions/AddHyperlinks.htm", "name": "Add hyperlinks"},
                {"src": "UsageInstructions/CreateLists.htm", "name": "Create lists" },
                {"src": "UsageInstructions/CopyClearFormatting.htm", "name": "Copy/clear formatting"},
                {"src": "UsageInstructions/InsertAutoshapes.htm", "name": "Insert and format autoshapes", "headername": "Operations on objects"},
                {"src": "UsageInstructions/InsertImages.htm", "name": "Insert and adjust images"},
                {"src": "UsageInstructions/InsertCharts.htm", "name": "Insert and edit charts" },
                {"src": "UsageInstructions/InsertTables.htm", "name": "Insert and format tables" },
                {"src": "UsageInstructions/FillObjectsSelectColor.htm", "name": "Fill objects and select colors"},
                {"src": "UsageInstructions/ManipulateObjects.htm", "name": "Manipulate objects on a slide"},
                {"src": "UsageInstructions/AlignArrangeObjects.htm", "name": "Align and arrange objects on a slide"},
                {"src": "UsageInstructions/InsertEquation.htm", "name": "Insert equations", "headername": "Math equations" },
                {"src": "HelpfulHints/CollaborativeEditing.htm", "name": "Collaborative presentation editing", "headername": "Presentation co-editing" },
                {"src": "UsageInstructions/ViewPresentationInfo.htm", "name": "View presentation information", "headername": "Tools and settings"},
                {"src": "UsageInstructions/SavePrintDownload.htm", "name": "Save/print/download your presentation" },
                {"src": "HelpfulHints/AdvancedSettings.htm", "name": "Advanced settings of Presentation Editor"},
                {"src": "HelpfulHints/Navigation.htm", "name": "View settings and navigation tools"},
                {"src": "HelpfulHints/Search.htm", "name": "Search function"},
                {"src": "HelpfulHints/SpellChecking.htm", "name": "Spell-checking"},
                {"src": "HelpfulHints/About.htm", "name": "About Presentation Editor", "headername": "Helpful hints"},
                {"src": "HelpfulHints/SupportedFormats.htm", "name": "Supported formats of electronic presentations"},
                {"src": "HelpfulHints/KeyboardShortcuts.htm", "name": "Keyboard shortcuts"}
            ];

            if (Common.Utils.isIE) {
                window.onhelp = function () { return false; }
            }
        },

        render: function() {
            var me = this;
            this.$el.html(this.template());

            this.viewHelpPicker = new Common.UI.DataView({
                el: $('#id-help-contents'),
                store: new Common.UI.DataViewStore([]),
                keyMoveDirection: 'vertical',
                itemTemplate: _.template([
                    '<div id="<%= id %>" class="help-item-wrap">',
                        '<div class="caption"><%= name %></div>',
                    '</div>'
                ].join(''))
            });
            this.viewHelpPicker.on('item:add', function(dataview, itemview, record) {
                if (record.has('headername')) {
                    $(itemview.el).before('<div class="header-name">' + record.get('headername') + '</div>');
                }
            });

            this.viewHelpPicker.on('item:select', function(dataview, itemview, record) {
                me.onSelectItem(record.get('src'));
            });

            this.iFrame = document.createElement('iframe');

            this.iFrame.src = "";
            this.iFrame.align = "top";
            this.iFrame.frameBorder = "0";
            this.iFrame.width = "100%";
            this.iFrame.height = "100%";
            if (Common.Utils.isChrome || Common.Utils.isOpera || Common.Utils.isGecko && Common.Utils.firefoxVersion>86)
                this.iFrame.onload = function() {
                    try {
                        me.findUrl(me.iFrame.contentWindow.location.href);
                    } catch (e) {
                    }
                };

            Common.Gateway.on('internalcommand', function(data) {
                if (data.type == 'help:hyperlink') {
                    me.findUrl(data.data);
                }
            });
            
            $('#id-help-frame').append(this.iFrame);

            return this;
        },

        setLangConfig: function(lang) {
            var me = this;
            var store = this.viewHelpPicker.store;
            if (lang) {
                lang = lang.split(/[\-\_]/)[0];
                var config = {
                    dataType: 'json',
                    error: function () {
                        if ( me.urlPref.indexOf('resources/help/{{DEFAULT_LANG}}/')<0 ) {
                            me.urlPref = 'resources/help/{{DEFAULT_LANG}}/';
                            store.url = 'resources/help/{{DEFAULT_LANG}}/Contents.json';
                            store.fetch(config);
                        } else {
                            me.urlPref = 'resources/help/{{DEFAULT_LANG}}/';
                            store.reset(me.en_data);
                        }
                    },
                    success: function () {
                        var rec = me.openUrl ? store.find(function(record){
                            return (me.openUrl.indexOf(record.get('src'))>=0);
                        }) : store.at(0);
                        if (rec) {
                            me.viewHelpPicker.selectRecord(rec, true);
                            me.viewHelpPicker.scrollToRecord(rec);
                        }
                        me.onSelectItem(me.openUrl ? me.openUrl : rec.get('src'));
                    }
                };

                if ( Common.Controllers.Desktop.isActive() ) {
                    if ( !Common.Controllers.Desktop.isHelpAvailable() ) {
                        me.noHelpContents = true;
                        me.iFrame.src = '../../common/main/resources/help/download.html';
                    } else {
                        me.urlPref = Common.Controllers.Desktop.helpUrl() + '/';
                        store.url = me.urlPref + 'Contents.json';
                        store.fetch(config);
                    }
                } else {
                    store.url = 'resources/help/' + lang + '/Contents.json';
                    store.fetch(config);
                    this.urlPref = 'resources/help/' + lang + '/';
                }
            }
        },

        show: function (url) {
            Common.UI.BaseView.prototype.show.call(this);
            if (!this._scrollerInited) {
                this.viewHelpPicker.scroller.update();
                this._scrollerInited = true;
            }
            if (url) {
                if (this.viewHelpPicker.store.length>0) {
                    this.findUrl(url);
                    this.onSelectItem(url);
                } else
                    this.openUrl = url;
            }
        },

        onSelectItem: function(src) {
            this.iFrame.src = this.urlPref + src;
        },

        findUrl: function(src) {
            var rec = this.viewHelpPicker.store.find(function(record){
                return (src.indexOf(record.get('src'))>=0);
            });
            if (rec) {
                this.viewHelpPicker.selectRecord(rec, true);
                this.viewHelpPicker.scrollToRecord(rec);
            }
        }
    });

    PE.Views.FileMenuPanels.ProtectDoc = Common.UI.BaseView.extend(_.extend({
        el: '#panel-protect',
        menu: undefined,

        template: _.template([
            '<label id="id-fms-lbl-protect-header"><%= scope.strProtect %></label>',
            '<div id="id-fms-password">',
                '<label class="header"><%= scope.strEncrypt %></label>',
                '<div class="encrypt-block">',
                    '<div class="description"><%= scope.txtProtectPresentation %></div>',
                    '<div id="fms-btn-add-pwd"></div>',
                '</div>',
                '<div class="encrypted-block">',
                    '<div class="description"><%= scope.txtEncrypted %></div>',
                    '<div class="buttons">',
                        '<div id="fms-btn-change-pwd"></div>',
                        '<div id="fms-btn-delete-pwd" class="margin-left-16"></div>',
                    '</div>',
                '</div>',
            '</div>',
            '<div id="id-fms-signature">',
                '<label class="header"><%= scope.strSignature %></label>',
                '<div class="add-signature-block">',
                    '<div class="description"><%= scope.txtAddSignature %></div>',
                    '<div id="fms-btn-invisible-sign"></div>',
                '</div>',
                '<div class="added-signature-block">',
                    '<div class="description"><%= scope.txtAddedSignature %></div>',
                '</div>',
                '<div id="id-fms-signature-view"></div>',
            '</div>'
        ].join('')),

        initialize: function(options) {
            Common.UI.BaseView.prototype.initialize.call(this,arguments);

            this.menu = options.menu;

            var me = this;
            this.templateSignature = _.template([
                '<div class="<% if (!hasSigned) { %>hidden<% } %>"">',
                    '<div class="signature-tip"><%= tipText %></div>',
                    '<div class="buttons">',
                        '<label class="link signature-view-link margin-right-20" data-hint="2" data-hint-direction="bottom" data-hint-offset="medium">' + me.txtView + '</label>',
                        '<label class="link signature-edit-link <% if (!hasSigned) { %>hidden<% } %>" data-hint="2" data-hint-direction="bottom" data-hint-offset="medium">' + me.txtEdit + '</label>',
                    '</div>',
                '</div>'
            ].join(''));
        },

        render: function() {
            this.$el.html(this.template({scope: this}));

            var protection = PE.getController('Common.Controllers.Protection').getView();

            this.btnAddPwd = protection.getButton('add-password');
            this.btnAddPwd.render(this.$el.find('#fms-btn-add-pwd'));
            this.btnAddPwd.on('click', _.bind(this.closeMenu, this));

            this.btnChangePwd = protection.getButton('change-password');
            this.btnChangePwd.render(this.$el.find('#fms-btn-change-pwd'));
            this.btnChangePwd.on('click', _.bind(this.closeMenu, this));

            this.btnDeletePwd = protection.getButton('del-password');
            this.btnDeletePwd.render(this.$el.find('#fms-btn-delete-pwd'));
            this.btnDeletePwd.on('click', _.bind(this.closeMenu, this));

            this.cntPassword = $('#id-fms-password');
            this.cntEncryptBlock = this.$el.find('.encrypt-block');
            this.cntEncryptedBlock = this.$el.find('.encrypted-block');

            this.btnAddInvisibleSign = protection.getButton('signature');
            this.btnAddInvisibleSign.render(this.$el.find('#fms-btn-invisible-sign'));
            this.btnAddInvisibleSign.on('click', _.bind(this.closeMenu, this));

            this.cntSignature = $('#id-fms-signature');
            this.cntSignatureView = $('#id-fms-signature-view');

            this.cntAddSignature = this.$el.find('.add-signature-block');
            this.cntAddedSignature = this.$el.find('.added-signature-block');

            if (_.isUndefined(this.scroller)) {
                this.scroller = new Common.UI.Scroller({
                    el: this.$el,
                    suppressScrollX: true,
                    alwaysVisibleY: true
                });
            }

            this.$el.on('click', '.signature-edit-link', _.bind(this.onEdit, this));
            this.$el.on('click', '.signature-view-link', _.bind(this.onView, this));

            return this;
        },

        show: function() {
            Common.UI.BaseView.prototype.show.call(this,arguments);
            this.updateSignatures();
            this.updateEncrypt();
            this.scroller && this.scroller.update();
        },

        setMode: function(mode) {
            this.mode = mode;
            this.cntSignature.toggleClass('hidden', !this.mode.isSignatureSupport);
            this.cntPassword.toggleClass('hidden', !this.mode.isPasswordSupport);
        },

        setApi: function(o) {
            this.api = o;
            return this;
        },

        closeMenu: function() {
            this.menu && this.menu.hide();
        },

        onEdit: function() {
            this.menu && this.menu.hide();

            var me = this;
            Common.UI.warning({
                title: this.notcriticalErrorTitle,
                msg: this.txtEditWarning,
                buttons: ['ok', 'cancel'],
                primary: 'ok',
                callback: function(btn) {
                    if (btn == 'ok') {
                        me.api.asc_RemoveAllSignatures();
                    }
                }
            });

        },

        onView: function() {
            this.menu && this.menu.hide();
            PE.getController('RightMenu').rightmenu.SetActivePane(Common.Utils.documentSettingsType.Signature, true);
        },

        updateSignatures: function(){
            var valid = this.api.asc_getSignatures(),
                hasValid = false,
                hasInvalid = false;

            _.each(valid, function(item, index){
                if (item.asc_getValid()==0)
                    hasValid = true;
                else
                    hasInvalid = true;
            });

            // hasValid = true;
            // hasInvalid = true;

            var tipText = (hasInvalid) ? this.txtSignedInvalid : (hasValid ? this.txtSigned : "");
            this.cntSignatureView.html(this.templateSignature({tipText: tipText, hasSigned: (hasValid || hasInvalid)}));

            var isAddedSignature = this.btnAddInvisibleSign.$el.find('button').hasClass('hidden');
            this.cntAddSignature.toggleClass('hidden', isAddedSignature);
            this.cntAddedSignature.toggleClass('hidden', !isAddedSignature);
        },

        updateEncrypt: function() {
            var isProtected = this.btnAddPwd.$el.find('button').hasClass('hidden');
            this.cntEncryptBlock.toggleClass('hidden', isProtected);
            this.cntEncryptedBlock.toggleClass('hidden', !isProtected);
        },

        strProtect: 'Protect Presentation',
        strSignature: 'With Signature',
        txtView: 'View signatures',
        txtEdit: 'Edit presentation',
        txtSigned: 'Valid signatures has been added to the presentation. The presentation is protected from editing.',
        txtSignedInvalid: 'Some of the digital signatures in presentation are invalid or could not be verified. The presentation is protected from editing.',
        notcriticalErrorTitle: 'Warning',
        txtEditWarning: 'Editing will remove the signatures from the presentation.<br>Are you sure you want to continue?',
        strEncrypt: 'With Password',
        txtProtectPresentation: 'Encrypt this presentation with a password',
        txtEncrypted: 'A password is required to open this presentation',
        txtAddSignature: 'Ensure the integrity of the presentation by adding an<br>invisible digital signature',
        txtAddedSignature: 'Valid signatures have been added to the presentation.<br>The presentation is protected from editing.'

    }, PE.Views.FileMenuPanels.ProtectDoc || {}));

    PE.Views.PrintWithPreview = Common.UI.BaseView.extend(_.extend({
        el: '#panel-print',
        menu: undefined,

        template: _.template([
            '<div style="width:100%; height:100%; position: relative;">',
                '<div id="id-print-settings" class="no-padding">',
                    '<div class="print-settings">',
                        '<div class="flex-settings ps-container oo settings-container">',
                            '<div class="main-header"><%= scope.txtPrint %></div>',
                            '<table style="width: 100%;">',
                                '<tbody>',
                                    '<tr><td><label class="header"><%= scope.txtPrintRange %></label></td></tr>',
                                    '<tr><td class="padding-large"><div id="print-combo-range" style="width: 248px;"></div></td></tr>',
                                    '<tr><td class="padding-large">',
                                        '<table style="width: 100%;"><tbody>',
                                        '<tr><td class="padding-large"><%= scope.txtPages %>:</td><td class="padding-large" style="width: 100%;"><div id="print-txt-pages" class="padding-left-5" style="width: 100%;"></div></td></tr>',
                                        '<tr><td><%= scope.txtCopies %>:</td><td style="width: 100%;"><div id="print-txt-copies" class="padding-left-5" style="width: 60px;"></div></td></tr>',
                                        '</tr></tbody></table>',
                                    '</td></tr>',
                                    '<tr><td><label class="header"><%= scope.txtPrintSides %></label></td></tr>',
                                    '<tr><td class="padding-large"><div id="print-combo-sides" style="width: 248px;"></div></td></tr>',
                                    '<tr><td><label class="header"><%= scope.txtPaperSize %></label></td></tr>',
                                    '<tr><td class="padding-large"><div id="print-combo-pages" style="width: 248px;"></div></td></tr>',
                                    '<tr class="fms-btn-apply"><td>',
                                        '<div class="footer justify">',
                                            '<button id="print-btn-print" class="btn normal dlg-btn primary margin-right-8" result="print" style="width: 96px;" data-hint="2" data-hint-direction="bottom" data-hint-offset="big"><%= scope.txtPrint %></button>',
                                            '<button id="print-btn-print-pdf" class="btn normal dlg-btn" result="pdf" style="min-width: 96px;width: auto;" data-hint="2" data-hint-direction="bottom" data-hint-offset="big"><%= scope.txtPrintPdf %></button>',
                                        '</div>',
                                    '</td></tr>',
                                '</tbody>',
                            '</table>',
                        '</div>',
                    '</div>',
                '</div>',
                '<div id="print-preview-box" class="no-padding">',
                    '<div id="print-preview"></div>',
                    '<div id="print-navigation">',
                        '<% if (!isRTL) { %>',
                            '<div id="print-prev-page"></div>',
                            '<div id="print-next-page"></div>',
                        '<% } else { %>',
                            '<div id="print-next-page"></div>',
                            '<div id="print-prev-page"></div>',
                        '<% } %>',
                        '<div class="page-number margin-left-10">',
                            '<label><%= scope.txtPage %></label>',
                            '<div id="print-number-page" class="margin-left-4"></div>',
                            '<label id="print-count-page" class="margin-left-4"><%= scope.txtOf %></label>',
                        '</div>',
                    '</div>',
                '</div>',
                '<div id="print-preview-empty" class="hidden">',
                    '<div><%= scope.txtEmptyTable %></div>',
                '</div>',
            '</div>'
        ].join('')),

        initialize: function(options) {
            Common.UI.BaseView.prototype.initialize.call(this,arguments);

            this.menu = options.menu;

            this._initSettings = true;
        },

        render: function(node) {
            var me = this;

            var $markup = $(this.template({scope: this, isRTL: Common.UI.isRTL()}));

            this.cmbRange = new Common.UI.ComboBox({
                el: $markup.findById('#print-combo-range'),
                menuStyle: 'min-width: 248px;max-height: 280px;',
                editable: false,
                takeFocusOnClose: true,
                cls: 'input-group-nr',
                data: [
                    { value: 'all', displayValue: this.txtAllPages },
                    { value: 'current', displayValue: this.txtCurrentPage },
                    { value: -1, displayValue: this.txtCustomPages }
                ],
                dataHint: '2',
                dataHintDirection: 'bottom',
                dataHintOffset: 'big'
            });
            this.cmbRange.setValue('all');

            this.inputPages = new Common.UI.InputField({
                el: $markup.findById('#print-txt-pages'),
                allowBlank: true,
                validateOnChange: true,
                validateOnBlur: false,
                maskExp: /[0-9,\-]/,
                dataHint: '2',
                dataHintDirection: 'left',
                dataHintOffset: 'small'
            });

            this.spnCopies = new Common.UI.MetricSpinner({
                el: $markup.findById('#print-txt-copies'),
                step: 1,
                width: 60,
                defaultUnit : '',
                value: 1,
                maxValue: 32767,
                minValue: 1,
                allowDecimal: false,
                maskExp: /[0-9]/,
                dataHint: '2',
                dataHintDirection: 'bottom',
                dataHintOffset: 'big'
            });

            this.cmbSides = new Common.UI.ComboBox({
                el          : $markup.findById('#print-combo-sides'),
                menuStyle   : 'width:100%;',
                editable: false,
                takeFocusOnClose: true,
                cls         : 'input-group-nr',
                data        : [
                    { value: 'one', displayValue: this.txtOneSide, descValue: this.txtOneSideDesc },
                    { value: 'both-long', displayValue: this.txtBothSides, descValue: this.txtBothSidesLongDesc },
                    { value: 'both-short', displayValue: this.txtBothSides, descValue: this.txtBothSidesShortDesc }
                ],
                itemsTemplate: _.template([
                    '<% _.each(items, function(item) { %>',
                    '<li id="<%= item.id %>" data-value="<%- item.value %>"><a tabindex="-1" type="menuitem" style ="display: flex; flex-direction: column;">',
                    '<label><%= scope.getDisplayValue(item) %></label><label class="comment-text"><%= item.descValue %></label></a></li>',
                    '<% }); %>'
                ].join('')),
                dataHint: '2',
                dataHintDirection: 'bottom',
                dataHintOffset: 'big'
            });
            this.cmbSides.setValue('one');

            this.cmbPaperSize = new Common.UI.ComboBox({
                el: $markup.findById('#print-combo-pages'),
                menuStyle: 'max-height: 280px; min-width: 248px;',
                editable: false,
                takeFocusOnClose: true,
                cls: 'input-group-nr',
                data: [
                    { value: 0, displayValue:'US Letter (21,59 cm x 27,94 cm)', caption: 'US Letter', size: [215.9, 279.4]},
                    { value: 1, displayValue:'US Legal (21,59 cm x 35,56 cm)', caption: 'US Legal', size: [215.9, 355.6]},
                    { value: 2, displayValue:'A4 (21 cm x 29,7 cm)', caption: 'A4', size: [210, 297]},
                    { value: 3, displayValue:'A5 (14,8 cm x 21 cm)', caption: 'A5', size: [148, 210]},
                    { value: 4, displayValue:'B5 (17,6 cm x 25 cm)', caption: 'B5', size: [176, 250]},
                    { value: 5, displayValue:'Envelope #10 (10,48 cm x 24,13 cm)', caption: 'Envelope #10', size: [104.8, 241.3]},
                    { value: 6, displayValue:'Envelope DL (11 cm x 22 cm)', caption: 'Envelope DL', size: [110, 220]},
                    { value: 7, displayValue:'Tabloid (27,94 cm x 43,18 cm)', caption: 'Tabloid', size: [279.4, 431.8]},
                    { value: 8, displayValue:'A3 (29,7 cm x 42 cm)', caption: 'A3', size: [297, 420]},
                    { value: 9, displayValue:'Tabloid Oversize (30,48 cm x 45,71 cm)', caption: 'Tabloid Oversize', size: [304.8, 457.1]},
                    { value: 10, displayValue:'ROC 16K (19,68 cm x 27,3 cm)', caption: 'ROC 16K', size: [196.8, 273]},
                    { value: 11, displayValue:'Envelope Choukei 3 (11,99 cm x 23,49 cm)', caption: 'Envelope Choukei 3', size: [119.9, 234.9]},
                    { value: 12, displayValue:'Super B/A3 (33,02 cm x 48,25 cm)', caption: 'Super B/A3', size: [330.2, 482.5]},
                    { value: 13, displayValue:'A4 (84,1 cm x 118,9 cm)', caption: 'A0', size: [841, 1189]},
                    { value: 14, displayValue:'A4 (59,4 cm x 84,1 cm)', caption: 'A1', size: [594, 841]},
                    { value: 16, displayValue:'A4 (42 cm x 59,4 cm)', caption: 'A2', size: [420, 594]},
                    { value: 17, displayValue:'A4 (10,5 cm x 14,8 cm)', caption: 'A6', size: [105, 148]}
                ],
                dataHint: '2',
                dataHintDirection: 'bottom',
                dataHintOffset: 'big'
            });
            this.cmbPaperSize.setValue(2);

            this.pnlSettings = $markup.find('.flex-settings').addBack().filter('.flex-settings');
            this.pnlTable = $(this.pnlSettings.find('table')[0]);
            this.trApply = $markup.find('.fms-btn-apply');

            this.btnPrint = new Common.UI.Button({
                el: $markup.findById('#print-btn-print')
            });
            this.btnPrintPdf = new Common.UI.Button({
                el: $markup.findById('#print-btn-print-pdf')
            });

            this.btnPrevPage = new Common.UI.Button({
                parentEl: $markup.findById('#print-prev-page'),
                cls: 'btn-prev-page',
                iconCls: 'arrow',
                scaling: false,
                dataHint: '2',
                dataHintDirection: 'top'
            });

            this.btnNextPage = new Common.UI.Button({
                parentEl: $markup.findById('#print-next-page'),
                cls: 'btn-next-page',
                iconCls: 'arrow',
                scaling: false,
                dataHint: '2',
                dataHintDirection: 'top'
            });

            this.countOfPages = $markup.findById('#print-count-page');

            this.txtNumberPage = new Common.UI.InputField({
                el: $markup.findById('#print-number-page'),
                allowBlank: true,
                validateOnChange: true,
                style: 'width: 50px;',
                maskExp: /[0-9]/,
                validation: function(value) {
                    if (/(^[0-9]+$)/.test(value)) {
                        value = parseInt(value);
                        if (undefined !== value && value > 0 && value <= me.pageCount)
                            return true;
                    }

                    return me.txtPageNumInvalid;
                },
                dataHint: '2',
                dataHintDirection: 'left',
                dataHintOffset: 'small'
            });

            this.$el = $(node).html($markup);
            this.$previewBox = $('#print-preview-box');
            this.$previewEmpty = $('#print-preview-empty');

            if (_.isUndefined(this.scroller)) {
                this.scroller = new Common.UI.Scroller({
                    el: this.pnlSettings,
                    suppressScrollX: true,
                    alwaysVisibleY: true
                });
            }

            Common.NotificationCenter.on({
                'window:resize': function() {
                    me.isVisible() && me.updateScroller();
                }
            });

            this.updateMetricUnit();

            this.fireEvent('render:after', this);

            return this;
        },

        show: function() {
            Common.UI.BaseView.prototype.show.call(this,arguments);
            if (this._initSettings) {
                this.updateMetricUnit();
                this._initSettings = false;
            }
            this.updateScroller();
            this.fireEvent('show', this);
        },

        updateScroller: function() {
            if (this.scroller) {
                Common.UI.Menu.Manager.hideAll();
                var scrolled = this.$el.height()< this.pnlTable.height() + 25 + this.$el.find('.main-header').outerHeight(true);
                this.pnlSettings.css('overflow', scrolled ? 'hidden' : 'visible');
                this.scroller.update();
            }
        },

        setMode: function(mode) {
            this.mode = mode;
        },

        setApi: function(api) {

        },

        isVisible: function() {
            return (this.$el || $(this.el)).is(":visible");
        },

        setRange: function(value) {
            this.cmbRange.setValue(value);
        },

        getRange: function() {
            return this.cmbRange.getValue();
        },

        updateCountOfPages: function (count) {
            this.countOfPages.text(
                Common.Utils.String.format(this.txtOf, count)
            );
            this.pageCount = count;
        },

        updateCurrentPage: function (index) {
            this.txtNumberPage.setValue(index + 1);
        },

        updateMetricUnit: function() {
            if (!this.cmbPaperSize) return;
            var store = this.cmbPaperSize.store;
            for (var i=0; i<store.length; i++) {
                var item = store.at(i),
                    size = item.get('size'),
                    pagewidth = size[0],
                    pageheight = size[1];

                item.set('displayValue', item.get('caption') + ' (' + parseFloat(Common.Utils.Metric.fnRecalcFromMM(pagewidth).toFixed(2)) + ' ' + Common.Utils.Metric.getCurrentMetricName() + ' x ' +
                    parseFloat(Common.Utils.Metric.fnRecalcFromMM(pageheight).toFixed(2)) + ' ' + Common.Utils.Metric.getCurrentMetricName() + ')');
            }
            var value = this.cmbPaperSize.getValue();
            this.cmbPaperSize.onResetItems();
            this.cmbPaperSize.setValue(value);
        },

        txtPrint: 'Print',
        txtPrintPdf: 'Print to PDF',
        txtPrintRange: 'Print range',
        txtCurrentPage: 'Current slide',
        txtAllPages: 'All slides',
        txtCustomPages: 'Custom print',
        txtPage: 'Slide',
        txtOf: 'of {0}',
        txtPageNumInvalid: 'Slide number invalid',
        txtEmptyTable: 'There is nothing to print because the presentation is empty',
        txtPages: 'Slides',
        txtPaperSize: 'Paper size',
        txtCopies: 'Copies',
        txtPrintSides: 'Print sides',
        txtOneSide: 'Print one sided',
        txtOneSideDesc: 'Only print on one side of the page',
        txtBothSides: 'Print on both sides',
        txtBothSidesLongDesc: 'Flip pages on long edge',
        txtBothSidesShortDesc: 'Flip pages on short edge'

    }, PE.Views.PrintWithPreview || {}));
});<|MERGE_RESOLUTION|>--- conflicted
+++ resolved
@@ -892,70 +892,6 @@
         txtRestartEditor: 'Please restart presentation editor so that your workspace settings can take effect'
     }, PE.Views.FileMenuPanels.Settings || {}));
 
-<<<<<<< HEAD
-=======
-    PE.Views.FileMenuPanels.RecentFiles = Common.UI.BaseView.extend({
-        el: '#panel-recentfiles',
-        menu: undefined,
-
-        template: _.template([
-            '<div class="header"><%= scope.txtOpenRecent %></div>',
-            '<div id="id-recent-view"></div>'
-        ].join('')),
-
-        initialize: function(options) {
-            Common.UI.BaseView.prototype.initialize.call(this,arguments);
-
-            this.menu = options.menu;
-            this.recent = options.recent;
-        },
-
-        render: function() {
-            this.$el.html(this.template({scope: this}));
-
-            this.viewRecentPicker = new Common.UI.DataView({
-                el: $('#id-recent-view'),
-                store: new Common.UI.DataViewStore(this.recent),
-                itemTemplate: _.template([
-                    '<div class="recent-wrap">',
-                        '<div class="recent-icon float-left">',
-                            '<div>',
-                                '<div class="svg-file-recent"></div>',
-                            '</div>',
-                        '</div>',
-                        '<div class="file-name"><% if (typeof title !== "undefined") {%><%= Common.Utils.String.htmlEncode(title || "") %><% } %></div>',
-                        '<div class="file-info"><% if (typeof folder !== "undefined") {%><%= Common.Utils.String.htmlEncode(folder || "") %><% } %></div>',
-                    '</div>'
-                ].join(''))
-            });
-
-            this.viewRecentPicker.on('item:click', _.bind(this.onRecentFileClick, this));
-
-            if (_.isUndefined(this.scroller)) {
-                this.scroller = new Common.UI.Scroller({
-                    el: this.$el,
-                    suppressScrollX: true,
-                    alwaysVisibleY: true
-                });
-            }
-
-            return this;
-        },
-
-        show: function() {
-            Common.UI.BaseView.prototype.show.call(this,arguments);
-            this.scroller && this.scroller.update();
-        },
-
-        onRecentFileClick: function(view, itemview, record){
-            if ( this.menu )
-                this.menu.fireEvent('recent:open', [this.menu, record.get('url')]);
-        },
-
-        txtOpenRecent: 'Open Recent'
-    });
-
->>>>>>> edc38a21
     PE.Views.FileMenuPanels.CreateNew = Common.UI.BaseView.extend(_.extend({
         el: '#panel-createnew',
         menu: undefined,
