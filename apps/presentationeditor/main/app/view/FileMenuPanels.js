/*
 *
 * (c) Copyright Ascensio System Limited 2010-2017
 *
 * This program is a free software product. You can redistribute it and/or
 * modify it under the terms of the GNU Affero General Public License (AGPL)
 * version 3 as published by the Free Software Foundation. In accordance with
 * Section 7(a) of the GNU AGPL its Section 15 shall be amended to the effect
 * that Ascensio System SIA expressly excludes the warranty of non-infringement
 * of any third-party rights.
 *
 * This program is distributed WITHOUT ANY WARRANTY; without even the implied
 * warranty of MERCHANTABILITY or FITNESS FOR A PARTICULAR  PURPOSE. For
 * details, see the GNU AGPL at: http://www.gnu.org/licenses/agpl-3.0.html
 *
 * You can contact Ascensio System SIA at Lubanas st. 125a-25, Riga, Latvia,
 * EU, LV-1021.
 *
 * The  interactive user interfaces in modified source and object code versions
 * of the Program must display Appropriate Legal Notices, as required under
 * Section 5 of the GNU AGPL version 3.
 *
 * Pursuant to Section 7(b) of the License you must retain the original Product
 * logo when distributing the program. Pursuant to Section 7(e) we decline to
 * grant you any rights under trademark law for use of our trademarks.
 *
 * All the Product's GUI elements, including illustrations and icon sets, as
 * well as technical writing content are licensed under the terms of the
 * Creative Commons Attribution-ShareAlike 4.0 International. See the License
 * terms at http://creativecommons.org/licenses/by-sa/4.0/legalcode
 *
*/
/**
 *    FileMenuPanels.js
 *
 *    Contains views for menu 'File'
 *
 *    Created by Maxim Kadushkin on 20 February 2014
 *    Copyright (c) 2014 Ascensio System SIA. All rights reserved.
 *
 */

define([
    'common/main/lib/view/DocumentAccessDialog',
    'common/main/lib/component/CheckBox'
], function () {
    'use strict';

    !PE.Views.FileMenuPanels && (PE.Views.FileMenuPanels = {});

    PE.Views.FileMenuPanels.ViewSaveAs = Common.UI.BaseView.extend({
        el: '#panel-saveas',
        menu: undefined,

        formats: [[
            {name: 'PDF',   imgCls: 'pdf',   type: Asc.c_oAscFileType.PDF},
            {name: 'PPTX',   imgCls: 'pptx',   type: Asc.c_oAscFileType.PPTX},
            {name: 'ODP',   imgCls: 'odp',   type: Asc.c_oAscFileType.ODP}
        ]],


        template: _.template([
            '<table><tbody>',
                '<% _.each(rows, function(row) { %>',
                    '<tr>',
                        '<% _.each(row, function(item) { %>',
                            '<td><span class="btn-doc-format <%= item.imgCls %>" /></td>',
                        '<% }) %>',
                    '</tr>',
                '<% }) %>',
            '</tbody></table>'
        ].join('')),

        initialize: function(options) {
            Common.UI.BaseView.prototype.initialize.call(this,arguments);

            this.menu = options.menu;
        },

        render: function() {
            $(this.el).html(this.template({rows:this.formats}));
            $('.btn-doc-format',this.el).on('click', _.bind(this.onFormatClick,this));

            if (_.isUndefined(this.scroller)) {
                this.scroller = new Common.UI.Scroller({
                    el: $(this.el),
                    suppressScrollX: true
                });
            }

            this.flatFormats = _.flatten(this.formats);
            return this;
        },

        onFormatClick: function(e) {
            var format = /\s(\w+)/.exec(e.currentTarget.className);
            if (format) {
                format = format[1];
                var item = _.findWhere(this.flatFormats, {imgCls: format});

                if (item && this.menu) {
                    this.menu.fireEvent('saveas:format', [this.menu, item.type]);
                }
            }
        }
    });

    PE.Views.FileMenuPanels.Settings = Common.UI.BaseView.extend(_.extend({
        el: '#panel-settings',
        menu: undefined,

        template: _.template([
            '<table><tbody>',
                '<tr class="edit">',
                    '<td class="left"><label><%= scope.txtSpellCheck %></label></td>',
                    '<td class="right"><div id="fms-chb-spell-check"/></td>',
                '</tr>','<tr class="divider edit"></tr>',
                '<tr class="edit">',
                    '<td class="left"><label><%= scope.txtInput %></label></td>',
                    '<td class="right"><div id="fms-chb-input-mode"/></td>',
                '</tr>','<tr class="divider edit"></tr>',
                '<tr class="edit sogou">',
                    '<td class="left"></td>',
                    '<td class="right"><div id="fms-chb-input-sogou"/></td>',
                '</tr>','<tr class="divider edit sogou"></tr>',
                '<tr class="edit">',
                    '<td class="left"><label><%= scope.textAlignGuides %></label></td>',
                    '<td class="right"><span id="fms-chb-align-guides" /></td>',
                '</tr>','<tr class="divider edit"></tr>',
                '<tr class="autosave">',
                    '<td class="left"><label id="fms-lbl-autosave"><%= scope.textAutoSave %></label></td>',
                    '<td class="right"><span id="fms-chb-autosave" /></td>',
                '</tr>','<tr class="divider autosave"></tr>',
                '<tr class="forcesave">',
                    '<td class="left"><label id="fms-lbl-forcesave"><%= scope.textForceSave %></label></td>',
                    '<td class="right"><span id="fms-chb-forcesave" /></td>',
                '</tr>','<tr class="divider forcesave"></tr>',
                /** coauthoring begin **/
                '<tr class="coauth changes">',
                    '<td class="left"><label><%= scope.strCoAuthMode %></label></td>',
                    '<td class="right">',
                        '<div><div id="fms-cmb-coauth-mode" style="display: inline-block; margin-right: 15px;"/>',
                        '<label id="fms-lbl-coauth-mode" style="vertical-align: middle;"><%= scope.strCoAuthModeDescFast %></label></div></td>',
                '</tr>','<tr class="divider coauth changes"></tr>',
                /** coauthoring end **/
                '<tr>',
                    '<td class="left"><label><%= scope.strZoom %></label></td>',
                    '<td class="right"><div id="fms-cmb-zoom" class="input-group-nr" /></td>',
                '</tr>','<tr class="divider"></tr>',
                '<tr class="edit">',
                    '<td class="left"><label><%= scope.strUnit %></label></td>',
                    '<td class="right"><span id="fms-cmb-unit" /></td>',
                '</tr>','<tr class="divider edit"></tr>',
                '<tr>',
                    '<td class="left"></td>',
                    '<td class="right"><button id="fms-btn-apply" class="btn normal dlg-btn primary"><%= scope.okButtonText %></button></td>',
                '</tr>',
            '</tbody></table>'
        ].join('')),

        initialize: function(options) {
            Common.UI.BaseView.prototype.initialize.call(this,arguments);

            this.menu = options.menu;
        },

        render: function() {
            $(this.el).html(this.template({scope: this}));

            this.chSpell = new Common.UI.CheckBox({
                el: $('#fms-chb-spell-check'),
                labelText: this.strSpellCheckMode
            });

            this.chInputMode = new Common.UI.CheckBox({
                el: $('#fms-chb-input-mode'),
                labelText: this.strInputMode
            });

            this.chInputSogou = new Common.UI.CheckBox({
                el: $('#fms-chb-input-sogou'),
                labelText: this.strInputSogou
            });

            this.cmbZoom = new Common.UI.ComboBox({
                el          : $('#fms-cmb-zoom'),
                style       : 'width: 160px;',
                editable    : false,
                cls         : 'input-group-nr',
                menuStyle   : 'max-height: 210px;',
                data        : [
                    { value: -1, displayValue: this.txtFitSlide },
                    { value: -2, displayValue: this.txtFitWidth },
                    { value: 50, displayValue: "50%" },
                    { value: 60, displayValue: "60%" },
                    { value: 70, displayValue: "70%" },
                    { value: 80, displayValue: "80%" },
                    { value: 90, displayValue: "90%" },
                    { value: 100, displayValue: "100%" },
                    { value: 110, displayValue: "110%" },
                    { value: 120, displayValue: "120%" },
                    { value: 150, displayValue: "150%" },
                    { value: 175, displayValue: "175%" },
                    { value: 200, displayValue: "200%" }
                ]
            });

            /** coauthoring begin **/
            this.cmbCoAuthMode = new Common.UI.ComboBox({
                el          : $('#fms-cmb-coauth-mode'),
                style       : 'width: 160px;',
                editable    : false,
                cls         : 'input-group-nr',
                data        : [
                    { value: 1, displayValue: this.strFast, descValue: this.strCoAuthModeDescFast},
                    { value: 0, displayValue: this.strStrict, descValue: this.strCoAuthModeDescStrict }
                ]
            }).on('selected', _.bind(function(combo, record) {
                if (record.value == 1 && (this.chAutosave.getValue()!=='checked'))
                    this.chAutosave.setValue(1);
                this.lblCoAuthMode.text(record.descValue);
            }, this));

            this.lblCoAuthMode = $('#fms-lbl-coauth-mode');
            /** coauthoring end **/

            this.chAutosave = new Common.UI.CheckBox({
                el: $('#fms-chb-autosave'),
                labelText: this.strAutosave
            }).on('change', _.bind(function(field, newValue, oldValue, eOpts){
                if (field.getValue()!=='checked' && this.cmbCoAuthMode.getValue()) {
                    this.cmbCoAuthMode.setValue(0);
                    this.lblCoAuthMode.text(this.strCoAuthModeDescStrict);
                }
            }, this));
            this.lblAutosave = $('#fms-lbl-autosave');

            this.chForcesave = new Common.UI.CheckBox({
                el: $('#fms-chb-forcesave'),
                labelText: this.strForcesave
            });

            this.chAlignGuides = new Common.UI.CheckBox({
                el: $('#fms-chb-align-guides'),
                labelText: this.strAlignGuides
            });

            this.cmbUnit = new Common.UI.ComboBox({
                el          : $('#fms-cmb-unit'),
                style       : 'width: 160px;',
                editable    : false,
                cls         : 'input-group-nr',
                data        : [
                    { value: Common.Utils.Metric.c_MetricUnits['cm'], displayValue: this.txtCm },
                    { value: Common.Utils.Metric.c_MetricUnits['pt'], displayValue: this.txtPt },
                    { value: Common.Utils.Metric.c_MetricUnits['inch'], displayValue: this.txtInch }
                ]
            });

            this.btnApply = new Common.UI.Button({
                el: '#fms-btn-apply'
            });

            this.btnApply.on('click', _.bind(this.applySettings, this));

            if (_.isUndefined(this.scroller)) {
                this.scroller = new Common.UI.Scroller({
                    el: $(this.el),
                    suppressScrollX: true
                });
            }

            return this;
        },

        show: function() {
            Common.UI.BaseView.prototype.show.call(this,arguments);

            this.updateSettings();
        },

        setMode: function(mode) {
            this.mode = mode;
            $('tr.edit', this.el)[mode.isEdit?'show':'hide']();
            $('tr.autosave', this.el)[mode.isEdit ? 'show' : 'hide']();
            if (this.mode.isDesktopApp && this.mode.isOffline) {
                this.chAutosave.setCaption(this.strAutoRecover);
                this.lblAutosave.text(this.textAutoRecover);
            }
            $('tr.forcesave', this.el)[mode.canForcesave ? 'show' : 'hide']();
            /** coauthoring begin **/
            $('tr.coauth.changes', this.el)[mode.isEdit && !mode.isOffline && mode.canCoAuthoring ? 'show' : 'hide']();
            /** coauthoring end **/

            $('tr.sogou', this.el)[mode.isEdit && Common.Utils.isChrome ?'show':'hide']();
        },

        updateSettings: function() {
            this.chSpell.setValue(Common.Utils.InternalSettings.get("pe-settings-spellcheck"));

<<<<<<< HEAD
            this.chInputMode.setValue(Common.localStorage.getBool("pe-settings-inputmode"));
            Common.Utils.isChrome && this.chInputSogou.setValue(Common.localStorage.getBool("pe-settings-inputsogou"));
=======
            this.chInputMode.setValue(Common.Utils.InternalSettings.get("pe-settings-inputmode"));
            Common.Utils.isChrome && this.chInputSogou.setValue(Common.Utils.InternalSettings.get("pe-settings-inputsogou"));
>>>>>>> 1a8e5913

            var value = Common.Utils.InternalSettings.get("pe-settings-zoom");
            value = (value!==null) ? parseInt(value) : (this.mode.customization && this.mode.customization.zoom ? parseInt(this.mode.customization.zoom) : -1);
            var item = this.cmbZoom.store.findWhere({value: value});
            this.cmbZoom.setValue(item ? parseInt(item.get('value')) : (value>0 ? value+'%' : 100));

            /** coauthoring begin **/
            var fast_coauth = Common.Utils.InternalSettings.get("pe-settings-coauthmode");
            item = this.cmbCoAuthMode.store.findWhere({value: fast_coauth ? 1 : 0});
            this.cmbCoAuthMode.setValue(item ? item.get('value') : 1);
            this.lblCoAuthMode.text(item ? item.get('descValue') : this.strCoAuthModeDescFast);
            /** coauthoring end **/

            value = Common.Utils.InternalSettings.get("pe-settings-unit");
            item = this.cmbUnit.store.findWhere({value: value});
            this.cmbUnit.setValue(item ? parseInt(item.get('value')) : Common.Utils.Metric.getDefaultMetric());
            this._oldUnits = this.cmbUnit.getValue();

            value = Common.Utils.InternalSettings.get("pe-settings-autosave");
            this.chAutosave.setValue(value == 1);

            if (this.mode.canForcesave) {
                this.chForcesave.setValue(Common.Utils.InternalSettings.get("pe-settings-forcesave"));
            }

            this.chAlignGuides.setValue(Common.Utils.InternalSettings.get("pe-settings-showsnaplines"));
        },

        applySettings: function() {
            Common.localStorage.setItem("pe-settings-spellcheck", this.chSpell.isChecked() ? 1 : 0);
            Common.localStorage.setItem("pe-settings-inputmode", this.chInputMode.isChecked() ? 1 : 0);
            Common.Utils.isChrome && Common.localStorage.setItem("pe-settings-inputsogou", this.chInputSogou.isChecked() ? 1 : 0);
            Common.localStorage.setItem("pe-settings-zoom", this.cmbZoom.getValue());
            Common.Utils.InternalSettings.set("pe-settings-zoom", Common.localStorage.getItem("pe-settings-zoom"));
            /** coauthoring begin **/
            if (this.mode.isEdit && !this.mode.isOffline && this.mode.canCoAuthoring) {
                Common.localStorage.setItem("pe-settings-coauthmode", this.cmbCoAuthMode.getValue());
            }
            /** coauthoring end **/
            Common.localStorage.setItem("pe-settings-unit", this.cmbUnit.getValue());
            Common.localStorage.setItem("pe-settings-autosave", this.chAutosave.isChecked() ? 1 : 0);
            if (this.mode.canForcesave)
                Common.localStorage.setItem("pe-settings-forcesave", this.chForcesave.isChecked() ? 1 : 0);
            Common.Utils.InternalSettings.set("pe-settings-showsnaplines", this.chAlignGuides.isChecked());

            Common.localStorage.save();

            if (this.menu) {
                this.menu.fireEvent('settings:apply', [this.menu]);

                if (this._oldUnits !== this.cmbUnit.getValue())
                    Common.NotificationCenter.trigger('settings:unitschanged', this);
            }
        },

        strInputMode:   'Turn on hieroglyphs',
        strZoom: 'Default Zoom Value',
        okButtonText: 'Apply',
        txtFitSlide: 'Fit to Slide',
        txtInput: 'Alternate Input',
        strUnit: 'Unit of Measurement',
        txtCm: 'Centimeter',
        txtPt: 'Point',
        textAutoSave: 'Autosave',
        strAutosave: 'Turn on autosave',
        /** coauthoring begin **/
        strShowChanges: 'Realtime Collaboration Changes',
        /** coauthoring end **/
        txtAll: 'View All',
        txtLast: 'View Last',
        textAlignGuides: 'Alignment Guides',
        strAlignGuides: 'Turn on alignment guides',
        strCoAuthMode: 'Co-editing mode',
        strCoAuthModeDescFast: 'Other users will see your changes at once',
        strCoAuthModeDescStrict: 'You will need to accept changes before you can see them',
        strFast: 'Fast',
        strStrict: 'Strict',
        textAutoRecover: 'Autorecover',
        strAutoRecover: 'Turn on autorecover',
        txtInch: 'Inch',
        txtFitWidth: 'Fit to Width',
        textForceSave: 'Save to Server',
        strForcesave: 'Always save to server (otherwise save to server on document close)',
        txtSpellCheck: 'Spell Checking',
        strSpellCheckMode: 'Turn on spell checking option',
        strInputSogou: 'Turn on Sogou Pinyin input'
    }, PE.Views.FileMenuPanels.Settings || {}));

    PE.Views.FileMenuPanels.RecentFiles = Common.UI.BaseView.extend({
        el: '#panel-recentfiles',
        menu: undefined,

        template: _.template([
            '<div id="id-recent-view" style="margin: 20px 0;"></div>'
        ].join('')),

        initialize: function(options) {
            Common.UI.BaseView.prototype.initialize.call(this,arguments);

            this.menu = options.menu;
            this.recent = options.recent;
        },

        render: function() {
            $(this.el).html(this.template());

            this.viewRecentPicker = new Common.UI.DataView({
                el: $('#id-recent-view'),
                store: new Common.UI.DataViewStore(this.recent),
                itemTemplate: _.template([
                    '<div class="recent-wrap">',
                        '<div class="recent-icon"></div>',
                        '<div class="file-name"><%= Common.Utils.String.htmlEncode(title) %></div>',
                        '<div class="file-info"><%= Common.Utils.String.htmlEncode(folder) %></div>',
                    '</div>'
                ].join(''))
            });

            this.viewRecentPicker.on('item:click', _.bind(this.onRecentFileClick, this));

            if (_.isUndefined(this.scroller)) {
                this.scroller = new Common.UI.Scroller({
                    el: $(this.el),
                    suppressScrollX: true
                });
            }

            return this;
        },

        onRecentFileClick: function(view, itemview, record){
            if ( this.menu )
                this.menu.fireEvent('recent:open', [this.menu, record.get('url')]);
        }
    });

    PE.Views.FileMenuPanels.CreateNew = Common.UI.BaseView.extend(_.extend({
        el: '#panel-createnew',
        menu: undefined,

        events: function() {
            return {
                'click .blank-document-btn':_.bind(this._onBlankDocument, this),
                'click .thumb-list .thumb-wrap': _.bind(this._onDocumentTemplate, this)
            };
        },

        template: _.template([
            '<h3 style="margin-top: 20px;"><%= scope.fromBlankText %></h3><hr noshade />',
            '<div class="blank-document">',
                '<div class="blank-document-btn"></div>',
                '<div class="blank-document-info">',
                    '<h3><%= scope.newDocumentText %></h3>',
                    '<%= scope.newDescriptionText %>',
                '</div>',
            '</div>',
            '<h3><%= scope.fromTemplateText %></h3><hr noshade />',
            '<div class="thumb-list">',
                '<% _.each(docs, function(item) { %>',
                    '<div class="thumb-wrap" template="<%= item.url %>">',
                        '<div class="thumb"<% if (!_.isEmpty(item.icon)) { %> style="background-image: url(<%= item.icon %>);" <% } %> />',
                        '<div class="title"><%= item.name %></div>',
                    '</div>',
                '<% }) %>',
            '</div>'
        ].join('')),

        initialize: function(options) {
            Common.UI.BaseView.prototype.initialize.call(this,arguments);

            this.menu = options.menu;
        },

        render: function() {
            $(this.el).html(this.template({
                scope: this,
                docs: this.options[0].docs
            }));

            if (_.isUndefined(this.scroller)) {
                this.scroller = new Common.UI.Scroller({
                    el: $(this.el),
                    suppressScrollX: true
                });
            }

            return this;
        },

        _onBlankDocument: function() {
            if ( this.menu )
                this.menu.fireEvent('create:new', [this.menu, 'blank']);
        },

        _onDocumentTemplate: function(e) {
            if ( this.menu )
                this.menu.fireEvent('create:new', [this.menu, e.currentTarget.attributes['template'].value]);
        },

        fromBlankText       : 'From Blank',
        newDocumentText     : 'New Presentation',
        newDescriptionText  : 'Create a new blank presentation which you will be able to style and format after it is created during the editing. Or choose one of the templates to start a document of a certain type or purpose where some styles have already been pre-applied.',
        fromTemplateText    : 'From Template',
        noTemplatesText     : 'There are no templates'
    }, PE.Views.FileMenuPanels.CreateNew || {}));

    PE.Views.FileMenuPanels.DocumentInfo = Common.UI.BaseView.extend(_.extend({
        el: '#panel-info',
        menu: undefined,

        initialize: function(options) {
            Common.UI.BaseView.prototype.initialize.call(this,arguments);
            this.rendered = false;

            this.template = _.template([
                '<table class="main">',
                    '<tr>',
                        '<td class="left"><label>' + this.txtTitle + '</label></td>',
                        '<td class="right"><label id="id-info-title">-</label></td>',
                    '</tr>',
                    '<tr class="author">',
                        '<td class="left"><label>' + this.txtAuthor + '</label></td>',
                        '<td class="right"><span class="userLink" id="id-info-author">-</span></td>',
                    '</tr>',
                    '<tr class="placement">',
                        '<td class="left"><label>' + this.txtPlacement + '</label></td>',
                        '<td class="right"><label id="id-info-placement">-</label></td>',
                    '</tr>',
                    '<tr class="date">',
                        '<td class="left"><label>' + this.txtDate + '</label></td>',
                        '<td class="right"><label id="id-info-date">-</label></td>',
                    '</tr>',
                    '<tr class="divider date"></tr>',
                '</table>'
            ].join(''));

            this.menu = options.menu;
        },

        render: function() {
            $(this.el).html(this.template());

            this.lblTitle = $('#id-info-title');
            this.lblPlacement = $('#id-info-placement');
            this.lblDate = $('#id-info-date');
            this.lblAuthor = $('#id-info-author');

            this.rendered = true;

            this.updateInfo(this.doc);

            if (_.isUndefined(this.scroller)) {
                this.scroller = new Common.UI.Scroller({
                    el: $(this.el),
                    suppressScrollX: true
                });
            }

            return this;
        },

        show: function() {
            Common.UI.BaseView.prototype.show.call(this,arguments);
        },

        hide: function() {
            Common.UI.BaseView.prototype.hide.call(this,arguments);
        },

        updateInfo: function(doc) {
            this.doc = doc;
            if (!this.rendered)
                return;

            doc = doc || {};
            this.lblTitle.text((doc.title) ? doc.title : '-');

            if (doc.info) {
                if (doc.info.author)
                    this.lblAuthor.text(doc.info.author);
                this._ShowHideInfoItem('author', doc.info.author!==undefined && doc.info.author!==null);
                if (doc.info.created )
                    this.lblDate.text( doc.info.created );
                this._ShowHideInfoItem('date', doc.info.created!==undefined && doc.info.created!==null);
                if (doc.info.folder )
                    this.lblPlacement.text( doc.info.folder );
                this._ShowHideInfoItem('placement', doc.info.folder!==undefined && doc.info.folder!==null);
            } else
                this._ShowHideDocInfo(false);
        },

        _ShowHideInfoItem: function(cls, visible) {
            $('tr.'+cls, this.el)[visible?'show':'hide']();
        },

        _ShowHideDocInfo: function(visible) {
            this._ShowHideInfoItem('date', visible);
            this._ShowHideInfoItem('placement', visible);
            this._ShowHideInfoItem('author', visible);
        },

        setMode: function(mode) {
            return this;
        },

        txtTitle: 'Document Title',
        txtAuthor: 'Author',
        txtPlacement: 'Placement',
        txtDate: 'Creation Date'
    }, PE.Views.FileMenuPanels.DocumentInfo || {}));

    PE.Views.FileMenuPanels.DocumentRights = Common.UI.BaseView.extend(_.extend({
        el: '#panel-rights',
        menu: undefined,

        initialize: function(options) {
            Common.UI.BaseView.prototype.initialize.call(this,arguments);
            this.rendered = false;

            this.template = _.template([
                '<table class="main">',
                    '<tr class="rights">',
                        '<td class="left" style="vertical-align: top;"><label>' + this.txtRights + '</label></td>',
                        '<td class="right"><div id="id-info-rights"></div></td>',
                    '</tr>',
                    '<tr class="edit-rights">',
                        '<td class="left"></td><td class="right"><button id="id-info-btn-edit" class="btn normal dlg-btn primary custom" style="margin-right: 10px;">' + this.txtBtnAccessRights + '</button></td>',
                    '</tr>',
                '</table>'
            ].join(''));

            this.templateRights = _.template([
                '<table>',
                    '<% _.each(users, function(item) { %>',
                    '<tr>',
                        '<td><span class="userLink <% if (item.isLink) { %>sharedLink<% } %>"></span><span><%= Common.Utils.String.htmlEncode(item.user) %></span></td>',
                        '<td><%= Common.Utils.String.htmlEncode(item.permissions) %></td>',
                    '</tr>',
                    '<% }); %>',
                '</table>'
            ].join(''));

            this.menu = options.menu;
        },

        render: function() {
            $(this.el).html(this.template());

            this.cntRights = $('#id-info-rights');
            this.btnEditRights = new Common.UI.Button({
                el: '#id-info-btn-edit'
            });
            this.btnEditRights.on('click', _.bind(this.changeAccessRights, this));

            this.rendered = true;

            this.updateInfo(this.doc);

            if (_.isUndefined(this.scroller)) {
                this.scroller = new Common.UI.Scroller({
                    el: $(this.el),
                    suppressScrollX: true
                });
            }

            Common.NotificationCenter.on('collaboration:sharing', _.bind(this.changeAccessRights, this));

            return this;
        },

        show: function() {
            Common.UI.BaseView.prototype.show.call(this,arguments);
        },

        hide: function() {
            Common.UI.BaseView.prototype.hide.call(this,arguments);
        },

        updateInfo: function(doc) {
            this.doc = doc;
            if (!this.rendered)
                return;

            doc = doc || {};

            if (doc.info) {
                if (doc.info.sharingSettings)
                    this.cntRights.html(this.templateRights({users: doc.info.sharingSettings}));
                this._ShowHideInfoItem('rights', doc.info.sharingSettings!==undefined && doc.info.sharingSettings!==null && doc.info.sharingSettings.length>0);
                this._ShowHideInfoItem('edit-rights', !!this.sharingSettingsUrl && this.sharingSettingsUrl.length && this._readonlyRights!==true);
            } else
                this._ShowHideDocInfo(false);
        },

        _ShowHideInfoItem: function(cls, visible) {
            $('tr.'+cls, this.el)[visible?'show':'hide']();
        },

        _ShowHideDocInfo: function(visible) {
            this._ShowHideInfoItem('rights', visible);
            this._ShowHideInfoItem('edit-rights', visible);
        },

        setMode: function(mode) {
            this.sharingSettingsUrl = mode.sharingSettingsUrl;
            return this;
        },

        changeAccessRights: function(btn,event,opts) {
            if (this._docAccessDlg) return;

            var me = this;
            me._docAccessDlg = new Common.Views.DocumentAccessDialog({
                settingsurl: this.sharingSettingsUrl
            });
            me._docAccessDlg.on('accessrights', function(obj, rights){
                me.doc.info.sharingSettings = rights;
                me._ShowHideInfoItem('rights', me.doc.info.sharingSettings!==undefined && me.doc.info.sharingSettings!==null && me.doc.info.sharingSettings.length>0);
                me.cntRights.html(me.templateRights({users: me.doc.info.sharingSettings}));
            }).on('close', function(obj){
                me._docAccessDlg = undefined;
            });

            me._docAccessDlg.show();
        },

        onLostEditRights: function() {
            this._readonlyRights = true;
            if (!this.rendered)
                return;

            this._ShowHideInfoItem('edit-rights', false);
        },

        txtRights: 'Persons who have rights',
        txtBtnAccessRights: 'Change access rights'
    }, PE.Views.FileMenuPanels.DocumentRights || {}));

    PE.Views.FileMenuPanels.Help = Common.UI.BaseView.extend({
        el: '#panel-help',
        menu: undefined,

        template: _.template([
            '<div style="width:100%; height:100%; position: relative;">',
                '<div id="id-help-contents" style="position: absolute; width:200px; top: 0; bottom: 0;" class="no-padding"></div>',
                '<div id="id-help-frame" style="position: absolute; left: 200px; top: 0; right: 0; bottom: 0;" class="no-padding"></div>',
            '</div>'
        ].join('')),

        initialize: function(options) {
            Common.UI.BaseView.prototype.initialize.call(this,arguments);

            this.menu = options.menu;
            this.urlPref = 'resources/help/en/';

            this.en_data = [
                {src: "UsageInstructions/SetPageParameters.htm", name: "Set page parameters", headername: "Usage Instructions"},
                {src: "UsageInstructions/CopyPasteUndoRedo.htm", name: "Copy/paste text passages, undo/redo your actions"},
                {src: "UsageInstructions/LineSpacing.htm", name: "Set paragraph line spacing"},
                {src: "UsageInstructions/CopyClearFormatting.htm", name: "Copy/clear text formatting"},
                {src: "UsageInstructions/CreateLists.htm", name: "Create lists"},
                {src: "UsageInstructions/InsertImages.htm", name: "Insert images"},
                {src: "UsageInstructions/ViewDocInfo.htm", name: "View document information"},
                {src: "UsageInstructions/SavePrintDownload.htm", name: "Save/print/download your document"},
                {src: "UsageInstructions/OpenCreateNew.htm", name: "Create a new document or open an existing one"},
                {src: "HelpfulHints/About.htm", name: "About ONLYOFFICE Document Editor", headername: "Helpful Hints"},
                {src: "HelpfulHints/SupportedFormats.htm", name: "Supported Formats of Electronic Documents"},
                {src: "HelpfulHints/Navigation.htm", name: "Navigation through Your Document"},
                {src: "HelpfulHints/Search.htm", name: "Search Function"},
                {src: "HelpfulHints/KeyboardShortcuts.htm", name: "Keyboard Shortcuts"}
            ];

            if (Common.Utils.isIE) {
                window.onhelp = function () { return false; }
            }
        },

        render: function() {
            var me = this;
            $(this.el).html(this.template());

            this.viewHelpPicker = new Common.UI.DataView({
                el: $('#id-help-contents'),
                store: new Common.UI.DataViewStore([]),
                keyMoveDirection: 'vertical',
                itemTemplate: _.template([
                    '<div id="<%= id %>" class="help-item-wrap">',
                        '<div class="caption"><%= name %></div>',
                    '</div>'
                ].join(''))
            });
            this.viewHelpPicker.on('item:add', function(dataview, itemview, record) {
                if (record.has('headername')) {
                    $(itemview.el).before('<div class="header-name">' + record.get('headername') + '</div>');
                }
            });

            this.viewHelpPicker.on('item:select', function(dataview, itemview, record) {
                me.iFrame.src = me.urlPref + record.get('src');
            });

            this.iFrame = document.createElement('iframe');

            this.iFrame.src = "";
            this.iFrame.align = "top";
            this.iFrame.frameBorder = "0";
            this.iFrame.width = "100%";
            this.iFrame.height = "100%";
            Common.Gateway.on('internalcommand', function(data) {
                if (data.type == 'help:hyperlink') {
                    var src = data.data;
                    var rec = me.viewHelpPicker.store.find(function(record){
                        return (src.indexOf(record.get('src'))>0);
                    });
                    if (rec) {
                        me.viewHelpPicker.selectRecord(rec, true);
                        me.viewHelpPicker.scrollToRecord(rec);
                    }
                }
            });
            
            $('#id-help-frame').append(this.iFrame);

            return this;
        },

        setLangConfig: function(lang) {
            var me = this;
            var store = this.viewHelpPicker.store;
            if (lang) {
                lang = lang.split("-")[0];
                var config = {
                    dataType: 'json',
                    error: function () {
                        if ( me.urlPref.indexOf('resources/help/en/')<0 ) {
                            me.urlPref = 'resources/help/en/';
                            store.url = 'resources/help/en/Contents.json';
                            store.fetch(config);
                        } else {
                            me.urlPref = 'resources/help/en/';
                            store.reset(me.en_data);
                        }
                    },
                    success: function () {
                        var rec = store.at(0);
                        me.viewHelpPicker.selectRecord(rec);
                        me.iFrame.src = me.urlPref + rec.get('src');
                    }
                };
                store.url = 'resources/help/' + lang + '/Contents.json';
                store.fetch(config);
                this.urlPref = 'resources/help/' + lang + '/';
            }
        },

        show: function () {
            Common.UI.BaseView.prototype.show.call(this);
            if (!this._scrollerInited) {
                this.viewHelpPicker.scroller.update();
                this._scrollerInited = true;
            }
        }
    });

    PE.Views.FileMenuPanels.ProtectDoc = Common.UI.BaseView.extend(_.extend({
        el: '#panel-protect',
        menu: undefined,

        template: _.template([
            '<label id="id-fms-lbl-sign-header" style="font-size: 18px;"><%= scope.strProtect %></label>',
            '<button id="fms-btn-invisible-sign" class="btn btn-text-default" style="min-width:190px;"><%= scope.strInvisibleSign %></button>',
            '<div id="id-fms-valid-sign"></div>',
            '<div id="id-fms-invalid-sign"></div>'
        ].join('')),

        initialize: function(options) {
            Common.UI.BaseView.prototype.initialize.call(this,arguments);

            this.menu = options.menu;

            this.templateValid = _.template([
                '<label class="header <% if (signatures.length<1) { %>hidden<% } %>"><%= header %></label>',
                '<table>',
                '<% _.each(signatures, function(item) { %>',
                '<tr>',
                '<td><%= Common.Utils.String.htmlEncode(item.name) %></td>',
                '<td><%= Common.Utils.String.htmlEncode(item.date) %></td>',
                '</tr>',
                '<% }); %>',
                '</table>'
            ].join(''));
        },

        render: function() {
            $(this.el).html(this.template({scope: this}));

            this.btnAddInvisibleSign = new Common.UI.Button({
                el: '#fms-btn-invisible-sign'
            });
            this.btnAddInvisibleSign.on('click', _.bind(this.addInvisibleSign, this));

            this.lblSignHeader = $('#id-fms-lbl-sign-header', this.$el);

            this.cntValidSign = $('#id-fms-valid-sign');
            this.cntInvalidSign = $('#id-fms-invalid-sign');

            if (_.isUndefined(this.scroller)) {
                this.scroller = new Common.UI.Scroller({
                    el: $(this.el),
                    suppressScrollX: true
                });
            }

            return this;
        },

        show: function() {
            Common.UI.BaseView.prototype.show.call(this,arguments);
            this.updateSignatures();
        },

        setMode: function(mode) {
            this.mode = mode;
            if (!this.mode.isEdit) {
                this.btnAddInvisibleSign.setVisible(false);
                this.lblSignHeader.html(this.strSignature);
            }
        },

        setApi: function(o) {
            this.api = o;
            return this;
        },

        addInvisibleSign: function() {
            if (this.menu)
                this.menu.fireEvent('signature:invisible', [this.menu]);
        },

        updateSignatures: function(){
            var valid = this.api.asc_getSignatures(),
                valid_arr = [], invalid_arr = [];

            _.each(valid, function(item, index){
                var sign = {name: item.asc_getSigner1(), date: '18/05/2017'};
                (item.asc_getValid()==0) ? valid_arr.push(sign) : invalid_arr.push(sign);
            });
            this.cntValidSign.html(this.templateValid({signatures: valid_arr, header: this.strValid}));
            this.cntInvalidSign.html(this.templateValid({signatures: invalid_arr, header: this.strInvalid}));
            // this.cntValidSign.html(this.templateValid({signatures: [{name: 'Hammish Mitchell', date: '18/05/2017'}, {name: 'Someone Somewhere', date: '18/05/2017'}], header: this.strValid}));
            // this.cntInvalidSign.html(this.templateValid({signatures: [{name: 'Mary White', date: '18/05/2017'}, {name: 'John Black', date: '18/05/2017'}], header: this.strInvalid}));
        },

        strProtect: 'Protect Document',
        strInvisibleSign: 'Add invisible digital signature',
        strValid: 'Valid signatures',
        strInvalid: 'Invalid signatures',
        strSignature: 'Signature'

    }, PE.Views.FileMenuPanels.ProtectDoc || {}));

});<|MERGE_RESOLUTION|>--- conflicted
+++ resolved
@@ -298,13 +298,8 @@
         updateSettings: function() {
             this.chSpell.setValue(Common.Utils.InternalSettings.get("pe-settings-spellcheck"));
 
-<<<<<<< HEAD
-            this.chInputMode.setValue(Common.localStorage.getBool("pe-settings-inputmode"));
-            Common.Utils.isChrome && this.chInputSogou.setValue(Common.localStorage.getBool("pe-settings-inputsogou"));
-=======
             this.chInputMode.setValue(Common.Utils.InternalSettings.get("pe-settings-inputmode"));
             Common.Utils.isChrome && this.chInputSogou.setValue(Common.Utils.InternalSettings.get("pe-settings-inputsogou"));
->>>>>>> 1a8e5913
 
             var value = Common.Utils.InternalSettings.get("pe-settings-zoom");
             value = (value!==null) ? parseInt(value) : (this.mode.customization && this.mode.customization.zoom ? parseInt(this.mode.customization.zoom) : -1);
