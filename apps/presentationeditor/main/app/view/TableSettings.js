--- conflicted
+++ resolved
@@ -223,12 +223,9 @@
             this.api = o;
             if (o) {
                 this.api.asc_registerCallback('asc_onInitTableTemplates', _.bind(this.onInitTableTemplates, this));
-<<<<<<< HEAD
-=======
                 this.api.asc_registerCallback('asc_onBeginTableStylesPreview', _.bind(this.onBeginTableStylesPreview, this));
                 this.api.asc_registerCallback('asc_onAddTableStylesPreview', _.bind(this.onAddTableStylesPreview, this));
                 this.api.asc_registerCallback('asc_onEndTableStylesPreview', _.bind(this.onEndTableStylesPreview, this));
->>>>>>> d2c5b7ff
             }
             return this;
         },
@@ -675,8 +672,6 @@
             !this.btnBorderColor.isAutoColor() && this.btnBorderColor.setColor(this.borderColor.getColor());
         },
 
-<<<<<<< HEAD
-=======
         selectCurrentTableStyle: function() {
             if (!this.mnuTableTemplatePicker || this._state.beginPreviewStyles) return;
 
@@ -737,7 +732,6 @@
             !this._state.currentStyleFound && this.selectCurrentTableStyle();
         },
 
->>>>>>> d2c5b7ff
         onInitTableTemplates: function(){
             if (this._initSettings) {
                 this._tableTemplates = true;
@@ -747,10 +741,6 @@
         },
 
         _onInitTemplates: function(){
-<<<<<<< HEAD
-            var Templates = this.api.asc_getTableStylesPreviews();
-=======
->>>>>>> d2c5b7ff
             var self = this;
             this._isTemplatesChanged = true;
 
