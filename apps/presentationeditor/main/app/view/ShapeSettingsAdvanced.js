--- conflicted
+++ resolved
@@ -528,13 +528,8 @@
             if (this.spinners) {
                 for (var i=0; i<this.spinners.length; i++) {
                     var spinner = this.spinners[i];
-<<<<<<< HEAD
                     spinner.setDefaultUnit(Common.Utils.Metric.getCurrentMetricName());
-                    spinner.setStep(Common.Utils.Metric.getCurrentMetric()==Common.Utils.Metric.c_MetricUnits.cm ? 0.01 : 1);
-=======
-                    spinner.setDefaultUnit(Common.Utils.Metric.metricName[Common.Utils.Metric.getCurrentMetric()]);
                     spinner.setStep(Common.Utils.Metric.getCurrentMetric()==Common.Utils.Metric.c_MetricUnits.pt ? 1 : 0.01);
->>>>>>> 99414899
                 }
             }
             this.sizeMax = {
