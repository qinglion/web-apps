--- conflicted
+++ resolved
@@ -1,53 +1,49 @@
-
-<div class="statusbar" style="display:table;">
-    <div class="status-group">
-        <div id="slot-status-btn-preview" style="display: inline-block;margin-left: 9px;"></div>
-    </div>
-    <div class="status-group dropup">
-        <label id="status-label-pages" class="status-label dropdown-toggle" style="margin-left: 7px; display: none;" data-toggle="dropdown" data-hint="0" data-hint-direction="top" data-hint-offset="-3, 0"><%= Common.Utils.String.format(scope.pageIndexText, 1, 1) %></label>
-        <div id="status-goto-box" class="dropdown-menu">
-            <label style="float:left;line-height:22px;"><%= scope.goToPageText %></label>
-            <div id="status-goto-page" style="display:inline-block;"></div>
-        </div>
-    </div>
-    <div id="status-users-ct" class="status-group dropup" style="display:none;">
-        <div class="separator short" style="margin-right: 12px; margin-left: 40px;"></div>
-        <div id="status-users-block" style="display:inline-block; cursor:pointer;">
-            <span id="status-users-icon" class="img-commonctrl" style="margin-bottom: 2px;"></span>
-            <label id="status-users-count" class="status-label" style="font-size: 14px; font-weight: normal; margin-top: -1px;">+</label>
-        </div>
-        <div id="status-users-menu" class="dropdown-menu">
-            <label style="display: block;margin-right: 14px;"><%= scope.tipUsers %></label>
-            <div id="status-users-list"></div>
-            <label id="status-change-rights" class="link" style="margin-top: 15px;"><%= scope.txAccessRights %></label>
-        </div>
-        <div class="separator short" style="margin-left: 10px;"></div>
-    </div>
-    <div class="status-group" style="width:100%; text-align:center;">
-        <label id="status-label-action" class="status-label"></label>
-    </div>
-    <div class="status-group" style="">
-        <div class="cnt-lang el-edit">
-<<<<<<< HEAD
-            <div class="dropdown-toggle" data-toggle="dropdown" style="margin-right: 6px;" data-hint="0" data-hint-direction="top">
-=======
-            <div class="dropdown-toggle" data-toggle="dropdown">
->>>>>>> a041dddc
-                <label id="status-label-lang" class="status-label">English (United States)</label>
-                <div class="caret"></div>
-            </div>
-        </div>
-        <span id="btn-doc-lang" class="el-edit"></span>
-        <span id="btn-doc-spell" class="el-edit"></span>
-        <div class="separator short el-edit"></div>
-        <button id="btn-zoom-topage" type="button" class="btn small btn-toolbar" data-hint="0" data-hint-direction="top" data-hint-offset="small"><i class="icon toolbar__icon btn-ic-zoomtoslide"></i></button>
-        <button id="btn-zoom-towidth" type="button" class="btn small btn-toolbar" data-hint="0" data-hint-direction="top" data-hint-offset="small"><i class="icon toolbar__icon btn-ic-zoomtowidth"></i></button>
-        <button id="btn-zoom-down" type="button" class="btn small btn-toolbar"><i class="icon toolbar__icon btn-zoomdown"></i></button>
-        <div class="cnt-zoom">
-            <div class="dropdown-toggle" data-toggle="dropdown" data-hint="0" data-hint-direction="top">
-                <label id="status-label-zoom" class="status-label">Zoom 100%</label>
-            </div>
-        </div>
-        <button id="btn-zoom-up" type="button" class="btn small btn-toolbar" style="margin-right:40px;"><i class="icon toolbar__icon btn-zoomup"></i></button>
-    </div>
-</div>
+
+<div class="statusbar" style="display:table;">
+    <div class="status-group">
+        <div id="slot-status-btn-preview" style="display: inline-block;margin-left: 9px;"></div>
+    </div>
+    <div class="status-group dropup">
+        <label id="status-label-pages" class="status-label dropdown-toggle" style="margin-left: 7px; display: none;" data-toggle="dropdown" data-hint="0" data-hint-direction="top" data-hint-offset="-3, 0"><%= Common.Utils.String.format(scope.pageIndexText, 1, 1) %></label>
+        <div id="status-goto-box" class="dropdown-menu">
+            <label style="float:left;line-height:22px;"><%= scope.goToPageText %></label>
+            <div id="status-goto-page" style="display:inline-block;"></div>
+        </div>
+    </div>
+    <div id="status-users-ct" class="status-group dropup" style="display:none;">
+        <div class="separator short" style="margin-right: 12px; margin-left: 40px;"></div>
+        <div id="status-users-block" style="display:inline-block; cursor:pointer;">
+            <span id="status-users-icon" class="img-commonctrl" style="margin-bottom: 2px;"></span>
+            <label id="status-users-count" class="status-label" style="font-size: 14px; font-weight: normal; margin-top: -1px;">+</label>
+        </div>
+        <div id="status-users-menu" class="dropdown-menu">
+            <label style="display: block;margin-right: 14px;"><%= scope.tipUsers %></label>
+            <div id="status-users-list"></div>
+            <label id="status-change-rights" class="link" style="margin-top: 15px;"><%= scope.txAccessRights %></label>
+        </div>
+        <div class="separator short" style="margin-left: 10px;"></div>
+    </div>
+    <div class="status-group" style="width:100%; text-align:center;">
+        <label id="status-label-action" class="status-label"></label>
+    </div>
+    <div class="status-group" style="">
+        <div class="cnt-lang el-edit">
+            <div class="dropdown-toggle" data-toggle="dropdown" data-hint="0" data-hint-direction="top">
+                <label id="status-label-lang" class="status-label">English (United States)</label>
+                <div class="caret"></div>
+            </div>
+        </div>
+        <span id="btn-doc-lang" class="el-edit"></span>
+        <span id="btn-doc-spell" class="el-edit"></span>
+        <div class="separator short el-edit"></div>
+        <button id="btn-zoom-topage" type="button" class="btn small btn-toolbar" data-hint="0" data-hint-direction="top" data-hint-offset="small"><i class="icon toolbar__icon btn-ic-zoomtoslide"></i></button>
+        <button id="btn-zoom-towidth" type="button" class="btn small btn-toolbar" data-hint="0" data-hint-direction="top" data-hint-offset="small"><i class="icon toolbar__icon btn-ic-zoomtowidth"></i></button>
+        <button id="btn-zoom-down" type="button" class="btn small btn-toolbar"><i class="icon toolbar__icon btn-zoomdown"></i></button>
+        <div class="cnt-zoom">
+            <div class="dropdown-toggle" data-toggle="dropdown" data-hint="0" data-hint-direction="top">
+                <label id="status-label-zoom" class="status-label">Zoom 100%</label>
+            </div>
+        </div>
+        <button id="btn-zoom-up" type="button" class="btn small btn-toolbar" style="margin-right:40px;"><i class="icon toolbar__icon btn-zoomup"></i></button>
+    </div>
+</div>