<div class="toolbar">
    <section class="box-tabs">
        <div class="extra left"></div>
        <%= tabsmarkup %>
        <div class="extra right"></div>
    </section>
    <section class="box-controls">
        <section class="panel static">
            <div class="group no-mask small">
                <div class="elset">
                    <span class="btn-slot" id="slot-btn-print"></span>
                </div>
                <div class="elset">
                    <span class="btn-slot" id="slot-btn-save" data-layout-name="toolbar-save"></span>
                </div>
            </div>
            <div class="separator long"></div>
            <div class="group small">
                <div class="elset">
                    <span class="btn-slot split" id="slot-btn-copy"></span>
                    <span class="btn-slot" id="slot-btn-paste"></span>
                </div>
                <div class="elset">
                    <span class="btn-slot split" id="slot-btn-undo"></span>
                    <span class="btn-slot" id="slot-btn-redo"></span>
                </div>
            </div>
            <div class="separator long"></div>
        </section>
        <section class="box-panels">
            <section class="panel" data-tab="home">
                <div class="group">
                    <span class="btn-slot text x-huge slot-addslide"></span>
                </div>
                <div class="group" style="display:none;"></div>
                <div class="group small">
                    <div class="elset">
                        <span class="btn-slot split" id="slot-btn-changeslide"></span>
                    </div>
                    <div class="elset">
                        <span class="btn-slot" id="slot-btn-preview"></span>
                    </div>
                </div>
                <div class="separator long"></div>
                <div class="group small">
                    <div class="elset" style="width:208px;">
                        <span class="btn-slot" style="float: left; width: 89px;" id="slot-field-fontname"></span>
                        <span class="btn-slot" style="float: left; width: 40px; margin-left: 2px;" id="slot-field-fontsize"></span>
                        <span class="btn-slot" id="slot-btn-incfont"></span>
                        <span class="btn-slot" id="slot-btn-decfont"></span>
                        <span class="btn-slot split" id="slot-btn-changecase"></span>
                    </div>
                    <div class="elset font-attr">
                        <span class="btn-slot" id="slot-btn-bold"></span>
                        <span class="btn-slot" id="slot-btn-italic"></span>
                        <span class="btn-slot" id="slot-btn-underline"></span>
                        <span class="btn-slot" id="slot-btn-strikeout"></span>
                        <span class="btn-slot" id="slot-btn-superscript"></span>
                        <span class="btn-slot" id="slot-btn-subscript"></span>
                        <span class="btn-slot split" id="slot-btn-highlight"></span>
                        <span class="btn-slot split" id="slot-btn-fontcolor"></span>
                    </div>
                </div>
                <div class="separator long"></div>
                <div class="group small">
                    <div class="elset">
                        <span class="btn-slot split" id="slot-btn-markers"></span>
                        <span class="btn-slot split" id="slot-btn-numbering"></span>
                        <span class="btn-slot split" id="slot-btn-decoffset"></span>
                        <span class="btn-slot split" id="slot-btn-incoffset"></span>
                    </div>
                    <div class="elset">
                        <span class="btn-slot split" id="slot-btn-halign"></span>
                        <span class="btn-slot split" id="slot-btn-valign"></span>
                        <span class="btn-slot split" id="slot-btn-linespace"></span>
                        <span class="btn-slot split" id="slot-btn-columns"></span>
                    </div>
                </div>
                <div class="separator long"></div>
                <div class="group">
                    <span class="btn-slot text x-huge slot-instext"></span>
                    <span class="btn-slot text x-huge slot-insertimg"></span>
                    <span class="btn-slot text x-huge slot-insertshape"></span>
                </div>
                <div class="group small">
                    <div class="elset">
                        <span class="btn-slot split" id="slot-btn-arrange-shape"></span>
                    </div>
                    <div class="elset">
                        <span class="btn-slot split" id="slot-btn-align-shape"></span>
                    </div>
                </div>
                <div class="separator long"></div>
                <div class="group small">
                    <div class="elset">
                        <span class="btn-slot split" id="slot-btn-clearstyle"></span>
                        <span class="btn-slot split" id="slot-btn-colorschemas"></span>
                    </div>
                    <div class="elset">
                        <span class="btn-slot split" id="slot-btn-copystyle"></span>
                        <span class="btn-slot split" id="slot-btn-slidesize"></span>
                    </div>
                </div>
                <div class="group flex small field-styles" id="slot-field-styles" style="width: 100%; min-width: 140px;" data-group-width="100%"></div>
            </section>
            <section class="panel" data-tab="ins">
                <div class="group">
                    <span class="btn-slot text x-huge slot-addslide"></span>
                </div>
                <div class="group" style="display:none;"></div>
                <div class="separator long"></div>
                <div class="group">
                    <span class="btn-slot text x-huge" id="slot-btn-inserttable"></span>
                </div>
                <div class="separator long"></div>
                <div class="group">
                    <span class="btn-slot text x-huge slot-instext"></span>
                    <span class="btn-slot text x-huge" id="slot-btn-instextart"></span>
                    <span class="btn-slot text x-huge slot-insertimg"></span>
                    <span class="btn-slot text x-huge" id="slot-btn-insertchart"></span>
                </div>
                <div class="group small" id="slot-combo-insertshape"></div>
                <div class="separator long"></div>
                <div class="group">
                    <span class="btn-slot text x-huge slot-comment"></span>
                    <span class="btn-slot text x-huge" id="slot-btn-insertlink"></span>
                </div>
                <div class="separator long"></div>
                <div class="group">
                    <span class="btn-slot text x-huge" id="slot-btn-editheader"></span>
                    <span class="btn-slot text x-huge" id="slot-btn-datetime"></span>
                    <span class="btn-slot text x-huge" id="slot-btn-slidenum"></span>
                </div>
                <div class="separator long"></div>
                <div class="group">
                    <span class="btn-slot text x-huge" id="slot-btn-insertequation"></span>
                    <span class="btn-slot text x-huge" id="slot-btn-inssymbol"></span>
                </div>
                <div class="separator media long"></div>
                <div class="group">
                    <span class="btn-slot text x-huge" id="slot-btn-insaudio"></span>
                    <span class="btn-slot text x-huge" id="slot-btn-insvideo"></span>
                </div>
            </section>
            <section id="transitions-panel" class="panel" data-tab="transit">
                <div class="group flex small" id="transit-field-effects" style="width: 900px; max-width: 900px; min-width: 120px;" data-group-width="900px"></div>

                <div class="group small">
                    <span class="btn-slot text x-huge" id="transit-button-parameters"></span>
                </div>
                <div class="separator long"></div>
                <div class="group small">
                    <div class="elset font-normal">
                        <label id="transit-duration"></label>
                        <span id="transit-spin-duration" class="btn-slot text spinner" style="margin-left: 10px;"></span>
                    </div>
                    <div class="elset">
                        <span class="btn-slot text" id="transit-button-preview"></span>
                    </div>
                </div>
                <div class="separator long"></div>
                <div class="group small">
                    <div class="elset">
                        <span class="btn-slot text" id="transit-checkbox-startonclick"></span>
                    </div>
                    <div class="elset font-normal">
                        <span class="btn-slot text"  id="transit-checkbox-delay"></span>
                        <div id="transit-spin-delay" class="btn-slot text spinner" style="margin-left: 10px;"></div>
                   </div>
                </div>
                <div class="separator long"></div>
                <div class="group small">
                     <div class="elset">
                        <span class="btn-slot text " id="transit-button-apply"></span>
                    </div>
                    <div class="elset">
                        <span class="btn-slot text x-huge"></span>
                    </div>
                </div>
            </section>
            <section class="panel" data-tab="view">
                <div class="group small">
                    <div class="elset" style="display: flex;">
                        <span class="btn-slot" id="slot-field-zoom" style="flex-grow: 1;"></span>
                    </div>
                    <div class="elset" style="text-align: center;">
                        <span class="btn-slot text" id="slot-lbl-zoom" style="font-size: 11px;text-align: center;margin-top: 4px;"></span>
                    </div>
                </div>
                <div class="group small">
                    <div class="elset">
                        <span class="btn-slot text" id="slot-btn-fts" style="font-size: 11px;text-align: center;"></span>
                    </div>
                    <div class="elset">
                        <span class="btn-slot text" id="slot-btn-ftw" style="font-size: 11px;text-align: center;"></span>
                    </div>
                </div>
                <div class="separator long"></div>
                <div class="group">
                    <span class="btn-slot text x-huge" id="slot-btn-interface-theme"></span>
                </div>
                <div class="separator long"></div>
                <div class="group small">
                    <div class="elset">
                        <span class="btn-slot text" id="slot-chk-notes"></span>
                    </div>
                    <div class="elset">
                        <span class="btn-slot text" id="slot-chk-rulers"></span>
                    </div>
                </div>
                <div class="separator long"></div>
                <div class="group small">
                    <div class="elset">
                        <span class="btn-slot text" id="slot-chk-statusbar"></span>
                    </div>
                    <div class="elset">
                        <span class="btn-slot text" id="slot-chk-toolbar"></span>
                    </div>
                </div>
            </section>
            <section id="animation-panel" class="panel" data-tab="animate">
                <div class="group flex small" id="animation-field-effects" style="width: 700px; max-width: 700px; min-width: 210px;" data-group-width="700px"></div>
                <div class="group small">
                    <span class="btn-slot text x-huge" id="animation-button-parameters"></span>
                </div>
                <div class="separator long"></div>
                <div class="group small">
                    <span class="btn-slot text " id="animation-button-add-effect"></span>
                </div>
                <div class="separator long"></div>
                <div class="group small">
                     <span class="btn-slot text" id="animation-button-preview"></span>
                    <!--<div class="elset">
                        <span class="btn-slot text " id="animation-button-pane"></span>
                    </div>-->
                </div>
                <div class="separator long"></div>
                <div class="group small">
                    <div class="elset font-normal">
                        <label id="animation-label-start" style="margin-right: 10px;"></label>
                        <div class="btn-slot" style="width: 96px; " id="animation-start"></div>
                    </div>
                    <div class="elset font-normal">
                         <label id="animation-delay" style="margin-right: 10px;"></label>
                         <span id="animation-spin-delay" class="btn-slot text spinner" ></span>
                    </div>
                </div>
                <div class="separator long"></div>
                <div class="group small">
                    <div class="elset font-normal">
                        <label id="animation-duration" style="margin-right: 10px;"></label>
                        <span id="animation-spin-duration" class="btn-slot text spinner" ></span>
                    </div>
                    <div class="elset font-normal">
<<<<<<< HEAD
                        <div class="btn-slot text" id="animation-trigger"></div>
=======
                        <div class="btn-slot text"  id="animation-trigger"></div>
>>>>>>> 442b37a0
                    </div>
                </div>
                <div class="separator long"></div>
                <div class="group small">
                    <div class="elset font-normal">
                        <label id="animation-repeat" style="margin-right: 10px;"></label>
                        <span id="animation-spin-repeat" class="btn-slot text spinner" ></span>
                    </div>
                    <div class="elset font-normal">
                         <span class="btn-slot text" id="animation-checkbox-rewind"></span>
                    </div>
                </div>
                <div class="separator long"></div>
<<<<<<< HEAD
                <div class="group small">
=======
                <div class="group small" >
>>>>>>> 442b37a0
                    <div class="elset">
                        <div class="btn-slot text" id="animation-moveearlier"></div>
                    </div>
                    <div class="elset font-normal">
                        <div class="btn-slot text" id="animation-movelater"></div>
                    </div>
                </div>
            </section>
        </section>
    </section>
</div><|MERGE_RESOLUTION|>--- conflicted
+++ resolved
@@ -252,11 +252,7 @@
                         <span id="animation-spin-duration" class="btn-slot text spinner" ></span>
                     </div>
                     <div class="elset font-normal">
-<<<<<<< HEAD
-                        <div class="btn-slot text" id="animation-trigger"></div>
-=======
                         <div class="btn-slot text"  id="animation-trigger"></div>
->>>>>>> 442b37a0
                     </div>
                 </div>
                 <div class="separator long"></div>
@@ -270,11 +266,7 @@
                     </div>
                 </div>
                 <div class="separator long"></div>
-<<<<<<< HEAD
-                <div class="group small">
-=======
                 <div class="group small" >
->>>>>>> 442b37a0
                     <div class="elset">
                         <div class="btn-slot text" id="animation-moveearlier"></div>
                     </div>
