<div class="toolbar">
    <section class="box-tabs">
        <div class="extra left"></div>
        <%= tabsmarkup %>
        <div class="extra right"></div>
    </section>
    <section class="box-controls">
        <section class="panel static">
            <div class="group no-mask small">
                <div class="elset">
                    <span class="btn-slot" id="slot-btn-print"></span>
                </div>
                <div class="elset">
                    <span class="btn-slot" id="slot-btn-save" data-layout-name="toolbar-save"></span>
                </div>
            </div>
            <div class="separator long"></div>
            <div class="group small">
                <div class="elset">
                    <span class="btn-slot split" id="slot-btn-copy"></span>
                    <span class="btn-slot" id="slot-btn-paste"></span>
                </div>
                <div class="elset">
                    <span class="btn-slot split" id="slot-btn-undo"></span>
                    <span class="btn-slot" id="slot-btn-redo"></span>
                </div>
            </div>
            <div class="separator long"></div>
        </section>
        <section class="box-panels">
            <section class="panel" data-tab="home">
                <div class="group">
                    <span class="btn-slot text x-huge slot-addslide"></span>
                </div>
                <div class="group" style="display:none;"></div>
                <div class="group small">
                    <div class="elset">
                        <span class="btn-slot split" id="slot-btn-changeslide"></span>
                    </div>
                    <div class="elset">
                        <span class="btn-slot" id="slot-btn-preview"></span>
                    </div>
                </div>
                <div class="separator long"></div>
                <div class="group small">
                    <div class="elset" style="width:208px;">
                        <span class="btn-slot" style="float: left; width: 89px;" id="slot-field-fontname"></span>
                        <span class="btn-slot" style="float: left; width: 40px; margin-left: 2px;" id="slot-field-fontsize"></span>
                        <span class="btn-slot" id="slot-btn-incfont"></span>
                        <span class="btn-slot" id="slot-btn-decfont"></span>
                        <span class="btn-slot split" id="slot-btn-changecase"></span>
                    </div>
                    <div class="elset font-attr">
                        <span class="btn-slot" id="slot-btn-bold"></span>
                        <span class="btn-slot" id="slot-btn-italic"></span>
                        <span class="btn-slot" id="slot-btn-underline"></span>
                        <span class="btn-slot" id="slot-btn-strikeout"></span>
                        <span class="btn-slot" id="slot-btn-superscript"></span>
                        <span class="btn-slot" id="slot-btn-subscript"></span>
                        <span class="btn-slot split" id="slot-btn-highlight"></span>
                        <span class="btn-slot split" id="slot-btn-fontcolor"></span>
                    </div>
                </div>
                <div class="separator long"></div>
                <div class="group small">
                    <div class="elset">
                        <span class="btn-slot split" id="slot-btn-markers"></span>
                        <span class="btn-slot split" id="slot-btn-numbering"></span>
                        <span class="btn-slot split" id="slot-btn-decoffset"></span>
                        <span class="btn-slot split" id="slot-btn-incoffset"></span>
                    </div>
                    <div class="elset">
                        <span class="btn-slot split" id="slot-btn-halign"></span>
                        <span class="btn-slot split" id="slot-btn-valign"></span>
                        <span class="btn-slot split" id="slot-btn-linespace"></span>
                        <span class="btn-slot split" id="slot-btn-columns"></span>
                    </div>
                </div>
                <div class="separator long"></div>
                <div class="group">
                    <span class="btn-slot text x-huge slot-instext"></span>
                    <span class="btn-slot text x-huge slot-insertimg"></span>
                    <span class="btn-slot text x-huge slot-insertshape"></span>
                </div>
                <div class="group small">
                    <div class="elset">
                        <span class="btn-slot split" id="slot-btn-arrange-shape"></span>
                    </div>
                    <div class="elset">
                        <span class="btn-slot split" id="slot-btn-align-shape"></span>
                    </div>
                </div>
                <div class="separator long"></div>
                <div class="group small">
                    <div class="elset">
                        <span class="btn-slot split" id="slot-btn-clearstyle"></span>
                        <span class="btn-slot split" id="slot-btn-colorschemas"></span>
                    </div>
                    <div class="elset">
                        <span class="btn-slot split" id="slot-btn-copystyle"></span>
                        <span class="btn-slot split" id="slot-btn-slidesize"></span>
                    </div>
                </div>
                <div class="group flex small" id="slot-field-styles" style="width: 100%; min-width: 145px;" data-group-width="100%"></div>
            </section>
            <section class="panel" data-tab="ins">
                <div class="group">
                    <span class="btn-slot text x-huge slot-addslide"></span>
                </div>
                <div class="group" style="display:none;"></div>
                <div class="separator long"></div>
                <div class="group">
                    <span class="btn-slot text x-huge" id="slot-btn-inserttable"></span>
                </div>
                <div class="separator long"></div>
                <div class="group">
                    <span class="btn-slot text x-huge slot-instext"></span>
                    <span class="btn-slot text x-huge" id="slot-btn-instextart"></span>
                    <span class="btn-slot text x-huge slot-insertimg"></span>
                    <span class="btn-slot text x-huge" id="slot-btn-insertchart"></span>
                </div>
                <div class="group flex small" id="slot-combo-insertshape"></div>
                <div class="separator long"></div>
                <div class="group">
                    <span class="btn-slot text x-huge slot-comment"></span>
                    <span class="btn-slot text x-huge" id="slot-btn-insertlink"></span>
                </div>
                <div class="separator long"></div>
                <div class="group">
                    <span class="btn-slot text x-huge" id="slot-btn-editheader"></span>
                    <span class="btn-slot text x-huge" id="slot-btn-datetime"></span>
                    <span class="btn-slot text x-huge" id="slot-btn-slidenum"></span>
                </div>
                <div class="separator long"></div>
                <div class="group">
                    <span class="btn-slot text x-huge" id="slot-btn-insertequation"></span>
                    <span class="btn-slot text x-huge" id="slot-btn-inssymbol"></span>
                </div>
                <div class="separator media long"></div>
                <div class="group">
                    <span class="btn-slot text x-huge" id="slot-btn-insaudio"></span>
                    <span class="btn-slot text x-huge" id="slot-btn-insvideo"></span>
                </div>
            </section>
            <section id="transitions-panel" class="panel" data-tab="transit">
                <div class="group flex small" id="transit-field-effects" style="width: 900px; max-width: 900px; min-width: 140px;" data-group-width="900px"></div>

                <div class="group small">
                    <span class="btn-slot text x-huge" id="transit-button-parameters"></span>
                </div>
                <div class="separator long"></div>
                <div class="group small">
                    <div class="elset font-normal">
                        <label id="transit-duration"></label>
                        <span id="transit-spin-duration" class="btn-slot text spinner" style="margin-left: 10px;"></span>
                    </div>
                    <div class="elset">
                        <span class="btn-slot text" id="transit-button-preview"></span>
                    </div>
                </div>
                <div class="separator long"></div>
                <div class="group small">
                    <div class="elset">
                        <span class="btn-slot text" id="transit-checkbox-startonclick"></span>
                    </div>
                    <div class="elset font-normal">
                        <span class="btn-slot text"  id="transit-checkbox-delay"></span>
                        <div id="transit-spin-delay" class="btn-slot text spinner" style="margin-left: 10px;"></div>
                   </div>
                </div>
                <div class="separator long"></div>
                <div class="group small">
                     <div class="elset">
                        <span class="btn-slot text " id="transit-button-apply"></span>
                    </div>
                    <div class="elset">
                        <span class="btn-slot text x-huge"></span>
                    </div>
                </div>
            </section>
<<<<<<< HEAD
            <section class="panel" data-tab="view">
                <div class="group small">
                    <div class="elset" style="display: flex;">
                        <span class="btn-slot" id="slot-field-zoom" style="flex-grow: 1;"></span>
                    </div>
                    <div class="elset" style="text-align: center;">
                        <span class="btn-slot text" id="slot-lbl-zoom" style="font-size: 11px;text-align: center;margin-top: 4px;"></span>
                    </div>
                </div>
                <div class="group small">
                    <div class="elset">
                        <span class="btn-slot text" id="slot-btn-fts" style="font-size: 11px;text-align: center;"></span>
                    </div>
                    <div class="elset">
                        <span class="btn-slot text" id="slot-btn-ftw" style="font-size: 11px;text-align: center;"></span>
                    </div>
                </div>
                <div class="separator long"></div>
                <div class="group">
                    <span class="btn-slot text x-huge" id="slot-btn-interface-theme"></span>
                </div>
                <div class="separator long"></div>
                <div class="group small">
                    <div class="elset">
                        <span class="btn-slot text" id="slot-chk-notes"></span>
                    </div>
                    <div class="elset">
                        <span class="btn-slot text" id="slot-chk-rulers"></span>
                    </div>
                </div>
                <div class="separator long"></div>
                <div class="group small">
                    <div class="elset">
                        <span class="btn-slot text" id="slot-chk-statusbar"></span>
                    </div>
                    <div class="elset">
                        <span class="btn-slot text" id="slot-chk-toolbar"></span>
=======
            <section id="animation-panel" class="panel" data-tab="animate">
                <div class="group flex small" id="animation-field-effects" style="width: 700px; max-width: 700px; min-width: 140px;" data-group-width="700px"></div>

                <div class="group small">
                    <span class="btn-slot text x-huge" id="animation-button-parameters"></span>
                </div>
                <div class="separator long"></div>
                <div class="group small">
                    <span class="btn-slot text " id="animation-button-add-effect"></span>
                </div>
                <div class="separator long"></div>
                <div class="group small">
                     <span class="btn-slot text" id="animation-button-preview"></span>
                    <!--<div class="elset">
                        <span class="btn-slot text " id="animation-button-pane"></span>
                    </div>-->
                </div>
                <div class="separator long"></div>
                <div class="group small">
                    <div class="elset font-normal">
                        <label id="animation-label-start"></label>
                        <div class="btn-slot" style="width: 96px; " id="animation-start"></div>
                    </div>
                    <div class="elset font-normal">
                         <label id="animation-delay"></label>
                         <span id="animation-spin-delay" class="btn-slot text spinner" ></span>
                    </div>
                </div>
                <div class="separator long"></div>
                <div class="group small">
                    <div class="elset font-normal">
                        <label id="animation-duration"></label>
                        <span id="animation-spin-duration" class="btn-slot text spinner" ></span>
                    </div>
                    <div class="elset font-normal">
                        <div class="btn-slot" style="width: 82px;" id="animation-trigger"></div>
                    </div>
                </div>
                <div class="separator long"></div>
                <div class="group small">
                    <div class="elset font-normal">
                        <label id="animation-repeat"></label>
                        <span id="animation-spin-repeat" class="btn-slot text spinner" ></span>
                    </div>
                    <div class="elset font-normal">
                         <span class="btn-slot text" id="animation-checkbox-rewind"></span>
                    </div>
                </div>
                <div class="separator long"></div>
                <div class="group small" style="width: 120px; min-width: 100px;">
                    <div class="elset">
                        <div class="btn-slot" id="animation-moveearlier"></div>
                    </div>
                    <div class="elset font-normal">
                        <div class="btn-slot" id="animation-movelater"></div>
>>>>>>> 9b5420e7
                    </div>
                </div>
            </section>
        </section>
    </section>
</div><|MERGE_RESOLUTION|>--- conflicted
+++ resolved
@@ -178,7 +178,6 @@
                     </div>
                 </div>
             </section>
-<<<<<<< HEAD
             <section class="panel" data-tab="view">
                 <div class="group small">
                     <div class="elset" style="display: flex;">
@@ -216,7 +215,9 @@
                     </div>
                     <div class="elset">
                         <span class="btn-slot text" id="slot-chk-toolbar"></span>
-=======
+                    </div>
+                </div>
+            </section>
             <section id="animation-panel" class="panel" data-tab="animate">
                 <div class="group flex small" id="animation-field-effects" style="width: 700px; max-width: 700px; min-width: 140px;" data-group-width="700px"></div>
 
@@ -272,7 +273,6 @@
                     </div>
                     <div class="elset font-normal">
                         <div class="btn-slot" id="animation-movelater"></div>
->>>>>>> 9b5420e7
                     </div>
                 </div>
             </section>
