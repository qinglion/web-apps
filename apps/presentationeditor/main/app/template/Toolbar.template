<div class="toolbar">
    <section class="box-tabs">
        <div class="extra left"></div>
        <%= tabsmarkup %>
        <div class="extra right"></div>
    </section>
    <section class="box-controls" role="tabpanel">
        <section class="panel static">
            <div class="group no-mask small">
                <div class="elset">
                    <span class="btn-slot" id="slot-btn-save" data-layout-name="toolbar-save"></span>
                </div>
                <div class="elset">
                    <span class="btn-slot" id="slot-btn-print"></span>
                </div>
            </div>
            <div class="separator long"></div>
            <div class="group small">
                <div class="elset">
                    <span class="btn-slot split" id="slot-btn-copy"></span>
                    <span class="btn-slot" id="slot-btn-paste"></span>
                </div>
                <div class="elset">
                    <span class="btn-slot split" id="slot-btn-undo"></span>
                    <span class="btn-slot" id="slot-btn-redo"></span>
                </div>
            </div>
            <div class="group small">
                <div class="elset">
                    <span class="btn-slot" id="slot-btn-cut"></span>
                </div>
                <div class="elset">
                    <span class="btn-slot" id="slot-btn-copystyle"></span>
                </div>
            </div>
            <div class="separator long"></div>
        </section>
        <section class="box-panels">
<<<<<<< HEAD
            <section class="panel" data-tab="home" role="tabpanel" aria-labelledby="home">
                <div class="group">
=======
            <section class="panel" data-tab="home">
                <div class="group normal-mode">
>>>>>>> 73f0e121
                    <span class="btn-slot text x-huge slot-addslide"></span>
                </div>
                <div class="group" style="display:none;"></div>
                <div class="group small normal-mode">
                    <div class="elset">
                        <span class="btn-slot split" id="slot-btn-changeslide"></span>
                    </div>
                    <div class="elset">
                        <span class="btn-slot split" id="slot-btn-preview"></span>
                    </div>
                </div>
                <div class="group master-slide-mode" style="display:none;">
                    <span class="btn-slot text x-huge slot-addslidemaster"></span>
                    <span class="btn-slot text x-huge slot-addlayout"></span>
                </div>
                <div class="separator long"></div>
                <div class="group small">
                    <div class="elset" style="width:230px;">
                        <span class="btn-slot float-left" id="slot-field-fontname"></span>
                        <span class="btn-slot margin-left-2 float-left" id="slot-field-fontsize"></span>
                        <span class="btn-slot margin-left-2" id="slot-btn-incfont"></span>
                        <span class="btn-slot margin-left-2" id="slot-btn-decfont"></span>
                        <span class="btn-slot margin-left-2 split" id="slot-btn-changecase"></span>
                    </div>
                    <div class="elset font-attr">
                        <span class="btn-slot" id="slot-btn-bold"></span>
                        <span class="btn-slot" id="slot-btn-italic"></span>
                        <span class="btn-slot" id="slot-btn-underline"></span>
                        <span class="btn-slot" id="slot-btn-strikeout"></span>
                        <span class="btn-slot" id="slot-btn-superscript"></span>
                        <span class="btn-slot" id="slot-btn-subscript"></span>
                        <span class="btn-slot split" id="slot-btn-highlight"></span>
                        <span class="btn-slot split" id="slot-btn-fontcolor"></span>
                        <span class="btn-slot" id="slot-btn-clearstyle"></span>
                    </div>
                </div>
                <div class="separator long"></div>
                <div class="group small">
                    <div class="elset">
                        <span class="btn-slot split" id="slot-btn-markers"></span>
                        <span class="btn-slot split" id="slot-btn-numbering"></span>
                        <span class="btn-slot split" id="slot-btn-decoffset"></span>
                        <span class="btn-slot split" id="slot-btn-incoffset"></span>
                    </div>
                    <div class="elset">
                        <span class="btn-slot split" id="slot-btn-halign"></span>
                        <span class="btn-slot split" id="slot-btn-valign"></span>
                        <span class="btn-slot split" id="slot-btn-linespace"></span>
                        <span class="btn-slot split" id="slot-btn-columns"></span>
                    </div>
                </div>
                <div class="separator long"></div>
                <div class="group">
                    <span class="btn-slot text x-huge slot-instext"></span>
                    <span class="btn-slot text x-huge slot-insertimg"></span>
                    <span class="btn-slot text x-huge slot-insertshape"></span>
                </div>
                <div class="group small">
                    <div class="elset">
                        <span class="btn-slot split" id="slot-btn-arrange-shape"></span>
                    </div>
                    <div class="elset">
                        <span class="btn-slot split" id="slot-btn-align-shape"></span>
                    </div>
                </div>
                <div class="separator long"></div>
                <div class="group small">
                    <div class="elset">
                        <span class="btn-slot split" id="slot-btn-colorschemas"></span>
                    </div>
                    <div class="elset">
                        <span class="btn-slot split" id="slot-btn-slidesize"></span>
                    </div>
                </div>
                <div class="separator long invisible"></div>
                <div class="group flex small field-styles" id="slot-field-styles" style="width: 100%; min-width: 136px;" data-group-width="100%"></div>
                <div class="group small">
                    <div class="elset">
                        <span class="btn-slot" id="slot-btn-replace"></span>
                    </div>
                    <div class="elset">
                        <span class="btn-slot" id="slot-btn-select-all"></span>
                    </div>
                </div>
            </section>
<<<<<<< HEAD
            <section class="panel" data-tab="ins" role="tabpanel" aria-labelledby="ins">
                <div class="group">
=======
            <section class="panel" data-tab="ins">
                <div class="group master-slide-mode" style="display:none;">
                    <span class="btn-slot text x-huge slot-addslidemaster"></span>
                    <span class="btn-slot text x-huge slot-addlayout"></span>
                </div>
                <div class="separator long master-slide-mode" style="display:none;"></div>
                <div class="group master-slide-mode" style="display:none;">
                    <span class="btn-slot text x-huge" id="slot-btn-insplaceholder"></span>
                </div>
                <div class="group master-slide-mode" style="display:none;">
                    <div class="elset">
                        <span class="btn-slot text x-huge" id="slot-chk-title"></span>
                    </div>
                    <div class="elset">
                        <span class="btn-slot text x-huge" id="slot-chk-footers"></span>
                    </div>
                </div>
                <div class="group normal-mode">
>>>>>>> 73f0e121
                    <span class="btn-slot text x-huge slot-addslide"></span>
                </div>
                <div class="group" style="display:none;"></div>
                <div class="separator long"></div>
                <div class="group">
                    <span class="btn-slot text x-huge" id="slot-btn-inserttable"></span>
                </div>
                <div class="separator long"></div>
                <div class="group">
                    <span class="btn-slot text x-huge slot-insertimg"></span>
                </div>
                <div class="separator long invisible"></div>
                <div class="group small" id="slot-combo-insertshape"></div>
                <div class="group small">
                    <span class="btn-slot text x-huge" id="slot-btn-inssmartart"></span>
                    <span class="btn-slot text x-huge" id="slot-btn-insertchart"></span>
                </div>
                <div class="separator long"></div>
                <div class="group">
                    <span class="btn-slot text x-huge slot-comment"></span>
                    <span class="btn-slot text x-huge" id="slot-btn-insertlink"></span>
                </div>
                <div class="separator long"></div>
                <div class="group">
                    <span class="btn-slot text x-huge slot-instext"></span>
                    <span class="btn-slot text x-huge" id="slot-btn-instextart"></span>
                    <span class="btn-slot text x-huge" id="slot-btn-editheader"></span>
                    <span class="btn-slot text x-huge" id="slot-btn-datetime"></span>
                    <span class="btn-slot text x-huge" id="slot-btn-slidenum"></span>
                </div>
                <div class="separator long"></div>
                <div class="group">
                    <span class="btn-slot text x-huge" id="slot-btn-insertequation"></span>
                    <span class="btn-slot text x-huge" id="slot-btn-inssymbol"></span>
                </div>
                <div class="separator media long"></div>
                <div class="group">
                    <span class="btn-slot text x-huge" id="slot-btn-insaudio"></span>
                    <span class="btn-slot text x-huge" id="slot-btn-insvideo"></span>
                </div>
            </section>
            <section id="transitions-panel" class="panel" data-tab="transit" role="tabpanel" aria-labelledby="transit">
                <div class="group flex small" id="transit-field-effects" style="width: 854px; max-width: 854px; min-width: 120px;" data-group-width="854px"></div>

                <div class="group small">
                    <span class="btn-slot text x-huge" id="transit-button-parameters"></span>
                </div>
                <div class="separator long"></div>
                <div class="group small">
                    <div class="elset font-normal">
                        <span class="btn-slot text" id="transit-duration"></span>
                        <span id="transit-spin-duration" class="btn-slot text spinner"></span>
                    </div>
                    <div class="elset">
                        <span class="btn-slot text" id="transit-button-preview"></span>
                    </div>
                </div>
                <div class="separator long"></div>
                <div class="group small">
                    <div class="elset">
                        <span class="btn-slot text" id="transit-checkbox-startonclick"></span>
                    </div>
                    <div class="elset font-normal">
                        <span class="btn-slot text"  id="transit-checkbox-delay"></span>
                        <div id="transit-spin-delay" class="btn-slot text spinner margin-left-5"></div>
                   </div>
                </div>
                <div class="separator long"></div>
                <div class="group small">
                     <div class="elset">
                        <span class="btn-slot text " id="transit-button-apply"></span>
                    </div>
                    <div class="elset">
                        <span class="btn-slot text x-huge"></span>
                    </div>
                </div>
            </section>
            <section id="animation-panel" class="panel" data-tab="animate" role="tabpanel" aria-labelledby="animate">
                <div class="group flex small" id="animation-field-effects" style="width: 670px; max-width: 670px; min-width: 220px;" data-group-width="670px"></div>
                <div class="group small">
                    <span class="btn-slot text x-huge" id="animation-button-parameters"></span>
                </div>
                <div class="separator long"></div>
                <div class="group small">
                    <span class="btn-slot text " id="animation-button-add-effect"></span>
                </div>
                <div class="separator long"></div>
                <div class="group small">
                    <span class="btn-slot text" id="animation-button-preview"></span>
                    <!--<div class="elset">
                        <span class="btn-slot text " id="animation-button-pane"></span>
                    </div>-->
                </div>
                <div class="separator long"></div>
                <div class="group small">
                    <div class="elset font-normal">
                        <span class="btn-slot text" id="animation-label-start"></span>
                        <div class="btn-slot" style="width: 96px; " id="animation-start"></div>
                    </div>
                    <div class="elset font-normal">
                        <div class="btn-slot text"  id="animation-trigger"></div>
                    </div>
                </div>
                <div class="separator long invisible"></div>
                <div class="group small">
                    <div class="elset font-normal">
                        <span class="btn-slot text" id="animation-duration"></span>
                        <span id="animation-spin-duration"  style="width: 96px; " class="btn-slot"></span>
                    </div>
                    <div class="elset font-normal">
                        <span class="btn-slot text" id="animation-delay"></span>
                        <span id="animation-spin-delay" class="btn-slot text spinner" ></span>
                    </div>
                </div>
                <div class="separator long invisible"></div>
                <div class="group small">
                    <div class="elset font-normal">
                        <span class="btn-slot text" id="animation-repeat"></span>
                        <div id="animation-spin-repeat" style="width: 96px; " class="btn-slot" ></div>
                    </div>
                    <div class="elset font-normal">
                        <span class="btn-slot text" id="animation-checkbox-rewind"></span>
                    </div>
                </div>
                <div class="separator long"></div>
                <div class="group small" >
                    <div class="elset">
                        <div class="btn-slot text" id="animation-moveearlier"></div>
                    </div>
                    <div class="elset font-normal">
                        <div class="btn-slot text" id="animation-movelater"></div>
                    </div>
                </div>
                <div class="separator long"></div>
                <div class="group small">
                    <span class="btn-slot text x-huge" id="animation-button-pane"></span>
                </div>
            </section>
        </section>
    </section>
</div><|MERGE_RESOLUTION|>--- conflicted
+++ resolved
@@ -36,13 +36,8 @@
             <div class="separator long"></div>
         </section>
         <section class="box-panels">
-<<<<<<< HEAD
             <section class="panel" data-tab="home" role="tabpanel" aria-labelledby="home">
-                <div class="group">
-=======
-            <section class="panel" data-tab="home">
                 <div class="group normal-mode">
->>>>>>> 73f0e121
                     <span class="btn-slot text x-huge slot-addslide"></span>
                 </div>
                 <div class="group" style="display:none;"></div>
@@ -128,11 +123,7 @@
                     </div>
                 </div>
             </section>
-<<<<<<< HEAD
             <section class="panel" data-tab="ins" role="tabpanel" aria-labelledby="ins">
-                <div class="group">
-=======
-            <section class="panel" data-tab="ins">
                 <div class="group master-slide-mode" style="display:none;">
                     <span class="btn-slot text x-huge slot-addslidemaster"></span>
                     <span class="btn-slot text x-huge slot-addlayout"></span>
@@ -150,7 +141,6 @@
                     </div>
                 </div>
                 <div class="group normal-mode">
->>>>>>> 73f0e121
                     <span class="btn-slot text x-huge slot-addslide"></span>
                 </div>
                 <div class="group" style="display:none;"></div>
