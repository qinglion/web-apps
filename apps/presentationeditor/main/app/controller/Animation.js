/*
 *
 * (c) Copyright Ascensio System SIA 2010-2019
 *
 * This program is a free software product. You can redistribute it and/or
 * modify it under the terms of the GNU Affero General Public License (AGPL)
 * version 3 as published by the Free Software Foundation. In accordance with
 * Section 7(a) of the GNU AGPL its Section 15 shall be amended to the effect
 * that Ascensio System SIA expressly excludes the warranty of non-infringement
 * of any third-party rights.
 *
 * This program is distributed WITHOUT ANY WARRANTY; without even the implied
 * warranty of MERCHANTABILITY or FITNESS FOR A PARTICULAR  PURPOSE. For
 * details, see the GNU AGPL at: http://www.gnu.org/licenses/agpl-3.0.html
 *
 * You can contact Ascensio System SIA at 20A-12 Ernesta Birznieka-Upisha
 * street, Riga, Latvia, EU, LV-1050.
 *
 * The  interactive user interfaces in modified source and object code versions
 * of the Program must display Appropriate Legal Notices, as required under
 * Section 5 of the GNU AGPL version 3.
 *
 * Pursuant to Section 7(b) of the License you must retain the original Product
 * logo when distributing the program. Pursuant to Section 7(e) we decline to
 * grant you any rights under trademark law for use of our trademarks.
 *
 * All the Product's GUI elements, including illustrations and icon sets, as
 * well as technical writing content are licensed under the terms of the
 * Creative Commons Attribution-ShareAlike 4.0 International. See the License
 * terms at http://creativecommons.org/licenses/by-sa/4.0/legalcode
 *
*/
/**
 *  Animation.js
 *
 *  Created by Olga.Animation on 13.10.21
 *  Copyright (c) 2021 Ascensio System SIA. All rights reserved.
 *
 */

define([
    'core',
    'jquery',
    'underscore',
    'backbone',
    'presentationeditor/main/app/view/Animation',
    'presentationeditor/main/app/view/AnimationDialog'
], function () {
    'use strict';

    PE.Controllers.Animation = Backbone.Controller.extend(_.extend({
        models : [],
        collections : [],
        views : [
            'PE.Views.Animation'
        ],
        options: {
            alias: 'Animation'
        },
        sdkViewName : '#id_main',

        initialize: function () {

            this.addListeners({
                'PE.Views.Animation': {
                    'animation:preview':        _.bind(this.onPreviewClick, this),
                    'animation:parameters':     _.bind(this.onParameterClick, this),
                    'animation:duration':       _.bind(this.onDurationChange, this),
                    'animation:selecteffect':   _.bind(this.onEffectSelect, this),
                    'animation:delay':          _.bind(this.onDelayChange, this),
                    'animation:animationpane':  _.bind(this.onAnimationPane, this),
                    'animation:addanimation':   _.bind(this.onAddAnimation, this),
                    'animation:startselect':    _.bind(this.onStartSelect, this),
                    'animation:checkrewind':    _.bind(this.onCheckRewindChange,this),
                    'animation:repeat':         _.bind(this.onRepeatChange, this),
<<<<<<< HEAD
                    'animation:trigger':        _.bind(this.onTriggerClick, this),
                    'animation:triggerclickof': _.bind(this.onTriggerClickOfClick, this)
=======
                    'animation:additional':     _.bind(this.onAnimationAdditional, this)
>>>>>>> 920d8a5b
                },
                'Toolbar': {
                    'tab:active':               _.bind(this.onActiveTab, this)
                }
            });
            this.EffectGroups = Common.define.effectData.getEffectGroupData();
        },

        onLaunch: function () {
            this._state = {};
         },

        setConfig: function (config) {
            this.appConfig = config.mode;
            this.view = this.createView('PE.Views.Animation', {
                toolbar : config.toolbar,
                mode    : config.mode
            });
            return this;
        }, 

        setApi: function (api) {
            this.api = api;
            this.api.asc_registerCallback('asc_onFocusObject',  _.bind(this.onFocusObject, this));
            this.api.asc_registerCallback('asc_onCountPages',   _.bind(this.onApiCountPages, this));
            return this;
        },

        onApiCountPages: function (count) {
            if (this._state.no_slides !== (count<=0)) {
                this._state.no_slides = (count<=0);
                this.lockToolbar(PE.enumLock.noSlides, this._state.no_slides);
            }
        },

        createToolbarPanel: function() {
            return this.view.getPanel();
        }, 

        getView: function(name) {
            return !name && this.view ?
                this.view : Backbone.Controller.prototype.getView.call(this, name);
        },

        onPreviewClick: function() {
            this.api.asc_StartAnimationPreview();
        },

        onParameterClick: function (value) {
            this._state.EffectOption = value;
            if(this.api && this.AnimationProperties) {
                this.AnimationProperties.asc_putSubtype(value);
                this.api.asc_SetAnimationProperties(this.AnimationProperties);
            }
        },

        onAnimationPane: function() {
            (new PE.Views.AnimationDialog({
                api         : this.api,
                activeEffect : this._state.Effect
            })).show();
        },

        onAnimationAdditional: function() {
            (new PE.Views.AnimationDialog({
                api         : this.api,
                activeEffect : this._state.Effect
            })).show();
        },

        onAddAnimation: function(picker, record) {
            var type = record.get('value');
            var group = _.findWhere(Common.define.effectData.getEffectGroupData(), {id: record.get('group')}).value;
            this.addNewEffect(type, group, false);
        },

        addNewEffect: function (type, group, replace) {
            if (this._state.Effect == type) return;
            var parameter = this.view.setMenuParameters(type, undefined, group == this._state.EffectGroups);
            this.api.asc_AddAnimation(group, type, (parameter != undefined)?parameter:0, replace);
            this._state.EffectGroups = group;
            this._state.Effect = type;
        },

        onDurationChange: function(field, newValue, oldValue, eOpts) {
            if (this.api) {
                this._state.Duration = field.getNumberValue() * 1000;
                this.AnimationProperties.asc_putDuration(this._state.Duration);
                this.api.asc_SetAnimationProperties(this.AnimationProperties);
            }
        },

        onDelayChange: function(field, newValue, oldValue, eOpts) {
            if (this.api) {
                this._state.Delay = field.getNumberValue() * 1000;
                this.AnimationProperties.asc_putDelay(this._state.Delay);
                this.api.asc_SetAnimationProperties(this.AnimationProperties);
            }
        },

        onRepeatChange: function (field, newValue, oldValue, eOpts){
            if (this.api) {
                this._state.Repeat = field.getNumberValue() * 1000;
                this.AnimationProperties.asc_putRepeatCount(this._state.Repeat);
                this.api.asc_SetAnimationProperties(this.AnimationProperties);
            }
        },

        onTriggerClick: function (value) {
            if(this.api) {
                if(value==this.view.triggers.ClickSequence)
                {
                    this._state.Trigger = this.view.triggers.ClickSequence;
                    this._state.TriggerValue = true;
                    this.AnimationProperties.asc_putTriggerClickSequence(this._state.TriggerValue);
                    this.api.asc_SetAnimationProperties(this.AnimationProperties);
                }
            }
        },

        onTriggerClickOfClick: function (value)
        {
            if(this.api)
            {
                this._state.Trigger = this.view.triggers.ClickOf;
                this._state.TriggerValue = value.caption;
                this.AnimationProperties.asc_putTriggerClickSequence(false);
                this.AnimationProperties.asc_putTriggerObjectClick(this._state.TriggerValue);
                this.api.asc_SetAnimationProperties(this.AnimationProperties);
            }

        },

        onEffectSelect: function (combo, record) {
            if (this.api) {
                var type = record.get('value');
                var group = (type != AscFormat.ANIM_PRESET_NONE) ? _.findWhere(Common.define.effectData.getEffectGroupData(), {id: record.get('group')}).value : undefined;
                this.addNewEffect(type, group, this._state.Effect != AscFormat.ANIM_PRESET_NONE);
            }
        },

        onStartSelect: function (combo, record) {
            if (this.api) {
                this._state.StartEffect = record.value;
                this.AnimationProperties.asc_putStartType(this._state.StartEffect);
                this.api.asc_SetAnimationProperties(this.AnimationProperties);
            }
        },

        onCheckRewindChange: function (field, newValue, oldValue, eOpts) {
            if (this.api && this.AnimationProperties) {
                this.AnimationProperties.asc_putRewind(field.getValue() == 'checked');
                this.api.asc_SetAnimationProperties(this.AnimationProperties);
            }
        },

        onFocusObject: function(selectedObjects) {
            var isAnimtionObject = false, isAnimation = false;
            for (var i = 0; i<selectedObjects.length; i++) {
                var eltype = selectedObjects[i].get_ObjectType();

                if (eltype === undefined)
                    continue;

                if (eltype == Asc.c_oAscTypeSelectElement.Animation) {
                    this.AnimationProperties = selectedObjects[i].get_ObjectValue();

                    this.loadSettings(this.AnimationProperties);
                    if (this._state.onactivetab) {
                        this.setLocked();
                        this.setSettings();
                        isAnimation = true;
                    }
                }
                else if((eltype == Asc.c_oAscTypeSelectElement.Shape) ||
                    (eltype == Asc.c_oAscTypeSelectElement.Tab) ||
                    (eltype == Asc.c_oAscTypeSelectElement.Text) ||
                    (eltype == Asc.c_oAscTypeSelectElement.Image)) {
                    isAnimtionObject = true;
                }
            }
            this.setLockedByObjects (isAnimtionObject, isAnimation);

        },

        setLockedByObjects: function (isAnimtionObject, isAnimation) {
            if(isAnimtionObject)
            {
                if(isAnimation) {
                    if (this._state.Effect == AscFormat.ANIM_PRESET_NONE) {
                        this.view.setDisabled(true);
                        this.view.listEffects.setDisabled(false);

                        this.view.effectId = AscFormat.ANIM_PRESET_NONE;
                    } else {
                        this.view.setDisabled(false);
                        this.view.btnParameters.setDisabled(this.view.btnParameters.menu.items.length == 0)
                    }
                }
                else {
                    this.view.setDisabled(true);
                    this.view.listEffects.setDisabled(false);
                }
            }
            else
                this.view.setDisabled(true);

            this.view.btnAddAnimation.setDisabled(this.view.listEffects.isDisabled());
        },

        loadSettings: function (props) {
            this.AnimationProperties = props;
            var value;
            this._state.EffectGroup = this.AnimationProperties.asc_getClass();
            value = this.AnimationProperties.asc_getType();
            (value == undefined) && (value = AscFormat.ANIM_PRESET_NONE);
            this._state.EffectOption = this.AnimationProperties.asc_getSubtype();
            this._state.Effect = value;

            value = this.AnimationProperties.asc_getDuration();
            if (Math.abs(this._state.Duration - value) > 0.001 ||
                (this._state.Duration === null || value === null) && (this._state.Duration !== value) ||
                (this._state.Duration === undefined || value === undefined) && (this._state.Duration !== value)) {
                this._state.Duration = value;
            }

            value = this.AnimationProperties.asc_getDelay();
            if (Math.abs(this._state.Delay - value) > 0.001 ||
                (this._state.Delay === null || value === null) && (this._state.Delay !== value) ||
                (this._state.Delay === undefined || value === undefined) && (this._state.Delay !== value)) {
                this._state.Delay = value;
            }

            value = this.AnimationProperties.asc_getRepeatCount();
            if (Math.abs(this._state.Repeat - value) > 0.001 ||
                (this._state.Repeat === null || value === null) && (this._state.Repeat !== value) ||
                (this._state.Repeat === undefined || value === undefined) && (this._state.Repeat !== value)) {
                this._state.Repeat = value;
            }

            if(this.AnimationProperties.asc_getTriggerClickSequence()) {
                this._state.trigger = this.view.triggers.ClickSequence;
                this._state.TriggerValue = true;
            }
            else
            {
                this._state.trigger = this.view.triggers.ClickOf;
                this._state.TriggerValue = this.AnimationProperties.asc_getTriggerObjectClick();
            }

            this._state.StartSelect = this.AnimationProperties.asc_getStartType();
            this._state.RepeatCount = this.AnimationProperties.asc_getRepeatCount();
            this._state.Rewind = this.AnimationProperties.asc_getRewind();
        },

        onActiveTab: function(tab) {
            if (tab == 'animate') {
                this._state.onactivetab = true;

                this.setLocked();
                this.setSettings();
            }
            else this._state.onactivetab = false;
        },

        lockToolbar: function (causes, lock, opts) {
            Common.Utils.lockControls(causes, lock, opts, this.view.lockedControls);
        },

        setLocked: function() {
           /* if (this._state.lockedanimation != undefined)
                this.lockToolbar(PE.enumLock.animationLock, this._state.lockedanimation);*/
        },

        setSettings: function () {

            var me = this.view;
            var item;
            this.setTriggerList();
            if (this._state.Effect !== undefined) {
                item = me.listEffects.store.findWhere({value: this._state.Effect});
                me.listEffects.menuPicker.selectRecord(item ? item : me.listEffects.menuPicker.items[0]);
                this.view.btnParameters.setIconCls('toolbar__icon icon ' + item.get('iconCls'));
            }

            if (this._state.EffectOption !== undefined)
                me.setMenuParameters(this._state.Effect, this._state.EffectOption);

            me.numDuration.setValue((this._state.Duration !== null  && this._state.Duration !== undefined) ? this._state.Duration / 1000. : '', true);
            me.numDelay.setValue((this._state.Delay !== null && this._state.Delay !== undefined) ? this._state.Delay / 1000. : '', true);
            me.numRepeat.setValue((this._state.Repeat !== null && this._state.Repeat !== undefined) ? this._state.Repeat / 1000. : '', true);

            (this._state.StartSelect==undefined)&&(this._state.StartSelect = AscFormat.NODE_TYPE_CLICKEFFECT);
            item = me.cmbStart.store.findWhere({value: this._state.StartSelect});
            me.cmbStart.selectRecord(item);
            me.chRewind.setValue(this._state.Rewind, true);

            var obj;
            obj =(this._state.trigger == me.triggers.ClickSequence)?me.cmbTrigger.menu.items[0] : _.findWhere(me.btnClickOf.menu.items,{caption: this._state.TriggerValue});
            if(obj) {
                obj.setChecked(true);
                //me.cmbTrigger.setCaption(obj.caption);
            }


        },

        setTriggerList: function (){
            this.objectNames = this.api.asc_getCurSlideObjectsNames();
            if(this.countObjects == this.objectNames.length) return;
            this.view.btnClickOf.menu.removeAll();
            var btnMemnu=this.view.btnClickOf.menu;
            this.objectNames.forEach(function (item){
                btnMemnu.addItem({ caption: item, checkable: true, toggleGroup: 'animtrigger'});
            });

        }

    }, PE.Controllers.Animation || {}));
});<|MERGE_RESOLUTION|>--- conflicted
+++ resolved
@@ -73,12 +73,9 @@
                     'animation:startselect':    _.bind(this.onStartSelect, this),
                     'animation:checkrewind':    _.bind(this.onCheckRewindChange,this),
                     'animation:repeat':         _.bind(this.onRepeatChange, this),
-<<<<<<< HEAD
+                    'animation:additional':     _.bind(this.onAnimationAdditional, this),
                     'animation:trigger':        _.bind(this.onTriggerClick, this),
                     'animation:triggerclickof': _.bind(this.onTriggerClickOfClick, this)
-=======
-                    'animation:additional':     _.bind(this.onAnimationAdditional, this)
->>>>>>> 920d8a5b
                 },
                 'Toolbar': {
                     'tab:active':               _.bind(this.onActiveTab, this)
@@ -354,7 +351,6 @@
         },
 
         setSettings: function () {
-
             var me = this.view;
             var item;
             this.setTriggerList();
