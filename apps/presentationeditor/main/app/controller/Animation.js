/*
 *
 * (c) Copyright Ascensio System SIA 2010-2019
 *
 * This program is a free software product. You can redistribute it and/or
 * modify it under the terms of the GNU Affero General Public License (AGPL)
 * version 3 as published by the Free Software Foundation. In accordance with
 * Section 7(a) of the GNU AGPL its Section 15 shall be amended to the effect
 * that Ascensio System SIA expressly excludes the warranty of non-infringement
 * of any third-party rights.
 *
 * This program is distributed WITHOUT ANY WARRANTY; without even the implied
 * warranty of MERCHANTABILITY or FITNESS FOR A PARTICULAR  PURPOSE. For
 * details, see the GNU AGPL at: http://www.gnu.org/licenses/agpl-3.0.html
 *
 * You can contact Ascensio System SIA at 20A-12 Ernesta Birznieka-Upisha
 * street, Riga, Latvia, EU, LV-1050.
 *
 * The  interactive user interfaces in modified source and object code versions
 * of the Program must display Appropriate Legal Notices, as required under
 * Section 5 of the GNU AGPL version 3.
 *
 * Pursuant to Section 7(b) of the License you must retain the original Product
 * logo when distributing the program. Pursuant to Section 7(e) we decline to
 * grant you any rights under trademark law for use of our trademarks.
 *
 * All the Product's GUI elements, including illustrations and icon sets, as
 * well as technical writing content are licensed under the terms of the
 * Creative Commons Attribution-ShareAlike 4.0 International. See the License
 * terms at http://creativecommons.org/licenses/by-sa/4.0/legalcode
 *
*/
/**
 *  Animation.js
 *
 *  Created by Olga.Animation on 13.10.21
 *  Copyright (c) 2021 Ascensio System SIA. All rights reserved.
 *
 */

define([
    'core',
    'jquery',
    'underscore',
    'backbone',
    'presentationeditor/main/app/view/Animation',
    'presentationeditor/main/app/view/AnimationDialog'
], function () {
    'use strict';

    PE.Controllers.Animation = Backbone.Controller.extend(_.extend({
        models : [],
        collections : [],
        views : [
            'PE.Views.Animation'
        ],
        options: {
            alias: 'Animation'
        },
        sdkViewName : '#id_main',

        initialize: function () {

            this.addListeners({
                'PE.Views.Animation': {
                    'animation:preview':            _.bind(this.onPreviewClick, this),
                    'animation:parameters':         _.bind(this.onParameterClick, this),
                    'animation:selecteffect':       _.bind(this.onEffectSelect, this),
                    'animation:delay':              _.bind(this.onDelayChange, this),
                    'animation:animationpane':      _.bind(this.onAnimationPane, this),
                    'animation:addanimation':       _.bind(this.onAddAnimation, this),
                    'animation:startselect':        _.bind(this.onStartSelect, this),
                    'animation:checkrewind':        _.bind(this.onCheckRewindChange,this),
                    'animation:additional':         _.bind(this.onAnimationAdditional, this),
                    'animation:trigger':            _.bind(this.onTriggerClick, this),
                    'animation:triggerclickof':     _.bind(this.onTriggerClickOfClick, this),
                    'animation:moveearlier':        _.bind(this.onMoveEarlier, this),
                    'animation:movelater':          _.bind(this.onMoveLater, this),
                    'animation:repeatchange':       _.bind(this.onRepeatChange, this),
                    'animation:repeatfocusin':      _.bind(this.onRepeatComboOpen, this),
                    'animation:repeatselected':     _.bind(this.onRepeatSelected, this),
                    'animation:durationchange':       _.bind(this.onDurationChange, this),
                    'animation:durationfocusin':      _.bind(this.onRepeatComboOpen, this),
                    'animation:durationselected':     _.bind(this.onDurationSelected, this)

                },
                'Toolbar': {
                    'tab:active':               _.bind(this.onActiveTab, this)
                }
            });
        },

        onLaunch: function () {
            this._state = {};
         },

        setConfig: function (config) {
            this.appConfig = config.mode;
            this.EffectGroups = Common.define.effectData.getEffectGroupData();
            this.view = this.createView('PE.Views.Animation', {
                toolbar : config.toolbar,
                mode    : config.mode
            });
            return this;
        }, 

        setApi: function (api) {
            this.api = api;
            this.api.asc_registerCallback('asc_onFocusObject',          _.bind(this.onFocusObject, this));
            this.api.asc_registerCallback('asc_onCountPages',           _.bind(this.onApiCountPages, this));
            this.api.asc_registerCallback('asc_onAnimPreviewStarted',   _.bind(this.onAnimPreviewStarted, this));
            this.api.asc_registerCallback('asc_onAnimPreviewFinished',  _.bind(this.onAnimPreviewFinished, this));
            this.api.asc_onShowAnimTab(!!this._state.onactivetab)
            return this;
        },

        onApiCountPages: function (count) {
            if (this._state.no_slides !== (count<=0)) {
                this._state.no_slides = (count<=0);
                this.lockToolbar(PE.enumLock.noSlides, this._state.no_slides);
            }
        },

        createToolbarPanel: function() {
            return this.view.getPanel();
        }, 

        getView: function(name) {
            return !name && this.view ?
                this.view : Backbone.Controller.prototype.getView.call(this, name);
        },

        onPreviewClick: function() {
            if (this._state.playPreview)
                this.api.asc_StopAnimationPreview();
            else
                this.api.asc_StartAnimationPreview();

        },

        onAnimPreviewStarted: function () {

            this._state.playPreview = true;
            this.view.btnPreview.setIconCls('toolbar__icon animation-preview-stop');
        },
        onAnimPreviewFinished: function ()
        {
            this._state.playPreview = false;
            this.view.btnPreview.setIconCls('toolbar__icon animation-preview-start');
        },

        onParameterClick: function (value, toggleGroup) {
            if(this.api && this.AnimationProperties) {
                if(toggleGroup=='animateeffects') {
                    this.AnimationProperties.asc_putSubtype(value);
                    this.api.asc_SetAnimationProperties(this.AnimationProperties);
                }
                else {
                    var groupName = _.findWhere(this.EffectGroups, {value: this._state.EffectGroup}).id;
                    this.addNewEffect(value, this._state.EffectGroup, groupName,true, this._state.EffectOption);
                }
            }
        },

        onAnimationPane: function() {
        },

        onAnimationAdditional: function(replace) { // replace or add new additional effect
            var me = this;
            (new PE.Views.AnimationDialog({
                api             : this.api,
                activeEffect    : this._state.Effect,
                groupValue       : this._state.EffectGroup,
                handler         : function(result, value) {
                    if (result == 'ok') {
                        if (me.api) {
                            me.addNewEffect(value.activeEffect, value.activeGroupValue, value.activeGroup, replace);
                        }
                    }
                }
            })).show();
        },

        onAddAnimation: function(picker, record) {
            var type = record.get('value');
            var group = _.findWhere(this.EffectGroups, {id: record.get('group')}).value;
            this.addNewEffect(type, group, record.get('group'), false);
        },

<<<<<<< HEAD
        addNewEffect: function (type, group, groupName, replace) {
            if (this._state.Effect == type && this._state.EffectGroup == group && replace) return;
            var parameter = this.view.setMenuParameters(type, groupName, undefined);
            this.api.asc_AddAnimation(group, type, (parameter != undefined)?parameter:0, replace, !Common.Utils.InternalSettings.get("pe-animation-no-preview"));
            this._state.EffectGroup = group;
            this._state.Effect = type;
=======
        addNewEffect: function (type, group, groupName, replace, parametr) {
            if (this._state.Effect == type && this._state.EffectGroup == group && replace) return;
            var parameter = this.view.setMenuParameters(type, groupName, parametr);
            this.api.asc_AddAnimation(group, type, (parameter != undefined)?parameter:0, replace);
>>>>>>> ebe6e049
        },

        onDurationChange: function(before,combo, record, e) {
            var value,
                me = this;
            if(before)
            {
                var item = combo.store.findWhere({
                    displayValue: record.value
                });

                if (!item) {
                    var expr = new RegExp('^\\s*(\\d*(\\.|,)?\\d+)\\s*(' + me.view.txtSec + ')?\\s*$');
                    if (!expr.exec(record.value)) {
                        combo.setValue(this._state.Duration, this._state.Duration>=0 ? this._state.Duration + ' ' + this.view.txtSec : 1);
                        e.preventDefault();
                        return false;
                    }
                }

            } else {
                value = Common.Utils.String.parseFloat(record.value);
                if(!record.displayValue)
                    value = value > 600  ? 600 :
                        value < 0 ? 0.01 : parseFloat(value.toFixed(2));

                combo.setValue(value);
                this.setDuration(value);
            }
        },

        onDurationSelected: function (combo, record) {
            this.setDuration(record.value);
        },

        setDuration: function(valueRecord) {
            if (this.api) {
                var value = valueRecord < 0 ? valueRecord : valueRecord * 1000;
                this.AnimationProperties.asc_putDuration(value);
                this.api.asc_SetAnimationProperties(this.AnimationProperties);
            }
        },

        onDelayChange: function(field, newValue, oldValue, eOpts) {
            if (this.api) {
                this.AnimationProperties.asc_putDelay(field.getNumberValue() * 1000);
                this.api.asc_SetAnimationProperties(this.AnimationProperties);
            }
        },

        onRepeatChange: function (before,combo, record, e){
            var value,
                me = this;
            if(before)
            {
                var item = combo.store.findWhere({
                    displayValue: record.value
                });

                if (!item) {
                    value = /^\+?(\d*(\.|,).?\d+)$|^\+?(\d+(\.|,)?\d*)$/.exec(record.value);
                    if (!value) {
                        combo.setValue(this._state.Repeat, this._state.Repeat>=0 ? this._state.Repeat : 1);
                        e.preventDefault();
                        return false;
                    }
                }

            } else {
                value = Common.Utils.String.parseFloat(record.value);
                if(!record.displayValue)
                    value = value > 9999  ? 9999 :
                        value < 1 ? 1 : Math.floor((value+0.4)*2)/2;

                combo.setValue(value);
                this.setRepeat(value);
            }
        },

        onRepeatSelected: function (combo, record) {
            this.setRepeat(record.value);
        },

        setRepeat: function(valueRecord) {
            if (this.api) {
                var value = valueRecord < 0 ? valueRecord : valueRecord * 1000;
                this.AnimationProperties.asc_putRepeatCount(value);
                this.api.asc_SetAnimationProperties(this.AnimationProperties);
            }
        },

        onRepeatComboOpen: function(needfocus, combo) {
            _.delay(function() {
                var input = $('input', combo.cmpEl).select();
                if (needfocus) input.focus();
                else if (!combo.isMenuOpen()) input.one('mouseup', function (e) { e.preventDefault(); });
            }, 10);
        },

        onMoveEarlier: function () {
            if(this.api) {
                this.api.asc_moveAnimationEarlier();
            }
        },

        onMoveLater: function () {
            if(this.api) {
                this.api.asc_moveAnimationLater();
            }
        },

        onTriggerClick: function (value) {
            if(this.api) {
                if(value.value == this.view.triggers.ClickSequence) {
                    this.AnimationProperties.asc_putTriggerClickSequence(true);
                    this.api.asc_SetAnimationProperties(this.AnimationProperties);
                }
            }
        },

        onTriggerClickOfClick: function (value)
        {
            if(this.api) {
                this.AnimationProperties.asc_putTriggerClickSequence(false);
                this.AnimationProperties.asc_putTriggerObjectClick(value.caption);
                this.api.asc_SetAnimationProperties(this.AnimationProperties);
            }
        },

        onEffectSelect: function (combo, record) {
            if (this.api) {
                var type = record.get('value');
                if (type===AscFormat.ANIM_PRESET_MULTIPLE) return;

                var group = _.findWhere(this.EffectGroups, {id: record.get('group')});
                group = group ? group.value : undefined;
                this.addNewEffect(type, group, record.get('group'),this._state.Effect != AscFormat.ANIM_PRESET_NONE);
            }
        },

        onStartSelect: function (combo, record) {
            if (this.api) {
                this.AnimationProperties.asc_putStartType(record.value);
                this.api.asc_SetAnimationProperties(this.AnimationProperties);
            }
        },

        onCheckRewindChange: function (field, newValue, oldValue, eOpts) {
            if (this.api && this.AnimationProperties) {
                this.AnimationProperties.asc_putRewind(field.getValue() == 'checked');
                this.api.asc_SetAnimationProperties(this.AnimationProperties);
            }
        },

        onFocusObject: function(selectedObjects) {
            this.AnimationProperties = null;
            for (var i = 0; i<selectedObjects.length; i++) {
                if (selectedObjects[i].get_ObjectType() == Asc.c_oAscTypeSelectElement.Animation) {
                    this.AnimationProperties = selectedObjects[i].get_ObjectValue();
                }
            }
            if (this._state.onactivetab)
                this.setSettings();
        },

        setSettings: function () {
            this._state.noGraphic = this._state.noAnimation = this._state.noAnimationParam = this._state.noTriggerObjects = this._state.noMoveAnimationLater = this._state.noMoveAnimationEarlier = true;
            this._state.noAnimationPreview = !this.api.asc_canStartAnimationPreview();
            if (this.AnimationProperties) {
                this._state.noGraphic = false;
                this._state.noMoveAnimationLater = !this.api.asc_canMoveAnimationLater();
                this._state.noMoveAnimationEarlier = !this.api.asc_canMoveAnimationEarlier();
                var item,
                    view = this.view,
                    store = view.listEffects.store,
                    fieldStore = view.listEffects.fieldPicker.store,
                    value = this.AnimationProperties.asc_getType(),
                    group = this.AnimationProperties.asc_getClass();

                (value == undefined) && (value = AscFormat.ANIM_PRESET_NONE);
                this._state.noAnimation = (value === AscFormat.ANIM_PRESET_NONE);

                if (this._state.Effect !== value || this._state.EffectGroup !== group) {
                    this._state.Effect = value;
                    this._state.EffectGroup = group;
                    this.setViewRepeatAndDuration(this._state.EffectGroup, this._state.Effect);
                    group = view.listEffects.groups.findWhere({value: this._state.EffectGroup});
                    var effect =_.findWhere(view.allEffects, group ? {group: group.get('id'), value: this._state.Effect} : {value: this._state.Effect});
                    var familyEffect = (effect) ? effect.familyEffect : undefined;
                    item =   (!familyEffect) ? store.findWhere(group ? {group: group.get('id'), value: value} : {value: value})
                    : store.findWhere(group ? {group: group.get('id'), familyEffect: familyEffect} : {familyEffect: familyEffect});
                    if (item) {
                        var forceFill = false;
                        if (!item.get('isCustom')) { // remove custom effect from list if not-custom is selected
                            var rec = store.findWhere({isCustom: true});
                            forceFill = !!rec;
                            rec && store.remove(rec);
                        }
                        if (this._state.Effect!==AscFormat.ANIM_PRESET_MULTIPLE) { // remove "multiple" item if one effect is selected
                            var rec = fieldStore.findWhere({value: AscFormat.ANIM_PRESET_MULTIPLE});
                            forceFill = forceFill || !!rec;
                            rec && fieldStore.remove(rec);
                        }
                        view.listEffects.selectRecord(item);
                        view.listEffects.fillComboView(item, true, forceFill);
                        view.btnParameters.setIconCls('toolbar__icon icon ' + item.get('iconCls'));
                    } else {
                        store.remove(store.findWhere({isCustom: true})); // remove custom effects
                        if (this._state.Effect==AscFormat.ANIM_PRESET_MULTIPLE) { // add and select "multiple" item
                            view.listEffects.fillComboView(store.at(0), false, true);
                            fieldStore.reset(fieldStore.slice(0, fieldStore.length-1));
                            view.listEffects.fieldPicker.selectRecord(fieldStore.add(new Common.UI.DataViewModel({
                                group: 'none',
                                value: AscFormat.ANIM_PRESET_MULTIPLE,
                                iconCls: 'animation-multiple',
                                displayValue: view.textMultiple
                            }), {at:1}));
                            view.listEffects.menuPicker.deselectAll();
                        } else { // add custom effect to appropriate group
                            if (group) {
                                var items = store.where({group: group.get('id')});
                                var index = (items && items.length>0) ? store.indexOf(items.at(items.length-1)) : store.length-1;
                                var rec = _.findWhere(Common.define.effectData.getEffectFullData(), {group: group.get('id'), value: this._state.Effect});
                                item = store.add(new Common.UI.DataViewModel({
                                    group: group.get('id'),
                                    value: this._state.Effect,
                                    iconCls: group.get('iconClsCustom'),
                                    displayValue: rec ? rec.displayValue : '',
                                    isCustom: true
                                }), {at:index+1});
                                view.listEffects.selectRecord(item);
                                view.listEffects.fillComboView(item, true, true);
                                view.btnParameters.setIconCls('toolbar__icon icon ' + item.get('iconCls'));
                            } else {
                                view.listEffects.fieldPicker.deselectAll();
                                view.listEffects.menuPicker.deselectAll();
                            }
                        }
                    }
                }

                this._state.EffectOption = this.AnimationProperties.asc_getSubtype();
<<<<<<< HEAD
                if (this._state.EffectOption !== null && this._state.Effect !== AscFormat.ANIM_PRESET_MULTIPLE && this._state.Effect !== AscFormat.ANIM_PRESET_NONE) {
                    var rec = _.findWhere(this.EffectGroups,{value: this._state.EffectGroup});
                    this._state.noAnimationParam = view.setMenuParameters(this._state.Effect, rec ? rec.id : undefined, this._state.EffectOption)===undefined;
                }
=======
                if (this._state.EffectOption !== undefined && this._state.EffectOption !== null){
                    view.setMenuParameters(this._state.Effect, _.findWhere(this.EffectGroups,{value: this._state.EffectGroup}).id, this._state.EffectOption)===undefined;
                    this._state.noAnimationParam = view.btnParameters.menu.items.length === 0;
                }

>>>>>>> ebe6e049

                value = this.AnimationProperties.asc_getDuration();
                this._state.Duration = (value>=0) ? value/1000 : value ; // undefined or <0
                if (this._state.noAnimationDuration)
                    view.cmbDuration.setValue('');
                else
                    view.cmbDuration.setValue(this._state.Duration, this._state.Duration>=0 ? this._state.Duration + ' ' + this.view.txtSec : 1);

                value = this.AnimationProperties.asc_getDelay();
                if (Math.abs(this._state.Delay - value) > 0.001 ||
                    (this._state.Delay === null || value === null) && (this._state.Delay !== value) ||
                    (this._state.Delay === undefined || value === undefined) && (this._state.Delay !== value)) {
                    this._state.Delay = value;
                    view.numDelay.setValue((this._state.Delay !== null && this._state.Delay !== undefined) ? this._state.Delay / 1000. : '', true);
                }
                value =this.AnimationProperties.asc_getRepeatCount();
                this._state.Repeat = (value<0) ? value : value/1000;
                if (this._state.noAnimationRepeat)
                    view.cmbRepeat.setValue('');
                else
                    view.cmbRepeat.setValue( this._state.Repeat, this._state.Repeat>=0 ? this._state.Repeat : 1);

                this._state.StartSelect = this.AnimationProperties.asc_getStartType();
                view.cmbStart.setValue(this._state.StartSelect!==undefined ? this._state.StartSelect : AscFormat.NODE_TYPE_CLICKEFFECT);

                this._state.Rewind = this.AnimationProperties.asc_getRewind();
                view.chRewind.setValue(!!this._state.Rewind, true);

                if(this.AnimationProperties.asc_getTriggerClickSequence()) {
                    this._state.trigger = view.triggers.ClickSequence;
                    this._state.TriggerValue = true;
                } else {
                    this._state.trigger = view.triggers.ClickOf;
                    this._state.TriggerValue = this.AnimationProperties.asc_getTriggerObjectClick();
                }
                this.setTriggerList();
            }
            this.setLocked();

        },

        setTriggerList: function (){
            var me = this;
            this.objectNames = this.api.asc_getCurSlideObjectsNames();
            this._state.noTriggerObjects = !this.objectNames || this.objectNames.length<1;

            this.view.btnClickOf.menu.removeAll();
            var btnMemnu=this.view.btnClickOf.menu;
            this.objectNames.forEach(function (item){
                btnMemnu.addItem({ caption: item, checkable: true, toggleGroup: 'animtrigger', checked: item===me._state.TriggerValue});
            });
            this.view.cmbTrigger.menu.items[0].setChecked(this._state.trigger == this.view.triggers.ClickSequence);
        },

        setViewRepeatAndDuration: function(group, type) {
            if(type == AscFormat.ANIM_PRESET_NONE) return;

            this._state.noAnimationDuration = this._state.noAnimationRepeat = false;
            if((group == AscFormat.PRESET_CLASS_ENTR && type == AscFormat.ENTRANCE_APPEAR) || (group == AscFormat.PRESET_CLASS_EXIT && type == AscFormat.EXIT_DISAPPEAR)) {
                this._state.noAnimationDuration = this._state.noAnimationRepeat = true;
            }
            else if((group == AscFormat.PRESET_CLASS_EMPH) &&
                (type == AscFormat.EMPHASIS_BOLD_REVEAL || type == AscFormat.EMPHASIS_TRANSPARENCY)) {
                this._state.noAnimationRepeat = true;
                if(this.view.cmbDuration.store.length == 6) {
                    this.view.cmbDuration.store.add([{value: AscFormat.untilNextClick, displayValue: this.view.textUntilNextClick},
                                                    {value: AscFormat.untilNextSlide, displayValue: this.view.textUntilEndOfSlide}]);
                    this.view.cmbDuration.setData(this.view.cmbDuration.store.models);
                }
            }

            if((this.view.cmbDuration.store.length == 8) && ((this._state.EffectGroup !=  AscFormat.PRESET_CLASS_EMPH) ||
                ((this._state.EffectGroup == AscFormat.PRESET_CLASS_EMPH) && (this._state.Effect != AscFormat.EMPHASIS_BOLD_REVEAL) && (this._state.Effect != AscFormat.EMPHASIS_TRANSPARENCY)))) {
                this.view.cmbDuration.store.pop();
                this.view.cmbDuration.store.pop();
                this.view.cmbDuration.setData(this.view.cmbDuration.store.models);
            }

        },

        onActiveTab: function(tab) {
            if (tab == 'animate') {
                this._state.onactivetab = true;
                this.setSettings();
            }
            else this._state.onactivetab = false;
            this.api && this.api.asc_onShowAnimTab(!!this._state.onactivetab);
        },

        lockToolbar: function (causes, lock, opts) {
            Common.Utils.lockControls(causes, lock, opts, this.view.lockedControls);
        },

        setLocked: function() {
            if (this._state.noGraphic != undefined)
                this.lockToolbar(PE.enumLock.noGraphic, this._state.noGraphic);
            if (this._state.noAnimation != undefined)
                this.lockToolbar(PE.enumLock.noAnimation, this._state.noAnimation);
            if (this._state.noAnimationParam != undefined)
                this.lockToolbar(PE.enumLock.noAnimationParam, this._state.noAnimationParam);
            if (this._state.noTriggerObjects != undefined)
                this.lockToolbar(PE.enumLock.noTriggerObjects, this._state.noTriggerObjects);
            if (this._state.noMoveAnimationLater != undefined)
                this.lockToolbar(PE.enumLock.noMoveAnimationLater, this._state.noMoveAnimationLater);
            if (this._state.noMoveAnimationEarlier != undefined)
                this.lockToolbar(PE.enumLock.noMoveAnimationEarlier, this._state.noMoveAnimationEarlier);
            if (PE.enumLock.noAnimationPreview != undefined)
                this.lockToolbar(PE.enumLock.noAnimationPreview, this._state.noAnimationPreview);
            if (PE.enumLock.noAnimationRepeat != undefined)
                this.lockToolbar(PE.enumLock.noAnimationRepeat, this._state.noAnimationRepeat);
            if (PE.enumLock.noAnimationDuration != undefined)
                this.lockToolbar(PE.enumLock.noAnimationDuration, this._state.noAnimationDuration);
        }

    }, PE.Controllers.Animation || {}));
});<|MERGE_RESOLUTION|>--- conflicted
+++ resolved
@@ -187,19 +187,10 @@
             this.addNewEffect(type, group, record.get('group'), false);
         },
 
-<<<<<<< HEAD
-        addNewEffect: function (type, group, groupName, replace) {
-            if (this._state.Effect == type && this._state.EffectGroup == group && replace) return;
-            var parameter = this.view.setMenuParameters(type, groupName, undefined);
-            this.api.asc_AddAnimation(group, type, (parameter != undefined)?parameter:0, replace, !Common.Utils.InternalSettings.get("pe-animation-no-preview"));
-            this._state.EffectGroup = group;
-            this._state.Effect = type;
-=======
         addNewEffect: function (type, group, groupName, replace, parametr) {
             if (this._state.Effect == type && this._state.EffectGroup == group && replace) return;
             var parameter = this.view.setMenuParameters(type, groupName, parametr);
-            this.api.asc_AddAnimation(group, type, (parameter != undefined)?parameter:0, replace);
->>>>>>> ebe6e049
+            this.api.asc_AddAnimation(group, type, (parameter != undefined)?parameter:0, replace, !Common.Utils.InternalSettings.get("pe-animation-no-preview"));
         },
 
         onDurationChange: function(before,combo, record, e) {
@@ -418,6 +409,7 @@
                                 displayValue: view.textMultiple
                             }), {at:1}));
                             view.listEffects.menuPicker.deselectAll();
+                            view.btnParameters.setIconCls('toolbar__icon icon animation-none');
                         } else { // add custom effect to appropriate group
                             if (group) {
                                 var items = store.where({group: group.get('id')});
@@ -436,24 +428,18 @@
                             } else {
                                 view.listEffects.fieldPicker.deselectAll();
                                 view.listEffects.menuPicker.deselectAll();
+                                view.btnParameters.setIconCls('toolbar__icon icon animation-none');
                             }
                         }
                     }
                 }
 
                 this._state.EffectOption = this.AnimationProperties.asc_getSubtype();
-<<<<<<< HEAD
                 if (this._state.EffectOption !== null && this._state.Effect !== AscFormat.ANIM_PRESET_MULTIPLE && this._state.Effect !== AscFormat.ANIM_PRESET_NONE) {
                     var rec = _.findWhere(this.EffectGroups,{value: this._state.EffectGroup});
-                    this._state.noAnimationParam = view.setMenuParameters(this._state.Effect, rec ? rec.id : undefined, this._state.EffectOption)===undefined;
-                }
-=======
-                if (this._state.EffectOption !== undefined && this._state.EffectOption !== null){
-                    view.setMenuParameters(this._state.Effect, _.findWhere(this.EffectGroups,{value: this._state.EffectGroup}).id, this._state.EffectOption)===undefined;
+                    view.setMenuParameters(this._state.Effect, rec ? rec.id : undefined, this._state.EffectOption);
                     this._state.noAnimationParam = view.btnParameters.menu.items.length === 0;
                 }
-
->>>>>>> ebe6e049
 
                 value = this.AnimationProperties.asc_getDuration();
                 this._state.Duration = (value>=0) ? value/1000 : value ; // undefined or <0
