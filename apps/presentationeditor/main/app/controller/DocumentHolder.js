--- conflicted
+++ resolved
@@ -337,56 +337,7 @@
                 return;
             }
 
-<<<<<<< HEAD
-=======
-            var diagramEditor = this.getApplication().getController('Common.Controllers.ExternalDiagramEditor').getView('Common.Views.ExternalDiagramEditor');
-            if (diagramEditor) {
-                diagramEditor.on('internalmessage', _.bind(function(cmp, message) {
-                    var command = message.data.command;
-                    var data = message.data.data;
-                    if (this.api) {
-                        ( diagramEditor.isEditMode() )
-                            ? this.api.asc_editChartDrawingObject(data)
-                            : this.api.asc_addChartDrawingObject(data, diagramEditor.getPlaceholder());
-                    }
-                }, this));
-                diagramEditor.on('hide', _.bind(function(cmp, message) {
-                    if (this.api) {
-                        this.api.asc_onCloseChartFrame();
-                        this.api.asc_enableKeyEvents(true);
-                    }
-                    var me = this;
-                    setTimeout(function(){
-                        me.editComplete();
-                    }, 10);
-                }, this));
-            }
-
-            var oleEditor = this.getApplication().getController('Common.Controllers.ExternalOleEditor').getView('Common.Views.ExternalOleEditor');
-            if (oleEditor) {
-                oleEditor.on('internalmessage', _.bind(function(cmp, message) {
-                    var command = message.data.command;
-                    var data = message.data.data;
-                    if (this.api) {
-                        oleEditor.isEditMode()
-                            ? this.api.asc_editTableOleObject(data)
-                            : this.api.asc_addTableOleObject(data);
-                    }
-                }, this));
-                oleEditor.on('hide', _.bind(function(cmp, message) {
-                    if (this.api) {
-                        this.api.asc_enableKeyEvents(true);
-                        this.api.asc_onCloseChartFrame();
-                    }
-                    var me = this;
-                    setTimeout(function(){
-                        me.editComplete();
-                    }, 10);
-                }, this));
-            }
-
             view.menuEditObject.on('click', _.bind(me.onEditObject, me));
->>>>>>> 90101fa6
             view.menuSlidePaste.on('click', _.bind(me.onCutCopyPaste, me));
             view.menuParaCopy.on('click', _.bind(me.onCutCopyPaste, me));
             view.menuParaPaste.on('click', _.bind(me.onCutCopyPaste, me));
@@ -477,7 +428,7 @@
                 return;
             }
 
-            var diagramEditor = this.getApplication().getController('Common.Controllers.ExternalDiagramEditor').getView('Common.Views.ExternalDiagramEditor');
+                        var diagramEditor = this.getApplication().getController('Common.Controllers.ExternalDiagramEditor').getView('Common.Views.ExternalDiagramEditor');
             if (diagramEditor) {
                 diagramEditor.on('internalmessage', _.bind(function(cmp, message) {
                     var command = message.data.command;
