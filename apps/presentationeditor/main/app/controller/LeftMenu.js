/*
 * (c) Copyright Ascensio System SIA 2010-2024
 *
 * This program is a free software product. You can redistribute it and/or
 * modify it under the terms of the GNU Affero General Public License (AGPL)
 * version 3 as published by the Free Software Foundation. In accordance with
 * Section 7(a) of the GNU AGPL its Section 15 shall be amended to the effect
 * that Ascensio System SIA expressly excludes the warranty of non-infringement
 * of any third-party rights.
 *
 * This program is distributed WITHOUT ANY WARRANTY; without even the implied
 * warranty of MERCHANTABILITY or FITNESS FOR A PARTICULAR  PURPOSE. For
 * details, see the GNU AGPL at: http://www.gnu.org/licenses/agpl-3.0.html
 *
 * You can contact Ascensio System SIA at 20A-6 Ernesta Birznieka-Upish
 * street, Riga, Latvia, EU, LV-1050.
 *
 * The  interactive user interfaces in modified source and object code versions
 * of the Program must display Appropriate Legal Notices, as required under
 * Section 5 of the GNU AGPL version 3.
 *
 * Pursuant to Section 7(b) of the License you must retain the original Product
 * logo when distributing the program. Pursuant to Section 7(e) we decline to
 * grant you any rights under trademark law for use of our trademarks.
 *
 * All the Product's GUI elements, including illustrations and icon sets, as
 * well as technical writing content are licensed under the terms of the
 * Creative Commons Attribution-ShareAlike 4.0 International. See the License
 * terms at http://creativecommons.org/licenses/by-sa/4.0/legalcode
 *
 */
/**
 *    LeftMenu.js
 *
 *    Controller
 *
 *    Created on 10 April 2014
 *
 */

define([
    'core',
    'common/main/lib/util/Shortcuts',
    'presentationeditor/main/app/view/LeftMenu',
    'presentationeditor/main/app/view/FileMenu'
], function () {
    'use strict';

    PE.Controllers.LeftMenu = Backbone.Controller.extend(_.extend({
        views: [
            'LeftMenu',
            'FileMenu'
        ],

        initialize: function() {
            this._state = { no_slides: undefined };
            this.addListeners({
                'Common.Views.Chat': {
                    'hide': _.bind(this.onHideChat, this)
                },
                'Common.Views.Header': {
                    'history:show': function () {
                        if ( !this.leftMenu.panelHistory.isVisible() )
                            this.clickMenuFileItem('header', 'history');
                    }.bind(this),
                    'rename': _.bind(function (value) {
                        this.mode && this.mode.wopi && this.api ? this.api.asc_wopi_renameFile(value) : Common.Gateway.requestRename(value);
                    }, this)
                },
                'Common.Views.Plugins': {
                    'plugins:addtoleft': _.bind(this.addNewPlugin, this),
                    'pluginsleft:open': _.bind(this.openPlugin, this),
                    'pluginsleft:close': _.bind(this.closePlugin, this),
                    'pluginsleft:hide': _.bind(this.onHidePlugins, this),
                    'pluginsleft:updateicons': _.bind(this.updatePluginButtonsIcons, this)
                },
                'Common.Views.About': {
                    'show':    _.bind(this.aboutShowHide, this, false),
                    'hide':    _.bind(this.aboutShowHide, this, true)
                },
                'LeftMenu': {
                    'panel:show':    _.bind(this.menuExpand, this),
                    'comments:show': _.bind(this.commentsShowHide, this, 'show'),
                    'comments:hide': _.bind(this.commentsShowHide, this, 'hide'),
                    'button:click':  _.bind(this.onBtnCategoryClick, this)
                },
                'FileMenu': {
                    'menu:hide': _.bind(this.menuFilesShowHide, this, 'hide'),
                    'menu:show': _.bind(this.menuFilesShowHide, this, 'show'),
                    'item:click': _.bind(this.clickMenuFileItem, this),
                    'saveas:format': _.bind(this.clickSaveAsFormat, this),
                    'savecopy:format': _.bind(function(menu, format, ext) {
                        if (this.mode && this.mode.wopi && ext!==undefined) { // save copy as in wopi
                            this.saveAsInWopi(menu, format, ext);
                        } else
                            this.clickSaveCopyAsFormat(menu, format, ext);
                    }, this),
                    'settings:apply': _.bind(this.applySettings, this),
                    'create:new': _.bind(this.onCreateNew, this),
                    'recent:open': _.bind(this.onOpenRecent, this)
                },
                'Toolbar': {
                    'file:settings': _.bind(this.clickToolbarSettings,this),
                    'file:open': this.clickToolbarTab.bind(this, 'file'),
                    'file:close': this.clickToolbarTab.bind(this, 'other'),
                    'save:disabled' : this.changeToolbarSaveState.bind(this)
                },
                'Common.Views.ReviewChanges': {
                    'collaboration:chat': _.bind(this.onShowHideChat, this)
                },
                'SearchBar': {
                    'search:show': _.bind(this.onShowHideSearch, this)
                },
                'ViewTab': {
                    'leftmenu:hide': _.bind(this.onLeftMenuHide, this),
                    'viewmode:change': _.bind(this.onChangeViewMode, this)
                }
            });
            Common.NotificationCenter.on('leftmenu:change', _.bind(this.onMenuChange, this));
            Common.NotificationCenter.on('collaboration:history', _.bind(function () {
                if ( !this.leftMenu.panelHistory.isVisible() )
                    this.clickMenuFileItem(null, 'history');
            }, this));
            Common.NotificationCenter.on('file:print', _.bind(this.clickToolbarPrint, this));
        },

        onLaunch: function() {
            this.leftMenu = this.createView('LeftMenu').render();
            this.leftMenu.btnThumbs.on('toggle', _.bind(this.onShowTumbnails, this));
            this.leftMenu.btnSearchBar.on('toggle', _.bind(this.onMenuSearchBar, this));

            var keymap = {
                'command+shift+s,ctrl+shift+s': _.bind(this.onShortcut, this, 'save'),
                'command+f,ctrl+f': _.bind(this.onShortcut, this, 'search'),
                'ctrl+h': _.bind(this.onShortcut, this, 'replace'),
                'esc': _.bind(this.onShortcut, this, 'escape'),
                /** coauthoring begin **/
                'command+shift+h,ctrl+shift+h': _.bind(this.onShortcut, this, 'comments'),
                /** coauthoring end **/
                'f1': _.bind(this.onShortcut, this, 'help')
            };
            keymap[Common.Utils.isMac ? 'ctrl+alt+f' : 'alt+f'] = _.bind(this.onShortcut, this, 'file');
            keymap[Common.Utils.isMac ? 'ctrl+alt+q' : 'alt+q'] = _.bind(this.onShortcut, this, 'chat');
            Common.util.Shortcuts.delegateShortcuts({shortcuts:keymap});
            Common.util.Shortcuts.suspendEvents();
        },

        setApi: function(api) {
            this.api = api;
            this.api.asc_registerCallback('asc_onThumbnailsShow',        _.bind(this.onThumbnailsShow, this));
            this.api.asc_registerCallback('asc_onCoAuthoringDisconnect', _.bind(this.onApiServerDisconnect, this));
            Common.NotificationCenter.on('api:disconnect',               _.bind(this.onApiServerDisconnect, this));
            this.api.asc_registerCallback('asc_onDownloadUrl',           _.bind(this.onDownloadUrl, this));
            /** coauthoring begin **/
            if (this.mode.canCoAuthoring) {
                if (this.mode.canChat)
                    this.api.asc_registerCallback('asc_onCoAuthoringChatReceiveMessage', _.bind(this.onApiChatMessage, this));
                if (this.mode.canComments) {
                    this.api.asc_registerCallback('asc_onAddComment', _.bind(this.onApiAddComment, this));
                    this.api.asc_registerCallback('asc_onAddComments', _.bind(this.onApiAddComments, this));
                    var collection = this.getApplication().getCollection('Common.Collections.Comments');
                    for (var i = 0; i < collection.length; ++i) {
                        var comment = collection.at(i);
                        if (!comment.get('hide') && comment.get('userid') !== this.mode.user.id && comment.get('userid') !== '') {
                            this.leftMenu.markCoauthOptions('comments', true);
                            break;
                        }
                    }
                }
            }
            /** coauthoring end **/
            this.api.asc_registerCallback('asc_onCountPages',            _.bind(this.onApiCountPages, this));
            this.onApiCountPages(this.api.getCountPages());
            this.leftMenu.getMenu('file').setApi(api);
            if (this.mode.canUseHistory)
                this.getApplication().getController('Common.Controllers.History').setApi(this.api).setMode(this.mode);

            var value = Common.UI.LayoutManager.getInitValue('leftMenu');
            value = (value!==undefined) ? !value : false;
            this.isThumbsShown = !Common.localStorage.getBool("pe-hidden-leftmenu", value);
            this.leftMenu.btnThumbs.toggle(this.isThumbsShown);
            this.getApplication().getController('Search').setApi(this.api).setMode(this.mode);
            this.leftMenu.setOptionsPanel('advancedsearch', this.getApplication().getController('Search').getView('Common.Views.SearchPanel'));
            return this;
        },

        setMode: function(mode) {
            this.mode = mode;
            this.leftMenu.setMode(mode);
            this.leftMenu.getMenu('file').setMode(mode);
            return this;
        },

        createDelayedElements: function() {
            /** coauthoring begin **/
            if ( this.mode.canCoAuthoring ) {
                this.leftMenu.btnComments[(this.mode.canViewComments && !this.mode.isLightVersion) ? 'show' : 'hide']();
                if (this.mode.canViewComments)
                    this.leftMenu.setOptionsPanel('comment', this.getApplication().getController('Common.Controllers.Comments').getView('Common.Views.Comments'));

                this.leftMenu.btnChat[(this.mode.canChat && !this.mode.isLightVersion) ? 'show' : 'hide']();
                if (this.mode.canChat)
                    this.leftMenu.setOptionsPanel('chat', this.getApplication().getController('Common.Controllers.Chat').getView('Common.Views.Chat'));
            } else {
                this.leftMenu.btnChat.hide();
                this.leftMenu.btnComments.hide();
            }
            if (this.mode.canUseHistory)
                this.leftMenu.setOptionsPanel('history', this.getApplication().getController('Common.Controllers.History').getView('Common.Views.History'));

            (this.mode.trialMode || this.mode.isBeta) && this.leftMenu.setDeveloperMode(this.mode.trialMode, this.mode.isBeta, this.mode.buildVersion);
            /** coauthoring end **/
            Common.util.Shortcuts.resumeEvents();
            this.leftMenu.setButtons();
            this.leftMenu.setMoreButton();
            return this;
        },

        enablePlugins: function() {
            (this.mode.trialMode || this.mode.isBeta) && this.leftMenu.setDeveloperMode(this.mode.trialMode, this.mode.isBeta, this.mode.buildVersion);
        },

        clickMenuFileItem: function(menu, action, isopts) {
            var close_menu = true;
            switch (action) {
            case 'back': break;
            case 'save': this.api.asc_Save(); break;
            case 'save-desktop': this.api.asc_DownloadAs(); break;
            case 'print': this.api.asc_Print(new Asc.asc_CDownloadOptions(null, Common.Utils.isChrome || Common.Utils.isOpera || Common.Utils.isGecko && Common.Utils.firefoxVersion>86)); break;
            case 'exit': Common.NotificationCenter.trigger('goback'); break;
            case 'edit':
                this.getApplication().getController('Statusbar').setStatusCaption(this.requestEditRightsText);
                Common.Gateway.requestEditRights();
                break;
            case 'new':
                if ( isopts ) close_menu = false;
                else this.onCreateNew(undefined, 'blank');
                break;
            case 'rename':
                var me = this,
                    documentCaption = me.api.asc_getDocumentName();
                (new Common.Views.RenameDialog({
                    filename: documentCaption,
                    maxLength: this.mode.wopi ? this.mode.wopi.FileNameMaxLength : undefined,
                    handler: function(result, value) {
                        if (result == 'ok' && !_.isEmpty(value.trim()) && documentCaption !== value.trim()) {
                            me.mode.wopi ? me.api.asc_wopi_renameFile(value) : Common.Gateway.requestRename(value);
                        }
                        Common.NotificationCenter.trigger('edit:complete', me);
                    }
                })).show();
                break;
                case 'history':
                    if (!this.leftMenu.panelHistory.isVisible()) {
                        Common.NotificationCenter.trigger('animpane:close');
                        if (this.api.isDocumentModified()) {
                            var me = this;
                            this.api.asc_stopSaving();
                            Common.UI.warning({
                                closable: false,
                                width: 500,
                                title: this.notcriticalErrorTitle,
                                msg: this.leavePageText,
                                buttons: ['ok', 'cancel'],
                                primary: 'ok',
                                callback: function(btn) {
                                    if (btn == 'ok') {
                                        me.api.asc_undoAllChanges();
                                        me.api.asc_continueSaving();
                                        me.showHistory();
                                    } else
                                        me.api.asc_continueSaving();
                                }
                            });
                        } else
                            this.showHistory();
                    }
                    break;
                case 'external-help': close_menu = true; break;
                case 'close-editor': Common.NotificationCenter.trigger('close'); break;
                default: close_menu = false;
            }

            if (close_menu && menu) {
                menu.hide();
            }
        },

        clickSaveAsFormat: function(menu, format) {
            this.api.asc_DownloadAs(new Asc.asc_CDownloadOptions(format));
            menu.hide();
        },

        clickSaveCopyAsFormat: function(menu, format, ext, wopiPath) {
            this.isFromFileDownloadAs = ext;
            var options = new Asc.asc_CDownloadOptions(format, true);
            options.asc_setIsSaveAs(true);
            wopiPath && options.asc_setWopiSaveAsPath(wopiPath);
            this.api.asc_DownloadAs(options);

            menu.hide();
        },

        saveAsInWopi: function(menu, format, ext) {
            var me = this,
<<<<<<< HEAD
                defFileName = this.getApplication().getController('Viewport').getView('Common.Views.Header').getDocumentCaption(),
                fileInfo = this.getApplication().getController('Main').document.info,
                folder = fileInfo ? fileInfo.folder || '' : '';
            !defFileName && (defFileName = me.txtUntitled);
            folder && (folder.charAt(folder.length-1) !== '/') && (folder = folder + '/');

            if (typeof ext === 'string') {
                var idx = defFileName.lastIndexOf('.');
                if (idx>0)
                    defFileName = defFileName.substring(0, idx) + ext;
            }
            (new Common.Views.TextInputDialog({
                label: me.textSelectPath,
                value: folder + (defFileName || ''),
                handler: function(result, value) {
                    if (result == 'ok') {
=======
                defFileName = this.getApplication().getController('Viewport').getView('Common.Views.Header').getDocumentCaption();
            !defFileName && (defFileName = me.txtUntitled);
            var idx = defFileName.lastIndexOf('.');
            if (idx>0)
                defFileName = defFileName.substring(0, idx);
            (new Common.Views.TextInputDialog({
                label: me.textSelectPath,
                value: defFileName || '',
                inputFixedConfig: {fixedValue: ext, fixedWidth: 40},
                inputConfig: {
                    maxLength: me.mode.wopi.FileNameMaxLength
                },
                handler: function(result, value) {
                    if (result == 'ok') {
                        if (typeof ext === 'string')
                            value = value + ext;
>>>>>>> fae71475
                        me.clickSaveCopyAsFormat(menu, format, ext, value);
                    }
                }
            })).show();
        },

        onDownloadUrl: function(url, fileType) {
            if (this.isFromFileDownloadAs) {
                var me = this,
                    defFileName = this.getApplication().getController('Viewport').getView('Common.Views.Header').getDocumentCaption();
                !defFileName && (defFileName = me.txtUntitled);

                if (typeof this.isFromFileDownloadAs == 'string') {
                    var idx = defFileName.lastIndexOf('.');
                    if (idx>0)
                        defFileName = defFileName.substring(0, idx) + this.isFromFileDownloadAs;
                }

                if (me.mode.canRequestSaveAs) {
                    Common.Gateway.requestSaveAs(url, defFileName, fileType);
                } else {
                    me._saveCopyDlg = new Common.Views.SaveAsDlg({
                        saveFolderUrl: me.mode.saveAsUrl,
                        saveFileUrl: url,
                        defFileName: defFileName
                    });
                    me._saveCopyDlg.on('saveaserror', function(obj, err){
                        var config = {
                            closable: false,
                            title: me.notcriticalErrorTitle,
                            msg: err,
                            iconCls: 'warn',
                            buttons: ['ok'],
                            callback: function(btn){
                                Common.NotificationCenter.trigger('edit:complete', me);
                            }
                        };
                        Common.UI.alert(config);
                    }).on('close', function(obj){
                        me._saveCopyDlg = undefined;
                    });
                    me._saveCopyDlg.show();
                }
            }
            this.isFromFileDownloadAs = false;
        },

        applySettings: function(menu) {
            var fast_coauth = Common.Utils.InternalSettings.get("pe-settings-coauthmode");
            /** coauthoring begin **/
            if (this.mode.isEdit && !this.mode.isOffline && this.mode.canCoAuthoring) {
                if (this.mode.canChangeCoAuthoring) {
                    fast_coauth = Common.localStorage.getBool("pe-settings-coauthmode", true);
                    Common.Utils.InternalSettings.set("pe-settings-coauthmode", fast_coauth);
                    this.api.asc_SetFastCollaborative(fast_coauth);
                }
            } else if (this.mode.canLiveView && !this.mode.isOffline && this.mode.canChangeCoAuthoring) { // viewer
                fast_coauth = Common.localStorage.getBool("pe-settings-view-coauthmode", false);
                Common.Utils.InternalSettings.set("pe-settings-coauthmode", fast_coauth);
                this.api.asc_SetFastCollaborative(fast_coauth);
            }
            /** coauthoring end **/

            var value = Common.localStorage.getBool("pe-settings-cachemode", true);
            Common.Utils.InternalSettings.set("pe-settings-cachemode", value);
            this.api.asc_setDefaultBlitMode(value);

            value = Common.localStorage.getItem("pe-settings-fontrender");
            Common.Utils.InternalSettings.set("pe-settings-fontrender", value);
            this.api.SetFontRenderingMode(parseInt(value));

            if (this.mode.isEdit) {
                if (this.mode.canChangeCoAuthoring || !fast_coauth) {// can change co-auth. mode or for strict mode
                    value = parseInt(Common.localStorage.getItem("pe-settings-autosave"));
                    Common.Utils.InternalSettings.set("pe-settings-autosave", value);
                    this.api.asc_setAutoSaveGap(value);
                }

                if (Common.UI.FeaturesManager.canChange('spellcheck')) {
                    value = Common.localStorage.getBool("pe-settings-spellcheck", true);
                    Common.Utils.InternalSettings.set("pe-settings-spellcheck", value);
                    this.api.asc_setSpellCheck(value);
                    var spprops = new AscCommon.CSpellCheckSettings();
                    value = Common.localStorage.getBool("pe-spellcheck-ignore-uppercase-words", true);
                    Common.Utils.InternalSettings.set("pe-spellcheck-ignore-uppercase-words", value);
                    spprops.put_IgnoreWordsInUppercase(value);
                    value = Common.localStorage.getBool("pe-spellcheck-ignore-numbers-words", true);
                    Common.Utils.InternalSettings.set("pe-spellcheck-ignore-numbers-words", value);
                    spprops.put_IgnoreWordsWithNumbers(value);
                    this.api.asc_setSpellCheckSettings(spprops);
                }

                value = parseInt(Common.localStorage.getItem("pe-settings-paste-button"));
                Common.Utils.InternalSettings.set("pe-settings-paste-button", value);
                this.api.asc_setVisiblePasteButton(!!value);

                value = Common.localStorage.getBool("pe-settings-showsnaplines");
                Common.Utils.InternalSettings.set("pe-settings-showsnaplines", value);
                this.api.asc_setShowSmartGuides(value);
            }
            value = Common.localStorage.getBool("app-settings-screen-reader");
            Common.Utils.InternalSettings.set("app-settings-screen-reader", value);
            this.api.setSpeechEnabled(value);

            /* update zoom */
            var newZoomValue = Common.localStorage.getItem("pe-settings-zoom");
            var oldZoomValue = Common.Utils.InternalSettings.get("pe-settings-zoom");
            var lastZoomValue = Common.Utils.InternalSettings.get("pe-last-zoom");

            if (oldZoomValue === null || oldZoomValue == lastZoomValue || oldZoomValue == -3) {
                if (newZoomValue == -1) {
                    this.api.zoomFitToPage();
                } else if (newZoomValue == -2) {
                    this.api.zoomFitToWidth();
                } else if (newZoomValue > 0) {
                    this.api.zoom(newZoomValue);
                }
            }

            Common.Utils.InternalSettings.set("pe-settings-zoom", newZoomValue);

            menu.hide();
        },

        onCreateNew: function(menu, type) {
            if ( !Common.Controllers.Desktop.process('create:new') ) {
                if (type == 'blank' && this.mode.canRequestCreateNew)
                    Common.Gateway.requestCreateNew();
                else {
                    var newDocumentPage = window.open(type == 'blank' ? this.mode.createUrl : type, "_blank");
                    if (newDocumentPage) newDocumentPage.focus();
                }
            }
            if (menu) {
                menu.hide();
            }
        },

        onOpenRecent:  function(menu, url) {
            if (menu) {
                menu.hide();
            }

            var recentDocPage = window.open(url);
            if (recentDocPage)
                recentDocPage.focus();

            Common.component.Analytics.trackEvent('Open Recent');
        },

        clickToolbarSettings: function(obj) {
            this.leftMenu.showMenu('file:opts');
        },

        clickToolbarTab: function (tab, e) {
            if (tab == 'file')
                this.leftMenu.menuFile.show(); else
                this.leftMenu.menuFile.hide();
        },

        changeToolbarSaveState: function (state) {
            var btnSave = this.leftMenu.menuFile.getButton('save');
            btnSave && btnSave.setDisabled(state);
        },

        /** coauthoring begin **/
        onHideChat: function() {
            $(this.leftMenu.btnChat.el).blur();
            Common.NotificationCenter.trigger('layout:changed', 'leftmenu');
        },
        /** coauthoring end **/

        onHidePlugins: function() {
            Common.NotificationCenter.trigger('layout:changed', 'leftmenu');
        },

        addNewPlugin: function (button, $button, $panel) {
            this.leftMenu.insertButton(button, $button);
            this.leftMenu.insertPanel($panel);
        },

        onBtnCategoryClick: function (btn) {
            if (btn.options.type === 'plugin' && !btn.isDisabled()) {
                if (btn.pressed) {
                    this.tryToShowLeftMenu();
                    this.leftMenu.fireEvent('plugins:showpanel', [btn.options.value]); // show plugin panel
                } else {
                    this.leftMenu.fireEvent('plugins:hidepanel', [btn.options.value]);
                }
                this.leftMenu.onBtnMenuClick(btn);
            }
        },

        openPlugin: function (guid) {
            this.leftMenu.openPlugin(guid);
        },

        closePlugin: function (guid) {
            this.leftMenu.closePlugin(guid);
            Common.NotificationCenter.trigger('layout:changed', 'leftmenu');
        },

        updatePluginButtonsIcons: function (icons) {
            this.leftMenu.updatePluginButtonsIcons(icons);
        },

        onShowTumbnails: function(obj, show) {
            this.api.ShowThumbnails(show);

        },

        onThumbnailsShow: function(isShow) {
            if (isShow && !this.isThumbsShown) {
                this.leftMenu.btnThumbs.toggle(true, false);
            } else if (!isShow && this.isThumbsShown)
                this.leftMenu.btnThumbs.toggle(false, false);
            this.isThumbsShown = isShow;
        },

        setPreviewMode: function(mode) {
            if (this.viewmode === mode) return;
            this.viewmode = mode;

            this.leftMenu.panelSearch && this.leftMenu.panelSearch.setSearchMode(this.viewmode ? 'no-replace' : 'search');
            this.leftMenu.setDisabledPluginButtons(this.viewmode);
        },

        onApiServerDisconnect: function(enableDownload) {
            this.mode.isEdit = false;
            this.leftMenu.close();

            /** coauthoring begin **/
            this.leftMenu.btnComments.setDisabled(true);
            this.leftMenu.btnChat.setDisabled(true);
            /** coauthoring end **/
            this.leftMenu.setDisabledPluginButtons(true);

            this.leftMenu.getMenu('file').setMode({isDisconnected: true, enableDownload: !!enableDownload});
        },

        onApiCountPages: function(count) {
            if (this._state.no_slides !== (count<=0)) {
                this._state.no_slides = (count<=0);
                /** coauthoring begin **/
                this.leftMenu.btnComments && this.leftMenu.btnComments.setDisabled(this._state.no_slides);
                /** coauthoring end **/
                this.leftMenu.btnSearch && this.leftMenu.btnSearch.setDisabled(this._state.no_slides);
            }
        },

        menuExpand: function(obj, panel, show) {
            if (panel == 'thumbs') {
                this.isThumbsShown = show;
            } else {
                if (!show && this.isThumbsShown && !this.leftMenu._state.pluginIsRunning && !this.leftMenu._state.historyIsRunning) {
                    this.leftMenu.btnThumbs.toggle(true, false);
                }
            }
        },

        menuFilesShowHide: function(state) {
            (state === 'hide') && Common.NotificationCenter.trigger('menu:hide');
        },

        /** coauthoring begin **/
        onApiChatMessage: function() {
            this.leftMenu.markCoauthOptions('chat');
        },

        onApiAddComment: function(id, data) {
            if (data && data.asc_getUserId() !== this.mode.user.id && AscCommon.UserInfoParser.canViewComment(data.asc_getUserName()))
                this.leftMenu.markCoauthOptions('comments');
        },

        onApiAddComments: function(data) {
            for (var i = 0; i < data.length; ++i) {
                if (data[i].asc_getUserId() !== this.mode.user.id && AscCommon.UserInfoParser.canViewComment(data.asc_getUserName())) {
                    this.leftMenu.markCoauthOptions('comments');
                    break;
                }
            }
        },

        commentsShowHide: function(mode) {
//            var value = Common.localStorage.getItem("pe-settings-livecomment");
//            if (value!==null && parseInt(value) == 0)
//                (mode=='show') ? this.api.asc_showComments() : this.api.asc_hideComments();

            if (mode === 'show') {
                this.getApplication().getController('Common.Controllers.Comments').onAfterShow();
            }
                $(this.leftMenu.btnComments.el).blur();
        },
        /** coauthoring end **/

        aboutShowHide: function(value) {
            if (this.api)
                this.api.asc_enableKeyEvents(value);
             if (value) $(this.leftMenu.btnAbout.el).blur();
            if (value && this.leftMenu._state.pluginIsRunning) {
                this.leftMenu.panelPlugins.show();
                this.leftMenu.$el.width(Common.localStorage.getItem('pe-mainmenu-width') || MENU_SCALE_PART);
                if (this.mode.canCoAuthoring) {
                    this.mode.canViewComments && this.leftMenu.panelComments['hide']();
                    this.mode.canChat && this.leftMenu.panelChat['hide']();
                }
            }
        },

        onShortcut: function(s, e) {
            if (!this.mode) return;

            var previewPanel = PE.getController('Viewport').getView('DocumentPreview');

            switch (s) {
                case 'replace':
                case 'search':
                    if ((!previewPanel || !previewPanel.isVisible()) && !this._state.no_slides)  {
                        Common.UI.Menu.Manager.hideAll();
                        var full_menu_pressed = this.leftMenu.btnAbout.pressed;
                        this.leftMenu.btnAbout.toggle(false);
                        full_menu_pressed && this.menuExpand(this.leftMenu.btnAbout, 'files', false);

                        var selectedText = this.api.asc_GetSelectedText();
                        if (this.isSearchPanelVisible()) {
                            selectedText && this.leftMenu.panelSearch.setFindText(selectedText);
                            this.leftMenu.panelSearch.focus(selectedText !== '' ? s : 'search');
                            this.leftMenu.fireEvent('search:aftershow', selectedText ? [selectedText] : undefined);
                            return false;
                        } else if (this.getApplication().getController('Viewport').isSearchBarVisible()) {
                            var viewport = this.getApplication().getController('Viewport');
                            if (s === 'replace') {
                                viewport.header.btnSearch.toggle(false);
                                this.onShowHideSearch(true, viewport.searchBar.inputSearch.val());
                            } else {
                                selectedText && viewport.searchBar.setText(selectedText);
                                viewport.searchBar.focus();
                                return false;
                            }
                        } else if (s === 'search') {
                            Common.NotificationCenter.trigger('search:show');
                            return false;
                        } else {
                            this.onShowHideSearch(true, selectedText ? selectedText : undefined);
                        }
                        this.leftMenu.btnSearchBar.toggle(true,true);
                        this.leftMenu.panelSearch.focus(selectedText ? s : 'search');
                    }
                    return false;
                case 'save':
                    if (this.mode.canDownload && (!previewPanel || !previewPanel.isVisible())){
                        if (this.mode.isDesktopApp && this.mode.isOffline) {
                            this.api.asc_DownloadAs();
                        } else {
                            Common.UI.Menu.Manager.hideAll();
                            this.leftMenu.showMenu('file:saveas');
                        }
                    }
                    return false;
                case 'help':
                    if ( this.mode.canHelp ) {                   // TODO: unlock 'help' panel for 'view' mode

                    if (!previewPanel || !previewPanel.isVisible()){
                        Common.UI.Menu.Manager.hideAll();
                        this.leftMenu.showMenu('file:help');
                    }

                    }
                    return false;
                case 'file':
                    if (!previewPanel || !previewPanel.isVisible()) {
                        Common.UI.Menu.Manager.hideAll();
                        this.leftMenu.showMenu('file');
                    }
                    return false;
                case 'escape':
//                        if (!this.leftMenu.isOpened()) return true;
                    var btnSearch = this.getApplication().getController('Viewport').header.btnSearch;
                    btnSearch.pressed && btnSearch.toggle(false);

                    // TODO:
                    if ( this.leftMenu.menuFile.isVisible() ) {
                        if (Common.UI.HintManager.needCloseFileMenu())
                            this.leftMenu.menuFile.hide();
                        return false;
                    }

                    var statusbar = PE.getController('Statusbar');
                    var menu_opened = statusbar.statusbar.$el.find('.open > [data-toggle="dropdown"]');
                    if (menu_opened.length) {
                        $.fn.dropdown.Constructor.prototype.keydown.call(menu_opened[0], e);
                        return false;
                    }
                    if (this.mode.canPlugins && this.leftMenu.panelPlugins) {
                        menu_opened = this.leftMenu.panelPlugins.$el.find('#menu-plugin-container.open > [data-toggle="dropdown"]');
                        if (menu_opened.length) {
                            $.fn.dropdown.Constructor.prototype.keydown.call(menu_opened[0], e);
                            return false;
                        }
                    }

                    if ( this.leftMenu.btnAbout.pressed ) {
                        if (!Common.UI.HintManager.isHintVisible()) {
                            this.leftMenu.close();
                            Common.NotificationCenter.trigger('layout:changed', 'leftmenu');
                        }
                        return false;
                    }
                    break;
                /** coauthoring begin **/
                case 'chat':
                    if (this.mode.canCoAuthoring && this.mode.canChat && !this.mode.isLightVersion && (!previewPanel || !previewPanel.isVisible())){
                        Common.UI.Menu.Manager.hideAll();
                        this.leftMenu.showMenu('chat');
                    }
                    return false;
                case 'comments':
                    if (this.mode.canCoAuthoring && this.mode.canViewComments && !this.mode.isLightVersion && (!previewPanel || !previewPanel.isVisible()) && !this._state.no_slides) {
                        Common.UI.Menu.Manager.hideAll();
                        this.leftMenu.showMenu('comments');
                        this.getApplication().getController('Common.Controllers.Comments').onAfterShow();
                    }
                    return false;
                /** coauthoring end **/
            }
        },

        onMenuChange: function (value) {
            if ('hide' === value) {
                if (this.leftMenu.btnComments.isActive() && this.api) {
                    this.leftMenu.btnComments.toggle(false);
                    this.leftMenu.onBtnMenuClick(this.leftMenu.btnComments);
                    if (this.leftMenu._state.pluginIsRunning) // hide comments panel when plugin is running
                        this.leftMenu.onCoauthOptions();

                    // focus to sdk
                    this.api.asc_enableKeyEvents(true);
                } else if (this.leftMenu.btnSearchBar.isActive()) {
                    this.leftMenu.btnSearchBar.toggle(false);
                    this.leftMenu.onBtnMenuClick(this.leftMenu.btnSearchBar);
                }
                else if (this.leftMenu.btnChat.isActive()) {
                    this.leftMenu.btnChat.toggle(false);
                    this.leftMenu.onBtnMenuClick(this.leftMenu.btnChat);
                }
            }
        },

        onShowHideChat: function(state) {
            if (this.mode.canCoAuthoring && this.mode.canChat && !this.mode.isLightVersion) {
                if (state) {
                    Common.UI.Menu.Manager.hideAll();
                    this.tryToShowLeftMenu();
                    this.leftMenu.showMenu('chat');
                } else {
                    this.leftMenu.btnChat.toggle(false, true);
                    this.leftMenu.onBtnMenuClick(this.leftMenu.btnChat);
                }
            }
        },

        onShowHideSearch: function (state, findText) {
            if (state) {
                Common.UI.Menu.Manager.hideAll();
                this.tryToShowLeftMenu();
                this.leftMenu.showMenu('advancedsearch', undefined, true);
                this.leftMenu.fireEvent('search:aftershow', [findText]);
            } else {
                this.leftMenu.btnSearchBar.toggle(false, true);
                this.leftMenu.onBtnMenuClick(this.leftMenu.btnSearchBar);
            }
        },

        onMenuSearchBar: function(obj, show) {
            if (show) {
                var mode = this.mode.isEdit && !this.viewmode ? undefined : 'no-replace';
                this.leftMenu.panelSearch.setSearchMode(mode);
            }
        },

        isSearchPanelVisible: function () {
            return this.leftMenu && this.leftMenu.panelSearch && this.leftMenu.panelSearch.isVisible();
        },

        showHistory: function() {
            if (!this.mode.wopi) {
                var maincontroller = PE.getController('Main');
                if (!maincontroller.loadMask)
                    maincontroller.loadMask = new Common.UI.LoadMask({owner: $('#viewport')});
                maincontroller.loadMask.setTitle(this.textLoadHistory);
                maincontroller.loadMask.show();
            }
            Common.Gateway.requestHistory();
        },

        SetDisabled: function(disable, options) {
            if (this.leftMenu._state.disabled !== disable) {
                this.leftMenu._state.disabled = disable;
                if (disable) {
                    this.previsEdit = this.mode.isEdit;
                    this.prevcanEdit = this.mode.canEdit;
                    this.mode.isEdit = this.mode.canEdit = !disable;
                } else {
                    this.mode.isEdit = this.previsEdit;
                    this.mode.canEdit = this.prevcanEdit;
                }
            }

            if (disable) this.leftMenu.close();

            if (!options || options.comments && options.comments.disable)
                this.leftMenu.btnComments.setDisabled(disable);
            if (!options || options.chat)
                this.leftMenu.btnChat.setDisabled(disable);

            this.leftMenu.btnThumbs.setDisabled(disable);
            this.leftMenu.setDisabledPluginButtons(disable);
        },

        isCommentsVisible: function() {
            return this.leftMenu && this.leftMenu.panelComments && this.leftMenu.panelComments.isVisible();
        },

        onLeftMenuHide: function (view, status) {
            if (this.leftMenu) {
                if (status) {
                    this.leftMenu.show();
                } else {
                    this.menuExpand(this, 'thumbs', false);
                    this.leftMenu.close();
                    this.leftMenu.hide();
                }
                Common.localStorage.setBool('pe-hidden-leftmenu', !status);

                !view && this.leftMenu.fireEvent('view:hide', [this, !status]);
            }

            Common.NotificationCenter.trigger('layout:changed', 'main');
            Common.NotificationCenter.trigger('edit:complete', this.leftMenu);
        },

        tryToShowLeftMenu: function() {
            if ((!this.mode.canBrandingExt || !this.mode.customization || this.mode.customization.leftMenu !== false) && Common.UI.LayoutManager.isElementVisible('leftMenu'))
                this.onLeftMenuHide(null, true);
        },

        clickToolbarPrint: function () {
            if (this.mode.canPreviewPrint)
                this.leftMenu.showMenu('file:printpreview');
            else if (this.mode.canPrint)
                this.clickMenuFileItem(null, 'print');
        },

        onChangeViewMode: function (mode) {
            if (mode === 'master') {
                if (this.leftMenu.btnComments && this.leftMenu.btnComments.pressed) {
                    this.leftMenu.close();
                }
            }
            this.leftMenu.btnComments.setDisabled(mode === 'master');
        },

        textNoTextFound         : 'Text not found',
        newDocumentTitle        : 'Unnamed document',
        requestEditRightsText   : 'Requesting editing rights...',
        notcriticalErrorTitle: 'Warning',
        txtUntitled: 'Untitled',
        textReplaceSuccess      : 'Search has been done. {0} occurrences have been replaced',
        textReplaceSkipped      : 'The replacement has been made. {0} occurrences were skipped.',
        textLoadHistory         : 'Loading version history...',
        leavePageText: 'All unsaved changes in this document will be lost.<br> Click \'Cancel\' then \'Save\' to save them. Click \'OK\' to discard all the unsaved changes.',
<<<<<<< HEAD
        textSelectPath: 'Enter a path for saving file copy'
=======
        textSelectPath: 'Enter a new name for saving the file copy'
>>>>>>> fae71475
    }, PE.Controllers.LeftMenu || {}));
});<|MERGE_RESOLUTION|>--- conflicted
+++ resolved
@@ -303,24 +303,6 @@
 
         saveAsInWopi: function(menu, format, ext) {
             var me = this,
-<<<<<<< HEAD
-                defFileName = this.getApplication().getController('Viewport').getView('Common.Views.Header').getDocumentCaption(),
-                fileInfo = this.getApplication().getController('Main').document.info,
-                folder = fileInfo ? fileInfo.folder || '' : '';
-            !defFileName && (defFileName = me.txtUntitled);
-            folder && (folder.charAt(folder.length-1) !== '/') && (folder = folder + '/');
-
-            if (typeof ext === 'string') {
-                var idx = defFileName.lastIndexOf('.');
-                if (idx>0)
-                    defFileName = defFileName.substring(0, idx) + ext;
-            }
-            (new Common.Views.TextInputDialog({
-                label: me.textSelectPath,
-                value: folder + (defFileName || ''),
-                handler: function(result, value) {
-                    if (result == 'ok') {
-=======
                 defFileName = this.getApplication().getController('Viewport').getView('Common.Views.Header').getDocumentCaption();
             !defFileName && (defFileName = me.txtUntitled);
             var idx = defFileName.lastIndexOf('.');
@@ -337,7 +319,6 @@
                     if (result == 'ok') {
                         if (typeof ext === 'string')
                             value = value + ext;
->>>>>>> fae71475
                         me.clickSaveCopyAsFormat(menu, format, ext, value);
                     }
                 }
@@ -909,10 +890,6 @@
         textReplaceSkipped      : 'The replacement has been made. {0} occurrences were skipped.',
         textLoadHistory         : 'Loading version history...',
         leavePageText: 'All unsaved changes in this document will be lost.<br> Click \'Cancel\' then \'Save\' to save them. Click \'OK\' to discard all the unsaved changes.',
-<<<<<<< HEAD
-        textSelectPath: 'Enter a path for saving file copy'
-=======
         textSelectPath: 'Enter a new name for saving the file copy'
->>>>>>> fae71475
     }, PE.Controllers.LeftMenu || {}));
 });