/*
 *
 * (c) Copyright Ascensio System SIA 2010-2019
 *
 * This program is a free software product. You can redistribute it and/or
 * modify it under the terms of the GNU Affero General Public License (AGPL)
 * version 3 as published by the Free Software Foundation. In accordance with
 * Section 7(a) of the GNU AGPL its Section 15 shall be amended to the effect
 * that Ascensio System SIA expressly excludes the warranty of non-infringement
 * of any third-party rights.
 *
 * This program is distributed WITHOUT ANY WARRANTY; without even the implied
 * warranty of MERCHANTABILITY or FITNESS FOR A PARTICULAR  PURPOSE. For
 * details, see the GNU AGPL at: http://www.gnu.org/licenses/agpl-3.0.html
 *
 * You can contact Ascensio System SIA at 20A-12 Ernesta Birznieka-Upisha
 * street, Riga, Latvia, EU, LV-1050.
 *
 * The  interactive user interfaces in modified source and object code versions
 * of the Program must display Appropriate Legal Notices, as required under
 * Section 5 of the GNU AGPL version 3.
 *
 * Pursuant to Section 7(b) of the License you must retain the original Product
 * logo when distributing the program. Pursuant to Section 7(e) we decline to
 * grant you any rights under trademark law for use of our trademarks.
 *
 * All the Product's GUI elements, including illustrations and icon sets, as
 * well as technical writing content are licensed under the terms of the
 * Creative Commons Attribution-ShareAlike 4.0 International. See the License
 * terms at http://creativecommons.org/licenses/by-sa/4.0/legalcode
 *
*/
/**
 *    LeftMenu.js
 *
 *    Controller
 *
 *    Created by Maxim Kadushkin on 10 April 2014
 *    Copyright (c) 2018 Ascensio System SIA. All rights reserved.
 *
 */

define([
    'core',
    'common/main/lib/util/Shortcuts',
    'common/main/lib/view/SaveAsDlg',
    'presentationeditor/main/app/view/LeftMenu',
    'presentationeditor/main/app/view/FileMenu'
], function () {
    'use strict';

    PE.Controllers.LeftMenu = Backbone.Controller.extend(_.extend({
        views: [
            'LeftMenu',
            'FileMenu'
        ],

        initialize: function() {
            this._state = { no_slides: undefined };
            this.addListeners({
                'Common.Views.Chat': {
                    'hide': _.bind(this.onHideChat, this)
                },
                'Common.Views.Header': {
                    'history:show': function () {
                        if ( !this.leftMenu.panelHistory.isVisible() )
                            this.clickMenuFileItem('header', 'history');
                    }.bind(this)
                },
                'Common.Views.Plugins': {
                    'plugin:open': _.bind(this.onPluginOpen, this),
                    'hide':        _.bind(this.onHidePlugins, this)
                },
                'Common.Views.About': {
                    'show':    _.bind(this.aboutShowHide, this, false),
                    'hide':    _.bind(this.aboutShowHide, this, true)
                },
                'LeftMenu': {
                    'panel:show':    _.bind(this.menuExpand, this),
                    'comments:show': _.bind(this.commentsShowHide, this, 'show'),
                    'comments:hide': _.bind(this.commentsShowHide, this, 'hide')
                },
                'FileMenu': {
                    'filemenu:hide': _.bind(this.menuFilesHide, this),
                    'item:click': _.bind(this.clickMenuFileItem, this),
                    'saveas:format': _.bind(this.clickSaveAsFormat, this),
                    'savecopy:format': _.bind(this.clickSaveCopyAsFormat, this),
                    'settings:apply': _.bind(this.applySettings, this),
                    'create:new': _.bind(this.onCreateNew, this),
                    'recent:open': _.bind(this.onOpenRecent, this)
                },
                'Toolbar': {
                    'file:settings': _.bind(this.clickToolbarSettings,this),
                    'file:open': this.clickToolbarTab.bind(this, 'file'),
                    'file:close': this.clickToolbarTab.bind(this, 'other'),
                    'save:disabled' : this.changeToolbarSaveState.bind(this)
                },
                'Common.Views.ReviewChanges': {
                    'collaboration:chat': _.bind(this.onShowHideChat, this)
                },
                'SearchBar': {
                    'search:show': _.bind(this.onShowHideSearch, this)
                },
                'ViewTab': {
                    'leftmenu:hide': _.bind(this.onLeftMenuHide, this)
                }
            });
            Common.NotificationCenter.on('leftmenu:change', _.bind(this.onMenuChange, this));
            Common.NotificationCenter.on('collaboration:history', _.bind(function () {
                if ( !this.leftMenu.panelHistory.isVisible() )
                    this.clickMenuFileItem(null, 'history');
            }, this));
            Common.NotificationCenter.on('file:print', _.bind(this.clickToolbarPrint, this));
        },

        onLaunch: function() {
            this.leftMenu = this.createView('LeftMenu').render();
            this.leftMenu.btnThumbs.on('toggle', _.bind(this.onShowTumbnails, this));
            this.leftMenu.btnSearchBar.on('toggle', _.bind(this.onMenuSearchBar, this));

            Common.util.Shortcuts.delegateShortcuts({
                shortcuts: {
                    'command+shift+s,ctrl+shift+s': _.bind(this.onShortcut, this, 'save'),
                    'command+f,ctrl+f': _.bind(this.onShortcut, this, 'search'),
                    'ctrl+h': _.bind(this.onShortcut, this, 'replace'),
                    'alt+f': _.bind(this.onShortcut, this, 'file'),
                    'esc': _.bind(this.onShortcut, this, 'escape'),
                    /** coauthoring begin **/
                    'alt+q': _.bind(this.onShortcut, this, 'chat'),
                    'command+shift+h,ctrl+shift+h': _.bind(this.onShortcut, this, 'comments'),
                    /** coauthoring end **/
                    'f1': _.bind(this.onShortcut, this, 'help')
                }
            });

            Common.util.Shortcuts.suspendEvents();
        },

        setApi: function(api) {
            this.api = api;
            this.api.asc_registerCallback('asc_onThumbnailsShow',        _.bind(this.onThumbnailsShow, this));
            this.api.asc_registerCallback('asc_onCoAuthoringDisconnect', _.bind(this.onApiServerDisconnect, this));
            Common.NotificationCenter.on('api:disconnect',               _.bind(this.onApiServerDisconnect, this));
            this.api.asc_registerCallback('asc_onDownloadUrl',           _.bind(this.onDownloadUrl, this));
            /** coauthoring begin **/
            if (this.mode.canCoAuthoring) {
                if (this.mode.canChat)
                    this.api.asc_registerCallback('asc_onCoAuthoringChatReceiveMessage', _.bind(this.onApiChatMessage, this));
                if (this.mode.canComments) {
                    this.api.asc_registerCallback('asc_onAddComment', _.bind(this.onApiAddComment, this));
                    this.api.asc_registerCallback('asc_onAddComments', _.bind(this.onApiAddComments, this));
                    var collection = this.getApplication().getCollection('Common.Collections.Comments');
                    for (var i = 0; i < collection.length; ++i) {
                        var comment = collection.at(i);
                        if (!comment.get('hide') && comment.get('userid') !== this.mode.user.id) {
                            this.leftMenu.markCoauthOptions('comments', true);
                            break;
                        }
                    }
                }
            }
            /** coauthoring end **/
            this.api.asc_registerCallback('asc_onCountPages',            _.bind(this.onApiCountPages, this));
            this.onApiCountPages(this.api.getCountPages());
            this.leftMenu.getMenu('file').setApi(api);
            if (this.mode.canUseHistory)
                this.getApplication().getController('Common.Controllers.History').setApi(this.api).setMode(this.mode);

            var value = Common.UI.LayoutManager.getInitValue('leftMenu');
            value = (value!==undefined) ? !value : false;
            this.isThumbsShown = !Common.localStorage.getBool("pe-hidden-leftmenu", value);
            this.leftMenu.btnThumbs.toggle(this.isThumbsShown);
            this.getApplication().getController('Search').setApi(this.api).setMode(this.mode);
            this.leftMenu.setOptionsPanel('advancedsearch', this.getApplication().getController('Search').getView('Common.Views.SearchPanel'));
            return this;
        },

        setMode: function(mode) {
            this.mode = mode;
            this.leftMenu.setMode(mode);
            this.leftMenu.getMenu('file').setMode(mode);

            if (!mode.isEdit)  // TODO: unlock 'save as', 'open file menu' for 'view' mode
                Common.util.Shortcuts.removeShortcuts({
                    shortcuts: {
                        'command+shift+s,ctrl+shift+s': _.bind(this.onShortcut, this, 'save'),
                        'alt+f': _.bind(this.onShortcut, this, 'file')
                    }
                });

            return this;
        },

        createDelayedElements: function() {
            /** coauthoring begin **/
            if ( this.mode.canCoAuthoring ) {
                this.leftMenu.btnComments[(this.mode.canViewComments && !this.mode.isLightVersion) ? 'show' : 'hide']();
                if (this.mode.canViewComments)
                    this.leftMenu.setOptionsPanel('comment', this.getApplication().getController('Common.Controllers.Comments').getView('Common.Views.Comments'));

                this.leftMenu.btnChat[(this.mode.canChat && !this.mode.isLightVersion) ? 'show' : 'hide']();
                if (this.mode.canChat)
                    this.leftMenu.setOptionsPanel('chat', this.getApplication().getController('Common.Controllers.Chat').getView('Common.Views.Chat'));
            } else {
                this.leftMenu.btnChat.hide();
                this.leftMenu.btnComments.hide();
            }
            if (this.mode.canUseHistory)
                this.leftMenu.setOptionsPanel('history', this.getApplication().getController('Common.Controllers.History').getView('Common.Views.History'));

            (this.mode.trialMode || this.mode.isBeta) && this.leftMenu.setDeveloperMode(this.mode.trialMode, this.mode.isBeta, this.mode.buildVersion);
            /** coauthoring end **/
            Common.util.Shortcuts.resumeEvents();
            return this;
        },

        enablePlugins: function() {
            if (this.mode.canPlugins) {
                // this.leftMenu.btnPlugins.show();
                this.leftMenu.setOptionsPanel('plugins', this.getApplication().getController('Common.Controllers.Plugins').getView('Common.Views.Plugins'));
            } else
                this.leftMenu.btnPlugins.hide();
            (this.mode.trialMode || this.mode.isBeta) && this.leftMenu.setDeveloperMode(this.mode.trialMode, this.mode.isBeta, this.mode.buildVersion);
        },

        clickMenuFileItem: function(menu, action, isopts) {
            var close_menu = true;
            switch (action) {
            case 'back': break;
            case 'save': this.api.asc_Save(); break;
            case 'save-desktop': this.api.asc_DownloadAs(); break;
            case 'print': this.api.asc_Print(new Asc.asc_CDownloadOptions(null, Common.Utils.isChrome || Common.Utils.isOpera || Common.Utils.isGecko && Common.Utils.firefoxVersion>86)); break;
            case 'exit': Common.NotificationCenter.trigger('goback'); break;
            case 'edit':
                this.getApplication().getController('Statusbar').setStatusCaption(this.requestEditRightsText);
                Common.Gateway.requestEditRights();
                break;
            case 'new':
                if ( isopts ) close_menu = false;
                else this.onCreateNew(undefined, 'blank');
                break;
            case 'rename':
                var me = this,
                    documentCaption = me.api.asc_getDocumentName();
                (new Common.Views.RenameDialog({
                    filename: documentCaption,
                    maxLength: this.mode.wopi ? this.mode.wopi.FileNameMaxLength : undefined,
                    handler: function(result, value) {
                        if (result == 'ok' && !_.isEmpty(value.trim()) && documentCaption !== value.trim()) {
                            me.mode.wopi ? me.api.asc_wopi_renameFile(value) : Common.Gateway.requestRename(value);
                        }
                        Common.NotificationCenter.trigger('edit:complete', me);
                    }
                })).show();
                break;
                case 'history':
                    if (!this.leftMenu.panelHistory.isVisible()) {
                        if (this.api.isDocumentModified()) {
                            var me = this;
                            this.api.asc_stopSaving();
                            Common.UI.warning({
                                closable: false,
                                width: 500,
                                title: this.notcriticalErrorTitle,
                                msg: this.leavePageText,
                                buttons: ['ok', 'cancel'],
                                primary: 'ok',
                                callback: function(btn) {
                                    if (btn == 'ok') {
                                        me.api.asc_undoAllChanges();
                                        me.api.asc_continueSaving();
                                        me.showHistory();
                                    } else
                                        me.api.asc_continueSaving();
                                }
                            });
                        } else
                            this.showHistory();
                    }
                    break;
                case 'external-help': close_menu = true; break;
                default: close_menu = false;
            }

            if (close_menu && menu) {
                menu.hide();
            }
        },

        clickSaveAsFormat: function(menu, format) {
            this.api.asc_DownloadAs(new Asc.asc_CDownloadOptions(format));
            menu.hide();
        },

        clickSaveCopyAsFormat: function(menu, format, ext) {
            this.isFromFileDownloadAs = ext;
            this.api.asc_DownloadAs(new Asc.asc_CDownloadOptions(format, true));
            menu.hide();
        },

        onDownloadUrl: function(url, fileType) {
            if (this.isFromFileDownloadAs) {
                var me = this,
                    defFileName = this.getApplication().getController('Viewport').getView('Common.Views.Header').getDocumentCaption();
                !defFileName && (defFileName = me.txtUntitled);

                if (typeof this.isFromFileDownloadAs == 'string') {
                    var idx = defFileName.lastIndexOf('.');
                    if (idx>0)
                        defFileName = defFileName.substring(0, idx) + this.isFromFileDownloadAs;
                }

                if (me.mode.canRequestSaveAs) {
                    Common.Gateway.requestSaveAs(url, defFileName, fileType);
                } else {
                    me._saveCopyDlg = new Common.Views.SaveAsDlg({
                        saveFolderUrl: me.mode.saveAsUrl,
                        saveFileUrl: url,
                        defFileName: defFileName
                    });
                    me._saveCopyDlg.on('saveaserror', function(obj, err){
                        var config = {
                            closable: false,
                            title: me.notcriticalErrorTitle,
                            msg: err,
                            iconCls: 'warn',
                            buttons: ['ok'],
                            callback: function(btn){
                                Common.NotificationCenter.trigger('edit:complete', me);
                            }
                        };
                        Common.UI.alert(config);
                    }).on('close', function(obj){
                        me._saveCopyDlg = undefined;
                    });
                    me._saveCopyDlg.show();
                }
            }
            this.isFromFileDownloadAs = false;
        },

        applySettings: function(menu) {
            var fast_coauth = Common.Utils.InternalSettings.get("pe-settings-coauthmode");
            /** coauthoring begin **/
            if (this.mode.isEdit && !this.mode.isOffline && this.mode.canCoAuthoring) {
                if (this.mode.canChangeCoAuthoring) {
                    fast_coauth = Common.localStorage.getBool("pe-settings-coauthmode", true);
                    Common.Utils.InternalSettings.set("pe-settings-coauthmode", fast_coauth);
                    this.api.asc_SetFastCollaborative(fast_coauth);
                }
            } else if (this.mode.canLiveView && !this.mode.isOffline && this.mode.canChangeCoAuthoring) { // viewer
                fast_coauth = Common.localStorage.getBool("pe-settings-view-coauthmode", false);
                Common.Utils.InternalSettings.set("pe-settings-coauthmode", fast_coauth);
                this.api.asc_SetFastCollaborative(fast_coauth);
            }
            /** coauthoring end **/

            var value = Common.localStorage.getBool("pe-settings-cachemode", true);
            Common.Utils.InternalSettings.set("pe-settings-cachemode", value);
            this.api.asc_setDefaultBlitMode(value);

            value = Common.localStorage.getItem("pe-settings-fontrender");
            Common.Utils.InternalSettings.set("pe-settings-fontrender", value);
            this.api.SetFontRenderingMode(parseInt(value));

            if (this.mode.isEdit) {
                if (this.mode.canChangeCoAuthoring || !fast_coauth) {// can change co-auth. mode or for strict mode
                    value = parseInt(Common.localStorage.getItem("pe-settings-autosave"));
                    Common.Utils.InternalSettings.set("pe-settings-autosave", value);
                    this.api.asc_setAutoSaveGap(value);
                }

                if (Common.UI.FeaturesManager.canChange('spellcheck')) {
                    value = Common.localStorage.getBool("pe-settings-spellcheck", true);
                    Common.Utils.InternalSettings.set("pe-settings-spellcheck", value);
                    this.api.asc_setSpellCheck(value);
                    var spprops = new AscCommon.CSpellCheckSettings();
                    value = Common.localStorage.getBool("pe-spellcheck-ignore-uppercase-words", true);
                    Common.Utils.InternalSettings.set("pe-spellcheck-ignore-uppercase-words", value);
                    spprops.put_IgnoreWordsInUppercase(value);
                    value = Common.localStorage.getBool("pe-spellcheck-ignore-numbers-words", true);
                    Common.Utils.InternalSettings.set("pe-spellcheck-ignore-numbers-words", value);
                    spprops.put_IgnoreWordsWithNumbers(value);
                    this.api.asc_setSpellCheckSettings(spprops);
                }

                value = parseInt(Common.localStorage.getItem("pe-settings-paste-button"));
                Common.Utils.InternalSettings.set("pe-settings-paste-button", value);
                this.api.asc_setVisiblePasteButton(!!value);

                value = Common.localStorage.getBool("pe-settings-showsnaplines");
                Common.Utils.InternalSettings.set("pe-settings-showsnaplines", value);
                this.api.asc_setShowSmartGuides(value);
            }

            menu.hide();
        },

        onCreateNew: function(menu, type) {
            if ( !Common.Controllers.Desktop.process('create:new') ) {
                if (type == 'blank' && this.mode.canRequestCreateNew)
                    Common.Gateway.requestCreateNew();
                else {
                    var newDocumentPage = window.open(type == 'blank' ? this.mode.createUrl : type, "_blank");
                    if (newDocumentPage) newDocumentPage.focus();
                }
            }
            if (menu) {
                menu.hide();
            }
        },

        onOpenRecent:  function(menu, url) {
            if (menu) {
                menu.hide();
            }

            var recentDocPage = window.open(url);
            if (recentDocPage)
                recentDocPage.focus();

            Common.component.Analytics.trackEvent('Open Recent');
        },

        clickToolbarSettings: function(obj) {
            this.leftMenu.showMenu('file:opts');
        },

        clickToolbarTab: function (tab, e) {
            if (tab == 'file')
                this.leftMenu.menuFile.show(); else
                this.leftMenu.menuFile.hide();
        },

        changeToolbarSaveState: function (state) {
            var btnSave = this.leftMenu.menuFile.getButton('save');
            btnSave && btnSave.setDisabled(state);
        },

        /** coauthoring begin **/
        onHideChat: function() {
            $(this.leftMenu.btnChat.el).blur();
            Common.NotificationCenter.trigger('layout:changed', 'leftmenu');
        },

        onHidePlugins: function() {
            Common.NotificationCenter.trigger('layout:changed', 'leftmenu');
        },
        /** coauthoring end **/

        onShowTumbnails: function(obj, show) {
            this.api.ShowThumbnails(show);

        },

        onThumbnailsShow: function(isShow) {
            if (isShow && !this.isThumbsShown) {
                this.leftMenu.btnThumbs.toggle(true, false);
            } else if (!isShow && this.isThumbsShown)
                this.leftMenu.btnThumbs.toggle(false, false);
            this.isThumbsShown = isShow;
        },

        setPreviewMode: function(mode) {
            if (this.viewmode === mode) return;
            this.viewmode = mode;

            this.leftMenu.panelSearch && this.leftMenu.panelSearch.setSearchMode(this.viewmode ? 'no-replace' : 'search');
        },

        onApiServerDisconnect: function(enableDownload) {
            this.mode.isEdit = false;
            this.leftMenu.close();

            /** coauthoring begin **/
            this.leftMenu.btnComments.setDisabled(true);
            this.leftMenu.btnChat.setDisabled(true);
            /** coauthoring end **/
            this.leftMenu.btnPlugins.setDisabled(true);

            this.leftMenu.getMenu('file').setMode({isDisconnected: true, enableDownload: !!enableDownload});
        },

        onApiCountPages: function(count) {
            if (this._state.no_slides !== (count<=0)) {
                this._state.no_slides = (count<=0);
                /** coauthoring begin **/
                this.leftMenu.btnComments && this.leftMenu.btnComments.setDisabled(this._state.no_slides);
                /** coauthoring end **/
                this.leftMenu.btnSearch && this.leftMenu.btnSearch.setDisabled(this._state.no_slides);
            }
        },

        menuExpand: function(obj, panel, show) {
            if (panel == 'thumbs') {
                this.isThumbsShown = show;
            } else {
                if (!show && this.isThumbsShown && !this.leftMenu._state.pluginIsRunning && !this.leftMenu._state.historyIsRunning) {
                    this.leftMenu.btnThumbs.toggle(true, false);
                }
            }
        },

        menuFilesHide: function(obj) {
            // $(this.leftMenu.btnFile.el).blur();
        },

        /** coauthoring begin **/
        onApiChatMessage: function() {
            this.leftMenu.markCoauthOptions('chat');
        },

        onApiAddComment: function(id, data) {
            if (data && data.asc_getUserId() !== this.mode.user.id && AscCommon.UserInfoParser.canViewComment(data.asc_getUserName()))
                this.leftMenu.markCoauthOptions('comments');
        },

        onApiAddComments: function(data) {
            for (var i = 0; i < data.length; ++i) {
                if (data[i].asc_getUserId() !== this.mode.user.id && AscCommon.UserInfoParser.canViewComment(data.asc_getUserName())) {
                    this.leftMenu.markCoauthOptions('comments');
                    break;
                }
            }
        },

        commentsShowHide: function(mode) {
//            var value = Common.localStorage.getItem("pe-settings-livecomment");
//            if (value!==null && parseInt(value) == 0)
//                (mode=='show') ? this.api.asc_showComments() : this.api.asc_hideComments();

            if (mode === 'show') {
                this.getApplication().getController('Common.Controllers.Comments').onAfterShow();
            }
                $(this.leftMenu.btnComments.el).blur();
        },
        /** coauthoring end **/

        aboutShowHide: function(value) {
            if (this.api)
                this.api.asc_enableKeyEvents(value);
             if (value) $(this.leftMenu.btnAbout.el).blur();
            if (value && this.leftMenu._state.pluginIsRunning) {
                this.leftMenu.panelPlugins.show();
                this.leftMenu.$el.width(Common.localStorage.getItem('pe-mainmenu-width') || MENU_SCALE_PART);
                if (this.mode.canCoAuthoring) {
                    this.mode.canViewComments && this.leftMenu.panelComments['hide']();
                    this.mode.canChat && this.leftMenu.panelChat['hide']();
                }
            }
        },

        onShortcut: function(s, e) {
            if (!this.mode) return;

            var previewPanel = PE.getController('Viewport').getView('DocumentPreview');

            switch (s) {
                case 'replace':
                case 'search':
                    if ((!previewPanel || !previewPanel.isVisible()) && !this._state.no_slides)  {
                        Common.UI.Menu.Manager.hideAll();
                        var full_menu_pressed = this.leftMenu.btnAbout.pressed;
                        this.leftMenu.btnAbout.toggle(false);
                        full_menu_pressed && this.menuExpand(this.leftMenu.btnAbout, 'files', false);

                        var selectedText = this.api.asc_GetSelectedText();
                        if (this.isSearchPanelVisible()) {
                            selectedText && this.leftMenu.panelSearch.setFindText(selectedText);
                            this.leftMenu.panelSearch.focus(selectedText !== '' ? s : 'search');
                            this.leftMenu.fireEvent('search:aftershow', this.leftMenu, selectedText ? selectedText : undefined);
                            return false;
                        } else if (this.getApplication().getController('Viewport').isSearchBarVisible()) {
                            var viewport = this.getApplication().getController('Viewport');
                            if (s === 'replace') {
                                viewport.header.btnSearch.toggle(false);
                                this.onShowHideSearch(true, viewport.searchBar.inputSearch.val());
                            } else {
                                selectedText && viewport.searchBar.setText(selectedText);
                                viewport.searchBar.focus();
                                return false;
                            }
                        } else if (s === 'search') {
                            Common.NotificationCenter.trigger('search:show');
                            return false;
                        } else {
                            this.onShowHideSearch(true, selectedText ? selectedText : undefined);
                        }
                        this.leftMenu.btnSearchBar.toggle(true,true);
                        this.leftMenu.panelSearch.focus(selectedText ? s : 'search');
                    }
                    return false;
                case 'save':
                    if (this.mode.canDownload && (!previewPanel || !previewPanel.isVisible())){
                        if (this.mode.isDesktopApp && this.mode.isOffline) {
                            this.api.asc_DownloadAs();
                        } else {
                            Common.UI.Menu.Manager.hideAll();
                            this.leftMenu.showMenu('file:saveas');
                        }
                    }
                    return false;
                case 'help':
                    if ( this.mode.isEdit && this.mode.canHelp ) {                   // TODO: unlock 'help' panel for 'view' mode

                    if (!previewPanel || !previewPanel.isVisible()){
                        Common.UI.Menu.Manager.hideAll();
                        this.leftMenu.showMenu('file:help');
                    }

                    }
                    return false;
                case 'file':
                    if (!previewPanel || !previewPanel.isVisible()) {
                        Common.UI.Menu.Manager.hideAll();
                        this.leftMenu.showMenu('file');
                    }
                    return false;
                case 'escape':
//                        if (!this.leftMenu.isOpened()) return true;
                    var btnSearch = this.getApplication().getController('Viewport').header.btnSearch;
                    btnSearch.pressed && btnSearch.toggle(false);

                    // TODO:
                    if ( this.leftMenu.menuFile.isVisible() ) {
                        if (Common.UI.HintManager.needCloseFileMenu())
                            this.leftMenu.menuFile.hide();
                        return false;
                    }

                    var statusbar = PE.getController('Statusbar');
                    var menu_opened = statusbar.statusbar.$el.find('.open > [data-toggle="dropdown"]');
                    if (menu_opened.length) {
                        $.fn.dropdown.Constructor.prototype.keydown.call(menu_opened[0], e);
                        return false;
                    }
                    if (this.mode.canPlugins && this.leftMenu.panelPlugins) {
                        menu_opened = this.leftMenu.panelPlugins.$el.find('#menu-plugin-container.open > [data-toggle="dropdown"]');
                        if (menu_opened.length) {
                            $.fn.dropdown.Constructor.prototype.keydown.call(menu_opened[0], e);
                            return false;
                        }
                    }

                    if ( this.leftMenu.btnAbout.pressed || this.leftMenu.btnPlugins.pressed ||
                        $(e.target).parents('#left-menu').length ) {
                        if (!Common.UI.HintManager.isHintVisible()) {
                            this.leftMenu.close();
                            Common.NotificationCenter.trigger('layout:changed', 'leftmenu');
                        }
                        return false;
                    }
                    break;
                /** coauthoring begin **/
                case 'chat':
                    if (this.mode.canCoAuthoring && this.mode.canChat && !this.mode.isLightVersion && (!previewPanel || !previewPanel.isVisible())){
                        Common.UI.Menu.Manager.hideAll();
                        this.leftMenu.showMenu('chat');
                    }
                    return false;
                case 'comments':
                    if (this.mode.canCoAuthoring && this.mode.canViewComments && !this.mode.isLightVersion && (!previewPanel || !previewPanel.isVisible()) && !this._state.no_slides) {
                        Common.UI.Menu.Manager.hideAll();
                        this.leftMenu.showMenu('comments');
                        this.getApplication().getController('Common.Controllers.Comments').onAfterShow();
                    }
                    return false;
                /** coauthoring end **/
            }
        },

        onPluginOpen: function(panel, type, action) {
            if (type == 'onboard') {
                if (action == 'open') {
                    this.tryToShowLeftMenu();
                    this.leftMenu.close();
                    this.leftMenu.btnThumbs.toggle(false, false);
                    this.leftMenu.panelPlugins.show();
                    this.leftMenu.onBtnMenuClick({pressed: true, options: {action: 'plugins'}});
                    this.leftMenu._state.pluginIsRunning = true;
                } else {
                    this.leftMenu._state.pluginIsRunning = false;
                    this.leftMenu.close();
                }
            }
        },

        onMenuChange: function (value) {
            if ('hide' === value) {
                if (this.leftMenu.btnComments.isActive() && this.api) {
                    this.leftMenu.btnComments.toggle(false);
                    this.leftMenu.onBtnMenuClick(this.leftMenu.btnComments);
                    if (this.leftMenu._state.pluginIsRunning) // hide comments panel when plugin is running
                        this.leftMenu.onCoauthOptions();

                    // focus to sdk
                    this.api.asc_enableKeyEvents(true);
                } else if (this.leftMenu.btnSearchBar.isActive()) {
                    this.leftMenu.btnSearchBar.toggle(false);
                    this.leftMenu.onBtnMenuClick(this.leftMenu.btnSearchBar);
                }
            }
        },

        onShowHideChat: function(state) {
            if (this.mode.canCoAuthoring && this.mode.canChat && !this.mode.isLightVersion) {
                if (state) {
                    Common.UI.Menu.Manager.hideAll();
                    this.tryToShowLeftMenu();
                    this.leftMenu.showMenu('chat');
                } else {
                    this.leftMenu.btnChat.toggle(false, true);
                    this.leftMenu.onBtnMenuClick(this.leftMenu.btnChat);
                }
            }
        },

        onShowHideSearch: function (state, findText) {
            if (state) {
                Common.UI.Menu.Manager.hideAll();
                this.tryToShowLeftMenu();
                this.leftMenu.showMenu('advancedsearch', undefined, true);
                this.leftMenu.fireEvent('search:aftershow', this.leftMenu, findText);
            } else {
                this.leftMenu.btnSearchBar.toggle(false, true);
                this.leftMenu.onBtnMenuClick(this.leftMenu.btnSearchBar);
            }
        },

        onMenuSearchBar: function(obj, show) {
            if (show) {
                var mode = this.mode.isEdit && !this.viewmode ? undefined : 'no-replace';
                this.leftMenu.panelSearch.setSearchMode(mode);
            }
        },

        isSearchPanelVisible: function () {
            return this.leftMenu && this.leftMenu.panelSearch && this.leftMenu.panelSearch.isVisible();
        },

        showHistory: function() {
            if (!this.mode.wopi) {
                var maincontroller = PE.getController('Main');
                if (!maincontroller.loadMask)
                    maincontroller.loadMask = new Common.UI.LoadMask({owner: $('#viewport')});
                maincontroller.loadMask.setTitle(this.textLoadHistory);
                maincontroller.loadMask.show();
            }
            Common.Gateway.requestHistory();
        },

        SetDisabled: function(disable, options) {
            if (this.leftMenu._state.disabled !== disable) {
                this.leftMenu._state.disabled = disable;
                if (disable) {
                    this.previsEdit = this.mode.isEdit;
                    this.prevcanEdit = this.mode.canEdit;
                    this.mode.isEdit = this.mode.canEdit = !disable;
                } else {
                    this.mode.isEdit = this.previsEdit;
                    this.mode.canEdit = this.prevcanEdit;
                }
            }

            if (disable) this.leftMenu.close();

            if (!options || options.comments && options.comments.disable)
                this.leftMenu.btnComments.setDisabled(disable);
            if (!options || options.chat)
                this.leftMenu.btnChat.setDisabled(disable);

            this.leftMenu.btnPlugins.setDisabled(disable);
            this.leftMenu.btnThumbs.setDisabled(disable);
        },

        isCommentsVisible: function() {
            return this.leftMenu && this.leftMenu.panelComments && this.leftMenu.panelComments.isVisible();
        },

<<<<<<< HEAD
        onLeftMenuHide: function (view, status) {
            if (this.leftMenu) {
                if (status) {
                    this.leftMenu.show();
                } else {
                    this.menuExpand(this, 'thumbs', false);
                    this.leftMenu.close();
                    this.leftMenu.hide();
                }
                Common.localStorage.setBool('pe-hidden-leftmenu', !status);

                !view && this.leftMenu.fireEvent('view:hide', [this, !status]);
            }

            Common.NotificationCenter.trigger('layout:changed', 'main');
            Common.NotificationCenter.trigger('edit:complete', this.leftMenu);
        },

        tryToShowLeftMenu: function() {
            if ((!this.mode.canBrandingExt || !this.mode.customization || this.mode.customization.leftMenu !== false) && Common.UI.LayoutManager.isElementVisible('leftMenu'))
                this.onLeftMenuHide(null, true);
=======
        clickToolbarPrint: function () {
            if (this.mode.canPreviewPrint)
                this.leftMenu.showMenu('file:printpreview');
            else if (this.mode.canPrint)
                this.clickMenuFileItem(null, 'print');
>>>>>>> f7eccb61
        },

        textNoTextFound         : 'Text not found',
        newDocumentTitle        : 'Unnamed document',
        requestEditRightsText   : 'Requesting editing rights...',
        notcriticalErrorTitle: 'Warning',
        txtUntitled: 'Untitled',
        textReplaceSuccess      : 'Search has been done. {0} occurrences have been replaced',
        textReplaceSkipped      : 'The replacement has been made. {0} occurrences were skipped.',
        textLoadHistory         : 'Loading version history...',
        leavePageText: 'All unsaved changes in this document will be lost.<br> Click \'Cancel\' then \'Save\' to save them. Click \'OK\' to discard all the unsaved changes.'
    }, PE.Controllers.LeftMenu || {}));
});<|MERGE_RESOLUTION|>--- conflicted
+++ resolved
@@ -777,7 +777,6 @@
             return this.leftMenu && this.leftMenu.panelComments && this.leftMenu.panelComments.isVisible();
         },
 
-<<<<<<< HEAD
         onLeftMenuHide: function (view, status) {
             if (this.leftMenu) {
                 if (status) {
@@ -799,13 +798,13 @@
         tryToShowLeftMenu: function() {
             if ((!this.mode.canBrandingExt || !this.mode.customization || this.mode.customization.leftMenu !== false) && Common.UI.LayoutManager.isElementVisible('leftMenu'))
                 this.onLeftMenuHide(null, true);
-=======
+        },
+
         clickToolbarPrint: function () {
             if (this.mode.canPreviewPrint)
                 this.leftMenu.showMenu('file:printpreview');
             else if (this.mode.canPrint)
                 this.clickMenuFileItem(null, 'print');
->>>>>>> f7eccb61
         },
 
         textNoTextFound         : 'Text not found',
