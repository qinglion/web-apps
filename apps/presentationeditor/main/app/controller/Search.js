/*
 *
 * (c) Copyright Ascensio System SIA 2010-2020
 *
 * This program is a free software product. You can redistribute it and/or
 * modify it under the terms of the GNU Affero General Public License (AGPL)
 * version 3 as published by the Free Software Foundation. In accordance with
 * Section 7(a) of the GNU AGPL its Section 15 shall be amended to the effect
 * that Ascensio System SIA expressly excludes the warranty of non-infringement
 * of any third-party rights.
 *
 * This program is distributed WITHOUT ANY WARRANTY; without even the implied
 * warranty of MERCHANTABILITY or FITNESS FOR A PARTICULAR  PURPOSE. For
 * details, see the GNU AGPL at: http://www.gnu.org/licenses/agpl-3.0.html
 *
 * You can contact Ascensio System SIA at 20A-12 Ernesta Birznieka-Upisha
 * street, Riga, Latvia, EU, LV-1050.
 *
 * The  interactive user interfaces in modified source and object code versions
 * of the Program must display Appropriate Legal Notices, as required under
 * Section 5 of the GNU AGPL version 3.
 *
 * Pursuant to Section 7(b) of the License you must retain the original Product
 * logo when distributing the program. Pursuant to Section 7(e) we decline to
 * grant you any rights under trademark law for use of our trademarks.
 *
 * All the Product's GUI elements, including illustrations and icon sets, as
 * well as technical writing content are licensed under the terms of the
 * Creative Commons Attribution-ShareAlike 4.0 International. See the License
 * terms at http://creativecommons.org/licenses/by-sa/4.0/legalcode
 *
 */

/**
 *  ViewTab.js
 *
 *  Created by Julia Svinareva on 25.02.2022
 *  Copyright (c) 2022 Ascensio System SIA. All rights reserved.
 *
 */

define([
    'core',
    'common/main/lib/view/SearchPanel'
], function () {
    'use strict';

    PE.Controllers.Search = Backbone.Controller.extend(_.extend({
        sdkViewName : '#id_main',

        views: [
            'Common.Views.SearchPanel'
        ],

        initialize: function () {
            this.addListeners({
                'SearchBar': {
                    'search:back': _.bind(this.onSearchNext, this, 'back'),
                    'search:next': _.bind(this.onSearchNext, this, 'next'),
                    'search:input': _.bind(function (text) {
                        if (this._state.searchText === text) {
                            Common.NotificationCenter.trigger('search:updateresults', this._state.currentResult, this._state.resultsNumber);
                            return;
                        }
                        this.onInputSearchChange(text);
                    }, this),
                    'search:keydown': _.bind(this.onSearchNext, this, 'keydown')
                },
                'Common.Views.SearchPanel': {
                    'search:back': _.bind(this.onSearchNext, this, 'back'),
                    'search:next': _.bind(this.onSearchNext, this, 'next'),
                    'search:replace': _.bind(this.onQueryReplace, this),
                    'search:replaceall': _.bind(this.onQueryReplaceAll, this),
                    'search:input': _.bind(this.onInputSearchChange, this),
                    'search:options': _.bind(this.onChangeSearchOption, this),
                    'search:keydown': _.bind(this.onSearchNext, this, 'keydown'),
                    'show': _.bind(this.onShowPanel, this),
                    'hide': _.bind(this.onHidePanel, this),
                },
                'LeftMenu': {
                    'search:aftershow': _.bind(this.onShowAfterSearch, this)
                }
            });
        },
        onLaunch: function () {
            this._state = {
                searchText: '',
                matchCase: false,
                matchWord: false,
                useRegExp: false,
                isContentChanged: false
            };
        },

        setMode: function (mode) {
            this.view = this.createView('Common.Views.SearchPanel', { mode: mode });
        },

        setApi: function (api) {
            if (api) {
                this.api = api;
                this.api.asc_registerCallback('asc_onSetSearchCurrent', _.bind(this.onUpdateSearchCurrent, this));
                this.api.asc_registerCallback('asc_onStartTextAroundSearch', _.bind(this.onStartTextAroundSearch, this));
                this.api.asc_registerCallback('asc_onEndTextAroundSearch', _.bind(this.onEndTextAroundSearch, this));
                this.api.asc_registerCallback('asc_onGetTextAroundSearchPack', _.bind(this.onApiGetTextAroundSearch, this));
                this.api.asc_registerCallback('asc_onRemoveTextAroundSearch', _.bind(this.onApiRemoveTextAroundSearch, this));
                this.api.asc_registerCallback('asc_onSearchEnd', _.bind(this.onApiSearchEnd, this));
                this.api.asc_registerCallback('asc_onReplaceAll', _.bind(this.onApiTextReplaced, this));
            }
            return this;
        },

        getView: function(name) {
            return !name && this.view ?
                this.view : Backbone.Controller.prototype.getView.call(this, name);
        },

        onChangeSearchOption: function (option, checked) {
            switch (option) {
                case 'case-sensitive':
                    this._state.matchCase = checked;
                    break;
                case 'match-word':
                    this._state.matchWord = checked;
                    break;
                case 'regexp':
                    this._state.useRegExp = checked;
                    break;
            }
            if (this._state.searchText) {
                this.onQuerySearch();
            }
        },

        checkPunctuation: function (text) {
            if (!!text) {
                var isPunctuation = false;
                for (var l = 0; l < text.length; l++) {
                    var charCode = text.charCodeAt(l),
                        char = text.charAt(l);
                    if (AscCommon.IsPunctuation(charCode) || char.trim() === '') {
                        isPunctuation = true;
                        break;
                    }
                }
                if (isPunctuation) {
                    if (this._state.matchWord) {
                        this.view.chMatchWord.setValue(false, true);
                        this._state.matchWord = false;
                    }
                    this.view.chMatchWord.setDisabled(true);
                } else if (this.view.chMatchWord.isDisabled()) {
                    this.view.chMatchWord.setDisabled(false);
                }
            }
        },

        onSearchNext: function (type, text, e) {
            var isReturnKey = type === 'keydown' && e.keyCode === Common.UI.Keys.RETURN;
            if (text && text.length > 0 && (isReturnKey || type !== 'keydown')) {
                this.checkPunctuation(text);
                this._state.searchText = text;
                this.onQuerySearch(type, !(this.searchTimer || isReturnKey));
            }
        },

        onInputSearchChange: function (text) {
            var me = this;
            if ((text && this._state.searchText !== text) || (!text && this._state.newSearchText)) {
                this._state.newSearchText = text;
                this._lastInputChange = (new Date());
                if (this.searchTimer === undefined) {
                    this.searchTimer = setInterval(function(){
                        if ((new Date()) - me._lastInputChange < 400) return;

                        me.checkPunctuation(me._state.newSearchText);
                        me._state.searchText = me._state.newSearchText;
                        if (!(me._state.newSearchText !== '' && me.onQuerySearch()) && me._state.newSearchText === '') {
                            me.api.asc_endFindText();
                            me.hideResults();
                            me.view.updateResultsNumber('no-results');
                            me.view.disableNavButtons();
                            me.view.disableReplaceButtons(true);
                            clearInterval(me.searchTimer);
                            me.searchTimer = undefined;
                        }
                    }, 10);
                }
            }
        },

        onQuerySearch: function (d, noUpdate) {
            var update = !noUpdate || this._state.isContentChanged;
            this._state.isContentChanged = false;
            this.searchTimer && clearInterval(this.searchTimer);
            this.searchTimer = undefined;
            update && this.hideResults();

            var searchSettings = new AscCommon.CSearchSettings();
            searchSettings.put_Text(this._state.searchText);
            searchSettings.put_MatchCase(this._state.matchCase);
            searchSettings.put_WholeWords(this._state.matchWord);
            if (!this.api.asc_findText(searchSettings, d != 'back')) {
                this.resultItems = [];
                this.view.updateResultsNumber(undefined, 0);
                this.view.disableReplaceButtons(true);
                this._state.currentResult = 0;
                this._state.resultsNumber = 0;
                this.view.disableNavButtons();
                return false;
            }

            if (update && this.view.$el.is(':visible') && this.view.$resultsContainer.find('.many-results').length === 0) {
                this.api.asc_StartTextAroundSearch();
            }
            this.view.disableReplaceButtons(false);
            return true;
        },

        onQueryReplace: function(textSearch, textReplace) {
            if (textSearch !== '') {
                var searchSettings = new AscCommon.CSearchSettings();
                searchSettings.put_Text(textSearch);
                searchSettings.put_MatchCase(this._state.matchCase);
                searchSettings.put_WholeWords(this._state.matchWord);
                if (!this.api.asc_replaceText(searchSettings, textReplace, false)) {
                    this.removeResultItems();
                }
            }
        },

        onQueryReplaceAll: function(textSearch, textReplace) {
            if (textSearch !== '') {
                var searchSettings = new AscCommon.CSearchSettings();
                searchSettings.put_Text(textSearch);
                searchSettings.put_MatchCase(this._state.matchCase);
                searchSettings.put_WholeWords(this._state.matchWord);
                this.api.asc_replaceText(searchSettings, textReplace, true);

                this.removeResultItems('replace-all');
            }
        },

        removeResultItems: function (type) {
            this.resultItems = [];
            type !== 'replace-all' && this.view.updateResultsNumber(type, 0); // type === undefined, count === 0 -> no matches
            this.hideResults();
            this.view.disableReplaceButtons(true);
            this._state.currentResult = 0;
            this._state.resultsNumber = 0;
            this.view.disableNavButtons();
        },

        onUpdateSearchCurrent: function (current, all) {
            if (current === -1) return;
            this._state.currentResult = current;
            this._state.resultsNumber = all;
            if (this.view) {
                this.view.updateResultsNumber(current, all);
                this.view.disableNavButtons(current, all);
                if (this.resultItems && this.resultItems.length > 0) {
                    this.resultItems.forEach(function (item) {
                        item.selected = false;
                    });
                    if (this.resultItems[current]) {
                        this.resultItems[current].selected = true;
                        $('#search-results').find('.item').removeClass('selected');
                        $(this.resultItems[current].el).addClass('selected');
                        this.scrollToSelectedResult(current);
                    }
                }
            }
            Common.NotificationCenter.trigger('search:updateresults', current, all);
        },

        scrollToSelectedResult: function (ind) {
            var index = ind !== undefined ? ind : _.findIndex(this.resultItems, {selected: true});
            if (index !== -1) {
                var item = this.resultItems[index].$el,
                    itemHeight = item.outerHeight(),
                    itemTop = item.position().top,
                    container = this.view.$resultsContainer,
                    containerHeight = container.outerHeight(),
                    containerTop = container.scrollTop();
                if (itemTop < 0 || (containerTop === 0 && itemTop > containerHeight)) {
                    container.scroller.scrollTop(containerTop + itemTop - 12);
                } else if (itemTop + itemHeight > containerHeight) {
                    container.scroller.scrollTop(containerTop + itemHeight);
                }
            }
        },

        onStartTextAroundSearch: function () {
            if (this.view) {
                this._state.isStartedAddingResults = true;
            }
        },

        onEndTextAroundSearch: function () {
            if (this.view) {
<<<<<<< HEAD
                this._state.isStartedAddingResults = false;
=======
>>>>>>> b48123e4
                this.view.updateScrollers();
            }
        },

        onApiGetTextAroundSearch: function (data) {
            if (this.view && this._state.isStartedAddingResults) {
                this._state.isStartedAddingResults = false;
                if (data.length > 300 || !data.length) return;
                var me = this,
                    selectedInd;
                me.resultItems = [];
                data.forEach(function (item, ind) {
                    var el = document.createElement("div"),
                        isSelected = ind === me._state.currentResult;
                    el.className = 'item';
                    el.innerHTML = item[1].trim();
                    me.view.$resultsContainer.append(el);
                    if (isSelected) {
                        $(el).addClass('selected');
                        selectedInd = ind;
                    }

                    var resultItem = {id: item[0], $el: $(el), el: el, selected: isSelected};
                    me.resultItems.push(resultItem);
                    $(el).on('click', _.bind(function (el) {
                        if (me._state.isContentChanged) {
                            me.onQuerySearch();
                            return;
                        }
                        var id = item[0];
                        me.api.asc_SelectSearchElement(id);
                    }, me));
                });

                this.view.$resultsContainer.show();
                this.scrollToSelectedResult(selectedInd);
            }
        },

        onApiRemoveTextAroundSearch: function (arr) {
            var me = this;
            arr.forEach(function (id) {
                var ind = _.findIndex(me.resultItems, {id: id});
                if (ind !== -1) {
                    me.resultItems[ind].$el.remove();
                    me.resultItems.splice(ind, 1);
                }
            });
        },

        hideResults: function () {
            if (this.view) {
                if (this.view.$resultsContainer.find('.many-results').length === 0) {
                    this.view.$resultsContainer.hide();
                }
                this.view.$resultsContainer.find('.item').remove();
            }
        },

        onShowAfterSearch: function (findText) {
            var viewport = this.getApplication().getController('Viewport');
            if (viewport.isSearchBarVisible()) {
                viewport.searchBar.hide();
            }

            var selectedText = this.api.asc_GetSelectedText(),
                text = typeof findText === 'string' ? findText : (selectedText && selectedText.trim() || this._state.searchText);
            this.checkPunctuation(text);
            if (text) {
                this.view.setFindText(text);
            } else if (text !== undefined) { // panel was opened from empty searchbar, clear to start new search
                this.view.setFindText('');
                this._state.searchText = undefined;
            }

            this.hideResults();
            if (text && text !== '' && text === this._state.searchText) { // search was made
                this.view.disableReplaceButtons(false);
                if (this.view.$resultsContainer.find('.many-results').length === 0) {
                    this.api.asc_StartTextAroundSearch();
                }
            } else if (text && text !== '') { // search wasn't made
                this.onInputSearchChange(text);
            } else {
                this.resultItems = [];
                this.view.disableReplaceButtons(true);
                this.view.clearResultsNumber();
            }
            this.view.disableNavButtons(this._state.currentResult, this._state.resultsNumber);
        },

        onShowPanel: function () {
            if (this.resultItems && this.resultItems.length > 0 && !this._state.isStartedAddingResults) {
                var me = this;
                this.view.$resultsContainer.show();
                this.resultItems.forEach(function (item) {
                    me.view.$resultsContainer.append(item.el);
                    $(item.el)[item.selected ? 'addClass' : 'removeClass']('selected');
                    $(item.el).on('click', function (el) {
                        me.api.asc_SelectSearchElement(item.id);
                        $('#search-results').find('.item').removeClass('selected');
                        $(el.currentTarget).addClass('selected');
                    });
                });
                this.scrollToSelectedResult();
            }
        },

        onHidePanel: function () {
            this.hideResults();
        },

        onApiSearchEnd: function () {
            if (!this._state.isContentChanged) {
                this._state.isContentChanged = true;
                this.view.updateResultsNumber('content-changed');
                this.view.disableReplaceButtons(true);
            }
        },

        onApiTextReplaced: function(found, replaced) {
            if (found) {
                !(found - replaced > 0) ?
                    /*Common.UI.info( {msg: Common.Utils.String.format(this.textReplaceSuccess, replaced)} ) :
                    Common.UI.warning( {msg: Common.Utils.String.format(this.textReplaceSkipped, found-replaced)} );*/
                    this.view.updateResultsNumber('replace-all', replaced) :
                    this.view.updateResultsNumber('replace', [replaced, found, found-replaced]);
            } else {
                Common.UI.info({msg: this.textNoTextFound});
            }
        },

        getSearchText: function () {
            return this._state.searchText;
        },

        notcriticalErrorTitle: 'Warning',
        warnReplaceString: '{0} is not a valid special character for the Replace With box.',
        textReplaceSuccess: 'Search has been done. {0} occurrences have been replaced',
        textReplaceSkipped: 'The replacement has been made. {0} occurrences were skipped.',
        textNoTextFound: 'The data you have been searching for could not be found. Please adjust your search options.'

    }, PE.Controllers.Search || {}));
});<|MERGE_RESOLUTION|>--- conflicted
+++ resolved
@@ -298,10 +298,6 @@
 
         onEndTextAroundSearch: function () {
             if (this.view) {
-<<<<<<< HEAD
-                this._state.isStartedAddingResults = false;
-=======
->>>>>>> b48123e4
                 this.view.updateScrollers();
             }
         },
