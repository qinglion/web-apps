/*
 *
 * (c) Copyright Ascensio System SIA 2010-2019
 *
 * This program is a free software product. You can redistribute it and/or
 * modify it under the terms of the GNU Affero General Public License (AGPL)
 * version 3 as published by the Free Software Foundation. In accordance with
 * Section 7(a) of the GNU AGPL its Section 15 shall be amended to the effect
 * that Ascensio System SIA expressly excludes the warranty of non-infringement
 * of any third-party rights.
 *
 * This program is distributed WITHOUT ANY WARRANTY; without even the implied
 * warranty of MERCHANTABILITY or FITNESS FOR A PARTICULAR  PURPOSE. For
 * details, see the GNU AGPL at: http://www.gnu.org/licenses/agpl-3.0.html
 *
 * You can contact Ascensio System SIA at 20A-12 Ernesta Birznieka-Upisha
 * street, Riga, Latvia, EU, LV-1050.
 *
 * The  interactive user interfaces in modified source and object code versions
 * of the Program must display Appropriate Legal Notices, as required under
 * Section 5 of the GNU AGPL version 3.
 *
 * Pursuant to Section 7(b) of the License you must retain the original Product
 * logo when distributing the program. Pursuant to Section 7(e) we decline to
 * grant you any rights under trademark law for use of our trademarks.
 *
 * All the Product's GUI elements, including illustrations and icon sets, as
 * well as technical writing content are licensed under the terms of the
 * Creative Commons Attribution-ShareAlike 4.0 International. See the License
 * terms at http://creativecommons.org/licenses/by-sa/4.0/legalcode
 *
*/
/**
 *    Main.js
 *
 *    Main controller
 *
 *    Created by Julia Radzhabova on 26 March 2014
 *    Copyright (c) 2018 Ascensio System SIA. All rights reserved.
 *
 */

define([
    'core',
    'irregularstack',
    'common/main/lib/component/Window',
    'common/main/lib/component/LoadMask',
    'common/main/lib/component/Tooltip',
    'common/main/lib/controller/Fonts',
    'common/main/lib/collection/TextArt',
    'common/main/lib/view/OpenDialog',
    'common/main/lib/view/UserNameDialog',
    'common/main/lib/util/LocalStorage',
    'presentationeditor/main/app/collection/ShapeGroups',
    'presentationeditor/main/app/collection/SlideLayouts',
    'presentationeditor/main/app/collection/EquationGroups',
    'common/main/lib/component/HintManager'
], function () { 'use strict';

    PE.Controllers.Main = Backbone.Controller.extend(_.extend((function() {
        var appHeader;
        var ApplyEditRights = -255;
        var LoadingDocument = -256;

        var mapCustomizationElements = {
            about: 'button#left-btn-about',
            feedback: 'button#left-btn-support',
            goback: '#fm-btn-back > a, #header-back > div'
        };

        var mapCustomizationExtElements = {
            toolbar: '#viewport #toolbar',
            leftMenu: '#viewport #left-menu, #viewport #id-toolbar-full-placeholder-btn-settings, #viewport #id-toolbar-short-placeholder-btn-settings',
            rightMenu: '#viewport #right-menu',
            statusBar: '#statusbar'
        };

        Common.localStorage.setId('presentation');
        Common.localStorage.setKeysFilter('pe-,asc.presentation');
        Common.localStorage.sync();

        return {
            models: [],
            collections: [
                'ShapeGroups',
                'SlideLayouts',
                'EquationGroups',
                'Common.Collections.TextArt',
                'Common.Collections.HistoryUsers'
            ],
            views: [],

            initialize: function() {
                this.addListeners({
                    'FileMenu': {
                        'settings:apply': _.bind(this.applySettings, this)
                    },
                    'Common.Views.ReviewChanges': {
                        'settings:apply': _.bind(this.applySettings, this)
                    }
                });

                var me = this,
                    themeNames = ['blank', 'pixel', 'classic', 'official', 'green', 'lines', 'office', 'safari', 'dotted', 'corner', 'turtle', 'basic', 'office theme', 'green leaf'],
                    translate = {
                        'Series': this.txtSeries,
                        'Diagram Title': this.txtDiagramTitle,
                        'X Axis': this.txtXAxis,
                        'Y Axis': this.txtYAxis,
                        'Your text here': this.txtArt,
                        'Slide text': this.txtSlideText,
                        'Chart': this.txtSldLtTChart,
                        'ClipArt': this.txtClipArt,
                        'Diagram': this.txtDiagram,
                        'Date and time': this.txtDateTime,
                        'Footer': this.txtFooter,
                        'Header': this.txtHeader,
                        'Media': this.txtMedia,
                        'Picture': this.txtPicture,
                        'Image': this.txtImage,
                        'Slide number': this.txtSlideNumber,
                        'Slide subtitle': this.txtSlideSubtitle,
                        'Table': this.txtSldLtTTbl,
                        'Slide title': this.txtSlideTitle,
                        'Loading': this.txtLoading,
                        'Click to add notes': this.txtAddNotes,
                        'Click to add first slide': this.txtAddFirstSlide,
                        'None': this.txtNone
                    };

                themeNames.forEach(function(item){
                    translate[item] = me['txtTheme_' + item.replace(/ /g, '_')] || item;
                });
                me.translationTable = translate;
            },

            onLaunch: function() {
                var me = this;

                this._state = {isDisconnected: false, usersCount: 1, fastCoauth: true, lostEditingRights: false, licenseType: false, isDocModified: false};
                this.languages = null;

                window.storagename = 'presentation';

                this.stackLongActions = new Common.IrregularStack({
                    strongCompare   : function(obj1, obj2){return obj1.id === obj2.id && obj1.type === obj2.type;},
                    weakCompare     : function(obj1, obj2){return obj1.type === obj2.type;}
                });
                this.stackDisableActions = new Common.IrregularStack({
                    strongCompare   : function(obj1, obj2){return obj1.type === obj2.type;},
                    weakCompare     : function(obj1, obj2){return obj1.type === obj2.type;}
                });
                // Initialize viewport

                if (!Common.Utils.isBrowserSupported()){
                    Common.Utils.showBrowserRestriction();
                    Common.Gateway.reportError(undefined, this.unsupportedBrowserErrorText);
                    return;
                }

                // Initialize api
                window["flat_desine"] = true;
                this.api = this.getApplication().getController('Viewport').getApi();

                Common.UI.FocusManager.init();
                Common.UI.HintManager.init(this.api);
                Common.UI.Themes.init(this.api);
                
                if (this.api){
                    this.api.SetDrawingFreeze(true);
                    this.api.SetThemesPath("../../../../sdkjs/slide/themes/");

                    var value = Common.localStorage.getBool("pe-settings-cachemode", true);
                    Common.Utils.InternalSettings.set("pe-settings-cachemode", value);
                    this.api.asc_setDefaultBlitMode(!!value);

                    value = Common.localStorage.getItem("pe-settings-fontrender");
                    if (value===null) value = '3';
                    Common.Utils.InternalSettings.set("pe-settings-fontrender", value);
                    this.api.SetFontRenderingMode(parseInt(value));

                    this.api.asc_registerCallback('asc_onError',                    _.bind(this.onError, this));
                    this.api.asc_registerCallback('asc_onDocumentContentReady',     _.bind(this.onDocumentContentReady, this));
                    this.api.asc_registerCallback('asc_onOpenDocumentProgress',     _.bind(this.onOpenDocument, this));
                    this.api.asc_registerCallback('asc_onThumbnailsShow',           _.bind(this.onThumbnailsShow, this));
                    this.api.asc_registerCallback('asc_onDocumentUpdateVersion',    _.bind(this.onUpdateVersion, this));
                    this.api.asc_registerCallback('asc_onServerVersion',            _.bind(this.onServerVersion, this));
                    this.api.asc_registerCallback('asc_onDocumentName',             _.bind(this.onDocumentName, this));
                    this.api.asc_registerCallback('asc_onPrintUrl',                 _.bind(this.onPrintUrl, this));
                    this.api.asc_registerCallback('asc_onMeta',                     _.bind(this.onMeta, this));
                    this.api.asc_registerCallback('asc_onAdvancedOptions',          _.bind(this.onAdvancedOptions, this));
                    this.api.asc_registerCallback('asc_onSpellCheckInit',           _.bind(this.loadLanguages, this));
                    Common.NotificationCenter.on('api:disconnect',                  _.bind(this.onCoAuthoringDisconnect, this));
                    Common.NotificationCenter.on('goback',                          _.bind(this.goBack, this));
                    Common.NotificationCenter.on('showmessage',                     _.bind(this.onExternalMessage, this));
                    Common.NotificationCenter.on('showerror',                       _.bind(this.onError, this));
                    Common.NotificationCenter.on('markfavorite',                    _.bind(this.markFavorite, this));
                    Common.NotificationCenter.on('editing:disable',                 _.bind(this.onEditingDisable, this));

                    this.isShowOpenDialog = false;

                    // Initialize api gateway
                    this.editorConfig = {};
                    this.appOptions = {};
                    Common.Gateway.on('init',           _.bind(this.loadConfig, this));
                    Common.Gateway.on('showmessage',    _.bind(this.onExternalMessage, this));
                    Common.Gateway.on('opendocument',   _.bind(this.loadDocument, this));
                    Common.Gateway.on('grabfocus',      _.bind(this.onGrabFocus, this));
                    Common.Gateway.appReady();

                    this.getApplication().getController('Viewport').setApi(this.api);
                    this.getApplication().getController('Statusbar').setApi(me.api);

                    // Syncronize focus with api
                    $(document.body).on('focus', 'input, textarea', function(e) {
                        if (!/area_id/.test(e.target.id)) {
                            if (/msg-reply/.test(e.target.className))
                                me.dontCloseDummyComment = true;
                            else if (/textarea-control/.test(e.target.className))
                                me.inTextareaControl = true;
                            else if (!Common.Utils.ModalWindow.isVisible() && /form-control/.test(e.target.className))
                                me.inFormControl = true;
                        }
                    });

                    $(document.body).on('blur', 'input, textarea', function(e) {
                        if (!Common.Utils.ModalWindow.isVisible()) {
                            if (/form-control/.test(e.target.className))
                                me.inFormControl = false;
                            if (me.getApplication().getController('LeftMenu').getView('LeftMenu').getMenu('file').isVisible())
                                return;
                            if (!e.relatedTarget ||
                                !/area_id/.test(e.target.id)
                                && !(e.target.localName == 'input' && $(e.target).parent().find(e.relatedTarget).length>0) /* Check if focus in combobox goes from input to it's menu button or menu items, or from comment editing area to Ok/Cancel button */
                                && !(e.target.localName == 'textarea' && $(e.target).closest('.asc-window').find('.dropdown-menu').find(e.relatedTarget).length>0) /* Check if focus in comment goes from textarea to it's email menu */
                                && (e.relatedTarget.localName != 'input' || !/form-control/.test(e.relatedTarget.className)) /* Check if focus goes to text input with class "form-control" */
                                && (e.relatedTarget.localName != 'textarea' || /area_id/.test(e.relatedTarget.id))) /* Check if focus goes to textarea, but not to "area_id" */ {
                                if (Common.Utils.isIE && e.originalEvent && e.originalEvent.target && /area_id/.test(e.originalEvent.target.id) && (e.originalEvent.target === e.originalEvent.srcElement))
                                    return;
                                me.api.asc_enableKeyEvents(true);
                                if (/msg-reply/.test(e.target.className))
                                    me.dontCloseDummyComment = false;
                                else if (/textarea-control/.test(e.target.className))
                                    me.inTextareaControl = false;
                            }
                        }
                    }).on('dragover', function(e) {
                        var event = e.originalEvent;
                        if (event.target && $(event.target).closest('#editor_sdk').length<1 ) {
                            event.preventDefault();
                            event.dataTransfer.dropEffect ="none";
                            return false;
                        }
                    }).on('dragstart', function(e) {
                        var event = e.originalEvent;
                        if (event.target ) {
                            var target = $(event.target);
                            if (target.closest('.combobox').length>0 || target.closest('.dropdown-menu').length>0 ||
                                target.closest('.ribtab').length>0 || target.closest('.combo-dataview').length>0) {
                                event.preventDefault();
                            }
                        }
                    });

                    Common.NotificationCenter.on({
                        'modal:show': function(e){
                            Common.Utils.ModalWindow.show();
                            me.api.asc_enableKeyEvents(false);
                        },
                        'modal:close': function(dlg) {
                            Common.Utils.ModalWindow.close();
                            if (!Common.Utils.ModalWindow.isVisible())
                                me.api.asc_enableKeyEvents(true);
                        },
                        'modal:hide': function(dlg) {
                            Common.Utils.ModalWindow.close();
                            if (!Common.Utils.ModalWindow.isVisible())
                                me.api.asc_enableKeyEvents(true);
                        },
                        'settings:unitschanged':_.bind(this.unitsChanged, this),
                        'dataview:focus': function(e){
                        },
                        'dataview:blur': function(e){
                            if (!Common.Utils.ModalWindow.isVisible()) {
                                me.api.asc_enableKeyEvents(true);
                            }
                        },
                        'menu:show': function(e){
                        },
                        'menu:hide': function(e, isFromInputControl){
                            if (!Common.Utils.ModalWindow.isVisible() && !isFromInputControl)
                                me.api.asc_enableKeyEvents(true);
                        },
                        'edit:complete': _.bind(me.onEditComplete, me)
                    });

                    this.initNames();
                    Common.util.Shortcuts.delegateShortcuts({
                        shortcuts: {
                            'command+s,ctrl+s,command+p,ctrl+p,command+k,ctrl+k,command+d,ctrl+d': _.bind(function (e) {
                                e.preventDefault();
                                e.stopPropagation();
                            }, this)
                        }
                    });
                }

                me.defaultTitleText = '{{APP_TITLE_TEXT}}';
                me.warnNoLicense  = me.warnNoLicense.replace(/%1/g, '{{COMPANY_NAME}}');
                me.warnNoLicenseUsers = me.warnNoLicenseUsers.replace(/%1/g, '{{COMPANY_NAME}}');
                me.textNoLicenseTitle = me.textNoLicenseTitle.replace(/%1/g, '{{COMPANY_NAME}}');
                me.warnLicenseExceeded = me.warnLicenseExceeded.replace(/%1/g, '{{COMPANY_NAME}}');
                me.warnLicenseUsersExceeded = me.warnLicenseUsersExceeded.replace(/%1/g, '{{COMPANY_NAME}}');
            },

            loadConfig: function(data) {
                this.editorConfig = $.extend(this.editorConfig, data.config);

                this.appOptions.customization   = this.editorConfig.customization;
                this.appOptions.canRenameAnonymous = !((typeof (this.appOptions.customization) == 'object') && (typeof (this.appOptions.customization.anonymous) == 'object') && (this.appOptions.customization.anonymous.request===false));
                this.appOptions.guestName = (typeof (this.appOptions.customization) == 'object') && (typeof (this.appOptions.customization.anonymous) == 'object') &&
                                            (typeof (this.appOptions.customization.anonymous.label) == 'string') && this.appOptions.customization.anonymous.label.trim()!=='' ?
                                            Common.Utils.String.htmlEncode(this.appOptions.customization.anonymous.label) : this.textGuest;
                var value;
                if (this.appOptions.canRenameAnonymous) {
                    value = Common.localStorage.getItem("guest-username");
                    Common.Utils.InternalSettings.set("guest-username", value);
                    Common.Utils.InternalSettings.set("save-guest-username", !!value);
                }
                this.editorConfig.user          =
                this.appOptions.user            = Common.Utils.fillUserInfo(data.config.user, this.editorConfig.lang, value ? (value + ' (' + this.appOptions.guestName + ')' ) : this.textAnonymous,
                                                  Common.localStorage.getItem("guest-id") || ('uid-' + Date.now()));
                this.appOptions.user.anonymous && Common.localStorage.setItem("guest-id", this.appOptions.user.id);

                this.appOptions.isDesktopApp    = this.editorConfig.targetApp == 'desktop';
                this.appOptions.canCreateNew    = this.editorConfig.canRequestCreateNew || !_.isEmpty(this.editorConfig.createUrl);
                this.appOptions.canOpenRecent   = this.editorConfig.recent !== undefined && !this.appOptions.isDesktopApp;
                this.appOptions.templates       = this.editorConfig.templates;
                this.appOptions.recent          = this.editorConfig.recent;
                this.appOptions.createUrl       = this.editorConfig.createUrl;
                this.appOptions.canRequestCreateNew = this.editorConfig.canRequestCreateNew;
                this.appOptions.lang            = this.editorConfig.lang;
                this.appOptions.location        = (typeof (this.editorConfig.location) == 'string') ? this.editorConfig.location.toLowerCase() : '';
                this.appOptions.sharingSettingsUrl = this.editorConfig.sharingSettingsUrl;
                this.appOptions.saveAsUrl       = this.editorConfig.saveAsUrl;
                this.appOptions.fileChoiceUrl   = this.editorConfig.fileChoiceUrl;
                this.appOptions.canAnalytics    = false;
                this.appOptions.canRequestClose = this.editorConfig.canRequestClose;
                this.appOptions.canBackToFolder = (this.editorConfig.canBackToFolder!==false) && (typeof (this.editorConfig.customization) == 'object') && (typeof (this.editorConfig.customization.goback) == 'object')
                                                  && (!_.isEmpty(this.editorConfig.customization.goback.url) || this.editorConfig.customization.goback.requestClose && this.appOptions.canRequestClose);
                this.appOptions.canBack         = this.appOptions.canBackToFolder === true;
                this.appOptions.canPlugins      = false;
                this.appOptions.canRequestUsers = this.editorConfig.canRequestUsers;
                this.appOptions.canRequestSendNotify = this.editorConfig.canRequestSendNotify;
                this.appOptions.canRequestSaveAs = this.editorConfig.canRequestSaveAs;
                this.appOptions.canRequestInsertImage = this.editorConfig.canRequestInsertImage;
                this.appOptions.compatibleFeatures = (typeof (this.appOptions.customization) == 'object') && !!this.appOptions.customization.compatibleFeatures;
                this.appOptions.canRequestSharingSettings = this.editorConfig.canRequestSharingSettings;
                this.appOptions.mentionShare = !((typeof (this.appOptions.customization) == 'object') && (this.appOptions.customization.mentionShare==false));

                this.appOptions.user.guest && this.appOptions.canRenameAnonymous && Common.NotificationCenter.on('user:rename', _.bind(this.showRenameUserDialog, this));

                appHeader = this.getApplication().getController('Viewport').getView('Common.Views.Header');
                appHeader.setCanBack(this.appOptions.canBackToFolder === true, (this.appOptions.canBackToFolder) ? this.editorConfig.customization.goback.text : '');

                if (this.editorConfig.lang)
                    this.api.asc_setLocale(this.editorConfig.lang);

                if (this.appOptions.location == 'us' || this.appOptions.location == 'ca')
                    Common.Utils.Metric.setDefaultMetric(Common.Utils.Metric.c_MetricUnits.inch);

                if (!( this.editorConfig.customization && ( this.editorConfig.customization.toolbarNoTabs ||
                    (this.editorConfig.targetApp!=='desktop') && (this.editorConfig.customization.loaderName || this.editorConfig.customization.loaderLogo)))) {
                    $('#editor-container').append('<div class="doc-placeholder"><div class="slide-h"><div class="slide-v"><div class="slide-container"><div class="line"></div><div class="line empty"></div><div class="line"></div></div></div></div></div>');
                }

                value = Common.localStorage.getItem("pe-macros-mode");
                if (value === null) {
                    value = this.editorConfig.customization ? this.editorConfig.customization.macrosMode : 'warn';
                    value = (value == 'enable') ? 1 : (value == 'disable' ? 2 : 0);
                } else
                    value = parseInt(value);
                Common.Utils.InternalSettings.set("pe-macros-mode", value);

                this.appOptions.wopi = this.editorConfig.wopi;
                
                Common.Controllers.Desktop.init(this.appOptions);
            },

            loadDocument: function(data) {
                this.permissions = {};
                this.document = data.doc;

                var docInfo = {};

                if (data.doc) {
                    this.permissions = $.extend(this.permissions, data.doc.permissions);

                    var _permissions = $.extend({}, data.doc.permissions),
                        _options = $.extend({}, data.doc.options, this.editorConfig.actionLink || {});

                    var _user = new Asc.asc_CUserInfo();
                    _user.put_Id(this.appOptions.user.id);
                    _user.put_FullName(this.appOptions.user.fullname);
                    _user.put_IsAnonymousUser(!!this.appOptions.user.anonymous);

                    docInfo = new Asc.asc_CDocInfo();
                    docInfo.put_Id(data.doc.key);
                    docInfo.put_Url(data.doc.url);
                    docInfo.put_Title(data.doc.title);
                    docInfo.put_Format(data.doc.fileType);
                    docInfo.put_VKey(data.doc.vkey);
                    docInfo.put_Options(_options);
                    docInfo.put_UserInfo(_user);
                    docInfo.put_CallbackUrl(this.editorConfig.callbackUrl);
                    docInfo.put_Token(data.doc.token);
                    docInfo.put_Permissions(_permissions);
                    docInfo.put_EncryptedInfo(this.editorConfig.encryptionKeys);

                    var enable = !this.editorConfig.customization || (this.editorConfig.customization.macros!==false);
                    docInfo.asc_putIsEnabledMacroses(!!enable);
                    enable = !this.editorConfig.customization || (this.editorConfig.customization.plugins!==false);
                    docInfo.asc_putIsEnabledPlugins(!!enable);
                }

                this.api.asc_registerCallback('asc_onGetEditorPermissions', _.bind(this.onEditorPermissions, this));
                this.api.asc_registerCallback('asc_onLicenseChanged',       _.bind(this.onLicenseChanged, this));
                this.api.asc_registerCallback('asc_onRunAutostartMacroses', _.bind(this.onRunAutostartMacroses, this));
                this.api.asc_setDocInfo(docInfo);
                this.api.asc_getEditorPermissions(this.editorConfig.licenseUrl, this.editorConfig.customerId);

                if (data.doc) {
                    appHeader.setDocumentCaption(data.doc.title);
                }
            },

            onProcessSaveResult: function(data) {
                this.api.asc_OnSaveEnd(data.result);
                if (data && data.result === false) {
                    Common.UI.error({
                        title: this.criticalErrorTitle,
                        msg  : _.isEmpty(data.message) ? this.errorProcessSaveResult : data.message
                    });
                }
            },

            onProcessRightsChange: function(data) {
                if (data && data.enabled === false) {
                    var me = this,
                        old_rights = this._state.lostEditingRights;
                    this._state.lostEditingRights = !this._state.lostEditingRights;
                    this.api.asc_coAuthoringDisconnect();
                    Common.NotificationCenter.trigger('collaboration:sharingdeny');
                    Common.NotificationCenter.trigger('api:disconnect');
                    if (!old_rights)
                        Common.UI.warning({
                            title: this.notcriticalErrorTitle,
                            maxwidth: 600,
                            msg  : _.isEmpty(data.message) ? this.warnProcessRightsChange : data.message,
                            callback: function(){
                                me._state.lostEditingRights = false;
                                me.onEditComplete();
                            }
                        });
                }
            },

            onDownloadAs: function(format) {
                if ( !this.appOptions.canDownload ) {
                    Common.Gateway.reportError(Asc.c_oAscError.ID.AccessDeny, this.errorAccessDeny);
                    return;
                }

                this._state.isFromGatewayDownloadAs = true;
                var _format = (format && (typeof format == 'string')) ? Asc.c_oAscFileType[ format.toUpperCase() ] : null,
                    _supported = [
                        Asc.c_oAscFileType.PPTX,
                        Asc.c_oAscFileType.ODP,
                        Asc.c_oAscFileType.PDF,
                        Asc.c_oAscFileType.PDFA,
                        Asc.c_oAscFileType.POTX,
                        Asc.c_oAscFileType.OTP
                    ];

                if ( !_format || _supported.indexOf(_format) < 0 )
                    _format = Asc.c_oAscFileType.PPTX;
                this.api.asc_DownloadAs(new Asc.asc_CDownloadOptions(_format, true));
            },

            onProcessMouse: function(data) {
                if (data.type == 'mouseup') {
                    var e = document.getElementById('editor_sdk');
                    if (e) {
                        var r = e.getBoundingClientRect();
                        this.api.OnMouseUp(
                            data.x - r.left,
                            data.y - r.top
                        );
                    }
                }
            },

            onRequestClose: function() {
                var me = this;
                if (this.api.isDocumentModified()) {
                    this.api.asc_stopSaving();
                    Common.UI.warning({
                        closable: false,
                        width: 500,
                        title: this.notcriticalErrorTitle,
                        msg: this.leavePageTextOnClose,
                        buttons: ['ok', 'cancel'],
                        primary: 'ok',
                        callback: function(btn) {
                            if (btn == 'ok') {
                                me.api.asc_undoAllChanges();
                                me.api.asc_continueSaving();
                                Common.Gateway.requestClose();
                                // Common.Controllers.Desktop.requestClose();
                            } else
                                me.api.asc_continueSaving();
                        }
                    });
                } else {
                    Common.Gateway.requestClose();
                    // Common.Controllers.Desktop.requestClose();
                }
            },

            goBack: function(current) {
                var me = this;
                if ( !Common.Controllers.Desktop.process('goback') ) {
                    if (me.appOptions.customization.goback.requestClose && me.appOptions.canRequestClose) {
                        me.onRequestClose();
                    } else {
                        var href = me.appOptions.customization.goback.url;
                        if (!current && me.appOptions.customization.goback.blank!==false) {
                            window.open(href, "_blank");
                        } else {
                            parent.location.href = href;
                        }
                    }
                }
             },

            markFavorite: function(favorite) {
                if ( !Common.Controllers.Desktop.process('markfavorite') ) {
                    Common.Gateway.metaChange({
                        favorite: favorite
                    });
                }
            },

            onSetFavorite: function(favorite) {
                this.appOptions.canFavorite && appHeader.setFavorite(!!favorite);
            },

            onEditComplete: function(cmp) {
                var application = this.getApplication(),
                    toolbarView = application.getController('Toolbar').getView('Toolbar');

                if (this.appOptions.isEdit && toolbarView && toolbarView.btnHighlightColor.pressed &&
                    ( !_.isObject(arguments[1]) || arguments[1].id !== 'id-toolbar-btn-highlight')) {
                    this.api.SetMarkerFormat(false);
                    toolbarView.btnHighlightColor.toggle(false, false);
                }
                
                application.getController('DocumentHolder').getView('DocumentHolder').focus();
                if (this.api && this.appOptions.isEdit && this.api.asc_isDocumentCanSave) {
                    var cansave = this.api.asc_isDocumentCanSave(),
                        forcesave = this.appOptions.forcesave,
                        isSyncButton = (toolbarView.btnCollabChanges.rendered) ? toolbarView.btnCollabChanges.cmpEl.hasClass('notify') : false,
                        isDisabled = !cansave && !isSyncButton && !forcesave || this._state.isDisconnected || this._state.fastCoauth && this._state.usersCount>1 && !forcesave;
                        toolbarView.btnSave.setDisabled(isDisabled);
                }

                Common.UI.HintManager.clearHints(true);
            },

            onLongActionBegin: function(type, id) {
                var action = {id: id, type: type};
                this.stackLongActions.push(action);
                this.setLongActionView(action);
            },

            onLongActionEnd: function(type, id) {
                var action = {id: id, type: type};
                this.stackLongActions.pop(action);

                appHeader && appHeader.setDocumentCaption(this.api.asc_getDocumentName());
                this.updateWindowTitle(true);

                action = this.stackLongActions.get({type: Asc.c_oAscAsyncActionType.Information});
                if (action) {
                    this.setLongActionView(action)
                } else {
                    var me = this;
                    if ((id==Asc.c_oAscAsyncAction['Save'] || id==Asc.c_oAscAsyncAction['ForceSaveButton']) && !this.appOptions.isOffline) {
                        if (this._state.fastCoauth && this._state.usersCount>1) {
                            me._state.timerSave = setTimeout(function () {
                                me.getApplication().getController('Statusbar').setStatusCaption(me.textChangesSaved, false, 3000);
                            }, 500);
                        } else
                            me.getApplication().getController('Statusbar').setStatusCaption(me.textChangesSaved, false, 3000);
                    } else
                        me.getApplication().getController('Statusbar').setStatusCaption('');
                }

                action = this.stackLongActions.get({type: Asc.c_oAscAsyncActionType.BlockInteraction});
                action ? this.setLongActionView(action) : this.loadMask && this.loadMask.hide();

                if (this.appOptions.isEdit && (id==Asc.c_oAscAsyncAction['Save'] || id==Asc.c_oAscAsyncAction['ForceSaveButton']) && (!this._state.fastCoauth || this._state.usersCount<2))
                    this.synchronizeChanges();

                if ( id == Asc.c_oAscAsyncAction['Disconnect']) {
                    this.disableEditing(false, true);
                }

                if (type == Asc.c_oAscAsyncActionType.BlockInteraction && !((id == Asc.c_oAscAsyncAction['LoadDocumentFonts'] || id == Asc.c_oAscAsyncAction['ApplyChanges']) && (this.dontCloseDummyComment || this.inTextareaControl || Common.Utils.ModalWindow.isVisible() || this.inFormControl))) {
                    this.onEditComplete(this.loadMask);
                    this.api.asc_enableKeyEvents(true);
                }
            },

            setLongActionView: function(action) {
                var title = '', text = '', force = false;

                switch (action.id) {
                    case Asc.c_oAscAsyncAction['Open']:
                        title   = this.openTitleText;
                        text    = this.openTextText;
                        break;

                    case Asc.c_oAscAsyncAction['Save']:
                    case Asc.c_oAscAsyncAction['ForceSaveButton']:
                        clearTimeout(this._state.timerSave);
                        force = true;
                        title   = this.saveTitleText;
                        text    = (!this.appOptions.isOffline) ? this.saveTextText : '';
                        break;

                    case Asc.c_oAscAsyncAction['ForceSaveTimeout']:
                        break;

                    case Asc.c_oAscAsyncAction['LoadDocumentFonts']:
                        title   = this.loadFontsTitleText;
                        text    = this.loadFontsTextText;
                        break;

                    case Asc.c_oAscAsyncAction['LoadDocumentImages']:
                        title   = this.loadImagesTitleText;
                        text    = this.loadImagesTextText;
                        break;

                    case Asc.c_oAscAsyncAction['LoadFont']:
                        title   = this.loadFontTitleText;
                        text    = this.loadFontTextText;
                        break;

                    case Asc.c_oAscAsyncAction['LoadImage']:
                        title   = this.loadImageTitleText;
                        text    = this.loadImageTextText;
                        break;

                    case Asc.c_oAscAsyncAction['DownloadAs']:
                        title   = this.downloadTitleText;
                        text    = this.downloadTextText;
                        break;

                    case Asc.c_oAscAsyncAction['Print']:
                        title   = this.printTitleText;
                        text    = this.printTextText;
                        break;

                    case Asc.c_oAscAsyncAction['UploadImage']:
                        title   = this.uploadImageTitleText;
                        text    = this.uploadImageTextText;
                        break;

                    case Asc.c_oAscAsyncAction['LoadTheme']:
                        title   = this.loadThemeTitleText;
                        text    = this.loadThemeTextText;
                        break;

                    case Asc.c_oAscAsyncAction['ApplyChanges']:
                        title   = this.applyChangesTitleText;
                        text    = this.applyChangesTextText;
                        break;

                    case Asc.c_oAscAsyncAction['PrepareToSave']:
                        title   = this.savePreparingText;
                        text    = this.savePreparingTitle;
                        break;

                    case Asc.c_oAscAsyncAction['Waiting']:
                        title   = this.waitText;
                        text    = this.waitText;
                        break;

                    case ApplyEditRights:
                        title   = this.txtEditingMode;
                        text    = this.txtEditingMode;
                        break;

                    case LoadingDocument:
                        title   = this.loadingDocumentTitleText + '           ';
                        text    = this.loadingDocumentTextText;
                        break;

                    case Asc.c_oAscAsyncAction['Disconnect']:
                        text    = this.textDisconnect;
                        this.disableEditing(true, true);
                        break;

                    default:
                        if (typeof action.id == 'string'){
                            title   = action.id;
                            text    = action.id;
                        }
                        break;
                }

                if (action.type == Asc.c_oAscAsyncActionType['BlockInteraction']) {
                    if (!this.loadMask)
                        this.loadMask = new Common.UI.LoadMask({owner: $('#viewport')});

                    this.loadMask.setTitle(title);

                    if (!this.isShowOpenDialog)
                        this.loadMask.show();
                } else {
                    this.getApplication().getController('Statusbar').setStatusCaption(text, force);
                }
            },

            onApplyEditRights: function(data) {
                this.getApplication().getController('Statusbar').setStatusCaption('');

                if (data && !data.allowed) {
                    Common.UI.info({
                        title: this.requestEditFailedTitleText,
                        msg: data.message || this.requestEditFailedMessageText
                    });
                }
            },

            onDocumentContentReady: function() {
                if (this._isDocReady)
                    return;

                if (this._state.openDlg)
                    this._state.openDlg.close();

                var me = this,
                    value;

                me._isDocReady = true;

                Common.NotificationCenter.trigger('app:ready', me.appOptions);

                me.api.SetDrawingFreeze(false);
                me.hidePreloader();
                me.onLongActionEnd(Asc.c_oAscAsyncActionType['BlockInteraction'], LoadingDocument);

                Common.Utils.InternalSettings.set("pe-settings-datetime-default", Common.localStorage.getItem("pe-settings-datetime-default"));

                value = Common.localStorage.getItem("pe-settings-zoom");
                Common.Utils.InternalSettings.set("pe-settings-zoom", value);
                var zf = (value!==null) ? parseInt(value) : (this.appOptions.customization && this.appOptions.customization.zoom ? parseInt(this.appOptions.customization.zoom) : -1);
                (zf == -1) ? this.api.zoomFitToPage() : ((zf == -2) ? this.api.zoomFitToWidth() : this.api.zoom(zf>0 ? zf : 100));

                value = Common.localStorage.getBool("pe-settings-spellcheck", !(this.appOptions.customization && this.appOptions.customization.spellcheck===false));
                Common.Utils.InternalSettings.set("pe-settings-spellcheck", value);
                me.api.asc_setSpellCheck(value);

                value = Common.localStorage.getBool('pe-hidden-notes', this.appOptions.customization && this.appOptions.customization.hideNotes===true);
                me.api.asc_ShowNotes(!value);

                function checkWarns() {
                    if (!window['AscDesktopEditor']) {
                        var tips = [];
                        Common.Utils.isIE9m && tips.push(me.warnBrowserIE9);

                        if (tips.length) me.showTips(tips);
                    }
                    document.removeEventListener('visibilitychange', checkWarns);
                }

                if (typeof document.hidden !== 'undefined' && document.hidden) {
                    document.addEventListener('visibilitychange', checkWarns);
                } else checkWarns();

                me.api.asc_registerCallback('asc_onStartAction',            _.bind(me.onLongActionBegin, me));
                me.api.asc_registerCallback('asc_onEndAction',              _.bind(me.onLongActionEnd, me));
                me.api.asc_registerCallback('asc_onCoAuthoringDisconnect',  _.bind(me.onCoAuthoringDisconnect, me));
                me.api.asc_registerCallback('asc_onPrint',                  _.bind(me.onPrint, me));

                appHeader.setDocumentCaption( me.api.asc_getDocumentName() );
                me.updateWindowTitle(true);

                value = Common.localStorage.getBool("pe-settings-inputmode");
                Common.Utils.InternalSettings.set("pe-settings-inputmode", value);
                me.api.SetTextBoxInputMode(value);

                /** coauthoring begin **/
                me._state.fastCoauth = Common.Utils.InternalSettings.get("pe-settings-coauthmode");
                me.api.asc_SetFastCollaborative(me._state.fastCoauth);
                me.api.asc_setAutoSaveGap(Common.Utils.InternalSettings.get("pe-settings-autosave"));
                /** coauthoring end **/

                Common.Utils.InternalSettings.set("pe-settings-showsnaplines", me.api.get_ShowSnapLines());

                var application = me.getApplication();
                var toolbarController           = application.getController('Toolbar'),
                    statusbarController         = application.getController('Statusbar'),
                    documentHolderController    = application.getController('DocumentHolder'),
                    fontsController             = application.getController('Common.Controllers.Fonts'),
                    rightmenuController         = application.getController('RightMenu'),
                    leftmenuController          = application.getController('LeftMenu'),
                    chatController              = application.getController('Common.Controllers.Chat'),
                    pluginsController           = application.getController('Common.Controllers.Plugins');

                leftmenuController.getView('LeftMenu').getMenu('file').loadDocument({doc:me.document});
                leftmenuController.setMode(me.appOptions).setApi(me.api).createDelayedElements();

                chatController.setApi(this.api).setMode(this.appOptions);
                application.getController('Common.Controllers.ExternalDiagramEditor').setApi(this.api).loadConfig({config:this.editorConfig, customization: this.editorConfig.customization});

                pluginsController.setApi(me.api);

                documentHolderController.setApi(me.api);
                documentHolderController.createDelayedElements();
                statusbarController.createDelayedElements();

                leftmenuController.getView('LeftMenu').disableMenu('all',false);

                if (me.appOptions.canBranding)
                    me.getApplication().getController('LeftMenu').leftMenu.getMenu('about').setLicInfo(me.editorConfig.customization);

                documentHolderController.getView('DocumentHolder').setApi(me.api).on('editcomplete', _.bind(me.onEditComplete, me));
//                if (me.isThumbnailsShow) me.getMainMenu().onThumbnailsShow(me.isThumbnailsShow);
                application.getController('Viewport').getView('DocumentPreview').setApi(me.api).setMode(me.appOptions).on('editcomplete', _.bind(me.onEditComplete, me));

                if (me.appOptions.isEdit) {
                    if (me.appOptions.canForcesave) {// use asc_setIsForceSaveOnUserSave only when customization->forcesave = true
                        me.appOptions.forcesave = Common.localStorage.getBool("pe-settings-forcesave", me.appOptions.canForcesave);
                        Common.Utils.InternalSettings.set("pe-settings-forcesave", me.appOptions.forcesave);
                        me.api.asc_setIsForceSaveOnUserSave(me.appOptions.forcesave);
                    }

                    value = Common.localStorage.getItem("pe-settings-paste-button");
                    if (value===null) value = '1';
                    Common.Utils.InternalSettings.set("pe-settings-paste-button", parseInt(value));
                    me.api.asc_setVisiblePasteButton(!!parseInt(value));

                    me.loadAutoCorrectSettings();

                    if (me.needToUpdateVersion)
                        Common.NotificationCenter.trigger('api:disconnect');
                    var timer_sl = setInterval(function(){
                        if (window.styles_loaded) {
                            clearInterval(timer_sl);

                            toolbarController.createDelayedElements();

                            documentHolderController.getView('DocumentHolder').createDelayedElements();
                            me.setLanguages();

                            me.api.asc_registerCallback('asc_onUpdateLayout',       _.bind(me.fillLayoutsStore, me)); // slide layouts loading
                            me.updateThemeColors();
                            var shapes = me.api.asc_getPropertyEditorShapes();
                            if (shapes)
                                me.fillAutoShapes(shapes[0], shapes[1]);
                            rightmenuController.createDelayedElements();

                            me.api.asc_registerCallback('asc_onFocusObject',        _.bind(me.onFocusObject, me));

                            toolbarController.activateControls();
                            if (me.needToUpdateVersion)
                                toolbarController.onApiCoAuthoringDisconnect();
                            me.api.UpdateInterfaceState();

                            Common.NotificationCenter.trigger('document:ready', 'main');
                            me.applyLicense();
                        }
                    }, 50);
                } else {
                    documentHolderController.getView('DocumentHolder').createDelayedElementsViewer();
                    Common.NotificationCenter.trigger('document:ready', 'main');
                    if (me.editorConfig.mode !== 'view') // if want to open editor, but viewer is loaded
                        me.applyLicense();
                }

                // TODO bug 43960
                var dummyClass = ~~(1e6*Math.random());
                $('.toolbar').prepend(Common.Utils.String.format('<div class="lazy-{0} x-huge"><div class="toolbar__icon" style="position: absolute; width: 1px; height: 1px;"></div>', dummyClass));
                setTimeout(function() { $(Common.Utils.String.format('.toolbar .lazy-{0}', dummyClass)).remove(); }, 10);

                if (this.appOptions.canAnalytics && false)
                    Common.component.Analytics.initialize('UA-12442749-13', 'Presentation Editor');

                Common.Gateway.on('applyeditrights',        _.bind(me.onApplyEditRights, me));
                Common.Gateway.on('processsaveresult',      _.bind(me.onProcessSaveResult, me));
                Common.Gateway.on('processrightschange',    _.bind(me.onProcessRightsChange, me));
                Common.Gateway.on('processmouse',           _.bind(me.onProcessMouse, me));
                Common.Gateway.on('downloadas',             _.bind(me.onDownloadAs, me));
                Common.Gateway.on('setfavorite',            _.bind(me.onSetFavorite, me));
                Common.Gateway.on('refreshhistory',         _.bind(me.onRefreshHistory, me));
                Common.Gateway.on('requestclose',           _.bind(me.onRequestClose, me));
                Common.Gateway.sendInfo({mode:me.appOptions.isEdit?'edit':'view'});

                $(document).on('contextmenu', _.bind(me.onContextMenu, me));
                Common.Gateway.documentReady();

                $('.doc-placeholder').remove();
                this.appOptions.user.guest && this.appOptions.canRenameAnonymous && (Common.Utils.InternalSettings.get("guest-username")===null) && this.showRenameUserDialog();
            },

            onLicenseChanged: function(params) {
                var licType = params.asc_getLicenseType();
                if (licType !== undefined && this.appOptions.canEdit && this.editorConfig.mode !== 'view' &&
                    (licType===Asc.c_oLicenseResult.Connections || licType===Asc.c_oLicenseResult.UsersCount || licType===Asc.c_oLicenseResult.ConnectionsOS || licType===Asc.c_oLicenseResult.UsersCountOS
                    || licType===Asc.c_oLicenseResult.SuccessLimit && (this.appOptions.trialMode & Asc.c_oLicenseMode.Limited) !== 0))
                    this._state.licenseType = licType;

                if (this._isDocReady)
                    this.applyLicense();
            },

            applyLicense: function() {
                if (this._state.licenseType) {
                    var license = this._state.licenseType,
                        buttons = ['ok'],
                        primary = 'ok';
                    if ((this.appOptions.trialMode & Asc.c_oLicenseMode.Limited) !== 0 &&
                        (license===Asc.c_oLicenseResult.SuccessLimit || license===Asc.c_oLicenseResult.ExpiredLimited || this.appOptions.permissionsLicense===Asc.c_oLicenseResult.SuccessLimit)) {
                        (license===Asc.c_oLicenseResult.ExpiredLimited) && this.getApplication().getController('LeftMenu').leftMenu.setLimitMode();// show limited hint
                        license = (license===Asc.c_oLicenseResult.ExpiredLimited) ? this.warnLicenseLimitedNoAccess : this.warnLicenseLimitedRenewed;
                    } else if (license===Asc.c_oLicenseResult.Connections || license===Asc.c_oLicenseResult.UsersCount) {
                        license = (license===Asc.c_oLicenseResult.Connections) ? this.warnLicenseExceeded : this.warnLicenseUsersExceeded;
                    } else {
                        license = (license===Asc.c_oLicenseResult.ConnectionsOS) ? this.warnNoLicense : this.warnNoLicenseUsers;
                        buttons = [{value: 'buynow', caption: this.textBuyNow}, {value: 'contact', caption: this.textContactUs}];
                        primary = 'buynow';
                    }

                    if (this._state.licenseType!==Asc.c_oLicenseResult.SuccessLimit && this.appOptions.isEdit) {
                        this.disableEditing(true);
                        Common.NotificationCenter.trigger('api:disconnect');
                    }

                    var value = Common.localStorage.getItem("pe-license-warning");
                    value = (value!==null) ? parseInt(value) : 0;
                    var now = (new Date).getTime();
                    if (now - value > 86400000) {
                        Common.UI.info({
                            maxwidth: 500,
                            title: this.textNoLicenseTitle,
                            msg  : license,
                            buttons: buttons,
                            primary: primary,
                            callback: function(btn) {
                                Common.localStorage.setItem("pe-license-warning", now);
                                if (btn == 'buynow')
                                    window.open('{{PUBLISHER_URL}}', "_blank");
                                else if (btn == 'contact')
                                    window.open('mailto:{{SALES_EMAIL}}', "_blank");
                            }
                        });
                    }
                } else if (!this.appOptions.isDesktopApp && !this.appOptions.canBrandingExt &&
                    this.editorConfig && this.editorConfig.customization && (this.editorConfig.customization.loaderName || this.editorConfig.customization.loaderLogo)) {
                    Common.UI.warning({
                        title: this.textPaidFeature,
                        msg  : this.textCustomLoader,
                        buttons: [{value: 'contact', caption: this.textContactUs}, {value: 'close', caption: this.textClose}],
                        primary: 'contact',
                        callback: function(btn) {
                            if (btn == 'contact')
                                window.open('mailto:{{SALES_EMAIL}}', "_blank");
                        }
                    });
                }
            },

            disableEditing: function(disable, temp) {
                Common.NotificationCenter.trigger('editing:disable', disable, {
                    viewMode: disable,
                    allowSignature: false,
                    rightMenu: {clear: true, disable: true},
                    statusBar: true,
                    leftMenu: {disable: true, previewMode: true},
                    fileMenu: {protect: true, history: temp},
                    comments: {disable: !temp, previewMode: true},
                    chat: true,
                    review: true,
                    viewport: true,
                    documentHolder: true,
                    toolbar: true
                }, temp ? 'reconnect' : 'disconnect');
            },

            onEditingDisable: function(disable, options, type) {
                var app = this.getApplication();

                var action = {type: type, disable: disable, options: options};
                if (disable && !this.stackDisableActions.get({type: type}))
                    this.stackDisableActions.push(action);
                !disable && this.stackDisableActions.pop({type: type});
                var prev_options = !disable && (this.stackDisableActions.length()>0) ? this.stackDisableActions.get(this.stackDisableActions.length()-1) : null;

                if (options.rightMenu && app.getController('RightMenu')) {
                    options.rightMenu.clear && app.getController('RightMenu').getView('RightMenu').clearSelection();
                    options.rightMenu.disable && app.getController('RightMenu').SetDisabled(disable, options.allowSignature);
                }
                if (options.statusBar) {
                    app.getController('Statusbar').getView('Statusbar').SetDisabled(disable);
                }
                if (options.review) {
                    app.getController('Common.Controllers.ReviewChanges').SetDisabled(disable);
                }
                if (options.viewport) {
                    app.getController('Viewport').SetDisabled(disable);
                }
                if (options.toolbar) {
                    app.getController('Toolbar').DisableToolbar(disable, options.viewMode);
                }
                if (options.documentHolder) {
                    app.getController('DocumentHolder').getView('DocumentHolder').SetDisabled(disable);
                }
                if (options.leftMenu) {
                    if (options.leftMenu.disable)
                        app.getController('LeftMenu').SetDisabled(disable, options);
                    if (options.leftMenu.previewMode)
                        app.getController('LeftMenu').setPreviewMode(disable);
                }
                if (options.fileMenu) {
                    app.getController('LeftMenu').leftMenu.getMenu('file').SetDisabled(disable, options.fileMenu);
                    if (options.leftMenu.disable)
                        app.getController('LeftMenu').leftMenu.getMenu('file').applyMode();
                }
                if (options.comments) {
                    var comments = this.getApplication().getController('Common.Controllers.Comments');
                    if (comments && options.comments.previewMode)
                        comments.setPreviewMode(disable);
                }

                if (prev_options) {
                    this.onEditingDisable(prev_options.disable, prev_options.options, prev_options.type);
                }
            },

            onOpenDocument: function(progress) {
                var elem = document.getElementById('loadmask-text');
                var proc = (progress.asc_getCurrentFont() + progress.asc_getCurrentImage())/(progress.asc_getFontsCount() + progress.asc_getImagesCount());
                proc = this.textLoadingDocument + ': ' + Common.Utils.String.fixedDigits(Math.min(Math.round(proc*100), 100), 3, "  ") + "%";
                elem ? elem.innerHTML = proc : this.loadMask && this.loadMask.setTitle(proc);
            },

            onEditorPermissions: function(params) {
                var licType = params.asc_getLicenseType();
                if (Asc.c_oLicenseResult.Expired === licType || Asc.c_oLicenseResult.Error === licType || Asc.c_oLicenseResult.ExpiredTrial === licType) {
                    Common.UI.warning({
                        title: this.titleLicenseExp,
                        msg: this.warnLicenseExp,
                        buttons: [],
                        closable: false
                    });
                    return;
                }
                if (Asc.c_oLicenseResult.ExpiredLimited === licType)
                    this._state.licenseType = licType;

                if ( this.onServerVersion(params.asc_getBuildVersion()) || !this.onLanguageLoaded() ) return;

                if (params.asc_getRights() !== Asc.c_oRights.Edit)
                    this.permissions.edit = false;

                this.appOptions.permissionsLicense = licType;
                this.appOptions.isOffline      = this.api.asc_isOffline();
                this.appOptions.isCrypted      = this.api.asc_isCrypto();
                this.appOptions.canLicense     = (licType === Asc.c_oLicenseResult.Success || licType === Asc.c_oLicenseResult.SuccessLimit);
                this.appOptions.isLightVersion = params.asc_getIsLight();
                /** coauthoring begin **/
                this.appOptions.canCoAuthoring = !this.appOptions.isLightVersion;
                /** coauthoring end **/
                this.appOptions.canRequestEditRights = this.editorConfig.canRequestEditRights;
                this.appOptions.canEdit        = this.permissions.edit !== false && // can edit
                                                 (this.editorConfig.canRequestEditRights || this.editorConfig.mode !== 'view'); // if mode=="view" -> canRequestEditRights must be defined
                this.appOptions.isEdit         = this.appOptions.canLicense && this.appOptions.canEdit && this.editorConfig.mode !== 'view';
                this.appOptions.canDownload    = this.permissions.download !== false;
                this.appOptions.canAnalytics   = params.asc_getIsAnalyticsEnable();
                this.appOptions.canComments    = this.appOptions.canLicense && (this.permissions.comment===undefined ? this.appOptions.isEdit : this.permissions.comment) && (this.editorConfig.mode !== 'view');
                this.appOptions.canComments    = this.appOptions.canComments && !((typeof (this.editorConfig.customization) == 'object') && this.editorConfig.customization.comments===false);
                this.appOptions.canViewComments = this.appOptions.canComments || !((typeof (this.editorConfig.customization) == 'object') && this.editorConfig.customization.comments===false);
                this.appOptions.canChat        = this.appOptions.canLicense && !this.appOptions.isOffline && !((typeof (this.editorConfig.customization) == 'object') && this.editorConfig.customization.chat===false);
                this.appOptions.canPrint       = (this.permissions.print !== false);
                this.appOptions.canRename      = this.editorConfig.canRename;
                this.appOptions.canForcesave   = this.appOptions.isEdit && !this.appOptions.isOffline && (typeof (this.editorConfig.customization) == 'object' && !!this.editorConfig.customization.forcesave);
                this.appOptions.forcesave      = this.appOptions.canForcesave;
                this.appOptions.canEditComments= this.appOptions.isOffline || !this.permissions.editCommentAuthorOnly;
                this.appOptions.canDeleteComments= this.appOptions.isOffline || !this.permissions.deleteCommentAuthorOnly;
                if ((typeof (this.editorConfig.customization) == 'object') && this.editorConfig.customization.commentAuthorOnly===true) {
                    console.log("Obsolete: The 'commentAuthorOnly' parameter of the 'customization' section is deprecated. Please use 'editCommentAuthorOnly' and 'deleteCommentAuthorOnly' parameters in the permissions instead.");
                    if (this.permissions.editCommentAuthorOnly===undefined && this.permissions.deleteCommentAuthorOnly===undefined)
                        this.appOptions.canEditComments = this.appOptions.canDeleteComments = this.appOptions.isOffline;
                }
                this.appOptions.buildVersion   = params.asc_getBuildVersion();
                this.appOptions.trialMode      = params.asc_getLicenseMode();
                this.appOptions.isBeta         = params.asc_getIsBeta();
                this.appOptions.isSignatureSupport= this.appOptions.isEdit && this.appOptions.isDesktopApp && this.appOptions.isOffline && this.api.asc_isSignaturesSupport();
                this.appOptions.isPasswordSupport = this.appOptions.isEdit && this.api.asc_isProtectionSupport();
                this.appOptions.canProtect     = (this.appOptions.isSignatureSupport || this.appOptions.isPasswordSupport);
                this.appOptions.canHelp        = !((typeof (this.editorConfig.customization) == 'object') && this.editorConfig.customization.help===false);
                this.appOptions.isRestrictedEdit = !this.appOptions.isEdit && this.appOptions.canComments;

                this.appOptions.canUseHistory  = this.appOptions.canLicense && this.editorConfig.canUseHistory && this.appOptions.canCoAuthoring && !this.appOptions.isOffline;
                this.appOptions.canHistoryClose  = this.editorConfig.canHistoryClose;
                this.appOptions.canHistoryRestore= this.editorConfig.canHistoryRestore;

                if ( this.appOptions.isLightVersion ) {
                    this.appOptions.canUseHistory = false;
                }

                this.appOptions.canBranding  = params.asc_getCustomization();
                if (this.appOptions.canBranding)
                    appHeader.setBranding(this.editorConfig.customization);

                this.appOptions.canFavorite = this.document.info && (this.document.info.favorite!==undefined && this.document.info.favorite!==null) && !this.appOptions.isOffline;
                this.appOptions.canFavorite && appHeader.setFavorite(this.document.info.favorite);

                this.appOptions.canUseReviewPermissions = this.appOptions.canLicense && (!!this.permissions.reviewGroups ||
                                                         this.appOptions.canLicense && this.editorConfig.customization && this.editorConfig.customization.reviewPermissions && (typeof (this.editorConfig.customization.reviewPermissions) == 'object'));
                this.appOptions.canUseCommentPermissions = this.appOptions.canLicense && !!this.permissions.commentGroups;
                AscCommon.UserInfoParser.setParser(true);
                AscCommon.UserInfoParser.setCurrentName(this.appOptions.user.fullname);
                this.appOptions.canUseReviewPermissions && AscCommon.UserInfoParser.setReviewPermissions(this.permissions.reviewGroups, this.editorConfig.customization.reviewPermissions);
                this.appOptions.canUseCommentPermissions && AscCommon.UserInfoParser.setCommentPermissions(this.permissions.commentGroups);
                appHeader.setUserName(AscCommon.UserInfoParser.getParsedName(AscCommon.UserInfoParser.getCurrentName()));

                this.appOptions.canRename && appHeader.setCanRename(true);
                this.appOptions.canBrandingExt = params.asc_getCanBranding() && (typeof this.editorConfig.customization == 'object' || this.editorConfig.plugins);
                this.getApplication().getController('Common.Controllers.Plugins').setMode(this.appOptions);

                this.appOptions.canChangeCoAuthoring = this.appOptions.isEdit && this.appOptions.canCoAuthoring && !(typeof this.editorConfig.coEditing == 'object' && this.editorConfig.coEditing.change===false);

                this.loadCoAuthSettings();
                this.applyModeCommonElements();
                this.applyModeEditorElements();

                if ( !this.appOptions.isEdit ) {
                    Common.NotificationCenter.trigger('app:face', this.appOptions);

                    this.hidePreloader();
                    this.onLongActionBegin(Asc.c_oAscAsyncActionType['BlockInteraction'], LoadingDocument);
                }

                this.api.asc_setViewMode(!this.appOptions.isEdit && !this.appOptions.isRestrictedEdit);
                (this.appOptions.isRestrictedEdit && this.appOptions.canComments) && this.api.asc_setRestriction(Asc.c_oAscRestrictionType.OnlyComments);
                this.api.asc_LoadDocument();
            },

            loadCoAuthSettings: function() {
                var fastCoauth = true,
                    autosave = 1,
                    value;

                if (this.appOptions.isEdit && !this.appOptions.isOffline && this.appOptions.canCoAuthoring) {
                    if (!this.appOptions.canChangeCoAuthoring) { //can't change co-auth. mode. Use coEditing.mode or 'fast' by default
                        value = (this.editorConfig.coEditing && this.editorConfig.coEditing.mode!==undefined) ? (this.editorConfig.coEditing.mode==='strict' ? 0 : 1) : null;
                        if (value===null && this.appOptions.customization && this.appOptions.customization.autosave===false) {
                            value = 0; // use customization.autosave only when coEditing.mode is null
                        }
                    } else {
                        value = Common.localStorage.getItem("pe-settings-coauthmode");
                        if (value===null) {
                            value = (this.editorConfig.coEditing && this.editorConfig.coEditing.mode!==undefined) ? (this.editorConfig.coEditing.mode==='strict' ? 0 : 1) : null;
                            if (value===null && !Common.localStorage.itemExists("pe-settings-autosave") &&
                                this.appOptions.customization && this.appOptions.customization.autosave===false) {
                                value = 0; // use customization.autosave only when de-settings-coauthmode and pe-settings-autosave are null
                            }
                        }
                    }
                    fastCoauth = (value===null || parseInt(value) == 1);
                } else if (!this.appOptions.isEdit && this.appOptions.isRestrictedEdit) {
                    fastCoauth = true;
                } else {
                    fastCoauth = false;
                    autosave = 0;
                }

                if (this.appOptions.isEdit) {
                    value = Common.localStorage.getItem("pe-settings-autosave");
                    if (value === null && this.appOptions.customization && this.appOptions.customization.autosave === false)
                        value = 0;
                    autosave = (!fastCoauth && value !== null) ? parseInt(value) : (this.appOptions.canCoAuthoring ? 1 : 0);
                }

                Common.Utils.InternalSettings.set("pe-settings-coauthmode", fastCoauth);
                Common.Utils.InternalSettings.set("pe-settings-autosave", autosave);
            },

            applyModeCommonElements: function() {
                window.editor_elements_prepared = true;

                var app             = this.getApplication(),
                    viewport        = app.getController('Viewport').getView('Viewport'),
                    statusbarView   = app.getController('Statusbar').getView('Statusbar'),
                    documentHolder  = app.getController('DocumentHolder').getView('DocumentHolder'),
                    toolbarController = app.getController('Toolbar');

                viewport && viewport.setMode(this.appOptions, true);
                statusbarView && statusbarView.setMode(this.appOptions);
                toolbarController.setMode(this.appOptions);
                documentHolder.setMode(this.appOptions);

                this.api.asc_registerCallback('asc_onSendThemeColors', _.bind(this.onSendThemeColors, this));
                this.api.asc_registerCallback('asc_onDownloadUrl',     _.bind(this.onDownloadUrl, this));
                this.api.asc_registerCallback('asc_onDocumentModifiedChanged', _.bind(this.onDocumentModifiedChanged, this));
            },

            applyModeEditorElements: function(prevmode) {
                /** coauthoring begin **/
                var commentsController  = this.getApplication().getController('Common.Controllers.Comments');
                if (commentsController) {
                    commentsController.setMode(this.appOptions);
                    commentsController.setConfig({config: this.editorConfig, sdkviewname: '#id_main_parent'}, this.api);
                }
                /** coauthoring end **/
                var me = this,
                    application         = this.getApplication(),
                    reviewController    = application.getController('Common.Controllers.ReviewChanges');
                reviewController.setMode(me.appOptions).setConfig({config: me.editorConfig}, me.api).loadDocument({doc:me.document});

                if (this.appOptions.isEdit || this.appOptions.isRestrictedEdit) { // set api events for toolbar in the Restricted Editing mode)
                    var toolbarController   = application.getController('Toolbar');
                    toolbarController   && toolbarController.setApi(me.api);

                    if (!this.appOptions.isEdit) return;

                    var rightmenuController = application.getController('RightMenu'),
                        fontsControllers    = application.getController('Common.Controllers.Fonts');

//                    me.getStore('SlideLayouts');
                    fontsControllers    && fontsControllers.setApi(me.api);
                    rightmenuController && rightmenuController.setApi(me.api);

                    if (me.appOptions.canProtect)
                        application.getController('Common.Controllers.Protection').setMode(me.appOptions).setConfig({config: me.editorConfig}, me.api);

                    var viewport = this.getApplication().getController('Viewport').getView('Viewport');

                    viewport.applyEditorMode();

                    var rightmenuView = rightmenuController.getView('RightMenu');
                    if (rightmenuView) {
                        rightmenuView.setApi(me.api);
                        rightmenuView.on('editcomplete', _.bind(me.onEditComplete, me));
                        rightmenuView.setMode(me.appOptions);
                    }

                    var toolbarView = (toolbarController) ? toolbarController.getView('Toolbar') : null;
                    if (toolbarView) {
                        toolbarView.setApi(me.api);
                        toolbarView.on('editcomplete', _.bind(me.onEditComplete, me));
                        toolbarView.on('insertimage', _.bind(me.onInsertImage, me));
                        toolbarView.on('inserttable', _.bind(me.onInsertTable, me));
                        toolbarView.on('insertshape', _.bind(me.onInsertShape, me));
                        toolbarView.on('insertchart', _.bind(me.onInsertChart, me));
                        toolbarView.on('inserttextart', _.bind(me.onInsertTextArt, me));
                    }

                    var value = Common.localStorage.getItem('pe-settings-unit');
                    value = (value!==null) ? parseInt(value) : (me.appOptions.customization && me.appOptions.customization.unit ? Common.Utils.Metric.c_MetricUnits[me.appOptions.customization.unit.toLocaleLowerCase()] : Common.Utils.Metric.getDefaultMetric());
                    (value===undefined) && (value = Common.Utils.Metric.getDefaultMetric());
                    Common.Utils.Metric.setCurrentMetric(value);
                    Common.Utils.InternalSettings.set("pe-settings-unit", value);
                    me.api.asc_SetDocumentUnits((value==Common.Utils.Metric.c_MetricUnits.inch) ? Asc.c_oAscDocumentUnits.Inch : ((value==Common.Utils.Metric.c_MetricUnits.pt) ? Asc.c_oAscDocumentUnits.Point : Asc.c_oAscDocumentUnits.Millimeter));

                    value = Common.localStorage.itemExists('pe-hidden-rulers') ? Common.localStorage.getBool('pe-hidden-rulers') : (!this.appOptions.customization || this.appOptions.customization.hideRulers!==false);
                    Common.Utils.InternalSettings.set("pe-hidden-rulers", value);
                    if (me.api.asc_SetViewRulers) me.api.asc_SetViewRulers(!value);

                    me.api.asc_registerCallback('asc_onChangeObjectLock',        _.bind(me._onChangeObjectLock, me));
                    me.api.asc_registerCallback('asc_onDocumentCanSaveChanged',  _.bind(me.onDocumentCanSaveChanged, me));
                    /** coauthoring begin **/
                    me.api.asc_registerCallback('asc_onCollaborativeChanges',    _.bind(me.onCollaborativeChanges, me));
                    me.api.asc_registerCallback('asc_OnTryUndoInFastCollaborative',_.bind(me.onTryUndoInFastCollaborative, me));
                    me.api.asc_registerCallback('asc_onAuthParticipantsChanged', _.bind(me.onAuthParticipantsChanged, me));
                    me.api.asc_registerCallback('asc_onParticipantsChanged',     _.bind(me.onAuthParticipantsChanged, me));
<<<<<<< HEAD
                    me.api.asc_registerCallback('asc_onConnectionStateChanged',  _.bind(me.onUserConnection, me));
=======
                    me.api.asc_registerCallback('asc_onConvertEquationToMath',  _.bind(me.onConvertEquationToMath, me));
>>>>>>> d3ef5bd6
                    /** coauthoring end **/

                    if (me.stackLongActions.exist({id: ApplyEditRights, type: Asc.c_oAscAsyncActionType['BlockInteraction']})) {
                        me.onLongActionEnd(Asc.c_oAscAsyncActionType['BlockInteraction'], ApplyEditRights);
                    } else if (!this._isDocReady) {
                        Common.NotificationCenter.trigger('app:face', me.appOptions);

                        me.hidePreloader();
                        me.onLongActionBegin(Asc.c_oAscAsyncActionType['BlockInteraction'], LoadingDocument);
                    }

                    // Message on window close
                    window.onbeforeunload = _.bind(me.onBeforeUnload, me);
                    window.onunload = _.bind(me.onUnload, me);
                }
            },

            onExternalMessage: function(msg) {
                if (msg && msg.msg) {
                    msg.msg = (msg.msg).toString();
                    this.showTips([msg.msg.charAt(0).toUpperCase() + msg.msg.substring(1)]);

                    Common.component.Analytics.trackEvent('External Error');
                }
            },

            onError: function(id, level, errData) {
                if (id == Asc.c_oAscError.ID.LoadingScriptError) {
                    this.showTips([this.scriptLoadError]);
                    this.tooltip && this.tooltip.getBSTip().$tip.css('z-index', 10000);
                    return;
                }

                this.hidePreloader();
                this.onLongActionEnd(Asc.c_oAscAsyncActionType['BlockInteraction'], LoadingDocument);

                var config = {
                    closable: true
                };

                switch (id)
                {
                    case Asc.c_oAscError.ID.Unknown:
                        config.msg = this.unknownErrorText;
                        break;

                    case Asc.c_oAscError.ID.ConvertationTimeout:
                        config.msg = this.convertationTimeoutText;
                        break;

                    case Asc.c_oAscError.ID.ConvertationOpenError:
                        config.msg = this.openErrorText;
                        break;

                    case Asc.c_oAscError.ID.ConvertationSaveError:
                        config.msg = (this.appOptions.isDesktopApp && this.appOptions.isOffline) ? this.saveErrorTextDesktop : this.saveErrorText;
                        break;

                    case Asc.c_oAscError.ID.DownloadError:
                        config.msg = this.downloadErrorText;
                        break;

                    case Asc.c_oAscError.ID.UplImageSize:
                        config.msg = this.uploadImageSizeMessage;
                        break;

                    case Asc.c_oAscError.ID.UplImageExt:
                        config.msg = this.uploadImageExtMessage;
                        break;

                    case Asc.c_oAscError.ID.UplImageFileCount:
                        config.msg = this.uploadImageFileCountMessage;
                        break;

                    case Asc.c_oAscError.ID.SplitCellMaxRows:
                        config.msg = this.splitMaxRowsErrorText.replace('%1', errData.get_Value());
                        break;

                    case Asc.c_oAscError.ID.SplitCellMaxCols:
                        config.msg = this.splitMaxColsErrorText.replace('%1', errData.get_Value());
                        break;

                    case Asc.c_oAscError.ID.SplitCellRowsDivider:
                        config.msg = this.splitDividerErrorText.replace('%1', errData.get_Value());
                        break;

                    case Asc.c_oAscError.ID.VKeyEncrypt:
                        config.msg = this.errorToken;
                        break;

                    case Asc.c_oAscError.ID.KeyExpire:
                        config.msg = this.errorTokenExpire;
                        break;

                    case Asc.c_oAscError.ID.UserCountExceed:
                        config.msg = this.errorUsersExceed;
                        break;

                    case Asc.c_oAscError.ID.CoAuthoringDisconnect:
                        config.msg = this.errorViewerDisconnect;
                        break;

                    case Asc.c_oAscError.ID.ConvertationPassword:
                        config.msg = this.errorFilePassProtect;
                        break;

                    case Asc.c_oAscError.ID.StockChartError:
                        config.msg = this.errorStockChart;
                        break;

                    case Asc.c_oAscError.ID.DataRangeError:
                        config.msg = this.errorDataRange;
                        break;

                    case Asc.c_oAscError.ID.Database:
                        config.msg = this.errorDatabaseConnection;
                        break;

                    case Asc.c_oAscError.ID.UserDrop:
                        if (this._state.lostEditingRights) {
                            this._state.lostEditingRights = false;
                            return;
                        }
                        this._state.lostEditingRights = true;
                        config.msg = this.errorUserDrop;
                        Common.NotificationCenter.trigger('collaboration:sharingdeny');
                        break;

                    case Asc.c_oAscError.ID.Warning:
                        config.msg = this.errorConnectToServer;
                        config.closable = false;
                        break;

                    case Asc.c_oAscError.ID.SessionAbsolute:
                        config.msg = this.errorSessionAbsolute;
                        break;

                    case Asc.c_oAscError.ID.SessionIdle:
                        config.msg = this.errorSessionIdle;
                        break;

                    case Asc.c_oAscError.ID.SessionToken:
                        config.msg = this.errorSessionToken;
                        break;

                    case Asc.c_oAscError.ID.AccessDeny:
                        config.msg = this.errorAccessDeny;
                        break;

                    case Asc.c_oAscError.ID.UplImageUrl:
                        config.msg = this.errorBadImageUrl;
                        break;

                    case Asc.c_oAscError.ID.ForceSaveButton:
                    case Asc.c_oAscError.ID.ForceSaveTimeout:
                        config.msg = this.errorForceSave;
                        config.maxwidth = 600;
                        break;

                    case Asc.c_oAscError.ID.DataEncrypted:
                        config.msg = this.errorDataEncrypted;
                        break;

                    case Asc.c_oAscError.ID.EditingError:
                        config.msg = (this.appOptions.isDesktopApp && this.appOptions.isOffline) ? this.errorEditingSaveas : this.errorEditingDownloadas;
                        break;

                    case Asc.c_oAscError.ID.MailToClientMissing:
                        config.msg = this.errorEmailClient;
                        break;

                    case Asc.c_oAscError.ID.ConvertationOpenLimitError:
                        config.msg = this.errorFileSizeExceed;
                        break;

                    case Asc.c_oAscError.ID.UpdateVersion:
                        config.msg = this.errorUpdateVersionOnDisconnect;
                        config.maxwidth = 600;
                        break;

                    case Asc.c_oAscError.ID.ComboSeriesError:
                        config.msg = this.errorComboSeries;
                        break;
                    
                    case Asc.c_oAscError.ID.Password:
                        config.msg = this.errorSetPassword;
                        break;
                    
                    default:
                        config.msg = (typeof id == 'string') ? id : this.errorDefaultMessage.replace('%1', id);
                        break;
                }


                if (level == Asc.c_oAscError.Level.Critical) {

                    // report only critical errors
                    Common.Gateway.reportError(id, config.msg);

                    config.title = this.criticalErrorTitle;
                    config.iconCls = 'error';
                    config.closable = false;

                    if (this.appOptions.canBackToFolder && !this.appOptions.isDesktopApp && typeof id !== 'string') {
                        config.msg += '<br><br>' + this.criticalErrorExtText;
                        config.callback = function(btn) {
                            if (btn == 'ok') {
                                Common.NotificationCenter.trigger('goback', true);
                            }
                        }
                    }
                    if (id == Asc.c_oAscError.ID.DataEncrypted) {
                        this.api.asc_coAuthoringDisconnect();
                        Common.NotificationCenter.trigger('api:disconnect');
                    }
                }
                else {
                    Common.Gateway.reportWarning(id, config.msg);

                    config.title    = this.notcriticalErrorTitle;
                    config.iconCls  = 'warn';
                    config.buttons  = ['ok'];
                    config.callback = _.bind(function(btn){
                        if (id == Asc.c_oAscError.ID.Warning && btn == 'ok' && this.appOptions.canDownload) {
                            Common.UI.Menu.Manager.hideAll();
                            (this.appOptions.isDesktopApp && this.appOptions.isOffline) ? this.api.asc_DownloadAs() : this.getApplication().getController('LeftMenu').leftMenu.showMenu('file:saveas');
                        } else if (id == Asc.c_oAscError.ID.SplitCellMaxRows || id == Asc.c_oAscError.ID.SplitCellMaxCols || id == Asc.c_oAscError.ID.SplitCellRowsDivider) {
                            var me = this;
                            setTimeout(function(){
                                (new Common.Views.InsertTableDialog({
                                    split: true,
                                    handler: function(result, value) {
                                        if (result == 'ok') {
                                            if (me.api)
                                                me.api.SplitCell(value.columns, value.rows);
                                        }
                                        me.onEditComplete();
                                    }
                                })).show();
                            },10);
                        } else if (id == Asc.c_oAscError.ID.EditingError) {
                            this.disableEditing(true);
                            Common.NotificationCenter.trigger('api:disconnect', true); // enable download and print
                        }
                        this._state.lostEditingRights = false;
                        this.onEditComplete();
                    }, this);
                }

                if (!Common.Utils.ModalWindow.isVisible() || $('.asc-window.modal.alert[data-value=' + id + ']').length<1)
                    Common.UI.alert(config).$window.attr('data-value', id);

                (id!==undefined) && Common.component.Analytics.trackEvent('Internal Error', id.toString());
            },

            onCoAuthoringDisconnect: function() {
                // TODO: Disable all except 'Download As' and 'Print'
                this.getApplication().getController('Viewport').getView('Viewport').setMode({isDisconnected:true});
                appHeader.setCanRename(false);
                this.appOptions.canRename = false;
                this._state.isDisconnected = true;
//                this.getFileMenu().setMode({isDisconnected:true});
            },

            showTips: function(strings) {
                var me = this;
                if (!strings.length) return;
                if (typeof(strings)!='object') strings = [strings];

//                var top_elem = Ext.ComponentQuery.query('petoolbar');
//                !top_elem.length && (top_elem = Ext.select('.common-header').first()) || (top_elem = top_elem[0].getEl());
//
                function showNextTip() {
                    var str_tip = strings.shift();
                    if (str_tip) {
                        str_tip += '\n' + me.textCloseTip;
                        tooltip.setTitle(str_tip);
                        tooltip.show();
                    }
                }

                if (!this.tooltip) {
                    this.tooltip = new Common.UI.Tooltip({
                        owner: this.getApplication().getController('Toolbar').getView('Toolbar'),
                        hideonclick: true,
                        placement: 'bottom',
                        cls: 'main-info',
                        offset: 30
                    });
                }

                var tooltip = this.tooltip;
                tooltip.on('tooltip:hide', function(){
                    setTimeout(showNextTip, 300);
                });

                showNextTip();
            },

            updateWindowTitle: function(force) {
                var isModified = this.api.isDocumentModified();
                if (this._state.isDocModified !== isModified || force) {
                    var title = this.defaultTitleText;

                    if (appHeader && !_.isEmpty(appHeader.getDocumentCaption()))
                        title = appHeader.getDocumentCaption() + ' - ' + title;

                    if (isModified) {
                        clearTimeout(this._state.timerCaption);
                        if (!_.isUndefined(title)) {
                            title = '* ' + title;
                        }
                    }

                    if ( window.document.title != title )
                        window.document.title = title;

                    this._isDocReady && (this._state.isDocModified !== isModified) && Common.Gateway.setDocumentModified(isModified);
                    if (isModified && (!this._state.fastCoauth || this._state.usersCount<2))
                        this.getApplication().getController('Statusbar').setStatusCaption('', true);

                    this._state.isDocModified = isModified;
                }
            },

            onDocumentChanged: function() {
            },

            onDocumentModifiedChanged: function() {
                var isModified = this.api.asc_isDocumentCanSave();
                if (this._state.isDocModified !== isModified) {
                    this._isDocReady && Common.Gateway.setDocumentModified(this.api.isDocumentModified());
                }

                this.updateWindowTitle();

                var toolbarView = this.getApplication().getController('Toolbar').getView('Toolbar');
                if (toolbarView && toolbarView.btnCollabChanges) {
                    var isSyncButton = toolbarView.btnCollabChanges.cmpEl.hasClass('notify'),
                        forcesave = this.appOptions.forcesave,
                        isDisabled = !isModified && !isSyncButton && !forcesave || this._state.isDisconnected || this._state.fastCoauth && this._state.usersCount>1 && !forcesave;
                        toolbarView.btnSave.setDisabled(isDisabled);
                }
            },
            onDocumentCanSaveChanged: function (isCanSave) {
                var toolbarView = this.getApplication().getController('Toolbar').getView('Toolbar');
                if ( toolbarView ) {
                    var isSyncButton = toolbarView.btnCollabChanges.cmpEl.hasClass('notify'),
                        forcesave = this.appOptions.forcesave,
                        isDisabled = !isCanSave && !isSyncButton && !forcesave || this._state.isDisconnected || this._state.fastCoauth && this._state.usersCount>1 && !forcesave;
                        toolbarView.btnSave.setDisabled(isDisabled);
                }
            },

            onContextMenu: function(event){
                var canCopyAttr = event.target.getAttribute('data-can-copy'),
                    isInputEl   = (event.target instanceof HTMLInputElement) || (event.target instanceof HTMLTextAreaElement);

                if ((isInputEl && canCopyAttr === 'false') ||
                    (!isInputEl && canCopyAttr !== 'true')) {
                    event.stopPropagation();
                    event.preventDefault();
                    return false;
                }
            },

            onBeforeUnload: function() {
                Common.localStorage.save();

                if (this.api.isDocumentModified()) {
                    var me = this;
                    this.api.asc_stopSaving();
                    this.continueSavingTimer = window.setTimeout(function() {
                        me.api.asc_continueSaving();
                    }, 500);

                    return this.leavePageText;
                }
            },

            onUnload: function() {
                if (this.continueSavingTimer) clearTimeout(this.continueSavingTimer);
            },

            hidePreloader: function() {
                var promise;
                if (!this._state.customizationDone) {
                    this._state.customizationDone = true;
                    if (this.appOptions.customization) {
                        if (this.appOptions.isDesktopApp)
                            this.appOptions.customization.about = false;
                        else if (!this.appOptions.canBrandingExt)
                            this.appOptions.customization.about = true;
                    }
                    Common.Utils.applyCustomization(this.appOptions.customization, mapCustomizationElements);
                    if (this.appOptions.canBrandingExt) {
                        Common.Utils.applyCustomization(this.appOptions.customization, mapCustomizationExtElements);
                        promise = this.getApplication().getController('Common.Controllers.Plugins').applyUICustomization();
                    }
                }
                Common.NotificationCenter.trigger('layout:changed', 'main');

                (promise || (new Promise(function(resolve, reject) {
                    resolve();
                }))).then(function() {
                    $('#loading-mask').hide().remove();
                    Common.Controllers.Desktop.process('preloader:hide');
                });
            },

            onDownloadUrl: function(url) {
                if (this._state.isFromGatewayDownloadAs)
                    Common.Gateway.downloadAs(url);
                this._state.isFromGatewayDownloadAs = false;
            },

            onUpdateVersion: function(callback) {
                var me = this;
                me.needToUpdateVersion = true;
                me.onLongActionEnd(Asc.c_oAscAsyncActionType['BlockInteraction'], LoadingDocument);
                Common.UI.error({
                    msg: this.errorUpdateVersion,
                    callback: function() {
                        _.defer(function() {
                            Common.Gateway.updateVersion();
                            if (callback) callback.call(me);
                            me.onLongActionBegin(Asc.c_oAscAsyncActionType['BlockInteraction'], LoadingDocument);
                        })
                    }
                });
            },

            onServerVersion: function(buildVersion) {
                if (this.changeServerVersion) return true;

                if (DocsAPI.DocEditor.version() !== buildVersion && !window.compareVersions) {
                    this.changeServerVersion = true;
                    Common.UI.warning({
                        title: this.titleServerVersion,
                        msg: this.errorServerVersion,
                        callback: function() {
                            _.defer(function() {
                                Common.Gateway.updateVersion();
                            })
                        }
                    });
                    return true;
                }
                return false;
            },

            /** coauthoring begin **/
            fillUserStore: function(users){
                if (!_.isEmpty(users)){
                    var userStore = this.getCommonStoreUsersStore();

                    if (userStore)
                        userStore.add(users);
                }
            },

            onCollaborativeChanges: function() {
                if (this._state.hasCollaborativeChanges) return;
                this._state.hasCollaborativeChanges = true;
                if (this.appOptions.isEdit)
                    this.getApplication().getController('Statusbar').setStatusCaption(this.txtNeedSynchronize, true);
            },
            /** coauthoring end **/

            synchronizeChanges: function() {
                this.getApplication().getController('Statusbar').setStatusCaption('');
                this.getApplication().getController('DocumentHolder').getView('DocumentHolder').hideTips();
                /** coauthoring begin **/
                this.getApplication().getController('Toolbar').getView('Toolbar').synchronizeChanges();
                /** coauthoring end **/
                this._state.hasCollaborativeChanges = false;
            },

            initNames: function() {
                this.shapeGroupNames = [
                    this.txtBasicShapes,
                    this.txtFiguredArrows,
                    this.txtMath,
                    this.txtCharts,
                    this.txtStarsRibbons,
                    this.txtCallouts,
                    this.txtButtons,
                    this.txtRectangles,
                    this.txtLines
                ];

                this.layoutNames = [
                    this.txtSldLtTBlank, this.txtSldLtTChart, this.txtSldLtTChartAndTx, this.txtSldLtTClipArtAndTx,
                    this.txtSldLtTClipArtAndVertTx, this.txtSldLtTCust, this.txtSldLtTDgm, this.txtSldLtTFourObj,
                    this.txtSldLtTMediaAndTx, this.txtSldLtTObj, this.txtSldLtTObjAndTwoObj, this.txtSldLtTObjAndTx,
                    this.txtSldLtTObjOnly, this.txtSldLtTObjOverTx, this.txtSldLtTObjTx, this.txtSldLtTPicTx,
                    this.txtSldLtTSecHead, this.txtSldLtTTbl, this.txtSldLtTTitle, this.txtSldLtTTitleOnly,
                    this.txtSldLtTTwoColTx, this.txtSldLtTTwoObj, this.txtSldLtTTwoObjAndObj, this.txtSldLtTTwoObjAndTx,
                    this.txtSldLtTTwoObjOverTx, this.txtSldLtTTwoTxTwoObj, this.txtSldLtTTx, this.txtSldLtTTxAndChart,
                    this.txtSldLtTTxAndClipArt, this.txtSldLtTTxAndMedia, this.txtSldLtTTxAndObj,
                    this.txtSldLtTTxAndTwoObj, this.txtSldLtTTxOverObj, this.txtSldLtTVertTitleAndTx,
                    this.txtSldLtTVertTitleAndTxOverChart, this.txtSldLtTVertTx
                ];
            },

            onInsertTable:  function() {
                this.getApplication().getController('RightMenu').onInsertTable();
            },

            onInsertImage:  function() {
                this.getApplication().getController('RightMenu').onInsertImage();
            },

            onInsertChart:  function() {
                this.getApplication().getController('RightMenu').onInsertChart();
            },

            onInsertShape:  function() {
                this.getApplication().getController('RightMenu').onInsertShape();
            },

            onInsertTextArt:  function() {
                this.getApplication().getController('RightMenu').onInsertTextArt();
            },

            unitsChanged: function(m) {
                var value = Common.localStorage.getItem("pe-settings-unit");
                value = (value!==null) ? parseInt(value) : Common.Utils.Metric.getDefaultMetric();
                Common.Utils.Metric.setCurrentMetric(value);
                Common.Utils.InternalSettings.set("pe-settings-unit", value);
                this.api.asc_SetDocumentUnits((value==Common.Utils.Metric.c_MetricUnits.inch) ? Asc.c_oAscDocumentUnits.Inch : ((value==Common.Utils.Metric.c_MetricUnits.pt) ? Asc.c_oAscDocumentUnits.Point : Asc.c_oAscDocumentUnits.Millimeter));
                this.getApplication().getController('RightMenu').updateMetricUnit();
            },

            updateThemeColors: function() {
                var me = this;
                setTimeout(function(){
                    me.getApplication().getController('RightMenu').UpdateThemeColors();
                }, 50);

                setTimeout(function(){
                    me.getApplication().getController('Toolbar').updateThemeColors();
                }, 50);
            },

            onSendThemeColors: function(colors, standart_colors) {
                Common.Utils.ThemeColor.setColors(colors, standart_colors);
                if (window.styles_loaded) {
                    this.updateThemeColors();
                    var me = this;
                    setTimeout(function(){
                        me.fillTextArt();
                    }, 1);
                }
            },

            onFocusObject: function(SelectedObjects) {
                    var rightpan = this.getApplication().getController('RightMenu');
                    if (rightpan) rightpan.onFocusObject.call(rightpan, SelectedObjects);
            },

            _onChangeObjectLock: function() {
                var elements = this.api.getSelectedElements();
                this.onFocusObject(elements);
                this.getApplication().getController('Toolbar')._onFocusObject(elements);
            },

            onThumbnailsShow: function(isShow) {
                this.isThumbnailsShow = isShow;
            },

            fillAutoShapes: function(groupNames, shapes){
                if (_.isEmpty(shapes) || _.isEmpty(groupNames) || shapes.length != groupNames.length)
                    return;

                var me = this,
                    shapegrouparray = [];

                _.each(groupNames, function(groupName, index){
                    var store = new Backbone.Collection([], {
                        model: PE.Models.ShapeModel
                    }),
                        arr = [];

                    var cols = (shapes[index].length) > 18 ? 7 : 6,
                        height = Math.ceil(shapes[index].length/cols) * 35 + 3,
                        width = 30 * cols;

                    _.each(shapes[index], function(shape, idx){
                        arr.push({
                            data     : {shapeType: shape.Type},
                            tip      : me['txtShape_' + shape.Type] || (me.textShape + ' ' + (idx+1)),
                            allowSelected : true,
                            selected: false
                        });
                    });
                    store.add(arr);
                    shapegrouparray.push({
                        groupName   : me.shapeGroupNames[index],
                        groupStore  : store,
                        groupWidth  : width,
                        groupHeight : height
                    });
                });

                this.getCollection('ShapeGroups').reset(shapegrouparray);
            },

            fillLayoutsStore: function(layouts){
                var me = this;
                if (!_.isEmpty(layouts)){
                    var layoutStore = this.getCollection('SlideLayouts');
                    if (layoutStore) {
                        var layoutarray = [];
                        _.each(layouts, function(layout){
                            var name = layout.get_Name();
                            layoutarray.push({
                                imageUrl    : layout.get_Image(),
                                title       : (name !== '') ? name : me.layoutNames[layout.getType()],
                                itemWidth   : layout.get_Width(),
                                itemHeight  : layout.get_Height(),
                                data        : {
                                    type    : layout.getType(),
                                    idx     : layout.getIndex()
                                },
                                allowSelected : true,
                                selected    : false
                            });
                        });
                        layoutStore.reset(layoutarray);
                    }
                }
            },

            fillTextArt: function(shapes){
                var arr = [],
                    artStore = this.getCollection('Common.Collections.TextArt');

                if (!shapes && artStore.length>0) {// shapes == undefined when update textart collection (from asc_onSendThemeColors)
                    shapes = this.api.asc_getTextArtPreviews();
                }
                if (_.isEmpty(shapes)) return;

                _.each(shapes, function(shape, index){
                    arr.push({
                        imageUrl : shape,
                        data     : index,
                        allowSelected : true,
                        selected: false
                    });
                });
                artStore.reset(arr);
            },

            loadLanguages: function(apiLangs) {
                var langs = [], info,
                    allLangs = Common.util.LanguageInfo.getLanguages();
                for (var code in allLangs) {
                    if (allLangs.hasOwnProperty(code)) {
                        info = allLangs[code];
                        info[2] && langs.push({
                            displayValue:   info[1],
                            value:          info[0],
                            code:           parseInt(code),
                            spellcheck:     _.indexOf(apiLangs, code)>-1
                        });
                    }
                }

                langs.sort(function(a, b){
                    if (a.value < b.value) return -1;
                    if (a.value > b.value) return 1;
                    return 0;
                });

                this.languages = langs;
                window.styles_loaded && this.setLanguages();
            },

            setLanguages: function() {
                if (!this.languages || this.languages.length<1) {
                    this.loadLanguages([]);
                }
                if (this.languages && this.languages.length>0) {
                    this.getApplication().getController('DocumentHolder').getView('DocumentHolder').setLanguages(this.languages);
                    this.getApplication().getController('Statusbar').setLanguages(this.languages);
                    this.getApplication().getController('Common.Controllers.ReviewChanges').setLanguages(this.languages);
                }
            },

            onTryUndoInFastCollaborative: function() {
                if (!window.localStorage.getBool("pe-hide-try-undoredo"))
                    Common.UI.info({
                        width: 500,
                        msg: this.appOptions.canChangeCoAuthoring ? this.textTryUndoRedo : this.textTryUndoRedoWarn,
                        iconCls: 'info',
                        buttons: this.appOptions.canChangeCoAuthoring ? ['custom', 'cancel'] : ['ok'],
                        primary: this.appOptions.canChangeCoAuthoring ? 'custom' : 'ok',
                        customButtonText: this.textStrict,
                        dontshow: true,
                        callback: _.bind(function(btn, dontshow){
                            if (dontshow) window.localStorage.setItem("pe-hide-try-undoredo", 1);
                            if (btn == 'custom') {
                                Common.localStorage.setItem("pe-settings-coauthmode", 0);
                                this.api.asc_SetFastCollaborative(false);
                                Common.Utils.InternalSettings.set("pe-settings-coauthmode", false);
                                this.getApplication().getController('Common.Controllers.ReviewChanges').applySettings();
                                this._state.fastCoauth = false;
                            }
                            this.onEditComplete();
                        }, this)
                    });
            },

            onAuthParticipantsChanged: function(users) {
                var length = 0;
                _.each(users, function(item){
                    if (!item.asc_getView())
                        length++;
                });
                this._state.usersCount = length;
            },

            onUserConnection: function(change){
                if (change && this.appOptions.user.guest && this.appOptions.canRenameAnonymous && (change.asc_getIdOriginal() == this.appOptions.user.id)) { // change name of the current user
                    var name = change.asc_getUserName();
                    if (name && name !== AscCommon.UserInfoParser.getCurrentName() ) {
                        this._renameDialog && this._renameDialog.close();
                        AscCommon.UserInfoParser.setCurrentName(name);
                        appHeader.setUserName(AscCommon.UserInfoParser.getParsedName(name));

                        var idx1 = name.lastIndexOf('('),
                            idx2 = name.lastIndexOf(')'),
                            str = (idx1>0) && (idx1<idx2) ? name.substring(0, idx1-1) : '';
                        if (Common.localStorage.getItem("guest-username")!==null) {
                            Common.localStorage.setItem("guest-username", str);
                        }
                        Common.Utils.InternalSettings.set("guest-username", str);
                    }
                }
            },

            applySettings: function() {
                if (this.appOptions.isEdit && !this.appOptions.isOffline && this.appOptions.canCoAuthoring) {
                    var oldval = this._state.fastCoauth;
                    this._state.fastCoauth = Common.localStorage.getBool("pe-settings-coauthmode", true);
                    if (this._state.fastCoauth && !oldval)
                        this.synchronizeChanges();
                }
                if (this.appOptions.canForcesave) {
                    this.appOptions.forcesave = Common.localStorage.getBool("pe-settings-forcesave", this.appOptions.canForcesave);
                    Common.Utils.InternalSettings.set("pe-settings-forcesave", this.appOptions.forcesave);
                    this.api.asc_setIsForceSaveOnUserSave(this.appOptions.forcesave);
                }
            },

            onDocumentName: function(name) {
                appHeader.setDocumentCaption(name);
                this.updateWindowTitle(true);
            },

            onMeta: function(meta) {
                appHeader.setDocumentCaption(meta.title);
                this.updateWindowTitle(true);
                this.document.title = meta.title;

                var filemenu = this.getApplication().getController('LeftMenu').getView('LeftMenu').getMenu('file');
                filemenu.loadDocument({doc:this.document});
                filemenu.panels && filemenu.panels['info'] && filemenu.panels['info'].updateInfo(this.document);
                this.getApplication().getController('Common.Controllers.ReviewChanges').loadDocument({doc:this.document});
                Common.Gateway.metaChange(meta);

                if (this.appOptions.wopi) {
                    var idx = meta.title.lastIndexOf('.');
                    Common.Gateway.requestRename(idx>0 ? meta.title.substring(0, idx) : meta.title);
                }
            },

            onPrint: function() {
                if (!this.appOptions.canPrint || Common.Utils.ModalWindow.isVisible()) return;
                
                if (this.api)
                    this.api.asc_Print(new Asc.asc_CDownloadOptions(null, Common.Utils.isChrome || Common.Utils.isSafari || Common.Utils.isOpera || Common.Utils.isGecko && Common.Utils.firefoxVersion>86)); // if isChrome or isSafari or isOpera == true use asc_onPrintUrl event
                Common.component.Analytics.trackEvent('Print');
            },

            onPrintUrl: function(url) {
                if (this.iframePrint) {
                    this.iframePrint.parentNode.removeChild(this.iframePrint);
                    this.iframePrint = null;
                }
                if (!this.iframePrint) {
                    var me = this;
                    this.iframePrint = document.createElement("iframe");
                    this.iframePrint.id = "id-print-frame";
                    this.iframePrint.style.display = 'none';
                    this.iframePrint.style.visibility = "hidden";
                    this.iframePrint.style.position = "fixed";
                    this.iframePrint.style.right = "0";
                    this.iframePrint.style.bottom = "0";
                    document.body.appendChild(this.iframePrint);
                    this.iframePrint.onload = function() {
                        try {
                        me.iframePrint.contentWindow.focus();
                        me.iframePrint.contentWindow.print();
                        me.iframePrint.contentWindow.blur();
                        window.focus();
                        } catch (e) {
                            me.api.asc_DownloadAs(new Asc.asc_CDownloadOptions(Asc.c_oAscFileType.PDF));
                        }
                    };
                }
                if (url) this.iframePrint.src = url;
            },

            onAdvancedOptions: function(type, advOptions) {
                if (this._state.openDlg) return;

                var me = this;
                if (type == Asc.c_oAscAdvancedOptionsID.DRM) {
                    me._state.openDlg = new Common.Views.OpenDialog({
                        title: Common.Views.OpenDialog.prototype.txtTitleProtected,
                        closeFile: me.appOptions.canRequestClose,
                        type: Common.Utils.importTextType.DRM,
                        warning: !(me.appOptions.isDesktopApp && me.appOptions.isOffline) && (typeof advOptions == 'string'),
                        warningMsg: advOptions,
                        validatePwd: !!me._state.isDRM,
                        handler: function (result, value) {
                            me.isShowOpenDialog = false;
                            if (result == 'ok') {
                                if (me.api) {
                                    me.api.asc_setAdvancedOptions(type, value.drmOptions);
                                    me.loadMask && me.loadMask.show();
                                }
                            } else {
                                Common.Gateway.requestClose();
                                Common.Controllers.Desktop.requestClose();
                            }
                            me._state.openDlg = null;
                        }
                    });
                    me._state.isDRM = true;
                }
                if (me._state.openDlg) {
                    this.isShowOpenDialog = true;
                    this.loadMask && this.loadMask.hide();
                    this.onLongActionEnd(Asc.c_oAscAsyncActionType.BlockInteraction, LoadingDocument);
                    me._state.openDlg.show();
                }
            },

            warningDocumentIsLocked: function() {
                var me = this;
                Common.Utils.warningDocumentIsLocked({
                    disablefunc: function (disable) {
                        me.disableEditing(disable, true);
                    }});
            },

            onRunAutostartMacroses: function() {
                var me = this,
                    enable = !this.editorConfig.customization || (this.editorConfig.customization.macros!==false);
                if (enable) {
                    var value = Common.Utils.InternalSettings.get("pe-macros-mode");
                    if (value==1)
                        this.api.asc_runAutostartMacroses();
                    else if (value === 0) {
                        Common.UI.warning({
                            msg: this.textHasMacros + '<br>',
                            buttons: ['yes', 'no'],
                            primary: 'yes',
                            dontshow: true,
                            textDontShow: this.textRemember,
                            callback: function(btn, dontshow){
                                if (dontshow) {
                                    Common.Utils.InternalSettings.set("pe-macros-mode", (btn == 'yes') ? 1 : 2);
                                    Common.localStorage.setItem("pe-macros-mode", (btn == 'yes') ? 1 : 2);
                                }
                                if (btn == 'yes') {
                                    setTimeout(function() {
                                        me.api.asc_runAutostartMacroses();
                                    }, 1);
                                }
                            }
                        });
                    }
                }
            },

<<<<<<< HEAD
            loadAutoCorrectSettings: function() {
                // autocorrection
                var me = this;
                var value = Common.localStorage.getItem("pe-settings-math-correct-add");
                Common.Utils.InternalSettings.set("pe-settings-math-correct-add", value);
                var arrAdd = value ? JSON.parse(value) : [];
                value = Common.localStorage.getItem("pe-settings-math-correct-rem");
                Common.Utils.InternalSettings.set("pe-settings-math-correct-rem", value);
                var arrRem = value ? JSON.parse(value) : [];
                value = Common.localStorage.getBool("pe-settings-math-correct-replace-type", true); // replace on type
                Common.Utils.InternalSettings.set("pe-settings-math-correct-replace-type", value);
                me.api.asc_refreshOnStartAutoCorrectMathSymbols(arrRem, arrAdd, value);

                value = Common.localStorage.getItem("pe-settings-rec-functions-add");
                Common.Utils.InternalSettings.set("pe-settings-rec-functions-add", value);
                arrAdd = value ? JSON.parse(value) : [];
                value = Common.localStorage.getItem("pe-settings-rec-functions-rem");
                Common.Utils.InternalSettings.set("pe-settings-rec-functions-rem", value);
                arrRem = value ? JSON.parse(value) : [];
                me.api.asc_refreshOnStartAutoCorrectMathFunctions(arrRem, arrAdd);

                value = Common.localStorage.getBool("pe-settings-autoformat-bulleted", true);
                Common.Utils.InternalSettings.set("pe-settings-autoformat-bulleted", value);
                me.api.asc_SetAutomaticBulletedLists(value);

                value = Common.localStorage.getBool("pe-settings-autoformat-numbered", true);
                Common.Utils.InternalSettings.set("pe-settings-autoformat-numbered", value);
                me.api.asc_SetAutomaticNumberedLists(value);

                value = Common.localStorage.getBool("pe-settings-autoformat-smart-quotes", true);
                Common.Utils.InternalSettings.set("pe-settings-autoformat-smart-quotes", value);
                me.api.asc_SetAutoCorrectSmartQuotes(value);

                value = Common.localStorage.getBool("pe-settings-autoformat-hyphens", true);
                Common.Utils.InternalSettings.set("pe-settings-autoformat-hyphens", value);
                me.api.asc_SetAutoCorrectHyphensWithDash(value);

                value = Common.localStorage.getBool("pe-settings-autoformat-fl-sentence", true);
                Common.Utils.InternalSettings.set("pe-settings-autoformat-fl-sentence", value);
                me.api.asc_SetAutoCorrectFirstLetterOfSentences(value);
            },

            showRenameUserDialog: function() {
                if (this._renameDialog) return;

                var me = this;
                this._renameDialog = new Common.Views.UserNameDialog({
                    label: this.textRenameLabel,
                    error: this.textRenameError,
                    value: Common.Utils.InternalSettings.get("guest-username") || '',
                    check: Common.Utils.InternalSettings.get("save-guest-username") || false,
                    validation: function(value) {
                        return value.length<128 ? true : me.textLongName;
                    },
                    handler: function(result, settings) {
                        if (result == 'ok') {
                            var name = settings.input ? settings.input + ' (' + me.textGuest + ')' : me.textAnonymous;
                            var _user = new Asc.asc_CUserInfo();
                            _user.put_FullName(name);

                            var docInfo = new Asc.asc_CDocInfo();
                            docInfo.put_UserInfo(_user);
                            me.api.asc_changeDocInfo(docInfo);

                            settings.checkbox ? Common.localStorage.setItem("guest-username", settings.input) : Common.localStorage.removeItem("guest-username");
                            Common.Utils.InternalSettings.set("guest-username", settings.input);
                            Common.Utils.InternalSettings.set("save-guest-username", settings.checkbox);
                        }
                    }
                });
                this._renameDialog.on('close', function() {
                    me._renameDialog = undefined;
                });
                this._renameDialog.show(Common.Utils.innerWidth() - this._renameDialog.options.width - 15, 30);
            },

            onLanguageLoaded: function() {
                if (!Common.Locale.getCurrentLanguage()) {
                    Common.UI.warning({
                        msg: this.errorLang,
                        buttons: [],
                        closable: false
                    });
                    return false;
                }
                return true;
            },

            onRefreshHistory: function(opts) {
                if (!this.appOptions.canUseHistory) return;

                this.loadMask && this.loadMask.hide();
                if (opts.data.error || !opts.data.history) {
                    var historyStore = this.getApplication().getCollection('Common.Collections.HistoryVersions');
                    if (historyStore && historyStore.size()>0) {
                        historyStore.each(function(item){
                            item.set('canRestore', false);
                        });
                    }
                    Common.UI.alert({
                        title: this.notcriticalErrorTitle,
                        msg: (opts.data.error) ? opts.data.error : this.txtErrorLoadHistory,
                        iconCls: 'warn',
                        buttons: ['ok'],
                        callback: _.bind(function(btn){
                            this.onEditComplete();
                        }, this)
                    });
                } else {
                    this.api.asc_coAuthoringDisconnect();
                    appHeader.setCanRename(false);
                    appHeader.getButton('users') && appHeader.getButton('users').hide();
                    this.getApplication().getController('LeftMenu').getView('LeftMenu').showHistory();
                    this.disableEditing(true);
                    this._renameDialog && this._renameDialog.close();
                    var versions = opts.data.history,
                        historyStore = this.getApplication().getCollection('Common.Collections.HistoryVersions'),
                        currentVersion = null;
                    if (historyStore) {
                        var arrVersions = [], ver, version, group = -1, prev_ver = -1, arrColors = [], docIdPrev = '',
                            usersStore = this.getApplication().getCollection('Common.Collections.HistoryUsers'), user = null, usersCnt = 0;

                        for (ver=versions.length-1; ver>=0; ver--) {
                            version = versions[ver];
                            if (version.versionGroup===undefined || version.versionGroup===null)
                                version.versionGroup = version.version;
                            if (version) {
                                if (!version.user) version.user = {};
                                docIdPrev = (ver>0 && versions[ver-1]) ? versions[ver-1].key : version.key + '0';
                                user = usersStore.findUser(version.user.id);
                                if (!user) {
                                    user = new Common.Models.User({
                                        id          : version.user.id,
                                        username    : version.user.name,
                                        colorval    : Asc.c_oAscArrUserColors[usersCnt],
                                        color       : this.generateUserColor(Asc.c_oAscArrUserColors[usersCnt++])
                                    });
                                    usersStore.add(user);
                                }

                                arrVersions.push(new Common.Models.HistoryVersion({
                                    version: version.versionGroup,
                                    revision: version.version,
                                    userid : version.user.id,
                                    username : version.user.name,
                                    usercolor: user.get('color'),
                                    created: version.created,
                                    docId: version.key,
                                    markedAsVersion: (group!==version.versionGroup),
                                    selected: (opts.data.currentVersion == version.version),
                                    canRestore: this.appOptions.canHistoryRestore && (ver < versions.length-1),
                                    isExpanded: true,
                                    serverVersion: version.serverVersion
                                }));
                                if (opts.data.currentVersion == version.version) {
                                    currentVersion = arrVersions[arrVersions.length-1];
                                }
                                group = version.versionGroup;
                                if (prev_ver!==version.version) {
                                    prev_ver = version.version;
                                    arrColors.reverse();
                                    for (i=0; i<arrColors.length; i++) {
                                        arrVersions[arrVersions.length-i-2].set('arrColors',arrColors);
                                    }
                                    arrColors = [];
                                }
                                arrColors.push(user.get('colorval'));

                                var changes = version.changes, change, i;
                                if (changes && changes.length>0) {
                                    arrVersions[arrVersions.length-1].set('docIdPrev', docIdPrev);
                                    if (!_.isEmpty(version.serverVersion) && version.serverVersion == this.appOptions.buildVersion) {
                                        arrVersions[arrVersions.length-1].set('changeid', changes.length-1);
                                        arrVersions[arrVersions.length-1].set('hasChanges', changes.length>1);
                                        for (i=changes.length-2; i>=0; i--) {
                                            change = changes[i];

                                            user = usersStore.findUser(change.user.id);
                                            if (!user) {
                                                user = new Common.Models.User({
                                                    id          : change.user.id,
                                                    username    : change.user.name,
                                                    colorval    : Asc.c_oAscArrUserColors[usersCnt],
                                                    color       : this.generateUserColor(Asc.c_oAscArrUserColors[usersCnt++])
                                                });
                                                usersStore.add(user);
                                            }

                                            arrVersions.push(new Common.Models.HistoryVersion({
                                                version: version.versionGroup,
                                                revision: version.version,
                                                changeid: i,
                                                userid : change.user.id,
                                                username : change.user.name,
                                                usercolor: user.get('color'),
                                                created: change.created,
                                                docId: version.key,
                                                docIdPrev: docIdPrev,
                                                selected: false,
                                                canRestore: this.appOptions.canHistoryRestore && this.appOptions.canDownload,
                                                isRevision: false,
                                                isVisible: true,
                                                serverVersion: version.serverVersion
                                            }));
                                            arrColors.push(user.get('colorval'));
                                        }
                                    }
                                } else if (ver==0 && versions.length==1) {
                                    arrVersions[arrVersions.length-1].set('docId', version.key + '1');
                                }
                            }
                        }
                        if (arrColors.length>0) {
                            arrColors.reverse();
                            for (i=0; i<arrColors.length; i++) {
                                arrVersions[arrVersions.length-i-1].set('arrColors',arrColors);
                            }
                            arrColors = [];
                        }
                        historyStore.reset(arrVersions);
                        if (currentVersion===null && historyStore.size()>0) {
                            currentVersion = historyStore.at(0);
                            currentVersion.set('selected', true);
                        }
                        if (currentVersion)
                            this.getApplication().getController('Common.Controllers.History').onSelectRevision(null, null, currentVersion);
                    }
                }
            },

            DisableVersionHistory: function() {
                this.editorConfig.canUseHistory = false;
                this.appOptions.canUseHistory = false;
            },

            generateUserColor: function(color) {
                return"#"+("000000"+color.toString(16)).substr(-6);
            },

            onGrabFocus: function() {
                this.getApplication().getController('DocumentHolder').getView().focus();
=======
            onConvertEquationToMath: function(equation) {
                var me = this,
                    win;
                var msg = this.textConvertEquation + '<br><br><a id="id-equation-convert-help" style="cursor: pointer;">' + this.textLearnMore + '</a>';
                win = Common.UI.warning({
                    width: 500,
                    msg: msg,
                    buttons: ['yes', 'cancel'],
                    primary: 'yes',
                    dontshow: true,
                    textDontShow: this.textApplyAll,
                    callback: _.bind(function(btn, dontshow){
                        if (btn == 'yes') {
                            this.api.asc_ConvertEquationToMath(equation, dontshow);
                        }
                        this.onEditComplete();
                    }, this)
                });
                win.$window.find('#id-equation-convert-help').on('click', function (e) {
                    win && win.close();
                    me.getApplication().getController('LeftMenu').getView('LeftMenu').showMenu('file:help', 'UsageInstructions\/InsertEquation.htm#convertequation');
                })
>>>>>>> d3ef5bd6
            },

            // Translation
            leavePageText: 'You have unsaved changes in this document. Click \'Stay on this Page\' then \'Save\' to save them. Click \'Leave this Page\' to discard all the unsaved changes.',
            criticalErrorTitle: 'Error',
            notcriticalErrorTitle: 'Warning',
            errorDefaultMessage: 'Error code: %1',
            criticalErrorExtText: 'Press "OK" to to back to document list.',
            openTitleText: 'Opening Document',
            openTextText: 'Opening document...',
            loadFontsTitleText: 'Loading Data',
            loadFontsTextText: 'Loading data...',
            loadImagesTitleText: 'Loading Images',
            loadImagesTextText: 'Loading images...',
            loadFontTitleText: 'Loading Data',
            loadFontTextText: 'Loading data...',
            loadImageTitleText: 'Loading Image',
            loadImageTextText: 'Loading image...',
            downloadTitleText: 'Downloading Document',
            downloadTextText: 'Downloading document...',
            printTitleText: 'Printing Document',
            printTextText: 'Printing document...',
            uploadImageTitleText: 'Uploading Image',
            uploadImageTextText: 'Uploading image...',
            uploadImageSizeMessage: 'Maximium image size limit exceeded.',
            uploadImageExtMessage: 'Unknown image format.',
            uploadImageFileCountMessage: 'No images uploaded.',
            reloadButtonText: 'Reload Page',
            unknownErrorText: 'Unknown error.',
            convertationTimeoutText: 'Convertation timeout exceeded.',
            downloadErrorText: 'Download failed.',
            unsupportedBrowserErrorText: 'Your browser is not supported.',
            splitMaxRowsErrorText: 'The number of rows must be less than %1',
            splitMaxColsErrorText: 'The number of columns must be less than %1',
            splitDividerErrorText: 'The number of rows must be a divisor of %1',
            requestEditFailedTitleText: 'Access denied',
            requestEditFailedMessageText: 'Someone is editing this document right now. Please try again later.',
            txtSldLtTBlank: 'Blank',
            txtSldLtTChart: 'Chart',
            txtSldLtTChartAndTx: 'Chart and Text',
            txtSldLtTClipArtAndTx: 'Clip Art and Text',
            txtSldLtTClipArtAndVertTx: 'Clip Art and Vertical Text',
            txtSldLtTCust: 'Custom',
            txtSldLtTDgm: 'Diagram',
            txtSldLtTFourObj: 'Four Objects',
            txtSldLtTMediaAndTx: 'Media and Text',
            txtSldLtTObj: 'Title and Object',
            txtSldLtTObjAndTwoObj: 'Object and Two Object',
            txtSldLtTObjAndTx: 'Object and Text',
            txtSldLtTObjOnly: 'Object',
            txtSldLtTObjOverTx: 'Object over Text',
            txtSldLtTObjTx: 'Title, Object, and Caption',
            txtSldLtTPicTx: 'Picture and Caption',
            txtSldLtTSecHead: 'Section Header',
            txtSldLtTTbl: 'Table',
            txtSldLtTTitle: 'Title',
            txtSldLtTTitleOnly: 'Title Only',
            txtSldLtTTwoColTx: 'Two Column Text',
            txtSldLtTTwoObj: 'Two Objects',
            txtSldLtTTwoObjAndObj: 'Two Objects and Object',
            txtSldLtTTwoObjAndTx: 'Two Objects and Text',
            txtSldLtTTwoObjOverTx: 'Two Objects over Text',
            txtSldLtTTwoTxTwoObj: 'Two Text and Two Objects',
            txtSldLtTTx: 'Text',
            txtSldLtTTxAndChart: 'Text and Chart',
            txtSldLtTTxAndClipArt: 'Text and Clip Art',
            txtSldLtTTxAndMedia: 'Text and Media',
            txtSldLtTTxAndObj: 'Text and Object',
            txtSldLtTTxAndTwoObj: 'Text and Two Objects',
            txtSldLtTTxOverObj: 'Text over Object',
            txtSldLtTVertTitleAndTx: 'Vertical Title and Text',
            txtSldLtTVertTitleAndTxOverChart: 'Vertical Title and Text Over Chart',
            txtSldLtTVertTx: 'Vertical Text',
            textLoadingDocument: 'Loading presentation',
            warnBrowserZoom: 'Your browser\'s current zoom setting is not fully supported. Please reset to the default zoom by pressing Ctrl+0.',
            warnBrowserIE9: 'The application has low capabilities on IE9. Use IE10 or higher',
            loadThemeTitleText: 'Loading Theme',
            loadThemeTextText: 'Loading theme...',
            txtBasicShapes: 'Basic Shapes',
            txtFiguredArrows: 'Figured Arrows',
            txtMath: 'Math',
            txtCharts: 'Charts',
            txtStarsRibbons: 'Stars & Ribbons',
            txtCallouts: 'Callouts',
            txtButtons: 'Buttons',
            txtRectangles: 'Rectangles',
            txtLines: 'Lines',
            errorKeyEncrypt: 'Unknown key descriptor',
            errorKeyExpire: 'Key descriptor expired',
            errorUsersExceed: 'Count of users was exceed',
            txtEditingMode: 'Set editing mode...',
            errorCoAuthoringDisconnect: 'Server connection lost. You can\'t edit anymore.',
            errorFilePassProtect: 'The file is password protected and cannot be opened.',
            textAnonymous: 'Anonymous',
            txtNeedSynchronize: 'You have an updates',
            applyChangesTitleText: 'Loading Data',
            applyChangesTextText: 'Loading data...',
            savePreparingText: 'Preparing to save',
            savePreparingTitle: 'Preparing to save. Please wait...',
            loadingDocumentTitleText: 'Loading presentation',
            loadingDocumentTextText: 'Loading presentation...',
            warnProcessRightsChange: 'You have been denied the right to edit the file.',
            errorProcessSaveResult: 'Saving is failed.',
            textCloseTip: 'Click to close the tip.',
            textShape: 'Shape',
            errorStockChart: 'Incorrect row order. To build a stock chart place the data on the sheet in the following order:<br> opening price, max price, min price, closing price.',
            errorDataRange: 'Incorrect data range.',
            errorDatabaseConnection: 'External error.<br>Database connection error. Please, contact support.',
            errorUpdateVersion: 'The file version has been changed. The page will be reloaded.',
            errorUserDrop: 'The file cannot be accessed right now.',
            txtDiagramTitle: 'Chart Title',
            txtXAxis: 'X Axis',
            txtYAxis: 'Y Axis',
            txtSeries: 'Seria',
            txtArt: 'Your text here',
            errorConnectToServer: ' The document could not be saved. Please check connection settings or contact your administrator.<br>When you click the \'OK\' button, you will be prompted to download the document.',
            textTryUndoRedo: 'The Undo/Redo functions are disabled for the Fast co-editing mode.<br>Click the \'Strict mode\' button to switch to the Strict co-editing mode to edit the file without other users interference and send your changes only after you save them. You can switch between the co-editing modes using the editor Advanced settings.',
            textStrict: 'Strict mode',
            textBuyNow: 'Visit website',
            textNoLicenseTitle: 'License limit reached',
            textContactUs: 'Contact sales',
            errorViewerDisconnect: 'Connection is lost. You can still view the document,<br>but will not be able to download or print until the connection is restored and page is reloaded.',
            warnLicenseExp: 'Your license has expired.<br>Please update your license and refresh the page.',
            titleLicenseExp: 'License expired',
            openErrorText: 'An error has occurred while opening the file',
            saveErrorText: 'An error has occurred while saving the file',
            errorToken: 'The document security token is not correctly formed.<br>Please contact your Document Server administrator.',
            errorTokenExpire: 'The document security token has expired.<br>Please contact your Document Server administrator.',
            errorSessionAbsolute: 'The document editing session has expired. Please reload the page.',
            errorSessionIdle: 'The document has not been edited for quite a long time. Please reload the page.',
            errorSessionToken: 'The connection to the server has been interrupted. Please reload the page.',
            errorAccessDeny: 'You are trying to perform an action you do not have rights for.<br>Please contact your Document Server administrator.',
            titleServerVersion: 'Editor updated',
            errorServerVersion: 'The editor version has been updated. The page will be reloaded to apply the changes.',
            errorBadImageUrl: 'Image url is incorrect',
            txtSlideText: 'Slide text',
            txtClipArt: 'Clip Art',
            txtDiagram: 'SmartArt',
            txtDateTime: 'Date and time',
            txtFooter: 'Footer',
            txtHeader: 'Header',
            txtMedia: 'Media',
            txtPicture: 'Picture',
            txtImage: 'Image',
            txtSlideNumber: 'Slide number',
            txtSlideSubtitle: 'Slide subtitle',
            txtSlideTitle: 'Slide title',
            textChangesSaved: 'All changes saved',
            saveTitleText: 'Saving Document',
            saveTextText: 'Saving document...',
            txtLoading: 'Loading...',
            txtAddNotes: 'Click to add notes',
            errorForceSave: "An error occurred while saving the file. Please use the 'Download as' option to save the file to your computer hard drive or try again later.",
            txtAddFirstSlide: 'Click to add first slide',
            txtTheme_blank: 'Blank',
            txtTheme_pixel: 'Pixel',
            txtTheme_classic: 'Classic',
            txtTheme_official: 'Official',
            txtTheme_green: 'Green',
            txtTheme_lines: 'Lines',
            txtTheme_office: 'Office',
            txtTheme_safari: 'Safari',
            txtTheme_dotted: 'Dotted',
            txtTheme_corner: 'Corner',
            txtTheme_turtle: 'Turtle',
            txtTheme_basic: 'Basic',
            txtTheme_green_leaf: 'Green leaf',
            txtTheme_office_theme: 'Office Theme',
            warnNoLicense: "You've reached the limit for simultaneous connections to %1 editors. This document will be opened for viewing only.<br>Contact %1 sales team for personal upgrade terms.",
            warnNoLicenseUsers: "You've reached the user limit for %1 editors. Contact %1 sales team for personal upgrade terms.",
            warnLicenseExceeded: "You've reached the limit for simultaneous connections to %1 editors. This document will be opened for viewing only.<br>Contact your administrator to learn more.",
            warnLicenseUsersExceeded: "You've reached the user limit for %1 editors. Contact your administrator to learn more.",
            errorDataEncrypted: 'Encrypted changes have been received, they cannot be deciphered.',
            textClose: 'Close',
            textPaidFeature: 'Paid feature',
            scriptLoadError: 'The connection is too slow, some of the components could not be loaded. Please reload the page.',
            errorEditingSaveas: 'An error occurred during the work with the document.<br>Use the \'Save as...\' option to save the file backup copy to your computer hard drive.',
            errorEditingDownloadas: 'An error occurred during the work with the document.<br>Use the \'Download as...\' option to save the file backup copy to your computer hard drive.',
            txtShape_textRect: 'Text Box',
            txtShape_rect: 'Rectangle',
            txtShape_ellipse: 'Ellipse',
            txtShape_triangle: 'Triangle',
            txtShape_rtTriangle: 'Right Triangle',
            txtShape_parallelogram: 'Parallelogram',
            txtShape_trapezoid: 'Trapezoid',
            txtShape_diamond: 'Diamond',
            txtShape_pentagon: 'Pentagon',
            txtShape_hexagon: 'Hexagon',
            txtShape_heptagon: 'Heptagon',
            txtShape_octagon: 'Octagon',
            txtShape_decagon: 'Decagon',
            txtShape_dodecagon: 'Dodecagon',
            txtShape_pie: 'Pie',
            txtShape_chord: 'Chord',
            txtShape_teardrop: 'Teardrop',
            txtShape_frame: 'Frame',
            txtShape_halfFrame: 'Half Frame',
            txtShape_corner: 'Corner',
            txtShape_diagStripe: 'Diagonal Stripe',
            txtShape_plus: 'Plus',
            txtShape_plaque: 'Sign',
            txtShape_can: 'Can',
            txtShape_cube: 'Cube',
            txtShape_bevel: 'Bevel',
            txtShape_donut: 'Donut',
            txtShape_noSmoking: '"No" Symbol',
            txtShape_blockArc: 'Block Arc',
            txtShape_foldedCorner: 'Folded Corner',
            txtShape_smileyFace: 'Smiley Face',
            txtShape_heart: 'Heart',
            txtShape_lightningBolt: 'Lightning Bolt',
            txtShape_sun: 'Sun',
            txtShape_moon: 'Moon',
            txtShape_cloud: 'Cloud',
            txtShape_arc: 'Arc',
            txtShape_bracePair: 'Double Brace',
            txtShape_leftBracket: 'Left Bracket',
            txtShape_rightBracket: 'Right Bracket',
            txtShape_leftBrace: 'Left Brace',
            txtShape_rightBrace: 'Right Brace',
            txtShape_rightArrow: 'Right Arrow',
            txtShape_leftArrow: 'Left Arrow',
            txtShape_upArrow: 'Up Arrow',
            txtShape_downArrow: 'Down Arrow',
            txtShape_leftRightArrow: 'Left Right Arrow',
            txtShape_upDownArrow: 'Up Down Arrow',
            txtShape_quadArrow: 'Quad Arrow',
            txtShape_leftRightUpArrow: 'Left Right Up Arrow',
            txtShape_bentArrow: 'Bent Arrow',
            txtShape_uturnArrow: 'U-Turn Arrow',
            txtShape_leftUpArrow: 'Left Up Arrow',
            txtShape_bentUpArrow: 'Bent Up Arrow',
            txtShape_curvedRightArrow: 'Curved Right Arrow',
            txtShape_curvedLeftArrow: 'Curved Left Arrow',
            txtShape_curvedUpArrow: 'Curved Up Arrow',
            txtShape_curvedDownArrow: 'Curved Down Arrow',
            txtShape_stripedRightArrow: 'Striped Right Arrow',
            txtShape_notchedRightArrow: 'Notched Right Arrow',
            txtShape_homePlate: 'Pentagon',
            txtShape_chevron: 'Chevron',
            txtShape_rightArrowCallout: 'Right Arrow Callout',
            txtShape_downArrowCallout: 'Down Arrow Callout',
            txtShape_leftArrowCallout: 'Left Arrow Callout',
            txtShape_upArrowCallout: 'Up Arrow Callout',
            txtShape_leftRightArrowCallout: 'Left Right Arrow Callout',
            txtShape_quadArrowCallout: 'Quad Arrow Callout',
            txtShape_circularArrow: 'Circular Arrow',
            txtShape_mathPlus: 'Plus',
            txtShape_mathMinus: 'Minus',
            txtShape_mathMultiply: 'Multiply',
            txtShape_mathDivide: 'Division',
            txtShape_mathEqual: 'Equal',
            txtShape_mathNotEqual: 'Not Equal',
            txtShape_flowChartProcess: 'Flowchart: Process',
            txtShape_flowChartAlternateProcess: 'Flowchart: Alternate Process',
            txtShape_flowChartDecision: 'Flowchart: Decision',
            txtShape_flowChartInputOutput: 'Flowchart: Data',
            txtShape_flowChartPredefinedProcess: 'Flowchart: Predefined Process',
            txtShape_flowChartInternalStorage: 'Flowchart: Internal Storage',
            txtShape_flowChartDocument: 'Flowchart: Document',
            txtShape_flowChartMultidocument: 'Flowchart: Multidocument ',
            txtShape_flowChartTerminator: 'Flowchart: Terminator',
            txtShape_flowChartPreparation: 'Flowchart: Preparation',
            txtShape_flowChartManualInput: 'Flowchart: Manual Input',
            txtShape_flowChartManualOperation: 'Flowchart: Manual Operation',
            txtShape_flowChartConnector: 'Flowchart: Connector',
            txtShape_flowChartOffpageConnector: 'Flowchart: Off-page Connector',
            txtShape_flowChartPunchedCard: 'Flowchart: Card',
            txtShape_flowChartPunchedTape: 'Flowchart: Punched Tape',
            txtShape_flowChartSummingJunction: 'Flowchart: Summing Junction',
            txtShape_flowChartOr: 'Flowchart: Or',
            txtShape_flowChartCollate: 'Flowchart: Collate',
            txtShape_flowChartSort: 'Flowchart: Sort',
            txtShape_flowChartExtract: 'Flowchart: Extract',
            txtShape_flowChartMerge: 'Flowchart: Merge',
            txtShape_flowChartOnlineStorage: 'Flowchart: Stored Data',
            txtShape_flowChartDelay: 'Flowchart: Delay',
            txtShape_flowChartMagneticTape: 'Flowchart: Sequential Access Storage',
            txtShape_flowChartMagneticDisk: 'Flowchart: Magnetic Disk',
            txtShape_flowChartMagneticDrum: 'Flowchart: Direct Access Storage',
            txtShape_flowChartDisplay: 'Flowchart: Display',
            txtShape_irregularSeal1: 'Explosion 1',
            txtShape_irregularSeal2: 'Explosion 2',
            txtShape_star4: '4-Point Star',
            txtShape_star5: '5-Point Star',
            txtShape_star6: '6-Point Star',
            txtShape_star7: '7-Point Star',
            txtShape_star8: '8-Point Star',
            txtShape_star10: '10-Point Star',
            txtShape_star12: '12-Point Star',
            txtShape_star16: '16-Point Star',
            txtShape_star24: '24-Point Star',
            txtShape_star32: '32-Point Star',
            txtShape_ribbon2: 'Up Ribbon',
            txtShape_ribbon: 'Down Ribbon',
            txtShape_ellipseRibbon2: 'Curved Up Ribbon',
            txtShape_ellipseRibbon: 'Curved Down Ribbon',
            txtShape_verticalScroll: 'Vertical Scroll',
            txtShape_horizontalScroll: 'Horizontal Scroll',
            txtShape_wave: 'Wave',
            txtShape_doubleWave: 'Double Wave',
            txtShape_wedgeRectCallout: 'Rectangular Callout',
            txtShape_wedgeRoundRectCallout: 'Rounded Rectangular Callout',
            txtShape_wedgeEllipseCallout: 'Oval Callout',
            txtShape_cloudCallout: 'Cloud Callout',
            txtShape_borderCallout1: 'Line Callout 1',
            txtShape_borderCallout2: 'Line Callout 2',
            txtShape_borderCallout3: 'Line Callout 3',
            txtShape_accentCallout1: 'Line Callout 1 (Accent Bar)',
            txtShape_accentCallout2: 'Line Callout 2 (Accent Bar)',
            txtShape_accentCallout3: 'Line Callout 3 (Accent Bar)',
            txtShape_callout1: 'Line Callout 1 (No Border)',
            txtShape_callout2: 'Line Callout 2 (No Border)',
            txtShape_callout3: 'Line Callout 3 (No Border)',
            txtShape_accentBorderCallout1: 'Line Callout 1 (Border and Accent Bar)',
            txtShape_accentBorderCallout2: 'Line Callout 2 (Border and Accent Bar)',
            txtShape_accentBorderCallout3: 'Line Callout 3 (Border and Accent Bar)',
            txtShape_actionButtonBackPrevious: 'Back or Previous Button',
            txtShape_actionButtonForwardNext: 'Forward or Next Button',
            txtShape_actionButtonBeginning: 'Beginning Button',
            txtShape_actionButtonEnd: 'End Button',
            txtShape_actionButtonHome: 'Home Button',
            txtShape_actionButtonInformation: 'Information Button',
            txtShape_actionButtonReturn: 'Return Button',
            txtShape_actionButtonMovie: 'Movie Button',
            txtShape_actionButtonDocument: 'Document Button',
            txtShape_actionButtonSound: 'Sound Button',
            txtShape_actionButtonHelp: 'Help Button',
            txtShape_actionButtonBlank: 'Blank Button',
            txtShape_roundRect: 'Round Corner Rectangle',
            txtShape_snip1Rect: 'Snip Single Corner Rectangle',
            txtShape_snip2SameRect: 'Snip Same Side Corner Rectangle',
            txtShape_snip2DiagRect: 'Snip Diagonal Corner Rectangle',
            txtShape_snipRoundRect: 'Snip and Round Single Corner Rectangle',
            txtShape_round1Rect: 'Round Single Corner Rectangle',
            txtShape_round2SameRect: 'Round Same Side Corner Rectangle',
            txtShape_round2DiagRect: 'Round Diagonal Corner Rectangle',
            txtShape_line: 'Line',
            txtShape_lineWithArrow: 'Arrow',
            txtShape_lineWithTwoArrows: 'Double Arrow',
            txtShape_bentConnector5: 'Elbow Connector',
            txtShape_bentConnector5WithArrow: 'Elbow Arrow Connector',
            txtShape_bentConnector5WithTwoArrows: 'Elbow Double-Arrow Connector',
            txtShape_curvedConnector3: 'Curved Connector',
            txtShape_curvedConnector3WithArrow: 'Curved Arrow Connector',
            txtShape_curvedConnector3WithTwoArrows: 'Curved Double-Arrow Connector',
            txtShape_spline: 'Curve',
            txtShape_polyline1: 'Scribble',
            txtShape_polyline2: 'Freeform',
            errorEmailClient: 'No email client could be found',
            textCustomLoader: 'Please note that according to the terms of the license you are not entitled to change the loader.<br>Please contact our Sales Department to get a quote.',
            waitText: 'Please, wait...',
            errorFileSizeExceed: 'The file size exceeds the limitation set for your server.<br>Please contact your Document Server administrator for details.',
            errorUpdateVersionOnDisconnect: 'Internet connection has been restored, and the file version has been changed.<br>Before you can continue working, you need to download the file or copy its content to make sure nothing is lost, and then reload this page.',
            textHasMacros: 'The file contains automatic macros.<br>Do you want to run macros?',
            textRemember: 'Remember my choice',
<<<<<<< HEAD
            warnLicenseLimitedRenewed: 'License needs to be renewed.<br>You have a limited access to document editing functionality.<br>Please contact your administrator to get full access',
            warnLicenseLimitedNoAccess: 'License expired.<br>You have no access to document editing functionality.<br>Please contact your administrator.',
            saveErrorTextDesktop: 'This file cannot be saved or created.<br>Possible reasons are: <br>1. The file is read-only. <br>2. The file is being edited by other users. <br>3. The disk is full or corrupted.',
            errorComboSeries: 'To create a combination chart, select at least two series of data.',
            errorSetPassword: 'Password could not be set.',
            textRenameLabel: 'Enter a name to be used for collaboration',
            textRenameError: 'User name must not be empty.',
            textLongName: 'Enter a name that is less than 128 characters.',
            textGuest: 'Guest',
            errorLang: 'The interface language is not loaded.<br>Please contact your Document Server administrator.',
            txtErrorLoadHistory: 'Loading history failed',
            leavePageTextOnClose: 'All unsaved changes in this document will be lost.<br> Click \'Cancel\' then \'Save\' to save them. Click \'OK\' to discard all the unsaved changes.',
            textTryUndoRedoWarn: 'The Undo/Redo functions are disabled for the Fast co-editing mode.',
            txtNone: 'None',
            textDisconnect: 'Connection is lost'
=======
            textConvertEquation: 'This equation was created with an old version of equation editor which is no longer supported. Converting this equation to Office Math ML format will make it editable.<br>Do you want to convert this equation?',
            textApplyAll: 'Apply to all equations',
            textLearnMore: 'Learn More'
>>>>>>> d3ef5bd6
        }
    })(), PE.Controllers.Main || {}))
});<|MERGE_RESOLUTION|>--- conflicted
+++ resolved
@@ -1288,11 +1288,8 @@
                     me.api.asc_registerCallback('asc_OnTryUndoInFastCollaborative',_.bind(me.onTryUndoInFastCollaborative, me));
                     me.api.asc_registerCallback('asc_onAuthParticipantsChanged', _.bind(me.onAuthParticipantsChanged, me));
                     me.api.asc_registerCallback('asc_onParticipantsChanged',     _.bind(me.onAuthParticipantsChanged, me));
-<<<<<<< HEAD
                     me.api.asc_registerCallback('asc_onConnectionStateChanged',  _.bind(me.onUserConnection, me));
-=======
                     me.api.asc_registerCallback('asc_onConvertEquationToMath',  _.bind(me.onConvertEquationToMath, me));
->>>>>>> d3ef5bd6
                     /** coauthoring end **/
 
                     if (me.stackLongActions.exist({id: ApplyEditRights, type: Asc.c_oAscAsyncActionType['BlockInteraction']})) {
@@ -2182,7 +2179,6 @@
                 }
             },
 
-<<<<<<< HEAD
             loadAutoCorrectSettings: function() {
                 // autocorrection
                 var me = this;
@@ -2424,7 +2420,8 @@
 
             onGrabFocus: function() {
                 this.getApplication().getController('DocumentHolder').getView().focus();
-=======
+            },
+
             onConvertEquationToMath: function(equation) {
                 var me = this,
                     win;
@@ -2447,7 +2444,6 @@
                     win && win.close();
                     me.getApplication().getController('LeftMenu').getView('LeftMenu').showMenu('file:help', 'UsageInstructions\/InsertEquation.htm#convertequation');
                 })
->>>>>>> d3ef5bd6
             },
 
             // Translation
@@ -2804,7 +2800,6 @@
             errorUpdateVersionOnDisconnect: 'Internet connection has been restored, and the file version has been changed.<br>Before you can continue working, you need to download the file or copy its content to make sure nothing is lost, and then reload this page.',
             textHasMacros: 'The file contains automatic macros.<br>Do you want to run macros?',
             textRemember: 'Remember my choice',
-<<<<<<< HEAD
             warnLicenseLimitedRenewed: 'License needs to be renewed.<br>You have a limited access to document editing functionality.<br>Please contact your administrator to get full access',
             warnLicenseLimitedNoAccess: 'License expired.<br>You have no access to document editing functionality.<br>Please contact your administrator.',
             saveErrorTextDesktop: 'This file cannot be saved or created.<br>Possible reasons are: <br>1. The file is read-only. <br>2. The file is being edited by other users. <br>3. The disk is full or corrupted.',
@@ -2819,12 +2814,10 @@
             leavePageTextOnClose: 'All unsaved changes in this document will be lost.<br> Click \'Cancel\' then \'Save\' to save them. Click \'OK\' to discard all the unsaved changes.',
             textTryUndoRedoWarn: 'The Undo/Redo functions are disabled for the Fast co-editing mode.',
             txtNone: 'None',
-            textDisconnect: 'Connection is lost'
-=======
+            textDisconnect: 'Connection is lost',
             textConvertEquation: 'This equation was created with an old version of equation editor which is no longer supported. Converting this equation to Office Math ML format will make it editable.<br>Do you want to convert this equation?',
             textApplyAll: 'Apply to all equations',
             textLearnMore: 'Learn More'
->>>>>>> d3ef5bd6
         }
     })(), PE.Controllers.Main || {}))
 });