--- conflicted
+++ resolved
@@ -737,11 +737,7 @@
                 if ( id == Asc.c_oAscAsyncAction['Disconnect']) {
                     this._state.timerDisconnect && clearTimeout(this._state.timerDisconnect);
                     this.disableEditing(false, 'reconnect');
-<<<<<<< HEAD
-                    this.getApplication().getController('Statusbar').hideDisconnectTip();
-=======
                     Common.UI.TooltipManager.closeTip('disconnect');
->>>>>>> e474d4ec
                     this.getApplication().getController('Statusbar').setStatusCaption(this.textReconnect);
                 } else if (id === Asc.c_oAscAsyncAction['RefreshFile'])  {
                     this.disableEditing(false, 'refresh-file');
@@ -1206,11 +1202,7 @@
 
             disableEditing: function(disable, type) {
                 !type && (type = 'disconnect');
-<<<<<<< HEAD
-                var temp = type==='reconnect';
-=======
                 var temp = type==='reconnect' || type==='refresh-file';
->>>>>>> e474d4ec
                 Common.NotificationCenter.trigger('editing:disable', disable, {
                     viewMode: disable,
                     allowSignature: false,
@@ -2090,12 +2082,8 @@
                             if (callback) callback.call(me);
                             me.onLongActionBegin(Asc.c_oAscAsyncActionType['BlockInteraction'], LoadingDocument);
                         })
-<<<<<<< HEAD
                     }
                 });
-=======
-                    }});
->>>>>>> e474d4ec
                 this.disableEditing(true, 'not-loaded');
                 Common.NotificationCenter.trigger('api:disconnect');
             },
