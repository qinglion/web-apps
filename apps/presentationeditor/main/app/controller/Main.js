--- conflicted
+++ resolved
@@ -2824,14 +2824,11 @@
             leavePageTextOnClose: 'All unsaved changes in this document will be lost.<br> Click \'Cancel\' then \'Save\' to save them. Click \'OK\' to discard all the unsaved changes.',
             textTryUndoRedoWarn: 'The Undo/Redo functions are disabled for the Fast co-editing mode.',
             txtNone: 'None',
-<<<<<<< HEAD
             textDisconnect: 'Connection is lost',
+            errorLoadingFont: 'Fonts are not loaded.<br>Please contact your Document Server administrator.',
             textConvertEquation: 'This equation was created with an old version of equation editor which is no longer supported. Converting this equation to Office Math ML format will make it editable.<br>Do you want to convert this equation?',
             textApplyAll: 'Apply to all equations',
             textLearnMore: 'Learn More'
-=======
-            errorLoadingFont: 'Fonts are not loaded.<br>Please contact your Document Server administrator.'
->>>>>>> 3e30b661
         }
     })(), PE.Controllers.Main || {}))
 });