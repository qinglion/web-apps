--- conflicted
+++ resolved
@@ -430,15 +430,8 @@
                     docInfo.put_Lang(this.editorConfig.lang);
                     docInfo.put_Mode(this.editorConfig.mode);
 
-<<<<<<< HEAD
-                    var coEditMode = !(this.editorConfig.coEditing && typeof this.editorConfig.coEditing == 'object') ? 'fast' : // fast by default
-                                     this.editorConfig.mode === 'view' && this.editorConfig.coEditing.change!==false ? 'fast' : // if can change mode in viewer - set fast for using live viewer
-                                     this.editorConfig.coEditing.mode || 'fast';
-                    docInfo.put_CoEditingMode(coEditMode);
-=======
                     if (this.editorConfig.coEditing && typeof this.editorConfig.coEditing == 'object' && this.editorConfig.coEditing.mode!==undefined)
                         docInfo.put_CoEditingMode(this.editorConfig.coEditing.mode);
->>>>>>> 97d36289
 
                     var enable = !this.editorConfig.customization || (this.editorConfig.customization.macros!==false);
                     docInfo.asc_putIsEnabledMacroses(!!enable);
@@ -1214,16 +1207,9 @@
                 this.appOptions.canBrandingExt && this.editorConfig.customization && Common.UI.LayoutManager.init(this.editorConfig.customization.layout);
                 this.editorConfig.customization && Common.UI.FeaturesManager.init(this.editorConfig.customization.features, this.appOptions.canBrandingExt);
 
-<<<<<<< HEAD
                 // change = true by default in editor
-                this.appOptions.canLiveView = !!params.asc_getLiveViewerSupport() && (this.editorConfig.mode === 'view'); // viewer: change=false when no flag canLiveViewer (i.g. old license), change=true by default when canLiveViewer==true
-                this.appOptions.canChangeCoAuthoring = this.appOptions.isEdit && this.appOptions.canCoAuthoring && !(this.editorConfig.coEditing && typeof this.editorConfig.coEditing == 'object' && this.editorConfig.coEditing.change===false) ||
-                                                       this.appOptions.canLiveView && !(this.editorConfig.coEditing && typeof this.editorConfig.coEditing == 'object' && this.editorConfig.coEditing.change===false);
-=======
-                // change = true by default in editor, change = false by default in viewer
                 this.appOptions.canChangeCoAuthoring = this.appOptions.isEdit && this.appOptions.canCoAuthoring && !(this.editorConfig.coEditing && typeof this.editorConfig.coEditing == 'object' && this.editorConfig.coEditing.change===false) ||
                                                     !this.appOptions.isEdit && !this.appOptions.isRestrictedEdit && (this.editorConfig.coEditing && typeof this.editorConfig.coEditing == 'object' && this.editorConfig.coEditing.change===true) ;
->>>>>>> 97d36289
 
                 this.loadCoAuthSettings();
                 this.applyModeCommonElements();
