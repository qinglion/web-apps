/*
 *
 * (c) Copyright Ascensio System SIA 2010-2019
 *
 * This program is a free software product. You can redistribute it and/or
 * modify it under the terms of the GNU Affero General Public License (AGPL)
 * version 3 as published by the Free Software Foundation. In accordance with
 * Section 7(a) of the GNU AGPL its Section 15 shall be amended to the effect
 * that Ascensio System SIA expressly excludes the warranty of non-infringement
 * of any third-party rights.
 *
 * This program is distributed WITHOUT ANY WARRANTY; without even the implied
 * warranty of MERCHANTABILITY or FITNESS FOR A PARTICULAR  PURPOSE. For
 * details, see the GNU AGPL at: http://www.gnu.org/licenses/agpl-3.0.html
 *
 * You can contact Ascensio System SIA at 20A-12 Ernesta Birznieka-Upisha
 * street, Riga, Latvia, EU, LV-1050.
 *
 * The  interactive user interfaces in modified source and object code versions
 * of the Program must display Appropriate Legal Notices, as required under
 * Section 5 of the GNU AGPL version 3.
 *
 * Pursuant to Section 7(b) of the License you must retain the original Product
 * logo when distributing the program. Pursuant to Section 7(e) we decline to
 * grant you any rights under trademark law for use of our trademarks.
 *
 * All the Product's GUI elements, including illustrations and icon sets, as
 * well as technical writing content are licensed under the terms of the
 * Creative Commons Attribution-ShareAlike 4.0 International. See the License
 * terms at http://creativecommons.org/licenses/by-sa/4.0/legalcode
 *
*/
/**
 *    Main.js
 *
 *    Main controller
 *
 *    Created by Julia Radzhabova on 26 March 2014
 *    Copyright (c) 2018 Ascensio System SIA. All rights reserved.
 *
 */

define([
    'core',
    'irregularstack',
    'common/main/lib/component/Window',
    'common/main/lib/component/LoadMask',
    'common/main/lib/component/Tooltip',
    'common/main/lib/controller/Fonts',
    'common/main/lib/collection/TextArt',
    'common/main/lib/view/OpenDialog',
    'common/main/lib/view/UserNameDialog',
    'common/main/lib/util/LocalStorage',
    'presentationeditor/main/app/collection/ShapeGroups',
    'presentationeditor/main/app/collection/SlideLayouts',
    'presentationeditor/main/app/collection/EquationGroups'
], function () { 'use strict';

    PE.Controllers.Main = Backbone.Controller.extend(_.extend((function() {
        var appHeader;
        var ApplyEditRights = -255;
        var LoadingDocument = -256;

        var mapCustomizationElements = {
            about: 'button#left-btn-about',
            feedback: 'button#left-btn-support',
            goback: '#fm-btn-back > a, #header-back > div'
        };

        var mapCustomizationExtElements = {
            toolbar: '#viewport #toolbar',
            leftMenu: '#viewport #left-menu, #viewport #id-toolbar-full-placeholder-btn-settings, #viewport #id-toolbar-short-placeholder-btn-settings',
            rightMenu: '#viewport #right-menu',
            statusBar: '#statusbar'
        };

        Common.localStorage.setId('presentation');
        Common.localStorage.setKeysFilter('pe-,asc.presentation');
        Common.localStorage.sync();

        return {
            models: [],
            collections: [
                'ShapeGroups',
                'SlideLayouts',
                'EquationGroups',
                'Common.Collections.TextArt'
            ],
            views: [],

            initialize: function() {
                this.addListeners({
                    'FileMenu': {
                        'settings:apply': _.bind(this.applySettings, this)
                    },
                    'Common.Views.ReviewChanges': {
                        'settings:apply': _.bind(this.applySettings, this)
                    }
                });

                var me = this,
                    themeNames = ['blank', 'pixel', 'classic', 'official', 'green', 'lines', 'office', 'safari', 'dotted', 'corner', 'turtle', 'basic', 'office theme', 'green leaf'],
                    translate = {
                        'Series': this.txtSeries,
                        'Diagram Title': this.txtDiagramTitle,
                        'X Axis': this.txtXAxis,
                        'Y Axis': this.txtYAxis,
                        'Your text here': this.txtArt,
                        'Slide text': this.txtSlideText,
                        'Chart': this.txtSldLtTChart,
                        'ClipArt': this.txtClipArt,
                        'Diagram': this.txtDiagram,
                        'Date and time': this.txtDateTime,
                        'Footer': this.txtFooter,
                        'Header': this.txtHeader,
                        'Media': this.txtMedia,
                        'Picture': this.txtPicture,
                        'Image': this.txtImage,
                        'Slide number': this.txtSlideNumber,
                        'Slide subtitle': this.txtSlideSubtitle,
                        'Table': this.txtSldLtTTbl,
                        'Slide title': this.txtSlideTitle,
                        'Loading': this.txtLoading,
                        'Click to add notes': this.txtAddNotes,
                        'Click to add first slide': this.txtAddFirstSlide
                    };

                themeNames.forEach(function(item){
                    translate[item] = me['txtTheme_' + item.replace(/ /g, '_')] || item;
                });
                me.translationTable = translate;
            },

            onLaunch: function() {
                var me = this;

                this._state = {isDisconnected: false, usersCount: 1, fastCoauth: true, lostEditingRights: false, licenseType: false};
                this.languages = null;

                window.storagename = 'presentation';

                this.stackLongActions = new Common.IrregularStack({
                    strongCompare   : function(obj1, obj2){return obj1.id === obj2.id && obj1.type === obj2.type;},
                    weakCompare     : function(obj1, obj2){return obj1.type === obj2.type;}
                });

                // Initialize viewport

                if (!Common.Utils.isBrowserSupported()){
                    Common.Utils.showBrowserRestriction();
                    Common.Gateway.reportError(undefined, this.unsupportedBrowserErrorText);
                    return;
                }

                // Initialize api
                window["flat_desine"] = true;
                this.api = this.getApplication().getController('Viewport').getApi();

                Common.UI.FocusManager.init();
                Common.UI.Themes.init(this.api);
                
                if (this.api){
                    this.api.SetDrawingFreeze(true);
                    this.api.SetThemesPath("../../../../sdkjs/slide/themes/");

                    var value = Common.localStorage.getBool("pe-settings-cachemode", true);
                    Common.Utils.InternalSettings.set("pe-settings-cachemode", value);
                    this.api.asc_setDefaultBlitMode(!!value);

                    value = Common.localStorage.getItem("pe-settings-fontrender");
                    if (value===null) value = '3';
                    Common.Utils.InternalSettings.set("pe-settings-fontrender", value);
                    this.api.SetFontRenderingMode(parseInt(value));

                    this.api.asc_registerCallback('asc_onError',                    _.bind(this.onError, this));
                    this.api.asc_registerCallback('asc_onDocumentContentReady',     _.bind(this.onDocumentContentReady, this));
                    this.api.asc_registerCallback('asc_onOpenDocumentProgress',     _.bind(this.onOpenDocument, this));
                    this.api.asc_registerCallback('asc_onThumbnailsShow',           _.bind(this.onThumbnailsShow, this));
                    this.api.asc_registerCallback('asc_onDocumentUpdateVersion',    _.bind(this.onUpdateVersion, this));
                    this.api.asc_registerCallback('asc_onServerVersion',            _.bind(this.onServerVersion, this));
                    this.api.asc_registerCallback('asc_onDocumentName',             _.bind(this.onDocumentName, this));
                    this.api.asc_registerCallback('asc_onPrintUrl',                 _.bind(this.onPrintUrl, this));
                    this.api.asc_registerCallback('asc_onMeta',                     _.bind(this.onMeta, this));
                    this.api.asc_registerCallback('asc_onAdvancedOptions',          _.bind(this.onAdvancedOptions, this));
                    this.api.asc_registerCallback('asc_onSpellCheckInit',           _.bind(this.loadLanguages, this));
                    Common.NotificationCenter.on('api:disconnect',                  _.bind(this.onCoAuthoringDisconnect, this));
                    Common.NotificationCenter.on('goback',                          _.bind(this.goBack, this));
                    Common.NotificationCenter.on('showmessage',                     _.bind(this.onExternalMessage, this));
                    Common.NotificationCenter.on('showerror',                       _.bind(this.onError, this));
                    Common.NotificationCenter.on('markfavorite',                    _.bind(this.markFavorite, this));

                    this.isShowOpenDialog = false;

                    // Initialize api gateway
                    this.editorConfig = {};
                    this.appOptions = {};
                    Common.Gateway.on('init',           _.bind(this.loadConfig, this));
                    Common.Gateway.on('showmessage',    _.bind(this.onExternalMessage, this));
                    Common.Gateway.on('opendocument',   _.bind(this.loadDocument, this));
                    Common.Gateway.appReady();

                    this.getApplication().getController('Viewport').setApi(this.api);
                    this.getApplication().getController('Statusbar').setApi(me.api);

                    // Syncronize focus with api
                    $(document.body).on('focus', 'input, textarea', function(e) {
                        if (!/area_id/.test(e.target.id)) {
                            if (/msg-reply/.test(e.target.className))
                                me.dontCloseDummyComment = true;
                            else if (/textarea-control/.test(e.target.className))
                                me.inTextareaControl = true;
                            else if (!Common.Utils.ModalWindow.isVisible() && /form-control/.test(e.target.className))
                                me.inFormControl = true;
                        }
                    });

                    $(document.body).on('blur', 'input, textarea', function(e) {
                        if (!Common.Utils.ModalWindow.isVisible()) {
                            if (/form-control/.test(e.target.className))
                                me.inFormControl = false;
                            if (me.getApplication().getController('LeftMenu').getView('LeftMenu').getMenu('file').isVisible())
                                return;
                            if (!e.relatedTarget ||
                                !/area_id/.test(e.target.id)
                                && !(e.target.localName == 'input' && $(e.target).parent().find(e.relatedTarget).length>0) /* Check if focus in combobox goes from input to it's menu button or menu items, or from comment editing area to Ok/Cancel button */
                                && !(e.target.localName == 'textarea' && $(e.target).closest('.asc-window').find('.dropdown-menu').find(e.relatedTarget).length>0) /* Check if focus in comment goes from textarea to it's email menu */
                                && (e.relatedTarget.localName != 'input' || !/form-control/.test(e.relatedTarget.className)) /* Check if focus goes to text input with class "form-control" */
                                && (e.relatedTarget.localName != 'textarea' || /area_id/.test(e.relatedTarget.id))) /* Check if focus goes to textarea, but not to "area_id" */ {
                                if (Common.Utils.isIE && e.originalEvent && e.originalEvent.target && /area_id/.test(e.originalEvent.target.id) && (e.originalEvent.target === e.originalEvent.srcElement))
                                    return;
                                me.api.asc_enableKeyEvents(true);
                                if (/msg-reply/.test(e.target.className))
                                    me.dontCloseDummyComment = false;
                                else if (/textarea-control/.test(e.target.className))
                                    me.inTextareaControl = false;
                            }
                        }
                    }).on('dragover', function(e) {
                        var event = e.originalEvent;
                        if (event.target && $(event.target).closest('#editor_sdk').length<1 ) {
                            event.preventDefault();
                            event.dataTransfer.dropEffect ="none";
                            return false;
                        }
                    }).on('dragstart', function(e) {
                        var event = e.originalEvent;
                        if (event.target ) {
                            var target = $(event.target);
                            if (target.closest('.combobox').length>0 || target.closest('.dropdown-menu').length>0 ||
                                target.closest('.ribtab').length>0 || target.closest('.combo-dataview').length>0) {
                                event.preventDefault();
                            }
                        }
                    });

                    Common.NotificationCenter.on({
                        'modal:show': function(e){
                            Common.Utils.ModalWindow.show();
                            me.api.asc_enableKeyEvents(false);
                        },
                        'modal:close': function(dlg) {
                            Common.Utils.ModalWindow.close();
                            if (!Common.Utils.ModalWindow.isVisible())
                                me.api.asc_enableKeyEvents(true);
                        },
                        'modal:hide': function(dlg) {
                            Common.Utils.ModalWindow.close();
                            if (!Common.Utils.ModalWindow.isVisible())
                                me.api.asc_enableKeyEvents(true);
                        },
                        'settings:unitschanged':_.bind(this.unitsChanged, this),
                        'dataview:focus': function(e){
                        },
                        'dataview:blur': function(e){
                            if (!Common.Utils.ModalWindow.isVisible()) {
                                me.api.asc_enableKeyEvents(true);
                            }
                        },
                        'menu:show': function(e){
                        },
                        'menu:hide': function(e, isFromInputControl){
                            if (!Common.Utils.ModalWindow.isVisible() && !isFromInputControl)
                                me.api.asc_enableKeyEvents(true);
                        },
                        'edit:complete': _.bind(me.onEditComplete, me)
                    });

                    this.initNames();
                    Common.util.Shortcuts.delegateShortcuts({
                        shortcuts: {
                            'command+s,ctrl+s,command+p,ctrl+p,command+k,ctrl+k,command+d,ctrl+d': _.bind(function (e) {
                                e.preventDefault();
                                e.stopPropagation();
                            }, this)
                        }
                    });
                }

                me.defaultTitleText = '{{APP_TITLE_TEXT}}';
                me.warnNoLicense  = me.warnNoLicense.replace(/%1/g, '{{COMPANY_NAME}}');
                me.warnNoLicenseUsers = me.warnNoLicenseUsers.replace(/%1/g, '{{COMPANY_NAME}}');
                me.textNoLicenseTitle = me.textNoLicenseTitle.replace(/%1/g, '{{COMPANY_NAME}}');
                me.warnLicenseExceeded = me.warnLicenseExceeded.replace(/%1/g, '{{COMPANY_NAME}}');
                me.warnLicenseUsersExceeded = me.warnLicenseUsersExceeded.replace(/%1/g, '{{COMPANY_NAME}}');
            },

            loadConfig: function(data) {
                this.editorConfig = $.extend(this.editorConfig, data.config);

                this.appOptions.customization   = this.editorConfig.customization;
                this.appOptions.canRenameAnonymous = !((typeof (this.appOptions.customization) == 'object') && (typeof (this.appOptions.customization.anonymous) == 'object') && (this.appOptions.customization.anonymous.request===false));
                this.appOptions.guestName = (typeof (this.appOptions.customization) == 'object') && (typeof (this.appOptions.customization.anonymous) == 'object') &&
                                            (typeof (this.appOptions.customization.anonymous.label) == 'string') && this.appOptions.customization.anonymous.label.trim()!=='' ?
                                            Common.Utils.String.htmlEncode(this.appOptions.customization.anonymous.label) : this.textGuest;
                var value;
                if (this.appOptions.canRenameAnonymous) {
                    value = Common.localStorage.getItem("guest-username");
                    Common.Utils.InternalSettings.set("guest-username", value);
                    Common.Utils.InternalSettings.set("save-guest-username", !!value);
                }
                this.editorConfig.user          =
                this.appOptions.user            = Common.Utils.fillUserInfo(data.config.user, this.editorConfig.lang, value ? (value + ' (' + this.appOptions.guestName + ')' ) : this.textAnonymous);
                this.appOptions.isDesktopApp    = this.editorConfig.targetApp == 'desktop';
                this.appOptions.canCreateNew    = this.editorConfig.canRequestCreateNew || !_.isEmpty(this.editorConfig.createUrl);
                this.appOptions.canOpenRecent   = this.editorConfig.recent !== undefined && !this.appOptions.isDesktopApp;
                this.appOptions.templates       = this.editorConfig.templates;
                this.appOptions.recent          = this.editorConfig.recent;
                this.appOptions.createUrl       = this.editorConfig.createUrl;
                this.appOptions.canRequestCreateNew = this.editorConfig.canRequestCreateNew;
                this.appOptions.lang            = this.editorConfig.lang;
                this.appOptions.location        = (typeof (this.editorConfig.location) == 'string') ? this.editorConfig.location.toLowerCase() : '';
                this.appOptions.sharingSettingsUrl = this.editorConfig.sharingSettingsUrl;
                this.appOptions.saveAsUrl       = this.editorConfig.saveAsUrl;
                this.appOptions.fileChoiceUrl   = this.editorConfig.fileChoiceUrl;
                this.appOptions.canAnalytics    = false;
                this.appOptions.canRequestClose = this.editorConfig.canRequestClose;
                this.appOptions.canBackToFolder = (this.editorConfig.canBackToFolder!==false) && (typeof (this.editorConfig.customization) == 'object') && (typeof (this.editorConfig.customization.goback) == 'object')
                                                  && (!_.isEmpty(this.editorConfig.customization.goback.url) || this.editorConfig.customization.goback.requestClose && this.appOptions.canRequestClose);
                this.appOptions.canBack         = this.appOptions.canBackToFolder === true;
                this.appOptions.canPlugins      = false;
                this.appOptions.canRequestUsers = this.editorConfig.canRequestUsers;
                this.appOptions.canRequestSendNotify = this.editorConfig.canRequestSendNotify;
                this.appOptions.canRequestSaveAs = this.editorConfig.canRequestSaveAs;
                this.appOptions.canRequestInsertImage = this.editorConfig.canRequestInsertImage;
                this.appOptions.compatibleFeatures = (typeof (this.appOptions.customization) == 'object') && !!this.appOptions.customization.compatibleFeatures;
                this.appOptions.canRequestSharingSettings = this.editorConfig.canRequestSharingSettings;
                this.appOptions.mentionShare = !((typeof (this.appOptions.customization) == 'object') && (this.appOptions.customization.mentionShare==false));

                this.appOptions.user.guest && this.appOptions.canRenameAnonymous && Common.NotificationCenter.on('user:rename', _.bind(this.showRenameUserDialog, this));

                appHeader = this.getApplication().getController('Viewport').getView('Common.Views.Header');
                appHeader.setCanBack(this.appOptions.canBackToFolder === true, (this.appOptions.canBackToFolder) ? this.editorConfig.customization.goback.text : '');

                if (this.editorConfig.lang)
                    this.api.asc_setLocale(this.editorConfig.lang);

                if (this.appOptions.location == 'us' || this.appOptions.location == 'ca')
                    Common.Utils.Metric.setDefaultMetric(Common.Utils.Metric.c_MetricUnits.inch);

                if (!( this.editorConfig.customization && ( this.editorConfig.customization.toolbarNoTabs ||
                    (this.editorConfig.targetApp!=='desktop') && (this.editorConfig.customization.loaderName || this.editorConfig.customization.loaderLogo)))) {
                    $('#editor-container').append('<div class="doc-placeholder"><div class="slide-h"><div class="slide-v"><div class="slide-container"><div class="line"></div><div class="line empty"></div><div class="line"></div></div></div></div></div>');
                }

                value = Common.localStorage.getItem("pe-macros-mode");
                if (value === null) {
                    value = this.editorConfig.customization ? this.editorConfig.customization.macrosMode : 'warn';
                    value = (value == 'enable') ? 1 : (value == 'disable' ? 2 : 0);
                } else
                    value = parseInt(value);
                Common.Utils.InternalSettings.set("pe-macros-mode", value);

                Common.Controllers.Desktop.init(this.appOptions);
            },

            loadDocument: function(data) {
                this.permissions = {};
                this.document = data.doc;

                var docInfo = {};

                if (data.doc) {
                    this.permissions = $.extend(this.permissions, data.doc.permissions);

                    var _permissions = $.extend({}, data.doc.permissions),
                        _options = $.extend({}, data.doc.options, this.editorConfig.actionLink || {});

                    var _user = new Asc.asc_CUserInfo();
                    _user.put_Id(this.appOptions.user.id);
                    _user.put_FullName(this.appOptions.user.fullname);

                    docInfo = new Asc.asc_CDocInfo();
                    docInfo.put_Id(data.doc.key);
                    docInfo.put_Url(data.doc.url);
                    docInfo.put_Title(data.doc.title);
                    docInfo.put_Format(data.doc.fileType);
                    docInfo.put_VKey(data.doc.vkey);
                    docInfo.put_Options(_options);
                    docInfo.put_UserInfo(_user);
                    docInfo.put_CallbackUrl(this.editorConfig.callbackUrl);
                    docInfo.put_Token(data.doc.token);
                    docInfo.put_Permissions(_permissions);
                    docInfo.put_EncryptedInfo(this.editorConfig.encryptionKeys);

                    var enable = !this.editorConfig.customization || (this.editorConfig.customization.macros!==false);
                    docInfo.asc_putIsEnabledMacroses(!!enable);
                    enable = !this.editorConfig.customization || (this.editorConfig.customization.plugins!==false);
                    docInfo.asc_putIsEnabledPlugins(!!enable);
                }

                this.api.asc_registerCallback('asc_onGetEditorPermissions', _.bind(this.onEditorPermissions, this));
                this.api.asc_registerCallback('asc_onLicenseChanged',       _.bind(this.onLicenseChanged, this));
                this.api.asc_registerCallback('asc_onRunAutostartMacroses', _.bind(this.onRunAutostartMacroses, this));
                this.api.asc_setDocInfo(docInfo);
                this.api.asc_getEditorPermissions(this.editorConfig.licenseUrl, this.editorConfig.customerId);

                if (data.doc) {
                    appHeader.setDocumentCaption(data.doc.title);
                }
            },

            onProcessSaveResult: function(data) {
                this.api.asc_OnSaveEnd(data.result);
                if (data && data.result === false) {
                    Common.UI.error({
                        title: this.criticalErrorTitle,
                        msg  : _.isEmpty(data.message) ? this.errorProcessSaveResult : data.message
                    });
                }
            },

            onProcessRightsChange: function(data) {
                if (data && data.enabled === false) {
                    var me = this,
                        old_rights = this._state.lostEditingRights;
                    this._state.lostEditingRights = !this._state.lostEditingRights;
                    this.api.asc_coAuthoringDisconnect();
                    Common.NotificationCenter.trigger('collaboration:sharingdeny');
                    Common.NotificationCenter.trigger('api:disconnect');
                    if (!old_rights)
                        Common.UI.warning({
                            title: this.notcriticalErrorTitle,
                            maxwidth: 600,
                            msg  : _.isEmpty(data.message) ? this.warnProcessRightsChange : data.message,
                            callback: function(){
                                me._state.lostEditingRights = false;
                                me.onEditComplete();
                            }
                        });
                }
            },

            onDownloadAs: function(format) {
                if ( !this.appOptions.canDownload ) {
                    Common.Gateway.reportError(Asc.c_oAscError.ID.AccessDeny, this.errorAccessDeny);
                    return;
                }

                this._state.isFromGatewayDownloadAs = true;
                var _format = (format && (typeof format == 'string')) ? Asc.c_oAscFileType[ format.toUpperCase() ] : null,
                    _supported = [
                        Asc.c_oAscFileType.PPTX,
                        Asc.c_oAscFileType.ODP,
                        Asc.c_oAscFileType.PDF,
                        Asc.c_oAscFileType.PDFA,
                        Asc.c_oAscFileType.POTX,
                        Asc.c_oAscFileType.OTP
                    ];

                if ( !_format || _supported.indexOf(_format) < 0 )
                    _format = Asc.c_oAscFileType.PPTX;
                this.api.asc_DownloadAs(new Asc.asc_CDownloadOptions(_format, true));
            },

            onProcessMouse: function(data) {
                if (data.type == 'mouseup') {
                    var e = document.getElementById('editor_sdk');
                    if (e) {
                        var r = e.getBoundingClientRect();
                        this.api.OnMouseUp(
                            data.x - r.left,
                            data.y - r.top
                        );
                    }
                }
            },

            goBack: function(current) {
                var me = this;
                if ( !Common.Controllers.Desktop.process('goback') ) {
                    if (me.appOptions.customization.goback.requestClose && me.appOptions.canRequestClose) {
                        Common.Gateway.requestClose();
                        // Common.Controllers.Desktop.requestClose();
                    } else {
                        var href = me.appOptions.customization.goback.url;
                        if (!current && me.appOptions.customization.goback.blank!==false) {
                            window.open(href, "_blank");
                        } else {
                            parent.location.href = href;
                        }
                    }
                }
             },

            markFavorite: function(favorite) {
                if ( !Common.Controllers.Desktop.process('markfavorite') ) {
                    Common.Gateway.metaChange({
                        favorite: favorite
                    });
                }
            },

            onSetFavorite: function(favorite) {
                this.appOptions.canFavorite && appHeader.setFavorite(!!favorite);
            },

            onEditComplete: function(cmp) {
                var application = this.getApplication(),
                    toolbarView = application.getController('Toolbar').getView('Toolbar');

                if (this.appOptions.isEdit && toolbarView && toolbarView.btnHighlightColor.pressed &&
                    ( !_.isObject(arguments[1]) || arguments[1].id !== 'id-toolbar-btn-highlight')) {
                    this.api.SetMarkerFormat(false);
                    toolbarView.btnHighlightColor.toggle(false, false);
                }
                
                application.getController('DocumentHolder').getView('DocumentHolder').focus();
                if (this.api && this.appOptions.isEdit && this.api.asc_isDocumentCanSave) {
                    var cansave = this.api.asc_isDocumentCanSave(),
                        forcesave = this.appOptions.forcesave,
                        isSyncButton = (toolbarView.btnCollabChanges.rendered) ? toolbarView.btnCollabChanges.cmpEl.hasClass('notify') : false,
                        isDisabled = !cansave && !isSyncButton && !forcesave || this._state.isDisconnected || this._state.fastCoauth && this._state.usersCount>1 && !forcesave;
                        toolbarView.btnSave.setDisabled(isDisabled);
                }
            },

            onLongActionBegin: function(type, id) {
                var action = {id: id, type: type};
                this.stackLongActions.push(action);
                this.setLongActionView(action);
            },

            onLongActionEnd: function(type, id) {
                var action = {id: id, type: type};
                this.stackLongActions.pop(action);

                appHeader && appHeader.setDocumentCaption(this.api.asc_getDocumentName());
                this.updateWindowTitle(true);

                action = this.stackLongActions.get({type: Asc.c_oAscAsyncActionType.Information});
                if (action) {
                    this.setLongActionView(action)
                } else {
                    var me = this;
                    if ((id==Asc.c_oAscAsyncAction['Save'] || id==Asc.c_oAscAsyncAction['ForceSaveButton']) && !this.appOptions.isOffline) {
                        if (this._state.fastCoauth && this._state.usersCount>1) {
                            me._state.timerSave = setTimeout(function () {
                                me.getApplication().getController('Statusbar').setStatusCaption(me.textChangesSaved, false, 3000);
                            }, 500);
                        } else
                            me.getApplication().getController('Statusbar').setStatusCaption(me.textChangesSaved, false, 3000);
                    } else
                        me.getApplication().getController('Statusbar').setStatusCaption('');
                }

                action = this.stackLongActions.get({type: Asc.c_oAscAsyncActionType.BlockInteraction});
                action ? this.setLongActionView(action) : this.loadMask && this.loadMask.hide();

                if (this.appOptions.isEdit && (id==Asc.c_oAscAsyncAction['Save'] || id==Asc.c_oAscAsyncAction['ForceSaveButton']) && (!this._state.fastCoauth || this._state.usersCount<2))
                    this.synchronizeChanges();

               if (type == Asc.c_oAscAsyncActionType.BlockInteraction && !((id == Asc.c_oAscAsyncAction['LoadDocumentFonts'] || id == Asc.c_oAscAsyncAction['ApplyChanges']) && (this.dontCloseDummyComment || this.inTextareaControl || Common.Utils.ModalWindow.isVisible() || this.inFormControl))) {
                    this.onEditComplete(this.loadMask);
                    this.api.asc_enableKeyEvents(true);
                }
            },

            setLongActionView: function(action) {
                var title = '', text = '', force = false;

                switch (action.id) {
                    case Asc.c_oAscAsyncAction['Open']:
                        title   = this.openTitleText;
                        text    = this.openTextText;
                        break;

                    case Asc.c_oAscAsyncAction['Save']:
                    case Asc.c_oAscAsyncAction['ForceSaveButton']:
                        clearTimeout(this._state.timerSave);
                        force = true;
                        title   = this.saveTitleText;
                        text    = (!this.appOptions.isOffline) ? this.saveTextText : '';
                        break;

                    case Asc.c_oAscAsyncAction['ForceSaveTimeout']:
                        break;

                    case Asc.c_oAscAsyncAction['LoadDocumentFonts']:
                        title   = this.loadFontsTitleText;
                        text    = this.loadFontsTextText;
                        break;

                    case Asc.c_oAscAsyncAction['LoadDocumentImages']:
                        title   = this.loadImagesTitleText;
                        text    = this.loadImagesTextText;
                        break;

                    case Asc.c_oAscAsyncAction['LoadFont']:
                        title   = this.loadFontTitleText;
                        text    = this.loadFontTextText;
                        break;

                    case Asc.c_oAscAsyncAction['LoadImage']:
                        title   = this.loadImageTitleText;
                        text    = this.loadImageTextText;
                        break;

                    case Asc.c_oAscAsyncAction['DownloadAs']:
                        title   = this.downloadTitleText;
                        text    = this.downloadTextText;
                        break;

                    case Asc.c_oAscAsyncAction['Print']:
                        title   = this.printTitleText;
                        text    = this.printTextText;
                        break;

                    case Asc.c_oAscAsyncAction['UploadImage']:
                        title   = this.uploadImageTitleText;
                        text    = this.uploadImageTextText;
                        break;

                    case Asc.c_oAscAsyncAction['LoadTheme']:
                        title   = this.loadThemeTitleText;
                        text    = this.loadThemeTextText;
                        break;

                    case Asc.c_oAscAsyncAction['ApplyChanges']:
                        title   = this.applyChangesTitleText;
                        text    = this.applyChangesTextText;
                        break;

                    case Asc.c_oAscAsyncAction['PrepareToSave']:
                        title   = this.savePreparingText;
                        text    = this.savePreparingTitle;
                        break;

                    case Asc.c_oAscAsyncAction['Waiting']:
                        title   = this.waitText;
                        text    = this.waitText;
                        break;

                    case ApplyEditRights:
                        title   = this.txtEditingMode;
                        text    = this.txtEditingMode;
                        break;

                    case LoadingDocument:
                        title   = this.loadingDocumentTitleText;
                        text    = this.loadingDocumentTextText;
                        break;
                    default:
                        if (typeof action.id == 'string'){
                            title   = action.id;
                            text    = action.id;
                        }
                        break;
                }

                if (action.type == Asc.c_oAscAsyncActionType['BlockInteraction']) {
                    if (!this.loadMask)
                        this.loadMask = new Common.UI.LoadMask({owner: $('#viewport')});

                    this.loadMask.setTitle(title);

                    if (!this.isShowOpenDialog)
                        this.loadMask.show();
                } else {
                    this.getApplication().getController('Statusbar').setStatusCaption(text, force);
                }
            },

            onApplyEditRights: function(data) {
                this.getApplication().getController('Statusbar').setStatusCaption('');

                if (data && !data.allowed) {
                    Common.UI.info({
                        title: this.requestEditFailedTitleText,
                        msg: data.message || this.requestEditFailedMessageText
                    });
                }
            },

            onDocumentContentReady: function() {
                if (this._isDocReady)
                    return;

                if (this._state.openDlg)
                    this._state.openDlg.close();

                var me = this,
                    value;

                me._isDocReady = true;

                Common.NotificationCenter.trigger('app:ready', me.appOptions);

                me.api.SetDrawingFreeze(false);
                me.hidePreloader();
                me.onLongActionEnd(Asc.c_oAscAsyncActionType['BlockInteraction'], LoadingDocument);

                Common.Utils.InternalSettings.set("pe-settings-datetime-default", Common.localStorage.getItem("pe-settings-datetime-default"));

                value = Common.localStorage.getItem("pe-settings-zoom");
                Common.Utils.InternalSettings.set("pe-settings-zoom", value);
                var zf = (value!==null) ? parseInt(value) : (this.appOptions.customization && this.appOptions.customization.zoom ? parseInt(this.appOptions.customization.zoom) : -1);
                (zf == -1) ? this.api.zoomFitToPage() : ((zf == -2) ? this.api.zoomFitToWidth() : this.api.zoom(zf>0 ? zf : 100));

                value = Common.localStorage.getBool("pe-settings-spellcheck", !(this.appOptions.customization && this.appOptions.customization.spellcheck===false));
                Common.Utils.InternalSettings.set("pe-settings-spellcheck", value);
                me.api.asc_setSpellCheck(value);

                function checkWarns() {
                    if (!window['AscDesktopEditor']) {
                        var tips = [];
                        Common.Utils.isIE9m && tips.push(me.warnBrowserIE9);

                        if (tips.length) me.showTips(tips);
                    }
                    document.removeEventListener('visibilitychange', checkWarns);
                }

                if (typeof document.hidden !== 'undefined' && document.hidden) {
                    document.addEventListener('visibilitychange', checkWarns);
                } else checkWarns();

                me.api.asc_registerCallback('asc_onStartAction',            _.bind(me.onLongActionBegin, me));
                me.api.asc_registerCallback('asc_onEndAction',              _.bind(me.onLongActionEnd, me));
                me.api.asc_registerCallback('asc_onCoAuthoringDisconnect',  _.bind(me.onCoAuthoringDisconnect, me));
                me.api.asc_registerCallback('asc_onPrint',                  _.bind(me.onPrint, me));

                appHeader.setDocumentCaption( me.api.asc_getDocumentName() );
                me.updateWindowTitle(true);

                value = Common.localStorage.getBool("pe-settings-inputmode");
                Common.Utils.InternalSettings.set("pe-settings-inputmode", value);
                me.api.SetTextBoxInputMode(value);

                /** coauthoring begin **/
                if (me.appOptions.isEdit && !me.appOptions.isOffline && me.appOptions.canCoAuthoring) {
                    value = Common.localStorage.getItem("pe-settings-coauthmode");
                    if (value===null && !Common.localStorage.itemExists("pe-settings-autosave") &&
                        me.appOptions.customization && me.appOptions.customization.autosave===false) {
                        value = 0; // use customization.autosave only when pe-settings-coauthmode and pe-settings-autosave are null
                    }
                    me._state.fastCoauth = (value===null || parseInt(value) == 1);
                } else {
                    me._state.fastCoauth = (!me.appOptions.isEdit && me.appOptions.isRestrictedEdit);
                    if (me._state.fastCoauth) {
                        me.api.asc_setAutoSaveGap(1);
                        Common.Utils.InternalSettings.set("pe-settings-autosave", 1);
                    }
                }
                me.api.asc_SetFastCollaborative(me._state.fastCoauth);
                Common.Utils.InternalSettings.set("pe-settings-coauthmode", me._state.fastCoauth);
                /** coauthoring end **/

                Common.Utils.InternalSettings.set("pe-settings-showsnaplines", me.api.get_ShowSnapLines());

                var application = me.getApplication();
                var toolbarController           = application.getController('Toolbar'),
                    statusbarController         = application.getController('Statusbar'),
                    documentHolderController    = application.getController('DocumentHolder'),
                    fontsController             = application.getController('Common.Controllers.Fonts'),
                    rightmenuController         = application.getController('RightMenu'),
                    leftmenuController          = application.getController('LeftMenu'),
                    chatController              = application.getController('Common.Controllers.Chat'),
                    pluginsController           = application.getController('Common.Controllers.Plugins');

                leftmenuController.getView('LeftMenu').getMenu('file').loadDocument({doc:me.document});
                leftmenuController.setMode(me.appOptions).setApi(me.api).createDelayedElements();

                chatController.setApi(this.api).setMode(this.appOptions);
                application.getController('Common.Controllers.ExternalDiagramEditor').setApi(this.api).loadConfig({config:this.editorConfig, customization: this.editorConfig.customization});

                pluginsController.setApi(me.api);

                documentHolderController.setApi(me.api);
                documentHolderController.createDelayedElements();
                statusbarController.createDelayedElements();

                leftmenuController.getView('LeftMenu').disableMenu('all',false);

                if (me.appOptions.canBranding)
                    me.getApplication().getController('LeftMenu').leftMenu.getMenu('about').setLicInfo(me.editorConfig.customization);

                documentHolderController.getView('DocumentHolder').setApi(me.api).on('editcomplete', _.bind(me.onEditComplete, me));
//                if (me.isThumbnailsShow) me.getMainMenu().onThumbnailsShow(me.isThumbnailsShow);
                application.getController('Viewport').getView('DocumentPreview').setApi(me.api).setMode(me.appOptions).on('editcomplete', _.bind(me.onEditComplete, me));

                if (me.appOptions.isEdit) {
                    value = Common.localStorage.getItem("pe-settings-autosave");
                    if (value===null && me.appOptions.customization && me.appOptions.customization.autosave===false)
                        value = 0;
                    value = (!me._state.fastCoauth && value!==null) ? parseInt(value) : (me.appOptions.canCoAuthoring ? 1 : 0);
                    me.api.asc_setAutoSaveGap(value);
                    Common.Utils.InternalSettings.set("pe-settings-autosave", value);

                    if (me.appOptions.canForcesave) {// use asc_setIsForceSaveOnUserSave only when customization->forcesave = true
                        me.appOptions.forcesave = Common.localStorage.getBool("pe-settings-forcesave", me.appOptions.canForcesave);
                        Common.Utils.InternalSettings.set("pe-settings-forcesave", me.appOptions.forcesave);
                        me.api.asc_setIsForceSaveOnUserSave(me.appOptions.forcesave);
                    }

                    value = Common.localStorage.getItem("pe-settings-paste-button");
                    if (value===null) value = '1';
                    Common.Utils.InternalSettings.set("pe-settings-paste-button", parseInt(value));
                    me.api.asc_setVisiblePasteButton(!!parseInt(value));

                    me.loadAutoCorrectSettings();

                    if (me.needToUpdateVersion)
                        Common.NotificationCenter.trigger('api:disconnect');
                    var timer_sl = setInterval(function(){
                        if (window.styles_loaded) {
                            clearInterval(timer_sl);

                            toolbarController.createDelayedElements();

                            documentHolderController.getView('DocumentHolder').createDelayedElements();
                            me.setLanguages();

                            me.api.asc_registerCallback('asc_onUpdateLayout',       _.bind(me.fillLayoutsStore, me)); // slide layouts loading
                            me.updateThemeColors();
                            var shapes = me.api.asc_getPropertyEditorShapes();
                            if (shapes)
                                me.fillAutoShapes(shapes[0], shapes[1]);
                            rightmenuController.createDelayedElements();

                            me.api.asc_registerCallback('asc_onFocusObject',        _.bind(me.onFocusObject, me));

                            toolbarController.activateControls();
                            if (me.needToUpdateVersion)
                                toolbarController.onApiCoAuthoringDisconnect();
                            me.api.UpdateInterfaceState();

                            Common.NotificationCenter.trigger('document:ready', 'main');
                            me.applyLicense();
                        }
                    }, 50);
                } else {
                    documentHolderController.getView('DocumentHolder').createDelayedElementsViewer();
                    Common.NotificationCenter.trigger('document:ready', 'main');
                    if (me.editorConfig.mode !== 'view') // if want to open editor, but viewer is loaded
                        me.applyLicense();
                }

                // TODO bug 43960
                var dummyClass = ~~(1e6*Math.random());
                $('.toolbar').prepend(Common.Utils.String.format('<div class="lazy-{0} x-huge"><div class="toolbar__icon" style="position: absolute; width: 1px; height: 1px;"></div>', dummyClass));
                setTimeout(function() { $(Common.Utils.String.format('.toolbar .lazy-{0}', dummyClass)).remove(); }, 10);

                if (this.appOptions.canAnalytics && false)
                    Common.component.Analytics.initialize('UA-12442749-13', 'Presentation Editor');

                Common.Gateway.on('applyeditrights',        _.bind(me.onApplyEditRights, me));
                Common.Gateway.on('processsaveresult',      _.bind(me.onProcessSaveResult, me));
                Common.Gateway.on('processrightschange',    _.bind(me.onProcessRightsChange, me));
                Common.Gateway.on('processmouse',           _.bind(me.onProcessMouse, me));
                Common.Gateway.on('downloadas',             _.bind(me.onDownloadAs, me));
                Common.Gateway.on('setfavorite',            _.bind(me.onSetFavorite, me));
                
                Common.Gateway.sendInfo({mode:me.appOptions.isEdit?'edit':'view'});

                $(document).on('contextmenu', _.bind(me.onContextMenu, me));
                Common.Gateway.documentReady();

                $('.doc-placeholder').remove();
<<<<<<< HEAD

                $('#header-logo').children(0).click(e => {
                    e.stopImmediatePropagation();

                    Common.UI.Themes.toggleTheme();
                })
=======
                this.appOptions.user.guest && this.appOptions.canRenameAnonymous && (Common.Utils.InternalSettings.get("guest-username")===null) && this.showRenameUserDialog();
>>>>>>> c5052012
            },

            onLicenseChanged: function(params) {
                var licType = params.asc_getLicenseType();
                if (licType !== undefined && this.appOptions.canEdit && this.editorConfig.mode !== 'view' &&
                    (licType===Asc.c_oLicenseResult.Connections || licType===Asc.c_oLicenseResult.UsersCount || licType===Asc.c_oLicenseResult.ConnectionsOS || licType===Asc.c_oLicenseResult.UsersCountOS
                    || licType===Asc.c_oLicenseResult.SuccessLimit && (this.appOptions.trialMode & Asc.c_oLicenseMode.Limited) !== 0))
                    this._state.licenseType = licType;

                if (this._isDocReady)
                    this.applyLicense();
            },

            applyLicense: function() {
                if (this._state.licenseType) {
                    var license = this._state.licenseType,
                        buttons = ['ok'],
                        primary = 'ok';
                    if ((this.appOptions.trialMode & Asc.c_oLicenseMode.Limited) !== 0 &&
                        (license===Asc.c_oLicenseResult.SuccessLimit || license===Asc.c_oLicenseResult.ExpiredLimited || this.appOptions.permissionsLicense===Asc.c_oLicenseResult.SuccessLimit)) {
                        (license===Asc.c_oLicenseResult.ExpiredLimited) && this.getApplication().getController('LeftMenu').leftMenu.setLimitMode();// show limited hint
                        license = (license===Asc.c_oLicenseResult.ExpiredLimited) ? this.warnLicenseLimitedNoAccess : this.warnLicenseLimitedRenewed;
                    } else if (license===Asc.c_oLicenseResult.Connections || license===Asc.c_oLicenseResult.UsersCount) {
                        license = (license===Asc.c_oLicenseResult.Connections) ? this.warnLicenseExceeded : this.warnLicenseUsersExceeded;
                    } else {
                        license = (license===Asc.c_oLicenseResult.ConnectionsOS) ? this.warnNoLicense : this.warnNoLicenseUsers;
                        buttons = [{value: 'buynow', caption: this.textBuyNow}, {value: 'contact', caption: this.textContactUs}];
                        primary = 'buynow';
                    }

                    if (this._state.licenseType!==Asc.c_oLicenseResult.SuccessLimit && this.appOptions.isEdit) {
                        this.disableEditing(true);
                        Common.NotificationCenter.trigger('api:disconnect');
                    }

                    var value = Common.localStorage.getItem("pe-license-warning");
                    value = (value!==null) ? parseInt(value) : 0;
                    var now = (new Date).getTime();
                    if (now - value > 86400000) {
                        Common.UI.info({
                            maxwidth: 500,
                            title: this.textNoLicenseTitle,
                            msg  : license,
                            buttons: buttons,
                            primary: primary,
                            callback: function(btn) {
                                Common.localStorage.setItem("pe-license-warning", now);
                                if (btn == 'buynow')
                                    window.open('{{PUBLISHER_URL}}', "_blank");
                                else if (btn == 'contact')
                                    window.open('mailto:{{SALES_EMAIL}}', "_blank");
                            }
                        });
                    }
                } else if (!this.appOptions.isDesktopApp && !this.appOptions.canBrandingExt &&
                    this.editorConfig && this.editorConfig.customization && (this.editorConfig.customization.loaderName || this.editorConfig.customization.loaderLogo)) {
                    Common.UI.warning({
                        title: this.textPaidFeature,
                        msg  : this.textCustomLoader,
                        buttons: [{value: 'contact', caption: this.textContactUs}, {value: 'close', caption: this.textClose}],
                        primary: 'contact',
                        callback: function(btn) {
                            if (btn == 'contact')
                                window.open('mailto:{{SALES_EMAIL}}', "_blank");
                        }
                    });
                }
            },

            disableEditing: function(disable) {
                var app = this.getApplication();
                if (this.appOptions.canEdit && this.editorConfig.mode !== 'view') {
                    app.getController('RightMenu').getView('RightMenu').clearSelection();
                    app.getController('Toolbar').DisableToolbar(disable);
                    app.getController('Statusbar').getView('Statusbar').SetDisabled(disable);
                }
            },

            onOpenDocument: function(progress) {
                var elem = document.getElementById('loadmask-text');
                var proc = (progress.asc_getCurrentFont() + progress.asc_getCurrentImage())/(progress.asc_getFontsCount() + progress.asc_getImagesCount());
                proc = this.textLoadingDocument + ': ' + Math.min(Math.round(proc*100), 100) + '%';
                elem ? elem.innerHTML = proc : this.loadMask && this.loadMask.setTitle(proc);
            },

            onEditorPermissions: function(params) {
                var licType = params.asc_getLicenseType();
                if (Asc.c_oLicenseResult.Expired === licType || Asc.c_oLicenseResult.Error === licType || Asc.c_oLicenseResult.ExpiredTrial === licType) {
                    Common.UI.warning({
                        title: this.titleLicenseExp,
                        msg: this.warnLicenseExp,
                        buttons: [],
                        closable: false
                    });
                    return;
                }
                if (Asc.c_oLicenseResult.ExpiredLimited === licType)
                    this._state.licenseType = licType;

                if ( this.onServerVersion(params.asc_getBuildVersion()) ) return;

                if (params.asc_getRights() !== Asc.c_oRights.Edit)
                    this.permissions.edit = false;

                this.appOptions.permissionsLicense = licType;
                this.appOptions.isOffline      = this.api.asc_isOffline();
                this.appOptions.isCrypted      = this.api.asc_isCrypto();
                this.appOptions.canLicense     = (licType === Asc.c_oLicenseResult.Success || licType === Asc.c_oLicenseResult.SuccessLimit);
                this.appOptions.isLightVersion = params.asc_getIsLight();
                /** coauthoring begin **/
                this.appOptions.canCoAuthoring = !this.appOptions.isLightVersion;
                /** coauthoring end **/
                this.appOptions.canRequestEditRights = this.editorConfig.canRequestEditRights;
                this.appOptions.canEdit        = this.permissions.edit !== false && // can edit
                                                 (this.editorConfig.canRequestEditRights || this.editorConfig.mode !== 'view'); // if mode=="view" -> canRequestEditRights must be defined
                this.appOptions.isEdit         = this.appOptions.canLicense && this.appOptions.canEdit && this.editorConfig.mode !== 'view';
                this.appOptions.canDownload    = this.permissions.download !== false;
                this.appOptions.canAnalytics   = params.asc_getIsAnalyticsEnable();
                this.appOptions.canComments    = this.appOptions.canLicense && (this.permissions.comment===undefined ? this.appOptions.isEdit : this.permissions.comment) && (this.editorConfig.mode !== 'view');
                this.appOptions.canComments    = this.appOptions.canComments && !((typeof (this.editorConfig.customization) == 'object') && this.editorConfig.customization.comments===false);
                this.appOptions.canViewComments = this.appOptions.canComments || !((typeof (this.editorConfig.customization) == 'object') && this.editorConfig.customization.comments===false);
                this.appOptions.canChat        = this.appOptions.canLicense && !this.appOptions.isOffline && !((typeof (this.editorConfig.customization) == 'object') && this.editorConfig.customization.chat===false);
                this.appOptions.canPrint       = (this.permissions.print !== false);
                this.appOptions.canRename      = this.editorConfig.canRename;
                this.appOptions.canForcesave   = this.appOptions.isEdit && !this.appOptions.isOffline && (typeof (this.editorConfig.customization) == 'object' && !!this.editorConfig.customization.forcesave);
                this.appOptions.forcesave      = this.appOptions.canForcesave;
                this.appOptions.canEditComments= this.appOptions.isOffline || !this.permissions.editCommentAuthorOnly;
                this.appOptions.canDeleteComments= this.appOptions.isOffline || !this.permissions.deleteCommentAuthorOnly;
                if ((typeof (this.editorConfig.customization) == 'object') && this.editorConfig.customization.commentAuthorOnly===true) {
                    console.log("Obsolete: The 'commentAuthorOnly' parameter of the 'customization' section is deprecated. Please use 'editCommentAuthorOnly' and 'deleteCommentAuthorOnly' parameters in the permissions instead.");
                    if (this.permissions.editCommentAuthorOnly===undefined && this.permissions.deleteCommentAuthorOnly===undefined)
                        this.appOptions.canEditComments = this.appOptions.canDeleteComments = this.appOptions.isOffline;
                }
                this.appOptions.buildVersion   = params.asc_getBuildVersion();
                this.appOptions.trialMode      = params.asc_getLicenseMode();
                this.appOptions.isBeta         = params.asc_getIsBeta();
                this.appOptions.isSignatureSupport= this.appOptions.isEdit && this.appOptions.isDesktopApp && this.appOptions.isOffline && this.api.asc_isSignaturesSupport();
                this.appOptions.isPasswordSupport = this.appOptions.isEdit && this.api.asc_isProtectionSupport();
                this.appOptions.canProtect     = (this.appOptions.isSignatureSupport || this.appOptions.isPasswordSupport);
                this.appOptions.canHelp        = !((typeof (this.editorConfig.customization) == 'object') && this.editorConfig.customization.help===false);
                this.appOptions.isRestrictedEdit = !this.appOptions.isEdit && this.appOptions.canComments;

                this.appOptions.canBranding  = params.asc_getCustomization();
                if (this.appOptions.canBranding)
                    appHeader.setBranding(this.editorConfig.customization);

                this.appOptions.canFavorite = this.document.info && (this.document.info.favorite!==undefined && this.document.info.favorite!==null) && !this.appOptions.isOffline;
                this.appOptions.canFavorite && appHeader.setFavorite(this.document.info.favorite);

                this.appOptions.canUseReviewPermissions = this.appOptions.canLicense && (!!this.permissions.reviewGroup ||
                                                         this.appOptions.canLicense && this.editorConfig.customization && this.editorConfig.customization.reviewPermissions && (typeof (this.editorConfig.customization.reviewPermissions) == 'object'));
                Common.Utils.UserInfoParser.setParser(this.appOptions.canUseReviewPermissions);
                Common.Utils.UserInfoParser.setCurrentName(this.appOptions.user.fullname);
                this.appOptions.canUseReviewPermissions && Common.Utils.UserInfoParser.setReviewPermissions(this.permissions.reviewGroup, this.editorConfig.customization.reviewPermissions);
                appHeader.setUserName(Common.Utils.UserInfoParser.getParsedName(Common.Utils.UserInfoParser.getCurrentName()));

                this.appOptions.canRename && appHeader.setCanRename(true);
                this.appOptions.canBrandingExt = params.asc_getCanBranding() && (typeof this.editorConfig.customization == 'object' || this.editorConfig.plugins);
                this.getApplication().getController('Common.Controllers.Plugins').setMode(this.appOptions);

                this.applyModeCommonElements();
                this.applyModeEditorElements();

                if ( !this.appOptions.isEdit ) {
                    Common.NotificationCenter.trigger('app:face', this.appOptions);

                    this.hidePreloader();
                    this.onLongActionBegin(Asc.c_oAscAsyncActionType['BlockInteraction'], LoadingDocument);
                }

                this.api.asc_setViewMode(!this.appOptions.isEdit && !this.appOptions.isRestrictedEdit);
                (this.appOptions.isRestrictedEdit && this.appOptions.canComments) && this.api.asc_setRestriction(Asc.c_oAscRestrictionType.OnlyComments);
                this.api.asc_LoadDocument();
            },

            applyModeCommonElements: function() {
                window.editor_elements_prepared = true;

                var app             = this.getApplication(),
                    viewport        = app.getController('Viewport').getView('Viewport'),
                    statusbarView   = app.getController('Statusbar').getView('Statusbar'),
                    documentHolder  = app.getController('DocumentHolder').getView('DocumentHolder'),
                    toolbarController = app.getController('Toolbar');

                viewport && viewport.setMode(this.appOptions, true);
                statusbarView && statusbarView.setMode(this.appOptions);
                toolbarController.setMode(this.appOptions);
                documentHolder.setMode(this.appOptions);

                this.api.asc_registerCallback('asc_onSendThemeColors', _.bind(this.onSendThemeColors, this));
                this.api.asc_registerCallback('asc_onDownloadUrl',     _.bind(this.onDownloadUrl, this));
                this.api.asc_registerCallback('asc_onDocumentModifiedChanged', _.bind(this.onDocumentModifiedChanged, this));
            },

            applyModeEditorElements: function(prevmode) {
                /** coauthoring begin **/
                var commentsController  = this.getApplication().getController('Common.Controllers.Comments');
                if (commentsController) {
                    commentsController.setMode(this.appOptions);
                    commentsController.setConfig({config: this.editorConfig, sdkviewname: '#id_main_parent'}, this.api);
                }
                /** coauthoring end **/
                var me = this,
                    application         = this.getApplication(),
                    reviewController    = application.getController('Common.Controllers.ReviewChanges');
                reviewController.setMode(me.appOptions).setConfig({config: me.editorConfig}, me.api).loadDocument({doc:me.document});

                if (this.appOptions.isEdit || this.appOptions.isRestrictedEdit) { // set api events for toolbar in the Restricted Editing mode)
                    var toolbarController   = application.getController('Toolbar');
                    toolbarController   && toolbarController.setApi(me.api);

                    if (!this.appOptions.isEdit) return;

                    var rightmenuController = application.getController('RightMenu'),
                        fontsControllers    = application.getController('Common.Controllers.Fonts');

//                    me.getStore('SlideLayouts');
                    fontsControllers    && fontsControllers.setApi(me.api);
                    rightmenuController && rightmenuController.setApi(me.api);

                    if (me.appOptions.canProtect)
                        application.getController('Common.Controllers.Protection').setMode(me.appOptions).setConfig({config: me.editorConfig}, me.api);

                    var viewport = this.getApplication().getController('Viewport').getView('Viewport');

                    viewport.applyEditorMode();

                    var rightmenuView = rightmenuController.getView('RightMenu');
                    if (rightmenuView) {
                        rightmenuView.setApi(me.api);
                        rightmenuView.on('editcomplete', _.bind(me.onEditComplete, me));
                        rightmenuView.setMode(me.appOptions);
                    }

                    var toolbarView = (toolbarController) ? toolbarController.getView('Toolbar') : null;
                    if (toolbarView) {
                        toolbarView.setApi(me.api);
                        toolbarView.on('editcomplete', _.bind(me.onEditComplete, me));
                        toolbarView.on('insertimage', _.bind(me.onInsertImage, me));
                        toolbarView.on('inserttable', _.bind(me.onInsertTable, me));
                        toolbarView.on('insertshape', _.bind(me.onInsertShape, me));
                        toolbarView.on('insertchart', _.bind(me.onInsertChart, me));
                        toolbarView.on('inserttextart', _.bind(me.onInsertTextArt, me));
                    }

                    var value = Common.localStorage.getItem('pe-settings-unit');
                    value = (value!==null) ? parseInt(value) : (me.appOptions.customization && me.appOptions.customization.unit ? Common.Utils.Metric.c_MetricUnits[me.appOptions.customization.unit.toLocaleLowerCase()] : Common.Utils.Metric.getDefaultMetric());
                    (value===undefined) && (value = Common.Utils.Metric.getDefaultMetric());
                    Common.Utils.Metric.setCurrentMetric(value);
                    Common.Utils.InternalSettings.set("pe-settings-unit", value);
                    me.api.asc_SetDocumentUnits((value==Common.Utils.Metric.c_MetricUnits.inch) ? Asc.c_oAscDocumentUnits.Inch : ((value==Common.Utils.Metric.c_MetricUnits.pt) ? Asc.c_oAscDocumentUnits.Point : Asc.c_oAscDocumentUnits.Millimeter));

                    if (me.api.asc_SetViewRulers) me.api.asc_SetViewRulers(!Common.localStorage.getBool('pe-hidden-rulers', true));

                    me.api.asc_registerCallback('asc_onChangeObjectLock',        _.bind(me._onChangeObjectLock, me));
                    me.api.asc_registerCallback('asc_onDocumentCanSaveChanged',  _.bind(me.onDocumentCanSaveChanged, me));
                    /** coauthoring begin **/
                    me.api.asc_registerCallback('asc_onCollaborativeChanges',    _.bind(me.onCollaborativeChanges, me));
                    me.api.asc_registerCallback('asc_OnTryUndoInFastCollaborative',_.bind(me.onTryUndoInFastCollaborative, me));
                    me.api.asc_registerCallback('asc_onAuthParticipantsChanged', _.bind(me.onAuthParticipantsChanged, me));
                    me.api.asc_registerCallback('asc_onParticipantsChanged',     _.bind(me.onAuthParticipantsChanged, me));
                    me.api.asc_registerCallback('asc_onConnectionStateChanged',  _.bind(me.onUserConnection, me));
                    /** coauthoring end **/

                    if (me.stackLongActions.exist({id: ApplyEditRights, type: Asc.c_oAscAsyncActionType['BlockInteraction']})) {
                        me.onLongActionEnd(Asc.c_oAscAsyncActionType['BlockInteraction'], ApplyEditRights);
                    } else if (!this._isDocReady) {
                        Common.NotificationCenter.trigger('app:face', me.appOptions);

                        me.hidePreloader();
                        me.onLongActionBegin(Asc.c_oAscAsyncActionType['BlockInteraction'], LoadingDocument);
                    }

                    // Message on window close
                    window.onbeforeunload = _.bind(me.onBeforeUnload, me);
                    window.onunload = _.bind(me.onUnload, me);
                }
            },

            onExternalMessage: function(msg) {
                if (msg && msg.msg) {
                    msg.msg = (msg.msg).toString();
                    this.showTips([msg.msg.charAt(0).toUpperCase() + msg.msg.substring(1)]);

                    Common.component.Analytics.trackEvent('External Error');
                }
            },

            onError: function(id, level, errData) {
                if (id == Asc.c_oAscError.ID.LoadingScriptError) {
                    this.showTips([this.scriptLoadError]);
                    this.tooltip && this.tooltip.getBSTip().$tip.css('z-index', 10000);
                    return;
                }

                this.hidePreloader();
                this.onLongActionEnd(Asc.c_oAscAsyncActionType['BlockInteraction'], LoadingDocument);

                var config = {
                    closable: true
                };

                switch (id)
                {
                    case Asc.c_oAscError.ID.Unknown:
                        config.msg = this.unknownErrorText;
                        break;

                    case Asc.c_oAscError.ID.ConvertationTimeout:
                        config.msg = this.convertationTimeoutText;
                        break;

                    case Asc.c_oAscError.ID.ConvertationOpenError:
                        config.msg = this.openErrorText;
                        break;

                    case Asc.c_oAscError.ID.ConvertationSaveError:
                        config.msg = (this.appOptions.isDesktopApp && this.appOptions.isOffline) ? this.saveErrorTextDesktop : this.saveErrorText;
                        break;

                    case Asc.c_oAscError.ID.DownloadError:
                        config.msg = this.downloadErrorText;
                        break;

                    case Asc.c_oAscError.ID.UplImageSize:
                        config.msg = this.uploadImageSizeMessage;
                        break;

                    case Asc.c_oAscError.ID.UplImageExt:
                        config.msg = this.uploadImageExtMessage;
                        break;

                    case Asc.c_oAscError.ID.UplImageFileCount:
                        config.msg = this.uploadImageFileCountMessage;
                        break;

                    case Asc.c_oAscError.ID.SplitCellMaxRows:
                        config.msg = this.splitMaxRowsErrorText.replace('%1', errData.get_Value());
                        break;

                    case Asc.c_oAscError.ID.SplitCellMaxCols:
                        config.msg = this.splitMaxColsErrorText.replace('%1', errData.get_Value());
                        break;

                    case Asc.c_oAscError.ID.SplitCellRowsDivider:
                        config.msg = this.splitDividerErrorText.replace('%1', errData.get_Value());
                        break;

                    case Asc.c_oAscError.ID.VKeyEncrypt:
                        config.msg = this.errorToken;
                        break;

                    case Asc.c_oAscError.ID.KeyExpire:
                        config.msg = this.errorTokenExpire;
                        break;

                    case Asc.c_oAscError.ID.UserCountExceed:
                        config.msg = this.errorUsersExceed;
                        break;

                    case Asc.c_oAscError.ID.CoAuthoringDisconnect:
                        config.msg = this.errorViewerDisconnect;
                        break;

                    case Asc.c_oAscError.ID.ConvertationPassword:
                        config.msg = this.errorFilePassProtect;
                        break;

                    case Asc.c_oAscError.ID.StockChartError:
                        config.msg = this.errorStockChart;
                        break;

                    case Asc.c_oAscError.ID.DataRangeError:
                        config.msg = this.errorDataRange;
                        break;

                    case Asc.c_oAscError.ID.Database:
                        config.msg = this.errorDatabaseConnection;
                        break;

                    case Asc.c_oAscError.ID.UserDrop:
                        if (this._state.lostEditingRights) {
                            this._state.lostEditingRights = false;
                            return;
                        }
                        this._state.lostEditingRights = true;
                        config.msg = this.errorUserDrop;
                        Common.NotificationCenter.trigger('collaboration:sharingdeny');
                        break;

                    case Asc.c_oAscError.ID.Warning:
                        config.msg = this.errorConnectToServer;
                        config.closable = false;
                        break;

                    case Asc.c_oAscError.ID.SessionAbsolute:
                        config.msg = this.errorSessionAbsolute;
                        break;

                    case Asc.c_oAscError.ID.SessionIdle:
                        config.msg = this.errorSessionIdle;
                        break;

                    case Asc.c_oAscError.ID.SessionToken:
                        config.msg = this.errorSessionToken;
                        break;

                    case Asc.c_oAscError.ID.AccessDeny:
                        config.msg = this.errorAccessDeny;
                        break;

                    case Asc.c_oAscError.ID.UplImageUrl:
                        config.msg = this.errorBadImageUrl;
                        break;

                    case Asc.c_oAscError.ID.ForceSaveButton:
                        config.msg = this.errorForceSave;
                        break;

                    case Asc.c_oAscError.ID.ForceSaveTimeout:
                        config.msg = this.errorForceSave;
                        console.warn(config.msg);
                        break;

                    case Asc.c_oAscError.ID.DataEncrypted:
                        config.msg = this.errorDataEncrypted;
                        break;

                    case Asc.c_oAscError.ID.EditingError:
                        config.msg = (this.appOptions.isDesktopApp && this.appOptions.isOffline) ? this.errorEditingSaveas : this.errorEditingDownloadas;
                        break;

                    case Asc.c_oAscError.ID.MailToClientMissing:
                        config.msg = this.errorEmailClient;
                        break;

                    case Asc.c_oAscError.ID.ConvertationOpenLimitError:
                        config.msg = this.errorFileSizeExceed;
                        break;

                    case Asc.c_oAscError.ID.UpdateVersion:
                        config.msg = this.errorUpdateVersionOnDisconnect;
                        config.maxwidth = 600;
                        break;

                    case Asc.c_oAscError.ID.ComboSeriesError:
                        config.msg = this.errorComboSeries;
                        break;
                    
                    case Asc.c_oAscError.ID.Password:
                        config.msg = this.errorSetPassword;
                        break;
                    
                    default:
                        config.msg = (typeof id == 'string') ? id : this.errorDefaultMessage.replace('%1', id);
                        break;
                }


                if (level == Asc.c_oAscError.Level.Critical) {

                    // report only critical errors
                    Common.Gateway.reportError(id, config.msg);

                    config.title = this.criticalErrorTitle;
                    config.iconCls = 'error';
                    config.closable = false;

                    if (this.appOptions.canBackToFolder && !this.appOptions.isDesktopApp && typeof id !== 'string') {
                        config.msg += '<br><br>' + this.criticalErrorExtText;
                        config.callback = function(btn) {
                            if (btn == 'ok') {
                                Common.NotificationCenter.trigger('goback', true);
                            }
                        }
                    }
                    if (id == Asc.c_oAscError.ID.DataEncrypted) {
                        this.api.asc_coAuthoringDisconnect();
                        Common.NotificationCenter.trigger('api:disconnect');
                    }
                }
                else {
                    Common.Gateway.reportWarning(id, config.msg);

                    config.title    = this.notcriticalErrorTitle;
                    config.iconCls  = 'warn';
                    config.buttons  = ['ok'];
                    config.callback = _.bind(function(btn){
                        if (id == Asc.c_oAscError.ID.Warning && btn == 'ok' && this.appOptions.canDownload) {
                            Common.UI.Menu.Manager.hideAll();
                            (this.appOptions.isDesktopApp && this.appOptions.isOffline) ? this.api.asc_DownloadAs() : this.getApplication().getController('LeftMenu').leftMenu.showMenu('file:saveas');
                        } else if (id == Asc.c_oAscError.ID.SplitCellMaxRows || id == Asc.c_oAscError.ID.SplitCellMaxCols || id == Asc.c_oAscError.ID.SplitCellRowsDivider) {
                            var me = this;
                            setTimeout(function(){
                                (new Common.Views.InsertTableDialog({
                                    split: true,
                                    handler: function(result, value) {
                                        if (result == 'ok') {
                                            if (me.api)
                                                me.api.SplitCell(value.columns, value.rows);
                                        }
                                        me.onEditComplete();
                                    }
                                })).show();
                            },10);
                        } else if (id == Asc.c_oAscError.ID.EditingError) {
                            this.disableEditing(true);
                            Common.NotificationCenter.trigger('api:disconnect', true); // enable download and print
                        }
                        this._state.lostEditingRights = false;
                        this.onEditComplete();
                    }, this);
                }

                if (id !== Asc.c_oAscError.ID.ForceSaveTimeout) {
                    if (!Common.Utils.ModalWindow.isVisible() || $('.asc-window.modal.alert[data-value=' + id + ']').length<1)
                        Common.UI.alert(config).$window.attr('data-value', id);
                }

                (id!==undefined) && Common.component.Analytics.trackEvent('Internal Error', id.toString());
            },

            onCoAuthoringDisconnect: function() {
                // TODO: Disable all except 'Download As' and 'Print'
                this.getApplication().getController('Viewport').getView('Viewport').setMode({isDisconnected:true});
                appHeader.setCanRename(false);
                this.appOptions.canRename = false;
                this._state.isDisconnected = true;
//                this.getFileMenu().setMode({isDisconnected:true});
            },

            showTips: function(strings) {
                var me = this;
                if (!strings.length) return;
                if (typeof(strings)!='object') strings = [strings];

//                var top_elem = Ext.ComponentQuery.query('petoolbar');
//                !top_elem.length && (top_elem = Ext.select('.common-header').first()) || (top_elem = top_elem[0].getEl());
//
                function showNextTip() {
                    var str_tip = strings.shift();
                    if (str_tip) {
                        str_tip += '\n' + me.textCloseTip;
                        tooltip.setTitle(str_tip);
                        tooltip.show();
                    }
                }

                if (!this.tooltip) {
                    this.tooltip = new Common.UI.Tooltip({
                        owner: this.getApplication().getController('Toolbar').getView('Toolbar'),
                        hideonclick: true,
                        placement: 'bottom',
                        cls: 'main-info',
                        offset: 30
                    });
                }

                var tooltip = this.tooltip;
                tooltip.on('tooltip:hide', function(){
                    setTimeout(showNextTip, 300);
                });

                showNextTip();
            },

            updateWindowTitle: function(force) {
                var isModified = this.api.isDocumentModified();
                if (this._state.isDocModified !== isModified || force) {
                    var title = this.defaultTitleText;

                    if (appHeader && !_.isEmpty(appHeader.getDocumentCaption()))
                        title = appHeader.getDocumentCaption() + ' - ' + title;

                    if (isModified) {
                        clearTimeout(this._state.timerCaption);
                        if (!_.isUndefined(title)) {
                            title = '* ' + title;
                        }
                    }

                    if ( window.document.title != title )
                        window.document.title = title;

                    Common.Gateway.setDocumentModified(isModified);
                    if (isModified && (!this._state.fastCoauth || this._state.usersCount<2))
                        this.getApplication().getController('Statusbar').setStatusCaption('', true);

                    this._state.isDocModified = isModified;
                }
            },

            onDocumentChanged: function() {
            },

            onDocumentModifiedChanged: function() {
                var isModified = this.api.asc_isDocumentCanSave();
                if (this._state.isDocModified !== isModified) {
                    Common.Gateway.setDocumentModified(this.api.isDocumentModified());
                }

                this.updateWindowTitle();

                var toolbarView = this.getApplication().getController('Toolbar').getView('Toolbar');
                if (toolbarView && toolbarView.btnCollabChanges) {
                    var isSyncButton = toolbarView.btnCollabChanges.cmpEl.hasClass('notify'),
                        forcesave = this.appOptions.forcesave,
                        isDisabled = !isModified && !isSyncButton && !forcesave || this._state.isDisconnected || this._state.fastCoauth && this._state.usersCount>1 && !forcesave;
                        toolbarView.btnSave.setDisabled(isDisabled);
                }
            },
            onDocumentCanSaveChanged: function (isCanSave) {
                var toolbarView = this.getApplication().getController('Toolbar').getView('Toolbar');
                if ( toolbarView ) {
                    var isSyncButton = toolbarView.btnCollabChanges.cmpEl.hasClass('notify'),
                        forcesave = this.appOptions.forcesave,
                        isDisabled = !isCanSave && !isSyncButton && !forcesave || this._state.isDisconnected || this._state.fastCoauth && this._state.usersCount>1 && !forcesave;
                        toolbarView.btnSave.setDisabled(isDisabled);
                }
            },

            onContextMenu: function(event){
                var canCopyAttr = event.target.getAttribute('data-can-copy'),
                    isInputEl   = (event.target instanceof HTMLInputElement) || (event.target instanceof HTMLTextAreaElement);

                if ((isInputEl && canCopyAttr === 'false') ||
                    (!isInputEl && canCopyAttr !== 'true')) {
                    event.stopPropagation();
                    event.preventDefault();
                    return false;
                }
            },

            onBeforeUnload: function() {
                Common.localStorage.save();

                if (this.api.isDocumentModified()) {
                    var me = this;
                    this.api.asc_stopSaving();
                    this.continueSavingTimer = window.setTimeout(function() {
                        me.api.asc_continueSaving();
                    }, 500);

                    return this.leavePageText;
                }
            },

            onUnload: function() {
                if (this.continueSavingTimer) clearTimeout(this.continueSavingTimer);
            },

            hidePreloader: function() {
                var promise;
                if (!this._state.customizationDone) {
                    this._state.customizationDone = true;
                    if (this.appOptions.customization) {
                        if (this.appOptions.isDesktopApp)
                            this.appOptions.customization.about = false;
                        else if (!this.appOptions.canBrandingExt)
                            this.appOptions.customization.about = true;
                    }
                    Common.Utils.applyCustomization(this.appOptions.customization, mapCustomizationElements);
                    if (this.appOptions.canBrandingExt) {
                        Common.Utils.applyCustomization(this.appOptions.customization, mapCustomizationExtElements);
                        promise = this.getApplication().getController('Common.Controllers.Plugins').applyUICustomization();
                    }
                }
                Common.NotificationCenter.trigger('layout:changed', 'main');

                (promise || (new Promise(function(resolve, reject) {
                    resolve();
                }))).then(function() {
                    $('#loading-mask').hide().remove();
                    Common.Controllers.Desktop.process('preloader:hide');
                });
            },

            onDownloadUrl: function(url) {
                if (this._state.isFromGatewayDownloadAs)
                    Common.Gateway.downloadAs(url);
                this._state.isFromGatewayDownloadAs = false;
            },

            onUpdateVersion: function(callback) {
                var me = this;
                me.needToUpdateVersion = true;
                me.onLongActionEnd(Asc.c_oAscAsyncActionType['BlockInteraction'], LoadingDocument);
                Common.UI.error({
                    msg: this.errorUpdateVersion,
                    callback: function() {
                        _.defer(function() {
                            Common.Gateway.updateVersion();
                            if (callback) callback.call(me);
                            me.onLongActionBegin(Asc.c_oAscAsyncActionType['BlockInteraction'], LoadingDocument);
                        })
                    }
                });
            },

            onServerVersion: function(buildVersion) {
                if (this.changeServerVersion) return true;

                if (DocsAPI.DocEditor.version() !== buildVersion && !window.compareVersions) {
                    this.changeServerVersion = true;
                    Common.UI.warning({
                        title: this.titleServerVersion,
                        msg: this.errorServerVersion,
                        callback: function() {
                            _.defer(function() {
                                Common.Gateway.updateVersion();
                            })
                        }
                    });
                    return true;
                }
                return false;
            },

            /** coauthoring begin **/
            fillUserStore: function(users){
                if (!_.isEmpty(users)){
                    var userStore = this.getCommonStoreUsersStore();

                    if (userStore)
                        userStore.add(users);
                }
            },

            onCollaborativeChanges: function() {
                if (this._state.hasCollaborativeChanges) return;
                this._state.hasCollaborativeChanges = true;
                if (this.appOptions.isEdit)
                    this.getApplication().getController('Statusbar').setStatusCaption(this.txtNeedSynchronize, true);
            },
            /** coauthoring end **/

            synchronizeChanges: function() {
                this.getApplication().getController('Statusbar').setStatusCaption('');
                this.getApplication().getController('DocumentHolder').getView('DocumentHolder').hideTips();
                /** coauthoring begin **/
                this.getApplication().getController('Toolbar').getView('Toolbar').synchronizeChanges();
                /** coauthoring end **/
                this._state.hasCollaborativeChanges = false;
            },

            initNames: function() {
                this.shapeGroupNames = [
                    this.txtBasicShapes,
                    this.txtFiguredArrows,
                    this.txtMath,
                    this.txtCharts,
                    this.txtStarsRibbons,
                    this.txtCallouts,
                    this.txtButtons,
                    this.txtRectangles,
                    this.txtLines
                ];

                this.layoutNames = [
                    this.txtSldLtTBlank, this.txtSldLtTChart, this.txtSldLtTChartAndTx, this.txtSldLtTClipArtAndTx,
                    this.txtSldLtTClipArtAndVertTx, this.txtSldLtTCust, this.txtSldLtTDgm, this.txtSldLtTFourObj,
                    this.txtSldLtTMediaAndTx, this.txtSldLtTObj, this.txtSldLtTObjAndTwoObj, this.txtSldLtTObjAndTx,
                    this.txtSldLtTObjOnly, this.txtSldLtTObjOverTx, this.txtSldLtTObjTx, this.txtSldLtTPicTx,
                    this.txtSldLtTSecHead, this.txtSldLtTTbl, this.txtSldLtTTitle, this.txtSldLtTTitleOnly,
                    this.txtSldLtTTwoColTx, this.txtSldLtTTwoObj, this.txtSldLtTTwoObjAndObj, this.txtSldLtTTwoObjAndTx,
                    this.txtSldLtTTwoObjOverTx, this.txtSldLtTTwoTxTwoObj, this.txtSldLtTTx, this.txtSldLtTTxAndChart,
                    this.txtSldLtTTxAndClipArt, this.txtSldLtTTxAndMedia, this.txtSldLtTTxAndObj,
                    this.txtSldLtTTxAndTwoObj, this.txtSldLtTTxOverObj, this.txtSldLtTVertTitleAndTx,
                    this.txtSldLtTVertTitleAndTxOverChart, this.txtSldLtTVertTx
                ];
            },

            onInsertTable:  function() {
                this.getApplication().getController('RightMenu').onInsertTable();
            },

            onInsertImage:  function() {
                this.getApplication().getController('RightMenu').onInsertImage();
            },

            onInsertChart:  function() {
                this.getApplication().getController('RightMenu').onInsertChart();
            },

            onInsertShape:  function() {
                this.getApplication().getController('RightMenu').onInsertShape();
            },

            onInsertTextArt:  function() {
                this.getApplication().getController('RightMenu').onInsertTextArt();
            },

            unitsChanged: function(m) {
                var value = Common.localStorage.getItem("pe-settings-unit");
                value = (value!==null) ? parseInt(value) : Common.Utils.Metric.getDefaultMetric();
                Common.Utils.Metric.setCurrentMetric(value);
                Common.Utils.InternalSettings.set("pe-settings-unit", value);
                this.api.asc_SetDocumentUnits((value==Common.Utils.Metric.c_MetricUnits.inch) ? Asc.c_oAscDocumentUnits.Inch : ((value==Common.Utils.Metric.c_MetricUnits.pt) ? Asc.c_oAscDocumentUnits.Point : Asc.c_oAscDocumentUnits.Millimeter));
                this.getApplication().getController('RightMenu').updateMetricUnit();
            },

            updateThemeColors: function() {
                var me = this;
                setTimeout(function(){
                    me.getApplication().getController('RightMenu').UpdateThemeColors();
                }, 50);

                setTimeout(function(){
                    me.getApplication().getController('Toolbar').updateThemeColors();
                }, 50);
            },

            onSendThemeColors: function(colors, standart_colors) {
                Common.Utils.ThemeColor.setColors(colors, standart_colors);
                if (window.styles_loaded) {
                    this.updateThemeColors();
                    var me = this;
                    setTimeout(function(){
                        me.fillTextArt();
                    }, 1);
                }
            },

            onFocusObject: function(SelectedObjects) {
                    var rightpan = this.getApplication().getController('RightMenu');
                    if (rightpan) rightpan.onFocusObject.call(rightpan, SelectedObjects);
            },

            _onChangeObjectLock: function() {
                var elements = this.api.getSelectedElements();
                this.onFocusObject(elements);
                this.getApplication().getController('Toolbar')._onFocusObject(elements);
            },

            onThumbnailsShow: function(isShow) {
                this.isThumbnailsShow = isShow;
            },

            fillAutoShapes: function(groupNames, shapes){
                if (_.isEmpty(shapes) || _.isEmpty(groupNames) || shapes.length != groupNames.length)
                    return;

                var me = this,
                    shapegrouparray = [];

                _.each(groupNames, function(groupName, index){
                    var store = new Backbone.Collection([], {
                        model: PE.Models.ShapeModel
                    }),
                        arr = [];

                    var cols = (shapes[index].length) > 18 ? 7 : 6,
                        height = Math.ceil(shapes[index].length/cols) * 35 + 3,
                        width = 30 * cols;

                    _.each(shapes[index], function(shape, idx){
                        arr.push({
                            data     : {shapeType: shape.Type},
                            tip      : me['txtShape_' + shape.Type] || (me.textShape + ' ' + (idx+1)),
                            allowSelected : true,
                            selected: false
                        });
                    });
                    store.add(arr);
                    shapegrouparray.push({
                        groupName   : me.shapeGroupNames[index],
                        groupStore  : store,
                        groupWidth  : width,
                        groupHeight : height
                    });
                });

                this.getCollection('ShapeGroups').reset(shapegrouparray);
            },

            fillLayoutsStore: function(layouts){
                var me = this;
                if (!_.isEmpty(layouts)){
                    var layoutStore = this.getCollection('SlideLayouts');
                    if (layoutStore) {
                        var layoutarray = [];
                        _.each(layouts, function(layout){
                            var name = layout.get_Name();
                            layoutarray.push({
                                imageUrl    : layout.get_Image(),
                                title       : (name !== '') ? name : me.layoutNames[layout.getType()],
                                itemWidth   : layout.get_Width(),
                                itemHeight  : layout.get_Height(),
                                data        : {
                                    type    : layout.getType(),
                                    idx     : layout.getIndex()
                                },
                                allowSelected : true,
                                selected    : false
                            });
                        });
                        layoutStore.reset(layoutarray);
                    }
                }
            },

            fillTextArt: function(shapes){
                var arr = [],
                    artStore = this.getCollection('Common.Collections.TextArt');

                if (!shapes && artStore.length>0) {// shapes == undefined when update textart collection (from asc_onSendThemeColors)
                    shapes = this.api.asc_getTextArtPreviews();
                }
                if (_.isEmpty(shapes)) return;

                _.each(shapes, function(shape, index){
                    arr.push({
                        imageUrl : shape,
                        data     : index,
                        allowSelected : true,
                        selected: false
                    });
                });
                artStore.reset(arr);
            },

            loadLanguages: function(apiLangs) {
                var langs = [], info,
                    allLangs = Common.util.LanguageInfo.getLanguages();
                for (var code in allLangs) {
                    if (allLangs.hasOwnProperty(code)) {
                        info = allLangs[code];
                        info[2] && langs.push({
                            displayValue:   info[1],
                            value:          info[0],
                            code:           parseInt(code),
                            spellcheck:     _.indexOf(apiLangs, code)>-1
                        });
                    }
                }

                langs.sort(function(a, b){
                    if (a.value < b.value) return -1;
                    if (a.value > b.value) return 1;
                    return 0;
                });

                this.languages = langs;
                window.styles_loaded && this.setLanguages();
            },

            setLanguages: function() {
                if (!this.languages || this.languages.length<1) {
                    this.loadLanguages([]);
                }
                if (this.languages && this.languages.length>0) {
                    this.getApplication().getController('DocumentHolder').getView('DocumentHolder').setLanguages(this.languages);
                    this.getApplication().getController('Statusbar').setLanguages(this.languages);
                    this.getApplication().getController('Common.Controllers.ReviewChanges').setLanguages(this.languages);
                }
            },

            onTryUndoInFastCollaborative: function() {
                if (!window.localStorage.getBool("pe-hide-try-undoredo"))
                    Common.UI.info({
                        width: 500,
                        msg: this.textTryUndoRedo,
                        iconCls: 'info',
                        buttons: ['custom', 'cancel'],
                        primary: 'custom',
                        customButtonText: this.textStrict,
                        dontshow: true,
                        callback: _.bind(function(btn, dontshow){
                            if (dontshow) window.localStorage.setItem("pe-hide-try-undoredo", 1);
                            if (btn == 'custom') {
                                Common.localStorage.setItem("pe-settings-coauthmode", 0);
                                this.api.asc_SetFastCollaborative(false);
                                Common.Utils.InternalSettings.set("pe-settings-coauthmode", false);
                                this.getApplication().getController('Common.Controllers.ReviewChanges').applySettings();
                                this._state.fastCoauth = false;
                            }
                            this.onEditComplete();
                        }, this)
                    });
            },

            onAuthParticipantsChanged: function(users) {
                var length = 0;
                _.each(users, function(item){
                    if (!item.asc_getView())
                        length++;
                });
                this._state.usersCount = length;
            },

            onUserConnection: function(change){
                if (change && this.appOptions.user.guest && this.appOptions.canRenameAnonymous && (change.asc_getIdOriginal() == this.appOptions.user.id)) { // change name of the current user
                    var name = change.asc_getUserName();
                    if (name && name !== Common.Utils.UserInfoParser.getCurrentName() ) {
                        this._renameDialog && this._renameDialog.close();
                        Common.Utils.UserInfoParser.setCurrentName(name);
                        appHeader.setUserName(Common.Utils.UserInfoParser.getParsedName(name));

                        var idx1 = name.lastIndexOf('('),
                            idx2 = name.lastIndexOf(')'),
                            str = (idx1>0) && (idx1<idx2) ? name.substring(0, idx1-1) : '';
                        if (Common.localStorage.getItem("guest-username")!==null) {
                            Common.localStorage.setItem("guest-username", str);
                        }
                        Common.Utils.InternalSettings.set("guest-username", str);
                    }
                }
            },

            applySettings: function() {
                if (this.appOptions.isEdit && !this.appOptions.isOffline && this.appOptions.canCoAuthoring) {
                    var oldval = this._state.fastCoauth;
                    this._state.fastCoauth = Common.localStorage.getBool("pe-settings-coauthmode", true);
                    if (this._state.fastCoauth && !oldval)
                        this.synchronizeChanges();
                }
                if (this.appOptions.canForcesave) {
                    this.appOptions.forcesave = Common.localStorage.getBool("pe-settings-forcesave", this.appOptions.canForcesave);
                    Common.Utils.InternalSettings.set("pe-settings-forcesave", this.appOptions.forcesave);
                    this.api.asc_setIsForceSaveOnUserSave(this.appOptions.forcesave);
                }
            },

            onDocumentName: function(name) {
                appHeader.setDocumentCaption(name);
                this.updateWindowTitle(true);
            },

            onMeta: function(meta) {
                appHeader.setDocumentCaption(meta.title);
                this.updateWindowTitle(true);
                this.document.title = meta.title;

                var filemenu = this.getApplication().getController('LeftMenu').getView('LeftMenu').getMenu('file');
                filemenu.loadDocument({doc:this.document});
                filemenu.panels && filemenu.panels['info'] && filemenu.panels['info'].updateInfo(this.document);
                this.getApplication().getController('Common.Controllers.ReviewChanges').loadDocument({doc:this.document});
                Common.Gateway.metaChange(meta);
            },

            onPrint: function() {
                if (!this.appOptions.canPrint || Common.Utils.ModalWindow.isVisible()) return;
                
                if (this.api)
                    this.api.asc_Print(new Asc.asc_CDownloadOptions(null, Common.Utils.isChrome || Common.Utils.isSafari || Common.Utils.isOpera)); // if isChrome or isSafari or isOpera == true use asc_onPrintUrl event
                Common.component.Analytics.trackEvent('Print');
            },

            onPrintUrl: function(url) {
                if (this.iframePrint) {
                    this.iframePrint.parentNode.removeChild(this.iframePrint);
                    this.iframePrint = null;
                }
                if (!this.iframePrint) {
                    var me = this;
                    this.iframePrint = document.createElement("iframe");
                    this.iframePrint.id = "id-print-frame";
                    this.iframePrint.style.display = 'none';
                    this.iframePrint.style.visibility = "hidden";
                    this.iframePrint.style.position = "fixed";
                    this.iframePrint.style.right = "0";
                    this.iframePrint.style.bottom = "0";
                    document.body.appendChild(this.iframePrint);
                    this.iframePrint.onload = function() {
                        try {
                        me.iframePrint.contentWindow.focus();
                        me.iframePrint.contentWindow.print();
                        me.iframePrint.contentWindow.blur();
                        window.focus();
                        } catch (e) {
                            me.api.asc_DownloadAs(new Asc.asc_CDownloadOptions(Asc.c_oAscFileType.PDF));
                        }
                    };
                }
                if (url) this.iframePrint.src = url;
            },

            onAdvancedOptions: function(type, advOptions) {
                if (this._state.openDlg) return;

                var me = this;
                if (type == Asc.c_oAscAdvancedOptionsID.DRM) {
                    me._state.openDlg = new Common.Views.OpenDialog({
                        title: Common.Views.OpenDialog.prototype.txtTitleProtected,
                        closeFile: me.appOptions.canRequestClose,
                        type: Common.Utils.importTextType.DRM,
                        warning: !(me.appOptions.isDesktopApp && me.appOptions.isOffline) && (typeof advOptions == 'string'),
                        warningMsg: advOptions,
                        validatePwd: !!me._state.isDRM,
                        handler: function (result, value) {
                            me.isShowOpenDialog = false;
                            if (result == 'ok') {
                                if (me.api) {
                                    me.api.asc_setAdvancedOptions(type, new Asc.asc_CDRMAdvancedOptions(value));
                                    me.loadMask && me.loadMask.show();
                                }
                            } else {
                                Common.Gateway.requestClose();
                                Common.Controllers.Desktop.requestClose();
                            }
                            me._state.openDlg = null;
                        }
                    });
                    me._state.isDRM = true;
                }
                if (me._state.openDlg) {
                    this.isShowOpenDialog = true;
                    this.loadMask && this.loadMask.hide();
                    this.onLongActionEnd(Asc.c_oAscAsyncActionType.BlockInteraction, LoadingDocument);
                    me._state.openDlg.show();
                }
            },

            warningDocumentIsLocked: function() {
                var me = this;
                Common.Utils.warningDocumentIsLocked({
                    disablefunc: function (disable) {
                        var app = me.getApplication();
                        me.disableEditing(disable);
                        app.getController('RightMenu').SetDisabled(disable, true);
                        app.getController('Common.Controllers.ReviewChanges').SetDisabled(disable);
                        app.getController('DocumentHolder').getView('DocumentHolder').SetDisabled(disable);
                        var leftMenu = app.getController('LeftMenu');
                        leftMenu.leftMenu.getMenu('file').getButton('protect').setDisabled(disable);
                        leftMenu.setPreviewMode(disable);
                        var comments = app.getController('Common.Controllers.Comments');
                        if (comments) comments.setPreviewMode(disable);
                    }});
            },

            onRunAutostartMacroses: function() {
                var me = this,
                    enable = !this.editorConfig.customization || (this.editorConfig.customization.macros!==false);
                if (enable) {
                    var value = Common.Utils.InternalSettings.get("pe-macros-mode");
                    if (value==1)
                        this.api.asc_runAutostartMacroses();
                    else if (value === 0) {
                        Common.UI.warning({
                            msg: this.textHasMacros + '<br>',
                            buttons: ['yes', 'no'],
                            primary: 'yes',
                            dontshow: true,
                            textDontShow: this.textRemember,
                            callback: function(btn, dontshow){
                                if (dontshow) {
                                    Common.Utils.InternalSettings.set("pe-macros-mode", (btn == 'yes') ? 1 : 2);
                                    Common.localStorage.setItem("pe-macros-mode", (btn == 'yes') ? 1 : 2);
                                }
                                if (btn == 'yes') {
                                    setTimeout(function() {
                                        me.api.asc_runAutostartMacroses();
                                    }, 1);
                                }
                            }
                        });
                    }
                }
            },

            loadAutoCorrectSettings: function() {
                // autocorrection
                var me = this;
                var value = Common.localStorage.getItem("pe-settings-math-correct-add");
                Common.Utils.InternalSettings.set("pe-settings-math-correct-add", value);
                var arrAdd = value ? JSON.parse(value) : [];
                value = Common.localStorage.getItem("pe-settings-math-correct-rem");
                Common.Utils.InternalSettings.set("pe-settings-math-correct-rem", value);
                var arrRem = value ? JSON.parse(value) : [];
                value = Common.localStorage.getBool("pe-settings-math-correct-replace-type", true); // replace on type
                Common.Utils.InternalSettings.set("pe-settings-math-correct-replace-type", value);
                me.api.asc_refreshOnStartAutoCorrectMathSymbols(arrRem, arrAdd, value);

                value = Common.localStorage.getItem("pe-settings-rec-functions-add");
                Common.Utils.InternalSettings.set("pe-settings-rec-functions-add", value);
                arrAdd = value ? JSON.parse(value) : [];
                value = Common.localStorage.getItem("pe-settings-rec-functions-rem");
                Common.Utils.InternalSettings.set("pe-settings-rec-functions-rem", value);
                arrRem = value ? JSON.parse(value) : [];
                me.api.asc_refreshOnStartAutoCorrectMathFunctions(arrRem, arrAdd);

                value = Common.localStorage.getBool("pe-settings-autoformat-bulleted", true);
                Common.Utils.InternalSettings.set("pe-settings-autoformat-bulleted", value);
                me.api.asc_SetAutomaticBulletedLists(value);

                value = Common.localStorage.getBool("pe-settings-autoformat-numbered", true);
                Common.Utils.InternalSettings.set("pe-settings-autoformat-numbered", value);
                me.api.asc_SetAutomaticNumberedLists(value);

                value = Common.localStorage.getBool("pe-settings-autoformat-smart-quotes", true);
                Common.Utils.InternalSettings.set("pe-settings-autoformat-smart-quotes", value);
                me.api.asc_SetAutoCorrectSmartQuotes(value);

                value = Common.localStorage.getBool("pe-settings-autoformat-hyphens", true);
                Common.Utils.InternalSettings.set("pe-settings-autoformat-hyphens", value);
                me.api.asc_SetAutoCorrectHyphensWithDash(value);

            },

            showRenameUserDialog: function() {
                if (this._renameDialog) return;

                var me = this;
                this._renameDialog = new Common.Views.UserNameDialog({
                    label: this.textRenameLabel,
                    error: this.textRenameError,
                    value: Common.Utils.InternalSettings.get("guest-username") || '',
                    check: Common.Utils.InternalSettings.get("save-guest-username") || false,
                    validation: function(value) {
                        return value.length<128 ? true : me.textLongName;
                    },
                    handler: function(result, settings) {
                        if (result == 'ok') {
                            var name = settings.input ? settings.input + ' (' + me.textGuest + ')' : me.textAnonymous;
                            var _user = new Asc.asc_CUserInfo();
                            _user.put_FullName(name);

                            var docInfo = new Asc.asc_CDocInfo();
                            docInfo.put_UserInfo(_user);
                            me.api.asc_changeDocInfo(docInfo);

                            settings.checkbox ? Common.localStorage.setItem("guest-username", settings.input) : Common.localStorage.removeItem("guest-username");
                            Common.Utils.InternalSettings.set("guest-username", settings.input);
                            Common.Utils.InternalSettings.set("save-guest-username", settings.checkbox);
                        }
                    }
                });
                this._renameDialog.on('close', function() {
                    me._renameDialog = undefined;
                });
                this._renameDialog.show(Common.Utils.innerWidth() - this._renameDialog.options.width - 15, 30);
            },

            // Translation
            leavePageText: 'You have unsaved changes in this document. Click \'Stay on this Page\' then \'Save\' to save them. Click \'Leave this Page\' to discard all the unsaved changes.',
            criticalErrorTitle: 'Error',
            notcriticalErrorTitle: 'Warning',
            errorDefaultMessage: 'Error code: %1',
            criticalErrorExtText: 'Press "OK" to to back to document list.',
            openTitleText: 'Opening Document',
            openTextText: 'Opening document...',
            loadFontsTitleText: 'Loading Data',
            loadFontsTextText: 'Loading data...',
            loadImagesTitleText: 'Loading Images',
            loadImagesTextText: 'Loading images...',
            loadFontTitleText: 'Loading Data',
            loadFontTextText: 'Loading data...',
            loadImageTitleText: 'Loading Image',
            loadImageTextText: 'Loading image...',
            downloadTitleText: 'Downloading Document',
            downloadTextText: 'Downloading document...',
            printTitleText: 'Printing Document',
            printTextText: 'Printing document...',
            uploadImageTitleText: 'Uploading Image',
            uploadImageTextText: 'Uploading image...',
            uploadImageSizeMessage: 'Maximium image size limit exceeded.',
            uploadImageExtMessage: 'Unknown image format.',
            uploadImageFileCountMessage: 'No images uploaded.',
            reloadButtonText: 'Reload Page',
            unknownErrorText: 'Unknown error.',
            convertationTimeoutText: 'Convertation timeout exceeded.',
            downloadErrorText: 'Download failed.',
            unsupportedBrowserErrorText: 'Your browser is not supported.',
            splitMaxRowsErrorText: 'The number of rows must be less than %1',
            splitMaxColsErrorText: 'The number of columns must be less than %1',
            splitDividerErrorText: 'The number of rows must be a divisor of %1',
            requestEditFailedTitleText: 'Access denied',
            requestEditFailedMessageText: 'Someone is editing this document right now. Please try again later.',
            txtSldLtTBlank: 'Blank',
            txtSldLtTChart: 'Chart',
            txtSldLtTChartAndTx: 'Chart and Text',
            txtSldLtTClipArtAndTx: 'Clip Art and Text',
            txtSldLtTClipArtAndVertTx: 'Clip Art and Vertical Text',
            txtSldLtTCust: 'Custom',
            txtSldLtTDgm: 'Diagram',
            txtSldLtTFourObj: 'Four Objects',
            txtSldLtTMediaAndTx: 'Media and Text',
            txtSldLtTObj: 'Title and Object',
            txtSldLtTObjAndTwoObj: 'Object and Two Object',
            txtSldLtTObjAndTx: 'Object and Text',
            txtSldLtTObjOnly: 'Object',
            txtSldLtTObjOverTx: 'Object over Text',
            txtSldLtTObjTx: 'Title, Object, and Caption',
            txtSldLtTPicTx: 'Picture and Caption',
            txtSldLtTSecHead: 'Section Header',
            txtSldLtTTbl: 'Table',
            txtSldLtTTitle: 'Title',
            txtSldLtTTitleOnly: 'Title Only',
            txtSldLtTTwoColTx: 'Two Column Text',
            txtSldLtTTwoObj: 'Two Objects',
            txtSldLtTTwoObjAndObj: 'Two Objects and Object',
            txtSldLtTTwoObjAndTx: 'Two Objects and Text',
            txtSldLtTTwoObjOverTx: 'Two Objects over Text',
            txtSldLtTTwoTxTwoObj: 'Two Text and Two Objects',
            txtSldLtTTx: 'Text',
            txtSldLtTTxAndChart: 'Text and Chart',
            txtSldLtTTxAndClipArt: 'Text and Clip Art',
            txtSldLtTTxAndMedia: 'Text and Media',
            txtSldLtTTxAndObj: 'Text and Object',
            txtSldLtTTxAndTwoObj: 'Text and Two Objects',
            txtSldLtTTxOverObj: 'Text over Object',
            txtSldLtTVertTitleAndTx: 'Vertical Title and Text',
            txtSldLtTVertTitleAndTxOverChart: 'Vertical Title and Text Over Chart',
            txtSldLtTVertTx: 'Vertical Text',
            textLoadingDocument: 'Loading presentation',
            warnBrowserZoom: 'Your browser\'s current zoom setting is not fully supported. Please reset to the default zoom by pressing Ctrl+0.',
            warnBrowserIE9: 'The application has low capabilities on IE9. Use IE10 or higher',
            loadThemeTitleText: 'Loading Theme',
            loadThemeTextText: 'Loading theme...',
            txtBasicShapes: 'Basic Shapes',
            txtFiguredArrows: 'Figured Arrows',
            txtMath: 'Math',
            txtCharts: 'Charts',
            txtStarsRibbons: 'Stars & Ribbons',
            txtCallouts: 'Callouts',
            txtButtons: 'Buttons',
            txtRectangles: 'Rectangles',
            txtLines: 'Lines',
            errorKeyEncrypt: 'Unknown key descriptor',
            errorKeyExpire: 'Key descriptor expired',
            errorUsersExceed: 'Count of users was exceed',
            txtEditingMode: 'Set editing mode...',
            errorCoAuthoringDisconnect: 'Server connection lost. You can\'t edit anymore.',
            errorFilePassProtect: 'The file is password protected and cannot be opened.',
            textAnonymous: 'Anonymous',
            txtNeedSynchronize: 'You have an updates',
            applyChangesTitleText: 'Loading Data',
            applyChangesTextText: 'Loading data...',
            savePreparingText: 'Preparing to save',
            savePreparingTitle: 'Preparing to save. Please wait...',
            loadingDocumentTitleText: 'Loading presentation',
            loadingDocumentTextText: 'Loading presentation...',
            warnProcessRightsChange: 'You have been denied the right to edit the file.',
            errorProcessSaveResult: 'Saving is failed.',
            textCloseTip: 'Click to close the tip.',
            textShape: 'Shape',
            errorStockChart: 'Incorrect row order. To build a stock chart place the data on the sheet in the following order:<br> opening price, max price, min price, closing price.',
            errorDataRange: 'Incorrect data range.',
            errorDatabaseConnection: 'External error.<br>Database connection error. Please, contact support.',
            errorUpdateVersion: 'The file version has been changed. The page will be reloaded.',
            errorUserDrop: 'The file cannot be accessed right now.',
            txtDiagramTitle: 'Chart Title',
            txtXAxis: 'X Axis',
            txtYAxis: 'Y Axis',
            txtSeries: 'Seria',
            txtArt: 'Your text here',
            errorConnectToServer: ' The document could not be saved. Please check connection settings or contact your administrator.<br>When you click the \'OK\' button, you will be prompted to download the document.',
            textTryUndoRedo: 'The Undo/Redo functions are disabled for the Fast co-editing mode.<br>Click the \'Strict mode\' button to switch to the Strict co-editing mode to edit the file without other users interference and send your changes only after you save them. You can switch between the co-editing modes using the editor Advanced settings.',
            textStrict: 'Strict mode',
            textBuyNow: 'Visit website',
            textNoLicenseTitle: 'License limit reached',
            textContactUs: 'Contact sales',
            errorViewerDisconnect: 'Connection is lost. You can still view the document,<br>but will not be able to download or print until the connection is restored and page is reloaded.',
            warnLicenseExp: 'Your license has expired.<br>Please update your license and refresh the page.',
            titleLicenseExp: 'License expired',
            openErrorText: 'An error has occurred while opening the file',
            saveErrorText: 'An error has occurred while saving the file',
            errorToken: 'The document security token is not correctly formed.<br>Please contact your Document Server administrator.',
            errorTokenExpire: 'The document security token has expired.<br>Please contact your Document Server administrator.',
            errorSessionAbsolute: 'The document editing session has expired. Please reload the page.',
            errorSessionIdle: 'The document has not been edited for quite a long time. Please reload the page.',
            errorSessionToken: 'The connection to the server has been interrupted. Please reload the page.',
            errorAccessDeny: 'You are trying to perform an action you do not have rights for.<br>Please contact your Document Server administrator.',
            titleServerVersion: 'Editor updated',
            errorServerVersion: 'The editor version has been updated. The page will be reloaded to apply the changes.',
            errorBadImageUrl: 'Image url is incorrect',
            txtSlideText: 'Slide text',
            txtClipArt: 'Clip Art',
            txtDiagram: 'SmartArt',
            txtDateTime: 'Date and time',
            txtFooter: 'Footer',
            txtHeader: 'Header',
            txtMedia: 'Media',
            txtPicture: 'Picture',
            txtImage: 'Image',
            txtSlideNumber: 'Slide number',
            txtSlideSubtitle: 'Slide subtitle',
            txtSlideTitle: 'Slide title',
            textChangesSaved: 'All changes saved',
            saveTitleText: 'Saving Document',
            saveTextText: 'Saving document...',
            txtLoading: 'Loading...',
            txtAddNotes: 'Click to add notes',
            errorForceSave: "An error occurred while saving the file. Please use the 'Download as' option to save the file to your computer hard drive or try again later.",
            txtAddFirstSlide: 'Click to add first slide',
            txtTheme_blank: 'Blank',
            txtTheme_pixel: 'Pixel',
            txtTheme_classic: 'Classic',
            txtTheme_official: 'Official',
            txtTheme_green: 'Green',
            txtTheme_lines: 'Lines',
            txtTheme_office: 'Office',
            txtTheme_safari: 'Safari',
            txtTheme_dotted: 'Dotted',
            txtTheme_corner: 'Corner',
            txtTheme_turtle: 'Turtle',
            txtTheme_basic: 'Basic',
            txtTheme_green_leaf: 'Green leaf',
            txtTheme_office_theme: 'Office Theme',
            warnNoLicense: "You've reached the limit for simultaneous connections to %1 editors. This document will be opened for viewing only.<br>Contact %1 sales team for personal upgrade terms.",
            warnNoLicenseUsers: "You've reached the user limit for %1 editors. Contact %1 sales team for personal upgrade terms.",
            warnLicenseExceeded: "You've reached the limit for simultaneous connections to %1 editors. This document will be opened for viewing only.<br>Contact your administrator to learn more.",
            warnLicenseUsersExceeded: "You've reached the user limit for %1 editors. Contact your administrator to learn more.",
            errorDataEncrypted: 'Encrypted changes have been received, they cannot be deciphered.',
            textClose: 'Close',
            textPaidFeature: 'Paid feature',
            scriptLoadError: 'The connection is too slow, some of the components could not be loaded. Please reload the page.',
            errorEditingSaveas: 'An error occurred during the work with the document.<br>Use the \'Save as...\' option to save the file backup copy to your computer hard drive.',
            errorEditingDownloadas: 'An error occurred during the work with the document.<br>Use the \'Download as...\' option to save the file backup copy to your computer hard drive.',
            txtShape_textRect: 'Text Box',
            txtShape_rect: 'Rectangle',
            txtShape_ellipse: 'Ellipse',
            txtShape_triangle: 'Triangle',
            txtShape_rtTriangle: 'Right Triangle',
            txtShape_parallelogram: 'Parallelogram',
            txtShape_trapezoid: 'Trapezoid',
            txtShape_diamond: 'Diamond',
            txtShape_pentagon: 'Pentagon',
            txtShape_hexagon: 'Hexagon',
            txtShape_heptagon: 'Heptagon',
            txtShape_octagon: 'Octagon',
            txtShape_decagon: 'Decagon',
            txtShape_dodecagon: 'Dodecagon',
            txtShape_pie: 'Pie',
            txtShape_chord: 'Chord',
            txtShape_teardrop: 'Teardrop',
            txtShape_frame: 'Frame',
            txtShape_halfFrame: 'Half Frame',
            txtShape_corner: 'Corner',
            txtShape_diagStripe: 'Diagonal Stripe',
            txtShape_plus: 'Plus',
            txtShape_plaque: 'Sign',
            txtShape_can: 'Can',
            txtShape_cube: 'Cube',
            txtShape_bevel: 'Bevel',
            txtShape_donut: 'Donut',
            txtShape_noSmoking: '"No" Symbol',
            txtShape_blockArc: 'Block Arc',
            txtShape_foldedCorner: 'Folded Corner',
            txtShape_smileyFace: 'Smiley Face',
            txtShape_heart: 'Heart',
            txtShape_lightningBolt: 'Lightning Bolt',
            txtShape_sun: 'Sun',
            txtShape_moon: 'Moon',
            txtShape_cloud: 'Cloud',
            txtShape_arc: 'Arc',
            txtShape_bracePair: 'Double Brace',
            txtShape_leftBracket: 'Left Bracket',
            txtShape_rightBracket: 'Right Bracket',
            txtShape_leftBrace: 'Left Brace',
            txtShape_rightBrace: 'Right Brace',
            txtShape_rightArrow: 'Right Arrow',
            txtShape_leftArrow: 'Left Arrow',
            txtShape_upArrow: 'Up Arrow',
            txtShape_downArrow: 'Down Arrow',
            txtShape_leftRightArrow: 'Left Right Arrow',
            txtShape_upDownArrow: 'Up Down Arrow',
            txtShape_quadArrow: 'Quad Arrow',
            txtShape_leftRightUpArrow: 'Left Right Up Arrow',
            txtShape_bentArrow: 'Bent Arrow',
            txtShape_uturnArrow: 'U-Turn Arrow',
            txtShape_leftUpArrow: 'Left Up Arrow',
            txtShape_bentUpArrow: 'Bent Up Arrow',
            txtShape_curvedRightArrow: 'Curved Right Arrow',
            txtShape_curvedLeftArrow: 'Curved Left Arrow',
            txtShape_curvedUpArrow: 'Curved Up Arrow',
            txtShape_curvedDownArrow: 'Curved Down Arrow',
            txtShape_stripedRightArrow: 'Striped Right Arrow',
            txtShape_notchedRightArrow: 'Notched Right Arrow',
            txtShape_homePlate: 'Pentagon',
            txtShape_chevron: 'Chevron',
            txtShape_rightArrowCallout: 'Right Arrow Callout',
            txtShape_downArrowCallout: 'Down Arrow Callout',
            txtShape_leftArrowCallout: 'Left Arrow Callout',
            txtShape_upArrowCallout: 'Up Arrow Callout',
            txtShape_leftRightArrowCallout: 'Left Right Arrow Callout',
            txtShape_quadArrowCallout: 'Quad Arrow Callout',
            txtShape_circularArrow: 'Circular Arrow',
            txtShape_mathPlus: 'Plus',
            txtShape_mathMinus: 'Minus',
            txtShape_mathMultiply: 'Multiply',
            txtShape_mathDivide: 'Division',
            txtShape_mathEqual: 'Equal',
            txtShape_mathNotEqual: 'Not Equal',
            txtShape_flowChartProcess: 'Flowchart: Process',
            txtShape_flowChartAlternateProcess: 'Flowchart: Alternate Process',
            txtShape_flowChartDecision: 'Flowchart: Decision',
            txtShape_flowChartInputOutput: 'Flowchart: Data',
            txtShape_flowChartPredefinedProcess: 'Flowchart: Predefined Process',
            txtShape_flowChartInternalStorage: 'Flowchart: Internal Storage',
            txtShape_flowChartDocument: 'Flowchart: Document',
            txtShape_flowChartMultidocument: 'Flowchart: Multidocument ',
            txtShape_flowChartTerminator: 'Flowchart: Terminator',
            txtShape_flowChartPreparation: 'Flowchart: Preparation',
            txtShape_flowChartManualInput: 'Flowchart: Manual Input',
            txtShape_flowChartManualOperation: 'Flowchart: Manual Operation',
            txtShape_flowChartConnector: 'Flowchart: Connector',
            txtShape_flowChartOffpageConnector: 'Flowchart: Off-page Connector',
            txtShape_flowChartPunchedCard: 'Flowchart: Card',
            txtShape_flowChartPunchedTape: 'Flowchart: Punched Tape',
            txtShape_flowChartSummingJunction: 'Flowchart: Summing Junction',
            txtShape_flowChartOr: 'Flowchart: Or',
            txtShape_flowChartCollate: 'Flowchart: Collate',
            txtShape_flowChartSort: 'Flowchart: Sort',
            txtShape_flowChartExtract: 'Flowchart: Extract',
            txtShape_flowChartMerge: 'Flowchart: Merge',
            txtShape_flowChartOnlineStorage: 'Flowchart: Stored Data',
            txtShape_flowChartDelay: 'Flowchart: Delay',
            txtShape_flowChartMagneticTape: 'Flowchart: Sequential Access Storage',
            txtShape_flowChartMagneticDisk: 'Flowchart: Magnetic Disk',
            txtShape_flowChartMagneticDrum: 'Flowchart: Direct Access Storage',
            txtShape_flowChartDisplay: 'Flowchart: Display',
            txtShape_irregularSeal1: 'Explosion 1',
            txtShape_irregularSeal2: 'Explosion 2',
            txtShape_star4: '4-Point Star',
            txtShape_star5: '5-Point Star',
            txtShape_star6: '6-Point Star',
            txtShape_star7: '7-Point Star',
            txtShape_star8: '8-Point Star',
            txtShape_star10: '10-Point Star',
            txtShape_star12: '12-Point Star',
            txtShape_star16: '16-Point Star',
            txtShape_star24: '24-Point Star',
            txtShape_star32: '32-Point Star',
            txtShape_ribbon2: 'Up Ribbon',
            txtShape_ribbon: 'Down Ribbon',
            txtShape_ellipseRibbon2: 'Curved Up Ribbon',
            txtShape_ellipseRibbon: 'Curved Down Ribbon',
            txtShape_verticalScroll: 'Vertical Scroll',
            txtShape_horizontalScroll: 'Horizontal Scroll',
            txtShape_wave: 'Wave',
            txtShape_doubleWave: 'Double Wave',
            txtShape_wedgeRectCallout: 'Rectangular Callout',
            txtShape_wedgeRoundRectCallout: 'Rounded Rectangular Callout',
            txtShape_wedgeEllipseCallout: 'Oval Callout',
            txtShape_cloudCallout: 'Cloud Callout',
            txtShape_borderCallout1: 'Line Callout 1',
            txtShape_borderCallout2: 'Line Callout 2',
            txtShape_borderCallout3: 'Line Callout 3',
            txtShape_accentCallout1: 'Line Callout 1 (Accent Bar)',
            txtShape_accentCallout2: 'Line Callout 2 (Accent Bar)',
            txtShape_accentCallout3: 'Line Callout 3 (Accent Bar)',
            txtShape_callout1: 'Line Callout 1 (No Border)',
            txtShape_callout2: 'Line Callout 2 (No Border)',
            txtShape_callout3: 'Line Callout 3 (No Border)',
            txtShape_accentBorderCallout1: 'Line Callout 1 (Border and Accent Bar)',
            txtShape_accentBorderCallout2: 'Line Callout 2 (Border and Accent Bar)',
            txtShape_accentBorderCallout3: 'Line Callout 3 (Border and Accent Bar)',
            txtShape_actionButtonBackPrevious: 'Back or Previous Button',
            txtShape_actionButtonForwardNext: 'Forward or Next Button',
            txtShape_actionButtonBeginning: 'Beginning Button',
            txtShape_actionButtonEnd: 'End Button',
            txtShape_actionButtonHome: 'Home Button',
            txtShape_actionButtonInformation: 'Information Button',
            txtShape_actionButtonReturn: 'Return Button',
            txtShape_actionButtonMovie: 'Movie Button',
            txtShape_actionButtonDocument: 'Document Button',
            txtShape_actionButtonSound: 'Sound Button',
            txtShape_actionButtonHelp: 'Help Button',
            txtShape_actionButtonBlank: 'Blank Button',
            txtShape_roundRect: 'Round Corner Rectangle',
            txtShape_snip1Rect: 'Snip Single Corner Rectangle',
            txtShape_snip2SameRect: 'Snip Same Side Corner Rectangle',
            txtShape_snip2DiagRect: 'Snip Diagonal Corner Rectangle',
            txtShape_snipRoundRect: 'Snip and Round Single Corner Rectangle',
            txtShape_round1Rect: 'Round Single Corner Rectangle',
            txtShape_round2SameRect: 'Round Same Side Corner Rectangle',
            txtShape_round2DiagRect: 'Round Diagonal Corner Rectangle',
            txtShape_line: 'Line',
            txtShape_lineWithArrow: 'Arrow',
            txtShape_lineWithTwoArrows: 'Double Arrow',
            txtShape_bentConnector5: 'Elbow Connector',
            txtShape_bentConnector5WithArrow: 'Elbow Arrow Connector',
            txtShape_bentConnector5WithTwoArrows: 'Elbow Double-Arrow Connector',
            txtShape_curvedConnector3: 'Curved Connector',
            txtShape_curvedConnector3WithArrow: 'Curved Arrow Connector',
            txtShape_curvedConnector3WithTwoArrows: 'Curved Double-Arrow Connector',
            txtShape_spline: 'Curve',
            txtShape_polyline1: 'Scribble',
            txtShape_polyline2: 'Freeform',
            errorEmailClient: 'No email client could be found',
            textCustomLoader: 'Please note that according to the terms of the license you are not entitled to change the loader.<br>Please contact our Sales Department to get a quote.',
            waitText: 'Please, wait...',
            errorFileSizeExceed: 'The file size exceeds the limitation set for your server.<br>Please contact your Document Server administrator for details.',
            errorUpdateVersionOnDisconnect: 'Internet connection has been restored, and the file version has been changed.<br>Before you can continue working, you need to download the file or copy its content to make sure nothing is lost, and then reload this page.',
            textHasMacros: 'The file contains automatic macros.<br>Do you want to run macros?',
            textRemember: 'Remember my choice',
            warnLicenseLimitedRenewed: 'License needs to be renewed.<br>You have a limited access to document editing functionality.<br>Please contact your administrator to get full access',
            warnLicenseLimitedNoAccess: 'License expired.<br>You have no access to document editing functionality.<br>Please contact your administrator.',
            saveErrorTextDesktop: 'This file cannot be saved or created.<br>Possible reasons are: <br>1. The file is read-only. <br>2. The file is being edited by other users. <br>3. The disk is full or corrupted.',
            errorComboSeries: 'To create a combination chart, select at least two series of data.',
            errorSetPassword: 'Password could not be set.',
            textRenameLabel: 'Enter a name to be used for collaboration',
            textRenameError: 'User name must not be empty.',
            textLongName: 'Enter a name that is less than 128 characters.',
            textGuest: 'Guest'
        }
    })(), PE.Controllers.Main || {}))
});<|MERGE_RESOLUTION|>--- conflicted
+++ resolved
@@ -876,16 +876,13 @@
                 Common.Gateway.documentReady();
 
                 $('.doc-placeholder').remove();
-<<<<<<< HEAD
+                this.appOptions.user.guest && this.appOptions.canRenameAnonymous && (Common.Utils.InternalSettings.get("guest-username")===null) && this.showRenameUserDialog();
 
                 $('#header-logo').children(0).click(e => {
                     e.stopImmediatePropagation();
 
                     Common.UI.Themes.toggleTheme();
                 })
-=======
-                this.appOptions.user.guest && this.appOptions.canRenameAnonymous && (Common.Utils.InternalSettings.get("guest-username")===null) && this.showRenameUserDialog();
->>>>>>> c5052012
             },
 
             onLicenseChanged: function(params) {
