--- conflicted
+++ resolved
@@ -411,11 +411,7 @@
                 this.appOptions.compatibleFeatures = (typeof (this.appOptions.customization) == 'object') && !!this.appOptions.customization.compatibleFeatures;
                 this.appOptions.canRequestSharingSettings = this.editorConfig.canRequestSharingSettings;
                 this.appOptions.mentionShare = !((typeof (this.appOptions.customization) == 'object') && (this.appOptions.customization.mentionShare==false));
-<<<<<<< HEAD
-                this.appOptions.uiRtl = !Common.Controllers.Desktop.isActive();
-=======
                 this.appOptions.uiRtl = !(Common.Controllers.Desktop.isActive() && Common.Controllers.Desktop.uiRtlSupported()) && !Common.Utils.isIE;
->>>>>>> f3601fb5
 
                 this.appOptions.user.guest && this.appOptions.canRenameAnonymous && Common.NotificationCenter.on('user:rename', _.bind(this.showRenameUserDialog, this));
 
