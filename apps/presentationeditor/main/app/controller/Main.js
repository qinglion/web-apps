/*
 *
 * (c) Copyright Ascensio System SIA 2010-2019
 *
 * This program is a free software product. You can redistribute it and/or
 * modify it under the terms of the GNU Affero General Public License (AGPL)
 * version 3 as published by the Free Software Foundation. In accordance with
 * Section 7(a) of the GNU AGPL its Section 15 shall be amended to the effect
 * that Ascensio System SIA expressly excludes the warranty of non-infringement
 * of any third-party rights.
 *
 * This program is distributed WITHOUT ANY WARRANTY; without even the implied
 * warranty of MERCHANTABILITY or FITNESS FOR A PARTICULAR  PURPOSE. For
 * details, see the GNU AGPL at: http://www.gnu.org/licenses/agpl-3.0.html
 *
 * You can contact Ascensio System SIA at 20A-12 Ernesta Birznieka-Upisha
 * street, Riga, Latvia, EU, LV-1050.
 *
 * The  interactive user interfaces in modified source and object code versions
 * of the Program must display Appropriate Legal Notices, as required under
 * Section 5 of the GNU AGPL version 3.
 *
 * Pursuant to Section 7(b) of the License you must retain the original Product
 * logo when distributing the program. Pursuant to Section 7(e) we decline to
 * grant you any rights under trademark law for use of our trademarks.
 *
 * All the Product's GUI elements, including illustrations and icon sets, as
 * well as technical writing content are licensed under the terms of the
 * Creative Commons Attribution-ShareAlike 4.0 International. See the License
 * terms at http://creativecommons.org/licenses/by-sa/4.0/legalcode
 *
*/
/**
 *    Main.js
 *
 *    Main controller
 *
 *    Created by Julia Radzhabova on 26 March 2014
 *    Copyright (c) 2018 Ascensio System SIA. All rights reserved.
 *
 */

define([
    'core',
    'irregularstack',
    'common/main/lib/component/Window',
    'common/main/lib/component/LoadMask',
    'common/main/lib/component/Tooltip',
    'common/main/lib/controller/Fonts',
    'common/main/lib/collection/TextArt',
    'common/main/lib/view/OpenDialog',
    'common/main/lib/view/UserNameDialog',
    'common/main/lib/util/LocalStorage',
    'presentationeditor/main/app/collection/ShapeGroups',
    'presentationeditor/main/app/collection/SlideLayouts',
    'presentationeditor/main/app/collection/EquationGroups',
    'common/main/lib/controller/FocusManager',
    'common/main/lib/controller/HintManager',
    'common/main/lib/controller/LayoutManager'
], function () { 'use strict';

    PE.Controllers.Main = Backbone.Controller.extend(_.extend((function() {
        var appHeader;
        var ApplyEditRights = -255;
        var LoadingDocument = -256;

        var mapCustomizationElements = {
            about: 'button#left-btn-about',
            feedback: 'button#left-btn-support',
            goback: '#fm-btn-back > a, #header-back > div'
        };

        var mapCustomizationExtElements = {
            toolbar: '#viewport #toolbar',
            leftMenu: '#viewport #left-menu, #viewport #id-toolbar-full-placeholder-btn-settings, #viewport #id-toolbar-short-placeholder-btn-settings',
            rightMenu: '#viewport #right-menu',
            statusBar: '#statusbar'
        };

        Common.localStorage.setId('presentation');
        Common.localStorage.setKeysFilter('pe-,asc.presentation');
        Common.localStorage.sync();

        return {
            models: [],
            collections: [
                'ShapeGroups',
                'SlideLayouts',
                'EquationGroups',
                'Common.Collections.TextArt',
                'Common.Collections.HistoryUsers'
            ],
            views: [],

            initialize: function() {
                this.addListeners({
                    'FileMenu': {
                        'settings:apply': _.bind(this.applySettings, this)
                    },
                    'Common.Views.ReviewChanges': {
                        'settings:apply': _.bind(this.applySettings, this)
                    }
                });

                var me = this,
                    themeNames = ['blank', 'pixel', 'classic', 'official', 'green', 'lines', 'office', 'safari', 'dotted', 'corner', 'turtle', 'basic', 'office theme', 'green leaf'],
                    translate = {
                        'Series': this.txtSeries,
                        'Diagram Title': this.txtDiagramTitle,
                        'X Axis': this.txtXAxis,
                        'Y Axis': this.txtYAxis,
                        'Your text here': this.txtArt,
                        'Slide text': this.txtSlideText,
                        'Chart': this.txtSldLtTChart,
                        'ClipArt': this.txtClipArt,
                        'Diagram': this.txtDiagram,
                        'Date and time': this.txtDateTime,
                        'Footer': this.txtFooter,
                        'Header': this.txtHeader,
                        'Media': this.txtMedia,
                        'Picture': this.txtPicture,
                        'Image': this.txtImage,
                        'Slide number': this.txtSlideNumber,
                        'Slide subtitle': this.txtSlideSubtitle,
                        'Table': this.txtSldLtTTbl,
                        'Slide title': this.txtSlideTitle,
                        'Loading': this.txtLoading,
                        'Click to add notes': this.txtAddNotes,
                        'Click to add first slide': this.txtAddFirstSlide,
                        'None': this.txtNone
                    };

                themeNames.forEach(function(item){
                    translate[item] = me['txtTheme_' + item.replace(/ /g, '_')] || item;
                });
                me.translationTable = translate;
            },

            onLaunch: function() {
                var me = this;

                this._state = {isDisconnected: false, usersCount: 1, fastCoauth: true, lostEditingRights: false, licenseType: false, isDocModified: false};
                this.languages = null;

                window.storagename = 'presentation';

                this.stackLongActions = new Common.IrregularStack({
                    strongCompare   : function(obj1, obj2){return obj1.id === obj2.id && obj1.type === obj2.type;},
                    weakCompare     : function(obj1, obj2){return obj1.type === obj2.type;}
                });
                this.stackDisableActions = new Common.IrregularStack({
                    strongCompare   : function(obj1, obj2){return obj1.type === obj2.type;},
                    weakCompare     : function(obj1, obj2){return obj1.type === obj2.type;}
                });
                this.stackMacrosRequests = [];
                // Initialize viewport

                if (!Common.Utils.isBrowserSupported()){
                    Common.Utils.showBrowserRestriction();
                    Common.Gateway.reportError(undefined, this.unsupportedBrowserErrorText);
                    return;
                }

                // Initialize api
                window["flat_desine"] = true;
                this.api = this.getApplication().getController('Viewport').getApi();

                Common.UI.FocusManager.init();
                Common.UI.HintManager.init(this.api);
                Common.UI.Themes.init(this.api);
                
                if (this.api){
                    this.api.SetDrawingFreeze(true);
                    this.api.SetThemesPath("../../../../sdkjs/slide/themes/");

                    var value = Common.localStorage.getBool("pe-settings-cachemode", true);
                    Common.Utils.InternalSettings.set("pe-settings-cachemode", value);
                    this.api.asc_setDefaultBlitMode(!!value);

                    value = Common.localStorage.getItem("pe-settings-fontrender");
                    if (value===null) value = '3';
                    Common.Utils.InternalSettings.set("pe-settings-fontrender", value);
                    this.api.SetFontRenderingMode(parseInt(value));

                    this.api.asc_registerCallback('asc_onError',                    _.bind(this.onError, this));
                    this.api.asc_registerCallback('asc_onDocumentContentReady',     _.bind(this.onDocumentContentReady, this));
                    this.api.asc_registerCallback('asc_onOpenDocumentProgress',     _.bind(this.onOpenDocument, this));
                    this.api.asc_registerCallback('asc_onThumbnailsShow',           _.bind(this.onThumbnailsShow, this));
                    this.api.asc_registerCallback('asc_onDocumentUpdateVersion',    _.bind(this.onUpdateVersion, this));
                    this.api.asc_registerCallback('asc_onServerVersion',            _.bind(this.onServerVersion, this));
                    this.api.asc_registerCallback('asc_onDocumentName',             _.bind(this.onDocumentName, this));
                    this.api.asc_registerCallback('asc_onPrintUrl',                 _.bind(this.onPrintUrl, this));
                    this.api.asc_registerCallback('asc_onMeta',                     _.bind(this.onMeta, this));
                    this.api.asc_registerCallback('asc_onAdvancedOptions',          _.bind(this.onAdvancedOptions, this));
                    this.api.asc_registerCallback('asc_onSpellCheckInit',           _.bind(this.loadLanguages, this));
                    Common.NotificationCenter.on('api:disconnect',                  _.bind(this.onCoAuthoringDisconnect, this));
                    Common.NotificationCenter.on('goback',                          _.bind(this.goBack, this));
                    Common.NotificationCenter.on('showmessage',                     _.bind(this.onExternalMessage, this));
                    Common.NotificationCenter.on('showerror',                       _.bind(this.onError, this));
                    Common.NotificationCenter.on('markfavorite',                    _.bind(this.markFavorite, this));
                    Common.NotificationCenter.on('editing:disable',                 _.bind(this.onEditingDisable, this));

                    this.isShowOpenDialog = false;

                    // Initialize api gateway
                    this.editorConfig = {};
                    this.appOptions = {};
                    Common.Gateway.on('init',           _.bind(this.loadConfig, this));
                    Common.Gateway.on('showmessage',    _.bind(this.onExternalMessage, this));
                    Common.Gateway.on('opendocument',   _.bind(this.loadDocument, this));
                    Common.Gateway.on('grabfocus',      _.bind(this.onGrabFocus, this));
                    Common.Gateway.appReady();

                    this.getApplication().getController('Viewport').setApi(this.api);
                    this.getApplication().getController('Statusbar').setApi(me.api);

                    // Syncronize focus with api
                    $(document.body).on('focus', 'input, textarea', function(e) {
                        if (!/area_id/.test(e.target.id)) {
                            if (/msg-reply/.test(e.target.className))
                                me.dontCloseDummyComment = true;
                            else if (/textarea-control/.test(e.target.className))
                                me.inTextareaControl = true;
                            else if (!Common.Utils.ModalWindow.isVisible() && /form-control/.test(e.target.className))
                                me.inFormControl = true;
                        }
                    });

                    $(document.body).on('blur', 'input, textarea', function(e) {
                        if (!Common.Utils.ModalWindow.isVisible()) {
                            if (/form-control/.test(e.target.className))
                                me.inFormControl = false;
                            if (me.getApplication().getController('LeftMenu').getView('LeftMenu').getMenu('file').isVisible())
                                return;
                            if (!e.relatedTarget ||
                                !/area_id/.test(e.target.id)
                                && !(e.target.localName == 'input' && $(e.target).parent().find(e.relatedTarget).length>0) /* Check if focus in combobox goes from input to it's menu button or menu items, or from comment editing area to Ok/Cancel button */
                                && !(e.target.localName == 'textarea' && $(e.target).closest('.asc-window').find('.dropdown-menu').find(e.relatedTarget).length>0) /* Check if focus in comment goes from textarea to it's email menu */
                                && (e.relatedTarget.localName != 'input' || !/form-control/.test(e.relatedTarget.className)) /* Check if focus goes to text input with class "form-control" */
                                && (e.relatedTarget.localName != 'textarea' || /area_id/.test(e.relatedTarget.id))) /* Check if focus goes to textarea, but not to "area_id" */ {
                                if (Common.Utils.isIE && e.originalEvent && e.originalEvent.target && /area_id/.test(e.originalEvent.target.id) && (e.originalEvent.target === e.originalEvent.srcElement))
                                    return;
                                me.api.asc_enableKeyEvents(true);
                                if (/msg-reply/.test(e.target.className))
                                    me.dontCloseDummyComment = false;
                                else if (/textarea-control/.test(e.target.className))
                                    me.inTextareaControl = false;
                            }
                        }
                    }).on('dragover', function(e) {
                        var event = e.originalEvent;
                        if (event.target && $(event.target).closest('#editor_sdk').length<1 ) {
                            event.preventDefault();
                            event.dataTransfer.dropEffect ="none";
                            return false;
                        }
                    }).on('dragstart', function(e) {
                        var event = e.originalEvent;
                        if (event.target ) {
                            var target = $(event.target);
                            if (target.closest('.combobox').length>0 || target.closest('.dropdown-menu').length>0 ||
                                target.closest('.ribtab').length>0 || target.closest('.combo-dataview').length>0) {
                                event.preventDefault();
                            }
                        }
                    });

                    Common.Utils.isChrome && $(document.body).on('keydown', 'textarea', function(e) {// chromium bug890248 (Bug 39614)
                        if (e.keyCode===Common.UI.Keys.PAGEUP || e.keyCode===Common.UI.Keys.PAGEDOWN) {
                            setTimeout(function(){
                                $('#viewport').scrollLeft(0);
                                $('#viewport').scrollTop(0);
                            }, 0);
                        }
                    });

                    Common.NotificationCenter.on({
                        'modal:show': function(e){
                            Common.Utils.ModalWindow.show();
                            me.api.asc_enableKeyEvents(false);
                        },
                        'modal:close': function(dlg) {
                            Common.Utils.ModalWindow.close();
                            if (!Common.Utils.ModalWindow.isVisible())
                                me.api.asc_enableKeyEvents(true);
                        },
                        'modal:hide': function(dlg) {
                            Common.Utils.ModalWindow.close();
                            if (!Common.Utils.ModalWindow.isVisible())
                                me.api.asc_enableKeyEvents(true);
                        },
                        'settings:unitschanged':_.bind(this.unitsChanged, this),
                        'dataview:focus': function(e){
                        },
                        'dataview:blur': function(e){
                            if (!Common.Utils.ModalWindow.isVisible()) {
                                me.api.asc_enableKeyEvents(true);
                            }
                        },
                        'menu:show': function(e){
                        },
                        'menu:hide': function(e, isFromInputControl){
                            if (!Common.Utils.ModalWindow.isVisible() && !isFromInputControl)
                                me.api.asc_enableKeyEvents(true);
                        },
                        'edit:complete': _.bind(me.onEditComplete, me)
                    });

                    this.initNames();
                    Common.util.Shortcuts.delegateShortcuts({
                        shortcuts: {
                            'command+s,ctrl+s,command+p,ctrl+p,command+k,ctrl+k,command+d,ctrl+d': _.bind(function (e) {
                                e.preventDefault();
                                e.stopPropagation();
                            }, this)
                        }
                    });
                }

                me.defaultTitleText = '{{APP_TITLE_TEXT}}';
                me.warnNoLicense  = me.warnNoLicense.replace(/%1/g, '{{COMPANY_NAME}}');
                me.warnNoLicenseUsers = me.warnNoLicenseUsers.replace(/%1/g, '{{COMPANY_NAME}}');
                me.textNoLicenseTitle = me.textNoLicenseTitle.replace(/%1/g, '{{COMPANY_NAME}}');
                me.warnLicenseExceeded = me.warnLicenseExceeded.replace(/%1/g, '{{COMPANY_NAME}}');
                me.warnLicenseUsersExceeded = me.warnLicenseUsersExceeded.replace(/%1/g, '{{COMPANY_NAME}}');
            },

            loadConfig: function(data) {
                this.editorConfig = $.extend(this.editorConfig, data.config);

                this.appOptions.customization   = this.editorConfig.customization;
                this.appOptions.canRenameAnonymous = !((typeof (this.appOptions.customization) == 'object') && (typeof (this.appOptions.customization.anonymous) == 'object') && (this.appOptions.customization.anonymous.request===false));
                this.appOptions.guestName = (typeof (this.appOptions.customization) == 'object') && (typeof (this.appOptions.customization.anonymous) == 'object') &&
                                            (typeof (this.appOptions.customization.anonymous.label) == 'string') && this.appOptions.customization.anonymous.label.trim()!=='' ?
                                            Common.Utils.String.htmlEncode(this.appOptions.customization.anonymous.label) : this.textGuest;
                var value;
                if (this.appOptions.canRenameAnonymous) {
                    value = Common.localStorage.getItem("guest-username");
                    Common.Utils.InternalSettings.set("guest-username", value);
                    Common.Utils.InternalSettings.set("save-guest-username", !!value);
                }
                if (this.appOptions.customization.font) {
                    if (this.appOptions.customization.font.name && typeof this.appOptions.customization.font.name === 'string') {
                        var arr = this.appOptions.customization.font.name.split(',');
                        for (var i=0; i<arr.length; i++) {
                            var item = arr[i].trim();
                            if (item && (/[\s0-9\.]/).test(item)) {
                                arr[i] = "'" + item + "'";
                            }
                        }
                        document.documentElement.style.setProperty("--font-family-base-custom", arr.join(','));
                    }
                }

                this.editorConfig.user          =
                this.appOptions.user            = Common.Utils.fillUserInfo(data.config.user, this.editorConfig.lang, value ? (value + ' (' + this.appOptions.guestName + ')' ) : this.textAnonymous,
                                                  Common.localStorage.getItem("guest-id") || ('uid-' + Date.now()));
                this.appOptions.user.anonymous && Common.localStorage.setItem("guest-id", this.appOptions.user.id);

                this.appOptions.isDesktopApp    = this.editorConfig.targetApp == 'desktop' || Common.Controllers.Desktop.isActive();
                this.appOptions.canCreateNew    = this.editorConfig.canRequestCreateNew || !_.isEmpty(this.editorConfig.createUrl) || this.editorConfig.templates && this.editorConfig.templates.length;
                this.appOptions.canOpenRecent   = this.editorConfig.recent !== undefined && !this.appOptions.isDesktopApp;
                this.appOptions.templates       = this.editorConfig.templates;
                this.appOptions.recent          = this.editorConfig.recent;
                this.appOptions.createUrl       = this.editorConfig.createUrl;
                this.appOptions.canRequestCreateNew = this.editorConfig.canRequestCreateNew;
                this.appOptions.lang            = this.editorConfig.lang;
                this.appOptions.location        = (typeof (this.editorConfig.location) == 'string') ? this.editorConfig.location.toLowerCase() : '';
                this.appOptions.sharingSettingsUrl = this.editorConfig.sharingSettingsUrl;
                this.appOptions.saveAsUrl       = this.editorConfig.saveAsUrl;
                this.appOptions.fileChoiceUrl   = this.editorConfig.fileChoiceUrl;
                this.appOptions.canAnalytics    = false;
                this.appOptions.canRequestClose = this.editorConfig.canRequestClose;
                this.appOptions.canBackToFolder = (this.editorConfig.canBackToFolder!==false) && (typeof (this.editorConfig.customization) == 'object') && (typeof (this.editorConfig.customization.goback) == 'object')
                                                  && (!_.isEmpty(this.editorConfig.customization.goback.url) || this.editorConfig.customization.goback.requestClose && this.appOptions.canRequestClose);
                this.appOptions.canBack         = this.appOptions.canBackToFolder === true;
                this.appOptions.canPlugins      = false;
                this.appOptions.canRequestUsers = this.editorConfig.canRequestUsers;
                this.appOptions.canRequestSendNotify = this.editorConfig.canRequestSendNotify;
                this.appOptions.canRequestSaveAs = this.editorConfig.canRequestSaveAs;
                this.appOptions.canRequestInsertImage = this.editorConfig.canRequestInsertImage;
                this.appOptions.compatibleFeatures = (typeof (this.appOptions.customization) == 'object') && !!this.appOptions.customization.compatibleFeatures;
                this.appOptions.canRequestSharingSettings = this.editorConfig.canRequestSharingSettings;
                this.appOptions.mentionShare = !((typeof (this.appOptions.customization) == 'object') && (this.appOptions.customization.mentionShare==false));

                this.appOptions.user.guest && this.appOptions.canRenameAnonymous && Common.NotificationCenter.on('user:rename', _.bind(this.showRenameUserDialog, this));

                appHeader = this.getApplication().getController('Viewport').getView('Common.Views.Header');
                appHeader.setCanBack(this.appOptions.canBackToFolder === true, (this.appOptions.canBackToFolder) ? this.editorConfig.customization.goback.text : '');

                if (this.editorConfig.lang)
                    this.api.asc_setLocale(this.editorConfig.lang);

                if (this.appOptions.location == 'us' || this.appOptions.location == 'ca')
                    Common.Utils.Metric.setDefaultMetric(Common.Utils.Metric.c_MetricUnits.inch);

                if (!( this.editorConfig.customization && ( this.editorConfig.customization.toolbarNoTabs ||
                    (this.editorConfig.targetApp!=='desktop') && (this.editorConfig.customization.loaderName || this.editorConfig.customization.loaderLogo)))) {
                    $('#editor-container').append('<div class="doc-placeholder"><div class="slide-h"><div class="slide-v"><div class="slide-container"><div class="line"></div><div class="line empty"></div><div class="line"></div></div></div></div></div>');
                }

                value = Common.localStorage.getItem("pe-macros-mode");
                if (value === null) {
                    value = this.editorConfig.customization ? this.editorConfig.customization.macrosMode : 'warn';
                    value = (value == 'enable') ? 1 : (value == 'disable' ? 2 : 0);
                } else
                    value = parseInt(value);
                Common.Utils.InternalSettings.set("pe-macros-mode", value);

                value = Common.localStorage.getItem("pe-allow-macros-request");
                Common.Utils.InternalSettings.set("pe-allow-macros-request", (value !== null) ? parseInt(value)  : 0);

                this.appOptions.wopi = this.editorConfig.wopi;
                
                Common.Controllers.Desktop.init(this.appOptions);
            },

            loadDocument: function(data) {
                this.permissions = {};
                this.document = data.doc;

                var docInfo = {};

                if (data.doc) {
                    this.permissions = $.extend(this.permissions, data.doc.permissions);

                    var _options = $.extend({}, data.doc.options, this.editorConfig.actionLink || {});

                    var _user = new Asc.asc_CUserInfo();
                    _user.put_Id(this.appOptions.user.id);
                    _user.put_FullName(this.appOptions.user.fullname);
                    _user.put_IsAnonymousUser(!!this.appOptions.user.anonymous);

                    docInfo = new Asc.asc_CDocInfo();
                    docInfo.put_Id(data.doc.key);
                    docInfo.put_Url(data.doc.url);
                    docInfo.put_DirectUrl(data.doc.directUrl);
                    docInfo.put_Title(data.doc.title);
                    docInfo.put_Format(data.doc.fileType);
                    docInfo.put_VKey(data.doc.vkey);
                    docInfo.put_Options(_options);
                    docInfo.put_UserInfo(_user);
                    docInfo.put_CallbackUrl(this.editorConfig.callbackUrl);
                    docInfo.put_Token(data.doc.token);
                    docInfo.put_Permissions(data.doc.permissions);
                    docInfo.put_EncryptedInfo(this.editorConfig.encryptionKeys);
                    docInfo.put_Lang(this.editorConfig.lang);
                    docInfo.put_Mode(this.editorConfig.mode);

                    var coEditMode = !(this.editorConfig.coEditing && typeof this.editorConfig.coEditing == 'object') ? 'fast' : // fast by default
                                     this.editorConfig.mode === 'view' && this.editorConfig.coEditing.change!==false ? 'fast' : // if can change mode in viewer - set fast for using live viewer
                                     this.editorConfig.coEditing.mode || 'fast';
                    docInfo.put_CoEditingMode(coEditMode);

                    var enable = !this.editorConfig.customization || (this.editorConfig.customization.macros!==false);
                    docInfo.asc_putIsEnabledMacroses(!!enable);
                    enable = !this.editorConfig.customization || (this.editorConfig.customization.plugins!==false);
                    docInfo.asc_putIsEnabledPlugins(!!enable);
                }

                this.api.asc_registerCallback('asc_onGetEditorPermissions', _.bind(this.onEditorPermissions, this));
                this.api.asc_registerCallback('asc_onLicenseChanged',       _.bind(this.onLicenseChanged, this));
                this.api.asc_registerCallback('asc_onMacrosPermissionRequest', _.bind(this.onMacrosPermissionRequest, this));
                this.api.asc_registerCallback('asc_onRunAutostartMacroses', _.bind(this.onRunAutostartMacroses, this));
                this.api.asc_setDocInfo(docInfo);
                this.api.asc_getEditorPermissions(this.editorConfig.licenseUrl, this.editorConfig.customerId);

                if (data.doc) {
                    appHeader.setDocumentCaption(data.doc.title);
                }
            },

            onProcessSaveResult: function(data) {
                this.api.asc_OnSaveEnd(data.result);
                if (data && data.result === false) {
                    Common.UI.error({
                        title: this.criticalErrorTitle,
                        msg  : _.isEmpty(data.message) ? this.errorProcessSaveResult : data.message
                    });
                }
            },

            onProcessRightsChange: function(data) {
                if (data && data.enabled === false) {
                    var me = this,
                        old_rights = this._state.lostEditingRights;
                    this._state.lostEditingRights = !this._state.lostEditingRights;
                    this.api.asc_coAuthoringDisconnect();
                    Common.NotificationCenter.trigger('collaboration:sharingdeny');
                    Common.NotificationCenter.trigger('api:disconnect');
                    if (!old_rights)
                        Common.UI.warning({
                            title: this.notcriticalErrorTitle,
                            maxwidth: 600,
                            msg  : _.isEmpty(data.message) ? this.warnProcessRightsChange : data.message,
                            callback: function(){
                                me._state.lostEditingRights = false;
                                me.onEditComplete();
                            }
                        });
                }
            },

            onDownloadAs: function(format) {
                if ( !this.appOptions.canDownload ) {
                    Common.Gateway.reportError(Asc.c_oAscError.ID.AccessDeny, this.errorAccessDeny);
                    return;
                }

                this._state.isFromGatewayDownloadAs = true;
                var _format = (format && (typeof format == 'string')) ? Asc.c_oAscFileType[ format.toUpperCase() ] : null,
                    _supported = [
                        Asc.c_oAscFileType.PPTX,
                        Asc.c_oAscFileType.ODP,
                        Asc.c_oAscFileType.PDF,
                        Asc.c_oAscFileType.PDFA,
                        Asc.c_oAscFileType.POTX,
                        Asc.c_oAscFileType.OTP,
                        Asc.c_oAscFileType.PPTM,
                        Asc.c_oAscFileType.PNG,
                        Asc.c_oAscFileType.JPG
                    ];

                if ( !_format || _supported.indexOf(_format) < 0 )
                    _format = Asc.c_oAscFileType.PPTX;
                this.api.asc_DownloadAs(new Asc.asc_CDownloadOptions(_format, true));
            },

            onProcessMouse: function(data) {
                if (data.type == 'mouseup') {
                    var e = document.getElementById('editor_sdk');
                    if (e) {
                        var r = e.getBoundingClientRect();
                        this.api.OnMouseUp(
                            data.x - r.left,
                            data.y - r.top
                        );
                    }
                }
            },

            onRequestClose: function() {
                var me = this;
                if (this.api.isDocumentModified()) {
                    this.api.asc_stopSaving();
                    Common.UI.warning({
                        closable: false,
                        width: 500,
                        title: this.notcriticalErrorTitle,
                        msg: this.leavePageTextOnClose,
                        buttons: ['ok', 'cancel'],
                        primary: 'ok',
                        callback: function(btn) {
                            if (btn == 'ok') {
                                me.api.asc_undoAllChanges();
                                me.api.asc_continueSaving();
                                Common.Gateway.requestClose();
                                // Common.Controllers.Desktop.requestClose();
                            } else
                                me.api.asc_continueSaving();
                        }
                    });
                } else {
                    Common.Gateway.requestClose();
                    // Common.Controllers.Desktop.requestClose();
                }
            },

            goBack: function(current) {
                var me = this;
                if ( !Common.Controllers.Desktop.process('goback') ) {
                    if (me.appOptions.customization.goback.requestClose && me.appOptions.canRequestClose) {
                        me.onRequestClose();
                    } else {
                        var href = me.appOptions.customization.goback.url;
                        if (!current && me.appOptions.customization.goback.blank!==false) {
                            window.open(href, "_blank");
                        } else {
                            parent.location.href = href;
                        }
                    }
                }
             },

            markFavorite: function(favorite) {
                if ( !Common.Controllers.Desktop.process('markfavorite') ) {
                    Common.Gateway.metaChange({
                        favorite: favorite
                    });
                }
            },

            onSetFavorite: function(favorite) {
                this.appOptions.canFavorite && appHeader.setFavorite(!!favorite);
            },

            onEditComplete: function(cmp) {
                var application = this.getApplication(),
                    toolbarView = application.getController('Toolbar').getView('Toolbar');

                if (this.appOptions.isEdit && toolbarView && toolbarView.btnHighlightColor.pressed &&
                    ( !_.isObject(arguments[1]) || arguments[1].id !== 'id-toolbar-btn-highlight')) {
                    this.api.SetMarkerFormat(false);
                    toolbarView.btnHighlightColor.toggle(false, false);
                }
                
                application.getController('DocumentHolder').getView().focus();
                if (this.api && this.appOptions.isEdit && this.api.asc_isDocumentCanSave) {
                    var cansave = this.api.asc_isDocumentCanSave(),
                        forcesave = this.appOptions.forcesave,
                        isSyncButton = (toolbarView.btnCollabChanges.rendered) ? toolbarView.btnCollabChanges.cmpEl.hasClass('notify') : false,
                        isDisabled = !cansave && !isSyncButton && !forcesave || this._state.isDisconnected || this._state.fastCoauth && this._state.usersCount>1 && !forcesave;
                        toolbarView.btnSave.setDisabled(isDisabled);
                }

                Common.UI.HintManager.clearHints(true);
            },

            onLongActionBegin: function(type, id) {
                var action = {id: id, type: type};
                this.stackLongActions.push(action);
                this.setLongActionView(action);
            },

            onLongActionEnd: function(type, id) {
                var action = {id: id, type: type};
                this.stackLongActions.pop(action);

                appHeader && appHeader.setDocumentCaption(this.api.asc_getDocumentName());
                this.updateWindowTitle(true);

                action = this.stackLongActions.get({type: Asc.c_oAscAsyncActionType.Information});
                if (action) {
                    this.setLongActionView(action)
                } else {
                    var me = this;
                    if ((id==Asc.c_oAscAsyncAction['Save'] || id==Asc.c_oAscAsyncAction['ForceSaveButton']) && !this.appOptions.isOffline) {
                        if (this._state.fastCoauth && this._state.usersCount>1) {
                            me._state.timerSave = setTimeout(function () {
                                me.getApplication().getController('Statusbar').setStatusCaption(me.textChangesSaved, false, 3000);
                            }, 500);
                        } else
                            me.getApplication().getController('Statusbar').setStatusCaption(me.textChangesSaved, false, 3000);
                    } else
                        me.getApplication().getController('Statusbar').setStatusCaption('');
                }

                action = this.stackLongActions.get({type: Asc.c_oAscAsyncActionType.BlockInteraction});
                action ? this.setLongActionView(action) : this.loadMask && this.loadMask.hide();

                if (this.appOptions.isEdit && (id==Asc.c_oAscAsyncAction['Save'] || id==Asc.c_oAscAsyncAction['ForceSaveButton']) && (!this._state.fastCoauth || this._state.usersCount<2))
                    this.synchronizeChanges();

                if ( id == Asc.c_oAscAsyncAction['Disconnect']) {
                    this._state.timerDisconnect && clearTimeout(this._state.timerDisconnect);
                    this.disableEditing(false, true);
                    this.getApplication().getController('Statusbar').hideDisconnectTip();
                    this.getApplication().getController('Statusbar').setStatusCaption(this.textReconnect);
                }

                if (type == Asc.c_oAscAsyncActionType.BlockInteraction && !((id == Asc.c_oAscAsyncAction['LoadDocumentFonts'] || id == Asc.c_oAscAsyncAction['ApplyChanges']) && (this.dontCloseDummyComment || this.inTextareaControl || Common.Utils.ModalWindow.isVisible() || this.inFormControl))) {
                    this.onEditComplete(this.loadMask);
                    this.api.asc_enableKeyEvents(true);
                }
            },

            setLongActionView: function(action) {
                var title = '', text = '', force = false;
                var statusCallback = null; // call after showing status

                switch (action.id) {
                    case Asc.c_oAscAsyncAction['Open']:
                        title   = this.openTitleText;
                        text    = this.openTextText;
                        break;

                    case Asc.c_oAscAsyncAction['Save']:
                    case Asc.c_oAscAsyncAction['ForceSaveButton']:
                        clearTimeout(this._state.timerSave);
                        force = true;
                        title   = this.saveTitleText;
                        text    = (!this.appOptions.isOffline) ? this.saveTextText : '';
                        break;

                    case Asc.c_oAscAsyncAction['ForceSaveTimeout']:
                        break;

                    case Asc.c_oAscAsyncAction['LoadDocumentFonts']:
                        title   = this.loadFontsTitleText;
                        text    = this.loadFontsTextText;
                        break;

                    case Asc.c_oAscAsyncAction['LoadDocumentImages']:
                        title   = this.loadImagesTitleText;
                        text    = this.loadImagesTextText;
                        break;

                    case Asc.c_oAscAsyncAction['LoadFont']:
                        title   = this.loadFontTitleText;
                        text    = this.loadFontTextText;
                        break;

                    case Asc.c_oAscAsyncAction['LoadImage']:
                        title   = this.loadImageTitleText;
                        text    = this.loadImageTextText;
                        break;

                    case Asc.c_oAscAsyncAction['DownloadAs']:
                        title   = this.downloadTitleText;
                        text    = this.downloadTextText;
                        break;

                    case Asc.c_oAscAsyncAction['Print']:
                        title   = this.printTitleText;
                        text    = this.printTextText;
                        break;

                    case Asc.c_oAscAsyncAction['UploadImage']:
                        title   = this.uploadImageTitleText;
                        text    = this.uploadImageTextText;
                        break;

                    case Asc.c_oAscAsyncAction['LoadTheme']:
                        title   = this.loadThemeTitleText;
                        text    = this.loadThemeTextText;
                        break;

                    case Asc.c_oAscAsyncAction['ApplyChanges']:
                        title   = this.applyChangesTitleText;
                        text    = this.applyChangesTextText;
                        break;

                    case Asc.c_oAscAsyncAction['Waiting']:
                        title   = this.waitText;
                        text    = this.waitText;
                        break;

                    case ApplyEditRights:
                        title   = this.txtEditingMode;
                        text    = this.txtEditingMode;
                        break;

                    case LoadingDocument:
                        title   = this.loadingDocumentTitleText + '           ';
                        text    = this.loadingDocumentTextText;
                        break;

                    case Asc.c_oAscAsyncAction['Disconnect']:
                        text    = this.textDisconnect;
                        Common.UI.Menu.Manager.hideAll();
                        this.disableEditing(true, true);
                        var me = this;
                        statusCallback = function() {
                            me._state.timerDisconnect = setTimeout(function(){
                                me.getApplication().getController('Statusbar').showDisconnectTip();
                            }, me._state.unloadTimer || 0);
                        };
                        break;

                    default:
                        if (typeof action.id == 'string'){
                            title   = action.id;
                            text    = action.id;
                        }
                        break;
                }

                if (action.type == Asc.c_oAscAsyncActionType['BlockInteraction']) {
                    if (!this.loadMask)
                        this.loadMask = new Common.UI.LoadMask({owner: $('#viewport')});

                    this.loadMask.setTitle(title);

                    if (!this.isShowOpenDialog)
                        this.loadMask.show(action.id===Asc.c_oAscAsyncAction['Open']);
                } else {
                    this.getApplication().getController('Statusbar').setStatusCaption(text, force, 0, statusCallback);
                }
            },

            onApplyEditRights: function(data) {
                this.getApplication().getController('Statusbar').setStatusCaption('');

                if (data && !data.allowed) {
                    Common.UI.info({
                        title: this.requestEditFailedTitleText,
                        msg: data.message || this.requestEditFailedMessageText
                    });
                }
            },

            onDocumentContentReady: function() {
                if (this._isDocReady)
                    return;

                if (this._state.openDlg)
                    this._state.openDlg.close();

                var me = this,
                    value;

                me._isDocReady = true;

                Common.NotificationCenter.trigger('app:ready', me.appOptions);

                me.api.SetDrawingFreeze(false);
                me.hidePreloader();
                me.onLongActionEnd(Asc.c_oAscAsyncActionType['BlockInteraction'], LoadingDocument);

                Common.Utils.InternalSettings.set("pe-settings-datetime-default", Common.localStorage.getItem("pe-settings-datetime-default"));

                value = Common.localStorage.getItem("pe-settings-zoom");
                Common.Utils.InternalSettings.set("pe-settings-zoom", value);
                var zf = (value!==null) ? parseInt(value) : (this.appOptions.customization && this.appOptions.customization.zoom ? parseInt(this.appOptions.customization.zoom) : -1);
                (zf == -1) ? this.api.zoomFitToPage() : ((zf == -2) ? this.api.zoomFitToWidth() : this.api.zoom(zf>0 ? zf : 100));

                // spellcheck
                value = Common.UI.FeaturesManager.getInitValue('spellcheck', true);
                value = (value !== undefined) ? value : !(this.appOptions.customization && this.appOptions.customization.spellcheck===false);
                if (this.appOptions.customization && this.appOptions.customization.spellcheck!==undefined)
                    console.log("Obsolete: The 'spellcheck' parameter of the 'customization' section is deprecated. Please use 'spellcheck' parameter in the 'customization.features' section instead.");
                if (Common.UI.FeaturesManager.canChange('spellcheck')) { // get from local storage
                    value = Common.localStorage.getBool("pe-settings-spellcheck", value);
                    Common.Utils.InternalSettings.set("pe-settings-spellcheck", value);
                }
                me.api.asc_setSpellCheck(value);
                Common.NotificationCenter.trigger('spelling:turn', value ? 'on' : 'off', true); // only toggle buttons

                if (Common.UI.FeaturesManager.canChange('spellcheck')) { // get settings for spellcheck from local storage
                    value = Common.localStorage.getBool("pe-spellcheck-ignore-uppercase-words", true);
                    Common.Utils.InternalSettings.set("pe-spellcheck-ignore-uppercase-words", value);
                    value = Common.localStorage.getBool("pe-spellcheck-ignore-numbers-words", true);
                    Common.Utils.InternalSettings.set("pe-spellcheck-ignore-numbers-words", value);
                    value = new AscCommon.CSpellCheckSettings();
                    value.put_IgnoreWordsInUppercase(Common.Utils.InternalSettings.get("pe-spellcheck-ignore-uppercase-words"));
                    value.put_IgnoreWordsWithNumbers(Common.Utils.InternalSettings.get("pe-spellcheck-ignore-numbers-words"));
                    this.api.asc_setSpellCheckSettings(value);
                }

                value = Common.localStorage.getBool('pe-hidden-notes', this.appOptions.customization && this.appOptions.customization.hideNotes===true);
                me.api.asc_ShowNotes(!value);

                function checkWarns() {
                    if (!Common.Controllers.Desktop.isActive()) {
                        var tips = [];
                        Common.Utils.isIE9m && tips.push(me.warnBrowserIE9);

                        if (tips.length) me.showTips(tips);
                    }
                    document.removeEventListener('visibilitychange', checkWarns);
                }

                if (typeof document.hidden !== 'undefined' && document.hidden) {
                    document.addEventListener('visibilitychange', checkWarns);
                } else checkWarns();

                me.api.asc_registerCallback('asc_onStartAction',            _.bind(me.onLongActionBegin, me));
                me.api.asc_registerCallback('asc_onEndAction',              _.bind(me.onLongActionEnd, me));
                me.api.asc_registerCallback('asc_onCoAuthoringDisconnect',  _.bind(me.onCoAuthoringDisconnect, me));
                me.api.asc_registerCallback('asc_onPrint',                  _.bind(me.onPrint, me));
                me.api.asc_registerCallback('asc_onConfirmAction',          _.bind(me.onConfirmAction, me));

                appHeader.setDocumentCaption( me.api.asc_getDocumentName() );
                me.updateWindowTitle(true);

                value = Common.localStorage.getBool("pe-settings-show-alt-hints", Common.Utils.isMac ? false : true);
                Common.Utils.InternalSettings.set("pe-settings-show-alt-hints", value);

                /** coauthoring begin **/
                me._state.fastCoauth = Common.Utils.InternalSettings.get("pe-settings-coauthmode");
                me.api.asc_SetFastCollaborative(me._state.fastCoauth);
                me.api.asc_setAutoSaveGap(Common.Utils.InternalSettings.get("pe-settings-autosave"));
                /** coauthoring end **/

                value = Common.localStorage.getBool("pe-settings-showsnaplines", true);
                Common.Utils.InternalSettings.set("pe-settings-showsnaplines", value);
                me.api.asc_setShowSmartGuides(value);

                value = Common.localStorage.getBool("pe-settings-showguides");
                Common.Utils.InternalSettings.set("pe-settings-showguides", value);
                me.api.asc_setShowGuides(value);

                value = Common.localStorage.getBool("pe-settings-showgrid");
                Common.Utils.InternalSettings.set("pe-settings-showgrid", value);
                me.api.asc_setShowGridlines(value);

                var application = me.getApplication();
                var toolbarController           = application.getController('Toolbar'),
                    statusbarController         = application.getController('Statusbar'),
                    documentHolderController    = application.getController('DocumentHolder'),
                    fontsController             = application.getController('Common.Controllers.Fonts'),
                    rightmenuController         = application.getController('RightMenu'),
                    leftmenuController          = application.getController('LeftMenu'),
                    chatController              = application.getController('Common.Controllers.Chat'),
                    pluginsController           = application.getController('Common.Controllers.Plugins');

                leftmenuController.getView('LeftMenu').getMenu('file').loadDocument({doc:me.document});
                leftmenuController.setMode(me.appOptions).createDelayedElements().setApi(me.api);

                chatController.setApi(this.api).setMode(this.appOptions);
                application.getController('Common.Controllers.ExternalDiagramEditor').setApi(this.api).loadConfig({config:this.editorConfig, customization: this.editorConfig.customization});
                application.getController('Common.Controllers.ExternalOleEditor').setApi(this.api).loadConfig({config:this.editorConfig, customization: this.editorConfig.customization});

                pluginsController.setApi(me.api);

                documentHolderController.setApi(me.api);
                // documentHolderController.createDelayedElements();
                statusbarController.createDelayedElements();

                leftmenuController.getView('LeftMenu').disableMenu('all',false);

                if (me.appOptions.canBranding)
                    me.getApplication().getController('LeftMenu').leftMenu.getMenu('about').setLicInfo(me.editorConfig.customization);

                documentHolderController.getView().on('editcomplete', _.bind(me.onEditComplete, me));
//                if (me.isThumbnailsShow) me.getMainMenu().onThumbnailsShow(me.isThumbnailsShow);
                application.getController('Viewport').getView('DocumentPreview').setApi(me.api).setMode(me.appOptions).on('editcomplete', _.bind(me.onEditComplete, me));

                if (me.appOptions.isEdit) {
                    if (me.appOptions.canForcesave) {// use asc_setIsForceSaveOnUserSave only when customization->forcesave = true
                        me.appOptions.forcesave = Common.localStorage.getBool("pe-settings-forcesave", me.appOptions.canForcesave);
                        Common.Utils.InternalSettings.set("pe-settings-forcesave", me.appOptions.forcesave);
                        me.api.asc_setIsForceSaveOnUserSave(me.appOptions.forcesave);
                    }

                    value = Common.localStorage.getItem("pe-settings-paste-button");
                    if (value===null) value = '1';
                    Common.Utils.InternalSettings.set("pe-settings-paste-button", parseInt(value));
                    me.api.asc_setVisiblePasteButton(!!parseInt(value));

                    me.loadAutoCorrectSettings();

                    if (me.needToUpdateVersion)
                        Common.NotificationCenter.trigger('api:disconnect');
                    var timer_sl = setInterval(function(){
                        if (window.styles_loaded) {
                            clearInterval(timer_sl);

                            toolbarController.createDelayedElements();

                            documentHolderController.getView().createDelayedElements();
                            me.setLanguages();

                            me.api.asc_registerCallback('asc_onUpdateLayout',       _.bind(me.fillLayoutsStore, me)); // slide layouts loading
                            me.updateThemeColors();
                            var shapes = me.api.asc_getPropertyEditorShapes();
                            if (shapes)
                                me.fillAutoShapes(shapes[0], shapes[1]);
                            rightmenuController.createDelayedElements();

                            me.api.asc_registerCallback('asc_onFocusObject',        _.bind(me.onFocusObject, me));

                            toolbarController.activateControls();
                            if (me.needToUpdateVersion)
                                toolbarController.onApiCoAuthoringDisconnect();
                            me.api.UpdateInterfaceState();

                            Common.NotificationCenter.trigger('document:ready', 'main');
                            me.applyLicense();
                        }
                    }, 50);
                } else {
                    documentHolderController.getView().createDelayedElementsViewer();
                    Common.NotificationCenter.trigger('document:ready', 'main');
                    me.applyLicense();
                }

                // TODO bug 43960
                var dummyClass = ~~(1e6*Math.random());
                $('.toolbar').prepend(Common.Utils.String.format('<div class="lazy-{0} x-huge"><div class="toolbar__icon" style="position: absolute; width: 1px; height: 1px;"></div>', dummyClass));
                setTimeout(function() { $(Common.Utils.String.format('.toolbar .lazy-{0}', dummyClass)).remove(); }, 10);

                if (this.appOptions.canAnalytics && false)
                    Common.component.Analytics.initialize('UA-12442749-13', 'Presentation Editor');

                Common.Gateway.on('applyeditrights',        _.bind(me.onApplyEditRights, me));
                Common.Gateway.on('processsaveresult',      _.bind(me.onProcessSaveResult, me));
                Common.Gateway.on('processrightschange',    _.bind(me.onProcessRightsChange, me));
                Common.Gateway.on('processmouse',           _.bind(me.onProcessMouse, me));
                Common.Gateway.on('downloadas',             _.bind(me.onDownloadAs, me));
                Common.Gateway.on('setfavorite',            _.bind(me.onSetFavorite, me));
                Common.Gateway.on('refreshhistory',         _.bind(me.onRefreshHistory, me));
                Common.Gateway.on('requestclose',           _.bind(me.onRequestClose, me));
                Common.Gateway.sendInfo({mode:me.appOptions.isEdit?'edit':'view'});

                $(document).on('contextmenu', _.bind(me.onContextMenu, me));
                Common.Gateway.documentReady();

                $('.doc-placeholder').remove();
                this.appOptions.user.guest && this.appOptions.canRenameAnonymous && (Common.Utils.InternalSettings.get("guest-username")===null) && this.showRenameUserDialog();
            },

            onLicenseChanged: function(params) {
                var licType = params.asc_getLicenseType();
                if (licType !== undefined && (this.appOptions.canEdit || this.appOptions.isRestrictedEdit) && this.editorConfig.mode !== 'view' &&
                    (licType===Asc.c_oLicenseResult.Connections || licType===Asc.c_oLicenseResult.UsersCount || licType===Asc.c_oLicenseResult.ConnectionsOS || licType===Asc.c_oLicenseResult.UsersCountOS
                    || licType===Asc.c_oLicenseResult.SuccessLimit && (this.appOptions.trialMode & Asc.c_oLicenseMode.Limited) !== 0))
                    this._state.licenseType = licType;

                if (licType !== undefined && this.appOptions.canLiveView && (licType===Asc.c_oLicenseResult.ConnectionsLive || licType===Asc.c_oLicenseResult.ConnectionsLiveOS||
                                                                             licType===Asc.c_oLicenseResult.UsersViewCount || licType===Asc.c_oLicenseResult.UsersViewCountOS))
                    this._state.licenseType = licType;

                if (this._isDocReady)
                    this.applyLicense();
            },

            applyLicense: function() {
                if (this.editorConfig.mode === 'view') {
                    if (this.appOptions.canLiveView && (this._state.licenseType===Asc.c_oLicenseResult.ConnectionsLive || this._state.licenseType===Asc.c_oLicenseResult.ConnectionsLiveOS ||
                                                        this._state.licenseType===Asc.c_oLicenseResult.UsersViewCount || this._state.licenseType===Asc.c_oLicenseResult.UsersViewCountOS)) {
                        // show warning or write to log if Common.Utils.InternalSettings.get("pe-settings-coauthmode") was true ???
                        this.disableLiveViewing(true);
                    }
                } else if (this._state.licenseType) {
                    var license = this._state.licenseType,
                        buttons = ['ok'],
                        primary = 'ok';
                    if ((this.appOptions.trialMode & Asc.c_oLicenseMode.Limited) !== 0 &&
                        (license===Asc.c_oLicenseResult.SuccessLimit || license===Asc.c_oLicenseResult.ExpiredLimited || this.appOptions.permissionsLicense===Asc.c_oLicenseResult.SuccessLimit)) {
                        (license===Asc.c_oLicenseResult.ExpiredLimited) && this.getApplication().getController('LeftMenu').leftMenu.setLimitMode();// show limited hint
                        license = (license===Asc.c_oLicenseResult.ExpiredLimited) ? this.warnLicenseLimitedNoAccess : this.warnLicenseLimitedRenewed;
                    } else if (license===Asc.c_oLicenseResult.Connections || license===Asc.c_oLicenseResult.UsersCount) {
                        license = (license===Asc.c_oLicenseResult.Connections) ? this.warnLicenseExceeded : this.warnLicenseUsersExceeded;
                    } else {
                        license = (license===Asc.c_oLicenseResult.ConnectionsOS) ? this.warnNoLicense : this.warnNoLicenseUsers;
                        buttons = [{value: 'buynow', caption: this.textBuyNow}, {value: 'contact', caption: this.textContactUs}];
                        primary = 'buynow';
                    }

                    if (this._state.licenseType!==Asc.c_oLicenseResult.SuccessLimit && (this.appOptions.isEdit || this.appOptions.isRestrictedEdit)) {
                        this.disableEditing(true);
                        Common.NotificationCenter.trigger('api:disconnect');
                    }

                    var value = Common.localStorage.getItem("pe-license-warning");
                    value = (value!==null) ? parseInt(value) : 0;
                    var now = (new Date).getTime();
                    if (now - value > 86400000) {
                        Common.UI.info({
                            maxwidth: 500,
                            title: this.textNoLicenseTitle,
                            msg  : license,
                            buttons: buttons,
                            primary: primary,
                            callback: function(btn) {
                                Common.localStorage.setItem("pe-license-warning", now);
                                if (btn == 'buynow')
                                    window.open('{{PUBLISHER_URL}}', "_blank");
                                else if (btn == 'contact')
                                    window.open('mailto:{{SALES_EMAIL}}', "_blank");
                            }
                        });
                    }
                } else if (!this.appOptions.isDesktopApp && !this.appOptions.canBrandingExt &&
                    this.editorConfig && this.editorConfig.customization && (this.editorConfig.customization.loaderName || this.editorConfig.customization.loaderLogo ||
                                                                             this.editorConfig.customization.font && this.editorConfig.customization.font.name)) {
                    Common.UI.warning({
                        title: this.textPaidFeature,
                        msg  : this.textCustomLoader,
                        buttons: [{value: 'contact', caption: this.textContactUs}, {value: 'close', caption: this.textClose}],
                        primary: 'contact',
                        callback: function(btn) {
                            if (btn == 'contact')
                                window.open('mailto:{{SALES_EMAIL}}', "_blank");
                        }
                    });
                }
            },

            disableEditing: function(disable, temp) {
                Common.NotificationCenter.trigger('editing:disable', disable, {
                    viewMode: disable,
                    allowSignature: false,
                    rightMenu: {clear: !temp, disable: true},
                    statusBar: true,
                    leftMenu: {disable: true, previewMode: true},
                    fileMenu: {protect: true, history: temp},
                    comments: {disable: !temp, previewMode: true},
                    chat: true,
                    review: true,
                    viewport: true,
                    documentHolder: true,
                    toolbar: true
                }, temp ? 'reconnect' : 'disconnect');
            },

            onEditingDisable: function(disable, options, type) {
                var app = this.getApplication();

                var action = {type: type, disable: disable, options: options};
                if (disable && !this.stackDisableActions.get({type: type}))
                    this.stackDisableActions.push(action);
                !disable && this.stackDisableActions.pop({type: type});
                var prev_options = !disable && (this.stackDisableActions.length()>0) ? this.stackDisableActions.get(this.stackDisableActions.length()-1) : null;

                if (options.rightMenu && app.getController('RightMenu')) {
                    options.rightMenu.clear && app.getController('RightMenu').getView('RightMenu').clearSelection();
                    options.rightMenu.disable && app.getController('RightMenu').SetDisabled(disable, options.allowSignature);
                }
                if (options.statusBar) {
                    app.getController('Statusbar').getView('Statusbar').SetDisabled(disable);
                }
                if (options.review) {
                    app.getController('Common.Controllers.ReviewChanges').SetDisabled(disable);
                }
                if (options.viewport) {
                    app.getController('Viewport').SetDisabled(disable);
                }
                if (options.toolbar) {
                    app.getController('Toolbar').DisableToolbar(disable, options.viewMode);
                }
                if (options.documentHolder) {
                    app.getController('DocumentHolder').SetDisabled(disable);
                }
                if (options.leftMenu) {
                    if (options.leftMenu.disable)
                        app.getController('LeftMenu').SetDisabled(disable, options);
                    if (options.leftMenu.previewMode)
                        app.getController('LeftMenu').setPreviewMode(disable);
                }
                if (options.fileMenu) {
                    app.getController('LeftMenu').leftMenu.getMenu('file').SetDisabled(disable, options.fileMenu);
                    if (options.leftMenu.disable)
                        app.getController('LeftMenu').leftMenu.getMenu('file').applyMode();
                }
                if (options.comments) {
                    var comments = this.getApplication().getController('Common.Controllers.Comments');
                    if (comments && options.comments.previewMode)
                        comments.setPreviewMode(disable);
                }

                if (prev_options) {
                    this.onEditingDisable(prev_options.disable, prev_options.options, prev_options.type);
                }
            },

            disableLiveViewing: function(disable) {
                this.appOptions.canLiveView = !disable;
                this.api.asc_SetFastCollaborative(!disable);
                Common.Utils.InternalSettings.set("pe-settings-coauthmode", !disable);
            },

            onOpenDocument: function(progress) {
                var elem = document.getElementById('loadmask-text');
                var proc = (progress.asc_getCurrentFont() + progress.asc_getCurrentImage())/(progress.asc_getFontsCount() + progress.asc_getImagesCount());
                proc = this.textLoadingDocument + ': ' + Common.Utils.String.fixedDigits(Math.min(Math.round(proc*100), 100), 3, "  ") + "%";
                elem ? elem.innerHTML = proc : this.loadMask && this.loadMask.setTitle(proc);
            },

            onEditorPermissions: function(params) {
                var licType = params.asc_getLicenseType();
                if (Asc.c_oLicenseResult.Expired === licType || Asc.c_oLicenseResult.Error === licType || Asc.c_oLicenseResult.ExpiredTrial === licType) {
                    Common.UI.warning({
                        title: this.titleLicenseExp,
                        msg: this.warnLicenseExp,
                        buttons: [],
                        closable: false
                    });
                    return;
                }
                if (Asc.c_oLicenseResult.ExpiredLimited === licType)
                    this._state.licenseType = licType;

                if ( this.onServerVersion(params.asc_getBuildVersion()) || !this.onLanguageLoaded() ) return;

                if (params.asc_getRights() !== Asc.c_oRights.Edit)
                    this.permissions.edit = false;

                this.appOptions.permissionsLicense = licType;
                this.appOptions.isOffline      = this.api.asc_isOffline();
                this.appOptions.isCrypted      = this.api.asc_isCrypto();
                this.appOptions.canLicense     = (licType === Asc.c_oLicenseResult.Success || licType === Asc.c_oLicenseResult.SuccessLimit);
                this.appOptions.isLightVersion = params.asc_getIsLight();
                /** coauthoring begin **/
                this.appOptions.canCoAuthoring = !this.appOptions.isLightVersion;
                /** coauthoring end **/
                this.appOptions.canRequestEditRights = this.editorConfig.canRequestEditRights;
                this.appOptions.canEdit        = this.permissions.edit !== false && // can edit
                                                 (this.editorConfig.canRequestEditRights || this.editorConfig.mode !== 'view'); // if mode=="view" -> canRequestEditRights must be defined
                this.appOptions.isEdit         = this.appOptions.canLicense && this.appOptions.canEdit && this.editorConfig.mode !== 'view';
                this.appOptions.canDownload    = this.permissions.download !== false;
                this.appOptions.canAnalytics   = params.asc_getIsAnalyticsEnable();
                this.appOptions.canComments    = this.appOptions.canLicense && (this.permissions.comment===undefined ? this.appOptions.isEdit : this.permissions.comment) && (this.editorConfig.mode !== 'view');
                this.appOptions.canComments    = this.appOptions.canComments && !((typeof (this.editorConfig.customization) == 'object') && this.editorConfig.customization.comments===false);
                this.appOptions.canViewComments = this.appOptions.canComments || !((typeof (this.editorConfig.customization) == 'object') && this.editorConfig.customization.comments===false);
                this.appOptions.canChat        = this.appOptions.canLicense && !this.appOptions.isOffline && !(this.permissions.chat===false || (this.permissions.chat===undefined) &&
                                                                                                            (typeof (this.editorConfig.customization) == 'object') && this.editorConfig.customization.chat===false);
                if ((typeof (this.editorConfig.customization) == 'object') && this.editorConfig.customization.chat!==undefined) {
                    console.log("Obsolete: The 'chat' parameter of the 'customization' section is deprecated. Please use 'chat' parameter in the permissions instead.");
                }
                this.appOptions.canPrint       = (this.permissions.print !== false);
                this.appOptions.canPreviewPrint = this.appOptions.canPrint && !Common.Utils.isMac && this.appOptions.isDesktopApp;
                this.appOptions.canQuickPrint = this.appOptions.canPrint && !Common.Utils.isMac && this.appOptions.isDesktopApp &&
                                                !(this.editorConfig.customization && this.editorConfig.customization.compactHeader);
                this.appOptions.canRename      = this.editorConfig.canRename;
                this.appOptions.canForcesave   = this.appOptions.isEdit && !this.appOptions.isOffline && (typeof (this.editorConfig.customization) == 'object' && !!this.editorConfig.customization.forcesave);
                this.appOptions.forcesave      = this.appOptions.canForcesave;
                this.appOptions.canEditComments= this.appOptions.isOffline || !this.permissions.editCommentAuthorOnly;
                this.appOptions.canDeleteComments= this.appOptions.isOffline || !this.permissions.deleteCommentAuthorOnly;
                if ((typeof (this.editorConfig.customization) == 'object') && this.editorConfig.customization.commentAuthorOnly===true) {
                    console.log("Obsolete: The 'commentAuthorOnly' parameter of the 'customization' section is deprecated. Please use 'editCommentAuthorOnly' and 'deleteCommentAuthorOnly' parameters in the permissions instead.");
                    if (this.permissions.editCommentAuthorOnly===undefined && this.permissions.deleteCommentAuthorOnly===undefined)
                        this.appOptions.canEditComments = this.appOptions.canDeleteComments = this.appOptions.isOffline;
                }
                this.appOptions.buildVersion   = params.asc_getBuildVersion();
                this.appOptions.trialMode      = params.asc_getLicenseMode();
                this.appOptions.isBeta         = params.asc_getIsBeta();
                this.appOptions.isSignatureSupport= this.appOptions.isEdit && this.appOptions.isDesktopApp && this.appOptions.isOffline && this.api.asc_isSignaturesSupport() && (this.permissions.protect!==false);
                this.appOptions.isPasswordSupport = this.appOptions.isEdit && this.api.asc_isProtectionSupport() && (this.permissions.protect!==false);
                this.appOptions.canProtect     = (this.appOptions.isSignatureSupport || this.appOptions.isPasswordSupport);
                this.appOptions.canHelp        = !((typeof (this.editorConfig.customization) == 'object') && this.editorConfig.customization.help===false);
                this.appOptions.isRestrictedEdit = !this.appOptions.isEdit && this.appOptions.canComments;

                this.appOptions.canUseHistory  = this.appOptions.canLicense && this.editorConfig.canUseHistory && this.appOptions.canCoAuthoring && !this.appOptions.isOffline;
                this.appOptions.canHistoryClose  = this.editorConfig.canHistoryClose;
                this.appOptions.canHistoryRestore= this.editorConfig.canHistoryRestore;

                if ( this.appOptions.isLightVersion ) {
                    this.appOptions.canUseHistory = false;
                }

                this.appOptions.canBranding  = params.asc_getCustomization();
                if (this.appOptions.canBranding)
                    appHeader.setBranding(this.editorConfig.customization);

                this.appOptions.canFavorite = this.document.info && (this.document.info.favorite!==undefined && this.document.info.favorite!==null) && !this.appOptions.isOffline;
                this.appOptions.canFavorite && appHeader.setFavorite(this.document.info.favorite);

                this.appOptions.canUseReviewPermissions = this.appOptions.canLicense && (!!this.permissions.reviewGroups ||
                                                         this.appOptions.canLicense && this.editorConfig.customization && this.editorConfig.customization.reviewPermissions && (typeof (this.editorConfig.customization.reviewPermissions) == 'object'));
                this.appOptions.canUseCommentPermissions = this.appOptions.canLicense && !!this.permissions.commentGroups;
                this.appOptions.canUseUserInfoPermissions = this.appOptions.canLicense && !!this.permissions.userInfoGroups;
                AscCommon.UserInfoParser.setParser(true);
                AscCommon.UserInfoParser.setCurrentName(this.appOptions.user.fullname);
                this.appOptions.canUseReviewPermissions && AscCommon.UserInfoParser.setReviewPermissions(this.permissions.reviewGroups, this.editorConfig.customization.reviewPermissions);
                this.appOptions.canUseCommentPermissions && AscCommon.UserInfoParser.setCommentPermissions(this.permissions.commentGroups);
                this.appOptions.canUseUserInfoPermissions && AscCommon.UserInfoParser.setUserInfoPermissions(this.permissions.userInfoGroups);
                appHeader.setUserName(AscCommon.UserInfoParser.getParsedName(AscCommon.UserInfoParser.getCurrentName()));

                this.appOptions.canRename && appHeader.setCanRename(true);
                this.appOptions.canBrandingExt = params.asc_getCanBranding() && (typeof this.editorConfig.customization == 'object' || this.editorConfig.plugins);
                this.getApplication().getController('Common.Controllers.Plugins').setMode(this.appOptions);
                this.editorConfig.customization && Common.UI.LayoutManager.init(this.editorConfig.customization.layout, this.appOptions.canBrandingExt);
                this.editorConfig.customization && Common.UI.FeaturesManager.init(this.editorConfig.customization.features, this.appOptions.canBrandingExt);

                // change = true by default in editor
                this.appOptions.canLiveView = !!params.asc_getLiveViewerSupport() && (this.editorConfig.mode === 'view'); // viewer: change=false when no flag canLiveViewer (i.g. old license), change=true by default when canLiveViewer==true
                this.appOptions.canChangeCoAuthoring = this.appOptions.isEdit && this.appOptions.canCoAuthoring && !(this.editorConfig.coEditing && typeof this.editorConfig.coEditing == 'object' && this.editorConfig.coEditing.change===false) ||
                                                       this.appOptions.canLiveView && !(this.editorConfig.coEditing && typeof this.editorConfig.coEditing == 'object' && this.editorConfig.coEditing.change===false);

                this.loadCoAuthSettings();
                this.applyModeCommonElements();
                this.applyModeEditorElements();

                if ( !this.appOptions.isEdit ) {
                    Common.NotificationCenter.trigger('app:face', this.appOptions);

                    this.hidePreloader();
                    this.onLongActionBegin(Asc.c_oAscAsyncActionType['BlockInteraction'], LoadingDocument);
                }

                this.api.asc_setViewMode(!this.appOptions.isEdit && !this.appOptions.isRestrictedEdit);
                (this.appOptions.isRestrictedEdit && this.appOptions.canComments) && this.api.asc_setRestriction(Asc.c_oAscRestrictionType.OnlyComments);
                this.api.asc_LoadDocument();
            },

            loadCoAuthSettings: function() {
                var fastCoauth = true,
                    autosave = 1,
                    value;

                if (this.appOptions.isEdit && !this.appOptions.isOffline && this.appOptions.canCoAuthoring) {
                    if (!this.appOptions.canChangeCoAuthoring) { //can't change co-auth. mode. Use coEditing.mode or 'fast' by default
                        value = (this.editorConfig.coEditing && this.editorConfig.coEditing.mode!==undefined) ? (this.editorConfig.coEditing.mode==='strict' ? 0 : 1) : null;
                        if (value===null && this.appOptions.customization && this.appOptions.customization.autosave===false) {
                            value = 0; // use customization.autosave only when coEditing.mode is null
                        }
                    } else {
                        value = Common.localStorage.getItem("pe-settings-coauthmode");
                        if (value===null) {
                            value = (this.editorConfig.coEditing && this.editorConfig.coEditing.mode!==undefined) ? (this.editorConfig.coEditing.mode==='strict' ? 0 : 1) : null;
                            if (value===null && !Common.localStorage.itemExists("pe-settings-autosave") &&
                                this.appOptions.customization && this.appOptions.customization.autosave===false) {
                                value = 0; // use customization.autosave only when de-settings-coauthmode and pe-settings-autosave are null
                            }
                        }
                    }
                    fastCoauth = (value===null || parseInt(value) == 1);
                } else if (!this.appOptions.isEdit && this.appOptions.isRestrictedEdit) {
                    fastCoauth = true;
                } else if (this.appOptions.canLiveView && !this.appOptions.isOffline) { // viewer
                    value = Common.localStorage.getItem("pe-settings-view-coauthmode");
                    if (!this.appOptions.canChangeCoAuthoring || value===null) { // Use coEditing.mode or 'fast' by default
                        value = this.editorConfig.coEditing && this.editorConfig.coEditing.mode==='strict' ? 0 : 1;
                    }
                    fastCoauth = (parseInt(value) == 1);
                } else {
                    fastCoauth = false;
                    autosave = 0;
                }

                if (this.appOptions.isEdit) {
                    value = Common.localStorage.getItem("pe-settings-autosave");
                    if (value === null && this.appOptions.customization && this.appOptions.customization.autosave === false)
                        value = 0;
                    autosave = (!fastCoauth && value !== null) ? parseInt(value) : (this.appOptions.canCoAuthoring ? 1 : 0);
                }

                Common.Utils.InternalSettings.set("pe-settings-coauthmode", fastCoauth);
                Common.Utils.InternalSettings.set("pe-settings-autosave", autosave);
            },

            applyModeCommonElements: function() {
                window.editor_elements_prepared = true;

                var app             = this.getApplication(),
                    viewport        = app.getController('Viewport').getView('Viewport'),
                    statusbarView   = app.getController('Statusbar').getView('Statusbar'),
                    documentHolder  = app.getController('DocumentHolder'),
                    toolbarController = app.getController('Toolbar');

                viewport && viewport.setMode(this.appOptions, true);
                statusbarView && statusbarView.setMode(this.appOptions);
                toolbarController.setMode(this.appOptions);
                documentHolder.setMode(this.appOptions);
                viewport.applyCommonMode();

                var printController = app.getController('Print');
                printController && this.api && printController.setApi(this.api).setMode(this.appOptions);

                this.api.asc_registerCallback('asc_onSendThemeColors', _.bind(this.onSendThemeColors, this));
                this.api.asc_registerCallback('asc_onDownloadUrl',     _.bind(this.onDownloadUrl, this));
                this.api.asc_registerCallback('asc_onDocumentModifiedChanged', _.bind(this.onDocumentModifiedChanged, this));
            },

            applyModeEditorElements: function(prevmode) {
                /** coauthoring begin **/
                var commentsController  = this.getApplication().getController('Common.Controllers.Comments');
                if (commentsController) {
                    commentsController.setMode(this.appOptions);
                    commentsController.setConfig({config: this.editorConfig, sdkviewname: '#id_main_parent'}, this.api);
                }
                /** coauthoring end **/
                var me = this,
                    application         = this.getApplication(),
                    reviewController    = application.getController('Common.Controllers.ReviewChanges');
                reviewController.setMode(me.appOptions).setConfig({config: me.editorConfig}, me.api).loadDocument({doc:me.document});

                var toolbarController   = application.getController('Toolbar');
                toolbarController   && toolbarController.setApi(me.api);

                if (this.appOptions.isEdit) { // set api events for toolbar in the Restricted Editing mode)
                    var rightmenuController = application.getController('RightMenu'),
                        fontsControllers    = application.getController('Common.Controllers.Fonts');

//                    me.getStore('SlideLayouts');
                    fontsControllers    && fontsControllers.setApi(me.api);
                    rightmenuController && rightmenuController.setApi(me.api);

                    if (me.appOptions.canProtect)
                        application.getController('Common.Controllers.Protection').setMode(me.appOptions).setConfig({config: me.editorConfig}, me.api);

                    var viewport = this.getApplication().getController('Viewport').getView('Viewport');

                    viewport.applyEditorMode();

                    var rightmenuView = rightmenuController.getView('RightMenu');
                    if (rightmenuView) {
                        rightmenuView.setApi(me.api);
                        rightmenuView.on('editcomplete', _.bind(me.onEditComplete, me));
                        rightmenuView.setMode(me.appOptions);
                    }

                    var toolbarView = (toolbarController) ? toolbarController.getView('Toolbar') : null;
                    if (toolbarView) {
                        toolbarView.setApi(me.api);
                        toolbarView.on('editcomplete', _.bind(me.onEditComplete, me));
                        toolbarView.on('insertimage', _.bind(me.onInsertImage, me));
                        toolbarView.on('inserttable', _.bind(me.onInsertTable, me));
                        toolbarView.on('insertshape', _.bind(me.onInsertShape, me));
                        toolbarView.on('insertchart', _.bind(me.onInsertChart, me));
                        toolbarView.on('inserttextart', _.bind(me.onInsertTextArt, me));
                    }

                    var value = Common.localStorage.getItem('pe-settings-unit');
                    value = (value!==null) ? parseInt(value) : (me.appOptions.customization && me.appOptions.customization.unit ? Common.Utils.Metric.c_MetricUnits[me.appOptions.customization.unit.toLocaleLowerCase()] : Common.Utils.Metric.getDefaultMetric());
                    (value===undefined) && (value = Common.Utils.Metric.getDefaultMetric());
                    Common.Utils.Metric.setCurrentMetric(value);
                    Common.Utils.InternalSettings.set("pe-settings-unit", value);
                    me.api.asc_SetDocumentUnits((value==Common.Utils.Metric.c_MetricUnits.inch) ? Asc.c_oAscDocumentUnits.Inch : ((value==Common.Utils.Metric.c_MetricUnits.pt) ? Asc.c_oAscDocumentUnits.Point : Asc.c_oAscDocumentUnits.Millimeter));

                    value = Common.localStorage.itemExists('pe-hidden-rulers') ? Common.localStorage.getBool('pe-hidden-rulers') : (!this.appOptions.customization || this.appOptions.customization.hideRulers!==false);
                    Common.Utils.InternalSettings.set("pe-hidden-rulers", value);
                    if (me.api.asc_SetViewRulers) me.api.asc_SetViewRulers(!value);

                    me.api.asc_registerCallback('asc_onChangeObjectLock',        _.bind(me._onChangeObjectLock, me));
                    me.api.asc_registerCallback('asc_onDocumentCanSaveChanged',  _.bind(me.onDocumentCanSaveChanged, me));
                    /** coauthoring begin **/
                    me.api.asc_registerCallback('asc_onCollaborativeChanges',    _.bind(me.onCollaborativeChanges, me));
                    me.api.asc_registerCallback('asc_OnTryUndoInFastCollaborative',_.bind(me.onTryUndoInFastCollaborative, me));
                    me.api.asc_registerCallback('asc_onAuthParticipantsChanged', _.bind(me.onAuthParticipantsChanged, me));
                    me.api.asc_registerCallback('asc_onParticipantsChanged',     _.bind(me.onAuthParticipantsChanged, me));
                    me.api.asc_registerCallback('asc_onConnectionStateChanged',  _.bind(me.onUserConnection, me));
                    me.api.asc_registerCallback('asc_onConvertEquationToMath',  _.bind(me.onConvertEquationToMath, me));
                    /** coauthoring end **/

                    if (me.stackLongActions.exist({id: ApplyEditRights, type: Asc.c_oAscAsyncActionType['BlockInteraction']})) {
                        me.onLongActionEnd(Asc.c_oAscAsyncActionType['BlockInteraction'], ApplyEditRights);
                    } else if (!this._isDocReady) {
                        Common.NotificationCenter.trigger('app:face', me.appOptions);

                        me.hidePreloader();
                        me.onLongActionBegin(Asc.c_oAscAsyncActionType['BlockInteraction'], LoadingDocument);
                    }

                    // Message on window close
                    window.onbeforeunload = _.bind(me.onBeforeUnload, me);
                    window.onunload = _.bind(me.onUnload, me);
                }
            },

            onExternalMessage: function(msg) {
                if (msg && msg.msg) {
                    msg.msg = (msg.msg).toString();
                    this.showTips([msg.msg.charAt(0).toUpperCase() + msg.msg.substring(1)]);

                    Common.component.Analytics.trackEvent('External Error');
                }
            },

            onError: function(id, level, errData) {
                if (id == Asc.c_oAscError.ID.LoadingScriptError) {
                    this.showTips([this.scriptLoadError]);
                    this.tooltip && this.tooltip.getBSTip().$tip.css('z-index', 10000);
                    return;
                } else if (id == Asc.c_oAscError.ID.CanNotPasteImage) {
                    this.showTips([this.errorCannotPasteImg], {timeout: 7000, hideCloseTip: true});
                    return;
                }

                this.hidePreloader();
                this.onLongActionEnd(Asc.c_oAscAsyncActionType['BlockInteraction'], LoadingDocument);

                var config = {
                    closable: true
                };

                switch (id)
                {
                    case Asc.c_oAscError.ID.Unknown:
                        config.msg = this.unknownErrorText;
                        break;

                    case Asc.c_oAscError.ID.ConvertationTimeout:
                        config.msg = this.convertationTimeoutText;
                        break;

                    case Asc.c_oAscError.ID.ConvertationOpenError:
                        config.msg = this.openErrorText;
                        break;

                    case Asc.c_oAscError.ID.ConvertationSaveError:
                        config.msg = (this.appOptions.isDesktopApp && this.appOptions.isOffline) ? this.saveErrorTextDesktop : this.saveErrorText;
                        break;

                    case Asc.c_oAscError.ID.DownloadError:
                        config.msg = this.downloadErrorText;
                        break;

                    case Asc.c_oAscError.ID.UplImageSize:
                        config.msg = this.uploadImageSizeMessage;
                        break;

                    case Asc.c_oAscError.ID.UplImageExt:
                        config.msg = this.uploadImageExtMessage;
                        break;

                    case Asc.c_oAscError.ID.UplImageFileCount:
                        config.msg = this.uploadImageFileCountMessage;
                        break;

                    case Asc.c_oAscError.ID.SplitCellMaxRows:
                        config.msg = this.splitMaxRowsErrorText.replace('%1', errData.get_Value());
                        break;

                    case Asc.c_oAscError.ID.SplitCellMaxCols:
                        config.msg = this.splitMaxColsErrorText.replace('%1', errData.get_Value());
                        break;

                    case Asc.c_oAscError.ID.SplitCellRowsDivider:
                        config.msg = this.splitDividerErrorText.replace('%1', errData.get_Value());
                        break;

                    case Asc.c_oAscError.ID.VKeyEncrypt:
                        config.msg = this.errorToken;
                        break;

                    case Asc.c_oAscError.ID.KeyExpire:
                        config.msg = this.errorTokenExpire;
                        break;

                    case Asc.c_oAscError.ID.UserCountExceed:
                        config.msg = this.errorUsersExceed;
                        break;

                    case Asc.c_oAscError.ID.CoAuthoringDisconnect:
                        config.msg = this.errorViewerDisconnect;
                        break;

                    case Asc.c_oAscError.ID.ConvertationPassword:
                        config.msg = this.errorFilePassProtect;
                        break;

                    case Asc.c_oAscError.ID.StockChartError:
                        config.msg = this.errorStockChart;
                        break;

                    case Asc.c_oAscError.ID.DataRangeError:
                        config.msg = this.errorDataRange;
                        break;

                    case Asc.c_oAscError.ID.Database:
                        config.msg = this.errorDatabaseConnection;
                        break;

                    case Asc.c_oAscError.ID.UserDrop:
                        if (this._state.lostEditingRights) {
                            this._state.lostEditingRights = false;
                            return;
                        }
                        this._state.lostEditingRights = true;
                        config.msg = this.errorUserDrop;
                        Common.NotificationCenter.trigger('collaboration:sharingdeny');
                        break;

                    case Asc.c_oAscError.ID.Warning:
                        config.msg = this.errorConnectToServer;
                        config.closable = false;
                        break;

                    case Asc.c_oAscError.ID.SessionAbsolute:
                        config.msg = this.errorSessionAbsolute;
                        break;

                    case Asc.c_oAscError.ID.SessionIdle:
                        config.msg = this.errorSessionIdle;
                        break;

                    case Asc.c_oAscError.ID.SessionToken:
                        config.msg = this.errorSessionToken;
                        break;

                    case Asc.c_oAscError.ID.AccessDeny:
                        config.msg = this.errorAccessDeny;
                        break;

                    case Asc.c_oAscError.ID.UplImageUrl:
                        config.msg = this.errorBadImageUrl;
                        break;

                    case Asc.c_oAscError.ID.ForceSaveButton:
                    case Asc.c_oAscError.ID.ForceSaveTimeout:
                        config.msg = this.errorForceSave;
                        config.maxwidth = 600;
                        break;

                    case Asc.c_oAscError.ID.DataEncrypted:
                        config.msg = this.errorDataEncrypted;
                        break;

                    case Asc.c_oAscError.ID.EditingError:
                        config.msg = (this.appOptions.isDesktopApp && this.appOptions.isOffline) ? this.errorEditingSaveas : this.errorEditingDownloadas;
                        break;

                    case Asc.c_oAscError.ID.MailToClientMissing:
                        config.msg = this.errorEmailClient;
                        break;

                    case Asc.c_oAscError.ID.ConvertationOpenLimitError:
                        config.msg = this.errorFileSizeExceed;
                        break;

                    case Asc.c_oAscError.ID.UpdateVersion:
                        config.msg = this.errorUpdateVersionOnDisconnect;
                        config.maxwidth = 600;
                        break;

                    case Asc.c_oAscError.ID.ComboSeriesError:
                        config.msg = this.errorComboSeries;
                        break;
                    
                    case Asc.c_oAscError.ID.Password:
                        config.msg = this.errorSetPassword;
                        break;

                    case Asc.c_oAscError.ID.LoadingFontError:
                        config.msg = this.errorLoadingFont;
                        break;

                    case Asc.c_oAscError.ID.DirectUrl:
                        config.msg = this.errorDirectUrl;
                        break;

                    case Asc.c_oAscError.ID.ConvertationOpenFormat:
                        config.maxwidth = 600;
                        if (errData === 'pdf')
                            config.msg = this.errorInconsistentExtPdf.replace('%1', this.document.fileType || '');
                        else if  (errData === 'docx')
                            config.msg = this.errorInconsistentExtDocx.replace('%1', this.document.fileType || '');
                        else if  (errData === 'xlsx')
                            config.msg = this.errorInconsistentExtXlsx.replace('%1', this.document.fileType || '');
                        else if  (errData === 'pptx')
                            config.msg = this.errorInconsistentExtPptx.replace('%1', this.document.fileType || '');
                        else
                            config.msg = this.errorInconsistentExt;
                        break;

                    default:
                        config.msg = (typeof id == 'string') ? id : this.errorDefaultMessage.replace('%1', id);
                        break;
                }


                if (level == Asc.c_oAscError.Level.Critical) {

                    // report only critical errors
                    Common.Gateway.reportError(id, config.msg);

                    config.title = this.criticalErrorTitle;
                    config.iconCls = 'error';
                    config.closable = false;

                    if (this.appOptions.canBackToFolder && !this.appOptions.isDesktopApp && typeof id !== 'string') {
                        config.msg += '<br><br>' + this.criticalErrorExtText;
                        config.callback = function(btn) {
                            if (btn == 'ok') {
                                Common.NotificationCenter.trigger('goback', true);
                            }
                        }
                    }
                    if (id == Asc.c_oAscError.ID.DataEncrypted || id == Asc.c_oAscError.ID.ConvertationOpenLimitError) {
                        this.api.asc_coAuthoringDisconnect();
                        Common.NotificationCenter.trigger('api:disconnect');
                    }
                }
                else {
                    Common.Gateway.reportWarning(id, config.msg);

                    config.title    = this.notcriticalErrorTitle;
                    config.iconCls  = 'warn';
                    config.buttons  = ['ok'];
                    config.callback = _.bind(function(btn){
                        if (id == Asc.c_oAscError.ID.Warning && btn == 'ok' && this.appOptions.canDownload) {
                            Common.UI.Menu.Manager.hideAll();
                            (this.appOptions.isDesktopApp && this.appOptions.isOffline) ? this.api.asc_DownloadAs() : this.getApplication().getController('LeftMenu').leftMenu.showMenu('file:saveas');
                        } else if (id == Asc.c_oAscError.ID.SplitCellMaxRows || id == Asc.c_oAscError.ID.SplitCellMaxCols || id == Asc.c_oAscError.ID.SplitCellRowsDivider) {
                            var me = this;
                            setTimeout(function(){
                                (new Common.Views.InsertTableDialog({
                                    split: true,
                                    handler: function(result, value) {
                                        if (result == 'ok') {
                                            if (me.api)
                                                me.api.SplitCell(value.columns, value.rows);
                                        }
                                        me.onEditComplete();
                                    }
                                })).show();
                            },10);
                        } else if (id == Asc.c_oAscError.ID.EditingError) {
                            this.disableEditing(true);
                            Common.NotificationCenter.trigger('api:disconnect', true); // enable download and print
                        }
                        this._state.lostEditingRights = false;
                        this.onEditComplete();
                    }, this);
                }

                if (!Common.Utils.ModalWindow.isVisible() || $('.asc-window.modal.alert[data-value=' + id + ']').length<1)
                    Common.UI.alert(config).$window.attr('data-value', id);

                (id!==undefined) && Common.component.Analytics.trackEvent('Internal Error', id.toString());
            },

            onCoAuthoringDisconnect: function() {
                // TODO: Disable all except 'Download As' and 'Print'
                this.getApplication().getController('Viewport').getView('Viewport').setMode({isDisconnected:true});
                appHeader.setCanRename(false);
                this.appOptions.canRename = false;
                this._state.isDisconnected = true;
//                this.getFileMenu().setMode({isDisconnected:true});
            },

            showTips: function(strings) {
                var me = this;
                if (!strings.length) return;
                if (typeof(strings)!='object') strings = [strings];

//                var top_elem = Ext.ComponentQuery.query('petoolbar');
//                !top_elem.length && (top_elem = Ext.select('.common-header').first()) || (top_elem = top_elem[0].getEl());
//
                function showNextTip() {
                    var str_tip = strings.shift();
                    if (str_tip) {
                        str_tip += '\n' + me.textCloseTip;
                        tooltip.setTitle(str_tip);
                        tooltip.show();
                    }
                }

                if (!this.tooltip) {
                    this.tooltip = new Common.UI.Tooltip({
                        owner: this.getApplication().getController('Toolbar').getView('Toolbar'),
                        hideonclick: true,
                        placement: 'bottom',
                        cls: 'main-info',
                        offset: 30
                    });
                }

                var tooltip = this.tooltip;
                tooltip.on('tooltip:hideonclick', function(){
                    setTimeout(showNextTip, 300);
                });

                showNextTip();
            },

            updateWindowTitle: function(force) {
                var isModified = this.api.isDocumentModified();
                if (this._state.isDocModified !== isModified || force) {
                    var title = this.defaultTitleText;

                    if (appHeader && !_.isEmpty(appHeader.getDocumentCaption()))
                        title = appHeader.getDocumentCaption() + ' - ' + title;

                    if (isModified) {
                        clearTimeout(this._state.timerCaption);
                        if (!_.isUndefined(title)) {
                            title = '* ' + title;
                        }
                    }

                    if ( window.document.title != title )
                        window.document.title = title;

                    this._isDocReady && (this._state.isDocModified !== isModified) && Common.Gateway.setDocumentModified(isModified);
                    if (isModified && (!this._state.fastCoauth || this._state.usersCount<2))
                        this.getApplication().getController('Statusbar').setStatusCaption('', true);

                    this._state.isDocModified = isModified;
                }
            },

            onDocumentChanged: function() {
            },

            onDocumentModifiedChanged: function() {
                var isModified = this.api.asc_isDocumentCanSave();
                if (this._state.isDocModified !== isModified) {
                    this._isDocReady && Common.Gateway.setDocumentModified(this.api.isDocumentModified());
                }

                this.updateWindowTitle();

                var toolbarView = this.getApplication().getController('Toolbar').getView('Toolbar');
                if (toolbarView && toolbarView.btnCollabChanges) {
                    var isSyncButton = toolbarView.btnCollabChanges.cmpEl.hasClass('notify'),
                        forcesave = this.appOptions.forcesave,
                        isDisabled = !isModified && !isSyncButton && !forcesave || this._state.isDisconnected || this._state.fastCoauth && this._state.usersCount>1 && !forcesave;
                        toolbarView.btnSave.setDisabled(isDisabled);
                }
            },
            onDocumentCanSaveChanged: function (isCanSave) {
                var toolbarView = this.getApplication().getController('Toolbar').getView('Toolbar');
                if ( toolbarView ) {
                    var isSyncButton = toolbarView.btnCollabChanges.cmpEl.hasClass('notify'),
                        forcesave = this.appOptions.forcesave,
                        isDisabled = !isCanSave && !isSyncButton && !forcesave || this._state.isDisconnected || this._state.fastCoauth && this._state.usersCount>1 && !forcesave;
                        toolbarView.btnSave.setDisabled(isDisabled);
                }
            },

            onContextMenu: function(event){
                var canCopyAttr = event.target.getAttribute('data-can-copy'),
                    isInputEl   = (event.target instanceof HTMLInputElement) || (event.target instanceof HTMLTextAreaElement);

                if ((isInputEl && canCopyAttr === 'false') ||
                    (!isInputEl && canCopyAttr !== 'true')) {
                    event.stopPropagation();
                    event.preventDefault();
                    return false;
                }
            },

            onBeforeUnload: function() {
                Common.localStorage.save();

                if (this.api.isDocumentModified()) {
                    var me = this;
                    this.api.asc_stopSaving();
                    this._state.unloadTimer = 1000;
                    this.continueSavingTimer = window.setTimeout(function() {
                        me.api.asc_continueSaving();
                        me._state.unloadTimer = 0;
                    }, 500);

                    return this.leavePageText;
                } else
                    this._state.unloadTimer = 10000;
            },

            onUnload: function() {
                if (this.continueSavingTimer) clearTimeout(this.continueSavingTimer);
            },

            hidePreloader: function() {
                var promise;
                if (!this._state.customizationDone) {
                    this._state.customizationDone = true;
                    if (this.appOptions.customization) {
                        if (this.appOptions.isDesktopApp)
                            this.appOptions.customization.about = false;
                        else if (!this.appOptions.canBrandingExt)
                            this.appOptions.customization.about = true;
                    }
                    Common.Utils.applyCustomization(this.appOptions.customization, mapCustomizationElements);
                    if (this.appOptions.canBrandingExt) {
                        Common.Utils.applyCustomization(this.appOptions.customization, mapCustomizationExtElements);
                        Common.UI.LayoutManager.applyCustomization();
                        if (this.appOptions.customization && (typeof (this.appOptions.customization) == 'object')) {
                            if (this.appOptions.customization.leftMenu!==undefined)
                                console.log("Obsolete: The 'leftMenu' parameter of the 'customization' section is deprecated. Please use 'leftMenu' parameter in the 'customization.layout' section instead.");
                            if (this.appOptions.customization.rightMenu!==undefined)
                                console.log("Obsolete: The 'rightMenu' parameter of the 'customization' section is deprecated. Please use 'rightMenu' parameter in the 'customization.layout' section instead.");
                            if (this.appOptions.customization.statusBar!==undefined)
                                console.log("Obsolete: The 'statusBar' parameter of the 'customization' section is deprecated. Please use 'statusBar' parameter in the 'customization.layout' section instead.");
                            if (this.appOptions.customization.toolbar!==undefined)
                                console.log("Obsolete: The 'toolbar' parameter of the 'customization' section is deprecated. Please use 'toolbar' parameter in the 'customization.layout' section instead.");
                        }
                        promise = this.getApplication().getController('Common.Controllers.Plugins').applyUICustomization();
                    }
                }
                Common.NotificationCenter.trigger('layout:changed', 'main');

                (promise || (new Promise(function(resolve, reject) {
                    resolve();
                }))).then(function() {
                    $('#loading-mask').hide().remove();
                    Common.Controllers.Desktop.process('preloader:hide');
                });
            },

            onDownloadUrl: function(url, fileType) {
                if (this._state.isFromGatewayDownloadAs) {
                    Common.Gateway.downloadAs(url, fileType);
                }
                this._state.isFromGatewayDownloadAs = false;
            },

            onUpdateVersion: function(callback) {
                var me = this;
                me.needToUpdateVersion = true;
                me.onLongActionEnd(Asc.c_oAscAsyncActionType['BlockInteraction'], LoadingDocument);
                Common.UI.warning({
                    msg: this.errorUpdateVersion,
                    callback: function() {
                        _.defer(function() {
                            Common.Gateway.updateVersion();
                            if (callback) callback.call(me);
                            me.onLongActionBegin(Asc.c_oAscAsyncActionType['BlockInteraction'], LoadingDocument);
                        })
                    }
                });
            },

            onServerVersion: function(buildVersion) {
                if (this.changeServerVersion) return true;

                const cur_version = this.getApplication().getController('LeftMenu').leftMenu.getMenu('about').txtVersionNum;
                const cropped_version = cur_version.match(/^(\d+.\d+.\d+)/);
                if (!window.compareVersions && (!cropped_version || cropped_version[1] !== buildVersion)) {
                    this.changeServerVersion = true;
                    Common.UI.warning({
                        title: this.titleServerVersion,
                        msg: this.errorServerVersion,
                        callback: function() {
                            _.defer(function() {
                                Common.Gateway.updateVersion();
                            })
                        }
                    });
                    return true;
                }
                return false;
            },

            /** coauthoring begin **/
            fillUserStore: function(users){
                if (!_.isEmpty(users)){
                    var userStore = this.getCommonStoreUsersStore();

                    if (userStore)
                        userStore.add(users);
                }
            },

            onCollaborativeChanges: function() {
                if (this._state.hasCollaborativeChanges) return;
                this._state.hasCollaborativeChanges = true;
                if (this.appOptions.isEdit)
                    this.getApplication().getController('Statusbar').setStatusCaption(this.txtNeedSynchronize, true);
            },
            /** coauthoring end **/

            synchronizeChanges: function() {
                this.getApplication().getController('Statusbar').setStatusCaption('');
                this.getApplication().getController('DocumentHolder').hideTips();
                /** coauthoring begin **/
                this.getApplication().getController('Toolbar').getView('Toolbar').synchronizeChanges();
                /** coauthoring end **/
                this._state.hasCollaborativeChanges = false;
            },

            initNames: function() {
                this.shapeGroupNames = [
                    this.txtBasicShapes,
                    this.txtFiguredArrows,
                    this.txtMath,
                    this.txtCharts,
                    this.txtStarsRibbons,
                    this.txtCallouts,
                    this.txtButtons,
                    this.txtRectangles,
                    this.txtLines
                ];

                this.layoutNames = [
                    this.txtSldLtTBlank, this.txtSldLtTChart, this.txtSldLtTChartAndTx, this.txtSldLtTClipArtAndTx,
                    this.txtSldLtTClipArtAndVertTx, this.txtSldLtTCust, this.txtSldLtTDgm, this.txtSldLtTFourObj,
                    this.txtSldLtTMediaAndTx, this.txtSldLtTObj, this.txtSldLtTObjAndTwoObj, this.txtSldLtTObjAndTx,
                    this.txtSldLtTObjOnly, this.txtSldLtTObjOverTx, this.txtSldLtTObjTx, this.txtSldLtTPicTx,
                    this.txtSldLtTSecHead, this.txtSldLtTTbl, this.txtSldLtTTitle, this.txtSldLtTTitleOnly,
                    this.txtSldLtTTwoColTx, this.txtSldLtTTwoObj, this.txtSldLtTTwoObjAndObj, this.txtSldLtTTwoObjAndTx,
                    this.txtSldLtTTwoObjOverTx, this.txtSldLtTTwoTxTwoObj, this.txtSldLtTTx, this.txtSldLtTTxAndChart,
                    this.txtSldLtTTxAndClipArt, this.txtSldLtTTxAndMedia, this.txtSldLtTTxAndObj,
                    this.txtSldLtTTxAndTwoObj, this.txtSldLtTTxOverObj, this.txtSldLtTVertTitleAndTx,
                    this.txtSldLtTVertTitleAndTxOverChart, this.txtSldLtTVertTx
                ];
            },

            onInsertTable:  function() {
                this.getApplication().getController('RightMenu').onInsertTable();
            },

            onInsertImage:  function() {
                this.getApplication().getController('RightMenu').onInsertImage();
            },

            onInsertChart:  function() {
                this.getApplication().getController('RightMenu').onInsertChart();
            },

            onInsertShape:  function() {
                this.getApplication().getController('RightMenu').onInsertShape();
            },

            onInsertTextArt:  function() {
                this.getApplication().getController('RightMenu').onInsertTextArt();
            },

            unitsChanged: function(m) {
                var value = Common.localStorage.getItem("pe-settings-unit");
                value = (value!==null) ? parseInt(value) : Common.Utils.Metric.getDefaultMetric();
                Common.Utils.Metric.setCurrentMetric(value);
                Common.Utils.InternalSettings.set("pe-settings-unit", value);
                this.api.asc_SetDocumentUnits((value==Common.Utils.Metric.c_MetricUnits.inch) ? Asc.c_oAscDocumentUnits.Inch : ((value==Common.Utils.Metric.c_MetricUnits.pt) ? Asc.c_oAscDocumentUnits.Point : Asc.c_oAscDocumentUnits.Millimeter));
                this.getApplication().getController('RightMenu').updateMetricUnit();
                this.appOptions.canPreviewPrint && this.getApplication().getController('Print').getView('PrintWithPreview').updateMetricUnit();
            },

            updateThemeColors: function() {
                var me = this;
                setTimeout(function(){
                    me.getApplication().getController('RightMenu').UpdateThemeColors();
                }, 50);

                setTimeout(function(){
                    me.getApplication().getController('Toolbar').updateThemeColors();
                }, 50);
            },

            onSendThemeColors: function(colors, standart_colors) {
                Common.Utils.ThemeColor.setColors(colors, standart_colors);
                if (window.styles_loaded) {
                    this.updateThemeColors();
                    var me = this;
                    setTimeout(function(){
                        me.fillTextArt();
                    }, 1);
                }
            },

            onFocusObject: function(SelectedObjects) {
                    var rightpan = this.getApplication().getController('RightMenu');
                    if (rightpan) rightpan.onFocusObject.call(rightpan, SelectedObjects);
            },

            _onChangeObjectLock: function() {
                var elements = this.api.getSelectedElements();
                this.onFocusObject(elements);
                this.getApplication().getController('Toolbar')._onFocusObject(elements);
            },

            onThumbnailsShow: function(isShow) {
                this.isThumbnailsShow = isShow;
            },

            fillAutoShapes: function(groupNames, shapes){
                if (_.isEmpty(shapes) || _.isEmpty(groupNames) || shapes.length != groupNames.length)
                    return;

                var me = this,
                    shapegrouparray = [],
                    name_arr = {};

                _.each(groupNames, function(groupName, index){
                    var store = new Backbone.Collection([], {
                        model: PE.Models.ShapeModel
                    }),
                        arr = [];

                    var cols = (shapes[index].length) > 18 ? 7 : 6,
                        height = Math.ceil(shapes[index].length/cols) * 35 + 3,
                        width = 30 * cols;

                    _.each(shapes[index], function(shape, idx){
                        var name = me['txtShape_' + shape.Type];
                        arr.push({
                            data     : {shapeType: shape.Type},
                            tip      : name || (me.textShape + ' ' + (idx+1)),
                            allowSelected : true,
                            selected: false
                        });
                        if (name)
                            name_arr[shape.Type] = name;
                    });
                    store.add(arr);
                    shapegrouparray.push({
                        groupName   : me.shapeGroupNames[index],
                        groupStore  : store,
                        groupWidth  : width,
                        groupHeight : height
                    });
                });

                this.getCollection('ShapeGroups').reset(shapegrouparray);
                this.api.asc_setShapeNames(name_arr);
            },

            fillLayoutsStore: function(layouts){
                var me = this;
                if (!_.isEmpty(layouts)){
                    var layoutStore = this.getCollection('SlideLayouts');
                    if (layoutStore) {
                        var layoutarray = [];
                        _.each(layouts, function(layout){
                            var name = layout.get_Name();
                            layoutarray.push({
                                imageUrl    : layout.get_Image(),
                                title       : (name !== '') ? name : me.layoutNames[layout.getType()],
                                itemWidth   : layout.get_Width(),
                                itemHeight  : layout.get_Height(),
                                data        : {
                                    type    : layout.getType(),
                                    idx     : layout.getIndex()
                                },
                                allowSelected : true,
                                selected    : false
                            });
                        });
                        layoutStore.reset(layoutarray);
                    }
                }
            },

            fillTextArt: function(shapes){
                var arr = [],
                    artStore = this.getCollection('Common.Collections.TextArt');

                if (!shapes && artStore.length>0) {// shapes == undefined when update textart collection (from asc_onSendThemeColors)
                    shapes = this.api.asc_getTextArtPreviews();
                }
                if (_.isEmpty(shapes)) return;

                _.each(shapes, function(shape, index){
                    arr.push({
                        imageUrl : shape,
                        data     : index,
                        allowSelected : true,
                        selected: false
                    });
                });
                artStore.reset(arr);
            },

            loadLanguages: function(apiLangs) {
                var langs = [], info,
                    allLangs = Common.util.LanguageInfo.getLanguages();
                for (var code in allLangs) {
                    if (allLangs.hasOwnProperty(code)) {
                        info = allLangs[code];
                        info[2] && langs.push({
                            displayValue:   info[1],
                            value:          info[0],
                            code:           parseInt(code),
                            spellcheck:     _.indexOf(apiLangs, code)>-1
                        });
                    }
                }

                langs.sort(function(a, b){
                    if (a.value < b.value) return -1;
                    if (a.value > b.value) return 1;
                    return 0;
                });

                this.languages = langs;
                window.styles_loaded && this.setLanguages();
            },

            setLanguages: function() {
                if (!this.languages || this.languages.length<1) {
                    this.loadLanguages([]);
                }
                if (this.languages && this.languages.length>0) {
                    this.getApplication().getController('DocumentHolder').getView().setLanguages(this.languages);
                    this.getApplication().getController('Statusbar').setLanguages(this.languages);
                    this.getApplication().getController('Common.Controllers.ReviewChanges').setLanguages(this.languages);
                }
            },

            onTryUndoInFastCollaborative: function() {
                if (!window.localStorage.getBool("pe-hide-try-undoredo"))
                    Common.UI.info({
                        width: 500,
                        msg: this.appOptions.canChangeCoAuthoring ? this.textTryUndoRedo : this.textTryUndoRedoWarn,
                        iconCls: 'info',
                        buttons: this.appOptions.canChangeCoAuthoring ? ['custom', 'cancel'] : ['ok'],
                        primary: this.appOptions.canChangeCoAuthoring ? 'custom' : 'ok',
                        customButtonText: this.textStrict,
                        dontshow: true,
                        callback: _.bind(function(btn, dontshow){
                            if (dontshow) window.localStorage.setItem("pe-hide-try-undoredo", 1);
                            if (btn == 'custom') {
                                Common.localStorage.setItem("pe-settings-coauthmode", 0);
                                this.api.asc_SetFastCollaborative(false);
                                Common.Utils.InternalSettings.set("pe-settings-coauthmode", false);
                                this.getApplication().getController('Common.Controllers.ReviewChanges').applySettings();
                                this._state.fastCoauth = false;
                            }
                            this.onEditComplete();
                        }, this)
                    });
            },

            onAuthParticipantsChanged: function(users) {
                var length = 0;
                _.each(users, function(item){
                    if (!item.asc_getView())
                        length++;
                });
                this._state.usersCount = length;
            },

            onUserConnection: function(change){
                if (change && this.appOptions.user.guest && this.appOptions.canRenameAnonymous && (change.asc_getIdOriginal() == this.appOptions.user.id)) { // change name of the current user
                    var name = change.asc_getUserName();
                    if (name && name !== AscCommon.UserInfoParser.getCurrentName() ) {
                        this._renameDialog && this._renameDialog.close();
                        AscCommon.UserInfoParser.setCurrentName(name);
                        appHeader.setUserName(AscCommon.UserInfoParser.getParsedName(name));

                        var idx1 = name.lastIndexOf('('),
                            idx2 = name.lastIndexOf(')'),
                            str = (idx1>0) && (idx1<idx2) ? name.substring(0, idx1-1) : '';
                        if (Common.localStorage.getItem("guest-username")!==null) {
                            Common.localStorage.setItem("guest-username", str);
                        }
                        Common.Utils.InternalSettings.set("guest-username", str);
                    }
                }
            },

            applySettings: function() {
                if (this.appOptions.isEdit && !this.appOptions.isOffline && this.appOptions.canCoAuthoring) {
                    var oldval = this._state.fastCoauth;
                    this._state.fastCoauth = Common.localStorage.getBool("pe-settings-coauthmode", true);
                    if (this._state.fastCoauth && !oldval)
                        this.synchronizeChanges();
                }
                if (this.appOptions.canForcesave) {
                    this.appOptions.forcesave = Common.localStorage.getBool("pe-settings-forcesave", this.appOptions.canForcesave);
                    Common.Utils.InternalSettings.set("pe-settings-forcesave", this.appOptions.forcesave);
                    this.api.asc_setIsForceSaveOnUserSave(this.appOptions.forcesave);
                }
            },

            onDocumentName: function(name) {
                appHeader.setDocumentCaption(name);
                this.updateWindowTitle(true);
            },

            onMeta: function(meta) {
                appHeader.setDocumentCaption(meta.title);
                this.updateWindowTitle(true);
                this.document.title = meta.title;

                var filemenu = this.getApplication().getController('LeftMenu').getView('LeftMenu').getMenu('file');
                filemenu.loadDocument({doc:this.document});
                filemenu.panels && filemenu.panels['info'] && filemenu.panels['info'].updateInfo(this.document);
                this.getApplication().getController('Common.Controllers.ReviewChanges').loadDocument({doc:this.document});
                Common.Gateway.metaChange(meta);

                if (this.appOptions.wopi) {
                    var idx = meta.title.lastIndexOf('.');
                    Common.Gateway.requestRename(idx>0 ? meta.title.substring(0, idx) : meta.title);
                }
            },

            onPrint: function() {
                if (!this.appOptions.canPrint || Common.Utils.ModalWindow.isVisible()) return;
                Common.NotificationCenter.trigger('file:print');
                Common.component.Analytics.trackEvent('Print');
            },

            onPrintUrl: function(url) {
                if (this.iframePrint) {
                    this.iframePrint.parentNode.removeChild(this.iframePrint);
                    this.iframePrint = null;
                }
                if (!this.iframePrint) {
                    var me = this;
                    this.iframePrint = document.createElement("iframe");
                    this.iframePrint.id = "id-print-frame";
                    this.iframePrint.style.display = 'none';
                    this.iframePrint.style.visibility = "hidden";
                    this.iframePrint.style.position = "fixed";
                    this.iframePrint.style.right = "0";
                    this.iframePrint.style.bottom = "0";
                    document.body.appendChild(this.iframePrint);
                    this.iframePrint.onload = function() {
                        try {
                        me.iframePrint.contentWindow.focus();
                        me.iframePrint.contentWindow.print();
                        me.iframePrint.contentWindow.blur();
                        window.focus();
                        } catch (e) {
                            me.api.asc_DownloadAs(new Asc.asc_CDownloadOptions(Asc.c_oAscFileType.PDF));
                        }
                    };
                }
                if (url) this.iframePrint.src = url;
            },

            onPrintQuick: function() {
                if (!this.appOptions.canQuickPrint) return;

                var value = Common.localStorage.getBool("pe-hide-quick-print-warning"),
                    me = this,
                    handler = function () {
                        var printopt = new Asc.asc_CAdjustPrint();
                        printopt.asc_setNativeOptions({quickPrint: true});
                        var opts = new Asc.asc_CDownloadOptions();
                        opts.asc_setAdvancedOptions(printopt);
                        me.api.asc_Print(opts);
                        Common.component.Analytics.trackEvent('Print');
                    };

                if (value) {
                    handler.call(this);
                } else {
                    Common.UI.warning({
                        msg: this.textTryQuickPrint,
                        buttons: ['yes', 'no'],
                        primary: 'yes',
                        dontshow: true,
                        maxwidth: 500,
                        callback: function(btn, dontshow){
                            dontshow && Common.localStorage.setBool("pe-hide-quick-print-warning", true);
                            if (btn === 'yes') {
                                setTimeout(handler, 1);
                            }
                        }
                    });
                }
            },

            onAdvancedOptions: function(type, advOptions) {
                if (this._state.openDlg) return;

                var me = this;
                if (type == Asc.c_oAscAdvancedOptionsID.DRM) {
                    me._state.openDlg = new Common.Views.OpenDialog({
                        title: Common.Views.OpenDialog.prototype.txtTitleProtected,
                        closeFile: me.appOptions.canRequestClose,
                        type: Common.Utils.importTextType.DRM,
                        warning: !(me.appOptions.isDesktopApp && me.appOptions.isOffline) && (typeof advOptions == 'string'),
                        warningMsg: advOptions,
                        validatePwd: !!me._state.isDRM,
                        handler: function (result, value) {
                            me.isShowOpenDialog = false;
                            if (result == 'ok') {
                                if (me.api) {
                                    me.api.asc_setAdvancedOptions(type, value.drmOptions);
                                    me.loadMask && me.loadMask.show();
                                }
                            } else {
                                Common.Gateway.requestClose();
                                Common.Controllers.Desktop.requestClose();
                            }
                            me._state.openDlg = null;
                        }
                    });
                    me._state.isDRM = true;
                }
                if (me._state.openDlg) {
                    this.isShowOpenDialog = true;
                    this.loadMask && this.loadMask.hide();
                    this.onLongActionEnd(Asc.c_oAscAsyncActionType.BlockInteraction, LoadingDocument);
                    me._state.openDlg.show();
                }
            },

            warningDocumentIsLocked: function() {
                var me = this;
                Common.Utils.warningDocumentIsLocked({
                    disablefunc: function (disable) {
                        me.disableEditing(disable, true);
                    }});
            },

            onRunAutostartMacroses: function() {
                var me = this,
                    enable = !this.editorConfig.customization || (this.editorConfig.customization.macros!==false);
                if (enable) {
                    var value = Common.Utils.InternalSettings.get("pe-macros-mode");
                    if (value==1)
                        this.api.asc_runAutostartMacroses();
                    else if (value === 0) {
                        Common.UI.warning({
                            msg: this.textHasMacros + '<br>',
                            buttons: ['yes', 'no'],
                            primary: 'yes',
                            dontshow: true,
                            textDontShow: this.textRemember,
                            callback: function(btn, dontshow){
                                if (dontshow) {
                                    Common.Utils.InternalSettings.set("pe-macros-mode", (btn == 'yes') ? 1 : 2);
                                    Common.localStorage.setItem("pe-macros-mode", (btn == 'yes') ? 1 : 2);
                                }
                                if (btn == 'yes') {
                                    setTimeout(function() {
                                        me.api.asc_runAutostartMacroses();
                                    }, 1);
                                }
                            }
                        });
                    }
                }
            },

            onMacrosPermissionRequest: function(url, callback) {
                if (url && callback) {
                    this.stackMacrosRequests.push({url: url, callback: callback});
                    if (this.stackMacrosRequests.length>1) {
                        return;
                    }
                } else if (this.stackMacrosRequests.length>0) {
                    url = this.stackMacrosRequests[0].url;
                    callback = this.stackMacrosRequests[0].callback;
                } else
                    return;

                var me = this;
                var value = Common.Utils.InternalSettings.get("pe-allow-macros-request");
                if (value>0) {
                    callback && callback(value === 1);
                    this.stackMacrosRequests.shift();
                    this.onMacrosPermissionRequest();
                } else {
                    Common.UI.warning({
                        msg: this.textRequestMacros.replace('%1', url),
                        buttons: ['yes', 'no'],
                        primary: 'yes',
                        dontshow: true,
                        textDontShow: this.textRememberMacros,
                        maxwidth: 600,
                        callback: function(btn, dontshow){
                            if (dontshow) {
                                Common.Utils.InternalSettings.set("pe-allow-macros-request", (btn == 'yes') ? 1 : 2);
                                Common.localStorage.setItem("pe-allow-macros-request", (btn == 'yes') ? 1 : 2);
                            }
                            setTimeout(function() {
                                if (callback) callback(btn == 'yes');
                                me.stackMacrosRequests.shift();
                                me.onMacrosPermissionRequest();
                            }, 1);
                        }
                    });
                }
            },

            loadAutoCorrectSettings: function() {
                // autocorrection
                var me = this;
                var value = Common.localStorage.getItem("pe-settings-math-correct-add");
                Common.Utils.InternalSettings.set("pe-settings-math-correct-add", value);
                var arrAdd = value ? JSON.parse(value) : [];
                value = Common.localStorage.getItem("pe-settings-math-correct-rem");
                Common.Utils.InternalSettings.set("pe-settings-math-correct-rem", value);
                var arrRem = value ? JSON.parse(value) : [];
                value = Common.localStorage.getBool("pe-settings-math-correct-replace-type", true); // replace on type
                Common.Utils.InternalSettings.set("pe-settings-math-correct-replace-type", value);
                me.api.asc_refreshOnStartAutoCorrectMathSymbols(arrRem, arrAdd, value);

                value = Common.localStorage.getItem("pe-settings-rec-functions-add");
                Common.Utils.InternalSettings.set("pe-settings-rec-functions-add", value);
                arrAdd = value ? JSON.parse(value) : [];
                value = Common.localStorage.getItem("pe-settings-rec-functions-rem");
                Common.Utils.InternalSettings.set("pe-settings-rec-functions-rem", value);
                arrRem = value ? JSON.parse(value) : [];
                me.api.asc_refreshOnStartAutoCorrectMathFunctions(arrRem, arrAdd);

                value = Common.localStorage.getBool("pe-settings-autoformat-bulleted", true);
                Common.Utils.InternalSettings.set("pe-settings-autoformat-bulleted", value);
                me.api.asc_SetAutomaticBulletedLists(value);

                value = Common.localStorage.getBool("pe-settings-autoformat-numbered", true);
                Common.Utils.InternalSettings.set("pe-settings-autoformat-numbered", value);
                me.api.asc_SetAutomaticNumberedLists(value);

                value = Common.localStorage.getBool("pe-settings-autoformat-smart-quotes", true);
                Common.Utils.InternalSettings.set("pe-settings-autoformat-smart-quotes", value);
                me.api.asc_SetAutoCorrectSmartQuotes(value);

                value = Common.localStorage.getBool("pe-settings-autoformat-hyphens", true);
                Common.Utils.InternalSettings.set("pe-settings-autoformat-hyphens", value);
                me.api.asc_SetAutoCorrectHyphensWithDash(value);

                value = Common.localStorage.getBool("pe-settings-autoformat-fl-sentence", true);
                Common.Utils.InternalSettings.set("pe-settings-autoformat-fl-sentence", value);
                me.api.asc_SetAutoCorrectFirstLetterOfSentences(value);

                value = Common.localStorage.getBool("pe-settings-autoformat-hyperlink", true);
                Common.Utils.InternalSettings.set("pe-settings-autoformat-hyperlink", value);
                me.api.asc_SetAutoCorrectHyperlinks(value);

                value = Common.localStorage.getBool("pe-settings-autoformat-fl-cells", true);
                Common.Utils.InternalSettings.set("pe-settings-autoformat-fl-cells", value);
                me.api.asc_SetAutoCorrectFirstLetterOfCells && me.api.asc_SetAutoCorrectFirstLetterOfCells(value);

                value = Common.localStorage.getBool("pe-settings-autoformat-double-space", Common.Utils.isMac); // add period with double-space in MacOs by default
                Common.Utils.InternalSettings.set("pe-settings-autoformat-double-space", value);
                me.api.asc_SetAutoCorrectDoubleSpaceWithPeriod(value);
            },

            showRenameUserDialog: function() {
                if (this._renameDialog) return;

                var me = this;
                this._renameDialog = new Common.Views.UserNameDialog({
                    label: this.textRenameLabel,
                    error: this.textRenameError,
                    value: Common.Utils.InternalSettings.get("guest-username") || '',
                    check: Common.Utils.InternalSettings.get("save-guest-username") || false,
                    validation: function(value) {
                        return value.length<128 ? true : me.textLongName;
                    },
                    handler: function(result, settings) {
                        if (result == 'ok') {
                            var name = settings.input ? settings.input + ' (' + me.textGuest + ')' : me.textAnonymous;
                            var _user = new Asc.asc_CUserInfo();
                            _user.put_FullName(name);

                            var docInfo = new Asc.asc_CDocInfo();
                            docInfo.put_UserInfo(_user);
                            me.api.asc_changeDocInfo(docInfo);

                            settings.checkbox ? Common.localStorage.setItem("guest-username", settings.input) : Common.localStorage.removeItem("guest-username");
                            Common.Utils.InternalSettings.set("guest-username", settings.input);
                            Common.Utils.InternalSettings.set("save-guest-username", settings.checkbox);
                        }
                    }
                });
                this._renameDialog.on('close', function() {
                    me._renameDialog = undefined;
                });
                this._renameDialog.show(Common.Utils.innerWidth() - this._renameDialog.options.width - 15, 30);
            },

            onLanguageLoaded: function() {
                if (!Common.Locale.getCurrentLanguage()) {
                    Common.UI.warning({
                        msg: this.errorLang,
                        buttons: [],
                        closable: false
                    });
                    return false;
                }
                return true;
            },

            onRefreshHistory: function(opts) {
                if (!this.appOptions.canUseHistory) return;

                this.loadMask && this.loadMask.hide();
                if (opts.data.error || !opts.data.history) {
                    var historyStore = this.getApplication().getCollection('Common.Collections.HistoryVersions');
                    if (historyStore && historyStore.size()>0) {
                        historyStore.each(function(item){
                            item.set('canRestore', false);
                        });
                    }
                    Common.UI.alert({
                        title: this.notcriticalErrorTitle,
                        msg: (opts.data.error) ? opts.data.error : this.txtErrorLoadHistory,
                        iconCls: 'warn',
                        buttons: ['ok'],
                        callback: _.bind(function(btn){
                            this.onEditComplete();
                        }, this)
                    });
                } else {
                    this.api.asc_coAuthoringDisconnect();
                    appHeader.setCanRename(false);
                    appHeader.getButton('users') && appHeader.getButton('users').hide();
                    appHeader.getButton('share') && appHeader.getButton('share').setVisible(false);
                    this.getApplication().getController('LeftMenu').getView('LeftMenu').showHistory();
                    this.disableEditing(true);
                    this._renameDialog && this._renameDialog.close();
                    var versions = opts.data.history,
                        historyStore = this.getApplication().getCollection('Common.Collections.HistoryVersions'),
                        currentVersion = null;
                    if (historyStore) {
                        var arrVersions = [], ver, version, group = -1, prev_ver = -1, arrColors = [], docIdPrev = '',
                            usersStore = this.getApplication().getCollection('Common.Collections.HistoryUsers'), user = null, usersCnt = 0;

                        for (ver=versions.length-1; ver>=0; ver--) {
                            version = versions[ver];
                            if (version.versionGroup===undefined || version.versionGroup===null)
                                version.versionGroup = version.version;
                            if (version) {
                                if (!version.user) version.user = {};
                                docIdPrev = (ver>0 && versions[ver-1]) ? versions[ver-1].key : version.key + '0';
                                user = usersStore.findUser(version.user.id);
                                if (!user) {
                                    user = new Common.Models.User({
                                        id          : version.user.id,
                                        username    : version.user.name,
                                        colorval    : Asc.c_oAscArrUserColors[usersCnt],
                                        color       : this.generateUserColor(Asc.c_oAscArrUserColors[usersCnt++])
                                    });
                                    usersStore.add(user);
                                }

                                arrVersions.push(new Common.Models.HistoryVersion({
                                    version: version.versionGroup,
                                    revision: version.version,
                                    userid : version.user.id,
                                    username : version.user.name,
                                    usercolor: user.get('color'),
                                    created: version.created,
                                    docId: version.key,
                                    markedAsVersion: (group!==version.versionGroup),
                                    selected: (opts.data.currentVersion == version.version),
                                    canRestore: this.appOptions.canHistoryRestore && (ver < versions.length-1),
                                    isExpanded: true,
                                    serverVersion: version.serverVersion,
                                    fileType: 'pptx'
                                }));
                                if (opts.data.currentVersion == version.version) {
                                    currentVersion = arrVersions[arrVersions.length-1];
                                }
                                group = version.versionGroup;
                                if (prev_ver!==version.version) {
                                    prev_ver = version.version;
                                    arrColors.reverse();
                                    for (i=0; i<arrColors.length; i++) {
                                        arrVersions[arrVersions.length-i-2].set('arrColors',arrColors);
                                    }
                                    arrColors = [];
                                }
                                arrColors.push(user.get('colorval'));

                                var changes = version.changes, change, i;
                                if (changes && changes.length>0) {
                                    arrVersions[arrVersions.length-1].set('docIdPrev', docIdPrev);
                                    if (!_.isEmpty(version.serverVersion) && version.serverVersion == this.appOptions.buildVersion) {
                                        arrVersions[arrVersions.length-1].set('changeid', changes.length-1);
                                        arrVersions[arrVersions.length-1].set('hasChanges', changes.length>1);
                                        for (i=changes.length-2; i>=0; i--) {
                                            change = changes[i];

                                            user = usersStore.findUser(change.user.id);
                                            if (!user) {
                                                user = new Common.Models.User({
                                                    id          : change.user.id,
                                                    username    : change.user.name,
                                                    colorval    : Asc.c_oAscArrUserColors[usersCnt],
                                                    color       : this.generateUserColor(Asc.c_oAscArrUserColors[usersCnt++])
                                                });
                                                usersStore.add(user);
                                            }

                                            arrVersions.push(new Common.Models.HistoryVersion({
                                                version: version.versionGroup,
                                                revision: version.version,
                                                changeid: i,
                                                userid : change.user.id,
                                                username : change.user.name,
                                                usercolor: user.get('color'),
                                                created: change.created,
                                                docId: version.key,
                                                docIdPrev: docIdPrev,
                                                selected: false,
                                                canRestore: this.appOptions.canHistoryRestore && this.appOptions.canDownload,
                                                isRevision: false,
                                                isVisible: true,
                                                serverVersion: version.serverVersion,
                                                fileType: 'pptx'
                                            }));
                                            arrColors.push(user.get('colorval'));
                                        }
                                    }
                                } else if (ver==0 && versions.length==1) {
                                    arrVersions[arrVersions.length-1].set('docId', version.key + '1');
                                }
                            }
                        }
                        if (arrColors.length>0) {
                            arrColors.reverse();
                            for (i=0; i<arrColors.length; i++) {
                                arrVersions[arrVersions.length-i-1].set('arrColors',arrColors);
                            }
                            arrColors = [];
                        }
                        historyStore.reset(arrVersions);
                        if (currentVersion===null && historyStore.size()>0) {
                            currentVersion = historyStore.at(0);
                            currentVersion.set('selected', true);
                        }
                        if (currentVersion)
                            this.getApplication().getController('Common.Controllers.History').onSelectRevision(null, null, currentVersion);
                    }
                }
            },

            DisableVersionHistory: function() {
                this.editorConfig.canUseHistory = false;
                this.appOptions.canUseHistory = false;
            },

            generateUserColor: function(color) {
                return"#"+("000000"+color.toString(16)).substr(-6);
            },

            onGrabFocus: function() {
                this.getApplication().getController('DocumentHolder').getView().focus();
            },

            onConvertEquationToMath: function(equation) {
                var me = this,
                    win;
                var msg = this.textConvertEquation + '<br><br><a id="id-equation-convert-help" style="cursor: pointer;">' + this.textLearnMore + '</a>';
                win = Common.UI.warning({
                    width: 500,
                    msg: msg,
                    buttons: ['yes', 'cancel'],
                    primary: 'yes',
                    dontshow: true,
                    textDontShow: this.textApplyAll,
                    callback: _.bind(function(btn, dontshow){
                        if (btn == 'yes') {
                            this.api.asc_ConvertEquationToMath(equation, dontshow);
                        }
                        this.onEditComplete();
                    }, this)
                });
                win.$window.find('#id-equation-convert-help').on('click', function (e) {
                    win && win.close();
                    me.getApplication().getController('LeftMenu').getView('LeftMenu').showMenu('file:help', 'UsageInstructions\/InsertEquation.htm#convertequation');
                })
            },

            onConfirmAction: function(id, apiCallback, data) {
                var me = this;
                if (id == Asc.c_oAscConfirm.ConfirmMaxChangesSize) {
                    Common.UI.warning({
                        title: this.notcriticalErrorTitle,
                        msg: this.confirmMaxChangesSize,
                        buttons: [{value: 'ok', caption: this.textUndo, primary: true}, {value: 'cancel', caption: this.textContinue}],
                        maxwidth: 600,
                        callback: _.bind(function(btn) {
                            if (apiCallback)  {
                                apiCallback(btn === 'ok');
                            }
                            me.onEditComplete();
                        }, this)
                    });
                }
            },

            // Translation
            leavePageText: 'You have unsaved changes in this document. Click \'Stay on this Page\' then \'Save\' to save them. Click \'Leave this Page\' to discard all the unsaved changes.',
            criticalErrorTitle: 'Error',
            notcriticalErrorTitle: 'Warning',
            errorDefaultMessage: 'Error code: %1',
            criticalErrorExtText: 'Press "OK" to to back to document list.',
            openTitleText: 'Opening Document',
            openTextText: 'Opening document...',
            loadFontsTitleText: 'Loading Data',
            loadFontsTextText: 'Loading data...',
            loadImagesTitleText: 'Loading Images',
            loadImagesTextText: 'Loading images...',
            loadFontTitleText: 'Loading Data',
            loadFontTextText: 'Loading data...',
            loadImageTitleText: 'Loading Image',
            loadImageTextText: 'Loading image...',
            downloadTitleText: 'Downloading Document',
            downloadTextText: 'Downloading document...',
            printTitleText: 'Printing Document',
            printTextText: 'Printing document...',
            uploadImageTitleText: 'Uploading Image',
            uploadImageTextText: 'Uploading image...',
            uploadImageSizeMessage: 'Maximium image size limit exceeded.',
            uploadImageExtMessage: 'Unknown image format.',
            uploadImageFileCountMessage: 'No images uploaded.',
            reloadButtonText: 'Reload Page',
            unknownErrorText: 'Unknown error.',
            convertationTimeoutText: 'Convertation timeout exceeded.',
            downloadErrorText: 'Download failed.',
            unsupportedBrowserErrorText: 'Your browser is not supported.',
            splitMaxRowsErrorText: 'The number of rows must be less than %1',
            splitMaxColsErrorText: 'The number of columns must be less than %1',
            splitDividerErrorText: 'The number of rows must be a divisor of %1',
            requestEditFailedTitleText: 'Access denied',
            requestEditFailedMessageText: 'Someone is editing this document right now. Please try again later.',
            txtSldLtTBlank: 'Blank',
            txtSldLtTChart: 'Chart',
            txtSldLtTChartAndTx: 'Chart and Text',
            txtSldLtTClipArtAndTx: 'Clip Art and Text',
            txtSldLtTClipArtAndVertTx: 'Clip Art and Vertical Text',
            txtSldLtTCust: 'Custom',
            txtSldLtTDgm: 'Diagram',
            txtSldLtTFourObj: 'Four Objects',
            txtSldLtTMediaAndTx: 'Media and Text',
            txtSldLtTObj: 'Title and Object',
            txtSldLtTObjAndTwoObj: 'Object and Two Object',
            txtSldLtTObjAndTx: 'Object and Text',
            txtSldLtTObjOnly: 'Object',
            txtSldLtTObjOverTx: 'Object over Text',
            txtSldLtTObjTx: 'Title, Object, and Caption',
            txtSldLtTPicTx: 'Picture and Caption',
            txtSldLtTSecHead: 'Section Header',
            txtSldLtTTbl: 'Table',
            txtSldLtTTitle: 'Title',
            txtSldLtTTitleOnly: 'Title Only',
            txtSldLtTTwoColTx: 'Two Column Text',
            txtSldLtTTwoObj: 'Two Objects',
            txtSldLtTTwoObjAndObj: 'Two Objects and Object',
            txtSldLtTTwoObjAndTx: 'Two Objects and Text',
            txtSldLtTTwoObjOverTx: 'Two Objects over Text',
            txtSldLtTTwoTxTwoObj: 'Two Text and Two Objects',
            txtSldLtTTx: 'Text',
            txtSldLtTTxAndChart: 'Text and Chart',
            txtSldLtTTxAndClipArt: 'Text and Clip Art',
            txtSldLtTTxAndMedia: 'Text and Media',
            txtSldLtTTxAndObj: 'Text and Object',
            txtSldLtTTxAndTwoObj: 'Text and Two Objects',
            txtSldLtTTxOverObj: 'Text over Object',
            txtSldLtTVertTitleAndTx: 'Vertical Title and Text',
            txtSldLtTVertTitleAndTxOverChart: 'Vertical Title and Text Over Chart',
            txtSldLtTVertTx: 'Vertical Text',
            textLoadingDocument: 'Loading presentation',
            warnBrowserZoom: 'Your browser\'s current zoom setting is not fully supported. Please reset to the default zoom by pressing Ctrl+0.',
            warnBrowserIE9: 'The application has low capabilities on IE9. Use IE10 or higher',
            loadThemeTitleText: 'Loading Theme',
            loadThemeTextText: 'Loading theme...',
            txtBasicShapes: 'Basic Shapes',
            txtFiguredArrows: 'Figured Arrows',
            txtMath: 'Math',
            txtCharts: 'Charts',
            txtStarsRibbons: 'Stars & Ribbons',
            txtCallouts: 'Callouts',
            txtButtons: 'Buttons',
            txtRectangles: 'Rectangles',
            txtLines: 'Lines',
            errorKeyEncrypt: 'Unknown key descriptor',
            errorKeyExpire: 'Key descriptor expired',
            errorUsersExceed: 'Count of users was exceed',
            txtEditingMode: 'Set editing mode...',
            errorCoAuthoringDisconnect: 'Server connection lost. You can\'t edit anymore.',
            errorFilePassProtect: 'The file is password protected and cannot be opened.',
            textAnonymous: 'Anonymous',
            txtNeedSynchronize: 'You have an updates',
            applyChangesTitleText: 'Loading Data',
            applyChangesTextText: 'Loading data...',
            loadingDocumentTitleText: 'Loading presentation',
            loadingDocumentTextText: 'Loading presentation...',
            warnProcessRightsChange: 'You have been denied the right to edit the file.',
            errorProcessSaveResult: 'Saving is failed.',
            textCloseTip: 'Click to close the tip.',
            textShape: 'Shape',
            errorStockChart: 'Incorrect row order. To build a stock chart place the data on the sheet in the following order:<br> opening price, max price, min price, closing price.',
            errorDataRange: 'Incorrect data range.',
            errorDatabaseConnection: 'External error.<br>Database connection error. Please, contact support.',
            errorUpdateVersion: 'The file version has been changed. The page will be reloaded.',
            errorUserDrop: 'The file cannot be accessed right now.',
            txtDiagramTitle: 'Chart Title',
            txtXAxis: 'X Axis',
            txtYAxis: 'Y Axis',
            txtSeries: 'Seria',
            txtArt: 'Your text here',
            errorConnectToServer: ' The document could not be saved. Please check connection settings or contact your administrator.<br>When you click the \'OK\' button, you will be prompted to download the document.',
            textTryUndoRedo: 'The Undo/Redo functions are disabled for the Fast co-editing mode.<br>Click the \'Strict mode\' button to switch to the Strict co-editing mode to edit the file without other users interference and send your changes only after you save them. You can switch between the co-editing modes using the editor Advanced settings.',
            textStrict: 'Strict mode',
            textBuyNow: 'Visit website',
            textNoLicenseTitle: 'License limit reached',
            textContactUs: 'Contact sales',
            errorViewerDisconnect: 'Connection is lost. You can still view the document,<br>but will not be able to download or print until the connection is restored and page is reloaded.',
            warnLicenseExp: 'Your license has expired.<br>Please update your license and refresh the page.',
            titleLicenseExp: 'License expired',
            openErrorText: 'An error has occurred while opening the file',
            saveErrorText: 'An error has occurred while saving the file',
            errorToken: 'The document security token is not correctly formed.<br>Please contact your Document Server administrator.',
            errorTokenExpire: 'The document security token has expired.<br>Please contact your Document Server administrator.',
            errorSessionAbsolute: 'The document editing session has expired. Please reload the page.',
            errorSessionIdle: 'The document has not been edited for quite a long time. Please reload the page.',
            errorSessionToken: 'The connection to the server has been interrupted. Please reload the page.',
            errorAccessDeny: 'You are trying to perform an action you do not have rights for.<br>Please contact your Document Server administrator.',
            titleServerVersion: 'Editor updated',
            errorServerVersion: 'The editor version has been updated. The page will be reloaded to apply the changes.',
            errorBadImageUrl: 'Image url is incorrect',
            txtSlideText: 'Slide text',
            txtClipArt: 'Clip Art',
            txtDiagram: 'SmartArt',
            txtDateTime: 'Date and time',
            txtFooter: 'Footer',
            txtHeader: 'Header',
            txtMedia: 'Media',
            txtPicture: 'Picture',
            txtImage: 'Image',
            txtSlideNumber: 'Slide number',
            txtSlideSubtitle: 'Slide subtitle',
            txtSlideTitle: 'Slide title',
            textChangesSaved: 'All changes saved',
            saveTitleText: 'Saving Document',
            saveTextText: 'Saving document...',
            txtLoading: 'Loading...',
            txtAddNotes: 'Click to add notes',
            errorForceSave: "An error occurred while saving the file. Please use the 'Download as' option to save the file to your computer hard drive or try again later.",
            txtAddFirstSlide: 'Click to add first slide',
            txtTheme_blank: 'Blank',
            txtTheme_pixel: 'Pixel',
            txtTheme_classic: 'Classic',
            txtTheme_official: 'Official',
            txtTheme_green: 'Green',
            txtTheme_lines: 'Lines',
            txtTheme_office: 'Office',
            txtTheme_safari: 'Safari',
            txtTheme_dotted: 'Dotted',
            txtTheme_corner: 'Corner',
            txtTheme_turtle: 'Turtle',
            txtTheme_basic: 'Basic',
            txtTheme_green_leaf: 'Green leaf',
            txtTheme_office_theme: 'Office Theme',
            warnNoLicense: "You've reached the limit for simultaneous connections to %1 editors. This document will be opened for viewing only.<br>Contact %1 sales team for personal upgrade terms.",
            warnNoLicenseUsers: "You've reached the user limit for %1 editors. Contact %1 sales team for personal upgrade terms.",
            warnLicenseExceeded: "You've reached the limit for simultaneous connections to %1 editors. This document will be opened for viewing only.<br>Contact your administrator to learn more.",
            warnLicenseUsersExceeded: "You've reached the user limit for %1 editors. Contact your administrator to learn more.",
            errorDataEncrypted: 'Encrypted changes have been received, they cannot be deciphered.',
            textClose: 'Close',
            textPaidFeature: 'Paid feature',
            scriptLoadError: 'The connection is too slow, some of the components could not be loaded. Please reload the page.',
            errorEditingSaveas: 'An error occurred during the work with the document.<br>Use the \'Save as...\' option to save the file backup copy to your computer hard drive.',
            errorEditingDownloadas: 'An error occurred during the work with the document.<br>Use the \'Download as...\' option to save the file backup copy to your computer hard drive.',
            txtShape_textRect: 'Text Box',
            txtShape_rect: 'Rectangle',
            txtShape_ellipse: 'Ellipse',
            txtShape_triangle: 'Triangle',
            txtShape_rtTriangle: 'Right Triangle',
            txtShape_parallelogram: 'Parallelogram',
            txtShape_trapezoid: 'Trapezoid',
            txtShape_diamond: 'Diamond',
            txtShape_pentagon: 'Pentagon',
            txtShape_hexagon: 'Hexagon',
            txtShape_heptagon: 'Heptagon',
            txtShape_octagon: 'Octagon',
            txtShape_decagon: 'Decagon',
            txtShape_dodecagon: 'Dodecagon',
            txtShape_pie: 'Pie',
            txtShape_chord: 'Chord',
            txtShape_teardrop: 'Teardrop',
            txtShape_frame: 'Frame',
            txtShape_halfFrame: 'Half Frame',
            txtShape_corner: 'Corner',
            txtShape_diagStripe: 'Diagonal Stripe',
            txtShape_plus: 'Plus',
            txtShape_plaque: 'Sign',
            txtShape_can: 'Can',
            txtShape_cube: 'Cube',
            txtShape_bevel: 'Bevel',
            txtShape_donut: 'Donut',
            txtShape_noSmoking: '"No" Symbol',
            txtShape_blockArc: 'Block Arc',
            txtShape_foldedCorner: 'Folded Corner',
            txtShape_smileyFace: 'Smiley Face',
            txtShape_heart: 'Heart',
            txtShape_lightningBolt: 'Lightning Bolt',
            txtShape_sun: 'Sun',
            txtShape_moon: 'Moon',
            txtShape_cloud: 'Cloud',
            txtShape_arc: 'Arc',
            txtShape_bracePair: 'Double Brace',
            txtShape_leftBracket: 'Left Bracket',
            txtShape_rightBracket: 'Right Bracket',
            txtShape_leftBrace: 'Left Brace',
            txtShape_rightBrace: 'Right Brace',
            txtShape_rightArrow: 'Right Arrow',
            txtShape_leftArrow: 'Left Arrow',
            txtShape_upArrow: 'Up Arrow',
            txtShape_downArrow: 'Down Arrow',
            txtShape_leftRightArrow: 'Left Right Arrow',
            txtShape_upDownArrow: 'Up Down Arrow',
            txtShape_quadArrow: 'Quad Arrow',
            txtShape_leftRightUpArrow: 'Left Right Up Arrow',
            txtShape_bentArrow: 'Bent Arrow',
            txtShape_uturnArrow: 'U-Turn Arrow',
            txtShape_leftUpArrow: 'Left Up Arrow',
            txtShape_bentUpArrow: 'Bent Up Arrow',
            txtShape_curvedRightArrow: 'Curved Right Arrow',
            txtShape_curvedLeftArrow: 'Curved Left Arrow',
            txtShape_curvedUpArrow: 'Curved Up Arrow',
            txtShape_curvedDownArrow: 'Curved Down Arrow',
            txtShape_stripedRightArrow: 'Striped Right Arrow',
            txtShape_notchedRightArrow: 'Notched Right Arrow',
            txtShape_homePlate: 'Pentagon',
            txtShape_chevron: 'Chevron',
            txtShape_rightArrowCallout: 'Right Arrow Callout',
            txtShape_downArrowCallout: 'Down Arrow Callout',
            txtShape_leftArrowCallout: 'Left Arrow Callout',
            txtShape_upArrowCallout: 'Up Arrow Callout',
            txtShape_leftRightArrowCallout: 'Left Right Arrow Callout',
            txtShape_quadArrowCallout: 'Quad Arrow Callout',
            txtShape_circularArrow: 'Circular Arrow',
            txtShape_mathPlus: 'Plus',
            txtShape_mathMinus: 'Minus',
            txtShape_mathMultiply: 'Multiply',
            txtShape_mathDivide: 'Division',
            txtShape_mathEqual: 'Equal',
            txtShape_mathNotEqual: 'Not Equal',
            txtShape_flowChartProcess: 'Flowchart: Process',
            txtShape_flowChartAlternateProcess: 'Flowchart: Alternate Process',
            txtShape_flowChartDecision: 'Flowchart: Decision',
            txtShape_flowChartInputOutput: 'Flowchart: Data',
            txtShape_flowChartPredefinedProcess: 'Flowchart: Predefined Process',
            txtShape_flowChartInternalStorage: 'Flowchart: Internal Storage',
            txtShape_flowChartDocument: 'Flowchart: Document',
            txtShape_flowChartMultidocument: 'Flowchart: Multidocument ',
            txtShape_flowChartTerminator: 'Flowchart: Terminator',
            txtShape_flowChartPreparation: 'Flowchart: Preparation',
            txtShape_flowChartManualInput: 'Flowchart: Manual Input',
            txtShape_flowChartManualOperation: 'Flowchart: Manual Operation',
            txtShape_flowChartConnector: 'Flowchart: Connector',
            txtShape_flowChartOffpageConnector: 'Flowchart: Off-page Connector',
            txtShape_flowChartPunchedCard: 'Flowchart: Card',
            txtShape_flowChartPunchedTape: 'Flowchart: Punched Tape',
            txtShape_flowChartSummingJunction: 'Flowchart: Summing Junction',
            txtShape_flowChartOr: 'Flowchart: Or',
            txtShape_flowChartCollate: 'Flowchart: Collate',
            txtShape_flowChartSort: 'Flowchart: Sort',
            txtShape_flowChartExtract: 'Flowchart: Extract',
            txtShape_flowChartMerge: 'Flowchart: Merge',
            txtShape_flowChartOnlineStorage: 'Flowchart: Stored Data',
            txtShape_flowChartDelay: 'Flowchart: Delay',
            txtShape_flowChartMagneticTape: 'Flowchart: Sequential Access Storage',
            txtShape_flowChartMagneticDisk: 'Flowchart: Magnetic Disk',
            txtShape_flowChartMagneticDrum: 'Flowchart: Direct Access Storage',
            txtShape_flowChartDisplay: 'Flowchart: Display',
            txtShape_irregularSeal1: 'Explosion 1',
            txtShape_irregularSeal2: 'Explosion 2',
            txtShape_star4: '4-Point Star',
            txtShape_star5: '5-Point Star',
            txtShape_star6: '6-Point Star',
            txtShape_star7: '7-Point Star',
            txtShape_star8: '8-Point Star',
            txtShape_star10: '10-Point Star',
            txtShape_star12: '12-Point Star',
            txtShape_star16: '16-Point Star',
            txtShape_star24: '24-Point Star',
            txtShape_star32: '32-Point Star',
            txtShape_ribbon2: 'Up Ribbon',
            txtShape_ribbon: 'Down Ribbon',
            txtShape_ellipseRibbon2: 'Curved Up Ribbon',
            txtShape_ellipseRibbon: 'Curved Down Ribbon',
            txtShape_verticalScroll: 'Vertical Scroll',
            txtShape_horizontalScroll: 'Horizontal Scroll',
            txtShape_wave: 'Wave',
            txtShape_doubleWave: 'Double Wave',
            txtShape_wedgeRectCallout: 'Rectangular Callout',
            txtShape_wedgeRoundRectCallout: 'Rounded Rectangular Callout',
            txtShape_wedgeEllipseCallout: 'Oval Callout',
            txtShape_cloudCallout: 'Cloud Callout',
            txtShape_borderCallout1: 'Line Callout 1',
            txtShape_borderCallout2: 'Line Callout 2',
            txtShape_borderCallout3: 'Line Callout 3',
            txtShape_accentCallout1: 'Line Callout 1 (Accent Bar)',
            txtShape_accentCallout2: 'Line Callout 2 (Accent Bar)',
            txtShape_accentCallout3: 'Line Callout 3 (Accent Bar)',
            txtShape_callout1: 'Line Callout 1 (No Border)',
            txtShape_callout2: 'Line Callout 2 (No Border)',
            txtShape_callout3: 'Line Callout 3 (No Border)',
            txtShape_accentBorderCallout1: 'Line Callout 1 (Border and Accent Bar)',
            txtShape_accentBorderCallout2: 'Line Callout 2 (Border and Accent Bar)',
            txtShape_accentBorderCallout3: 'Line Callout 3 (Border and Accent Bar)',
            txtShape_actionButtonBackPrevious: 'Back or Previous Button',
            txtShape_actionButtonForwardNext: 'Forward or Next Button',
            txtShape_actionButtonBeginning: 'Beginning Button',
            txtShape_actionButtonEnd: 'End Button',
            txtShape_actionButtonHome: 'Home Button',
            txtShape_actionButtonInformation: 'Information Button',
            txtShape_actionButtonReturn: 'Return Button',
            txtShape_actionButtonMovie: 'Movie Button',
            txtShape_actionButtonDocument: 'Document Button',
            txtShape_actionButtonSound: 'Sound Button',
            txtShape_actionButtonHelp: 'Help Button',
            txtShape_actionButtonBlank: 'Blank Button',
            txtShape_roundRect: 'Round Corner Rectangle',
            txtShape_snip1Rect: 'Snip Single Corner Rectangle',
            txtShape_snip2SameRect: 'Snip Same Side Corner Rectangle',
            txtShape_snip2DiagRect: 'Snip Diagonal Corner Rectangle',
            txtShape_snipRoundRect: 'Snip and Round Single Corner Rectangle',
            txtShape_round1Rect: 'Round Single Corner Rectangle',
            txtShape_round2SameRect: 'Round Same Side Corner Rectangle',
            txtShape_round2DiagRect: 'Round Diagonal Corner Rectangle',
            txtShape_line: 'Line',
            txtShape_lineWithArrow: 'Arrow',
            txtShape_lineWithTwoArrows: 'Double Arrow',
            txtShape_bentConnector5: 'Elbow Connector',
            txtShape_bentConnector5WithArrow: 'Elbow Arrow Connector',
            txtShape_bentConnector5WithTwoArrows: 'Elbow Double-Arrow Connector',
            txtShape_curvedConnector3: 'Curved Connector',
            txtShape_curvedConnector3WithArrow: 'Curved Arrow Connector',
            txtShape_curvedConnector3WithTwoArrows: 'Curved Double-Arrow Connector',
            txtShape_spline: 'Curve',
            txtShape_polyline1: 'Scribble',
            txtShape_polyline2: 'Freeform',
            errorEmailClient: 'No email client could be found',
            textCustomLoader: 'Please note that according to the terms of the license you are not entitled to change the loader.<br>Please contact our Sales Department to get a quote.',
            waitText: 'Please, wait...',
            errorFileSizeExceed: 'The file size exceeds the limitation set for your server.<br>Please contact your Document Server administrator for details.',
            errorUpdateVersionOnDisconnect: 'Internet connection has been restored, and the file version has been changed.<br>Before you can continue working, you need to download the file or copy its content to make sure nothing is lost, and then reload this page.',
            textHasMacros: 'The file contains automatic macros.<br>Do you want to run macros?',
            textRemember: 'Remember my choice',
            warnLicenseLimitedRenewed: 'License needs to be renewed.<br>You have a limited access to document editing functionality.<br>Please contact your administrator to get full access',
            warnLicenseLimitedNoAccess: 'License expired.<br>You have no access to document editing functionality.<br>Please contact your administrator.',
            saveErrorTextDesktop: 'This file cannot be saved or created.<br>Possible reasons are: <br>1. The file is read-only. <br>2. The file is being edited by other users. <br>3. The disk is full or corrupted.',
            errorComboSeries: 'To create a combination chart, select at least two series of data.',
            errorSetPassword: 'Password could not be set.',
            textRenameLabel: 'Enter a name to be used for collaboration',
            textRenameError: 'User name must not be empty.',
            textLongName: 'Enter a name that is less than 128 characters.',
            textGuest: 'Guest',
            errorLang: 'The interface language is not loaded.<br>Please contact your Document Server administrator.',
            txtErrorLoadHistory: 'Loading history failed',
            leavePageTextOnClose: 'All unsaved changes in this document will be lost.<br> Click \'Cancel\' then \'Save\' to save them. Click \'OK\' to discard all the unsaved changes.',
            textTryUndoRedoWarn: 'The Undo/Redo functions are disabled for the Fast co-editing mode.',
            txtNone: 'None',
            textDisconnect: 'Connection is lost',
            errorLoadingFont: 'Fonts are not loaded.<br>Please contact your Document Server administrator.',
            textConvertEquation: 'This equation was created with an old version of equation editor which is no longer supported. Converting this equation to Office Math ML format will make it editable.<br>Do you want to convert this equation?',
            textApplyAll: 'Apply to all equations',
            textLearnMore: 'Learn More',
            textReconnect: 'Connection is restored',
            textRequestMacros: 'A macro makes a request to URL. Do you want to allow the request to the %1?',
            textRememberMacros: 'Remember my choice for all macros',
            confirmMaxChangesSize: 'The size of actions exceeds the limitation set for your server.<br>Press "Undo" to cancel your last action or press "Continue" to keep action locally (you need to download the file or copy its content to make sure nothing is lost).',
            textUndo: 'Undo',
            textContinue: 'Continue',
<<<<<<< HEAD
            errorInconsistentExtDocx: 'An error has occurred while opening the file.<br>The file content corresponds to text documents (e.g. docx), but the file has the inconsistent extension: %1.',
            errorInconsistentExtXlsx: 'An error has occurred while opening the file.<br>The file content corresponds to spreadsheets (e.g. xlsx), but the file has the inconsistent extension: %1.',
            errorInconsistentExtPptx: 'An error has occurred while opening the file.<br>The file content corresponds to presentations (e.g. pptx), but the file has the inconsistent extension: %1.',
            errorInconsistentExtPdf: 'An error has occurred while opening the file.<br>The file content corresponds to one of the following formats: pdf/djvu/xps/oxps, but the file has the inconsistent extension: %1.',
            errorInconsistentExt: 'An error has occurred while opening the file.<br>The file content does not match the file extension.',
            errorCannotPasteImg: 'We can\'t paste this image from the Clipboard, but you can save it to your device and \ninsert it from there, or you can copy the image without text and paste it into the presentation.'
=======
            textTryQuickPrint: 'You have selected Quick print: the entire document will be printed on the last selected or default printer.<br>Do you want to continue?'
>>>>>>> f7eccb61
        }
    })(), PE.Controllers.Main || {}))
});<|MERGE_RESOLUTION|>--- conflicted
+++ resolved
@@ -3089,16 +3089,13 @@
             confirmMaxChangesSize: 'The size of actions exceeds the limitation set for your server.<br>Press "Undo" to cancel your last action or press "Continue" to keep action locally (you need to download the file or copy its content to make sure nothing is lost).',
             textUndo: 'Undo',
             textContinue: 'Continue',
-<<<<<<< HEAD
             errorInconsistentExtDocx: 'An error has occurred while opening the file.<br>The file content corresponds to text documents (e.g. docx), but the file has the inconsistent extension: %1.',
             errorInconsistentExtXlsx: 'An error has occurred while opening the file.<br>The file content corresponds to spreadsheets (e.g. xlsx), but the file has the inconsistent extension: %1.',
             errorInconsistentExtPptx: 'An error has occurred while opening the file.<br>The file content corresponds to presentations (e.g. pptx), but the file has the inconsistent extension: %1.',
             errorInconsistentExtPdf: 'An error has occurred while opening the file.<br>The file content corresponds to one of the following formats: pdf/djvu/xps/oxps, but the file has the inconsistent extension: %1.',
             errorInconsistentExt: 'An error has occurred while opening the file.<br>The file content does not match the file extension.',
-            errorCannotPasteImg: 'We can\'t paste this image from the Clipboard, but you can save it to your device and \ninsert it from there, or you can copy the image without text and paste it into the presentation.'
-=======
+            errorCannotPasteImg: 'We can\'t paste this image from the Clipboard, but you can save it to your device and \ninsert it from there, or you can copy the image without text and paste it into the presentation.',
             textTryQuickPrint: 'You have selected Quick print: the entire document will be printed on the last selected or default printer.<br>Do you want to continue?'
->>>>>>> f7eccb61
         }
     })(), PE.Controllers.Main || {}))
 });