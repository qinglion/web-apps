--- conflicted
+++ resolved
@@ -846,29 +846,6 @@
                 }
             },
 
-<<<<<<< HEAD
-            onPaidFeatureError: function() {
-                var buttons = [], primary,
-                    mail = (this.appOptions.canBranding) ? ((this.editorConfig && this.editorConfig.customization && this.editorConfig.customization.customer) ? this.editorConfig.customization.customer.mail : '') : '{{SALES_EMAIL}}';
-                if (mail.length>0) {
-                    buttons.push({value: 'contact', caption: this.textContactUs});
-                    primary = 'contact';
-                }
-                buttons.push({value: 'close', caption: this.textClose});
-                Common.UI.info({
-                    title: this.textPaidFeature,
-                    msg  : this.textLicencePaidFeature,
-                    buttons: buttons,
-                    primary: primary,
-                    callback: function(btn) {
-                        if (btn == 'contact')
-                            window.open('mailto:'+mail, "_blank");
-                    }
-                });
-            },
-
-=======
->>>>>>> c7e5a730
             disableEditing: function(disable) {
                 var app = this.getApplication();
                 if (this.appOptions.canEdit && this.editorConfig.mode !== 'view') {
