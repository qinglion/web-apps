/*
 *
 * (c) Copyright Ascensio System Limited 2010-2017
 *
 * This program is a free software product. You can redistribute it and/or
 * modify it under the terms of the GNU Affero General Public License (AGPL)
 * version 3 as published by the Free Software Foundation. In accordance with
 * Section 7(a) of the GNU AGPL its Section 15 shall be amended to the effect
 * that Ascensio System SIA expressly excludes the warranty of non-infringement
 * of any third-party rights.
 *
 * This program is distributed WITHOUT ANY WARRANTY; without even the implied
 * warranty of MERCHANTABILITY or FITNESS FOR A PARTICULAR  PURPOSE. For
 * details, see the GNU AGPL at: http://www.gnu.org/licenses/agpl-3.0.html
 *
 * You can contact Ascensio System SIA at Lubanas st. 125a-25, Riga, Latvia,
 * EU, LV-1021.
 *
 * The  interactive user interfaces in modified source and object code versions
 * of the Program must display Appropriate Legal Notices, as required under
 * Section 5 of the GNU AGPL version 3.
 *
 * Pursuant to Section 7(b) of the License you must retain the original Product
 * logo when distributing the program. Pursuant to Section 7(e) we decline to
 * grant you any rights under trademark law for use of our trademarks.
 *
 * All the Product's GUI elements, including illustrations and icon sets, as
 * well as technical writing content are licensed under the terms of the
 * Creative Commons Attribution-ShareAlike 4.0 International. See the License
 * terms at http://creativecommons.org/licenses/by-sa/4.0/legalcode
 *
*/
/**
 *    Main.js
 *
 *    Main controller
 *
 *    Created by Julia Radzhabova on 26 March 2014
 *    Copyright (c) 2014 Ascensio System SIA. All rights reserved.
 *
 */

define([
    'core',
    'irregularstack',
    'common/main/lib/component/Window',
    'common/main/lib/component/LoadMask',
    'common/main/lib/component/Tooltip',
    'common/main/lib/controller/Fonts',
    'common/main/lib/collection/TextArt',
    'common/main/lib/view/OpenDialog',
    'common/main/lib/util/LocalStorage',
    'presentationeditor/main/app/collection/ShapeGroups',
    'presentationeditor/main/app/collection/SlideLayouts',
    'presentationeditor/main/app/collection/EquationGroups'
], function () { 'use strict';

    PE.Controllers.Main = Backbone.Controller.extend(_.extend((function() {
        var appHeader;
        var ApplyEditRights = -255;
        var LoadingDocument = -256;

        var mapCustomizationElements = {
            about: 'button#left-btn-about',
            feedback: 'button#left-btn-support',
            goback: '#fm-btn-back > a, #header-back > div'
        };

        var mapCustomizationExtElements = {
            toolbar: '#viewport #toolbar',
            leftMenu: '#viewport #left-menu, #viewport #id-toolbar-full-placeholder-btn-settings, #viewport #id-toolbar-short-placeholder-btn-settings',
            rightMenu: '#viewport #right-menu',
            header: '#viewport #header',
            statusBar: '#statusbar'
        };

        Common.localStorage.setId('presentation');
        Common.localStorage.setKeysFilter('pe-,asc.presentation');
        Common.localStorage.sync();

        return {
            models: [],
            collections: [
                'ShapeGroups',
                'SlideLayouts',
                'EquationGroups',
                'Common.Collections.TextArt'
            ],
            views: [],

            initialize: function() {
                this.addListeners({
                    'FileMenu': {
                        'settings:apply': _.bind(this.applySettings, this)
                    }
                });
            },

            onLaunch: function() {
                var me = this;

                this._state = {isDisconnected: false, usersCount: 1, fastCoauth: true, lostEditingRights: false, licenseWarning: false};
                this.languages = null;

                window.storagename = 'presentation';

                this.stackLongActions = new Common.IrregularStack({
                    strongCompare   : function(obj1, obj2){return obj1.id === obj2.id && obj1.type === obj2.type;},
                    weakCompare     : function(obj1, obj2){return obj1.type === obj2.type;}
                });

                // Initialize viewport

                if (!Common.Utils.isBrowserSupported()){
                    Common.Utils.showBrowserRestriction();
                    Common.Gateway.reportError(undefined, this.unsupportedBrowserErrorText);
                    return;
                }

                // Initialize api

                window["flat_desine"] = true;
                this.api = new Asc.asc_docs_api({
                    'id-view'  : 'editor_sdk',
                    'translate': {
                        'Series': this.txtSeries,
                        'Diagram Title': this.txtDiagramTitle,
                        'X Axis': this.txtXAxis,
                        'Y Axis': this.txtYAxis,
                        'Your text here': this.txtArt,
                        'Slide text': this.txtSlideText,
                        'Chart': this.txtSldLtTChart,
                        'ClipArt': this.txtClipArt,
                        'Diagram': this.txtDiagram,
                        'Date and time': this.txtDateTime,
                        'Footer': this.txtFooter,
                        'Header': this.txtHeader,
                        'Media': this.txtMedia,
                        'Picture': this.txtPicture,
                        'Image': this.txtImage,
                        'Slide number': this.txtSlideNumber,
                        'Slide subtitle': this.txtSlideSubtitle,
                        'Table': this.txtSldLtTTbl,
                        'Slide title': this.txtSlideTitle,
                        'Loading': this.txtLoading,
                        'Click to add notes': this.txtAddNotes
                    }
                });

                if (this.api){
                    this.api.SetDrawingFreeze(true);
                    this.api.SetThemesPath("../../../../sdkjs/slide/themes/");

                    this.api.asc_registerCallback('asc_onError',                    _.bind(this.onError, this));
                    this.api.asc_registerCallback('asc_onDocumentContentReady',     _.bind(this.onDocumentContentReady, this));
                    this.api.asc_registerCallback('asc_onOpenDocumentProgress',     _.bind(this.onOpenDocument, this));
                    this.api.asc_registerCallback('asc_onThumbnailsShow',           _.bind(this.onThumbnailsShow, this));
                    this.api.asc_registerCallback('asc_onDocumentUpdateVersion',    _.bind(this.onUpdateVersion, this));
                    this.api.asc_registerCallback('asc_onServerVersion',            _.bind(this.onServerVersion, this));
                    this.api.asc_registerCallback('asc_onDocumentName',             _.bind(this.onDocumentName, this));
                    this.api.asc_registerCallback('asc_onPrintUrl',                 _.bind(this.onPrintUrl, this));
                    this.api.asc_registerCallback('asc_onMeta',                     _.bind(this.onMeta, this));
                    this.api.asc_registerCallback('asc_onAdvancedOptions',          _.bind(this.onAdvancedOptions, this));
                    this.api.asc_registerCallback('asc_onSpellCheckInit',           _.bind(this.loadLanguages, this));
                    Common.NotificationCenter.on('api:disconnect',                  _.bind(this.onCoAuthoringDisconnect, this));
                    Common.NotificationCenter.on('goback',                          _.bind(this.goBack, this));

                    this.isShowOpenDialog = false;

                    // Initialize api gateway
                    this.editorConfig = {};
                    this.appOptions = {};
                    this.plugins = undefined;
                    this.UICustomizePlugins = [];
                    Common.Gateway.on('init',           _.bind(this.loadConfig, this));
                    Common.Gateway.on('showmessage',    _.bind(this.onExternalMessage, this));
                    Common.Gateway.on('opendocument',   _.bind(this.loadDocument, this));
                    Common.Gateway.appReady();

                    this.getApplication().getController('Viewport').setApi(this.api);
                    this.getApplication().getController('Statusbar').setApi(me.api);

                    // Syncronize focus with api
                    $(document.body).on('focus', 'input, textarea', function(e) {
                        if (!/area_id/.test(e.target.id)) {
                            if (/msg-reply/.test(e.target.className))
                                me.dontCloseDummyComment = true;
                            else if (/chat-msg-text/.test(e.target.id))
                                me.dontCloseChat = true;
                        }
                    });

                    $(document.body).on('blur', 'input, textarea', function(e) {
                        if (!me.isModalShowed) {
                            if (!e.relatedTarget ||
                                !/area_id/.test(e.target.id) && ($(e.target).parent().find(e.relatedTarget).length<1 || e.target.localName == 'textarea') /* Check if focus in combobox goes from input to it's menu button or menu items, or from comment editing area to Ok/Cancel button */
                                && (e.relatedTarget.localName != 'input' || !/form-control/.test(e.relatedTarget.className)) /* Check if focus goes to text input with class "form-control" */
                                && (e.relatedTarget.localName != 'textarea' || /area_id/.test(e.relatedTarget.id))) /* Check if focus goes to textarea, but not to "area_id" */ {
                                me.api.asc_enableKeyEvents(true);
                                if (/msg-reply/.test(e.target.className))
                                    me.dontCloseDummyComment = false;
                                else if (/chat-msg-text/.test(e.target.id))
                                    me.dontCloseChat = false;
                            }
                        }
                    }).on('dragover', function(e) {
                        var event = e.originalEvent;
                        if (event.target && $(event.target).closest('#editor_sdk').length<1 ) {
                            event.preventDefault();
                            event.dataTransfer.dropEffect ="none";
                            return false;
                        }
                    });

                    Common.NotificationCenter.on({
                        'modal:show': function(e){
                            me.isModalShowed = true;
                            me.api.asc_enableKeyEvents(false);
                        },
                        'modal:close': function(dlg) {
                            if (dlg && dlg.$lastmodal && dlg.$lastmodal.length < 1) {
                                me.isModalShowed = false;
                                me.api.asc_enableKeyEvents(true);
                            }
                        },
                        'modal:hide': function(dlg) {
                            if (dlg && dlg.$lastmodal && dlg.$lastmodal.length < 1) {
                                me.isModalShowed = false;
                                me.api.asc_enableKeyEvents(true);
                            }
                        },
                        'settings:unitschanged':_.bind(this.unitsChanged, this),
                        'dataview:focus': function(e){
                        },
                        'dataview:blur': function(e){
                            if (!me.isModalShowed) {
                                me.api.asc_enableKeyEvents(true);
                            }
                        },
                        'menu:show': function(e){
                        },
                        'menu:hide': function(e, isFromInputControl){
                            if (!me.isModalShowed && !isFromInputControl)
                                me.api.asc_enableKeyEvents(true);
                        },
                        'edit:complete': _.bind(me.onEditComplete, me)
                    });

                    this.initNames();
                    Common.util.Shortcuts.delegateShortcuts({
                        shortcuts: {
                            'command+s,ctrl+s': _.bind(function (e) {
                                e.preventDefault();
                                e.stopPropagation();
                            }, this)
                        }
                    });
                }
            },

            loadConfig: function(data) {
                this.editorConfig = $.extend(this.editorConfig, data.config);

                this.editorConfig.user          =
                this.appOptions.user            = Common.Utils.fillUserInfo(data.config.user, this.editorConfig.lang, this.textAnonymous);
                this.appOptions.nativeApp       = this.editorConfig.nativeApp === true;
                this.appOptions.isDesktopApp    = this.editorConfig.targetApp == 'desktop';
                this.appOptions.canCreateNew    = !_.isEmpty(this.editorConfig.createUrl) && !this.appOptions.isDesktopApp;
                this.appOptions.canOpenRecent   = this.editorConfig.nativeApp !== true && this.editorConfig.recent !== undefined && !this.appOptions.isDesktopApp;
                this.appOptions.templates       = this.editorConfig.templates;
                this.appOptions.recent          = this.editorConfig.recent;
                this.appOptions.createUrl       = this.editorConfig.createUrl;
                this.appOptions.lang            = this.editorConfig.lang;
                this.appOptions.location        = (typeof (this.editorConfig.location) == 'string') ? this.editorConfig.location.toLowerCase() : '';
                this.appOptions.sharingSettingsUrl = this.editorConfig.sharingSettingsUrl;
                this.appOptions.canAnalytics    = false;
                this.appOptions.customization   = this.editorConfig.customization;
                this.appOptions.canBackToFolder = (this.editorConfig.canBackToFolder!==false) && (typeof (this.editorConfig.customization) == 'object')
                                                  && (typeof (this.editorConfig.customization.goback) == 'object') && !_.isEmpty(this.editorConfig.customization.goback.url);
                this.appOptions.canBack         = this.editorConfig.nativeApp !== true && this.appOptions.canBackToFolder === true;
                this.appOptions.canPlugins      = false;
                this.plugins                    = this.editorConfig.plugins;

                appHeader = this.getApplication().getController('Viewport').getView('Common.Views.Header');
                appHeader.setCanBack(this.appOptions.canBackToFolder === true);

                if (this.editorConfig.lang)
                    this.api.asc_setLocale(this.editorConfig.lang);

                if (this.appOptions.location == 'us' || this.appOptions.location == 'ca')
                    Common.Utils.Metric.setDefaultMetric(Common.Utils.Metric.c_MetricUnits.inch);
            },

            loadDocument: function(data) {
                this.permissions = {};
                this.document = data.doc;

                var docInfo = {};

                if (data.doc) {
                    this.permissions = $.extend(this.permissions, data.doc.permissions);

                    var _user = new Asc.asc_CUserInfo();
                    _user.put_Id(this.appOptions.user.id);
                    _user.put_FullName(this.appOptions.user.fullname);

                    docInfo = new Asc.asc_CDocInfo();
                    docInfo.put_Id(data.doc.key);
                    docInfo.put_Url(data.doc.url);
                    docInfo.put_Title(data.doc.title);
                    docInfo.put_Format(data.doc.fileType);
                    docInfo.put_VKey(data.doc.vkey);
                    docInfo.put_Options(data.doc.options);
                    docInfo.put_UserInfo(_user);
                    docInfo.put_CallbackUrl(this.editorConfig.callbackUrl);
                    docInfo.put_Token(data.doc.token);
                    docInfo.put_Permissions(this.permissions);
                    //docInfo.put_OfflineApp(this.editorConfig.nativeApp === true);
                }

                this.api.asc_registerCallback('asc_onGetEditorPermissions', _.bind(this.onEditorPermissions, this));
                this.api.asc_setDocInfo(docInfo);
                this.api.asc_getEditorPermissions(this.editorConfig.licenseUrl, this.editorConfig.customerId);

                if (data.doc) {
                    appHeader.setDocumentCaption(data.doc.title);
                }
            },

            onProcessSaveResult: function(data) {
                this.api.asc_OnSaveEnd(data.result);
                if (data && data.result === false) {
                    Common.UI.error({
                        title: this.criticalErrorTitle,
                        msg  : _.isEmpty(data.message) ? this.errorProcessSaveResult : data.message
                    });
                }
            },

            onProcessRightsChange: function(data) {
                if (data && data.enabled === false) {
                    var me = this,
                        old_rights = this._state.lostEditingRights;
                    this._state.lostEditingRights = !this._state.lostEditingRights;
                    this.api.asc_coAuthoringDisconnect();
                    this.getApplication().getController('LeftMenu').leftMenu.getMenu('file').panels['rights'].onLostEditRights();
                    Common.NotificationCenter.trigger('api:disconnect');
                    if (!old_rights)
                        Common.UI.warning({
                            title: this.notcriticalErrorTitle,
                            maxwidth: 600,
                            msg  : _.isEmpty(data.message) ? this.warnProcessRightsChange : data.message,
                            callback: function(){
                                me._state.lostEditingRights = false;
                                me.onEditComplete();
                            }
                        });
                }
            },

            onDownloadAs: function(format) {
                var _format = (format && (typeof format == 'string')) ? Asc.c_oAscFileType[ format.toUpperCase() ] : null,
                    _supported = [
                        Asc.c_oAscFileType.PPTX,
                        Asc.c_oAscFileType.ODP,
                        Asc.c_oAscFileType.PDF
                    ];

                if ( !_format || _supported.indexOf(_format) < 0 )
                    _format = Asc.c_oAscFileType.PPTX;
                this.api.asc_DownloadAs(_format, true);
            },

            onProcessMouse: function(data) {
                if (data.type == 'mouseup') {
                    var e = document.getElementById('editor_sdk');
                    if (e) {
                        var r = e.getBoundingClientRect();
                        this.api.OnMouseUp(
                            data.x - r.left,
                            data.y - r.top
                        );
                    }
                }
            },

            goBack: function(blank) {
                 var href = this.appOptions.customization.goback.url;
                 if (blank) {
                     window.open(href, "_blank");
                 } else {
                     parent.location.href = href;
                 }
             },

            onEditComplete: function(cmp) {
                var application = this.getApplication(),
                    toolbarController = application.getController('Toolbar'),
                    toolbarView = toolbarController.getView('Toolbar');

                application.getController('DocumentHolder').getView('DocumentHolder').focus();
                if (this.api && this.api.asc_isDocumentCanSave) {
                    var cansave = this.api.asc_isDocumentCanSave(),
                        forcesave = this.appOptions.forcesave,
                        isSyncButton = $('.icon', toolbarView.btnSave.cmpEl).hasClass('btn-synch'),
                        isDisabled = !cansave && !isSyncButton && !forcesave || this._state.isDisconnected || this._state.fastCoauth && this._state.usersCount>1 && !forcesave;
                    if (toolbarView.btnSave.isDisabled() !== isDisabled)
                        toolbarView.btnsSave.forEach(function(button) {
                            if ( button ) {
                                button.setDisabled(isDisabled);
                            }
                        });
                }
            },

            onLongActionBegin: function(type, id) {
                var action = {id: id, type: type};
                this.stackLongActions.push(action);
                this.setLongActionView(action);
            },

            onLongActionEnd: function(type, id) {
                var action = {id: id, type: type};
                this.stackLongActions.pop(action);

                appHeader.setDocumentCaption(this.api.asc_getDocumentName());
                this.updateWindowTitle(true);

                action = this.stackLongActions.get({type: Asc.c_oAscAsyncActionType.Information});
                if (action) {
                    this.setLongActionView(action)
                } else {
                    var me = this;
                    if ((id==Asc.c_oAscAsyncAction['Save'] || id==Asc.c_oAscAsyncAction['ForceSaveButton']) && !this.appOptions.isOffline) {
                        if (this._state.fastCoauth && this._state.usersCount>1) {
                            me._state.timerSave = setTimeout(function () {
                                me.getApplication().getController('Statusbar').setStatusCaption(me.textChangesSaved, false, 3000);
                            }, 500);
                        } else
                            me.getApplication().getController('Statusbar').setStatusCaption(me.textChangesSaved, false, 3000);
                    } else
                        me.getApplication().getController('Statusbar').setStatusCaption('');
                }

                action = this.stackLongActions.get({type: Asc.c_oAscAsyncActionType.BlockInteraction});
                action ? this.setLongActionView(action) : this.loadMask && this.loadMask.hide();

                if ((id==Asc.c_oAscAsyncAction['Save'] || id==Asc.c_oAscAsyncAction['ForceSaveButton']) && (!this._state.fastCoauth || this._state.usersCount<2))
                    this.synchronizeChanges();

               if (type == Asc.c_oAscAsyncActionType.BlockInteraction && !((id == Asc.c_oAscAsyncAction['LoadDocumentFonts'] || id == Asc.c_oAscAsyncAction['ApplyChanges']) && (this.dontCloseDummyComment || this.dontCloseChat || this.isModalShowed ))) {
                    this.onEditComplete(this.loadMask);
                    this.api.asc_enableKeyEvents(true);
                }
            },

            setLongActionView: function(action) {
                var title = '', text = '', force = false;

                switch (action.id) {
                    case Asc.c_oAscAsyncAction['Open']:
                        title   = this.openTitleText;
                        text    = this.openTextText;
                        break;

                    case Asc.c_oAscAsyncAction['Save']:
                    case Asc.c_oAscAsyncAction['ForceSaveButton']:
                        clearTimeout(this._state.timerSave);
                        force = true;
                        title   = (!this.appOptions.isOffline) ? this.saveTitleText : '';
                        text    = (!this.appOptions.isOffline) ? this.saveTextText : '';
                        break;

                    case Asc.c_oAscAsyncAction['ForceSaveTimeout']:
                        break;

                    case Asc.c_oAscAsyncAction['LoadDocumentFonts']:
                        title   = this.loadFontsTitleText;
                        text    = this.loadFontsTextText;
                        break;

                    case Asc.c_oAscAsyncAction['LoadDocumentImages']:
                        title   = this.loadImagesTitleText;
                        text    = this.loadImagesTextText;
                        break;

                    case Asc.c_oAscAsyncAction['LoadFont']:
                        title   = this.loadFontTitleText;
                        text    = this.loadFontTextText;
                        break;

                    case Asc.c_oAscAsyncAction['LoadImage']:
                        title   = this.loadImageTitleText;
                        text    = this.loadImageTextText;
                        break;

                    case Asc.c_oAscAsyncAction['DownloadAs']:
                        title   = this.downloadTitleText;
                        text    = this.downloadTextText;
                        break;

                    case Asc.c_oAscAsyncAction['Print']:
                        title   = this.printTitleText;
                        text    = this.printTextText;
                        break;

                    case Asc.c_oAscAsyncAction['UploadImage']:
                        title   = this.uploadImageTitleText;
                        text    = this.uploadImageTextText;
                        break;

                    case Asc.c_oAscAsyncAction['LoadTheme']:
                        title   = this.loadThemeTitleText;
                        text    = this.loadThemeTextText;
                        break;

                    case Asc.c_oAscAsyncAction['ApplyChanges']:
                        title   = this.applyChangesTitleText;
                        text    = this.applyChangesTextText;
                        break;

                    case Asc.c_oAscAsyncAction['PrepareToSave']:
                        title   = this.savePreparingText;
                        text    = this.savePreparingTitle;
                        break;

                    case ApplyEditRights:
                        title   = this.txtEditingMode;
                        text    = this.txtEditingMode;
                        break;

                    case LoadingDocument:
                        title   = this.loadingDocumentTitleText;
                        text    = this.loadingDocumentTextText;
                        break;
                }

                if (action.type == Asc.c_oAscAsyncActionType['BlockInteraction']) {
                    if (!this.loadMask)
                        this.loadMask = new Common.UI.LoadMask({owner: $('#viewport')});

                    this.loadMask.setTitle(title);

                    if (!this.isShowOpenDialog)
                        this.loadMask.show();
                } else {
                    this.getApplication().getController('Statusbar').setStatusCaption(text, force);
                }
            },

            onApplyEditRights: function(data) {
                this.getApplication().getController('Statusbar').setStatusCaption('');

                if (data && !data.allowed) {
                    Common.UI.info({
                        title: this.requestEditFailedTitleText,
                        msg: data.message || this.requestEditFailedMessageText
                    });
                }
            },

            onDocumentContentReady: function() {
                if (this._isDocReady)
                    return;

                Common.Gateway.documentReady();

                if (this._state.openDlg)
                    this._state.openDlg.close();

                var me = this,
                    value;

                me._isDocReady = true;

                Common.NotificationCenter.trigger('app:ready', me.appOptions);

                me.api.SetDrawingFreeze(false);
                me.hidePreloader();
                me.onLongActionEnd(Asc.c_oAscAsyncActionType['BlockInteraction'], LoadingDocument);

                value = Common.localStorage.getItem("pe-settings-zoom");
                Common.Utils.InternalSettings.set("pe-settings-zoom", value);
                var zf = (value!==null) ? parseInt(value) : (this.appOptions.customization && this.appOptions.customization.zoom ? parseInt(this.appOptions.customization.zoom) : -1);
                (zf == -1) ? this.api.zoomFitToPage() : ((zf == -2) ? this.api.zoomFitToWidth() : this.api.zoom(zf>0 ? zf : 100));

                value = Common.localStorage.getBool("pe-settings-spellcheck", true);
                Common.Utils.InternalSettings.set("pe-settings-spellcheck", value);
                me.api.asc_setSpellCheck(value);

                function checkWarns() {
                    if (!window['AscDesktopEditor']) {
                        var tips = [];
                        Common.Utils.isIE9m && tips.push(me.warnBrowserIE9);

                        if (tips.length) me.showTips(tips);
                    }
                    document.removeEventListener('visibilitychange', checkWarns);
                }

                if (typeof document.hidden !== 'undefined' && document.hidden) {
                    document.addEventListener('visibilitychange', checkWarns);
                } else checkWarns();

                me.api.asc_registerCallback('asc_onStartAction',            _.bind(me.onLongActionBegin, me));
                me.api.asc_registerCallback('asc_onEndAction',              _.bind(me.onLongActionEnd, me));
                me.api.asc_registerCallback('asc_onCoAuthoringDisconnect',  _.bind(me.onCoAuthoringDisconnect, me));
                me.api.asc_registerCallback('asc_onPrint',                  _.bind(me.onPrint, me));

                appHeader.setDocumentCaption( me.api.asc_getDocumentName() );
                me.updateWindowTitle(true);

                value = Common.localStorage.getBool("pe-settings-inputmode");
                Common.Utils.InternalSettings.set("pe-settings-inputmode", value);
                me.api.SetTextBoxInputMode(value);

                if (Common.Utils.isChrome) {
                    value = Common.localStorage.getBool("pe-settings-inputsogou");
                    Common.Utils.InternalSettings.set("pe-settings-inputsogou", value);
                    // window["AscInputMethod"]["SogouPinyin"] = value;
                }

                if (Common.Utils.isChrome) {
                    value = Common.localStorage.getBool("pe-settings-inputsogou");
                    me.api.setInputParams({"SogouPinyin" : value});
                }

                /** coauthoring begin **/
                if (me.appOptions.isEdit && !me.appOptions.isOffline && me.appOptions.canCoAuthoring) {
                    value = Common.localStorage.getItem("pe-settings-coauthmode");
                    if (value===null && !Common.localStorage.itemExists("pe-settings-autosave") &&
                        me.appOptions.customization && me.appOptions.customization.autosave===false) {
                        value = 0; // use customization.autosave only when pe-settings-coauthmode and pe-settings-autosave are null
                    }
                    me._state.fastCoauth = (value===null || parseInt(value) == 1);
                } else {
                    me._state.fastCoauth = (!me.appOptions.isEdit && me.appOptions.canComments);
                    if (me._state.fastCoauth) {
                        me.api.asc_setAutoSaveGap(1);
                        Common.Utils.InternalSettings.set("pe-settings-autosave", 1);
                    }
                }
                me.api.asc_SetFastCollaborative(me._state.fastCoauth);
                Common.Utils.InternalSettings.set("pe-settings-coauthmode", me._state.fastCoauth);
                /** coauthoring end **/

                Common.Utils.InternalSettings.set("pe-settings-showsnaplines", me.api.get_ShowSnapLines());

                var application = me.getApplication();
                var toolbarController           = application.getController('Toolbar'),
                    statusbarController         = application.getController('Statusbar'),
                    documentHolderController    = application.getController('DocumentHolder'),
                    fontsController             = application.getController('Common.Controllers.Fonts'),
                    rightmenuController         = application.getController('RightMenu'),
                    leftmenuController          = application.getController('LeftMenu'),
                    chatController              = application.getController('Common.Controllers.Chat'),
                    pluginsController           = application.getController('Common.Controllers.Plugins');

                leftmenuController.getView('LeftMenu').getMenu('file').loadDocument({doc:me.document});
                leftmenuController.setMode(me.appOptions).setApi(me.api).createDelayedElements();

                chatController.setApi(this.api).setMode(this.appOptions);
                application.getController('Common.Controllers.ExternalDiagramEditor').setApi(this.api).loadConfig({config:this.editorConfig, customization: this.editorConfig.customization});

                pluginsController.setApi(me.api);
                me.requestPlugins('../../../../plugins.json');
                me.api.asc_registerCallback('asc_onPluginsInit', _.bind(me.updatePluginsList, me));

                documentHolderController.setApi(me.api);
                documentHolderController.createDelayedElements();
                statusbarController.createDelayedElements();

                leftmenuController.getView('LeftMenu').disableMenu('all',false);

                if (me.appOptions.canBranding)
                    me.getApplication().getController('LeftMenu').leftMenu.getMenu('about').setLicInfo(me.editorConfig.customization);

                documentHolderController.getView('DocumentHolder').setApi(me.api).on('editcomplete', _.bind(me.onEditComplete, me));
//                if (me.isThumbnailsShow) me.getMainMenu().onThumbnailsShow(me.isThumbnailsShow);
                application.getController('Viewport').getView('DocumentPreview').setApi(me.api).setMode(me.appOptions).on('editcomplete', _.bind(me.onEditComplete, me));

                if (me.appOptions.isEdit) {
                    value = Common.localStorage.getItem("pe-settings-autosave");
                    if (value===null && me.appOptions.customization && me.appOptions.customization.autosave===false)
                        value = 0;
                    value = (!me._state.fastCoauth && value!==null) ? parseInt(value) : (me.appOptions.canCoAuthoring ? 1 : 0);
                    me.api.asc_setAutoSaveGap(value);
                    Common.Utils.InternalSettings.set("pe-settings-autosave", value);

                    if (me.appOptions.canForcesave) {// use asc_setIsForceSaveOnUserSave only when customization->forcesave = true
                        me.appOptions.forcesave = Common.localStorage.getBool("pe-settings-forcesave", me.appOptions.canForcesave);
                        Common.Utils.InternalSettings.set("pe-settings-forcesave", me.appOptions.forcesave);
                        me.api.asc_setIsForceSaveOnUserSave(me.appOptions.forcesave);
                    }

                    if (me.needToUpdateVersion)
                        Common.NotificationCenter.trigger('api:disconnect');
                    var timer_sl = setInterval(function(){
                        if (window.styles_loaded) {
                            clearInterval(timer_sl);

                            toolbarController.createDelayedElements();

                            documentHolderController.getView('DocumentHolder').createDelayedElements();
                            me.setLanguages();

                            me.api.asc_registerCallback('asc_onUpdateLayout',       _.bind(me.fillLayoutsStore, me)); // slide layouts loading
                            me.updateThemeColors();
                            var shapes = me.api.asc_getPropertyEditorShapes();
                            if (shapes)
                                me.fillAutoShapes(shapes[0], shapes[1]);
                            rightmenuController.createDelayedElements();

                            me.api.asc_registerCallback('asc_onFocusObject',        _.bind(me.onFocusObject, me));

                            me.fillTextArt(me.api.asc_getTextArtPreviews());
                            toolbarController.activateControls();
                            if (me.needToUpdateVersion)
                                toolbarController.onApiCoAuthoringDisconnect();
                            me.api.UpdateInterfaceState();

                            if (me.appOptions.canBrandingExt)
                                Common.NotificationCenter.trigger('document:ready', 'main');
                        }
                    }, 50);
                } else {
                    documentHolderController.getView('DocumentHolder').createDelayedElementsViewer();
                    if (me.appOptions.canBrandingExt)
                        Common.NotificationCenter.trigger('document:ready', 'main');
                }

                if (this.appOptions.canAnalytics && false)
                    Common.component.Analytics.initialize('UA-12442749-13', 'Presentation Editor');

                Common.Gateway.on('applyeditrights',        _.bind(me.onApplyEditRights, me));
                Common.Gateway.on('processsaveresult',      _.bind(me.onProcessSaveResult, me));
                Common.Gateway.on('processrightschange',    _.bind(me.onProcessRightsChange, me));
                Common.Gateway.on('processmouse',           _.bind(me.onProcessMouse, me));
                Common.Gateway.on('downloadas',             _.bind(me.onDownloadAs, me));
                
                Common.Gateway.sendInfo({mode:me.appOptions.isEdit?'edit':'view'});

                $(document).on('contextmenu', _.bind(me.onContextMenu, me));

                if (this._state.licenseWarning) {
                    value = Common.localStorage.getItem("pe-license-warning");
                    value = (value!==null) ? parseInt(value) : 0;
                    var now = (new Date).getTime();
                    if (now - value > 86400000) {
                        Common.localStorage.setItem("de-license-warning", now);
                        Common.UI.info({
                            width: 500,
                            title: this.textNoLicenseTitle,
                            msg  : this.warnNoLicense,
                            buttons: [
                                {value: 'buynow', caption: this.textBuyNow},
                                {value: 'contact', caption: this.textContactUs}
                            ],
                            primary: 'buynow',
                            callback: function(btn) {
                                if (btn == 'buynow')
                                    window.open('https://www.onlyoffice.com', "_blank");
                                else if (btn == 'contact')
                                    window.open('mailto:sales@onlyoffice.com', "_blank");
                            }
                        });
                    }
                }
            },

            onOpenDocument: function(progress) {
                var elem = document.getElementById('loadmask-text');
                var proc = (progress.asc_getCurrentFont() + progress.asc_getCurrentImage())/(progress.asc_getFontsCount() + progress.asc_getImagesCount());
                proc = this.textLoadingDocument + ': ' + Math.min(Math.round(proc*100), 100) + '%';
                elem ? elem.innerHTML = proc : this.loadMask.setTitle(proc);
            },

            onEditorPermissions: function(params) {
                var licType = params.asc_getLicenseType();
                if (Asc.c_oLicenseResult.Expired === licType || Asc.c_oLicenseResult.Error === licType || Asc.c_oLicenseResult.ExpiredTrial === licType) {
                    Common.UI.warning({
                        title: this.titleLicenseExp,
                        msg: this.warnLicenseExp,
                        buttons: [],
                        closable: false
                    });
                    return;
                }

                if ( this.onServerVersion(params.asc_getBuildVersion()) ) return;

                if (params.asc_getRights() !== Asc.c_oRights.Edit)
                    this.permissions.edit = false;

                this.appOptions.isOffline      = this.api.asc_isOffline();
                this.appOptions.canLicense     = (licType === Asc.c_oLicenseResult.Success || licType === Asc.c_oLicenseResult.SuccessLimit);
                this.appOptions.isLightVersion = params.asc_getIsLight();
                /** coauthoring begin **/
                this.appOptions.canCoAuthoring = !this.appOptions.isLightVersion;
                /** coauthoring end **/
                this.appOptions.canRequestEditRights = this.editorConfig.canRequestEditRights;
                this.appOptions.canEdit        = this.permissions.edit !== false && // can edit
                                                 (this.editorConfig.canRequestEditRights || this.editorConfig.mode !== 'view'); // if mode=="view" -> canRequestEditRights must be defined
                this.appOptions.isEdit         = this.appOptions.canLicense && this.appOptions.canEdit && this.editorConfig.mode !== 'view';
                this.appOptions.canDownload    = !this.appOptions.nativeApp && this.permissions.download !== false;
                this.appOptions.canAnalytics   = params.asc_getIsAnalyticsEnable();
                this.appOptions.canComments    = this.appOptions.canLicense && (this.permissions.comment===undefined ? this.appOptions.isEdit : this.permissions.comment);
                this.appOptions.canComments    = this.appOptions.canComments && !((typeof (this.editorConfig.customization) == 'object') && this.editorConfig.customization.comments===false);
                this.appOptions.canChat        = this.appOptions.canLicense && !this.appOptions.isOffline && !((typeof (this.editorConfig.customization) == 'object') && this.editorConfig.customization.chat===false);
                this.appOptions.canPrint       = (this.permissions.print !== false);
                this.appOptions.canRename      = !!this.permissions.rename;
                this.appOptions.canForcesave   = this.appOptions.isEdit && !this.appOptions.isOffline && (typeof (this.editorConfig.customization) == 'object' && !!this.editorConfig.customization.forcesave);
                this.appOptions.forcesave      = this.appOptions.canForcesave;
                this.appOptions.canEditComments= this.appOptions.isOffline || !(typeof (this.editorConfig.customization) == 'object' && this.editorConfig.customization.commentAuthorOnly);
<<<<<<< HEAD
                this.appOptions.trialMode      = params.asc_getLicenseMode();
=======
                this.appOptions.isTrial        = params.asc_getTrial();
                this.appOptions.canProtect      = this.appOptions.isDesktopApp && this.api.asc_isSignaturesSupport();
>>>>>>> 1a8e5913

                this._state.licenseWarning = (licType===Asc.c_oLicenseResult.Connections) && this.appOptions.canEdit && this.editorConfig.mode !== 'view';

                this.appOptions.canBranding  = (licType === Asc.c_oLicenseResult.Success) && (typeof this.editorConfig.customization == 'object');
                if (this.appOptions.canBranding)
                    appHeader.setBranding(this.editorConfig.customization);

                this.appOptions.canRename && appHeader.setCanRename(true);

                this.appOptions.canBrandingExt = params.asc_getCanBranding() && (typeof this.editorConfig.customization == 'object' || this.editorConfig.plugins);
                if (this.appOptions.canBrandingExt)
                    this.updatePlugins(this.plugins, true);

                this.applyModeCommonElements();
                this.applyModeEditorElements();

                if ( !this.appOptions.isEdit ) {
                    Common.NotificationCenter.trigger('app:face', this.appOptions);

                    this.hidePreloader();
                    this.onLongActionBegin(Asc.c_oAscAsyncActionType['BlockInteraction'], LoadingDocument);
                }

                this.api.asc_setViewMode(!this.appOptions.isEdit && !this.appOptions.canComments);
                (!this.appOptions.isEdit && this.appOptions.canComments) && this.api.asc_setRestriction(Asc.c_oAscRestrictionType.OnlyComments);
                this.api.asc_LoadDocument();
            },

            applyModeCommonElements: function() {
                window.editor_elements_prepared = true;

                // var value = Common.localStorage.getItem("pe-hidden-title");
                // value = this.appOptions.isEdit && (value!==null && parseInt(value) == 1);

                var app             = this.getApplication(),
                    viewport        = app.getController('Viewport').getView('Viewport'),
                    statusbarView   = app.getController('Statusbar').getView('Statusbar'),
                    documentHolder  = app.getController('DocumentHolder').getView('DocumentHolder');

                // appHeader.setHeaderCaption(this.appOptions.isEdit ? 'Presentation Editor' : 'Presentation Viewer');
                // appHeader.setVisible(!this.appOptions.nativeApp && !value && !this.appOptions.isDesktopApp);

                viewport && viewport.setMode(this.appOptions, true);
                statusbarView && statusbarView.setMode(this.appOptions);

                documentHolder.setMode(this.appOptions);

                this.api.asc_registerCallback('asc_onSendThemeColors', _.bind(this.onSendThemeColors, this));
                this.api.asc_registerCallback('asc_onDownloadUrl',     _.bind(this.onDownloadUrl, this));
            },

            applyModeEditorElements: function(prevmode) {
                if (this.appOptions.canComments || this.appOptions.isEdit) {
                    /** coauthoring begin **/
                    var commentsController  = this.getApplication().getController('Common.Controllers.Comments');
                    if (commentsController) {
                        commentsController.setMode(this.appOptions);
                        commentsController.setConfig({config: this.editorConfig}, this.api);
                    }
                    /** coauthoring end **/
                }
                if (this.appOptions.isEdit) {
                    var me = this,
                        application         = this.getApplication(),
                        toolbarController   = application.getController('Toolbar'),
                        rightmenuController = application.getController('RightMenu'),
                        fontsControllers    = application.getController('Common.Controllers.Fonts'),
                        reviewController    = application.getController('Common.Controllers.ReviewChanges');

//                    me.getStore('SlideLayouts');
                    fontsControllers    && fontsControllers.setApi(me.api);
                    toolbarController   && toolbarController.setApi(me.api);

                    rightmenuController && rightmenuController.setApi(me.api);

                    reviewController.setMode(me.appOptions).setConfig({config: me.editorConfig}, me.api);

                    var viewport = this.getApplication().getController('Viewport').getView('Viewport');

                    viewport.applyEditorMode();

                    var toolbarView = (toolbarController) ? toolbarController.getView('Toolbar') : null;

                    _.each([
                        toolbarView,
                        rightmenuController.getView('RightMenu')
                    ], function(view) {
                        if (view) {
                            view.setApi(me.api);
                            view.on('editcomplete', _.bind(me.onEditComplete, me));
                            view.setMode(me.appOptions);
                        }
                    });

                    if (toolbarView) {
                        toolbarView.on('insertimage', _.bind(me.onInsertImage, me));
                        toolbarView.on('inserttable', _.bind(me.onInsertTable, me));
                        toolbarView.on('insertshape', _.bind(me.onInsertShape, me));
                        toolbarView.on('insertchart', _.bind(me.onInsertChart, me));
                        toolbarView.on('inserttextart', _.bind(me.onInsertTextArt, me));
                    }

                    var value = Common.localStorage.getItem('pe-settings-unit');
                    value = (value!==null) ? parseInt(value) : Common.Utils.Metric.getDefaultMetric();
                    Common.Utils.Metric.setCurrentMetric(value);
                    Common.Utils.InternalSettings.set("pe-settings-unit", value);
                    me.api.asc_SetDocumentUnits((value==Common.Utils.Metric.c_MetricUnits.inch) ? Asc.c_oAscDocumentUnits.Inch : ((value==Common.Utils.Metric.c_MetricUnits.pt) ? Asc.c_oAscDocumentUnits.Point : Asc.c_oAscDocumentUnits.Millimeter));

                    if (me.api.asc_SetViewRulers) me.api.asc_SetViewRulers(!Common.localStorage.getBool('pe-hidden-rulers', true));

                    me.api.asc_registerCallback('asc_onChangeObjectLock',        _.bind(me._onChangeObjectLock, me));
                    me.api.asc_registerCallback('asc_onDocumentModifiedChanged', _.bind(me.onDocumentModifiedChanged, me));
                    me.api.asc_registerCallback('asc_onDocumentCanSaveChanged',  _.bind(me.onDocumentCanSaveChanged, me));
                    /** coauthoring begin **/
                    me.api.asc_registerCallback('asc_onCollaborativeChanges',    _.bind(me.onCollaborativeChanges, me));
                    me.api.asc_registerCallback('asc_OnTryUndoInFastCollaborative',_.bind(me.onTryUndoInFastCollaborative, me));
                    me.api.asc_registerCallback('asc_onAuthParticipantsChanged', _.bind(me.onAuthParticipantsChanged, me));
                    me.api.asc_registerCallback('asc_onParticipantsChanged',     _.bind(me.onAuthParticipantsChanged, me));
                    /** coauthoring end **/

                    if (me.stackLongActions.exist({id: ApplyEditRights, type: Asc.c_oAscAsyncActionType['BlockInteraction']})) {
                        me.onLongActionEnd(Asc.c_oAscAsyncActionType['BlockInteraction'], ApplyEditRights);
                    } else if (!this._isDocReady) {
                        Common.NotificationCenter.trigger('app:face', me.appOptions);

                        me.hidePreloader();
                        me.onLongActionBegin(Asc.c_oAscAsyncActionType['BlockInteraction'], LoadingDocument);
                    }

                    // Message on window close
                    window.onbeforeunload = _.bind(me.onBeforeUnload, me);
                    window.onunload = _.bind(me.onUnload, me);
                }
            },

            onExternalMessage: function(msg) {
                if (msg && msg.msg) {
                    msg.msg = (msg.msg).toString();
                    this.showTips([msg.msg.charAt(0).toUpperCase() + msg.msg.substring(1)]);

                    Common.component.Analytics.trackEvent('External Error');
                }
            },

            onError: function(id, level, errData) {
                this.hidePreloader();
                this.onLongActionEnd(Asc.c_oAscAsyncActionType['BlockInteraction'], LoadingDocument);

                var config = {
                    closable: false
                };

                switch (id)
                {
                    case Asc.c_oAscError.ID.Unknown:
                        config.msg = this.unknownErrorText;
                        break;

                    case Asc.c_oAscError.ID.ConvertationTimeout:
                        config.msg = this.convertationTimeoutText;
                        break;

                    case Asc.c_oAscError.ID.ConvertationOpenError:
                        config.msg = this.openErrorText;
                        break;

                    case Asc.c_oAscError.ID.ConvertationSaveError:
                        config.msg = this.saveErrorText;
                        break;

                    case Asc.c_oAscError.ID.DownloadError:
                        config.msg = this.downloadErrorText;
                        break;

                    case Asc.c_oAscError.ID.UplImageSize:
                        config.msg = this.uploadImageSizeMessage;
                        break;

                    case Asc.c_oAscError.ID.UplImageExt:
                        config.msg = this.uploadImageExtMessage;
                        break;

                    case Asc.c_oAscError.ID.UplImageFileCount:
                        config.msg = this.uploadImageFileCountMessage;
                        break;

                    case Asc.c_oAscError.ID.SplitCellMaxRows:
                        config.msg = this.splitMaxRowsErrorText.replace('%1', errData.get_Value());
                        break;

                    case Asc.c_oAscError.ID.SplitCellMaxCols:
                        config.msg = this.splitMaxColsErrorText.replace('%1', errData.get_Value());
                        break;

                    case Asc.c_oAscError.ID.SplitCellRowsDivider:
                        config.msg = this.splitDividerErrorText.replace('%1', errData.get_Value());
                        break;

                    case Asc.c_oAscError.ID.VKeyEncrypt:
                        config.msg = this.errorToken;
                        break;

                    case Asc.c_oAscError.ID.KeyExpire:
                        config.msg = this.errorTokenExpire;
                        break;

                    case Asc.c_oAscError.ID.UserCountExceed:
                        config.msg = this.errorUsersExceed;
                        break;

                    case Asc.c_oAscError.ID.CoAuthoringDisconnect:
                        config.msg = this.errorViewerDisconnect;
                        break;

                    case Asc.c_oAscError.ID.ConvertationPassword:
                        config.msg = this.errorFilePassProtect;
                        break;

                    case Asc.c_oAscError.ID.StockChartError:
                        config.msg = this.errorStockChart;
                        break;

                    case Asc.c_oAscError.ID.DataRangeError:
                        config.msg = this.errorDataRange;
                        break;

                    case Asc.c_oAscError.ID.Database:
                        config.msg = this.errorDatabaseConnection;
                        break;

                    case Asc.c_oAscError.ID.UserDrop:
                        if (this._state.lostEditingRights) {
                            this._state.lostEditingRights = false;
                            return;
                        }
                        this._state.lostEditingRights = true;
                        config.msg = this.errorUserDrop;
                        break;

                    case Asc.c_oAscError.ID.Warning:
                        config.msg = this.errorConnectToServer;
                        break;

                    case Asc.c_oAscError.ID.SessionAbsolute:
                        config.msg = this.errorSessionAbsolute;
                        break;

                    case Asc.c_oAscError.ID.SessionIdle:
                        config.msg = this.errorSessionIdle;
                        break;

                    case Asc.c_oAscError.ID.SessionToken:
                        config.msg = this.errorSessionToken;
                        break;

                    case Asc.c_oAscError.ID.AccessDeny:
                        config.msg = this.errorAccessDeny;
                        break;

                    case Asc.c_oAscError.ID.UplImageUrl:
                        config.msg = this.errorBadImageUrl;
                        break;

                    default:
                        config.msg = this.errorDefaultMessage.replace('%1', id);
                        break;
                }


                if (level == Asc.c_oAscError.Level.Critical) {

                    // report only critical errors
                    Common.Gateway.reportError(id, config.msg);

                    config.title = this.criticalErrorTitle;
                    config.iconCls = 'error';

                    if (this.appOptions.canBackToFolder) {
                        config.msg += '<br/><br/>' + this.criticalErrorExtText;
                        config.fn = function(btn) {
                            if (btn == 'ok') {
                                Common.NotificationCenter.trigger('goback');
                            }
                        }
                    }
                }
                else {
                    Common.Gateway.reportWarning(id, config.msg);

                    config.title    = this.notcriticalErrorTitle;
                    config.iconCls  = 'warn';
                    config.buttons  = ['ok'];
                    config.callback = _.bind(function(btn){
                        if (id == Asc.c_oAscError.ID.Warning && btn == 'ok' && this.appOptions.canDownload) {
                            Common.UI.Menu.Manager.hideAll();
                            (this.appOptions.isDesktopApp && this.appOptions.isOffline) ? this.api.asc_DownloadAs() : this.getApplication().getController('LeftMenu').leftMenu.showMenu('file:saveas');
                        } else if (id == Asc.c_oAscError.ID.SplitCellMaxRows || id == Asc.c_oAscError.ID.SplitCellMaxCols || id == Asc.c_oAscError.ID.SplitCellRowsDivider) {
                            var me = this;
                            setTimeout(function(){
                                (new Common.Views.InsertTableDialog({
                                    split: true,
                                    handler: function(result, value) {
                                        if (result == 'ok') {
                                            if (me.api)
                                                me.api.SplitCell(value.columns, value.rows);
                                        }
                                        me.onEditComplete();
                                    }
                                })).show();
                            },10);
                        }
                        this._state.lostEditingRights = false;
                        this.onEditComplete();
                    }, this);
                }

                Common.UI.alert(config);

                Common.component.Analytics.trackEvent('Internal Error', id.toString());
            },

            onCoAuthoringDisconnect: function() {
                // TODO: Disable all except 'Download As' and 'Print'
                this.getApplication().getController('Viewport').getView('Viewport').setMode({isDisconnected:true});
                appHeader.setCanRename(false);
                this.appOptions.canRename = false;
                this._state.isDisconnected = true;
//                this.getFileMenu().setMode({isDisconnected:true});
            },

            showTips: function(strings) {
                var me = this;
                if (!strings.length) return;
                if (typeof(strings)!='object') strings = [strings];

//                var top_elem = Ext.ComponentQuery.query('petoolbar');
//                !top_elem.length && (top_elem = Ext.select('.common-header').first()) || (top_elem = top_elem[0].getEl());
//
                function showNextTip() {
                    var str_tip = strings.shift();
                    if (str_tip) {
                        str_tip += '\n' + me.textCloseTip;
                        tooltip.setTitle(str_tip);
                        tooltip.show();
                    }
                }

                if (!this.tooltip) {
                    this.tooltip = new Common.UI.Tooltip({
                        owner: this.getApplication().getController('Toolbar').getView('Toolbar'),
                        hideonclick: true,
                        placement: 'bottom',
                        cls: 'main-info',
                        offset: 30
                    });
                }

                var tooltip = this.tooltip;
                tooltip.on('tooltip:hide', function(){
                    setTimeout(showNextTip, 300);
                });

                showNextTip();
            },

            updateWindowTitle: function(force) {
                var isModified = this.api.isDocumentModified();
                if (this._state.isDocModified !== isModified || force) {
                    var title = this.defaultTitleText;

                    if (!_.isEmpty(appHeader.getDocumentCaption()))
                        title = appHeader.getDocumentCaption() + ' - ' + title;

                    if (isModified) {
                        clearTimeout(this._state.timerCaption);
                        if (!_.isUndefined(title)) {
                            title = '* ' + title;
                        }
                    }

                    if ( window.document.title != title )
                        window.document.title = title;

                    Common.Gateway.setDocumentModified(isModified);
                    if (isModified && (!this._state.fastCoauth || this._state.usersCount<2))
                        this.getApplication().getController('Statusbar').setStatusCaption('', true);

                    this._state.isDocModified = isModified;
                }
            },

            onDocumentChanged: function() {
            },

            onDocumentModifiedChanged: function() {
                var isModified = this.api.asc_isDocumentCanSave();
                if (this._state.isDocModified !== isModified) {
                    Common.Gateway.setDocumentModified(this.api.isDocumentModified());
                }

                this.updateWindowTitle();

                var toolbarView = this.getApplication().getController('Toolbar').getView('Toolbar');
                if (toolbarView) {
                    var isSyncButton = $('.icon', toolbarView.btnSave.cmpEl).hasClass('btn-synch'),
                        forcesave = this.appOptions.forcesave,
                        isDisabled = !isModified && !isSyncButton && !forcesave || this._state.isDisconnected || this._state.fastCoauth && this._state.usersCount>1 && !forcesave;
                    if (toolbarView.btnSave.isDisabled() !== isDisabled)
                        toolbarView.btnsSave.forEach(function(button) {
                            if ( button ) {
                                button.setDisabled(isDisabled);
                            }
                        });
                }
            },
            onDocumentCanSaveChanged: function (isCanSave) {
                var application = this.getApplication(),
                    toolbarController = application.getController('Toolbar'),
                    toolbarView = toolbarController.getView('Toolbar');
                if (toolbarView) {
                    var isSyncButton = $('.icon', toolbarView.btnSave.cmpEl).hasClass('btn-synch'),
                        forcesave = this.appOptions.forcesave,
                        isDisabled = !isCanSave && !isSyncButton && !forcesave || this._state.isDisconnected || this._state.fastCoauth && this._state.usersCount>1 && !forcesave;
                    if (toolbarView.btnSave.isDisabled() !== isDisabled)
                        toolbarView.btnsSave.forEach(function(button) {
                            if ( button ) {
                                button.setDisabled(isDisabled);
                            }
                        });
                }
            },

            onContextMenu: function(event){
                var canCopyAttr = event.target.getAttribute('data-can-copy'),
                    isInputEl   = (event.target instanceof HTMLInputElement) || (event.target instanceof HTMLTextAreaElement);

                if ((isInputEl && canCopyAttr === 'false') ||
                    (!isInputEl && canCopyAttr !== 'true')) {
                    event.stopPropagation();
                    event.preventDefault();
                    return false;
                }
            },

            onBeforeUnload: function() {
                Common.localStorage.save();

                if (this.api.isDocumentModified()) {
                    var me = this;
                    this.api.asc_stopSaving();
                    this.continueSavingTimer = window.setTimeout(function() {
                        me.api.asc_continueSaving();
                    }, 500);

                    return this.leavePageText;
                }
            },

            onUnload: function() {
                if (this.continueSavingTimer) clearTimeout(this.continueSavingTimer);
            },

            hidePreloader: function() {
                if (!this._state.customizationDone) {
                    this._state.customizationDone = true;
                    if (this.appOptions.customization) {
                        if (this.appOptions.isDesktopApp)
                            this.appOptions.customization.about = false;
                        else if (!this.appOptions.canBrandingExt)
                            this.appOptions.customization.about = true;
                    }
                    Common.Utils.applyCustomization(this.appOptions.customization, mapCustomizationElements);
                    if (this.appOptions.canBrandingExt) {
                        Common.Utils.applyCustomization(this.appOptions.customization, mapCustomizationExtElements);
                        Common.Utils.applyCustomizationPlugins(this.UICustomizePlugins);
                    }
                }

                Common.NotificationCenter.trigger('layout:changed', 'main');
                $('#loading-mask').hide().remove();
            },

            onDownloadUrl: function(url) {
                Common.Gateway.downloadAs(url);
            },

            onUpdateVersion: function(callback) {
                var me = this;
                me.needToUpdateVersion = true;
                me.onLongActionEnd(Asc.c_oAscAsyncActionType['BlockInteraction'], LoadingDocument);
                Common.UI.error({
                    msg: this.errorUpdateVersion,
                    callback: function() {
                        _.defer(function() {
                            Common.Gateway.updateVersion();
                            if (callback) callback.call(me);
                            me.onLongActionBegin(Asc.c_oAscAsyncActionType['BlockInteraction'], LoadingDocument);
                        })
                    }
                });
            },

            onServerVersion: function(buildVersion) {
                if (this.changeServerVersion) return true;

                if (DocsAPI.DocEditor.version() !== buildVersion && !window.compareVersions) {
                    this.changeServerVersion = true;
                    Common.UI.warning({
                        title: this.titleServerVersion,
                        msg: this.errorServerVersion,
                        callback: function() {
                            _.defer(function() {
                                Common.Gateway.updateVersion();
                            })
                        }
                    });
                    return true;
                }
                return false;
            },

            /** coauthoring begin **/
            fillUserStore: function(users){
                if (!_.isEmpty(users)){
                    var userStore = this.getCommonStoreUsersStore();

                    if (userStore)
                        userStore.add(users);
                }
            },

            onCollaborativeChanges: function() {
                if (this._state.hasCollaborativeChanges) return;
                this._state.hasCollaborativeChanges = true;
                if (this.appOptions.isEdit)
                    this.getApplication().getController('Statusbar').setStatusCaption(this.txtNeedSynchronize, true);
            },
            /** coauthoring end **/

            synchronizeChanges: function() {
                this.getApplication().getController('Statusbar').setStatusCaption('');
                this.getApplication().getController('DocumentHolder').getView('DocumentHolder').hideTips();
                /** coauthoring begin **/
                this.getApplication().getController('Toolbar').getView('Toolbar').synchronizeChanges();
                /** coauthoring end **/
                this._state.hasCollaborativeChanges = false;
            },

            initNames: function() {
                this.shapeGroupNames = [
                    this.txtBasicShapes,
                    this.txtFiguredArrows,
                    this.txtMath,
                    this.txtCharts,
                    this.txtStarsRibbons,
                    this.txtCallouts,
                    this.txtButtons,
                    this.txtRectangles,
                    this.txtLines
                ];

                this.layoutNames = [
                    this.txtSldLtTBlank, this.txtSldLtTChart, this.txtSldLtTChartAndTx, this.txtSldLtTClipArtAndTx,
                    this.txtSldLtTClipArtAndVertTx, this.txtSldLtTCust, this.txtSldLtTDgm, this.txtSldLtTFourObj,
                    this.txtSldLtTMediaAndTx, this.txtSldLtTObj, this.txtSldLtTObjAndTwoObj, this.txtSldLtTObjAndTx,
                    this.txtSldLtTObjOnly, this.txtSldLtTObjOverTx, this.txtSldLtTObjTx, this.txtSldLtTPicTx,
                    this.txtSldLtTSecHead, this.txtSldLtTTbl, this.txtSldLtTTitle, this.txtSldLtTTitleOnly,
                    this.txtSldLtTTwoColTx, this.txtSldLtTTwoObj, this.txtSldLtTTwoObjAndObj, this.txtSldLtTTwoObjAndTx,
                    this.txtSldLtTTwoObjOverTx, this.txtSldLtTTwoTxTwoObj, this.txtSldLtTTx, this.txtSldLtTTxAndChart,
                    this.txtSldLtTTxAndClipArt, this.txtSldLtTTxAndMedia, this.txtSldLtTTxAndObj,
                    this.txtSldLtTTxAndTwoObj, this.txtSldLtTTxOverObj, this.txtSldLtTVertTitleAndTx,
                    this.txtSldLtTVertTitleAndTxOverChart, this.txtSldLtTVertTx
                ];
            },

            onInsertTable:  function() {
                this.getApplication().getController('RightMenu').onInsertTable();
            },

            onInsertImage:  function() {
                this.getApplication().getController('RightMenu').onInsertImage();
            },

            onInsertChart:  function() {
                this.getApplication().getController('RightMenu').onInsertChart();
            },

            onInsertShape:  function() {
                this.getApplication().getController('RightMenu').onInsertShape();
            },

            onInsertTextArt:  function() {
                this.getApplication().getController('RightMenu').onInsertTextArt();
            },

            unitsChanged: function(m) {
                var value = Common.localStorage.getItem("pe-settings-unit");
                value = (value!==null) ? parseInt(value) : Common.Utils.Metric.getDefaultMetric();
                Common.Utils.Metric.setCurrentMetric(value);
                Common.Utils.InternalSettings.set("pe-settings-unit", value);
                this.api.asc_SetDocumentUnits((value==Common.Utils.Metric.c_MetricUnits.inch) ? Asc.c_oAscDocumentUnits.Inch : ((value==Common.Utils.Metric.c_MetricUnits.pt) ? Asc.c_oAscDocumentUnits.Point : Asc.c_oAscDocumentUnits.Millimeter));
                this.getApplication().getController('RightMenu').updateMetricUnit();
            },

            updateThemeColors: function() {
                var me = this;
                setTimeout(function(){
                    me.getApplication().getController('RightMenu').UpdateThemeColors();
                }, 50);

                setTimeout(function(){
                    me.getApplication().getController('Toolbar').updateThemeColors();
                }, 50);
            },

            onSendThemeColors: function(colors, standart_colors) {
                Common.Utils.ThemeColor.setColors(colors, standart_colors);
                if (window.styles_loaded) {
                    this.updateThemeColors();
                    this.fillTextArt(this.api.asc_getTextArtPreviews());
                }
            },

            onFocusObject: function(SelectedObjects) {
                    var rightpan = this.getApplication().getController('RightMenu');
                    if (rightpan) rightpan.onFocusObject.call(rightpan, SelectedObjects);
            },

            _onChangeObjectLock: function() {
                var elements = this.api.getSelectedElements();
                this.onFocusObject(elements);
                this.getApplication().getController('Toolbar')._onFocusObject(elements);
            },

            onThumbnailsShow: function(isShow) {
                this.isThumbnailsShow = isShow;
            },

            fillAutoShapes: function(groupNames, shapes){
                if (_.isEmpty(shapes) || _.isEmpty(groupNames) || shapes.length != groupNames.length)
                    return;

                var me = this,
                    shapegrouparray = [];

                _.each(groupNames, function(groupName, index){
                    var store = new Backbone.Collection([], {
                        model: PE.Models.ShapeModel
                    });

                    var cols = (shapes[index].length) > 18 ? 7 : 6,
                        height = Math.ceil(shapes[index].length/cols) * 35 + 3,
                        width = 30 * cols;

                    _.each(shapes[index], function(shape, idx){
                        store.add({
                            imageUrl : shape.Image,
                            data     : {shapeType: shape.Type},
                            tip      : me.textShape + ' ' + (idx+1),
                            allowSelected : true,
                            selected: false
                        });
                    });

                    shapegrouparray.push({
                        groupName   : me.shapeGroupNames[index],
                        groupStore  : store,
                        groupWidth  : width,
                        groupHeight : height
                    });
                });

                this.getCollection('ShapeGroups').reset(shapegrouparray);
            },

            fillLayoutsStore: function(layouts){
                var me = this;
                if (!_.isEmpty(layouts)){
                    var layoutStore = this.getCollection('SlideLayouts');
                    if (layoutStore) {
                        var layoutarray = [];
                        _.each(layouts, function(layout){
                            var name = layout.get_Name();
                            layoutarray.push({
                                imageUrl    : layout.get_Image(),
                                title       : (name !== '') ? name : me.layoutNames[layout.getType()],
                                itemWidth   : layout.get_Width(),
                                itemHeight  : layout.get_Height(),
                                data        : {
                                    type    : layout.getType(),
                                    idx     : layout.getIndex()
                                },
                                allowSelected : true,
                                selected    : false
                            });
                        });
                        layoutStore.reset(layoutarray);
                    }
                }
            },

            fillTextArt: function(shapes){
                if (_.isEmpty(shapes)) return;

                var me = this, arr = [],
                    artStore = this.getCollection('Common.Collections.TextArt');

                _.each(shapes, function(shape, index){
                    arr.push({
                        imageUrl : shape,
                        data     : index,
                        allowSelected : true,
                        selected: false
                    });
                });
                artStore.reset(arr);

                setTimeout(function(){
                    me.getApplication().getController('RightMenu').fillTextArt();
                }, 50);

            },

            loadLanguages: function(apiLangs) {
                var langs = [], info;
                _.each(apiLangs, function(lang, index, list){
                    lang = parseInt(lang);
                    info = Common.util.LanguageInfo.getLocalLanguageName(lang);
                    langs.push({
                        title:  info[1],
                        tip:    info[0],
                        code:   lang
                    });
                }, this);

                langs.sort(function(a, b){
                    if (a.tip < b.tip) return -1;
                    if (a.tip > b.tip) return 1;
                    return 0;
                });

                this.languages = langs;
                window.styles_loaded && this.setLanguages();
            },

            setLanguages: function() {
                if (this.languages && this.languages.length>0) {
                    this.getApplication().getController('DocumentHolder').getView('DocumentHolder').setLanguages(this.languages);
                    this.getApplication().getController('Statusbar').setLanguages(this.languages);
                }
            },

            onTryUndoInFastCollaborative: function() {
                if (!window.localStorage.getBool("pe-hide-try-undoredo"))
                    Common.UI.info({
                        width: 500,
                        msg: this.textTryUndoRedo,
                        iconCls: 'info',
                        buttons: ['custom', 'cancel'],
                        primary: 'custom',
                        customButtonText: this.textStrict,
                        dontshow: true,
                        callback: _.bind(function(btn, dontshow){
                            if (dontshow) window.localStorage.setItem("pe-hide-try-undoredo", 1);
                            if (btn == 'custom') {
                                Common.localStorage.setItem("pe-settings-coauthmode", 0);
                                this.api.asc_SetFastCollaborative(false);
                                Common.Utils.InternalSettings.set("pe-settings-coauthmode", false);
                                this._state.fastCoauth = false;
                            }
                            this.onEditComplete();
                        }, this)
                    });
            },

            onAuthParticipantsChanged: function(users) {
                var length = 0;
                _.each(users, function(item){
                    if (!item.asc_getView())
                        length++;
                });
                this._state.usersCount = length;
            },

            applySettings: function() {
                if (this.appOptions.isEdit && !this.appOptions.isOffline && this.appOptions.canCoAuthoring) {
                    var oldval = this._state.fastCoauth;
                    this._state.fastCoauth = Common.localStorage.getBool("pe-settings-coauthmode", true);
                    if (this._state.fastCoauth && !oldval)
                        this.synchronizeChanges();
                }
                if (this.appOptions.canForcesave) {
                    this.appOptions.forcesave = Common.localStorage.getBool("pe-settings-forcesave", this.appOptions.canForcesave);
                    Common.Utils.InternalSettings.set("pe-settings-forcesave", this.appOptions.forcesave);
                    this.api.asc_setIsForceSaveOnUserSave(this.appOptions.forcesave);
                }
            },

            onDocumentName: function(name) {
                appHeader.setDocumentCaption(name);
                this.updateWindowTitle(true);
            },

            onMeta: function(meta) {
                appHeader.setDocumentCaption(meta.title);
                this.updateWindowTitle(true);
                this.document.title = meta.title;

                var filemenu = this.getApplication().getController('LeftMenu').getView('LeftMenu').getMenu('file');
                filemenu.loadDocument({doc:this.document});
                filemenu.panels['info'].updateInfo(this.document);
                Common.Gateway.metaChange(meta);
            },

            onPrint: function() {
                if (!this.appOptions.canPrint) return;
                
                if (this.api)
                    this.api.asc_Print(Common.Utils.isChrome || Common.Utils.isSafari || Common.Utils.isOpera); // if isChrome or isSafari or isOpera == true use asc_onPrintUrl event
                Common.component.Analytics.trackEvent('Print');
            },

            onPrintUrl: function(url) {
                if (this.iframePrint) {
                    this.iframePrint.parentNode.removeChild(this.iframePrint);
                    this.iframePrint = null;
                }
                if (!this.iframePrint) {
                    var me = this;
                    this.iframePrint = document.createElement("iframe");
                    this.iframePrint.id = "id-print-frame";
                    this.iframePrint.style.display = 'none';
                    this.iframePrint.style.visibility = "hidden";
                    this.iframePrint.style.position = "fixed";
                    this.iframePrint.style.right = "0";
                    this.iframePrint.style.bottom = "0";
                    document.body.appendChild(this.iframePrint);
                    this.iframePrint.onload = function() {
                        me.iframePrint.contentWindow.focus();
                        me.iframePrint.contentWindow.print();
                        me.iframePrint.contentWindow.blur();
                        window.focus();
                    };
                }
                if (url) this.iframePrint.src = url;
            },

            onAdvancedOptions: function(advOptions) {
                if (this._state.openDlg) return;

                var type = advOptions.asc_getOptionId(),
                    me = this;
                if (type == Asc.c_oAscAdvancedOptionsID.DRM) {
                    me._state.openDlg = new Common.Views.OpenDialog({
                        type: type,
                        validatePwd: !!me._state.isDRM,
                        handler: function (value) {
                            me.isShowOpenDialog = false;
                            if (me && me.api) {
                                me.api.asc_setAdvancedOptions(type, new Asc.asc_CDRMAdvancedOptions(value));
                                me.loadMask && me.loadMask.show();
                            }
                            me._state.openDlg = null;
                        }
                    });
                    me._state.isDRM = true;
                }
                if (me._state.openDlg) {
                    this.isShowOpenDialog = true;
                    this.loadMask && this.loadMask.hide();
                    this.onLongActionEnd(Asc.c_oAscAsyncActionType.BlockInteraction, LoadingDocument);
                    me._state.openDlg.show();
                }
            },

            requestPlugins: function(pluginsPath) { // request plugins
                if (!pluginsPath) return;

                var config_plugins = (this.plugins && this.plugins.pluginsData && this.plugins.pluginsData.length>0) ? this.updatePlugins(this.plugins, false) : null,
                    request_plugins = this.updatePlugins( Common.Utils.getConfigJson(pluginsPath), false );

                this.updatePluginsList({
                    autostart: (config_plugins&&config_plugins.autostart ? config_plugins.autostart : []).concat(request_plugins&&request_plugins.autostart ? request_plugins.autostart : []),
                    pluginsData: (config_plugins ? config_plugins.pluginsData : []).concat(request_plugins ? request_plugins.pluginsData : [])
                }, false);
            },


            updatePlugins: function(plugins, uiCustomize) { // plugins from config
                if (!plugins) return;

                var pluginsData = (uiCustomize) ? plugins.UIpluginsData : plugins.pluginsData;
                if (!pluginsData || pluginsData.length<1) return;

                var arr = [];
                pluginsData.forEach(function(item){
                    var value = Common.Utils.getConfigJson(item);
                    if (value) {
                        value.baseUrl = item.substring(0, item.lastIndexOf("config.json"));
                        arr.push(value);
                    }
                });

                if (arr.length>0) {
                    var autostart = plugins.autostart || plugins.autoStartGuid;
                    if (typeof (autostart) == 'string')
                        autostart = [autostart];
                    plugins.autoStartGuid && console.warn("Obsolete: The autoStartGuid parameter is deprecated. Please check the documentation for new plugin connection configuration.");

                    if (uiCustomize)
                        this.updatePluginsList({
                            autostart: autostart,
                            pluginsData: arr
                        }, !!uiCustomize);
                    else return {
                        autostart: autostart,
                        pluginsData: arr
                    };
                }
            },

            updatePluginsList: function(plugins, uiCustomize) {
                var pluginStore = this.getApplication().getCollection('Common.Collections.Plugins'),
                    isEdit = this.appOptions.isEdit;
                if (plugins) {
                    var arr = [], arrUI = [];
                    plugins.pluginsData.forEach(function(item){
                        if (_.find(arr, function(arritem) {
                                return (arritem.get('baseUrl') == item.baseUrl || arritem.get('guid') == item.guid);
                            }) || pluginStore.findWhere({baseUrl: item.baseUrl}) || pluginStore.findWhere({guid: item.guid}))
                            return;

                        var variationsArr = [],
                            pluginVisible = false;
                        item.variations.forEach(function(itemVar){
                            var visible = (isEdit || itemVar.isViewer) && _.contains(itemVar.EditorsSupport, 'slide');
                            if ( visible ) pluginVisible = true;

                            if ( item.isUICustomizer ) {
                                visible && arrUI.push(item.baseUrl + itemVar.url);
                            } else {
                                var model = new Common.Models.PluginVariation(itemVar);

                                model.set({
                                    index: variationsArr.length,
                                    url: itemVar.url,
                                    icons: itemVar.icons,
                                    visible: visible
                                });

                                variationsArr.push(model);
                            }
                        });
                        if (variationsArr.length>0 && !item.isUICustomizer)
                            arr.push(new Common.Models.Plugin({
                                name : item.name,
                                guid: item.guid,
                                baseUrl : item.baseUrl,
                                variations: variationsArr,
                                currentVariation: 0,
                                visible: pluginVisible
                            }));
                    });

                    if (uiCustomize!==false)  // from ui customizer in editor config or desktop event
                        this.UICustomizePlugins = arrUI;

                    if ( !uiCustomize ) {
                        if (pluginStore) pluginStore.add(arr);
                        this.appOptions.canPlugins = !pluginStore.isEmpty();
                    }
                } else if (!uiCustomize){
                    this.appOptions.canPlugins = false;
                }
                if (this.appOptions.canPlugins) {
                    this.getApplication().getController('Common.Controllers.Plugins').setMode(this.appOptions).runAutoStartPlugins(plugins.autostart);
                }
                if (!uiCustomize) this.getApplication().getController('LeftMenu').enablePlugins();
            },

            // Translation
            leavePageText: 'You have unsaved changes in this document. Click \'Stay on this Page\' then \'Save\' to save them. Click \'Leave this Page\' to discard all the unsaved changes.',
            defaultTitleText: 'ONLYOFFICE Presentation Editor',
            criticalErrorTitle: 'Error',
            notcriticalErrorTitle: 'Warning',
            errorDefaultMessage: 'Error code: %1',
            criticalErrorExtText: 'Press "Ok" to to back to document list.',
            openTitleText: 'Opening Document',
            openTextText: 'Opening document...',
            loadFontsTitleText: 'Loading Data',
            loadFontsTextText: 'Loading data...',
            loadImagesTitleText: 'Loading Images',
            loadImagesTextText: 'Loading images...',
            loadFontTitleText: 'Loading Data',
            loadFontTextText: 'Loading data...',
            loadImageTitleText: 'Loading Image',
            loadImageTextText: 'Loading image...',
            downloadTitleText: 'Downloading Document',
            downloadTextText: 'Downloading document...',
            printTitleText: 'Printing Document',
            printTextText: 'Printing document...',
            uploadImageTitleText: 'Uploading Image',
            uploadImageTextText: 'Uploading image...',
            uploadImageSizeMessage: 'Maximium image size limit exceeded.',
            uploadImageExtMessage: 'Unknown image format.',
            uploadImageFileCountMessage: 'No images uploaded.',
            reloadButtonText: 'Reload Page',
            unknownErrorText: 'Unknown error.',
            convertationTimeoutText: 'Convertation timeout exceeded.',
            downloadErrorText: 'Download failed.',
            unsupportedBrowserErrorText : 'Your browser is not supported.',
            splitMaxRowsErrorText: 'The number of rows must be less than %1',
            splitMaxColsErrorText: 'The number of columns must be less than %1',
            splitDividerErrorText: 'The number of rows must be a divisor of %1',
            requestEditFailedTitleText: 'Access denied',
            requestEditFailedMessageText: 'Someone is editing this document right now. Please try again later.',
            txtSldLtTBlank: 'Blank',
            txtSldLtTChart: 'Chart',
            txtSldLtTChartAndTx: 'Chart and Text',
            txtSldLtTClipArtAndTx: 'Clip Art and Text',
            txtSldLtTClipArtAndVertTx: 'Clip Art and Vertical Text',
            txtSldLtTCust: 'Custom',
            txtSldLtTDgm: 'Diagram',
            txtSldLtTFourObj: 'Four Objects',
            txtSldLtTMediaAndTx: 'Media and Text',
            txtSldLtTObj: 'Title and Object',
            txtSldLtTObjAndTwoObj: 'Object and Two Object',
            txtSldLtTObjAndTx: 'Object and Text',
            txtSldLtTObjOnly: 'Object',
            txtSldLtTObjOverTx: 'Object over Text',
            txtSldLtTObjTx: 'Title, Object, and Caption',
            txtSldLtTPicTx: 'Picture and Caption',
            txtSldLtTSecHead: 'Section Header',
            txtSldLtTTbl: 'Table',
            txtSldLtTTitle: 'Title',
            txtSldLtTTitleOnly: 'Title Only',
            txtSldLtTTwoColTx: 'Two Column Text',
            txtSldLtTTwoObj: 'Two Objects',
            txtSldLtTTwoObjAndObj: 'Two Objects and Object',
            txtSldLtTTwoObjAndTx: 'Two Objects and Text',
            txtSldLtTTwoObjOverTx: 'Two Objects over Text',
            txtSldLtTTwoTxTwoObj: 'Two Text and Two Objects',
            txtSldLtTTx: 'Text',
            txtSldLtTTxAndChart: 'Text and Chart',
            txtSldLtTTxAndClipArt: 'Text and Clip Art',
            txtSldLtTTxAndMedia: 'Text and Media',
            txtSldLtTTxAndObj: 'Text and Object',
            txtSldLtTTxAndTwoObj: 'Text and Two Objects',
            txtSldLtTTxOverObj: 'Text over Object',
            txtSldLtTVertTitleAndTx: 'Vertical Title and Text',
            txtSldLtTVertTitleAndTxOverChart: 'Vertical Title and Text Over Chart',
            txtSldLtTVertTx: 'Vertical Text',
            textLoadingDocument: 'Loading presentation',
            warnBrowserZoom: 'Your browser\'s current zoom setting is not fully supported. Please reset to the default zoom by pressing Ctrl+0.',
            warnBrowserIE9: 'The application has low capabilities on IE9. Use IE10 or higher',
            loadThemeTitleText: 'Loading Theme',
            loadThemeTextText: 'Loading theme...',
            txtBasicShapes: 'Basic Shapes',
            txtFiguredArrows: 'Figured Arrows',
            txtMath: 'Math',
            txtCharts: 'Charts',
            txtStarsRibbons: 'Stars & Ribbons',
            txtCallouts: 'Callouts',
            txtButtons: 'Buttons',
            txtRectangles: 'Rectangles',
            txtLines: 'Lines',
            errorKeyEncrypt: 'Unknown key descriptor',
            errorKeyExpire: 'Key descriptor expired',
            errorUsersExceed: 'Count of users was exceed',
            txtEditingMode: 'Set editing mode...',
            errorCoAuthoringDisconnect: 'Server connection lost. You can\'t edit anymore.',
            errorFilePassProtect: 'The document is password protected.',
            textAnonymous: 'Anonymous',
            txtNeedSynchronize: 'You have an updates',
            applyChangesTitleText: 'Loading Data',
            applyChangesTextText: 'Loading data...',
            savePreparingText: 'Preparing to save',
            savePreparingTitle: 'Preparing to save. Please wait...',
            loadingDocumentTitleText: 'Loading presentation',
            loadingDocumentTextText: 'Loading presentation...',
            warnProcessRightsChange: 'You have been denied the right to edit the file.',
            errorProcessSaveResult: 'Saving is failed.',
            textCloseTip: 'Click to close the tip.',
            textShape: 'Shape',
            errorStockChart: 'Incorrect row order. To build a stock chart place the data on the sheet in the following order:<br> opening price, max price, min price, closing price.',
            errorDataRange: 'Incorrect data range.',
            errorDatabaseConnection: 'External error.<br>Database connection error. Please, contact support.',
            errorUpdateVersion: 'The file version has been changed. The page will be reloaded.',
            errorUserDrop: 'The file cannot be accessed right now.',
            txtDiagramTitle: 'Chart Title',
            txtXAxis: 'X Axis',
            txtYAxis: 'Y Axis',
            txtSeries: 'Seria',
            txtArt: 'Your text here',
            errorConnectToServer: ' The document could not be saved. Please check connection settings or contact your administrator.<br>When you click the \'OK\' button, you will be prompted to download the document.<br><br>' +
                                  'Find more information about connecting Document Server <a href=\"https://api.onlyoffice.com/editors/callback\" target=\"_blank\">here</a>',
            textTryUndoRedo: 'The Undo/Redo functions are disabled for the Fast co-editing mode.<br>Click the \'Strict mode\' button to switch to the Strict co-editing mode to edit the file without other users interference and send your changes only after you save them. You can switch between the co-editing modes using the editor Advanced settings.',
            textStrict: 'Strict mode',
            textBuyNow: 'Visit website',
            textNoLicenseTitle: 'ONLYOFFICE open source version',
            warnNoLicense: 'You are using an open source version of ONLYOFFICE. The version has limitations for concurrent connections to the document server (20 connections at a time).<br>If you need more please consider purchasing a commercial license.',
            textContactUs: 'Contact sales',
            errorViewerDisconnect: 'Connection is lost. You can still view the document,<br>but will not be able to download or print until the connection is restored.',
            warnLicenseExp: 'Your license has expired.<br>Please update your license and refresh the page.',
            titleLicenseExp: 'License expired',
            openErrorText: 'An error has occurred while opening the file',
            saveErrorText: 'An error has occurred while saving the file',
            errorToken: 'The document security token is not correctly formed.<br>Please contact your Document Server administrator.',
            errorTokenExpire: 'The document security token has expired.<br>Please contact your Document Server administrator.',
            errorSessionAbsolute: 'The document editing session has expired. Please reload the page.',
            errorSessionIdle: 'The document has not been edited for quite a long time. Please reload the page.',
            errorSessionToken: 'The connection to the server has been interrupted. Please reload the page.',
            errorAccessDeny: 'You are trying to perform an action you do not have rights for.<br>Please contact your Document Server administrator.',
            titleServerVersion: 'Editor updated',
            errorServerVersion: 'The editor version has been updated. The page will be reloaded to apply the changes.',
            errorBadImageUrl: 'Image url is incorrect',
            txtSlideText: 'Slide text',
            txtClipArt: 'Clip Art',
            txtDiagram: 'SmartArt',
            txtDateTime: 'Date and time',
            txtFooter: 'Footer',
            txtHeader: 'Header',
            txtMedia: 'Media',
            txtPicture: 'Picture',
            txtImage: 'Image',
            txtSlideNumber: 'Slide number',
            txtSlideSubtitle: 'Slide subtitle',
            txtSlideTitle: 'Slide title',
            textChangesSaved: 'All changes saved',
            saveTitleText: 'Saving Document',
            saveTextText: 'Saving document...',
            txtLoading: 'Loading...',
            txtAddNotes: 'Click to add notes'
        }
    })(), PE.Controllers.Main || {}))
});<|MERGE_RESOLUTION|>--- conflicted
+++ resolved
@@ -616,13 +616,8 @@
 
                 if (Common.Utils.isChrome) {
                     value = Common.localStorage.getBool("pe-settings-inputsogou");
+                    me.api.setInputParams({"SogouPinyin" : value});
                     Common.Utils.InternalSettings.set("pe-settings-inputsogou", value);
-                    // window["AscInputMethod"]["SogouPinyin"] = value;
-                }
-
-                if (Common.Utils.isChrome) {
-                    value = Common.localStorage.getBool("pe-settings-inputsogou");
-                    me.api.setInputParams({"SogouPinyin" : value});
                 }
 
                 /** coauthoring begin **/
@@ -812,12 +807,8 @@
                 this.appOptions.canForcesave   = this.appOptions.isEdit && !this.appOptions.isOffline && (typeof (this.editorConfig.customization) == 'object' && !!this.editorConfig.customization.forcesave);
                 this.appOptions.forcesave      = this.appOptions.canForcesave;
                 this.appOptions.canEditComments= this.appOptions.isOffline || !(typeof (this.editorConfig.customization) == 'object' && this.editorConfig.customization.commentAuthorOnly);
-<<<<<<< HEAD
                 this.appOptions.trialMode      = params.asc_getLicenseMode();
-=======
-                this.appOptions.isTrial        = params.asc_getTrial();
                 this.appOptions.canProtect      = this.appOptions.isDesktopApp && this.api.asc_isSignaturesSupport();
->>>>>>> 1a8e5913
 
                 this._state.licenseWarning = (licType===Asc.c_oLicenseResult.Connections) && this.appOptions.canEdit && this.editorConfig.mode !== 'view';
 
