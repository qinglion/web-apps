--- conflicted
+++ resolved
@@ -852,13 +852,8 @@
                 this.appOptions.forcesave      = this.appOptions.canForcesave;
                 this.appOptions.canEditComments= this.appOptions.isOffline || !(typeof (this.editorConfig.customization) == 'object' && this.editorConfig.customization.commentAuthorOnly);
                 this.appOptions.trialMode      = params.asc_getLicenseMode();
-<<<<<<< HEAD
                 this.appOptions.canProtect     = this.appOptions.isEdit && this.appOptions.isDesktopApp && this.appOptions.isOffline && this.api.asc_isSignaturesSupport();
                 this.appOptions.canHelp        = !((typeof (this.editorConfig.customization) == 'object') && this.editorConfig.customization.help===false);
-=======
-                this.appOptions.isProtectSupport = false; // remove in 5.2
-                this.appOptions.canProtect     = this.appOptions.isProtectSupport && this.appOptions.isEdit && this.appOptions.isDesktopApp && this.appOptions.isOffline && this.api.asc_isSignaturesSupport();
->>>>>>> 8c3f4615
 
                 this.appOptions.canBranding  = (licType === Asc.c_oLicenseResult.Success) && (typeof this.editorConfig.customization == 'object');
                 if (this.appOptions.canBranding)
@@ -934,7 +929,7 @@
 
                     reviewController.setMode(me.appOptions).setConfig({config: me.editorConfig}, me.api);
 
-                    if (me.appOptions.isProtectSupport && me.appOptions.isDesktopApp && me.appOptions.isOffline)
+                    if (me.appOptions.isDesktopApp && me.appOptions.isOffline)
                         application.getController('Common.Controllers.Protection').setMode(me.appOptions).setConfig({config: me.editorConfig}, me.api);
 
                     var viewport = this.getApplication().getController('Viewport').getView('Viewport');
