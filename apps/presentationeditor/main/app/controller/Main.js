--- conflicted
+++ resolved
@@ -394,26 +394,16 @@
                 }
             },
 
-<<<<<<< HEAD
-            goBack: function(blank) {
+            goBack: function() {
                 var me = this;
                 if ( !Common.Controllers.Desktop.process('goback') ) {
                     var href = me.appOptions.customization.goback.url;
-                    if (blank) {
+                    if (me.appOptions.customization.goback.blank!==false) {
                         window.open(href, "_blank");
                     } else {
                         parent.location.href = href;
                     }
                 }
-=======
-            goBack: function() {
-                 var href = this.appOptions.customization.goback.url;
-                 if (this.appOptions.customization.goback.blank!==false) {
-                     window.open(href, "_blank");
-                 } else {
-                     parent.location.href = href;
-                 }
->>>>>>> 0667a18c
              },
 
             onEditComplete: function(cmp) {
