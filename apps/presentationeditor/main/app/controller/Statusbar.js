/*
 *
 * (c) Copyright Ascensio System SIA 2010-2019
 *
 * This program is a free software product. You can redistribute it and/or
 * modify it under the terms of the GNU Affero General Public License (AGPL)
 * version 3 as published by the Free Software Foundation. In accordance with
 * Section 7(a) of the GNU AGPL its Section 15 shall be amended to the effect
 * that Ascensio System SIA expressly excludes the warranty of non-infringement
 * of any third-party rights.
 *
 * This program is distributed WITHOUT ANY WARRANTY; without even the implied
 * warranty of MERCHANTABILITY or FITNESS FOR A PARTICULAR  PURPOSE. For
 * details, see the GNU AGPL at: http://www.gnu.org/licenses/agpl-3.0.html
 *
 * You can contact Ascensio System SIA at 20A-12 Ernesta Birznieka-Upisha
 * street, Riga, Latvia, EU, LV-1050.
 *
 * The  interactive user interfaces in modified source and object code versions
 * of the Program must display Appropriate Legal Notices, as required under
 * Section 5 of the GNU AGPL version 3.
 *
 * Pursuant to Section 7(b) of the License you must retain the original Product
 * logo when distributing the program. Pursuant to Section 7(e) we decline to
 * grant you any rights under trademark law for use of our trademarks.
 *
 * All the Product's GUI elements, including illustrations and icon sets, as
 * well as technical writing content are licensed under the terms of the
 * Creative Commons Attribution-ShareAlike 4.0 International. See the License
 * terms at http://creativecommons.org/licenses/by-sa/4.0/legalcode
 *
*/
/**
 *  Statusbar.js
 *
 *  Statusbar controller
 *
 *  Created by Maxim Kadushkin on 8 April 2014
 *  Copyright (c) 2018 Ascensio System SIA. All rights reserved.
 *
 */

define([
    'core',
    'presentationeditor/main/app/view/Statusbar',
    'common/main/lib/util/LanguageInfo',
    'common/main/lib/view/LanguageDialog'
], function () {
    'use strict';

    PE.Controllers.Statusbar = Backbone.Controller.extend(_.extend({
        models: [],
        collections: [],
        views: [
            'Statusbar'
        ],

        initialize: function() {
            var me = this;
            this.addListeners({
                'Statusbar': {
                    'langchanged': this.onLangMenu
                },
                'Common.Views.Header': {
                    'statusbar:hide': _.bind(me.onChangeCompactView, me)
                },
                'ViewTab': {
                    'statusbar:hide': _.bind(me.onChangeCompactView, me)
                }
            });
            this._state = {
                zoom_type: undefined,
                zoom_percent: undefined
            };
        },

        events: function() {
            return {
                'click #btn-zoom-down': _.bind(this.zoomDocument,this,'down'),
                'click #btn-zoom-up': _.bind(this.zoomDocument,this,'up')
            };
        },

        onLaunch: function() {
            this.statusbar = this.createView('Statusbar', {}).render();
            this.statusbar.$el.css('z-index', 1);

            this.bindViewEvents(this.statusbar, this.events);

            $('#status-label-zoom').css('min-width', 80);

            this.statusbar.btnZoomToPage.on('click', _.bind(this.onBtnZoomTo, this, 'topage'));
            this.statusbar.btnZoomToWidth.on('click', _.bind(this.onBtnZoomTo, this, 'towidth'));
            this.statusbar.zoomMenu.on('item:click', _.bind(this.menuZoomClick, this));
            this.statusbar.btnPreview.on('click', _.bind(this.onPreviewBtnClick, this));
            this.statusbar.btnPreview.menu.on('item:click', _.bind(this.onPreviewItemClick, this));

            var me = this;
            Common.NotificationCenter.on('app:face', function (cfg) {
                if ( cfg.isEdit ) {
                    var review = me.getApplication().getController('Common.Controllers.ReviewChanges').getView();
                    me.btnSpelling = review.getButton('spelling', 'statusbar');
                    me.btnSpelling.render( me.statusbar.$el.find('#btn-doc-spell') );
                    me.btnDocLang = review.getButton('doclang', 'statusbar');
                    me.btnDocLang.render( me.statusbar.$el.find('#btn-doc-lang') );

                    var isVisible = (Common.UI.LayoutManager.isElementVisible('statusBar-textLang') || Common.UI.LayoutManager.isElementVisible('statusBar-docLang'))
                                    && Common.UI.FeaturesManager.canChange('spellcheck');
                    me.btnDocLang.$el.find('+.separator.space')[isVisible?'show':'hide']();
                    isVisible = Common.UI.LayoutManager.isElementVisible('statusBar-textLang') || Common.UI.LayoutManager.isElementVisible('statusBar-docLang')
                                || Common.UI.FeaturesManager.canChange('spellcheck');
                    me.statusbar.$el.find('.el-lang')[isVisible?'show':'hide']();
                } else {
                    me.statusbar.$el.find('.el-edit, .el-review').hide();
                }
            });
        },

        setApi: function(api) {
            this.api = api;
            this.api.asc_registerCallback('asc_onZoomChange',   _.bind(this._onZoomChange, this));
            this.api.asc_registerCallback('asc_onTextLanguage', _.bind(this._onTextLanguage, this));

            this.statusbar.setApi(api);
        },

        onBtnZoomTo: function(d, b, e) {
            this._state.zoom_type = undefined;
            this._state.zoom_percent = undefined;
            if (!b.pressed)
                this.api.zoomCustomMode(); else
                this.api[d=='topage'?'zoomFitToPage':'zoomFitToWidth']();
            Common.NotificationCenter.trigger('edit:complete', this.statusbar);
        },

        zoomDocument: function(d, e) {
            this._state.zoom_type = undefined;
            this._state.zoom_percent = undefined;
            switch (d) {
                case 'up':      this.api.zoomIn(); break;
                case 'down':    this.api.zoomOut(); break;
            }
            Common.NotificationCenter.trigger('edit:complete', this.statusbar);
        },

        menuZoomClick: function(menu, item) {
            this._state.zoom_type = undefined;
            this._state.zoom_percent = undefined;
            this.api.zoom(item.value);
            Common.NotificationCenter.trigger('edit:complete', this.statusbar);
        },

        onPreview: function(slidenum, presenter) {
            Common.NotificationCenter.trigger('preview:start', _.isNumber(slidenum) ? slidenum : 0, presenter);
        },

        onPreviewBtnClick: function(btn, e) {
            this.onPreview(this.api.getCurrentPage());
        },

        onPreviewItemClick: function(menu, item) {
            switch (item.value) {
                case 0:
                    this.onPreview(0);
                    break;
                case 1:
                    this.onPreview(this.api.getCurrentPage());
                    break;
                case 2:
                    this.onPreview(0, true);
                    break;
            }
        },

        /*
        *   api events
        * */

         _onZoomChange: function(percent, type) {
             if (this._state.zoom_type !== type) {
                 this.statusbar.btnZoomToPage.toggle(type == 2, true);
                 this.statusbar.btnZoomToWidth.toggle(type == 1, true);
                 this._state.zoom_type = type;
             }
             if (this._state.zoom_percent !== percent) {
                 $('#status-label-zoom').text(Common.Utils.String.format(this.zoomText, percent));
                 this._state.zoom_percent = percent;
             }
        },

        _onTextLanguage: function(langId) {
            var info = Common.util.LanguageInfo.getLocalLanguageName(langId);
            this.statusbar.setLanguage({
                value:    info[0],
                displayValue:  info[1],
                code:   langId
            });
        },

        setLanguages: function(langs) {
            this.langs = langs;
            this.statusbar.reloadLanguages(langs);
        },

        setStatusCaption: function(text, force, delay, callback) {
            if (this.timerCaption && ( ((new Date()) < this.timerCaption) || text.length==0 ) && !force )
                return;

            this.timerCaption = undefined;
            if (text.length) {
                this.statusbar.showStatusMessage(text);
                callback && callback();
                if (delay>0)
                    this.timerCaption = (new Date()).getTime() + delay;
            } else
                this.statusbar.clearStatusMessage();
        },

        createDelayedElements: function() {
            this.statusbar.$el.css('z-index', '');
        },

        onLangMenu: function(obj, langid, title) {
            this.api.put_TextPrLang(langid);
        },

<<<<<<< HEAD
        onChangeCompactView: function (view, status) {
            this.statusbar.setVisible(!status);
            Common.localStorage.setBool('pe-hidden-status', status);

            if (view.$el.closest('.btn-slot').prop('id') === 'slot-btn-options') {
                this.statusbar.fireEvent('view:hide', [this, status]);
            }

            Common.NotificationCenter.trigger('layout:changed', 'status');
            Common.NotificationCenter.trigger('edit:complete', this.statusbar);
        },

        zoomText        : 'Zoom {0}%'
=======
        showDisconnectTip: function () {
            var me = this;
            if (!this.disconnectTip) {
                var target = this.statusbar.getStatusLabel();
                target = target.is(':visible') ? target.parent() : this.statusbar.isVisible() ? this.statusbar.$el : $(document.body);
                this.disconnectTip = new Common.UI.SynchronizeTip({
                    target  : target,
                    text    : this.textDisconnect,
                    placement: 'top',
                    position: this.statusbar.isVisible() ? undefined : {bottom: 0},
                    showLink: false
                });
                this.disconnectTip.on({
                    'closeclick': function() {
                        me.disconnectTip.hide();
                        me.disconnectTip = null;
                    }
                });
            }
            this.disconnectTip.show();
        },

        hideDisconnectTip: function() {
            this.disconnectTip && this.disconnectTip.hide();
            this.disconnectTip = null;
        },

        zoomText        : 'Zoom {0}%',
        textDisconnect: '<b>Connection is lost</b><br>Please check connection settings.'
>>>>>>> 3dabc5a6
    }, PE.Controllers.Statusbar || {}));
});<|MERGE_RESOLUTION|>--- conflicted
+++ resolved
@@ -224,7 +224,6 @@
             this.api.put_TextPrLang(langid);
         },
 
-<<<<<<< HEAD
         onChangeCompactView: function (view, status) {
             this.statusbar.setVisible(!status);
             Common.localStorage.setBool('pe-hidden-status', status);
@@ -237,8 +236,6 @@
             Common.NotificationCenter.trigger('edit:complete', this.statusbar);
         },
 
-        zoomText        : 'Zoom {0}%'
-=======
         showDisconnectTip: function () {
             var me = this;
             if (!this.disconnectTip) {
@@ -268,6 +265,6 @@
 
         zoomText        : 'Zoom {0}%',
         textDisconnect: '<b>Connection is lost</b><br>Please check connection settings.'
->>>>>>> 3dabc5a6
+
     }, PE.Controllers.Statusbar || {}));
 });