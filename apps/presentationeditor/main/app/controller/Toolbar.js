--- conflicted
+++ resolved
@@ -2486,7 +2486,7 @@
             var tab = {action: 'review', caption: me.toolbar.textTabCollaboration, layoutname: 'toolbar-collaboration', dataHintTitle: 'U'};
             var $panel = me.getApplication().getController('Common.Controllers.ReviewChanges').createToolbarPanel();
             if ( $panel ) {
-                me.toolbar.addTab(tab, $panel, 3);
+                me.toolbar.addTab(tab, $panel, 4);
                 me.toolbar.setVisible('review', (config.isEdit || config.canViewReview || config.canCoAuthoring && config.canComments) && Common.UI.LayoutManager.isElementVisible('toolbar-collaboration'));
             }
 
@@ -2498,14 +2498,12 @@
                 Array.prototype.push.apply(me.toolbar.lockControls,transitController.getView().getButtons());
                 Array.prototype.push.apply(me.toolbar.slideOnlyControls,transitController.getView().getButtons());
 
-<<<<<<< HEAD
                 var viewtab = me.getApplication().getController('ViewTab');
                 viewtab.setApi(me.api).setConfig({toolbar: me, mode: config});
                 Array.prototype.push.apply(me.toolbar.lockControls, viewtab.getView('ViewTab').getButtons());
-=======
+
                 var animationController = me.getApplication().getController('Animation');
                 animationController.setApi(me.api).setConfig({toolbar: me,mode:config}).createToolbarPanel();
->>>>>>> 9b5420e7
 
                 me.toolbar.btnSave.on('disabled', _.bind(me.onBtnChangeState, me, 'save:disabled'));
 
@@ -2527,7 +2525,7 @@
                         tab = {action: 'protect', caption: me.toolbar.textTabProtect, layoutname: 'toolbar-protect', dataHintTitle: 'T'};
                         $panel = me.getApplication().getController('Common.Controllers.Protection').createToolbarPanel();
                         if ($panel)
-                            me.toolbar.addTab(tab, $panel, 4);
+                            me.toolbar.addTab(tab, $panel, 5);
                     }
                 }
             }
