/*
 * (c) Copyright Ascensio System SIA 2010-2024
 *
 * This program is a free software product. You can redistribute it and/or
 * modify it under the terms of the GNU Affero General Public License (AGPL)
 * version 3 as published by the Free Software Foundation. In accordance with
 * Section 7(a) of the GNU AGPL its Section 15 shall be amended to the effect
 * that Ascensio System SIA expressly excludes the warranty of non-infringement
 * of any third-party rights.
 *
 * This program is distributed WITHOUT ANY WARRANTY; without even the implied
 * warranty of MERCHANTABILITY or FITNESS FOR A PARTICULAR  PURPOSE. For
 * details, see the GNU AGPL at: http://www.gnu.org/licenses/agpl-3.0.html
 *
 * You can contact Ascensio System SIA at 20A-6 Ernesta Birznieka-Upish
 * street, Riga, Latvia, EU, LV-1050.
 *
 * The  interactive user interfaces in modified source and object code versions
 * of the Program must display Appropriate Legal Notices, as required under
 * Section 5 of the GNU AGPL version 3.
 *
 * Pursuant to Section 7(b) of the License you must retain the original Product
 * logo when distributing the program. Pursuant to Section 7(e) we decline to
 * grant you any rights under trademark law for use of our trademarks.
 *
 * All the Product's GUI elements, including illustrations and icon sets, as
 * well as technical writing content are licensed under the terms of the
 * Creative Commons Attribution-ShareAlike 4.0 International. See the License
 * terms at http://creativecommons.org/licenses/by-sa/4.0/legalcode
 *
 */
/**
 *  Toolbar.js
 *
 *  Toolbar controller
 *
 *  Created on 4/16/14
 *
 */


define([
    'core',
    'common/main/lib/component/Window',
    'presentationeditor/main/app/collection/SlideThemes',
    'presentationeditor/main/app/controller/Transitions',
    'presentationeditor/main/app/controller/Animation',
    'presentationeditor/main/app/view/Toolbar',
    'presentationeditor/main/app/view/SlideSizeSettings',
    'presentationeditor/main/app/view/define'
], function () { 'use strict';

    PE.Controllers.Toolbar = Backbone.Controller.extend(_.extend({
        models: [],
        collections: [
            'SlideThemes'
        ],
        views: [
            'Toolbar'
        ],

        initialize: function() {
            this._state = {
                activated: false,
                themeId: undefined,
                bullets: {type:undefined, subtype:undefined},
                prcontrolsdisable:undefined,
                slidecontrolsdisable:undefined,
                slidelayoutdisable:undefined,
                shapecontrolsdisable:undefined,
                no_paragraph: undefined,
                no_text: undefined,
                no_object: undefined,
                no_drawing_objects: undefined,
                clrtext: undefined,
                linespace: undefined,
                pralign: undefined,
                valign: undefined,
                vtextalign: undefined,
                can_undo: undefined,
                can_redo: undefined,
                bold: undefined,
                italic: undefined,
                strike: undefined,
                underline: undefined,
                can_group: undefined,
                can_ungroup: undefined,
                lock_doc: undefined,
                changeslide_inited: false,
                no_slides:undefined,
                can_increase: undefined,
                can_decrease: undefined,
                can_hyper: undefined,
                zoom_type: undefined,
                zoom_percent: undefined,
                fontsize: undefined,
                in_equation: undefined,
                in_chart: false,
                no_columns: false,
                clrhighlight: undefined,
                can_copycut: undefined,
                needCallApiBullets: undefined,
                isLockedSlideHeaderAppyToAll: false,
                customPluginItems: undefined,
                activeTab: 'home',
                viewMode: 'normal'
            };
            this._isAddingShape = false;
            this.slideSizeArr = [
                { size: [9144000, 6858000], ratio: 6858000/9144000, type: Asc.c_oAscSlideSZType.SzScreen4x3},
                { size: [12192000, 6858000], ratio: 6858000/12192000, type: Asc.c_oAscSlideSZType.SzCustom} ];
            this.currentPageSize = {
                type: Asc.c_oAscSlideSZType.SzCustom,
                width: 0,
                height: 0,
                firstNum: 1
            };
            this.flg = {};
            this.diagramEditor = null;
            this.editMode = true;

            this.addListeners({
                'Toolbar': {
                    'insert:image'      : this.onInsertImageClick.bind(this),
                    'insert:text-btn'   : this.onBtnInsertTextClick.bind(this),
                    'insert:text-menu'  : this.onMenuInsertTextClick.bind(this),
                    'insert:textart'    : this.onInsertTextart.bind(this),
                    'insert:shape'      : this.onInsertShape.bind(this),
                    'add:slide'         : this.onAddSlide.bind(this),
                    'duplicate:slide'   : this.onDuplicateSlide.bind(this),
                    'duplicate:check'   : this.onDuplicateCheck.bind(this),
                    'change:slide'      : this.onChangeSlide.bind(this),
                    'change:compact'    : this.onClickChangeCompact,
                    'add:chart'         : this.onSelectChart,
                    'insert:smartart'   : this.onInsertSmartArt,
                    'smartart:mouseenter': this.mouseenterSmartArt,
                    'smartart:mouseleave': this.mouseleaveSmartArt,
                    'insert:slide-master': this.onInsertSlideMaster.bind(this),
                    'insert:layout'      : this.onInsertLayout.bind(this),
                    'insert:placeholder-btn': this.onBtnInsertPlaceholder.bind(this),
                    'insert:placeholder-menu': this.onMenuInsertPlaceholder.bind(this),
                    'title:hide'         : this.onTitleHide.bind(this),
                    'footers:hide'       : this.onFootersHide.bind(this),
                    'tab:active'         : this.onActiveTab.bind(this),
                    'tab:collapse'       : this.onTabCollapse.bind(this)
                },
                'DocumentHolder': {
                    'smartart:mouseenter': this.mouseenterSmartArt,
                    'smartart:mouseleave': this.mouseleaveSmartArt,
                },
                'FileMenu': {
                    'menu:hide': this.onFileMenu.bind(this, 'hide'),
                    'menu:show': this.onFileMenu.bind(this, 'show')
                },
                'Common.Views.Header': {
                    'print': function (opts) {
                        var _main = this.getApplication().getController('Main');
                        _main.onPrint();
                    },
                    'print-quick': function (opts) {
                        var _main = this.getApplication().getController('Main');
                        _main.onPrintQuick();
                    },
                    'save': function (opts) {
                        this.api.asc_Save();
                    },
                    'undo': this.onUndo,
                    'redo': this.onRedo,
                    'downloadas': function (opts) {
                        var _main = this.getApplication().getController('Main');
                        var _file_type = _main.document.fileType,
                            _format;
                        if ( !!_file_type ) {
                            _format = Asc.c_oAscFileType[ _file_type.toUpperCase() ];
                        }

                        var _supported = [
                            Asc.c_oAscFileType.PPTX,
                            Asc.c_oAscFileType.ODP,
                            Asc.c_oAscFileType.PDFA,
                            Asc.c_oAscFileType.POTX,
                            Asc.c_oAscFileType.OTP,
                            Asc.c_oAscFileType.PPTM,
                            Asc.c_oAscFileType.PNG,
                            Asc.c_oAscFileType.JPG
                        ];

                        if ( !_format || _supported.indexOf(_format) < 0 )
                            _format = Asc.c_oAscFileType.PDF;

                        _main.api.asc_DownloadAs(new Asc.asc_CDownloadOptions(_format));
                    },
                    'go:editor': function() {
                        Common.Gateway.requestEditRights();
                    }
                },
                'ViewTab': {
                    'toolbar:setcompact': this.onChangeCompactView.bind(this),
                    'viewmode:change': this.onChangeViewMode.bind(this)
                }
            });
            Common.NotificationCenter.on('toolbar:collapse', _.bind(function () {
                this.toolbar.collapse();
            }, this));

            var me = this;

            var checkInsertAutoshape =  function(e) {
                var cmp = $(e.target),
                    cmp_sdk = cmp.closest('#editor_sdk'),
                    btn_id = cmp.closest('button').attr('id');
                if (btn_id===undefined)
                    btn_id = cmp.closest('.btn-group').attr('id');
                if (btn_id===undefined)
                    btn_id = cmp.closest('.combo-dataview').attr('id');

                if (cmp.attr('id') != 'editor_sdk' && cmp_sdk.length<=0) {
                    if ( me.toolbar.btnsInsertText.pressed() && !me.toolbar.btnsInsertText.contains(btn_id) ||
                        me.toolbar.cmbsInsertShape.some(function(cmb) {
                            return cmb.isComboViewRecActive() && cmb.id !== btn_id;
                        }) ||
                        me.toolbar.btnInsertPlaceholder.pressed && me.toolbar.btnInsertPlaceholder.id !== btn_id)
                    {
                        me._isAddingShape         = false;

                        me._addAutoshape(false);
                        me.toolbar.btnsInsertText.toggle(false, true);
                        me.toolbar.cmbsInsertShape.forEach(function(cmb) {
                            cmb.deactivateRecords();
                        });
                        me.toolbar.btnInsertPlaceholder.toggle(false, true);
                        Common.NotificationCenter.trigger('edit:complete', me.toolbar);
                    }
                }
            };

            this.onApiEndAddShape = function() {
                this.toolbar.fireEvent('insertshape', this.toolbar);

                if ( this.toolbar.btnsInsertText.pressed() ) {
                    this.toolbar.btnsInsertText.toggle(false, true);
                    this.toolbar.btnsInsertText.forEach(function(button) {
                        button.menu.clearAll(true);
                    });
                }

                this.toolbar.cmbsInsertShape.forEach(function(cmb) {
                    if (cmb.isComboViewRecActive())
                        cmb.deactivateRecords();
                });

                if (this.toolbar.btnInsertPlaceholder.pressed)
                    this.toolbar.btnInsertPlaceholder.toggle(false, true);

                $(document.body).off('mouseup', checkInsertAutoshape);
            };

            this._addAutoshape =  function(isstart, type) {
                if (this.api) {
                    if (isstart) {
                        this.api.StartAddShape(type, true);
                        $(document.body).on('mouseup', checkInsertAutoshape);
                    } else {
                        this.api.StartAddShape('', false);
                        $(document.body).off('mouseup', checkInsertAutoshape);
                    }
                }
            };

            this._addPlaceHolder = function (isstart, type, isVertical) {
                if (this.api) {
                    if (isstart) {
                        this.api.asc_StartAddPlaceholder(type, isVertical, true);
                        $(document.body).on('mouseup', checkInsertAutoshape);
                    } else {
                        this.api.asc_StartAddPlaceholder('', undefined, false);
                        $(document.body).off('mouseup', checkInsertAutoshape);
                    }
                }
            }
        },

        onLaunch: function() {
            var me = this;

            // Create toolbar view
            me.toolbar = me.createView('Toolbar');

            Common.NotificationCenter.on('app:ready', me.onAppReady.bind(me));
            Common.NotificationCenter.on('app:face', me.onAppShowed.bind(me));

            PE.getCollection('ShapeGroups').bind({
                reset: me.onResetAutoshapes.bind(this)
            });

            PE.getCollection('SlideLayouts').bind({
                reset: me.onResetSlides.bind(this)
            });
        },

        setMode: function(mode) {
            var _main = this.getApplication().getController('Main');
            this.mode = mode;
            this.toolbar.applyLayout(mode);
            Common.UI.TooltipManager.addTips({
<<<<<<< HEAD
                'grayTheme' : {name: 'help-tip-gray-theme', placement: 'bottom-right', text: this.helpGrayTheme, header: this.helpGrayThemeHeader, target: '#slot-btn-interface-theme', automove: true, maxwidth: 320},
                'customInfo' : {name: 'help-tip-custom-info', placement: 'right', text: this.helpCustomInfo, header: this.helpCustomInfoHeader, target: '#fm-btn-info', automove: true, extCls: 'inc-index'}
=======
                'colorSchema' : {name: 'pe-help-tip-color-schema', placement: 'bottom-left', text: this.helpColorSchema, header: this.helpColorSchemaHeader, target: '#slot-btn-colorschemas', automove: true},
                'animPane' : {name: 'pe-help-tip-anim-pane', placement: 'bottom-left', text: this.helpAnimPane, header: this.helpAnimPaneHeader, target: '#animation-button-pane', automove: true},
                'masterSlide' : {name: 'pe-help-tip-master-slide', placement: 'bottom-right', text: this.helpMasterSlide, header: this.helpMasterSlideHeader, target: '#slot-btn-slide-master'},
                'refreshFile' : {text: _main.textUpdateVersion, header: _main.textUpdating, target: '#toolbar', maxwidth: 'none', showButton: false, automove: true, noHighlight: true, multiple: true},
                'disconnect' : {text: _main.textConnectionLost, header: _main.textDisconnect, target: '#toolbar', maxwidth: 'none', showButton: false, automove: true, noHighlight: true, multiple: true},
                'updateVersion' : {text: _main.errorUpdateVersionOnDisconnect, header: _main.titleUpdateVersion, target: '#toolbar', maxwidth: 600, showButton: false, automove: true, noHighlight: true, multiple: true},
                'sessionIdle' : {text: _main.errorSessionIdle, target: '#toolbar', maxwidth: 600, showButton: false, automove: true, noHighlight: true, multiple: true},
                'sessionToken' : {text: _main.errorSessionToken, target: '#toolbar', maxwidth: 600, showButton: false, automove: true, noHighlight: true, multiple: true}
>>>>>>> e474d4ec
            });

        },

        attachUIEvents: function(toolbar) {
            /**
             * UI Events
             */
            const me = this;

            toolbar.btnPreview.on('click',                                         _.bind(me.onPreviewBtnClick, me));
            toolbar.btnPreview.menu.on('item:click',                               _.bind(me.onPreviewItemClick, me));
            toolbar.btnPrint.on('click',                                _.bind(this.onPrint, this));
            toolbar.btnPrint.on('disabled',                             _.bind(this.onBtnChangeState, this, 'print:disabled'));
            toolbar.btnPrint.menu && toolbar.btnPrint.menu.on('item:click', _.bind(this.onPrintMenu, this));
            toolbar.btnSave.on('click',                                 _.bind(this.onSave, this));
            toolbar.btnUndo.on('click',                                 _.bind(this.onUndo, this));
            toolbar.btnUndo.on('disabled',                              _.bind(this.onBtnChangeState, this, 'undo:disabled'));
            toolbar.btnRedo.on('click',                                 _.bind(this.onRedo, this));
            toolbar.btnRedo.on('disabled',                              _.bind(this.onBtnChangeState, this, 'redo:disabled'));
            toolbar.btnCopy.on('click',                                 _.bind(this.onCopyPaste, this, 'copy'));
            toolbar.btnPaste.on('click',                                _.bind(this.onCopyPaste, this, 'paste'));
            toolbar.btnCut.on('click',                                  _.bind(this.onCopyPaste, this, 'cut'));
            toolbar.btnSelectAll.on('click',                            _.bind(this.onSelectAll, this));
            toolbar.btnReplace.on('click',                              _.bind(this.onReplace, this));
            toolbar.btnIncFontSize.on('click',                          _.bind(this.onIncrease, this));
            toolbar.btnDecFontSize.on('click',                          _.bind(this.onDecrease, this));
            toolbar.btnBold.on('click',                                 _.bind(this.onBold, this));
            toolbar.btnItalic.on('click',                               _.bind(this.onItalic, this));
            toolbar.btnUnderline.on('click',                            _.bind(this.onUnderline, this));
            toolbar.btnStrikeout.on('click',                            _.bind(this.onStrikeout, this));
            toolbar.btnSuperscript.on('click',                          _.bind(this.onSuperscript, this));
            toolbar.btnSubscript.on('click',                            _.bind(this.onSubscript, this));
            toolbar.btnHorizontalAlign.menu.on('item:click',            _.bind(this.onMenuHorizontalAlignSelect, this));
            toolbar.btnVerticalAlign.menu.on('item:click',              _.bind(this.onMenuVerticalAlignSelect, this));
            toolbar.btnDecLeftOffset.on('click',                        _.bind(this.onDecOffset, this));
            toolbar.btnIncLeftOffset.on('click',                        _.bind(this.onIncOffset, this));
            toolbar.mnuChangeCase.on('item:click',                      _.bind(this.onChangeCase, this));
            toolbar.btnMarkers.on('click',                              _.bind(this.onMarkers, this));
            toolbar.btnNumbers.on('click',                              _.bind(this.onNumbers, this));
            toolbar.mnuMarkerSettings.on('click',                         _.bind(this.onMarkerSettingsClick, this, 0));
            toolbar.mnuNumberSettings.on('click',                         _.bind(this.onMarkerSettingsClick, this, 1));
            toolbar.cmbFontName.on('selected',                          _.bind(this.onFontNameSelect, this));
            toolbar.cmbFontName.on('show:after',                        _.bind(this.onComboOpen, this, true));
            toolbar.cmbFontName.on('hide:after',                        _.bind(this.onHideMenus, this));
            toolbar.cmbFontName.on('combo:blur',                        _.bind(this.onComboBlur, this));
            toolbar.cmbFontName.on('combo:focusin',                     _.bind(this.onComboOpen, this, false));
            toolbar.cmbFontSize.on('selected',                          _.bind(this.onFontSizeSelect, this));
            toolbar.cmbFontSize.on('changed:before',                    _.bind(this.onFontSizeChanged, this, true));
            toolbar.cmbFontSize.on('changed:after',                     _.bind(this.onFontSizeChanged, this, false));
            toolbar.cmbFontSize.on('show:after',                        _.bind(this.onComboOpen, this, true));
            toolbar.cmbFontSize.on('hide:after',                        _.bind(this.onHideMenus, this));
            toolbar.cmbFontSize.on('combo:blur',                        _.bind(this.onComboBlur, this));
            toolbar.cmbFontSize.on('combo:focusin',                     _.bind(this.onComboOpen, this, false));
            toolbar.mnuMarkersPicker.on('item:click',                   _.bind(this.onSelectBullets, this, toolbar.btnMarkers));
            toolbar.mnuNumbersPicker.on('item:click',                   _.bind(this.onSelectBullets, this, toolbar.btnNumbers));
            toolbar.btnMarkers.menu.on('show:after',                    _.bind(this.onListShowAfter, this, 0, toolbar.mnuMarkersPicker));
            toolbar.btnNumbers.menu.on('show:after',                    _.bind(this.onListShowAfter, this, 1, toolbar.mnuNumbersPicker));
            toolbar.btnFontColor.on('click',                            _.bind(this.onBtnFontColor, this));
            toolbar.btnFontColor.on('color:select',                     _.bind(this.onSelectFontColor, this));
            toolbar.btnFontColor.on('eyedropper:start',                 _.bind(this.onEyedropperStart, this));
            toolbar.btnFontColor.on('eyedropper:end',                   _.bind(this.onEyedropperEnd, this));
            this.mode.isEdit && Common.NotificationCenter.on('eyedropper:start', _.bind(this.eyedropperStart, this));
            toolbar.btnHighlightColor.on('click',                       _.bind(this.onBtnHighlightColor, this));
            toolbar.mnuHighlightColorPicker.on('select',                _.bind(this.onSelectHighlightColor, this));
            toolbar.mnuHighlightTransparent.on('click',                 _.bind(this.onHighlightTransparentClick, this));
            toolbar.btnLineSpace.menu.on('item:toggle',                 _.bind(this.onLineSpaceToggle, this));
            toolbar.btnLineSpace.menu.on('item:click',                  _.bind(this.onLineSpaceClick, this));
            toolbar.btnColumns.menu.on('item:click',                    _.bind(this.onColumnsSelect, this));
            toolbar.btnColumns.menu.on('show:before',                   _.bind(this.onBeforeColumns, this));
            toolbar.btnShapeAlign.menu.on('item:click',                 _.bind(this.onShapeAlign, this));
            toolbar.btnShapeAlign.menu.on('show:before',                _.bind(this.onBeforeShapeAlign, this));
            toolbar.btnShapeArrange.menu.on('item:click',               _.bind(this.onShapeArrange, this));
            toolbar.btnInsertHyperlink.on('click',                      _.bind(this.onHyperlinkClick, this));
            toolbar.mnuTablePicker.on('select',                         _.bind(this.onTablePickerSelect, this));
            toolbar.btnInsertTable.menu.on('item:click',                _.bind(this.onInsertTableClick, this));
            toolbar.btnClearStyle.on('click',                           _.bind(this.onClearStyleClick, this));
            toolbar.btnCopyStyle.on('toggle',                           _.bind(this.onCopyStyleToggle, this));
            toolbar.btnColorSchemas.menu.on('item:click',               _.bind(this.onColorSchemaClick, this));
            toolbar.btnColorSchemas.menu.on('show:after',               _.bind(this.onColorSchemaShow, this));
            toolbar.btnSlideSize.menu.on('item:click',                  _.bind(this.onSlideSize, this));
            toolbar.listTheme.on('click',                               _.bind(this.onListThemeSelect, this));
            toolbar.btnInsertEquation.on('click',                       _.bind(this.onInsertEquationClick, this));
            toolbar.btnInsertSymbol.menu.items[2].on('click',                         _.bind(this.onInsertSymbolClick, this));
            toolbar.mnuInsertSymbolsPicker.on('item:click',             _.bind(this.onInsertSymbolItemClick, this));
            toolbar.btnEditHeader.on('click',                           _.bind(this.onEditHeaderClick, this, 'header'));
            toolbar.btnInsDateTime.on('click',                          _.bind(this.onEditHeaderClick, this, 'datetime'));
            toolbar.btnInsSlideNum.on('click',                          _.bind(this.onEditHeaderClick, this, 'slidenum'));
            Common.Gateway.on('insertimage',                            _.bind(this.insertImage, this));
            toolbar.btnInsAudio && toolbar.btnInsAudio.on('click',      _.bind(this.onAddAudio, this));
            toolbar.btnInsVideo && toolbar.btnInsVideo.on('click',      _.bind(this.onAddVideo, this));

            this.onSetupCopyStyleButton();
            this.onBtnChangeState('undo:disabled', toolbar.btnUndo, toolbar.btnUndo.isDisabled());
            this.onBtnChangeState('redo:disabled', toolbar.btnRedo, toolbar.btnRedo.isDisabled());
        },

        setApi: function(api) {
            this.api = api;

            if (this.mode.isEdit) {
                this.toolbar.setApi(api);

                this.api.asc_registerCallback('asc_onFontSize',             _.bind(this.onApiFontSize, this));
                this.api.asc_registerCallback('asc_onBold',                 _.bind(this.onApiBold, this));
                this.api.asc_registerCallback('asc_onItalic',               _.bind(this.onApiItalic, this));
                this.api.asc_registerCallback('asc_onUnderline',            _.bind(this.onApiUnderline, this));
                this.api.asc_registerCallback('asc_onStrikeout',            _.bind(this.onApiStrikeout, this));
                this.api.asc_registerCallback('asc_onVerticalAlign',        _.bind(this.onApiVerticalAlign, this));
                Common.NotificationCenter.on('fonts:change',                _.bind(this.onApiChangeFont, this));

                this.api.asc_registerCallback('asc_onCanUndo',              _.bind(this.onApiCanRevert, this, 'undo'));
                this.api.asc_registerCallback('asc_onCanRedo',              _.bind(this.onApiCanRevert, this, 'redo'));
                this.api.asc_registerCallback('asc_onPaintFormatChanged',   _.bind(this.onApiStyleChange, this));
                this.api.asc_registerCallback('asc_onListType',             _.bind(this.onApiBullets, this));
                this.api.asc_registerCallback('asc_canIncreaseIndent',      _.bind(this.onApiCanIncreaseIndent, this));
                this.api.asc_registerCallback('asc_canDecreaseIndent',      _.bind(this.onApiCanDecreaseIndent, this));
                this.api.asc_registerCallback('asc_onLineSpacing',          _.bind(this.onApiLineSpacing, this));
                this.api.asc_registerCallback('asc_onPrAlign',              _.bind(this.onApiParagraphAlign, this));
                this.api.asc_registerCallback('asc_onVerticalTextAlign',    _.bind(this.onApiVerticalTextAlign, this));
                this.api.asc_registerCallback('asc_onCanAddHyperlink',      _.bind(this.onApiCanAddHyperlink, this));
                this.api.asc_registerCallback('asc_onTextColor',            _.bind(this.onApiTextColor, this));
                this.api.asc_registerCallback('asc_onMarkerFormatChanged', _.bind(this.onApiStartHighlight, this));
                this.api.asc_registerCallback('asc_onTextHighLight',       _.bind(this.onApiHighlightColor, this));

                this.api.asc_registerCallback('asc_onUpdateThemeIndex',     _.bind(this.onApiUpdateThemeIndex, this));
                this.api.asc_registerCallback('asc_onEndAddShape',          _.bind(this.onApiEndAddShape, this));
                this.api.asc_registerCallback('asc_onCanGroup',             _.bind(this.onApiCanGroup, this));
                this.api.asc_registerCallback('asc_onCanUnGroup',           _.bind(this.onApiCanUnGroup, this));
                this.api.asc_registerCallback('asc_onPresentationSize',     _.bind(this.onApiPageSize, this));

                this.api.asc_registerCallback('asc_onCoAuthoringDisconnect',_.bind(this.onApiCoAuthoringDisconnect, this));
                Common.NotificationCenter.on('api:disconnect',              _.bind(this.onApiCoAuthoringDisconnect, this));
                this.api.asc_registerCallback('asc_onZoomChange',           _.bind(this.onApiZoomChange, this));
                this.api.asc_registerCallback('asc_onFocusObject',          _.bind(this.onApiFocusObject, this));
                this.api.asc_registerCallback('asc_onLockDocumentProps',    _.bind(this.onApiLockDocumentProps, this));
                this.api.asc_registerCallback('asc_onUnLockDocumentProps',  _.bind(this.onApiUnLockDocumentProps, this));
                this.api.asc_registerCallback('asc_onLockDocumentTheme',    _.bind(this.onApiLockDocumentTheme, this));
                this.api.asc_registerCallback('asc_onUnLockDocumentTheme',  _.bind(this.onApiUnLockDocumentTheme, this));
                this.api.asc_registerCallback('asc_onInitEditorStyles',     _.bind(this.onApiInitEditorStyles, this));

                this.api.asc_registerCallback('asc_onCountPages',           _.bind(this.onApiCountPages, this));
                this.api.asc_registerCallback('asc_onMathTypes',            _.bind(this.onApiMathTypes, this));
                this.api.asc_registerCallback('asc_onContextMenu',          _.bind(this.onContextMenu, this));
                this.api.asc_registerCallback('asc_onTextLanguage',         _.bind(this.onTextLanguage, this));
                Common.NotificationCenter.on('storage:image-load',          _.bind(this.openImageFromStorage, this));
                Common.NotificationCenter.on('storage:image-insert',        _.bind(this.insertImageFromStorage, this));
                this.api.asc_registerCallback('asc_onCanCopyCut',           _.bind(this.onApiCanCopyCut, this));
                this.api.asc_registerCallback('asc_onBeginSmartArtPreview', _.bind(this.onApiBeginSmartArtPreview, this));
                this.api.asc_registerCallback('asc_onAddSmartArtPreview', _.bind(this.onApiAddSmartArtPreview, this));
                this.api.asc_registerCallback('asc_onEndSmartArtPreview', _.bind(this.onApiEndSmartArtPreview, this));

                this.api.asc_registerCallback('asc_onLockSlideHdrFtrApplyToAll', _.bind(this.onApiLockSlideHdrFtrApplyToAll, this, true));
                this.api.asc_registerCallback('asc_onUnLockSlideHdrFtrApplyToAll', _.bind(this.onApiLockSlideHdrFtrApplyToAll, this, false));

                this.api.asc_registerCallback('asc_onLayoutTitle',          _.bind(this.onApiLayoutTitle, this));
                this.api.asc_registerCallback('asc_onLayoutFooter',         _.bind(this.onApiLayoutFooter, this));
            } else if (this.mode.isRestrictedEdit) {
                this.api.asc_registerCallback('asc_onCountPages',           _.bind(this.onApiCountPagesRestricted, this));
            }
            this.api.asc_registerCallback('onPluginToolbarMenu', _.bind(this.onPluginToolbarMenu, this));
            this.api.asc_registerCallback('onPluginToolbarCustomMenuItems', _.bind(this.onPluginToolbarCustomMenuItems, this));
            Common.NotificationCenter.on('document:ready', _.bind(this.onDocumentReady, this));
        },

        onChangeCompactView: function(view, compact) {
            this.toolbar.setFolded(compact);
            this.toolbar.fireEvent('view:compact', [this.toolbar, compact]);

            compact && this.onTabCollapse();

            Common.localStorage.setBool('pe-compact-toolbar', compact);
            Common.NotificationCenter.trigger('layout:changed', 'toolbar');
            Common.NotificationCenter.trigger('edit:complete', this.toolbar);
        },

        onClickChangeCompact: function (from) {
            if ( from != 'file' ) {
                var me = this;
                Common.Utils.asyncCall(function () {
                    me.onChangeCompactView(null, !me.toolbar.isCompact());
                });
            }
        },

        onContextMenu: function() {
            this.toolbar.collapse();
        },

        onApiChangeFont: function(font) {
            !Common.Utils.ModalWindow.isVisible() && this.toolbar.cmbFontName.onApiChangeFont(font);
        },

        onApiFontSize: function(size) {
            if (this._state.fontsize !== size) {
                this.toolbar.cmbFontSize.setValue(size);
                this._state.fontsize = size;
            }
        },

        onApiBold: function(on) {
            if (this._state.bold !== on) {
                this.toolbar.btnBold.toggle(on === true, true);
                this._state.bold = on;
            }
        },

        onApiItalic: function(on) {
            if (this._state.italic !== on) {
                this.toolbar.btnItalic.toggle(on === true, true);
                this._state.italic = on;
            }
        },

        onApiUnderline: function(on) {
            if (this._state.underline !== on) {
                this.toolbar.btnUnderline.toggle(on === true, true);
                this._state.underline = on;
            }
        },

        onApiStrikeout: function(on) {
            if (this._state.strike !== on) {
                this.toolbar.btnStrikeout.toggle(on === true, true);
                this._state.strike = on;
            }
        },

        onApiVerticalAlign: function(typeBaseline) {
            if (this._state.valign !== typeBaseline) {
                this.toolbar.btnSuperscript.toggle(typeBaseline==Asc.vertalign_SuperScript, true);
                this.toolbar.btnSubscript.toggle(typeBaseline==Asc.vertalign_SubScript, true);
                this._state.valign = typeBaseline;
            }
        },

        onApiCanRevert: function(which, can) {
            if (which=='undo') {
                if (this._state.can_undo !== can) {
                    this.toolbar.lockToolbar(Common.enumLock.undoLock, !can, {array: [this.toolbar.btnUndo]});
                    if (this._state.activated) this._state.can_undo = can;
                }
            } else {
                if (this._state.can_redo !== can) {
                    this.toolbar.lockToolbar(Common.enumLock.redoLock, !can, {array: [this.toolbar.btnRedo]});
                    if (this._state.activated) this._state.can_redo = can;
                }
            }
        },

        onApiCanIncreaseIndent: function(value) {
            if (this._state.can_increase !== value) {
                this.toolbar.lockToolbar(Common.enumLock.incIndentLock, !value, {array: [this.toolbar.btnIncLeftOffset]});
                if (this._state.activated) this._state.can_increase = value;
            }
        },

        onApiCanDecreaseIndent: function(value) {
            if (this._state.can_decrease !== value) {
                this.toolbar.lockToolbar(Common.enumLock.decIndentLock, !value, {array: [this.toolbar.btnDecLeftOffset]});
                if (this._state.activated) this._state.can_decrease = value;
            }
        },

        updateBulletTip: function(view, title) {
            if (view) {
                var tip = $(view.el).data('bs.tooltip');
                if (tip) {
                    tip.options.title = title;
                    tip.$tip.find('.tooltip-inner').text(title);
                }
            }
        },

        onApiBullets: function(v) {
            if (!(this.toolbar.mnuMarkersPicker && this.toolbar.mnuMarkersPicker.store)) {
                this._state.needCallApiBullets = v;
                return;
            }
            this._state.needCallApiBullets = undefined;

            if (this._state.bullets.type !== v.get_ListType() || this._state.bullets.subtype !== v.get_ListSubType() || v.get_ListType()===0 && v.get_ListSubType()===0x1000) {
                this._state.bullets.type    = v.get_ListType();
                this._state.bullets.subtype = v.get_ListSubType();

                var rec = this.toolbar.mnuMarkersPicker.store.at(8),
                    drawDefBullet = (rec.get('data').subtype===0x1000) && (this._state.bullets.type===1 || this._state.bullets.subtype!==0x1000);

                this._clearBullets();

                switch(this._state.bullets.type) {
                    case 0:
                        var idx;
                        if (this._state.bullets.subtype!==0x1000)
                            idx = this._state.bullets.subtype;
                        else { // custom
                            var bullet = v.asc_getListCustom();
                            if (bullet) {
                                var type = bullet.asc_getType();
                                if (type == Asc.asc_PreviewBulletType.char) {
                                    var symbol = bullet.asc_getChar();
                                    if (symbol) {
                                        var custombullet = new Asc.asc_CBullet();
                                        custombullet.asc_putSymbol(symbol);
                                        custombullet.asc_putFont(bullet.asc_getSpecialFont());

                                        rec.get('data').subtype = 0x1000;
                                        rec.set('customBullet', custombullet);
                                        rec.set('numberingInfo', JSON.stringify(custombullet.asc_getJsonBullet()));
                                        rec.set('tip', '');
                                        this.toolbar.mnuMarkersPicker.dataViewItems && this.updateBulletTip(this.toolbar.mnuMarkersPicker.dataViewItems[8], '');
                                        drawDefBullet = false;
                                        idx = 8;
                                    }
                                } else if (type == Asc.asc_PreviewBulletType.image) {
                                    var id = bullet.asc_getImageId();
                                    if (id) {
                                        var custombullet = new Asc.asc_CBullet();
                                        custombullet.asc_fillBulletImage(id);

                                        rec.get('data').subtype = 0x1000;
                                        rec.set('customBullet', custombullet);
                                        rec.set('numberingInfo', JSON.stringify(custombullet.asc_getJsonBullet()));
                                        rec.set('tip', '');
                                        this.toolbar.mnuMarkersPicker.dataViewItems && this.updateBulletTip(this.toolbar.mnuMarkersPicker.dataViewItems[8], '');
                                        drawDefBullet = false;
                                        idx = 8;
                                    }
                                }
                            }
                        }
                        (idx!==undefined) ? this.toolbar.mnuMarkersPicker.selectByIndex(idx, true) :
                                            this.toolbar.mnuMarkersPicker.deselectAll(true);

                        this.toolbar.btnMarkers.toggle(true, true);
                        this.toolbar.mnuNumbersPicker.deselectAll(true);
                        break;
                    case 1:
                        var idx = 0;
                        switch(this._state.bullets.subtype) {
                            case 1:
                                idx = 4;
                                break;
                            case 2:
                                idx = 5;
                                break;
                            case 3:
                                idx = 6;
                                break;
                            case 4:
                                idx = 1;
                                break;
                            case 5:
                                idx = 2;
                                break;
                            case 6:
                                idx = 3;
                                break;
                            case 7:
                                idx = 7;
                                break;
                        }
                        this.toolbar.btnNumbers.toggle(true, true);
                        this.toolbar.mnuNumbersPicker.selectByIndex(idx, true);
                        this.toolbar.mnuMarkersPicker.deselectAll(true);
                        break;
                }
                if (drawDefBullet) {
                    rec.get('data').subtype = 8;
                    rec.set('numberingInfo', this.toolbar._markersArr[8]);
                    rec.set('tip', this.toolbar.tipMarkersDash);
                    this.toolbar.mnuMarkersPicker.dataViewItems && this.updateBulletTip(this.toolbar.mnuMarkersPicker.dataViewItems[8], this.toolbar.tipMarkersDash);
                }
            }
        },

        onApiParagraphAlign: function(v) {
            if (this._state.pralign !== v) {
                this._state.pralign = v;

                var index = -1,
                    align,
                    btnHorizontalAlign = this.toolbar.btnHorizontalAlign;

                switch (v) {
                    case 0: index = 2; align = 'btn-align-right'; break;
                    case 1: index = 0; align = 'btn-align-left'; break;
                    case 2: index = 1; align = 'btn-align-center'; break;
                    case 3: index = 3; align = 'btn-align-just'; break;
                    default:  index = -255; align = 'btn-align-left'; break;
                }
                if (!(index < 0)) {
                    btnHorizontalAlign.menu.items[index].setChecked(true);
                } else if (index == -255) {
                    btnHorizontalAlign.menu.clearAll(true);
                }

                if ( btnHorizontalAlign.rendered && btnHorizontalAlign.$icon ) {
                    btnHorizontalAlign.$icon.removeClass(btnHorizontalAlign.options.icls).addClass(align);
                    btnHorizontalAlign.options.icls = align;
                }
            }
        },

        onApiVerticalTextAlign: function(v) {
            if (this._state.vtextalign !== v) {
                this._state.vtextalign = v;

                var index = -1,
                    align = '',
                    btnVerticalAlign = this.toolbar.btnVerticalAlign;

                switch (v) {
                    case Asc.c_oAscVAlign.Top:    index = 0; align = 'btn-align-top';    break;
                    case Asc.c_oAscVAlign.Center:    index = 1; align = 'btn-align-middle'; break;
                    case Asc.c_oAscVAlign.Bottom: index = 2; align = 'btn-align-bottom'; break;
                    default:  index = -255; align = 'btn-align-middle'; break;
                }

                if (!(index < 0)) {
                    btnVerticalAlign.menu.items[index].setChecked(true);
                } else if (index == -255) {
                    btnVerticalAlign.menu.clearAll(true);
                }

                if ( btnVerticalAlign.rendered && btnVerticalAlign.$icon ) {
                    btnVerticalAlign.$icon.removeClass(btnVerticalAlign.options.icls).addClass(align);
                    btnVerticalAlign.options.icls = align;
                }
            }
        },

        onApiLineSpacing: function(vc) {
            var line = (vc.get_Line() === null || vc.get_LineRule() === null || vc.get_LineRule() != 1) ? -1 : vc.get_Line();

            if (this._state.linespace !== line) {
                this._state.linespace = line;

                var mnuLineSpace = this.toolbar.btnLineSpace.menu;
                mnuLineSpace.clearAll(true);
                if (line<0) return;

                if ( Math.abs(line-1.)<0.0001 )
                    mnuLineSpace.items[0].setChecked(true, true);
                else if ( Math.abs(line-1.15)<0.0001 )
                    mnuLineSpace.items[1].setChecked(true, true);
                else if ( Math.abs(line-1.5)<0.0001 )
                    mnuLineSpace.items[2].setChecked(true, true);
                else if ( Math.abs(line-2)<0.0001 )
                    mnuLineSpace.items[3].setChecked(true, true);
                else if ( Math.abs(line-2.5)<0.0001 )
                    mnuLineSpace.items[4].setChecked(true, true);
                else if ( Math.abs(line-3)<0.0001 )
                    mnuLineSpace.items[5].setChecked(true, true);
            }
         },

        onApiCanAddHyperlink: function(value) {
            if (this._state.can_hyper !== value && this.editMode) {
                this.toolbar.lockToolbar(Common.enumLock.hyperlinkLock, !value, {array: [this.toolbar.btnInsertHyperlink]});
                if (this._state.activated) this._state.can_hyper = value;
            }
        },

        onApiPageSize: function(width, height, type, firstNum) {
            if (Math.abs(this.currentPageSize.width - width) > 0.001 ||
                Math.abs(this.currentPageSize.height - height) > 0.001 ||
                this.currentPageSize.type !== type) {
                this.currentPageSize.width  = width;
                this.currentPageSize.height = height;
                this.currentPageSize.type   = type;

                var ratio = height/width;
                var idx = -1;
                for (var i = 0; i < this.slideSizeArr.length; i++) {
                    if (Math.abs(this.slideSizeArr[i].ratio - ratio) < 0.001 ) {
                        idx = i;
                        break;
                    }
                }

                this.toolbar.btnSlideSize.menu.items[0].setChecked(idx == 0);
                this.toolbar.btnSlideSize.menu.items[1].setChecked(idx == 1);
            }
            (firstNum!==undefined) && (this.currentPageSize.firstNum = firstNum);
        },

        onApiCountPages: function(count) {
            if (this._state.no_slides !== (count<=0)) {
                this._state.no_slides = (count<=0);
                this.toolbar.lockToolbar(Common.enumLock.noSlides, this._state.no_slides, {array: this.toolbar.paragraphControls});
                this.toolbar.lockToolbar(Common.enumLock.noSlides, this._state.no_slides, {array: this.toolbar.cmbsInsertShape.concat([
                    this.toolbar.btnChangeSlide, this.toolbar.btnPreview, this.toolbar.btnPrint, this.toolbar.btnCopy, this.toolbar.btnCut, this.toolbar.btnSelectAll, this.toolbar.btnReplace, this.toolbar.btnPaste,
                    this.toolbar.btnCopyStyle, this.toolbar.btnInsertTable, this.toolbar.btnInsertChart, this.toolbar.btnInsertSmartArt,
                    this.toolbar.btnColorSchemas, this.toolbar.btnShapeAlign,
                    this.toolbar.btnShapeArrange, this.toolbar.btnSlideSize,  this.toolbar.listTheme, this.toolbar.btnEditHeader, this.toolbar.btnInsDateTime, this.toolbar.btnInsSlideNum
                ])});
                this.toolbar.lockToolbar(Common.enumLock.noSlides, this._state.no_slides,
                    { array:  this.toolbar.btnsInsertImage.concat(this.toolbar.btnsInsertText, this.toolbar.btnInsertEquation, this.toolbar.btnInsertTextArt, this.toolbar.btnInsAudio, this.toolbar.btnInsVideo) });
                if (this.btnsComment)
                    this.toolbar.lockToolbar(Common.enumLock.noSlides, this._state.no_slides, { array:  this.btnsComment });
                if (this.btnsDrawTab)
                    this.toolbar.lockToolbar(Common.enumLock.noSlides, this._state.no_slides, { array:  this.btnsDrawTab });
            }
        },

        onApiCountPagesRestricted: function(count) {
            if (this._state.no_slides !== (count<=0)) {
                this._state.no_slides = (count<=0);
                if (this.btnsComment)
                    this.toolbar.lockToolbar(Common.enumLock.noSlides, this._state.no_slides, { array:  this.btnsComment });
            }
        },

        onApiFocusObject: function(selectedObjects) {
            if (!this.editMode) return;

            var me = this,
                pr, sh, i = -1,type,
                paragraph_locked = undefined,
                shape_locked = undefined,
                slide_deleted = undefined,
                slide_layout_lock = undefined,
                no_paragraph = true,
                no_text = true,
                no_object = true,
                no_drawing_objects = this.api.asc_getSelectedDrawingObjectsCount()<1,
                in_equation = false,
                in_chart = false,
                in_para = false,
                layout_index = -1,
                no_columns = false,
                in_smartart = false,
                in_smartart_internal = false,
                in_slide_master = false;

            while (++i < selectedObjects.length) {
                type = selectedObjects[i].get_ObjectType();
                pr   = selectedObjects[i].get_ObjectValue();
                if (type == Asc.c_oAscTypeSelectElement.Paragraph) {
                    paragraph_locked = pr.get_Locked();
                    no_paragraph = false;
                    no_text = false;
                    in_para = true;
                } else if (type == Asc.c_oAscTypeSelectElement.Slide) {
                    slide_deleted = pr.get_LockDelete();
                    slide_layout_lock = pr.get_LockLayout();
                    layout_index = pr.get_LayoutIndex();
                    in_slide_master = pr.get_IsMasterSelected();
                } else if (type == Asc.c_oAscTypeSelectElement.Image || type == Asc.c_oAscTypeSelectElement.Shape || type == Asc.c_oAscTypeSelectElement.Chart || type == Asc.c_oAscTypeSelectElement.Table) {
                    shape_locked = pr.get_Locked();
                    no_object = false;
                    if (type == Asc.c_oAscTypeSelectElement.Table ||
                        type == Asc.c_oAscTypeSelectElement.Shape && !pr.get_FromImage()) {
                        no_text = false;
                    }
                    if (type == Asc.c_oAscTypeSelectElement.Table ||
                        type == Asc.c_oAscTypeSelectElement.Shape && !pr.get_FromImage() && !pr.get_FromChart()) {
                        no_paragraph = false;
                    }
                    if (type == Asc.c_oAscTypeSelectElement.Chart) {
                        in_chart = true;
                        no_columns = true;
                    }
                    if (type == Asc.c_oAscTypeSelectElement.Shape) {
                        var shapetype = pr.asc_getType();
                        if (shapetype=='line' || shapetype=='bentConnector2' || shapetype=='bentConnector3'
                            || shapetype=='bentConnector4' || shapetype=='bentConnector5' || shapetype=='curvedConnector2'
                            || shapetype=='curvedConnector3' || shapetype=='curvedConnector4' || shapetype=='curvedConnector5'
                            || shapetype=='straightConnector1')
                            no_columns = true;
                        if (pr.get_FromSmartArt())
                            in_smartart = true;
                        if (pr.get_FromSmartArtInternal())
                            in_smartart_internal = true;
                    }
                    if (type == Asc.c_oAscTypeSelectElement.Image || type == Asc.c_oAscTypeSelectElement.Table)
                        no_columns = true;
                } else if (type === Asc.c_oAscTypeSelectElement.Math) {
                    in_equation = true;
                }
            }

            if (in_chart !== this._state.in_chart) {
                this.toolbar.btnInsertChart.updateHint(in_chart ? this.toolbar.tipChangeChart : this.toolbar.tipInsertChart);
                this._state.in_chart = in_chart;
            }

            this.toolbar.lockToolbar(Common.enumLock.noParagraphObject, !in_para, {array: [me.toolbar.btnLineSpace]});

            if (this._state.prcontrolsdisable !== paragraph_locked) {
                if (this._state.activated) this._state.prcontrolsdisable = paragraph_locked;
                if (paragraph_locked!==undefined)
                    this.toolbar.lockToolbar(Common.enumLock.paragraphLock, paragraph_locked, {array: me.toolbar.paragraphControls});
                this.toolbar.lockToolbar(Common.enumLock.paragraphLock, paragraph_locked===true, {array: [me.toolbar.btnInsDateTime, me.toolbar.btnInsSlideNum, me.toolbar.btnInsertEquation]});
            }

            if (this._state.no_paragraph !== no_paragraph) {
                if (this._state.activated) this._state.no_paragraph = no_paragraph;
                this.toolbar.lockToolbar(Common.enumLock.noParagraphSelected, no_paragraph, {array: me.toolbar.paragraphControls});
                this.toolbar.lockToolbar(Common.enumLock.noParagraphSelected, no_paragraph, {array: [me.toolbar.btnCopyStyle]});
            }

            if (this._state.no_text !== no_text) {
                if (this._state.activated) this._state.no_text = no_text;
                this.toolbar.lockToolbar(Common.enumLock.noTextSelected, no_text, {array: me.toolbar.paragraphControls});
            }

            if (this._state.no_object !== no_object ) {
                if (this._state.activated) this._state.no_object = no_object;
                this.toolbar.lockToolbar(Common.enumLock.noObjectSelected, no_object, {array: [me.toolbar.btnVerticalAlign ]});
            }

            if (this._state.no_drawing_objects !== no_drawing_objects ) {
                if (this._state.activated) this._state.no_drawing_objects = no_drawing_objects;
                this.toolbar.lockToolbar(Common.enumLock.noDrawingObjects, no_drawing_objects, {array: [me.toolbar.btnShapeAlign, me.toolbar.btnShapeArrange]});
            }

            if (shape_locked!==undefined && this._state.shapecontrolsdisable !== shape_locked) {
                if (this._state.activated) this._state.shapecontrolsdisable = shape_locked;
                this.toolbar.lockToolbar(Common.enumLock.shapeLock, shape_locked, {array: me.toolbar.shapeControls.concat(me.toolbar.paragraphControls)});
            }

            if (shape_locked===undefined && !this._state.no_drawing_objects) { // several tables selected
                this.toolbar.lockToolbar(Common.enumLock.shapeLock, false, {array: me.toolbar.shapeControls});
            }

            if (slide_layout_lock !== undefined && this._state.slidelayoutdisable !== slide_layout_lock ) {
                if (this._state.activated) this._state.slidelayoutdisable = slide_layout_lock;
                this.toolbar.lockToolbar(Common.enumLock.slideLock, slide_layout_lock, {array: [me.toolbar.btnChangeSlide]});
            }

            if (slide_deleted !== undefined && this._state.slidecontrolsdisable !== slide_deleted) {
                if (this._state.activated) this._state.slidecontrolsdisable = slide_deleted;
                this.toolbar.lockToolbar(Common.enumLock.slideDeleted, slide_deleted, {array: me.toolbar.slideOnlyControls.concat(me.toolbar.paragraphControls)});
            }

            if (this._state.in_equation !== in_equation) {
                if (this._state.activated) this._state.in_equation = in_equation;
                this.toolbar.lockToolbar(Common.enumLock.inEquation, in_equation, {array: [me.toolbar.btnSuperscript, me.toolbar.btnSubscript]});
            }

            if (this._state.no_columns !== no_columns) {
                if (this._state.activated) this._state.no_columns = no_columns;
                this.toolbar.lockToolbar(Common.enumLock.noColumns, no_columns, {array: [me.toolbar.btnColumns]});
            }

            if (this.toolbar.btnChangeSlide) {
                if (this.toolbar.btnChangeSlide.mnuSlidePicker)
                    this.toolbar.btnChangeSlide.mnuSlidePicker.options.layout_index = layout_index;
                else
                    this.toolbar.btnChangeSlide.mnuSlidePicker = {options: {layout_index: layout_index}};
            }

            if (this._state.in_smartart !== in_smartart) {
                this.toolbar.lockToolbar(Common.enumLock.inSmartart, in_smartart, {array: me.toolbar.paragraphControls});
                this._state.in_smartart = in_smartart;
            }

            if (this._state.in_smartart_internal !== in_smartart_internal) {
                this.toolbar.lockToolbar(Common.enumLock.inSmartartInternal, in_smartart_internal, {array: me.toolbar.paragraphControls});
                this._state.in_smartart_internal = in_smartart_internal;

                this.toolbar.mnuArrangeFront.setDisabled(in_smartart_internal);
                this.toolbar.mnuArrangeBack.setDisabled(in_smartart_internal);
                this.toolbar.mnuArrangeForward.setDisabled(in_smartart_internal);
                this.toolbar.mnuArrangeBackward.setDisabled(in_smartart_internal);
            }

            if (this._state.in_slide_master !== in_slide_master) {
                this.toolbar.lockToolbar(Common.enumLock.inSlideMaster, in_slide_master, {array: [me.toolbar.btnInsertPlaceholder, me.toolbar.chTitle, me.toolbar.chFooters]});
                this._state.in_slide_master = in_slide_master;
            }
        },

        onApiStyleChange: function(v) {
            this.toolbar.btnCopyStyle.toggle(v, true);
            this.modeAlwaysSetStyle = false;
        },

        onApiUpdateThemeIndex: function(v) {
            if (this._state.themeId !== v) {
                var listStyle = this.toolbar.listTheme,
                    listStylesVisible = (listStyle.rendered);

                if (listStylesVisible) {
                    listStyle.suspendEvents();

                    var styleRec = listStyle.menuPicker.store.findWhere({
                        themeId: v
                    });
                    this._state.themeId = (listStyle.menuPicker.store.length>0) ? v : undefined;

                    listStyle.menuPicker.selectRecord(styleRec);
                    listStyle.resumeEvents();
                }
            }
        },

        onApiCanGroup: function(value) {
            if (this._state.can_group!==value) {
                this.toolbar.mnuGroupShapes.setDisabled(!value);
                if (this._state.activated) this._state.can_group = value;
            }
        },

        onApiCanUnGroup: function(value) {
            if (this._state.can_ungroup!==value) {
                this.toolbar.mnuUnGroupShapes.setDisabled(!value);
                if (this._state.activated) this._state.can_ungroup = value;
            }
        },

        onApiLockDocumentProps: function() {
            if (this._state.lock_doc!==true) {
                this.toolbar.lockToolbar(Common.enumLock.docPropsLock, true, {array: [this.toolbar.btnSlideSize]});
                if (this._state.activated) this._state.lock_doc = true;
            }
        },

        onApiUnLockDocumentProps: function() {
            if (this._state.lock_doc!==false) {
                this.toolbar.lockToolbar(Common.enumLock.docPropsLock, false, {array: [this.toolbar.btnSlideSize]});
                if (this._state.activated) this._state.lock_doc = false;
            }
        },

        onApiLockDocumentTheme: function() {
            this.toolbar.lockToolbar(Common.enumLock.themeLock, true, {array: [this.toolbar.btnColorSchemas, this.toolbar.listTheme]});
        },

        onApiUnLockDocumentTheme: function() {
            this.toolbar.lockToolbar(Common.enumLock.themeLock, false, {array: [this.toolbar.btnColorSchemas, this.toolbar.listTheme]});
        },

        onApiCoAuthoringDisconnect: function(enableDownload) {
            this.toolbar.setMode({isDisconnected:true, enableDownload: !!enableDownload});
            this.editMode = false;
        },

        onApiZoomChange: function(percent, type) {},

        onApiInitEditorStyles: function(themes) {
            if (themes) {
                this._onInitEditorThemes(themes[0], themes[1]);
            }
        },

        onNewDocument: function(btn, e) {
            if (this.api)
                this.api.OpenNewDocument();

            Common.NotificationCenter.trigger('edit:complete', this.toolbar);
            Common.component.Analytics.trackEvent('ToolBar', 'New Document');
        },

        onOpenDocument: function(btn, e) {
            if (this.api)
                this.api.LoadDocumentFromDisk();

            Common.NotificationCenter.trigger('edit:complete', this.toolbar);
            Common.component.Analytics.trackEvent('ToolBar', 'Open Document');
        },

        onAddSlide: function(type) {
            if ( this.api) {
                this.api.AddSlide(type);

                Common.NotificationCenter.trigger('edit:complete', this.toolbar);
                Common.component.Analytics.trackEvent('ToolBar', 'Add Slide');
            }
        },

        onDuplicateSlide: function() {
            if ( this.api) {
                this.api.DublicateSlide();

                Common.NotificationCenter.trigger('edit:complete', this.toolbar);
                Common.component.Analytics.trackEvent('ToolBar', 'Duplicate Slide');
            }
        },

        onDuplicateCheck: function(menu) {
            if (this.api)
                menu.items[2].setDisabled(this.api.getCountPages()<1);
        },

        onChangeSlide: function(type) {
            if (this.api) {
                this.api.ChangeLayout(type);

                Common.NotificationCenter.trigger('edit:complete', this.toolbar);
                Common.component.Analytics.trackEvent('ToolBar', 'Change Layout');
            }
        },

        onPreview: function(slidenum, presenter) {
            Common.NotificationCenter.trigger('preview:start', _.isNumber(slidenum) ? slidenum : 0, presenter);
        },

        onPreviewBtnClick: function(btn, e) {
            this.onPreview(this.api.getCurrentPage());
        },

        onPreviewItemClick: function(menu, item) {
            switch (item.value) {
                case 0:
                    this.onPreview(0);
                break;
                case 1:
                    this.onPreview(this.api.getCurrentPage());
                break;
                case 2:
                    this.onPreview(0, true);
                break;
                case 3:
                    var win,
                        me = this,
                        selectedElements = me.api.getSelectedElements(),
                        loop = false;
                    if (selectedElements && _.isArray(selectedElements)){
                        for (var i=0; i<selectedElements.length; i++) {
                            if (Asc.c_oAscTypeSelectElement.Slide == selectedElements[i].get_ObjectType()) {
                                var elValue = selectedElements[i].get_ObjectValue(),
                                    transition = elValue.get_transition();
                                if (transition)
                                    loop = transition.get_ShowLoop();
                            }
                        }
                    }

                    var handlerDlg = function(dlg, result) {
                        if (result == 'ok') {
                            loop = dlg.getSettings();
                            if (me.api) {
                                var props = new Asc.CAscSlideProps();
                                var transition = new Asc.CAscSlideTransition();
                                transition.put_ShowLoop(loop);
                                props.put_transition(transition);
                                me.api.SetSlideProps(props);
                            }
                        }
                        Common.NotificationCenter.trigger('edit:complete', me.toolbar);
                    };

                    win = new PE.Views.SlideshowSettings({
                        handler: handlerDlg
                    });
                    win.show();
                    win.setSettings(loop);
                break;
            }
        },
        
        onPrint: function(e) {
            if (this.toolbar.btnPrint.options.printType == 'print') {
                Common.NotificationCenter.trigger('file:print', this.toolbar);
                Common.NotificationCenter.trigger('edit:complete', this.toolbar);
            } else {
                var _main = this.getApplication().getController('Main');
                _main.onPrintQuick();
            }

            Common.component.Analytics.trackEvent('Print');
            Common.component.Analytics.trackEvent('ToolBar', 'Print');
        },

        onPrintMenu: function (btn, e){
            var oldType = this.toolbar.btnPrint.options.printType;
            var newType = e.value;

            if(newType != oldType) {
                this.toolbar.btnPrint.changeIcon({
                    next: e.options.iconClsForMainBtn,
                    curr: this.toolbar.btnPrint.menu.getItems().filter(function(item){return item.value == oldType;})[0].options.iconClsForMainBtn
                });
                this.toolbar.btnPrint.updateHint([e.caption + e.options.platformKey]);
                this.toolbar.btnPrint.options.printType = newType;
            }
            this.onPrint(e);
        },

        onSave: function(e) {
            var toolbar = this.toolbar;
            if (this.api && this.api.asc_isDocumentCanSave) {
                var isModified = this.api.asc_isDocumentCanSave();
                var isSyncButton = toolbar.btnCollabChanges && toolbar.btnCollabChanges.cmpEl.hasClass('notify');
                if (!isModified && !isSyncButton && !this.toolbar.mode.forcesave && !toolbar.mode.canSaveDocumentToBinary)
                    return;

                this.api.asc_Save();
            }

            toolbar.btnSave.setDisabled(!toolbar.mode.forcesave && !toolbar.mode.canSaveDocumentToBinary);

            Common.NotificationCenter.trigger('edit:complete', this.toolbar);
            Common.component.Analytics.trackEvent('Save');
            Common.component.Analytics.trackEvent('ToolBar', 'Save');
        },

        onBtnChangeState: function(prop) {
            if ( /\:disabled$/.test(prop) ) {
                var _is_disabled = arguments[2];
                this.toolbar.fireEvent(prop, [_is_disabled]);
            }
        },

        onUndo: function(btn, e) {
            if (this.api) {
                this.api.Undo();
            }

            Common.NotificationCenter.trigger('edit:complete', this.toolbar);
            Common.component.Analytics.trackEvent('ToolBar', 'Undo');
        },

        onRedo: function(btn, e) {
            if (this.api) {
                this.api.Redo();
            }

            Common.NotificationCenter.trigger('edit:complete', this.toolbar);
            Common.component.Analytics.trackEvent('ToolBar', 'Redo');
        },

        onCopyPaste: function(type, e) {
            var me = this;
            if (me.api) {
                var res = (type === 'cut') ? me.api.Cut() : ((type === 'copy') ? me.api.Copy() : me.api.Paste());
                if (!res) {
                    if (!Common.localStorage.getBool("pe-hide-copywarning")) {
                        (new Common.Views.CopyWarningDialog({
                            handler: function(dontshow) {
                                if (dontshow) Common.localStorage.setItem("pe-hide-copywarning", 1);
                                Common.NotificationCenter.trigger('edit:complete', me.toolbar);
                            }
                        })).show();
                    }
                } else
                    Common.component.Analytics.trackEvent('ToolBar', 'Copy Warning');
            }
            Common.NotificationCenter.trigger('edit:complete', me.toolbar);
        },

        onSelectAll: function(e) {
            if (this.api)
                this.api.asc_EditSelectAll();

            Common.NotificationCenter.trigger('edit:complete', this.toolbar);
            Common.component.Analytics.trackEvent('ToolBar', 'Select All');
        },

        onReplace: function(e) {
            this.getApplication().getController('LeftMenu').onShortcut('replace');
        },

        onIncrease: function(e) {
            if (this.api)
                this.api.FontSizeIn();

            Common.NotificationCenter.trigger('edit:complete', this.toolbar);
            Common.component.Analytics.trackEvent('ToolBar', 'Font Size');
        },

        onDecrease: function(e) {
            if (this.api)
                this.api.FontSizeOut();

            Common.NotificationCenter.trigger('edit:complete', this.toolbar);
            Common.component.Analytics.trackEvent('ToolBar', 'Font Size');
        },

        onBold: function(btn, e) {
            this._state.bold = undefined;
            if (this.api)
                this.api.put_TextPrBold(btn.pressed);

            Common.NotificationCenter.trigger('edit:complete', this.toolbar);
            Common.component.Analytics.trackEvent('ToolBar', 'Bold');
        },

        onItalic: function(btn, e) {
            this._state.italic = undefined;
            if (this.api)
                this.api.put_TextPrItalic(btn.pressed);

            Common.NotificationCenter.trigger('edit:complete', this.toolbar);
            Common.component.Analytics.trackEvent('ToolBar', 'Italic');
        },

        onUnderline: function(btn, e) {
            this._state.underline = undefined;
            if (this.api)
                this.api.put_TextPrUnderline(btn.pressed);

            Common.NotificationCenter.trigger('edit:complete', this.toolbar);
            Common.component.Analytics.trackEvent('ToolBar', 'Underline');
        },

        onStrikeout: function(btn, e) {
            this._state.strike = undefined;
            if (this.api)
                this.api.put_TextPrStrikeout(btn.pressed);

            Common.NotificationCenter.trigger('edit:complete', this.toolbar);
            Common.component.Analytics.trackEvent('ToolBar', 'Strikeout');
        },

        onSuperscript: function(btn, e) {
            if (!this.toolbar.btnSubscript.pressed) {
                this._state.valign = undefined;
                if (this.api)
                    this.api.put_TextPrBaseline(btn.pressed ? Asc.vertalign_SuperScript : Asc.vertalign_Baseline);

                Common.NotificationCenter.trigger('edit:complete', this.toolbar);
                Common.component.Analytics.trackEvent('ToolBar', 'Superscript');
            }
        },

        onSubscript: function(btn, e) {
            if (!this.toolbar.btnSuperscript.pressed) {
                this._state.valign = undefined;
                if (this.api)
                    this.api.put_TextPrBaseline(btn.pressed ? Asc.vertalign_SubScript : Asc.vertalign_Baseline);

                Common.NotificationCenter.trigger('edit:complete', this.toolbar);
                Common.component.Analytics.trackEvent('ToolBar', 'Subscript');
            }
        },

        onDecOffset: function(btn, e) {
            if (this.api)
                this.api.DecreaseIndent();

            Common.NotificationCenter.trigger('edit:complete', this.toolbar);
            Common.component.Analytics.trackEvent('ToolBar', 'Indent');
        },

        onIncOffset: function(btn, e) {
            if (this.api)
                this.api.IncreaseIndent();

            Common.NotificationCenter.trigger('edit:complete', this.toolbar);
            Common.component.Analytics.trackEvent('ToolBar', 'Indent');
        },

        onChangeCase: function(menu, item, e) {
            if (this.api)
                this.api.asc_ChangeTextCase(item.value);
            Common.NotificationCenter.trigger('edit:complete', this.toolbar);
        },

        onMenuHorizontalAlignSelect: function(menu, item) {
            this._state.pralign = undefined;
            var btnHorizontalAlign = this.toolbar.btnHorizontalAlign;

            btnHorizontalAlign.$icon.removeClass(btnHorizontalAlign.options.icls);
            btnHorizontalAlign.options.icls = !item.checked ? 'btn-align-left' : item.options.icls;
            btnHorizontalAlign.$icon.addClass(btnHorizontalAlign.options.icls);

            if (this.api && item.checked)
                this.api.put_PrAlign(item.value);

            Common.NotificationCenter.trigger('edit:complete', this.toolbar);
            Common.component.Analytics.trackEvent('ToolBar', 'Horizontal Align');
        },

        onMenuVerticalAlignSelect: function(menu, item) {
            var btnVerticalAlign = this.toolbar.btnVerticalAlign;

            btnVerticalAlign.$icon.removeClass(btnVerticalAlign.options.icls);
            btnVerticalAlign.options.icls = !item.checked ? 'btn-align-middle' : item.options.icls;
            btnVerticalAlign.$icon.addClass(btnVerticalAlign.options.icls);

            this._state.vtextalign = undefined;
            if (this.api && item.checked)
                this.api.setVerticalAlign(item.value);

            Common.NotificationCenter.trigger('edit:complete', this.toolbar);
            Common.component.Analytics.trackEvent('ToolBar', 'Vertical Align');
        },

        onMarkers: function(btn, e) {
            var record = {
                data: {
                    type: 0,
                    subtype: btn.pressed ? 0: -1
                }
            };

            this.onSelectBullets(null, null, null, record);

            Common.NotificationCenter.trigger('edit:complete', this.toolbar);
        },

        onNumbers: function(btn, e) {
            var record = {
                data: {
                    type: 1,
                    subtype: btn.pressed ? 0: -1
                }
            };
            this.onSelectBullets(null, null, null, record);

            Common.NotificationCenter.trigger('edit:complete', this.toolbar);
        },

        onMarkerSettingsClick: function(type) {
            var me      = this,
                props;

            var selectedElements = me.api.getSelectedElements();
            if (selectedElements && _.isArray(selectedElements)) {
                for (var i = 0; i< selectedElements.length; i++) {
                    if (Asc.c_oAscTypeSelectElement.Paragraph == selectedElements[i].get_ObjectType()) {
                        props = selectedElements[i].get_ObjectValue();
                        break;
                    }
                }
            }
            if (props) {
                (new Common.Views.ListSettingsDialog({
                    api: me.api,
                    props: props,
                    type: type,
                    storage: me.mode.canRequestInsertImage || me.mode.fileChoiceUrl && me.mode.fileChoiceUrl.indexOf("{documentType}")>-1,
                    interfaceLang: me.toolbar.mode.lang,
                    handler: function(result, value) {
                        if (result == 'ok') {
                            if (me.api) {
                                props.asc_putBullet(value);
                                me.api.paraApply(props);
                            }
                        }
                        Common.NotificationCenter.trigger('edit:complete', me.toolbar);
                    }
                })).show();
            }
        },

        onComboBlur: function() {
            Common.NotificationCenter.trigger('edit:complete', this.toolbar);
        },

        onFontNameSelect: function(combo, record) {
            if (this.api) {
                if (record.isNewFont) {
                    !Common.Utils.ModalWindow.isVisible() &&
                    Common.UI.warning({
                        width: 500,
                        msg: this.confirmAddFontName,
                        buttons: ['yes', 'no'],
                        primary: 'yes',
                        callback: _.bind(function(btn) {
                            if (btn == 'yes') {
                                this.api.put_TextPrFontName(record.name);
                                Common.component.Analytics.trackEvent('ToolBar', 'Font Name');
                            } else {
                                this.toolbar.cmbFontName.setValue(this.api.get_TextProps().get_TextPr().get_FontFamily().get_Name());
                            }
                            Common.NotificationCenter.trigger('edit:complete', this.toolbar);
                        }, this)
                    });
                } else {
                    this.api.put_TextPrFontName(record.name);
                    Common.component.Analytics.trackEvent('ToolBar', 'Font Name');
                }
            }
            Common.NotificationCenter.trigger('edit:complete', this.toolbar);
        },

        onComboOpen: function(needfocus, combo, e, params) {
            if (params && params.fromKeyDown) return;
            _.delay(function() {
                var input = $('input', combo.cmpEl).select();
                if (needfocus) input.focus();
                else if (!combo.isMenuOpen()) input.one('mouseup', function (e) { e.preventDefault(); });
            }, 10);
        },

        onFontSizeSelect: function(combo, record) {
            this._state.fontsize = undefined;
            if (this.api)
                this.api.put_TextPrFontSize(record.value);

            Common.NotificationCenter.trigger('edit:complete', this.toolbar);
            Common.component.Analytics.trackEvent('ToolBar', 'Font Size');
        },

        onFontSizeChanged: function(before, combo, record, e) {
            var value,
                me = this;

            if (before) {
                var item = combo.store.findWhere({
                    displayValue: record.value
                });

                if (!item) {
                    value = /^\+?(\d*(\.|,).?\d+)$|^\+?(\d+(\.|,)?\d*)$/.exec(record.value);

                    if (!value) {
                        value = this._getApiTextSize();
                        setTimeout(function(){
                            Common.UI.warning({
                                msg: me.textFontSizeErr,
                                callback: function() {
                                    _.defer(function(btn) {
                                        $('input', combo.cmpEl).focus();
                                    })
                                }
                            });
                        }, 1);
                        combo.setRawValue(value);
                        e.preventDefault();
                        return false;
                    }
                }
            } else {
                value = Common.Utils.String.parseFloat(record.value);
                value = value > 300 ? 300 :
                    value < 1 ? 1 : Math.floor((value+0.4)*2)/2;

                combo.setRawValue(value);

                this._state.fontsize = undefined;
                if (this.api) {
                    this.api.put_TextPrFontSize(value);
                }

                Common.NotificationCenter.trigger('edit:complete', this.toolbar);
            }
        },

        onListShowAfter: function(type, picker) {
            var store = picker.store;
            var arr = [];
            store.each(function(item){
                arr.push({
                    numberingInfo: {bullet: item.get('numberingInfo')==='undefined' ? undefined : JSON.parse(item.get('numberingInfo'))},
                    divId: item.get('id')
                });
            });
            if (this.api && this.api.SetDrawImagePreviewBulletForMenu) {
                this.api.SetDrawImagePreviewBulletForMenu(arr, type);
            }
        },

        onSelectBullets: function(btn, picker, itemView, record) {
            var rawData = {},
                isPickerSelect = _.isFunction(record.toJSON);

            if (isPickerSelect){
                if (record.get('selected')) {
                    rawData = record.toJSON();
                } else {
                    // record deselected
                    return;
                }
            } else {
                rawData = record;
            }

            if (btn) {
                btn.toggle(rawData.data.subtype !== -1, true);
            }

            if (this.api){
                if (rawData.data.type===0 && rawData.data.subtype===0x1000) {// custom bullet
                    var bullet = rawData.customBullet;
                    if (bullet) {
                        var selectedElements = this.api.getSelectedElements();
                        if (selectedElements && _.isArray(selectedElements)) {
                            for (var i = 0; i< selectedElements.length; i++) {
                                if (Asc.c_oAscTypeSelectElement.Paragraph == selectedElements[i].get_ObjectType()) {
                                    var props = selectedElements[i].get_ObjectValue();
                                    props.asc_putBullet(bullet);
                                    this.api.paraApply(props);
                                    break;
                                }
                            }
                        }
                    }
                } else
                    this.api.put_ListType(rawData.data.type, rawData.data.subtype);
            }

            Common.NotificationCenter.trigger('edit:complete', this.toolbar);
            Common.component.Analytics.trackEvent('ToolBar', 'List Type');
        },

        onLineSpaceToggle: function(menu, item, state, e) {
            if (!!state) {
                this._state.linespace = undefined;
                if (this.api)
                    this.api.put_PrLineSpacing(c_paragraphLinerule.LINERULE_AUTO, item.value);

                Common.NotificationCenter.trigger('edit:complete', this.toolbar);
                Common.component.Analytics.trackEvent('ToolBar', 'Line Spacing');
            }
        },

        onLineSpaceClick: function(menu, item) {
            if (item.value==='options') {
                this.getApplication().getController('RightMenu').onRightMenuOpen(Common.Utils.documentSettingsType.Paragraph);
                Common.NotificationCenter.trigger('edit:complete', this.toolbar);
            }
        },

        onColumnsSelect: function(menu, item) {
            if (_.isUndefined(item.value))
                return;

            this._state.columns = undefined;

            if (this.api) {
                if (item.value == 'advanced') {
                    var win,
                        me = this;
                    var selectedElements = me.api.getSelectedElements();
                    if (selectedElements && selectedElements.length>0){
                        var elType, elValue;
                        for (var i = selectedElements.length - 1; i >= 0; i--) {
                            elType = selectedElements[i].get_ObjectType();
                            elValue = selectedElements[i].get_ObjectValue();
                            if (Asc.c_oAscTypeSelectElement.Shape == elType) {
                                var win = new PE.Views.ShapeSettingsAdvanced(
                                    {
                                        shapeProps: elValue,
                                        slideSize: PE.getController('Toolbar').currentPageSize,
                                        handler: function(result, value) {
                                            if (result == 'ok') {
                                                if (me.api) {
                                                    me.api.ShapeApply(value.shapeProps);
                                                }
                                            }

                                            Common.NotificationCenter.trigger('edit:complete', me.toolbar);
                                        }
                                    });
                                win.show();
                                win.setActiveCategory(5);
                                break;
                            }
                        }
                    }
                } else if (item.checked) {
                    var props = new Asc.asc_CShapeProperty(),
                        cols = item.value;
                    props.asc_putColumnNumber(cols+1);
                    this.api.ShapeApply(props);
                }
            }

            Common.NotificationCenter.trigger('edit:complete', this.toolbar);
            Common.component.Analytics.trackEvent('ToolBar', 'Insert Columns');
        },

        onBeforeColumns: function() {
            var index = -1;
            var selectedElements = this.api.getSelectedElements();
            if (selectedElements && selectedElements.length>0){
                var elType, elValue;
                for (var i = selectedElements.length - 1; i >= 0; i--) {
                    if (Asc.c_oAscTypeSelectElement.Shape == selectedElements[i].get_ObjectType()) {
                        var value = selectedElements[i].get_ObjectValue().asc_getColumnNumber();
                        if (value<4)
                            index = value-1;
                        break;
                    }
                }
            }
            if (this._state.columns === index)
                return;

            if (index < 0)
                this.toolbar.btnColumns.menu.clearAll(true);
            else
                this.toolbar.btnColumns.menu.items[index].setChecked(true);
            this._state.columns = index;
        },

        onBeforeShapeAlign: function() {
            var value = this.api.asc_getSelectedDrawingObjectsCount(),
                slide_checked = Common.Utils.InternalSettings.get("pe-align-to-slide") || false;
            this.toolbar.mniAlignObjects.setDisabled(value<2);
            this.toolbar.mniAlignObjects.setChecked(value>1 && !slide_checked, true);
            this.toolbar.mniAlignToSlide.setChecked(value<2 || slide_checked, true);
            this.toolbar.mniDistribHor.setDisabled(value<3 && this.toolbar.mniAlignObjects.isChecked());
            this.toolbar.mniDistribVert.setDisabled(value<3 && this.toolbar.mniAlignObjects.isChecked());
        },

        onShapeAlign: function(menu, item) {
            if (this.api) {
                var value = this.toolbar.mniAlignToSlide.isChecked() ? Asc.c_oAscObjectsAlignType.Slide : Asc.c_oAscObjectsAlignType.Selected;
                if (item.value>-1 && item.value < 6) {
                    this.api.put_ShapesAlign(item.value, value);
                    Common.component.Analytics.trackEvent('ToolBar', 'Shape Align');
                } else if (item.value == 6) {
                    this.api.DistributeHorizontally(value);
                    Common.component.Analytics.trackEvent('ToolBar', 'Distribute');
                } else if (item.value == 7){
                    this.api.DistributeVertically(value);
                    Common.component.Analytics.trackEvent('ToolBar', 'Distribute');
                }
                Common.NotificationCenter.trigger('edit:complete', this.toolbar);
            }
        },

        onShapeArrange: function(menu, item) {
            if (this.api) {
                switch (item.value) {
                    case 1:
                        this.api.shapes_bringToFront();
                        Common.component.Analytics.trackEvent('ToolBar', 'Shape Arrange');
                        break;
                    case 2:
                        this.api.shapes_bringToBack();
                        Common.component.Analytics.trackEvent('ToolBar', 'Shape Arrange');
                        break;
                    case 3:
                        this.api.shapes_bringForward();
                        Common.component.Analytics.trackEvent('ToolBar', 'Shape Arrange');
                        break;
                    case 4:
                        this.api.shapes_bringBackward();
                        Common.component.Analytics.trackEvent('ToolBar', 'Shape Arrange');
                        break;
                    case 5:
                        this.api.groupShapes();
                        Common.component.Analytics.trackEvent('ToolBar', 'Shape Group');
                        break;
                    case 6:
                        this.api.unGroupShapes();
                        Common.component.Analytics.trackEvent('ToolBar', 'Shape UnGroup');
                        break;
                }
                Common.NotificationCenter.trigger('edit:complete', this.toolbar);
            }
        },

        onHyperlinkClick: function(btn) {
            var me = this,
                win, props, text;

            if (me.api){

                var handlerDlg = function(dlg, result) {
                    if (result == 'ok') {
                        props = dlg.getSettings();
                        (text!==false)
                            ? me.api.add_Hyperlink(props)
                            : me.api.change_Hyperlink(props);
                    }

                    Common.NotificationCenter.trigger('edit:complete', me.toolbar);
                };

                text = me.api.can_AddHyperlink();

                var _arr = [];
                for (var i=0; i<me.api.getCountPages(); i++) {
                    _arr.push({
                        displayValue: i+1,
                        value: i
                    });
                }
                if (text !== false) {
                    props = new Asc.CHyperlinkProperty();
                    props.put_Text(text);
                } else {
                    var selectedElements = me.api.getSelectedElements();
                    if (selectedElements && _.isArray(selectedElements)){
                        _.each(selectedElements, function(el, i) {
                            if (selectedElements[i].get_ObjectType() == Asc.c_oAscTypeSelectElement.Hyperlink)
                                props = selectedElements[i].get_ObjectValue();
                        });
                    }
                }
                if (props) {
                    win = new PE.Views.HyperlinkSettingsDialog({
                        api: me.api,
                        appOptions: me.appOptions,
                        handler: handlerDlg,
                        slides: _arr
                    });
                    win.show();
                    win.setSettings(props);
                }
            }

            Common.component.Analytics.trackEvent('ToolBar', 'Add Hyperlink');
        },

        onTablePickerSelect: function(picker, columns, rows, e) {
            if (this.api) {
                this.toolbar.fireEvent('inserttable', this.toolbar);
                this.api.put_Table(columns, rows);
            }

            Common.NotificationCenter.trigger('edit:complete', this.toolbar);
            Common.component.Analytics.trackEvent('ToolBar', 'Table');
        },

        onInsertTableClick: function(menu, item, e) {
            if (item.value === 'custom') {
                var me = this;

                (new Common.Views.InsertTableDialog({
                    handler: function(result, value) {
                        if (result == 'ok') {
                            if (me.api) {
                                me.toolbar.fireEvent('inserttable', me.toolbar);

                                me.api.put_Table(value.columns, value.rows);
                            }

                            Common.component.Analytics.trackEvent('ToolBar', 'Table');
                        }
                        Common.NotificationCenter.trigger('edit:complete', me.toolbar);
                    }
                })).show();
            } else if (item.value == 'sse') {
                var oleEditor = this.getApplication().getController('Common.Controllers.ExternalOleEditor').getView('Common.Views.ExternalOleEditor');
                if (oleEditor) {
                    oleEditor.setEditMode(false);
                    oleEditor.show();
                    oleEditor.setOleData("empty");
                }
            }
        },

        onInsertImageClick: function(opts, e) {
            var me = this;
            if (opts === 'file') {
                me.toolbar.fireEvent('insertimage', this.toolbar);

                setTimeout(function() {me.api.asc_addImage();}, 1);

                Common.NotificationCenter.trigger('edit:complete', this.toolbar);
                Common.component.Analytics.trackEvent('ToolBar', 'Image');
            } else if (opts === 'url') {
                (new Common.Views.ImageFromUrlDialog({
                    handler: function(result, value) {
                        if (result == 'ok') {
                            if (me.api) {
                                var checkUrl = value.replace(/ /g, '');
                                if (!_.isEmpty(checkUrl)) {
                                    me.toolbar.fireEvent('insertimage', me.toolbar);
                                    me.api.AddImageUrl([checkUrl]);

                                    Common.component.Analytics.trackEvent('ToolBar', 'Image');
                                }
                            }

                            Common.NotificationCenter.trigger('edit:complete', me.toolbar);
                        }
                    }
                })).show();
            } else if (opts === 'storage') {
                Common.NotificationCenter.trigger('storage:image-load', 'add');
            }
        },

        openImageFromStorage: function(type) {
            var me = this;
            if (this.toolbar.mode.canRequestInsertImage) {
                Common.Gateway.requestInsertImage(type);
            } else {
                (new Common.Views.SelectFileDlg({
                    fileChoiceUrl: this.toolbar.mode.fileChoiceUrl.replace("{fileExt}", "").replace("{documentType}", "ImagesOnly")
                })).on('selectfile', function(obj, file){
                    file && (file.c = type);
                    !file.images && (file.images = [{fileType: file.fileType, url: file.url}]); // SelectFileDlg uses old format for inserting image
                    file.url = null;
                    me.insertImage(file);
                }).show();
            }
        },

        insertImageFromStorage: function(data) {
            if (data && data._urls && (!data.c || data.c=='add')) {
                this.toolbar.fireEvent('insertimage', this.toolbar);
                (data._urls.length>0) && this.api.AddImageUrl(data._urls, undefined, data.token);// for loading from storage
                Common.component.Analytics.trackEvent('ToolBar', 'Image');
            }
        },

        insertImage: function(data) { // gateway
            if (data && (data.url || data.images)) {
                data.url && console.log("Obsolete: The 'url' parameter of the 'insertImage' method is deprecated. Please use 'images' parameter instead.");

                var arr = [];
                if (data.images && data.images.length>0) {
                    for (var i=0; i<data.images.length; i++) {
                        data.images[i] && data.images[i].url && arr.push( data.images[i].url);
                    }
                } else
                    data.url && arr.push(data.url);
                data._urls = arr;
            }
            Common.NotificationCenter.trigger('storage:image-insert', data);
        },

        onBtnInsertTextClick: function(btn, e) {
            btn.menu.getItems(true).forEach(function(item) {
                if(item.value == btn.options.textboxType) 
                item.setChecked(true);
            });
            if(!btn.pressed) {
                btn.menu.clearAll(true);
            } 
            this.onInsertText(btn.options.textboxType, btn, e);
        },

        onMenuInsertTextClick: function(btn, e) {
            var self = this;
            var oldType = btn.options.textboxType;
            var newType = e.value;

            btn.toggle(true);
            if(newType != oldType){
                this.toolbar.btnsInsertText.forEach(function(button) {
                    button.updateHint([e.caption, self.views.Toolbar.prototype.tipInsertText]);
                    button.changeIcon({
                        next: e.options.iconClsForMainBtn,
                        curr: button.menu.getItems(true).filter(function(item){return item.value == oldType})[0].options.iconClsForMainBtn
                    });
                    button.options.textboxType = newType; 
                });
            }
            this.onInsertText(newType, btn, e);
        },

        onInsertText: function(type, btn, e) {
            if (this.api) 
                this._addAutoshape(btn.pressed, type);

            Common.NotificationCenter.trigger('edit:complete', this.toolbar);
            Common.component.Analytics.trackEvent('ToolBar', 'Add Text');
        },

        onInsertShape: function (type) {
            var me = this;
            if ( type == 'menu:hide' ) {
                me._isAddingShape = false;

                Common.NotificationCenter.trigger('edit:complete', me.toolbar);
            } else {
                me._addAutoshape(true, type);
                me._isAddingShape = true;

                if ( me.toolbar.btnsInsertText.pressed() )
                    me.toolbar.btnsInsertText.toggle(false, true);

                Common.NotificationCenter.trigger('edit:complete', me.toolbar);
                Common.component.Analytics.trackEvent('ToolBar', 'Add Shape');
            }
        },

        onInsertTextart: function (data) {
            var me = this;

            me.toolbar.fireEvent('inserttextart', me.toolbar);
            me.api.AddTextArt(data);

            Common.NotificationCenter.trigger('edit:complete', me.toolbar);
            Common.component.Analytics.trackEvent('ToolBar', 'Add Text Art');
        },

        onEditHeaderClick: function(type, e) {
            var selectedElements = this.api.getSelectedElements(),
                in_text = false;

            for (var i=0; i < selectedElements.length; i++) {
                if (selectedElements[i].get_ObjectType() == Asc.c_oAscTypeSelectElement.Paragraph) {
                    in_text = true;
                    break;
                }
            }
            if (in_text && type=='slidenum') {
                this.api.asc_addSlideNumber();
            } else if (in_text && type=='datetime') {
                //insert date time
                var me = this;
                (new PE.Views.DateTimeDialog({
                    api: this.api,
                    lang: this._state.lang,
                    handler: function(result, value) {
                        if (result == 'ok') {
                            if (me.api) {
                                me.api.asc_addDateTime(value);
                            }
                        }
                        Common.NotificationCenter.trigger('edit:complete', me.toolbar);
                    }
                })).show();
            } else {
                //edit header/footer
                var me = this;
                (new PE.Views.HeaderFooterDialog({
                    api: this.api,
                    lang: this.api.asc_getDefaultLanguage(),
                    props: this.api.asc_getHeaderFooterProperties(),
                    isLockedApplyToAll: this._state.isLockedSlideHeaderAppyToAll,
                    handler: function(result, value) {
                        if (result == 'ok' || result == 'all') {
                            if (me.api) {
                                me.api.asc_setHeaderFooterProperties(value, result == 'all');
                            }
                        }
                        Common.NotificationCenter.trigger('edit:complete', me.toolbar);
                    }
                })).show();
            }
        },

        onClearStyleClick: function(btn, e) {
            if (this.api)
                this.api.ClearFormating();

            Common.NotificationCenter.trigger('edit:complete', this.toolbar);
        },

        onCopyStyleToggle: function(btn, state, e) {
            if (this.api)
                this.api.SetPaintFormat(state ? 1 : 0);
            Common.NotificationCenter.trigger('edit:complete', this.toolbar);
            this.modeAlwaysSetStyle = state;
        },

        onColorSchemaClick: function(menu, item) {
            if (this.api) {
                this.api.asc_ChangeColorSchemeByIdx(item.value);

                Common.component.Analytics.trackEvent('ToolBar', 'Color Scheme');
            }

            Common.NotificationCenter.trigger('edit:complete', this.toolbar);
        },

        onColorSchemaShow: function(menu) {
            if (this.api) {
                var value = this.api.asc_GetCurrentColorSchemeIndex();
                var item = _.find(menu.getItems(true), function(item) { return item.value == value; });
                (item) ? item.setChecked(true) : menu.clearAll(true);
            }
        },

        onSlideSize: function(menu, item) {
            if (item.value !== 'advanced') {
                var newwidth = (this.currentPageSize.height / this.slideSizeArr[item.value].ratio);
                this.currentPageSize = {
                    type    : this.slideSizeArr[item.value].type,
                    width   : newwidth,
                    height  : this.currentPageSize.height,
                    firstNum  : this.currentPageSize.firstNum
                };

                if (this.api)
                    this.api.changeSlideSize(this.currentPageSize.width, this.currentPageSize.height, this.currentPageSize.type, this.currentPageSize.firstNum);

                Common.NotificationCenter.trigger('edit:complete', this.toolbar);
                Common.component.Analytics.trackEvent('ToolBar', 'Slide Size');
            } else {
                var win, props,
                    me = this;

                var handlerDlg = function(dlg, result) {
                    if (result == 'ok') {
                        props = dlg.getSettings();
                        me.currentPageSize = { type: props[0], width: props[1], height: props[2], firstNum: props[3] };
                        var ratio = me.currentPageSize.height/me.currentPageSize.width,
                            idx = -1;
                        for (var i = 0; i < me.slideSizeArr.length; i++) {
                            if (Math.abs(me.slideSizeArr[i].ratio - ratio) < 0.001 ) {
                                idx = i;
                                break;
                            }
                        }

                        me.toolbar.btnSlideSize.menu.items[0].setChecked(idx == 0);
                        me.toolbar.btnSlideSize.menu.items[1].setChecked(idx == 1);
                        if (me.api)
                            me.api.changeSlideSize(props[1], props[2], props[0], props[3]);
                    }

                    Common.NotificationCenter.trigger('edit:complete', me.toolbar);
                };

                win = new PE.Views.SlideSizeSettings({
                    handler: handlerDlg
                });
                win.show();
                win.setSettings(me.currentPageSize.type, me.currentPageSize.width, me.currentPageSize.height, me.currentPageSize.firstNum);

                Common.component.Analytics.trackEvent('ToolBar', 'Slide Size');
            }
        },

        onSelectChart: function(type) {
            var me      = this,
                chart = false;

            var selectedElements = me.api.getSelectedElements();
            if (selectedElements && _.isArray(selectedElements)) {
                for (var i = 0; i< selectedElements.length; i++) {
                    if (Asc.c_oAscTypeSelectElement.Chart == selectedElements[i].get_ObjectType()) {
                        chart = selectedElements[i].get_ObjectValue();
                        break;
                    }
                }
            }

            if (chart) {
                var isCombo = (type==Asc.c_oAscChartTypeSettings.comboBarLine || type==Asc.c_oAscChartTypeSettings.comboBarLineSecondary ||
                type==Asc.c_oAscChartTypeSettings.comboAreaBar || type==Asc.c_oAscChartTypeSettings.comboCustom);
                if (isCombo && chart.get_ChartProperties() && chart.get_ChartProperties().getSeries().length<2) {
                    Common.NotificationCenter.trigger('showerror', Asc.c_oAscError.ID.ComboSeriesError, Asc.c_oAscError.Level.NoCritical);
                } else
                    chart.changeType(type);
                Common.NotificationCenter.trigger('edit:complete', this.toolbar);
            } else {
                if (!this.diagramEditor)
                    this.diagramEditor = this.getApplication().getController('Common.Controllers.ExternalDiagramEditor').getView('Common.Views.ExternalDiagramEditor');

                if (this.diagramEditor && me.api) {
                    this.diagramEditor.setEditMode(false);
                    this.diagramEditor.show();

                    chart = me.api.asc_getChartObject(type);
                    if (chart) {
                        this.diagramEditor.setChartData(new Asc.asc_CChartBinary(chart));
                    }
                    me.toolbar.fireEvent('insertchart', me.toolbar);
                }
            }
        },

        onListThemeSelect: function(combo, record) {
            this._state.themeId = undefined;
            if (this.api && record)
                this.api.ChangeTheme(record.get('themeId'));

            Common.NotificationCenter.trigger('edit:complete', this.toolbar);
            Common.component.Analytics.trackEvent('ToolBar', 'Style');
        },

        _clearBullets: function() {
            this.toolbar.btnMarkers.toggle(false, true);
            this.toolbar.btnNumbers.toggle(false, true);

            this.toolbar.mnuMarkersPicker.selectByIndex(0, true);
            this.toolbar.mnuNumbersPicker.selectByIndex(0, true);
        },

        _getApiTextSize: function () {
            var out_value   = 12,
                textPr      = this.api.get_TextProps();

            if (textPr && textPr.get_TextPr) {
                out_value = textPr.get_TextPr().get_FontSize();
            }

            return out_value;
        },

        onSelectFontColor: function(btn, color) {
            this._state.clrtext = this._state.clrtext_asccolor  = undefined;

            this.toolbar.btnFontColor.currentColor = color;
            this.toolbar.btnFontColor.setColor((typeof(color) == 'object') ? color.color : color);

            this.toolbar.mnuFontColorPicker.currentColor = color;
            if (this.api)
                this.api.put_TextColor(Common.Utils.ThemeColor.getRgbColor(color));

            Common.component.Analytics.trackEvent('ToolBar', 'Text Color');
        },

        onBtnFontColor: function() {
            this.toolbar.mnuFontColorPicker.trigger('select', this.toolbar.mnuFontColorPicker, this.toolbar.mnuFontColorPicker.currentColor);
        },

        onApiTextColor: function(color) {
            var clr;
            var picker = this.toolbar.mnuFontColorPicker;

            if (color) {
                if (color.get_type() == Asc.c_oAscColor.COLOR_TYPE_SCHEME) {
                    clr = {color: Common.Utils.ThemeColor.getHexColor(color.get_r(), color.get_g(), color.get_b()), effectValue: color.get_value() };
                } else
                    clr = Common.Utils.ThemeColor.getHexColor(color.get_r(), color.get_g(), color.get_b());
            }

            var type1 = typeof(clr),
                type2 = typeof(this._state.clrtext);

            if ((type1 !== type2) || (type1 == 'object' &&
                (clr.effectValue !== this._state.clrtext.effectValue || this._state.clrtext.color.indexOf(clr.color) < 0)) ||
                (type1 != 'object' && this._state.clrtext.indexOf(clr) < 0)) {

                Common.Utils.ThemeColor.selectPickerColorByEffect(clr, picker);
                this._state.clrtext = clr;
            }
            this._state.clrtext_asccolor = color;
        },

        onApiStartHighlight: function(pressed) {
            this.toolbar.btnHighlightColor.toggle(pressed, true);
        },

        onApiHighlightColor: function(c) {
            if (c) {
                if (c == -1) {
                    if (this._state.clrhighlight != -1) {
                        this.toolbar.mnuHighlightTransparent.setChecked(true, true);

                        if (this.toolbar.mnuHighlightColorPicker) {
                            this._state.clrhighlight = -1;
                            this.toolbar.mnuHighlightColorPicker.clearSelection();
                        }
                    }
                } else if (c !== null) {
                    if (this._state.clrhighlight != c.get_hex().toUpperCase()) {
                        this.toolbar.mnuHighlightTransparent.setChecked(false);
                        this._state.clrhighlight = c.get_hex().toUpperCase();

                        if ( this.toolbar.mnuHighlightColorPicker && _.contains(this.toolbar.mnuHighlightColorPicker.colors, this._state.clrhighlight) )
                            this.toolbar.mnuHighlightColorPicker.selectByRGB(this._state.clrhighlight, true);
                    }
                }  else {
                    if ( this._state.clrhighlight !== c) {
                        this.toolbar.mnuHighlightTransparent.setChecked(false, true);
                        this.toolbar.mnuHighlightColorPicker && this.toolbar.mnuHighlightColorPicker.clearSelection();
                        this._state.clrhighlight = c;
                    }
                }
            }
        },

        _setMarkerColor: function(strcolor, h) {
            var me = this;

            if (h === 'menu') {
                me._state.clrhighlight = undefined;
                me.onApiHighlightColor();

                me.toolbar.btnHighlightColor.currentColor = strcolor;
                me.toolbar.btnHighlightColor.setColor(me.toolbar.btnHighlightColor.currentColor);
                me.toolbar.btnHighlightColor.toggle(true, true);
            }

            strcolor = strcolor || 'transparent';

            if (strcolor == 'transparent') {
                me.api.SetMarkerFormat(true, false);
            } else {
                var r = strcolor[0] + strcolor[1],
                    g = strcolor[2] + strcolor[3],
                    b = strcolor[4] + strcolor[5];
                me.api.SetMarkerFormat(true, true, parseInt(r, 16), parseInt(g, 16), parseInt(b, 16));
            }

            Common.NotificationCenter.trigger('edit:complete', me.toolbar, me.toolbar.btnHighlightColor);
            Common.component.Analytics.trackEvent('ToolBar', 'Highlight Color');
        },

        onBtnHighlightColor: function(btn) {
            if (btn.pressed) {
                this._setMarkerColor(btn.currentColor);
                Common.component.Analytics.trackEvent('ToolBar', 'Highlight Color');
            }
            else {
                this.api.SetMarkerFormat(false);
            }
        },

        onSelectHighlightColor: function(picker, color) {
            this._setMarkerColor(color, 'menu');
        },

        onHighlightTransparentClick: function(item, e) {
            this._setMarkerColor('transparent', 'menu');
        },

        onResetAutoshapes: function () {
            var me = this,
                collection = PE.getCollection('ShapeGroups');
            var onComboShowBefore = function (menu) {
                me.toolbar.updateComboAutoshapeMenu(collection);
                menu.off('show:before', onComboShowBefore);
            }
            var onComboClick = function(btn, record, cancel) {
                if (cancel) {
                    me._addAutoshape(false);
                    return;
                }
                if (record) {
                    me.toolbar.cmbsInsertShape.forEach(function(cmb) {
                        cmb.updateComboView(record);
                    });
                    me.onInsertShape(record.get('data').shapeType);
                }
            }
            me.toolbar.cmbsInsertShape.forEach(function(cmb) {
                cmb.openButton.menu.on('show:before', onComboShowBefore);
                cmb.fillComboView(collection);
                cmb.on('click', onComboClick);
            });
        },

        onResetSlides: function () {
            setTimeout(function () {
                this.toolbar.updateAddSlideMenu(PE.getCollection('SlideLayouts'));
            }.bind(this), 0);
        },

        fillEquations: function() {
            if (!this.toolbar.btnInsertEquation.rendered || this.toolbar.btnInsertEquation.menu.getItemsLength(true)>0) return;

            var me = this, equationsStore = this.getApplication().getCollection('EquationGroups');
            var onShowAfter = function(menu) {
                for (var i = 0; i < equationsStore.length; ++i) {
                    var equationPicker = new Common.UI.DataViewSimple({
                        el: $('#id-toolbar-menu-equationgroup' + i),
                        parentMenu: menu.items[i].menu,
                        store: equationsStore.at(i).get('groupStore'),
                        scrollAlwaysVisible: true,
                        itemTemplate: _.template(
                            '<div class="item-equation">' +
                                '<div class="equation-icon" style="background-position:<%= posX %>px <%= posY %>px;width:<%= width %>px;height:<%= height %>px;" id="<%= id %>"></div>' +
                            '</div>')
                    });
                    equationPicker.on('item:click', function(picker, item, record, e) {
                        if (me.api) {
                            if (record)
                                me.api.asc_AddMath(record.get('data').equationType);

                            if (me.toolbar.btnsInsertText.pressed()) {
                                me.toolbar.btnsInsertText.toggle(false, true);
                            }

                            if (e.type !== 'click')
                                me.toolbar.btnInsertEquation.menu.hide();
                            Common.NotificationCenter.trigger('edit:complete', me.toolbar, me.toolbar.btnInsertEquation);
                            Common.component.Analytics.trackEvent('ToolBar', 'Add Equation');
                        }
                    });
                }
                menu.off('show:after', onShowAfter);
            };
            me.toolbar.btnInsertEquation.menu.on('show:after', onShowAfter);

            for (var i = 0; i < equationsStore.length; ++i) {
                var equationGroup = equationsStore.at(i);
                var menuItem = new Common.UI.MenuItem({
                    caption: equationGroup.get('groupName'),
                    menu: new Common.UI.Menu({
                        menuAlign: 'tl-tr',
                        items: [
                            { template: _.template('<div id="id-toolbar-menu-equationgroup' + i +
                                '" class="menu-shape margin-left-5" style="width:' + (equationGroup.get('groupWidth') + 8) + 'px; ' +
                                equationGroup.get('groupHeightStr') + '"></div>') }
                        ]
                    })
                });
                me.toolbar.btnInsertEquation.menu.addItem(menuItem, true);
            }
        },

        onInsertEquationClick: function() {
            if (this.api) {
                this.api.asc_AddMath();
                Common.component.Analytics.trackEvent('ToolBar', 'Add Equation');
            }
            Common.NotificationCenter.trigger('edit:complete', this.toolbar, this.toolbar.btnInsertEquation);
        },

        onInsertSymbolClick: function() {
            if (this.api) {
                var me = this,
                    selected = me.api.asc_GetSelectedText(),
                    win = new Common.Views.SymbolTableDialog({
                        api: me.api,
                        lang: me.toolbar.mode.lang,
                        type: 1,
                        special: true,
                        buttons: [{value: 'ok', caption: this.textInsert}, 'close'],
                        font: selected && selected.length>0 ? me.api.get_TextProps().get_TextPr().get_FontFamily().get_Name() : undefined,
                        symbol: selected && selected.length>0 ? selected.charAt(0) : undefined,
                        handler: function(dlg, result, settings) {
                            if (result == 'ok') {
                                me.insertSymbol(settings.font, settings.code, settings.special, settings.speccharacter);
                            } else
                                Common.NotificationCenter.trigger('edit:complete', me.toolbar);
                        }
                    });
                win.show();
                win.on('symbol:dblclick', function(cmp, result, settings) {
                    me.insertSymbol(settings.font, settings.code, settings.special, settings.speccharacter);                });
            }
        },

        onInsertSymbolItemClick: function(picker, item, record, e) {
            if (this.api && record)
                this.insertSymbol(record.get('font') , record.get('symbol'), record.get('special'));
        },

        insertSymbol: function(fontRecord, symbol, special, specCharacter){
            var font = fontRecord ? fontRecord: this.api.get_TextProps().get_TextPr().get_FontFamily().get_Name();
            this.api.asc_insertSymbol(font, symbol, special);
            !specCharacter && this.toolbar.saveSymbol(symbol, font);
        },

        onApiMathTypes: function(equation) {
            this._equationTemp = equation;
            var me = this;
            var onShowBefore = function(menu) {
                me.onMathTypes(me._equationTemp);
                if (me._equationTemp && me._equationTemp.get_Data().length>0)
                    me.fillEquations();
                me.toolbar.btnInsertEquation.menu.off('show:before', onShowBefore);
            };
            me.toolbar.btnInsertEquation.menu.on('show:before', onShowBefore);
        },

        onMathTypes: function(equation) {
            equation = equation || this._equationTemp;

            var equationgrouparray = [],
                equationsStore = this.getCollection('EquationGroups');

            if (equationsStore.length>0)
                return;

            // equations groups

            var c_oAscMathMainTypeStrings = {};

            // [translate, count cells, scroll]

            c_oAscMathMainTypeStrings[Common.define.c_oAscMathMainType.Symbol       ] = [this.textSymbols, 11, false, 'svg-icon-symbols'];
            c_oAscMathMainTypeStrings[Common.define.c_oAscMathMainType.Fraction     ] = [this.textFraction, 4, false, 'svg-icon-fraction'];
            c_oAscMathMainTypeStrings[Common.define.c_oAscMathMainType.Script       ] = [this.textScript, 4, false, 'svg-icon-script'];
            c_oAscMathMainTypeStrings[Common.define.c_oAscMathMainType.Radical      ] = [this.textRadical, 4, false, 'svg-icon-radical'];
            c_oAscMathMainTypeStrings[Common.define.c_oAscMathMainType.Integral     ] = [this.textIntegral, 3, true, 'svg-icon-integral'];
            c_oAscMathMainTypeStrings[Common.define.c_oAscMathMainType.LargeOperator] = [this.textLargeOperator, 5, true, 'svg-icon-largeOperator'];
            c_oAscMathMainTypeStrings[Common.define.c_oAscMathMainType.Bracket      ] = [this.textBracket, 4, true, 'svg-icon-bracket'];
            c_oAscMathMainTypeStrings[Common.define.c_oAscMathMainType.Function     ] = [this.textFunction, 3, true, 'svg-icon-function'];
            c_oAscMathMainTypeStrings[Common.define.c_oAscMathMainType.Accent       ] = [this.textAccent, 4, false, 'svg-icon-accent'];
            c_oAscMathMainTypeStrings[Common.define.c_oAscMathMainType.LimitLog     ] = [this.textLimitAndLog, 3, false, 'svg-icon-limAndLog'];
            c_oAscMathMainTypeStrings[Common.define.c_oAscMathMainType.Operator     ] = [this.textOperator, 4, false, 'svg-icon-operator'];
            c_oAscMathMainTypeStrings[Common.define.c_oAscMathMainType.Matrix       ] = [this.textMatrix, 4, true, 'svg-icon-matrix'];

            // equations sub groups

            // equations types

            var translationTable = {}, name = '', translate = '';
            for (name in Common.define.c_oAscMathType) {
                if (Common.define.c_oAscMathType.hasOwnProperty(name)) {
                    var arr = name.split('_');
                    if (arr.length==2 && arr[0]=='Symbol') {
                        translate = 'txt' + arr[0] + '_' + arr[1].toLocaleLowerCase();
                    } else
                        translate = 'txt' + name;
                    translationTable[Common.define.c_oAscMathType[name]] = this[translate];
                }
            }
            var i,id = 0, count = 0, length = 0, width = 0, height = 0, store = null, list = null, eqStore = null, eq = null, data;

            if (equation) {
                data = equation.get_Data();
                count = data.length;
                if (count) {
                    for (var j = 0; j < count; ++j) {
                        var group = data[j];
                        id = group.get_Id();
                        width = group.get_W();
                        height = group.get_H();

                        store = new Backbone.Collection([], {
                            model: PE.Models.EquationModel
                        });

                        if (store) {
                            var allItemsCount = 0, itemsCount = 0, ids = 0, arr = [];
                            length = group.get_Data().length;
                            for (i = 0; i < length; ++i) {
                                eqStore = group.get_Data()[i];
                                itemsCount = eqStore.get_Data().length;
                                for (var p = 0; p < itemsCount; ++p) {
                                    eq = eqStore.get_Data()[p];
                                    ids = eq.get_Id();

                                    translate = '';

                                    if (translationTable.hasOwnProperty(ids)) {
                                        translate = translationTable[ids];
                                    }
                                    arr.push({
                                        data            : {equationType: ids},
                                        tip             : translate,
                                        allowSelected   : true,
                                        selected        : false,
                                        width           : eqStore.get_W(),
                                        height          : eqStore.get_H(),
                                        posX            : -eq.get_X(),
                                        posY            : -eq.get_Y()
                                    });
                                }

                                allItemsCount += itemsCount;
                            }
                            store.add(arr);
                            width = c_oAscMathMainTypeStrings[id][1] * (width + 10);  // 4px margin + 4px margin + 1px border + 1px border

                            var normHeight = parseInt(370 / (height + 10)) * (height + 10);
                            equationgrouparray.push({
                                groupName   : c_oAscMathMainTypeStrings[id][0],
                                groupStore  : store,
                                groupWidth  : width,
                                groupHeight : normHeight,
                                groupHeightStr : c_oAscMathMainTypeStrings[id][2] ? ' height:'+ normHeight +'px!important; ' : '',
                                groupIcon: c_oAscMathMainTypeStrings[id][3]
                            });
                        }
                    }
                    equationsStore.add(equationgrouparray);
                    // this.fillEquations();
                }
            }
        },

        updateThemeColors: function() {
            if (Common.Utils.ThemeColor.getEffectColors()===undefined) return;
            
            var updateColors = function(picker, defaultColorIndex) {
                if (picker) {
                    var clr;

                    var effectcolors = Common.Utils.ThemeColor.getEffectColors();
                    for (var i = 0; i < effectcolors.length; i++) {
                        if (typeof(picker.currentColor) == 'object' &&
                            clr === undefined &&
                            picker.currentColor.effectId == effectcolors[i].effectId)
                            clr = effectcolors[i];
                    }

                    picker.updateColors(effectcolors, Common.Utils.ThemeColor.getStandartColors());
                    if (picker.currentColor === undefined) {
                        picker.currentColor = effectcolors[defaultColorIndex];
                    } else if ( clr!==undefined ) {
                        picker.currentColor = clr;
                    }
                }
            };

            updateColors(this.toolbar.mnuFontColorPicker, 1);
            if (this.toolbar.btnFontColor.currentColor===undefined) {
                this.toolbar.btnFontColor.currentColor = this.toolbar.mnuFontColorPicker.currentColor.color || this.toolbar.mnuFontColorPicker.currentColor;
                this.toolbar.btnFontColor.setColor(this.toolbar.btnFontColor.currentColor);
            }
            if (this._state.clrtext_asccolor!==undefined) {
                this._state.clrtext = undefined;
                this.onApiTextColor(this._state.clrtext_asccolor);
            }
            this._state.clrtext_asccolor = undefined;
        },

        _onInitEditorThemes: function(editorThemes/*array */, documentThemes) {
            var me = this;
            window.styles_loaded = false;

            if (!me.toolbar.listTheme) {
                me.themes = [
                    editorThemes,
                    documentThemes
                ];
                return;
            }

            var defaultThemes = editorThemes || [],
                docThemes     = documentThemes || [];

            me.toolbar.listTheme.menuPicker.store.reset([]); // remove all

            var themeStore = this.getCollection('SlideThemes'),
                mainController = this.getApplication().getController('Main');
            if (themeStore) {
                var arr1 = [], arr2 = [];
                _.each(defaultThemes, function(theme, index) {
                    var tip = mainController.translationTable[(theme.get_Name() || '').toLocaleLowerCase()] || theme.get_Name();
                    arr1.push(new Common.UI.DataViewModel({
                        uid     : Common.UI.getId(),
                        themeId : theme.get_Index(),
                        tip     : tip,
                        offsety     : index * 40
                    }));
                    arr2.push({
                        uid     : Common.UI.getId(),
                        themeId : theme.get_Index(),
                        tip     : tip,
                        offsety     : index * 40
                    });
                });
                _.each(docThemes, function(theme) {
                    var image = theme.get_Image(),
                        tip = mainController.translationTable[(theme.get_Name() || '').toLocaleLowerCase()] || theme.get_Name();
                    arr1.push(new Common.UI.DataViewModel({
                        imageUrl: image,
                        uid     : Common.UI.getId(),
                        themeId : theme.get_Index(),
                        tip     : tip,
                        offsety     : 0
                    }));
                    arr2.push({
                        imageUrl: image,
                        uid     : Common.UI.getId(),
                        themeId : theme.get_Index(),
                        tip     : tip,
                        offsety     : 0
                    });
                });
                themeStore.reset(arr1);
                me.toolbar.listTheme.menuPicker.store.reset(arr2);
            }

            if (me.toolbar.listTheme.menuPicker.store.length > 0 &&  me.toolbar.listTheme.rendered){
                me.toolbar.listTheme.fillComboView(me.toolbar.listTheme.menuPicker.store.at(0), true);

                Common.NotificationCenter.trigger('edit:complete', this);
            }

            window.styles_loaded = true;
        },

        onHideMenus: function(e){
            Common.NotificationCenter.trigger('edit:complete', this.toolbar);
        },

        onSetupCopyStyleButton: function () {
            this.modeAlwaysSetStyle = false;

            var me = this;

            Common.NotificationCenter.on({
                'edit:complete': function () {
                    if (me.api && me.modeAlwaysSetStyle) {
                        me.api.SetPaintFormat(AscCommon.c_oAscFormatPainterState.kOff);
                        me.toolbar.btnCopyStyle.toggle(false, true);
                        me.modeAlwaysSetStyle = false;
                    }
                }
            });

            $(me.toolbar.btnCopyStyle.cmpEl).dblclick(function () {
                if (me.api) {
                    me.modeAlwaysSetStyle = true;
                    me.toolbar.btnCopyStyle.toggle(true, true);
                    me.api.SetPaintFormat(AscCommon.c_oAscFormatPainterState.kMultiple);
                }
            });
        },

        activateControls: function() {
            this.onApiPageSize(this.api.get_PresentationWidth(), this.api.get_PresentationHeight());
            this.toolbar.lockToolbar(Common.enumLock.disableOnStart, false, {array: this.toolbar.slideOnlyControls.concat(this.toolbar.shapeControls)});
            this.toolbar.lockToolbar(Common.enumLock.copyLock, this._state.can_copycut!==true, {array: [this.toolbar.btnCopy, this.toolbar.btnCut]});
            this._state.activated = true;
        },

        DisableToolbar: function(disable, viewMode) {
            if (viewMode!==undefined) this.editMode = !viewMode;
            disable = disable || !this.editMode;

            var mask = $('.toolbar-mask');
            if (disable && mask.length>0 || !disable && mask.length==0) return;

            var toolbar = this.toolbar;
            toolbar.hideMoreBtns();
            toolbar.$el.find('.toolbar').toggleClass('masked', disable);

            if (toolbar.btnAddSlide) // toolbar buttons are rendered
                this.toolbar.lockToolbar(Common.enumLock.menuFileOpen, disable, {array: [toolbar.btnAddSlide, toolbar.btnChangeSlide, toolbar.btnPreview]});

            var hkComments = Common.Utils.isMac ? 'command+alt+a' : 'alt+h',
                hkPreview = Common.Utils.isMac ? 'command+shift+enter' : 'ctrl+f5';
            if(disable) {
                mask = $("<div class='toolbar-mask'>").appendTo(toolbar.$el.find('.toolbar'));
                Common.util.Shortcuts.suspendEvents('command+k, ctrl+k, ' + hkPreview + ', ' + hkComments);
            } else {
                mask.remove();
                Common.util.Shortcuts.resumeEvents('command+k, ctrl+k, ' + hkPreview + ', ' + hkComments);
            }
        },

        createDelayedElements: function() {
            this.toolbar.createDelayedElements();
            this.attachUIEvents(this.toolbar);
            this._state.needCallApiBullets && this.onApiBullets(this._state.needCallApiBullets);
            Common.Utils.injectSvgIcons();
        },

        onAppShowed: function (config) {
            var me = this;

            var compactview = !config.isEdit;
            if ( config.isEdit ) {
                if ( Common.localStorage.itemExists("pe-compact-toolbar") ) {
                    compactview = Common.localStorage.getBool("pe-compact-toolbar");
                } else
                if ( config.customization && config.customization.compactToolbar )
                    compactview = true;

            }
            me.toolbar.render(_.extend({compactview: compactview}, config));

            var tab = {action: 'review', caption: me.toolbar.textTabCollaboration, layoutname: 'toolbar-collaboration', dataHintTitle: 'U'};
            var $panel = me.getApplication().getController('Common.Controllers.ReviewChanges').createToolbarPanel();
            if ( $panel ) {
                me.toolbar.addTab(tab, $panel, 5);
                me.toolbar.setVisible('review', (config.isEdit || config.canViewReview || config.canCoAuthoring && config.canComments) && Common.UI.LayoutManager.isElementVisible('toolbar-collaboration'));
            }

            if ( config.isEdit ) {
                me.toolbar.setMode(config);

                var drawtab = me.getApplication().getController('Common.Controllers.Draw');
                drawtab.setApi(me.api).setMode(config);
                $panel = drawtab.createToolbarPanel();
                if ($panel) {
                    tab = {action: 'draw', caption: me.toolbar.textTabDraw, extcls: 'canedit', layoutname: 'toolbar-draw', dataHintTitle: 'C'};
                    me.toolbar.addTab(tab, $panel, 2);
                    me.toolbar.setVisible('draw', Common.UI.LayoutManager.isElementVisible('toolbar-draw'));
                    me.btnsDrawTab = drawtab.getView().getButtons();
                    Array.prototype.push.apply(me.toolbar.lockControls, me.btnsDrawTab);
                    Array.prototype.push.apply(me.toolbar.slideOnlyControls, me.btnsDrawTab);
                }

                var transitController = me.getApplication().getController('Transitions');
                transitController.setApi(me.api).setConfig({toolbar: me,mode:config}).createToolbarPanel();
                Array.prototype.push.apply(me.toolbar.lockControls,transitController.getView().getButtons());
                Array.prototype.push.apply(me.toolbar.slideOnlyControls,transitController.getView().getButtons());

                var animationController = me.getApplication().getController('Animation');
                animationController.setApi(me.api).setConfig({toolbar: me,mode:config}).createToolbarPanel();

                me.toolbar.btnSave.on('disabled', _.bind(me.onBtnChangeState, me, 'save:disabled'));

                if (!config.compactHeader) {
                    // hide 'print' and 'save' buttons group and next separator
                    me.toolbar.btnPrint.$el.parents('.group').hide().next().hide();

                    // hide 'undo' and 'redo' buttons and get container
                    var $box = me.toolbar.btnUndo.$el.hide().next().hide().parent();

                    // move 'paste' button to the container instead of 'undo' and 'redo'
                    me.toolbar.btnPaste.$el.detach().appendTo($box);
                    me.toolbar.btnPaste.$el.find('button').attr('data-hint-direction', 'bottom');
                    me.toolbar.btnCopy.$el.removeClass('split');
                    me.toolbar.processPanelVisible(null, true);
                }

                if ( config.isDesktopApp ) {
                    if (config.isSignatureSupport || config.isPasswordSupport) { // don't add protect panel to toolbar
                        tab = {action: 'protect', caption: me.toolbar.textTabProtect, layoutname: 'toolbar-protect', dataHintTitle: 'T'};
                        $panel = me.getApplication().getController('Common.Controllers.Protection').createToolbarPanel();
                        if ($panel)
                            me.toolbar.addTab(tab, $panel, 6);
                    }
                }
            }

            tab = {caption: me.toolbar.textTabView, action: 'view', extcls: config.isEdit ? 'canedit' : '', layoutname: 'toolbar-view', dataHintTitle: 'W'};
            var viewtab = me.getApplication().getController('ViewTab');
            viewtab.setApi(me.api).setConfig({toolbar: me, mode: config});
            $panel = viewtab.createToolbarPanel();
            if ($panel) {
                me.toolbar.addTab(tab, $panel, 7);
                me.toolbar.setVisible('view', Common.UI.LayoutManager.isElementVisible('toolbar-view'));
            }
        },

        onAppReady: function (config) {
            var me = this;
            me.appOptions = config;

            this.btnsComment = [];
            if ( config.canCoAuthoring && config.canComments ) {
                var _set = Common.enumLock;
                this.btnsComment = Common.Utils.injectButtons(this.toolbar.$el.find('.slot-comment'), 'tlbtn-addcomment-', 'toolbar__icon btn-big-add-comment', me.toolbar.capBtnComment, [_set.lostConnect, _set.noSlides, _set.slideMasterMode], undefined, undefined, undefined, '1', 'bottom', 'small');

                if ( this.btnsComment.length ) {
                    var _comments = PE.getController('Common.Controllers.Comments').getView();
                    Array.prototype.push.apply(me.toolbar.lockControls, this.btnsComment);
                    Common.UI.LayoutManager.addControls(this.btnsComment);
                    this.btnsComment.forEach(function (btn) {
                        btn.updateHint( _comments.textHintAddComment );
                        btn.on('click', function (btn, e) {
                            Common.NotificationCenter.trigger('app:comment:add', 'toolbar');
                        });
                        if (btn.cmpEl.closest('#review-changes-panel').length>0)
                            btn.setCaption(me.toolbar.capBtnAddComment);
                    }, this);
                    if (_comments.buttonAddNew) {
                        _comments.buttonAddNew.options.lock = [ _set.lostConnect, _set.noSlides ];
                        this.btnsComment.add(_comments.buttonAddNew);
                    }
                    this.toolbar.lockToolbar(Common.enumLock.noSlides, this._state.no_slides, { array: this.btnsComment });
                }
            }
        },

        onFileMenu: function (opts) {
            if ( opts == 'show' ) {
                if ( !this.toolbar.isTabActive('file') )
                    this.toolbar.setTab('file');
            } else {
                if ( this.toolbar.isTabActive('file') )
                    this.toolbar.setTab();
            }
        },

        onTextLanguage: function(langId) {
            this._state.lang = langId;
        },

        onAddAudio: function() {
            this.api && this.api.asc_AddAudio();
        },

        onAddVideo: function() {
            this.api && this.api.asc_AddVideo();
        },

        onApiCanCopyCut: function(can) {
            if (this._state.can_copycut !== can) {
                this.toolbar.lockToolbar(Common.enumLock.copyLock, !can, {array: [this.toolbar.btnCopy, this.toolbar.btnCut]});
                this._state.can_copycut = can;
            }
        },

        mouseenterSmartArt: function (groupName, menu) {
            if (this.smartArtGenerating === undefined) {
                this.generateSmartArt(groupName, menu);
            } else {
                this.delayedSmartArt = groupName;
                this.delayedSmartArtMenu = menu;
            }
        },

        mouseleaveSmartArt: function (groupName) {
            if (this.delayedSmartArt === groupName) {
                this.delayedSmartArt = undefined;
            }
        },

        generateSmartArt: function (groupName, menu) {
            this.docHolderMenu = menu;
            this.api.asc_generateSmartArtPreviews(groupName);
        },

        onApiBeginSmartArtPreview: function (type) {
            this.smartArtGenerating = type;
            this.smartArtGroups = this.docHolderMenu ? this.docHolderMenu.items : this.toolbar.btnInsertSmartArt.menu.getItems(true);
            var menuPicker = _.findWhere(this.smartArtGroups, {value: type}).menuPicker;
            menuPicker.loaded = true;
            this.smartArtData = Common.define.smartArt.getSmartArtData();
        },

        onApiAddSmartArtPreview: function (previews) {
            previews.forEach(_.bind(function (preview) {
                var image = preview.asc_getImage(),
                    sectionId = preview.asc_getSectionId(),
                    section = _.findWhere(this.smartArtData, {sectionId: sectionId}),
                    item = _.findWhere(section.items, {type: image.asc_getName()}),
                    menu = _.findWhere(this.smartArtGroups, {value: sectionId}),
                    menuPicker = menu.menuPicker,
                    pickerItem = menuPicker.store.findWhere({isLoading: true});
                if (pickerItem) {
                    pickerItem.set('isLoading', false, {silent: true});
                    pickerItem.set('value', item.type, {silent: true});
                    pickerItem.set('imageUrl', image.asc_getImage(), {silent: true});
                    pickerItem.set('tip', item.tip);
                }
                this.currentSmartArtCategoryMenu = menu;
            }, this));
        },

        onApiEndSmartArtPreview: function () {
            this.smartArtGenerating = undefined;
            if (this.currentSmartArtCategoryMenu) {
                this.currentSmartArtCategoryMenu.menu.alignPosition();
            }
            if (this.delayedSmartArt !== undefined) {
                var delayedSmartArt = this.delayedSmartArt;
                this.delayedSmartArt = undefined;
                this.generateSmartArt(delayedSmartArt, this.delayedSmartArtMenu);
            }
        },

        onApiLockSlideHdrFtrApplyToAll: function(isLocked) {
            this._state.isLockedSlideHeaderAppyToAll = isLocked;
        },

        onInsertSmartArt: function (value) {
            if (this.api) {
                this.api.asc_createSmartArt(value);
            }
        },

        eyedropperStart: function () {
            if (this.toolbar.btnCopyStyle.pressed) {
                this.toolbar.btnCopyStyle.toggle(false, true);
                this.api.SetPaintFormat(AscCommon.c_oAscFormatPainterState.kOff);
                this.modeAlwaysSetStyle = false;
            }
            if (this.toolbar.btnHighlightColor.pressed)
                this.toolbar.btnHighlightColor.toggle(false, true);
        },

        onEyedropperStart: function (btn) {
            this.toolbar._isEyedropperStart = true;
            this.api.asc_startEyedropper(_.bind(btn.eyedropperEnd, btn));
        },

        onEyedropperEnd: function () {
            this.toolbar._isEyedropperStart = false;
        },

        onPluginToolbarMenu: function(data) {
            this.toolbar && Array.prototype.push.apply(this.toolbar.lockControls, Common.UI.LayoutManager.addCustomControls(this.toolbar, data));
        },

        onPluginToolbarCustomMenuItems: function(action, data) {
            if (!this._isDocReady) {
                this._state.customPluginData = (this._state.customPluginData || []).concat([{action: action, data: data}]);
                return;
            }
            var api = this.api;
            this.toolbar && Common.UI.LayoutManager.addCustomMenuItems(action, data, function(guid, value) {
                api && api.onPluginContextMenuItemClick(guid, value);
            });
        },

        onDocumentReady: function() {
            this._isDocReady = true;
            var me = this;
            this._state.customPluginData && this._state.customPluginData.forEach(function(plugin) {
                me.onPluginToolbarCustomMenuItems(plugin.action, plugin.data);
            });
            this._state.customPluginData = null;
        },

        onChangeViewMode: function (mode) { // master or normal
            var isMaster = mode==='master';
            this.toolbar.$el.find('.master-slide-mode')[isMaster?'show':'hide']();
            this.toolbar.$el.find('.normal-mode')[!isMaster?'show':'hide']();
            this.toolbar.lockToolbar(Common.enumLock.slideMasterMode, isMaster, { array:  this.btnsComment.concat([this.toolbar.btnInsertHyperlink]) });

            this._state.viewMode = mode;

            if(isMaster) this.toolbar.setTab('ins');
            else this.showStaticElements();

            Common.NotificationCenter.trigger('tab:visible', 'transit', !isMaster);
            Common.NotificationCenter.trigger('tab:visible', 'animate', !isMaster);
        },

        onInsertSlideMaster: function () {
            this.api.asc_AddMasterSlide();
        },

        onInsertLayout: function () {
            this.api.asc_AddSlideLayout();
        },

        onBtnInsertPlaceholder: function (btn, e) {
            btn.menu.getItems(true).forEach(function(item) {
                if(item.value == btn.options.currentType)
                    item.setChecked(true);
            });
            if(!btn.pressed) {
                btn.menu.clearAll(true);
            }
            this.onInsertPlaceholder(btn.options.currentType, btn, e);
        },

        onMenuInsertPlaceholder: function (btn, e) {
            var oldType = btn.options.currentType;
            var newType = e.value;

            if(newType != oldType){
                btn.updateHint([e.options.hintForMainBtn, this.views.Toolbar.prototype.tipInsertPlaceholder]);
                btn.changeIcon({
                    next: e.options.iconClsForMainBtn,
                    curr: btn.menu.getItems(true).filter(function(item){return item.value == oldType})[0].options.iconClsForMainBtn
                });
                btn.options.currentType = newType;
            }
            this.onInsertPlaceholder(newType, btn, e);
        },

        onInsertPlaceholder: function (type, btn, e) {
            var value,
                isVertical;
            switch (type) {
                case 1:
                    value = null;
                    break;
                case 2:
                    value = null;
                    isVertical = true;
                    break;
                case 3:
                    value = AscFormat.phType_body;
                    break;
                case 4:
                    value = AscFormat.phType_body;
                    isVertical = true;
                    break;
                case 5:
                    value = AscFormat.phType_pic;
                    break;
                case 6:
                    value = AscFormat.phType_chart;
                    break;
                case 7:
                    value = AscFormat.phType_tbl;
                    break;
                case 8:
                    value = AscFormat.phType_dgm;
                    break;
            }

            this._addPlaceHolder(btn.pressed, value, isVertical);

            Common.NotificationCenter.trigger('edit:complete', this.toolbar);
            Common.component.Analytics.trackEvent('ToolBar', 'Add Placeholder');
        },

        onTitleHide: function (view, status) {
            this.api.asc_setLayoutTitle(status);
        },

        onFootersHide: function (view, status) {
            this.api.asc_setLayoutFooter(status);
        },

        onApiLayoutTitle: function (status) {
            if ((this.toolbar.chTitle.getValue() === 'checked') !== status)
                this.toolbar.chTitle.setValue(status, true);
        },

        onApiLayoutFooter: function (status) {
            if ((this.toolbar.chFooters.getValue() === 'checked') !== status)
                this.toolbar.chFooters.setValue(status, true);
        },

        onActiveTab: function(tab) {
            (tab === 'view') ? Common.UI.TooltipManager.showTip('grayTheme') : Common.UI.TooltipManager.closeTip('grayTheme');
            this._state.activeTab = tab;
            this.showStaticElements();
        },

        onTabCollapse: function(tab) {
            Common.UI.TooltipManager.closeTip('grayTheme');
        },

        showStaticElements: function() {
            var me = this;
            var showingStaticElements = [
                {
                    el: this.toolbar.btnAddSlide ? this.toolbar.btnAddSlide.$el.closest('.group') : null,
                    tabs: ['home', 'design', 'ins'],
                    viewMode: 'normal'
                },
                {
                    el: this.toolbar.btnChangeSlide ? this.toolbar.btnChangeSlide.$el.closest('.group') : null,
                    tabs: ['home', 'design'],
                    viewMode: 'normal'
                },
                {
                    el: this.toolbar.btnChangbtnAddSlideMastereSlide ? this.toolbar.btnAddSlideMaster.$el.closest('.group') : null,
                    tabs: ['home', 'design', 'ins'],
                    viewMode: 'master'
                }
            ];
            var countShowingButtons = 0;

            showingStaticElements.forEach(function(item) {
                if(!item.el) return;
                
                if(item.tabs.includes(me._state.activeTab) && (item.viewMode === me._state.viewMode || !item.viewMode)) {
                    item.el.show();
                    countShowingButtons += 1;
                }
                else item.el.hide();
            });
            this.toolbar.$el.find('#id-toolbar-separator-end-static')[countShowingButtons > 0 ? 'show' : 'hide']();
        }

    }, PE.Controllers.Toolbar || {}));
});<|MERGE_RESOLUTION|>--- conflicted
+++ resolved
@@ -303,19 +303,13 @@
             this.mode = mode;
             this.toolbar.applyLayout(mode);
             Common.UI.TooltipManager.addTips({
-<<<<<<< HEAD
                 'grayTheme' : {name: 'help-tip-gray-theme', placement: 'bottom-right', text: this.helpGrayTheme, header: this.helpGrayThemeHeader, target: '#slot-btn-interface-theme', automove: true, maxwidth: 320},
-                'customInfo' : {name: 'help-tip-custom-info', placement: 'right', text: this.helpCustomInfo, header: this.helpCustomInfoHeader, target: '#fm-btn-info', automove: true, extCls: 'inc-index'}
-=======
-                'colorSchema' : {name: 'pe-help-tip-color-schema', placement: 'bottom-left', text: this.helpColorSchema, header: this.helpColorSchemaHeader, target: '#slot-btn-colorschemas', automove: true},
-                'animPane' : {name: 'pe-help-tip-anim-pane', placement: 'bottom-left', text: this.helpAnimPane, header: this.helpAnimPaneHeader, target: '#animation-button-pane', automove: true},
-                'masterSlide' : {name: 'pe-help-tip-master-slide', placement: 'bottom-right', text: this.helpMasterSlide, header: this.helpMasterSlideHeader, target: '#slot-btn-slide-master'},
+                'customInfo' : {name: 'help-tip-custom-info', placement: 'right', text: this.helpCustomInfo, header: this.helpCustomInfoHeader, target: '#fm-btn-info', automove: true, extCls: 'inc-index'},
                 'refreshFile' : {text: _main.textUpdateVersion, header: _main.textUpdating, target: '#toolbar', maxwidth: 'none', showButton: false, automove: true, noHighlight: true, multiple: true},
                 'disconnect' : {text: _main.textConnectionLost, header: _main.textDisconnect, target: '#toolbar', maxwidth: 'none', showButton: false, automove: true, noHighlight: true, multiple: true},
                 'updateVersion' : {text: _main.errorUpdateVersionOnDisconnect, header: _main.titleUpdateVersion, target: '#toolbar', maxwidth: 600, showButton: false, automove: true, noHighlight: true, multiple: true},
                 'sessionIdle' : {text: _main.errorSessionIdle, target: '#toolbar', maxwidth: 600, showButton: false, automove: true, noHighlight: true, multiple: true},
                 'sessionToken' : {text: _main.errorSessionToken, target: '#toolbar', maxwidth: 600, showButton: false, automove: true, noHighlight: true, multiple: true}
->>>>>>> e474d4ec
             });
 
         },
