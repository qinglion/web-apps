--- conflicted
+++ resolved
@@ -101,12 +101,9 @@
                 can_copycut: undefined,
                 needCallApiBullets: undefined,
                 isLockedSlideHeaderAppyToAll: false,
-<<<<<<< HEAD
-                customPluginItems: undefined
-=======
+                customPluginItems: undefined,
                 activeTab: 'home',
                 viewMode: 'normal'
->>>>>>> 8dd6f98c
             };
             this._isAddingShape = false;
             this.slideSizeArr = [
@@ -3069,25 +3066,13 @@
         },
 
         onActiveTab: function(tab) {
-<<<<<<< HEAD
             (tab === 'view') ? Common.UI.TooltipManager.showTip('grayTheme') : Common.UI.TooltipManager.closeTip('grayTheme');
+            this._state.activeTab = tab;
+            this.showStaticElements();
         },
 
         onTabCollapse: function(tab) {
             Common.UI.TooltipManager.closeTip('grayTheme');
-=======
-            (tab !== 'home') && Common.UI.TooltipManager.closeTip('colorSchema');
-            (tab === 'animate') ? Common.UI.TooltipManager.showTip('animPane') : Common.UI.TooltipManager.closeTip('animPane');
-            (tab === 'view') ? Common.UI.TooltipManager.showTip('masterSlide') : Common.UI.TooltipManager.closeTip('masterSlide');
-
-            this._state.activeTab = tab;
-            this.showStaticElements();
-        },
-
-        onTabCollapse: function(tab) {
-            Common.UI.TooltipManager.closeTip('colorSchema');
-            Common.UI.TooltipManager.closeTip('animPane');
-            Common.UI.TooltipManager.closeTip('masterSlide');
         },
 
         showStaticElements: function() {
@@ -3121,7 +3106,6 @@
                 else item.el.hide();
             });
             this.toolbar.$el.find('#id-toolbar-separator-end-static')[countShowingButtons > 0 ? 'show' : 'hide']();
->>>>>>> 8dd6f98c
         }
 
     }, PE.Controllers.Toolbar || {}));
