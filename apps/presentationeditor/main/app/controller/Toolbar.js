/*
 *
 * (c) Copyright Ascensio System SIA 2010-2019
 *
 * This program is a free software product. You can redistribute it and/or
 * modify it under the terms of the GNU Affero General Public License (AGPL)
 * version 3 as published by the Free Software Foundation. In accordance with
 * Section 7(a) of the GNU AGPL its Section 15 shall be amended to the effect
 * that Ascensio System SIA expressly excludes the warranty of non-infringement
 * of any third-party rights.
 *
 * This program is distributed WITHOUT ANY WARRANTY; without even the implied
 * warranty of MERCHANTABILITY or FITNESS FOR A PARTICULAR  PURPOSE. For
 * details, see the GNU AGPL at: http://www.gnu.org/licenses/agpl-3.0.html
 *
 * You can contact Ascensio System SIA at 20A-12 Ernesta Birznieka-Upisha
 * street, Riga, Latvia, EU, LV-1050.
 *
 * The  interactive user interfaces in modified source and object code versions
 * of the Program must display Appropriate Legal Notices, as required under
 * Section 5 of the GNU AGPL version 3.
 *
 * Pursuant to Section 7(b) of the License you must retain the original Product
 * logo when distributing the program. Pursuant to Section 7(e) we decline to
 * grant you any rights under trademark law for use of our trademarks.
 *
 * All the Product's GUI elements, including illustrations and icon sets, as
 * well as technical writing content are licensed under the terms of the
 * Creative Commons Attribution-ShareAlike 4.0 International. See the License
 * terms at http://creativecommons.org/licenses/by-sa/4.0/legalcode
 *
*/
/**
 *  Toolbar.js
 *
 *  Toolbar controller
 *
 *  Created by Alexander Yuzhin on 4/16/14
 *  Copyright (c) 2018 Ascensio System SIA. All rights reserved.
 *
 */


define([
    'core',
    'common/main/lib/component/Window',
    'common/main/lib/view/CopyWarningDialog',
    'common/main/lib/view/ImageFromUrlDialog',
    'common/main/lib/view/InsertTableDialog',
    'common/main/lib/view/SelectFileDlg',
    'common/main/lib/view/ListSettingsDialog',
    'common/main/lib/view/SymbolTableDialog',
    'common/main/lib/util/define',
    'presentationeditor/main/app/collection/SlideThemes',
    'presentationeditor/main/app/view/Toolbar',
    'presentationeditor/main/app/view/DateTimeDialog',
    'presentationeditor/main/app/view/HeaderFooterDialog',
    'presentationeditor/main/app/view/HyperlinkSettingsDialog',
    'presentationeditor/main/app/view/SlideSizeSettings',
    'presentationeditor/main/app/view/SlideshowSettings'
], function () { 'use strict';

    PE.Controllers.Toolbar = Backbone.Controller.extend(_.extend({
        models: [],
        collections: [
            'SlideThemes'
        ],
        views: [
            'Toolbar'
        ],

        initialize: function() {
            this._state = {
                activated: false,
                themeId: undefined,
                bullets: {type:undefined, subtype:undefined},
                prcontrolsdisable:undefined,
                slidecontrolsdisable:undefined,
                slidelayoutdisable:undefined,
                shapecontrolsdisable:undefined,
                no_paragraph: undefined,
                no_text: undefined,
                no_object: undefined,
                clrtext: undefined,
                linespace: undefined,
                pralign: undefined,
                valign: undefined,
                vtextalign: undefined,
                can_undo: undefined,
                can_redo: undefined,
                bold: undefined,
                italic: undefined,
                strike: undefined,
                underline: undefined,
                can_group: undefined,
                can_ungroup: undefined,
                lock_doc: undefined,
                changeslide_inited: false,
                no_slides:undefined,
                can_increase: undefined,
                can_decrease: undefined,
                can_hyper: undefined,
                zoom_type: undefined,
                zoom_percent: undefined,
                fontsize: undefined,
                in_equation: undefined,
                in_chart: false
            };
            this._isAddingShape = false;
            this.slideSizeArr = [
                [254, 190.5], [254, 143], [254, 158.7], [254, 190.5], [338.3, 253.7], [355.6, 266.7],
                [275, 190.5], [300.7, 225.5], [199.1, 149.3], [285.7, 190.5], [254, 190.5], [203.2, 25.4]
            ];
            this.currentPageSize = {
                type: -1,
                width: 0,
                height: 0
            };
            this.flg = {};
            this.diagramEditor = null;
            this.editMode = true;

            this.addListeners({
                'Toolbar': {
                    'insert:image'      : this.onInsertImageClick.bind(this),
                    'insert:text'       : this.onInsertText.bind(this),
                    'insert:textart'    : this.onInsertTextart.bind(this),
                    'insert:shape'      : this.onInsertShape.bind(this),
                    'add:slide'         : this.onAddSlide.bind(this),
                    'change:slide'      : this.onChangeSlide.bind(this),
                    'change:compact'    : this.onClickChangeCompact,
                    'add:chart'         : this.onSelectChart
                },
                'FileMenu': {
                    'menu:hide': this.onFileMenu.bind(this, 'hide'),
                    'menu:show': this.onFileMenu.bind(this, 'show')
                },
                'Common.Views.Header': {
                    'toolbar:setcompact': this.onChangeCompactView.bind(this),
                    'print': function (opts) {
                        var _main = this.getApplication().getController('Main');
                        _main.onPrint();
                    },
                    'save': function (opts) {
                        this.api.asc_Save();
                    },
                    'undo': this.onUndo,
                    'redo': this.onRedo,
                    'downloadas': function (opts) {
                        var _main = this.getApplication().getController('Main');
                        var _file_type = _main.document.fileType,
                            _format;
                        if ( !!_file_type ) {
                            _format = Asc.c_oAscFileType[ _file_type.toUpperCase() ];
                        }

                        var _supported = [
                            Asc.c_oAscFileType.PPTX,
                            Asc.c_oAscFileType.ODP,
                            Asc.c_oAscFileType.PDFA,
                            Asc.c_oAscFileType.POTX,
                            Asc.c_oAscFileType.OTP
                        ];

                        if ( !_format || _supported.indexOf(_format) < 0 )
                            _format = Asc.c_oAscFileType.PDF;

                        _main.api.asc_DownloadAs(new Asc.asc_CDownloadOptions(_format));
                    },
                    'go:editor': function() {
                        Common.Gateway.requestEditRights();
                    }
                }
            });

            var me = this;

            var checkInsertAutoshape =  function(e) {
                var cmp = $(e.target),
                    cmp_sdk = cmp.closest('#editor_sdk'),
                    btn_id = cmp.closest('button').attr('id');
                if (btn_id===undefined)
                    btn_id = cmp.closest('.btn-group').attr('id');

                if (cmp.attr('id') != 'editor_sdk' && cmp_sdk.length<=0) {
                    if ( me.toolbar.btnsInsertText.pressed() && !me.toolbar.btnsInsertText.contains(btn_id) ||
                            me.toolbar.btnsInsertShape.pressed() && !me.toolbar.btnsInsertShape.contains(btn_id) )
                    {
                        me._isAddingShape         = false;

                        me._addAutoshape(false);
                        me.toolbar.btnsInsertShape.toggle(false, true);
                        me.toolbar.btnsInsertText.toggle(false, true);
                        Common.NotificationCenter.trigger('edit:complete', me.toolbar);
                    } else
                    if ( me.toolbar.btnsInsertShape.pressed() && me.toolbar.btnsInsertShape.contains(btn_id) ) {
                        _.defer(function(){
                            me.api.StartAddShape('', false);
                            Common.NotificationCenter.trigger('edit:complete', me.toolbar);
                        }, 100);
                    }
                }
            };

            this.onApiEndAddShape = function() {
                this.toolbar.fireEvent('insertshape', this.toolbar);

                if ( this.toolbar.btnsInsertShape.pressed() )
                    this.toolbar.btnsInsertShape.toggle(false, true);

                if ( this.toolbar.btnsInsertText.pressed() )
                    this.toolbar.btnsInsertText.toggle(false, true);

                $(document.body).off('mouseup', checkInsertAutoshape);
            };

            this._addAutoshape =  function(isstart, type) {
                if (this.api) {
                    if (isstart) {
                        this.api.StartAddShape(type, true);
                        $(document.body).on('mouseup', checkInsertAutoshape);
                    } else {
                        this.api.StartAddShape('', false);
                        $(document.body).off('mouseup', checkInsertAutoshape);
                    }
                }
            };
        },

        onLaunch: function() {
            var me = this;

            // Create toolbar view
            me.toolbar = me.createView('Toolbar');

            Common.NotificationCenter.on('app:ready', me.onAppReady.bind(me));
            Common.NotificationCenter.on('app:face', me.onAppShowed.bind(me));

            PE.getCollection('ShapeGroups').bind({
                reset: me.onResetAutoshapes.bind(this)
            });

            PE.getCollection('SlideLayouts').bind({
                reset: me.onResetSlides.bind(this)
            });
        },

        setMode: function(mode) {
            this.mode = mode;
            this.toolbar.applyLayout(mode);
        },

        attachUIEvents: function(toolbar) {
            /**
             * UI Events
             */

            toolbar.btnPreview.on('click',                              _.bind(this.onPreviewBtnClick, this));
            toolbar.btnPreview.menu.on('item:click',                    _.bind(this.onPreviewItemClick, this));
            toolbar.btnPrint.on('click',                                _.bind(this.onPrint, this));
            toolbar.btnPrint.on('disabled',                             _.bind(this.onBtnChangeState, this, 'print:disabled'));
            toolbar.btnSave.on('click',                                 _.bind(this.onSave, this));
            toolbar.btnUndo.on('click',                                 _.bind(this.onUndo, this));
            toolbar.btnUndo.on('disabled',                              _.bind(this.onBtnChangeState, this, 'undo:disabled'));
            toolbar.btnRedo.on('click',                                 _.bind(this.onRedo, this));
            toolbar.btnRedo.on('disabled',                              _.bind(this.onBtnChangeState, this, 'redo:disabled'));
            toolbar.btnCopy.on('click',                                 _.bind(this.onCopyPaste, this, true));
            toolbar.btnPaste.on('click',                                _.bind(this.onCopyPaste, this, false));
            toolbar.btnBold.on('click',                                 _.bind(this.onBold, this));
            toolbar.btnItalic.on('click',                               _.bind(this.onItalic, this));
            toolbar.btnUnderline.on('click',                            _.bind(this.onUnderline, this));
            toolbar.btnStrikeout.on('click',                            _.bind(this.onStrikeout, this));
            toolbar.btnSuperscript.on('click',                          _.bind(this.onSuperscript, this));
            toolbar.btnSubscript.on('click',                            _.bind(this.onSubscript, this));
            toolbar.btnHorizontalAlign.menu.on('item:click',            _.bind(this.onMenuHorizontalAlignSelect, this));
            toolbar.btnVerticalAlign.menu.on('item:click',              _.bind(this.onMenuVerticalAlignSelect, this));
            toolbar.btnDecLeftOffset.on('click',                        _.bind(this.onDecOffset, this));
            toolbar.btnIncLeftOffset.on('click',                        _.bind(this.onIncOffset, this));
            toolbar.btnMarkers.on('click',                              _.bind(this.onMarkers, this));
            toolbar.btnNumbers.on('click',                              _.bind(this.onNumbers, this));
            toolbar.mnuMarkerSettings.on('click',                         _.bind(this.onMarkerSettingsClick, this, 0));
            toolbar.mnuNumberSettings.on('click',                         _.bind(this.onMarkerSettingsClick, this, 1));
            toolbar.cmbFontName.on('selected',                          _.bind(this.onFontNameSelect, this));
            toolbar.cmbFontName.on('show:after',                        _.bind(this.onComboOpen, this, true));
            toolbar.cmbFontName.on('hide:after',                        _.bind(this.onHideMenus, this));
            toolbar.cmbFontName.on('combo:blur',                        _.bind(this.onComboBlur, this));
            toolbar.cmbFontName.on('combo:focusin',                     _.bind(this.onComboOpen, this, false));
            toolbar.cmbFontSize.on('selected',                          _.bind(this.onFontSizeSelect, this));
            toolbar.cmbFontSize.on('changed:before',                    _.bind(this.onFontSizeChanged, this, true));
            toolbar.cmbFontSize.on('changed:after',                     _.bind(this.onFontSizeChanged, this, false));
            toolbar.cmbFontSize.on('show:after',                        _.bind(this.onComboOpen, this, true));
            toolbar.cmbFontSize.on('hide:after',                        _.bind(this.onHideMenus, this));
            toolbar.cmbFontSize.on('combo:blur',                        _.bind(this.onComboBlur, this));
            toolbar.cmbFontSize.on('combo:focusin',                     _.bind(this.onComboOpen, this, false));
            toolbar.mnuMarkersPicker.on('item:click',                   _.bind(this.onSelectBullets, this, toolbar.btnMarkers));
            toolbar.mnuNumbersPicker.on('item:click',                   _.bind(this.onSelectBullets, this, toolbar.btnNumbers));
            toolbar.btnFontColor.on('click',                            _.bind(this.onBtnFontColor, this));
            toolbar.mnuFontColorPicker.on('select',                     _.bind(this.onSelectFontColor, this));
            $('#id-toolbar-menu-new-fontcolor').on('click',             _.bind(this.onNewFontColor, this));
            toolbar.btnLineSpace.menu.on('item:toggle',                 _.bind(this.onLineSpaceToggle, this));
            toolbar.btnShapeAlign.menu.on('item:click',                 _.bind(this.onShapeAlign, this));
            toolbar.btnShapeAlign.menu.on('show:before',                _.bind(this.onBeforeShapeAlign, this));
            toolbar.btnShapeArrange.menu.on('item:click',               _.bind(this.onShapeArrange, this));
            toolbar.btnInsertHyperlink.on('click',                      _.bind(this.onHyperlinkClick, this));
            toolbar.mnuTablePicker.on('select',                         _.bind(this.onTablePickerSelect, this));
            toolbar.btnInsertTable.menu.on('item:click',                _.bind(this.onInsertTableClick, this));
            toolbar.btnClearStyle.on('click',                           _.bind(this.onClearStyleClick, this));
            toolbar.btnCopyStyle.on('toggle',                           _.bind(this.onCopyStyleToggle, this));
            toolbar.btnColorSchemas.menu.on('item:click',               _.bind(this.onColorSchemaClick, this));
            toolbar.btnColorSchemas.menu.on('show:after',               _.bind(this.onColorSchemaShow, this));
            toolbar.btnSlideSize.menu.on('item:click',                  _.bind(this.onSlideSize, this));
            toolbar.listTheme.on('click',                               _.bind(this.onListThemeSelect, this));
            toolbar.btnInsertEquation.on('click',                       _.bind(this.onInsertEquationClick, this));
            toolbar.btnInsertSymbol.on('click',                         _.bind(this.onInsertSymbolClick, this));
            toolbar.btnEditHeader.on('click',                           _.bind(this.onEditHeaderClick, this, 'header'));
            toolbar.btnInsDateTime.on('click',                          _.bind(this.onEditHeaderClick, this, 'datetime'));
            toolbar.btnInsSlideNum.on('click',                          _.bind(this.onEditHeaderClick, this, 'slidenum'));
            Common.Gateway.on('insertimage',                            _.bind(this.insertImage, this));

            this.onSetupCopyStyleButton();
        },

        setApi: function(api) {
            this.api = api;

            if (this.mode.isEdit) {
                this.toolbar.setApi(api);

                this.api.asc_registerCallback('asc_onFontSize',             _.bind(this.onApiFontSize, this));
                this.api.asc_registerCallback('asc_onBold',                 _.bind(this.onApiBold, this));
                this.api.asc_registerCallback('asc_onItalic',               _.bind(this.onApiItalic, this));
                this.api.asc_registerCallback('asc_onUnderline',            _.bind(this.onApiUnderline, this));
                this.api.asc_registerCallback('asc_onStrikeout',            _.bind(this.onApiStrikeout, this));
                this.api.asc_registerCallback('asc_onVerticalAlign',        _.bind(this.onApiVerticalAlign, this));
                Common.NotificationCenter.on('fonts:change',                _.bind(this.onApiChangeFont, this));

                this.api.asc_registerCallback('asc_onCanUndo',              _.bind(this.onApiCanRevert, this, 'undo'));
                this.api.asc_registerCallback('asc_onCanRedo',              _.bind(this.onApiCanRevert, this, 'redo'));
                this.api.asc_registerCallback('asc_onPaintFormatChanged',   _.bind(this.onApiStyleChange, this));
                this.api.asc_registerCallback('asc_onListType',             _.bind(this.onApiBullets, this));
                this.api.asc_registerCallback('asc_canIncreaseIndent',      _.bind(this.onApiCanIncreaseIndent, this));
                this.api.asc_registerCallback('asc_canDecreaseIndent',      _.bind(this.onApiCanDecreaseIndent, this));
                this.api.asc_registerCallback('asc_onLineSpacing',          _.bind(this.onApiLineSpacing, this));
                this.api.asc_registerCallback('asc_onPrAlign',              _.bind(this.onApiParagraphAlign, this));
                this.api.asc_registerCallback('asc_onVerticalTextAlign',    _.bind(this.onApiVerticalTextAlign, this));
                this.api.asc_registerCallback('asc_onCanAddHyperlink',      _.bind(this.onApiCanAddHyperlink, this));
                this.api.asc_registerCallback('asc_onTextColor',            _.bind(this.onApiTextColor, this));

                this.api.asc_registerCallback('asc_onUpdateThemeIndex',     _.bind(this.onApiUpdateThemeIndex, this));
                this.api.asc_registerCallback('asc_onEndAddShape',          _.bind(this.onApiEndAddShape, this));
                this.api.asc_registerCallback('asc_onCanGroup',             _.bind(this.onApiCanGroup, this));
                this.api.asc_registerCallback('asc_onCanUnGroup',           _.bind(this.onApiCanUnGroup, this));
                this.api.asc_registerCallback('asc_onPresentationSize',     _.bind(this.onApiPageSize, this));

                this.api.asc_registerCallback('asc_onCoAuthoringDisconnect',_.bind(this.onApiCoAuthoringDisconnect, this));
                Common.NotificationCenter.on('api:disconnect',              _.bind(this.onApiCoAuthoringDisconnect, this));
                this.api.asc_registerCallback('asc_onZoomChange',           _.bind(this.onApiZoomChange, this));
                this.api.asc_registerCallback('asc_onFocusObject',          _.bind(this.onApiFocusObject, this));
                this.api.asc_registerCallback('asc_onLockDocumentProps',    _.bind(this.onApiLockDocumentProps, this));
                this.api.asc_registerCallback('asc_onUnLockDocumentProps',  _.bind(this.onApiUnLockDocumentProps, this));
                this.api.asc_registerCallback('asc_onLockDocumentTheme',    _.bind(this.onApiLockDocumentTheme, this));
                this.api.asc_registerCallback('asc_onUnLockDocumentTheme',  _.bind(this.onApiUnLockDocumentTheme, this));
                this.api.asc_registerCallback('asc_onInitEditorStyles',     _.bind(this.onApiInitEditorStyles, this));

                this.api.asc_registerCallback('asc_onCountPages',           _.bind(this.onApiCountPages, this));
                this.api.asc_registerCallback('asc_onMathTypes',            _.bind(this.onApiMathTypes, this));
                this.api.asc_registerCallback('asc_onContextMenu',          _.bind(this.onContextMenu, this));
                this.api.asc_registerCallback('asc_onTextLanguage',         _.bind(this.onTextLanguage, this));
            } else if (this.mode.isRestrictedEdit) {
                this.api.asc_registerCallback('asc_onCountPages',           _.bind(this.onApiCountPagesRestricted, this));
            }
        },

        onChangeCompactView: function(view, compact) {
            this.toolbar.setFolded(compact);
            this.toolbar.fireEvent('view:compact', [this.toolbar, compact]);

            Common.localStorage.setBool('pe-compact-toolbar', compact);
            Common.NotificationCenter.trigger('layout:changed', 'toolbar');
            Common.NotificationCenter.trigger('edit:complete', this.toolbar);
        },

        onClickChangeCompact: function (from) {
            if ( from != 'file' ) {
                var me = this;
                Common.Utils.asyncCall(function () {
                    me.onChangeCompactView(null, !me.toolbar.isCompact());
                });
            }
        },

        onContextMenu: function() {
            this.toolbar.collapse();
        },

        onApiChangeFont: function(font) {
            !this.getApplication().getController('Main').isModalShowed && this.toolbar.cmbFontName.onApiChangeFont(font);
        },

        onApiFontSize: function(size) {
            if (this._state.fontsize !== size) {
                this.toolbar.cmbFontSize.setValue(size);
                this._state.fontsize = size;
            }
        },

        onApiBold: function(on) {
            if (this._state.bold !== on) {
                this.toolbar.btnBold.toggle(on === true, true);
                this._state.bold = on;
            }
        },

        onApiItalic: function(on) {
            if (this._state.italic !== on) {
                this.toolbar.btnItalic.toggle(on === true, true);
                this._state.italic = on;
            }
        },

        onApiUnderline: function(on) {
            if (this._state.underline !== on) {
                this.toolbar.btnUnderline.toggle(on === true, true);
                this._state.underline = on;
            }
        },

        onApiStrikeout: function(on) {
            if (this._state.strike !== on) {
                this.toolbar.btnStrikeout.toggle(on === true, true);
                this._state.strike = on;
            }
        },

        onApiVerticalAlign: function(typeBaseline) {
            if (this._state.valign !== typeBaseline) {
                this.toolbar.btnSuperscript.toggle(typeBaseline==1, true);
                this.toolbar.btnSubscript.toggle(typeBaseline==2, true);
                this._state.valign = typeBaseline;
            }
        },

        onApiCanRevert: function(which, can) {
            if (which=='undo') {
                if (this._state.can_undo !== can) {
                    this.toolbar.lockToolbar(PE.enumLock.undoLock, !can, {array: [this.toolbar.btnUndo]});
                    if (this._state.activated) this._state.can_undo = can;
                }
            } else {
                if (this._state.can_redo !== can) {
                    this.toolbar.lockToolbar(PE.enumLock.redoLock, !can, {array: [this.toolbar.btnRedo]});
                    if (this._state.activated) this._state.can_redo = can;
                }
            }
        },

        onApiCanIncreaseIndent: function(value) {
            if (this._state.can_increase !== value) {
                this.toolbar.lockToolbar(PE.enumLock.incIndentLock, !value, {array: [this.toolbar.btnIncLeftOffset]});
                if (this._state.activated) this._state.can_increase = value;
            }
        },

        onApiCanDecreaseIndent: function(value) {
            if (this._state.can_decrease !== value) {
                this.toolbar.lockToolbar(PE.enumLock.decIndentLock, !value, {array: [this.toolbar.btnDecLeftOffset]});
                if (this._state.activated) this._state.can_decrease = value;
            }
        },

        onApiBullets: function(v) {
            if (this._state.bullets.type != v.get_ListType() || this._state.bullets.subtype != v.get_ListSubType()) {
                this._state.bullets.type    = v.get_ListType();
                this._state.bullets.subtype = v.get_ListSubType();

                this._clearBullets();

                switch(this._state.bullets.type) {
                    case 0:
                        this.toolbar.btnMarkers.toggle(true, true);
                        this.toolbar.mnuMarkersPicker.selectByIndex(this._state.bullets.subtype, true);
                        this.toolbar.mnuMarkerSettings && this.toolbar.mnuMarkerSettings.setDisabled(this._state.bullets.subtype<0);
                        break;
                    case 1:
                        var idx = 0;
                        switch(this._state.bullets.subtype) {
                            case 1:
                                idx = 4;
                                break;
                            case 2:
                                idx = 5;
                                break;
                            case 3:
                                idx = 6;
                                break;
                            case 4:
                                idx = 1;
                                break;
                            case 5:
                                idx = 2;
                                break;
                            case 6:
                                idx = 3;
                                break;
                            case 7:
                                idx = 7;
                                break;
                        }
                        this.toolbar.btnNumbers.toggle(true, true);
                        this.toolbar.mnuNumbersPicker.selectByIndex(idx, true);
                        this.toolbar.mnuNumberSettings && this.toolbar.mnuNumberSettings.setDisabled(idx==0);
                        break;
                }
            }
        },

        onApiParagraphAlign: function(v) {
            if (this._state.pralign !== v) {
                this._state.pralign = v;

                var index = -1,
                    align,
                    btnHorizontalAlign = this.toolbar.btnHorizontalAlign;

                switch (v) {
                    case 0: index = 2; align = 'btn-align-right'; break;
                    case 1: index = 0; align = 'btn-align-left'; break;
                    case 2: index = 1; align = 'btn-align-center'; break;
                    case 3: index = 3; align = 'btn-align-just'; break;
                    default:  index = -255; align = 'btn-align-left'; break;
                }
                if (!(index < 0)) {
                    btnHorizontalAlign.menu.items[index].setChecked(true);
                } else if (index == -255) {
                    btnHorizontalAlign.menu.clearAll();
                }

                if ( btnHorizontalAlign.rendered && btnHorizontalAlign.$icon ) {
                    btnHorizontalAlign.$icon.removeClass(btnHorizontalAlign.options.icls).addClass(align);
                    btnHorizontalAlign.options.icls = align;
                }
            }
        },

        onApiVerticalTextAlign: function(v) {
            if (this._state.vtextalign !== v) {
                this._state.vtextalign = v;

                var index = -1,
                    align = '',
                    btnVerticalAlign = this.toolbar.btnVerticalAlign;

                switch (v) {
                    case Asc.c_oAscVAlign.Top:    index = 0; align = 'btn-align-top';    break;
                    case Asc.c_oAscVAlign.Center:    index = 1; align = 'btn-align-middle'; break;
                    case Asc.c_oAscVAlign.Bottom: index = 2; align = 'btn-align-bottom'; break;
                    default:  index = -255; align = 'btn-align-middle'; break;
                }

                if (!(index < 0)) {
                    btnVerticalAlign.menu.items[index].setChecked(true);
                } else if (index == -255) {
                    btnVerticalAlign.menu.clearAll();
                }

                if ( btnVerticalAlign.rendered && btnVerticalAlign.$icon ) {
                    btnVerticalAlign.$icon.removeClass(btnVerticalAlign.options.icls).addClass(align);
                    btnVerticalAlign.options.icls = align;
                }
            }
        },

        onApiLineSpacing: function(vc) {
            var line = (vc.get_Line() === null || vc.get_LineRule() === null || vc.get_LineRule() != 1) ? -1 : vc.get_Line();

            if (this._state.linespace !== line) {
                this._state.linespace = line;

                var mnuLineSpace = this.toolbar.btnLineSpace.menu;
                _.each(mnuLineSpace.items, function(item){
                    item.setChecked(false, true);
                });
                if (line<0) return;

                if ( Math.abs(line-1.)<0.0001 )
                    mnuLineSpace.items[0].setChecked(true, true);
                else if ( Math.abs(line-1.15)<0.0001 )
                    mnuLineSpace.items[1].setChecked(true, true);
                else if ( Math.abs(line-1.5)<0.0001 )
                    mnuLineSpace.items[2].setChecked(true, true);
                else if ( Math.abs(line-2)<0.0001 )
                    mnuLineSpace.items[3].setChecked(true, true);
                else if ( Math.abs(line-2.5)<0.0001 )
                    mnuLineSpace.items[4].setChecked(true, true);
                else if ( Math.abs(line-3)<0.0001 )
                    mnuLineSpace.items[5].setChecked(true, true);
            }
         },

        onApiCanAddHyperlink: function(value) {
            if (this._state.can_hyper !== value && this.editMode) {
                this.toolbar.lockToolbar(PE.enumLock.hyperlinkLock, !value, {array: [this.toolbar.btnInsertHyperlink]});
                if (this._state.activated) this._state.can_hyper = value;
            }
        },

        onApiPageSize: function(width, height) {
            if (Math.abs(this.currentPageSize.width - width) > 0.001 ||
                Math.abs(this.currentPageSize.height - height) > 0.001) {
                this.currentPageSize.width  = width;
                this.currentPageSize.height = height;
                this.currentPageSize.type   = -1;

                var portrait = (height>width);
                for (var i = 0; i < this.slideSizeArr.length; i++) {
                    if (Math.abs(this.slideSizeArr[i][portrait ? 1 : 0] - this.currentPageSize.width) < 0.001 &&
                        Math.abs(this.slideSizeArr[i][portrait ? 0 : 1] - this.currentPageSize.height) < 0.001) {
                        this.currentPageSize.type = i;
                        break;
                    }
                }

                this.toolbar.btnSlideSize.menu.items[0].setChecked(this.currentPageSize.type == 0);
                this.toolbar.btnSlideSize.menu.items[1].setChecked(this.currentPageSize.type == 1);
            }
        },

        onApiCountPages: function(count) {
            if (this._state.no_slides !== (count<=0)) {
                this._state.no_slides = (count<=0);
                this.toolbar.lockToolbar(PE.enumLock.noSlides, this._state.no_slides, {array: this.toolbar.paragraphControls});
                this.toolbar.lockToolbar(PE.enumLock.noSlides, this._state.no_slides, {array: [
                    this.toolbar.btnChangeSlide, this.toolbar.btnPreview, this.toolbar.btnPrint, this.toolbar.btnCopy, this.toolbar.btnPaste,
                    this.toolbar.btnCopyStyle, this.toolbar.btnInsertTable, this.toolbar.btnInsertChart,
                    this.toolbar.btnColorSchemas, this.toolbar.btnShapeAlign,
                    this.toolbar.btnShapeArrange, this.toolbar.btnSlideSize,  this.toolbar.listTheme, this.toolbar.btnEditHeader, this.toolbar.btnInsDateTime, this.toolbar.btnInsSlideNum
                ]});
                this.toolbar.lockToolbar(PE.enumLock.noSlides, this._state.no_slides,
                    { array:  this.toolbar.btnsInsertImage.concat(this.toolbar.btnsInsertText, this.toolbar.btnsInsertShape, this.toolbar.btnInsertEquation, this.toolbar.btnInsertTextArt) });
                if (this.btnsComment)
                    this.toolbar.lockToolbar(PE.enumLock.noSlides, this._state.no_slides, { array:  this.btnsComment });
            }
        },

        onApiCountPagesRestricted: function(count) {
            if (this._state.no_slides !== (count<=0)) {
                this._state.no_slides = (count<=0);
                if (this.btnsComment)
                    this.toolbar.lockToolbar(PE.enumLock.noSlides, this._state.no_slides, { array:  this.btnsComment });
            }
        },

        onApiFocusObject: function(selectedObjects) {
            if (!this.editMode) return;

            var me = this,
                pr, sh, i = -1,type,
                paragraph_locked = undefined,
                shape_locked = undefined,
                slide_deleted = undefined,
                slide_layout_lock = undefined,
                no_paragraph = true,
                no_text = true,
                no_object = true,
                in_equation = false,
                in_chart = false,
                layout_index = -1;

            while (++i < selectedObjects.length) {
                type = selectedObjects[i].get_ObjectType();
                pr   = selectedObjects[i].get_ObjectValue();
                if (type == Asc.c_oAscTypeSelectElement.Paragraph) {
                    paragraph_locked = pr.get_Locked();
                    no_paragraph = false;
                    no_text = false;
                } else if (type == Asc.c_oAscTypeSelectElement.Slide) {
                    slide_deleted = pr.get_LockDelete();
                    slide_layout_lock = pr.get_LockLayout();
                    layout_index = pr.get_LayoutIndex();
                } else if (type == Asc.c_oAscTypeSelectElement.Image || type == Asc.c_oAscTypeSelectElement.Shape || type == Asc.c_oAscTypeSelectElement.Chart || type == Asc.c_oAscTypeSelectElement.Table) {
                    shape_locked = pr.get_Locked();
                    no_object = false;
                    if (type == Asc.c_oAscTypeSelectElement.Table ||
                        type == Asc.c_oAscTypeSelectElement.Shape && !pr.get_FromImage() && !pr.get_FromChart()) {
                        no_text = false;
                    }
                    in_chart = type == Asc.c_oAscTypeSelectElement.Chart;
                } else if (type === Asc.c_oAscTypeSelectElement.Math) {
                    in_equation = true;
                }
            }

            if (in_chart !== this._state.in_chart) {
                this.toolbar.btnInsertChart.updateHint(in_chart ? this.toolbar.tipChangeChart : this.toolbar.tipInsertChart);
                this._state.in_chart = in_chart;
            }

            if (paragraph_locked!==undefined && this._state.prcontrolsdisable !== paragraph_locked) {
                if (this._state.activated) this._state.prcontrolsdisable = paragraph_locked;
                this.toolbar.lockToolbar(PE.enumLock.paragraphLock, paragraph_locked, {array: me.toolbar.paragraphControls.concat(me.toolbar.btnInsDateTime, me.toolbar.btnInsSlideNum)});
            }

            if (this._state.no_paragraph !== no_paragraph) {
                if (this._state.activated) this._state.no_paragraph = no_paragraph;
                this.toolbar.lockToolbar(PE.enumLock.noParagraphSelected, no_paragraph, {array: me.toolbar.paragraphControls});
                this.toolbar.lockToolbar(PE.enumLock.noParagraphSelected, no_paragraph, {array: [me.toolbar.btnCopyStyle]});
                this.toolbar.lockToolbar(PE.enumLock.paragraphLock, !no_paragraph && this._state.prcontrolsdisable, {array: [me.toolbar.btnInsDateTime, me.toolbar.btnInsSlideNum]});
            }

            if (this._state.no_text !== no_text) {
                if (this._state.activated) this._state.no_text = no_text;
                this.toolbar.lockToolbar(PE.enumLock.noTextSelected, no_text, {array: me.toolbar.paragraphControls});
            }

            if (shape_locked!==undefined && this._state.shapecontrolsdisable !== shape_locked) {
                if (this._state.activated) this._state.shapecontrolsdisable = shape_locked;
                this.toolbar.lockToolbar(PE.enumLock.shapeLock, shape_locked, {array: me.toolbar.shapeControls.concat(me.toolbar.paragraphControls)});
            }

            if (this._state.no_object !== no_object ) {
                if (this._state.activated) this._state.no_object = no_object;
                this.toolbar.lockToolbar(PE.enumLock.noObjectSelected, no_object, {array: [me.toolbar.btnShapeAlign, me.toolbar.btnShapeArrange, me.toolbar.btnVerticalAlign ]});
            }

            if (slide_layout_lock !== undefined && this._state.slidelayoutdisable !== slide_layout_lock ) {
                if (this._state.activated) this._state.slidelayoutdisable = slide_layout_lock;
                this.toolbar.lockToolbar(PE.enumLock.slideLock, slide_layout_lock, {array: [me.toolbar.btnChangeSlide]});
            }

            if (slide_deleted !== undefined && this._state.slidecontrolsdisable !== slide_deleted) {
                if (this._state.activated) this._state.slidecontrolsdisable = slide_deleted;
                this.toolbar.lockToolbar(PE.enumLock.slideDeleted, slide_deleted, {array: me.toolbar.slideOnlyControls.concat(me.toolbar.paragraphControls)});
            }

            if (this._state.in_equation !== in_equation) {
                if (this._state.activated) this._state.in_equation = in_equation;
                this.toolbar.lockToolbar(PE.enumLock.inEquation, in_equation, {array: [me.toolbar.btnSuperscript, me.toolbar.btnSubscript]});
            }

            if (this.toolbar.btnChangeSlide) {
                if (this.toolbar.btnChangeSlide.mnuSlidePicker)
                    this.toolbar.btnChangeSlide.mnuSlidePicker.options.layout_index = layout_index;
                else
                    this.toolbar.btnChangeSlide.mnuSlidePicker = {options: {layout_index: layout_index}};
            }
        },

        onApiStyleChange: function(v) {
            this.toolbar.btnCopyStyle.toggle(v, true);
            this.modeAlwaysSetStyle = false;
        },

        onApiUpdateThemeIndex: function(v) {
            if (this._state.themeId !== v) {
                var listStyle = this.toolbar.listTheme,
                    listStylesVisible = (listStyle.rendered);

                if (listStylesVisible) {
                    listStyle.suspendEvents();

                    var styleRec = listStyle.menuPicker.store.findWhere({
                        themeId: v
                    });
                    this._state.themeId = (listStyle.menuPicker.store.length>0) ? v : undefined;

                    listStyle.menuPicker.selectRecord(styleRec);
                    listStyle.resumeEvents();
                }
            }
        },

        onApiCanGroup: function(value) {
            if (this._state.can_group!==value) {
                this.toolbar.mnuGroupShapes.setDisabled(!value);
                if (this._state.activated) this._state.can_group = value;
            }
        },

        onApiCanUnGroup: function(value) {
            if (this._state.can_ungroup!==value) {
                this.toolbar.mnuUnGroupShapes.setDisabled(!value);
                if (this._state.activated) this._state.can_ungroup = value;
            }
        },

        onApiLockDocumentProps: function() {
            if (this._state.lock_doc!==true) {
                this.toolbar.lockToolbar(PE.enumLock.docPropsLock, true, {array: [this.toolbar.btnSlideSize]});
                if (this._state.activated) this._state.lock_doc = true;
            }
        },

        onApiUnLockDocumentProps: function() {
            if (this._state.lock_doc!==false) {
                this.toolbar.lockToolbar(PE.enumLock.docPropsLock, false, {array: [this.toolbar.btnSlideSize]});
                if (this._state.activated) this._state.lock_doc = false;
            }
        },

        onApiLockDocumentTheme: function() {
            this.toolbar.lockToolbar(PE.enumLock.themeLock, true, {array: [this.toolbar.btnColorSchemas, this.toolbar.listTheme]});
        },

        onApiUnLockDocumentTheme: function() {
            this.toolbar.lockToolbar(PE.enumLock.themeLock, false, {array: [this.toolbar.btnColorSchemas, this.toolbar.listTheme]});
        },

        onApiCoAuthoringDisconnect: function(enableDownload) {
            this.toolbar.setMode({isDisconnected:true, enableDownload: !!enableDownload});
            this.editMode = false;
        },

        onApiZoomChange: function(percent, type) {},

        onApiInitEditorStyles: function(themes) {
            if (themes) {
                this._onInitEditorThemes(themes[0], themes[1]);
            }
        },

        onNewDocument: function(btn, e) {
            if (this.api)
                this.api.OpenNewDocument();

            Common.NotificationCenter.trigger('edit:complete', this.toolbar);
            Common.component.Analytics.trackEvent('ToolBar', 'New Document');
        },

        onOpenDocument: function(btn, e) {
            if (this.api)
                this.api.LoadDocumentFromDisk();

            Common.NotificationCenter.trigger('edit:complete', this.toolbar);
            Common.component.Analytics.trackEvent('ToolBar', 'Open Document');
        },

        onAddSlide: function(type) {
            if ( this.api) {
                this.api.AddSlide(type);

                Common.NotificationCenter.trigger('edit:complete', this.toolbar);
                Common.component.Analytics.trackEvent('ToolBar', 'Add Slide');
            }
        },

        onChangeSlide: function(type) {
            if (this.api) {
                this.api.ChangeLayout(type);

                Common.NotificationCenter.trigger('edit:complete', this.toolbar);
                Common.component.Analytics.trackEvent('ToolBar', 'Change Layout');
            }
        },

        onPreview: function(slidenum, presenter) {
            Common.NotificationCenter.trigger('preview:start', _.isNumber(slidenum) ? slidenum : 0, presenter);
        },

        onPreviewBtnClick: function(btn, e) {
            this.onPreview(this.api.getCurrentPage());
        },

        onPreviewItemClick: function(menu, item) {
            switch (item.value) {
                case 0:
                    this.onPreview(0);
                break;
                case 1:
                    this.onPreview(this.api.getCurrentPage());
                break;
                case 2:
                    this.onPreview(0, true);
                break;
                case 3:
                    var win,
                        me = this,
                        selectedElements = me.api.getSelectedElements(),
                        loop = false;
                    if (selectedElements && _.isArray(selectedElements)){
                        for (var i=0; i<selectedElements.length; i++) {
                            if (Asc.c_oAscTypeSelectElement.Slide == selectedElements[i].get_ObjectType()) {
                                var elValue = selectedElements[i].get_ObjectValue(),
                                    timing = elValue.get_timing();
                                if (timing)
                                    loop = timing.get_ShowLoop();
                            }
                        }
                    }

                    var handlerDlg = function(dlg, result) {
                        if (result == 'ok') {
                            loop = dlg.getSettings();
                            if (me.api) {
                                var props = new Asc.CAscSlideProps();
                                var timing = new Asc.CAscSlideTiming();
                                timing.put_ShowLoop(loop);
                                props.put_timing(timing);
                                me.api.SetSlideProps(props);
                            }
                        }
                        Common.NotificationCenter.trigger('edit:complete', me.toolbar);
                    };

                    win = new PE.Views.SlideshowSettings({
                        handler: handlerDlg
                    });
                    win.show();
                    win.setSettings(loop);
                break;
            }
        },
        
        onPrint: function(e) {
            if (this.api)
                this.api.asc_Print(new Asc.asc_CDownloadOptions(null, Common.Utils.isChrome || Common.Utils.isSafari || Common.Utils.isOpera)); // if isChrome or isSafari or isOpera == true use asc_onPrintUrl event

            Common.NotificationCenter.trigger('edit:complete', this.toolbar);

            Common.component.Analytics.trackEvent('Print');
            Common.component.Analytics.trackEvent('ToolBar', 'Print');
        },

        onSave: function(e) {
            var toolbar = this.toolbar;
            if (this.api && this.api.asc_isDocumentCanSave) {
                var isModified = this.api.asc_isDocumentCanSave();
                var isSyncButton = this.toolbar.btnCollabChanges && this.toolbar.btnCollabChanges.$icon.hasClass('btn-synch');
                if (!isModified && !isSyncButton && !this.toolbar.mode.forcesave)
                    return;

                this.api.asc_Save();
            }

            toolbar.btnSave.setDisabled(!toolbar.mode.forcesave);

            Common.NotificationCenter.trigger('edit:complete', this.toolbar);
            Common.component.Analytics.trackEvent('Save');
            Common.component.Analytics.trackEvent('ToolBar', 'Save');
        },

        onBtnChangeState: function(prop) {
            if ( /\:disabled$/.test(prop) ) {
                var _is_disabled = arguments[2];
                this.toolbar.fireEvent(prop, [_is_disabled]);
            }
        },

        onUndo: function(btn, e) {
            if (this.api) {
                this.api.Undo();
            }

            Common.NotificationCenter.trigger('edit:complete', this.toolbar);
            Common.component.Analytics.trackEvent('ToolBar', 'Undo');
        },

        onRedo: function(btn, e) {
            if (this.api) {
                this.api.Redo();
            }

            Common.NotificationCenter.trigger('edit:complete', this.toolbar);
            Common.component.Analytics.trackEvent('ToolBar', 'Redo');
        },

        onCopyPaste: function(copy, e) {
            var me = this;
            if (me.api) {
                var res = (copy) ? me.api.Copy() : me.api.Paste();
                if (!res) {
                    if (!Common.localStorage.getBool("pe-hide-copywarning")) {
                        (new Common.Views.CopyWarningDialog({
                            handler: function(dontshow) {
                                if (dontshow) Common.localStorage.setItem("pe-hide-copywarning", 1);
                                Common.NotificationCenter.trigger('edit:complete', me.toolbar);
                            }
                        })).show();
                    }
                } else
                    Common.component.Analytics.trackEvent('ToolBar', 'Copy Warning');
            }
            Common.NotificationCenter.trigger('edit:complete', me.toolbar);
        },

        onBold: function(btn, e) {
            this._state.bold = undefined;
            if (this.api)
                this.api.put_TextPrBold(btn.pressed);

            Common.NotificationCenter.trigger('edit:complete', this.toolbar);
            Common.component.Analytics.trackEvent('ToolBar', 'Bold');
        },

        onItalic: function(btn, e) {
            this._state.italic = undefined;
            if (this.api)
                this.api.put_TextPrItalic(btn.pressed);

            Common.NotificationCenter.trigger('edit:complete', this.toolbar);
            Common.component.Analytics.trackEvent('ToolBar', 'Italic');
        },

        onUnderline: function(btn, e) {
            this._state.underline = undefined;
            if (this.api)
                this.api.put_TextPrUnderline(btn.pressed);

            Common.NotificationCenter.trigger('edit:complete', this.toolbar);
            Common.component.Analytics.trackEvent('ToolBar', 'Underline');
        },

        onStrikeout: function(btn, e) {
            this._state.strike = undefined;
            if (this.api)
                this.api.put_TextPrStrikeout(btn.pressed);

            Common.NotificationCenter.trigger('edit:complete', this.toolbar);
            Common.component.Analytics.trackEvent('ToolBar', 'Strikeout');
        },

        onSuperscript: function(btn, e) {
            if (!this.toolbar.btnSubscript.pressed) {
                this._state.valign = undefined;
                if (this.api)
                    this.api.put_TextPrBaseline(btn.pressed ? 1 : 0);

                Common.NotificationCenter.trigger('edit:complete', this.toolbar);
                Common.component.Analytics.trackEvent('ToolBar', 'Superscript');
            }
        },

        onSubscript: function(btn, e) {
            if (!this.toolbar.btnSuperscript.pressed) {
                this._state.valign = undefined;
                if (this.api)
                    this.api.put_TextPrBaseline(btn.pressed ? 2 : 0);

                Common.NotificationCenter.trigger('edit:complete', this.toolbar);
                Common.component.Analytics.trackEvent('ToolBar', 'Subscript');
            }
        },

        onDecOffset: function(btn, e) {
            if (this.api)
                this.api.DecreaseIndent();

            Common.NotificationCenter.trigger('edit:complete', this.toolbar);
            Common.component.Analytics.trackEvent('ToolBar', 'Indent');
        },

        onIncOffset: function(btn, e) {
            if (this.api)
                this.api.IncreaseIndent();

            Common.NotificationCenter.trigger('edit:complete', this.toolbar);
            Common.component.Analytics.trackEvent('ToolBar', 'Indent');
        },

        onMenuHorizontalAlignSelect: function(menu, item) {
            this._state.pralign = undefined;
            var btnHorizontalAlign = this.toolbar.btnHorizontalAlign;

            btnHorizontalAlign.$icon.removeClass(btnHorizontalAlign.options.icls);
            btnHorizontalAlign.options.icls = !item.checked ? 'btn-align-left' : item.options.icls;
            btnHorizontalAlign.$icon.addClass(btnHorizontalAlign.options.icls);

            if (this.api && item.checked)
                this.api.put_PrAlign(item.value);

            Common.NotificationCenter.trigger('edit:complete', this.toolbar);
            Common.component.Analytics.trackEvent('ToolBar', 'Horizontal Align');
        },

        onMenuVerticalAlignSelect: function(menu, item) {
            var btnVerticalAlign = this.toolbar.btnVerticalAlign;

            btnVerticalAlign.$icon.removeClass(btnVerticalAlign.options.icls);
            btnVerticalAlign.options.icls = !item.checked ? 'btn-align-middle' : item.options.icls;
            btnVerticalAlign.$icon.addClass(btnVerticalAlign.options.icls);

            this._state.vtextalign = undefined;
            if (this.api && item.checked)
                this.api.setVerticalAlign(item.value);

            Common.NotificationCenter.trigger('edit:complete', this.toolbar);
            Common.component.Analytics.trackEvent('ToolBar', 'Vertical Align');
        },

        onMarkers: function(btn, e) {
            var record = {
                data: {
                    type: 0,
                    subtype: btn.pressed ? 0: -1
                }
            };

            this.onSelectBullets(null, null, null, record);

            Common.NotificationCenter.trigger('edit:complete', this.toolbar);
        },

        onNumbers: function(btn, e) {
            var record = {
                data: {
                    type: 1,
                    subtype: btn.pressed ? 0: -1
                }
            };
            this.onSelectBullets(null, null, null, record);

            Common.NotificationCenter.trigger('edit:complete', this.toolbar);
        },

        onMarkerSettingsClick: function(type) {
            var me      = this,
                props;

            var selectedElements = me.api.getSelectedElements();
            if (selectedElements && _.isArray(selectedElements)) {
                for (var i = 0; i< selectedElements.length; i++) {
                    if (Asc.c_oAscTypeSelectElement.Paragraph == selectedElements[i].get_ObjectType()) {
                        props = selectedElements[i].get_ObjectValue();
                        break;
                    }
                }
            }
            if (props) {
                (new Common.Views.ListSettingsDialog({
                    props: props,
                    type: type,
                    handler: function(result, value) {
                        if (result == 'ok') {
                            if (me.api) {
                                me.api.paraApply(value);
                            }
                        }
                        Common.NotificationCenter.trigger('edit:complete', me.toolbar);
                    }
                })).show();
            }
        },

        onComboBlur: function() {
            Common.NotificationCenter.trigger('edit:complete', this.toolbar);
        },

        onFontNameSelect: function(combo, record) {
            if (this.api) {
                if (record.isNewFont) {
                    !this.getApplication().getController('Main').isModalShowed &&
                    Common.UI.warning({
                        width: 500,
                        closable: false,
                        msg: this.confirmAddFontName,
                        buttons: ['yes', 'no'],
                        primary: 'yes',
                        callback: _.bind(function(btn) {
                            if (btn == 'yes') {
                                this.api.put_TextPrFontName(record.name);
                                Common.component.Analytics.trackEvent('ToolBar', 'Font Name');
                            } else {
                                this.toolbar.cmbFontName.setValue(this.api.get_TextProps().get_TextPr().get_FontFamily().get_Name());
                            }
                            Common.NotificationCenter.trigger('edit:complete', this.toolbar);
                        }, this)
                    });
                } else {
                    this.api.put_TextPrFontName(record.name);
                    Common.component.Analytics.trackEvent('ToolBar', 'Font Name');
                }
            }
            Common.NotificationCenter.trigger('edit:complete', this.toolbar);
        },

        onComboOpen: function(needfocus, combo) {
            _.delay(function() {
                var input = $('input', combo.cmpEl).select();
                if (needfocus) input.focus();
                else if (!combo.isMenuOpen()) input.one('mouseup', function (e) { e.preventDefault(); });
            }, 10);
        },

        onFontSizeSelect: function(combo, record) {
            this._state.fontsize = undefined;
            if (this.api)
                this.api.put_TextPrFontSize(record.value);

            Common.NotificationCenter.trigger('edit:complete', this.toolbar);
            Common.component.Analytics.trackEvent('ToolBar', 'Font Size');
        },

        onFontSizeChanged: function(before, combo, record, e) {
            var value,
                me = this;

            if (before) {
                var item = combo.store.findWhere({
                    displayValue: record.value
                });

                if (!item) {
                    value = /^\+?(\d*\.?\d+)$|^\+?(\d+\.?\d*)$/.exec(record.value);

                    if (!value) {
                        value = this._getApiTextSize();

                        Common.UI.warning({
                            msg: this.textFontSizeErr,
                            callback: function() {
                                _.defer(function(btn) {
                                    $('input', combo.cmpEl).focus();
                                })
                            }
                        });

                        combo.setRawValue(value);

                        e.preventDefault();
                        return false;
                    }
                }
            } else {
                value = parseFloat(record.value);
                value = value > 300 ? 300 :
                    value < 1 ? 1 : Math.floor((value+0.4)*2)/2;

                combo.setRawValue(value);

                this._state.fontsize = undefined;
                if (this.api) {
                    this.api.put_TextPrFontSize(value);
                }

                Common.NotificationCenter.trigger('edit:complete', this.toolbar);
            }
        },

        onSelectBullets: function(btn, picker, itemView, record) {
            var rawData = {},
                isPickerSelect = _.isFunction(record.toJSON);

            if (isPickerSelect){
                if (record.get('selected')) {
                    rawData = record.toJSON();
                } else {
                    // record deselected
                    return;
                }
            } else {
                rawData = record;
            }

            if (btn) {
                btn.toggle(rawData.data.subtype > -1, true);
            }

            if (this.api)
                this.api.put_ListType(rawData.data.type, rawData.data.subtype);

            Common.NotificationCenter.trigger('edit:complete', this.toolbar);
            Common.component.Analytics.trackEvent('ToolBar', 'List Type');
        },

        onLineSpaceToggle: function(menu, item, state, e) {
            if (!!state) {
                this._state.linespace = undefined;
                if (this.api)
                    this.api.put_PrLineSpacing(c_paragraphLinerule.LINERULE_AUTO, item.value);

                Common.NotificationCenter.trigger('edit:complete', this.toolbar);
                Common.component.Analytics.trackEvent('ToolBar', 'Line Spacing');
            }
        },

        onBeforeShapeAlign: function() {
            var value = this.api.asc_getSelectedDrawingObjectsCount(),
                slide_checked = Common.Utils.InternalSettings.get("pe-align-to-slide") || false;
            this.toolbar.mniAlignObjects.setDisabled(value<2);
            this.toolbar.mniAlignObjects.setChecked(value>1 && !slide_checked, true);
            this.toolbar.mniAlignToSlide.setChecked(value<2 || slide_checked, true);
            this.toolbar.mniDistribHor.setDisabled(value<3 && this.toolbar.mniAlignObjects.isChecked());
            this.toolbar.mniDistribVert.setDisabled(value<3 && this.toolbar.mniAlignObjects.isChecked());
        },

        onShapeAlign: function(menu, item) {
            if (this.api) {
                var value = this.toolbar.mniAlignToSlide.isChecked() ? Asc.c_oAscObjectsAlignType.Slide : Asc.c_oAscObjectsAlignType.Selected;
                if (item.value>-1 && item.value < 6) {
                    this.api.put_ShapesAlign(item.value, value);
                    Common.component.Analytics.trackEvent('ToolBar', 'Shape Align');
                } else if (item.value == 6) {
                    this.api.DistributeHorizontally(value);
                    Common.component.Analytics.trackEvent('ToolBar', 'Distribute');
                } else if (item.value == 7){
                    this.api.DistributeVertically(value);
                    Common.component.Analytics.trackEvent('ToolBar', 'Distribute');
                }
                Common.NotificationCenter.trigger('edit:complete', this.toolbar);
            }
        },

        onShapeArrange: function(menu, item) {
            if (this.api) {
                switch (item.value) {
                    case 1:
                        this.api.shapes_bringToFront();
                        Common.component.Analytics.trackEvent('ToolBar', 'Shape Arrange');
                        break;
                    case 2:
                        this.api.shapes_bringToBack();
                        Common.component.Analytics.trackEvent('ToolBar', 'Shape Arrange');
                        break;
                    case 3:
                        this.api.shapes_bringForward();
                        Common.component.Analytics.trackEvent('ToolBar', 'Shape Arrange');
                        break;
                    case 4:
                        this.api.shapes_bringBackward();
                        Common.component.Analytics.trackEvent('ToolBar', 'Shape Arrange');
                        break;
                    case 5:
                        this.api.groupShapes();
                        Common.component.Analytics.trackEvent('ToolBar', 'Shape Group');
                        break;
                    case 6:
                        this.api.unGroupShapes();
                        Common.component.Analytics.trackEvent('ToolBar', 'Shape UnGroup');
                        break;
                }
                Common.NotificationCenter.trigger('edit:complete', this.toolbar);
            }
        },

        onHyperlinkClick: function(btn) {
            var me = this,
                win, props, text;

            if (me.api){

                var handlerDlg = function(dlg, result) {
                    if (result == 'ok') {
                        props = dlg.getSettings();
                        (text!==false)
                            ? me.api.add_Hyperlink(props)
                            : me.api.change_Hyperlink(props);
                    }

                    Common.NotificationCenter.trigger('edit:complete', me.toolbar);
                };

                text = me.api.can_AddHyperlink();

                if (text !== false) {
                    var _arr = [];
                    for (var i=0; i<me.api.getCountPages(); i++) {
                        _arr.push({
                            displayValue: i+1,
                            value: i
                        });
                    }
                    win = new PE.Views.HyperlinkSettingsDialog({
                        api: me.api,
                        handler: handlerDlg,
                        slides: _arr
                    });

                    props = new Asc.CHyperlinkProperty();
                    props.put_Text(text);

                    win.show();
                    win.setSettings(props);
                }
            }

            Common.component.Analytics.trackEvent('ToolBar', 'Add Hyperlink');
        },

        onTablePickerSelect: function(picker, columns, rows, e) {
            if (this.api) {
                this.toolbar.fireEvent('inserttable', this.toolbar);
                this.api.put_Table(columns, rows);
            }

            Common.NotificationCenter.trigger('edit:complete', this.toolbar);
            Common.component.Analytics.trackEvent('ToolBar', 'Table');
        },

        onInsertTableClick: function(menu, item, e) {
            if (item.value === 'custom') {
                var me = this;

                (new Common.Views.InsertTableDialog({
                    handler: function(result, value) {
                        if (result == 'ok') {
                            if (me.api) {
                                me.toolbar.fireEvent('inserttable', me.toolbar);

                                me.api.put_Table(value.columns, value.rows);
                            }

                            Common.component.Analytics.trackEvent('ToolBar', 'Table');
                        }
                        Common.NotificationCenter.trigger('edit:complete', me.toolbar);
                    }
                })).show();
            }
        },

        onInsertImageClick: function(opts, e) {
            var me = this;
            if (opts === 'file') {
                me.toolbar.fireEvent('insertimage', this.toolbar);

                me.api.asc_addImage();

                Common.NotificationCenter.trigger('edit:complete', this.toolbar);
                Common.component.Analytics.trackEvent('ToolBar', 'Image');
            } else if (opts === 'url') {
                (new Common.Views.ImageFromUrlDialog({
                    handler: function(result, value) {
                        if (result == 'ok') {
                            if (me.api) {
                                var checkUrl = value.replace(/ /g, '');
                                if (!_.isEmpty(checkUrl)) {
                                    me.toolbar.fireEvent('insertimage', me.toolbar);
                                    me.api.AddImageUrl(checkUrl);

                                    Common.component.Analytics.trackEvent('ToolBar', 'Image');
                                } else {
                                    Common.UI.warning({
                                        msg: this.textEmptyImgUrl
                                    });
                                }
                            }

                            Common.NotificationCenter.trigger('edit:complete', me.toolbar);
                        }
                    }
                })).show();
            } else if (opts === 'storage') {
                if (this.toolbar.mode.canRequestInsertImage) {
                    Common.Gateway.requestInsertImage();
                } else {
                    (new Common.Views.SelectFileDlg({
                        fileChoiceUrl: this.toolbar.mode.fileChoiceUrl.replace("{fileExt}", "").replace("{documentType}", "ImagesOnly")
                    })).on('selectfile', function(obj, file){
                        me.insertImage(file);
                    }).show();
                }
            }
        },

        insertImage: function(data) {
            if (data && data.url) {
                this.toolbar.fireEvent('insertimage', this.toolbar);
                this.api.AddImageUrl(data.url, undefined, data.token);// for loading from storage
                Common.component.Analytics.trackEvent('ToolBar', 'Image');
            }
        },

        onInsertText: function(status) {
            if ( status == 'begin' ) {
                this._addAutoshape(true, 'textRect');

                if ( !this.toolbar.btnsInsertText.pressed() )
                    this.toolbar.btnsInsertText.toggle(true, true);
            } else
                this._addAutoshape(false, 'textRect');

            if ( this.toolbar.btnsInsertShape.pressed() )
                this.toolbar.btnsInsertShape.toggle(false, true);

            Common.NotificationCenter.trigger('edit:complete', this.toolbar);
            Common.component.Analytics.trackEvent('ToolBar', 'Add Text');
        },

        onInsertShape: function (type) {
            var me = this;
            if ( type == 'menu:hide' ) {
                if ( me.toolbar.btnsInsertShape.pressed() && !me._isAddingShape ) {
                    me.toolbar.btnsInsertShape.toggle(false, true);
                }
                me._isAddingShape = false;

                Common.NotificationCenter.trigger('edit:complete', me.toolbar);
            } else {
                me._addAutoshape(true, type);
                me._isAddingShape = true;

                if ( me.toolbar.btnsInsertText.pressed() )
                    me.toolbar.btnsInsertText.toggle(false, true);

                Common.NotificationCenter.trigger('edit:complete', me.toolbar);
                Common.component.Analytics.trackEvent('ToolBar', 'Add Shape');
            }
        },

        onInsertTextart: function (data) {
            var me = this;

            me.toolbar.fireEvent('inserttextart', me.toolbar);
            me.api.AddTextArt(data);

            if ( me.toolbar.btnsInsertShape.pressed() )
                me.toolbar.btnsInsertShape.toggle(false, true);

            Common.NotificationCenter.trigger('edit:complete', me.toolbar);
            Common.component.Analytics.trackEvent('ToolBar', 'Add Text Art');
        },

        onEditHeaderClick: function(type, e) {
            var selectedElements = this.api.getSelectedElements(),
                in_text = false;

            for (var i=0; i < selectedElements.length; i++) {
                if (selectedElements[i].get_ObjectType() == Asc.c_oAscTypeSelectElement.Paragraph) {
                    in_text = true;
                    break;
                }
            }
            if (in_text && type=='slidenum') {
                this.api.asc_addSlideNumber();
            } else if (in_text && type=='datetime') {
                //insert date time
                var me = this;
                (new PE.Views.DateTimeDialog({
                    api: this.api,
                    lang: this._state.lang,
                    handler: function(result, value) {
                        if (result == 'ok') {
                            if (me.api) {
                                me.api.asc_addDateTime(value);
                            }
                        }
                        Common.NotificationCenter.trigger('edit:complete', me.toolbar);
                    }
                })).show();
            } else {
                //edit header/footer
                var me = this;
                (new PE.Views.HeaderFooterDialog({
                    api: this.api,
                    lang: this.api.asc_getDefaultLanguage(),
                    props: this.api.asc_getHeaderFooterProperties(),
                    handler: function(result, value) {
                        if (result == 'ok' || result == 'all') {
                            if (me.api) {
                                me.api.asc_setHeaderFooterProperties(value, result == 'all');
                            }
                        }
                        Common.NotificationCenter.trigger('edit:complete', me.toolbar);
                    }
                })).show();
            }
        },

        onClearStyleClick: function(btn, e) {
            if (this.api)
                this.api.ClearFormating();

            Common.NotificationCenter.trigger('edit:complete', this.toolbar);
        },

        onCopyStyleToggle: function(btn, state, e) {
            if (this.api)
                this.api.SetPaintFormat(state ? 1 : 0);
            Common.NotificationCenter.trigger('edit:complete', this.toolbar);
            this.modeAlwaysSetStyle = state;
        },

        onColorSchemaClick: function(menu, item) {
            if (this.api) {
                this.api.ChangeColorScheme(item.value);

                Common.component.Analytics.trackEvent('ToolBar', 'Color Scheme');
            }

            Common.NotificationCenter.trigger('edit:complete', this.toolbar);
        },

        onColorSchemaShow: function(menu) {
            if (this.api) {
                var value = this.api.asc_GetCurrentColorSchemeName();
                var item = _.find(menu.items, function(item) { return item.value == value; });
                (item) ? item.setChecked(true) : menu.clearAll();
            }
        },

        onSlideSize: function(menu, item) {
            if (item.value !== 'advanced') {
                var portrait = (this.currentPageSize.height > this.currentPageSize.width);
                this.currentPageSize = {
                    type    : item.value,
                    width   : this.slideSizeArr[item.value][portrait ? 1 : 0],
                    height  : this.slideSizeArr[item.value][portrait ? 0 : 1]
                };

                if (this.api)
                    this.api.changeSlideSize(
                        this.slideSizeArr[item.value][portrait ? 1 : 0],
                        this.slideSizeArr[item.value][portrait ? 0 : 1]
                    );

                Common.NotificationCenter.trigger('edit:complete', this.toolbar);
                Common.component.Analytics.trackEvent('ToolBar', 'Slide Size');
            } else {
                var win, props,
                    me = this;

                var handlerDlg = function(dlg, result) {
                    if (result == 'ok') {
                        props = dlg.getSettings();
                        me.currentPageSize = { type: props[0], width: props[1], height: props[2] };
                        me.toolbar.btnSlideSize.menu.items[0].setChecked(props[0] == 0);
                        me.toolbar.btnSlideSize.menu.items[1].setChecked(props[0] == 1);
                        if (me.api)
                            me.api.changeSlideSize(props[1], props[2]);
                    }

                    Common.NotificationCenter.trigger('edit:complete', me.toolbar);
                };

                win = new PE.Views.SlideSizeSettings({
                    handler: handlerDlg
                });
                win.show();
                win.setSettings(me.currentPageSize.type, me.currentPageSize.width, me.currentPageSize.height);

                Common.component.Analytics.trackEvent('ToolBar', 'Slide Size');
            }
        },

        onSelectChart: function(type) {
            var me      = this,
                chart = false;

            var selectedElements = me.api.getSelectedElements();
            if (selectedElements && _.isArray(selectedElements)) {
                for (var i = 0; i< selectedElements.length; i++) {
                    if (Asc.c_oAscTypeSelectElement.Chart == selectedElements[i].get_ObjectType()) {
                        chart = true;
                        break;
                    }
                }
            }

            if (chart) {
                var props = new Asc.CAscChartProp();
                props.changeType(type);
                this.api.ChartApply(props);

                Common.NotificationCenter.trigger('edit:complete', this.toolbar);
            } else {
                if (!this.diagramEditor)
                    this.diagramEditor = this.getApplication().getController('Common.Controllers.ExternalDiagramEditor').getView('Common.Views.ExternalDiagramEditor');

                if (this.diagramEditor && me.api) {
                    this.diagramEditor.setEditMode(false);
                    this.diagramEditor.show();

                    chart = me.api.asc_getChartObject(type);
                    if (chart) {
                        this.diagramEditor.setChartData(new Asc.asc_CChartBinary(chart));
                    }
                    me.toolbar.fireEvent('insertchart', me.toolbar);
                }
            }
        },

        onListThemeSelect: function(combo, record) {
            this._state.themeId = undefined;
            if (this.api && record)
                this.api.ChangeTheme(record.get('themeId'));

            Common.NotificationCenter.trigger('edit:complete', this.toolbar);
            Common.component.Analytics.trackEvent('ToolBar', 'Style');
        },

        _clearBullets: function() {
            this.toolbar.btnMarkers.toggle(false, true);
            this.toolbar.btnNumbers.toggle(false, true);

            this.toolbar.mnuMarkersPicker.selectByIndex(0, true);
            this.toolbar.mnuNumbersPicker.selectByIndex(0, true);
            this.toolbar.mnuMarkerSettings && this.toolbar.mnuMarkerSettings.setDisabled(true);
            this.toolbar.mnuNumberSettings && this.toolbar.mnuNumberSettings.setDisabled(true);
        },

        _getApiTextSize: function () {
            var out_value   = 12,
                textPr      = this.api.get_TextProps();

            if (textPr && textPr.get_TextPr) {
                out_value = textPr.get_TextPr().get_FontSize();
            }

            return out_value;
        },

        onNewFontColor: function(picker, color) {
            this.toolbar.mnuFontColorPicker.addNewColor();
        },

        onSelectFontColor: function(picker, color) {
            this._state.clrtext = this._state.clrtext_asccolor  = undefined;

            var clr = (typeof(color) == 'object') ? color.color : color;

            this.toolbar.btnFontColor.currentColor = color;
            $('.btn-color-value-line', this.toolbar.btnFontColor.cmpEl).css('background-color', '#' + clr);

            this.toolbar.mnuFontColorPicker.currentColor = color;
            if (this.api)
                this.api.put_TextColor(Common.Utils.ThemeColor.getRgbColor(color));

            Common.component.Analytics.trackEvent('ToolBar', 'Text Color');
        },

        onBtnFontColor: function() {
            this.toolbar.mnuFontColorPicker.trigger('select', this.toolbar.mnuFontColorPicker, this.toolbar.mnuFontColorPicker.currentColor);
        },

        onApiTextColor: function(color) {
            var clr;
            var picker = this.toolbar.mnuFontColorPicker;

            if (color) {
                if (color.get_type() == Asc.c_oAscColor.COLOR_TYPE_SCHEME) {
                    clr = {color: Common.Utils.ThemeColor.getHexColor(color.get_r(), color.get_g(), color.get_b()), effectValue: color.get_value() };
                } else
                    clr = Common.Utils.ThemeColor.getHexColor(color.get_r(), color.get_g(), color.get_b());
            }

            var type1 = typeof(clr),
                type2 = typeof(this._state.clrtext);

            if ((type1 !== type2) || (type1 == 'object' &&
                (clr.effectValue !== this._state.clrtext.effectValue || this._state.clrtext.color.indexOf(clr.color) < 0)) ||
                (type1 != 'object' && this._state.clrtext.indexOf(clr) < 0)) {

                if (typeof(clr) == 'object') {
                    var isselected = false;
                    for ( var i = 0; i < 10; i++) {
                        if (Common.Utils.ThemeColor.ThemeValues[i] == clr.effectValue) {
                            picker.select(clr, true);
                            isselected = true;
                            break;
                        }
                    }
                    if (!isselected) picker.clearSelection();
                } else {
                    picker.select(clr,true);
                }
                this._state.clrtext = clr;
            }
            this._state.clrtext_asccolor = color;
        },

        onResetAutoshapes: function () {
            var me = this;
            var onShowBefore = function(menu) {
                me.toolbar.updateAutoshapeMenu(menu, PE.getCollection('ShapeGroups'));
                menu.off('show:before', onShowBefore);
            };
            me.toolbar.btnsInsertShape.forEach(function (btn, index) {
                btn.menu.on('show:before', onShowBefore);
            });
        },

        onResetSlides: function () {
            setTimeout(function () {
                this.toolbar.updateAddSlideMenu(PE.getCollection('SlideLayouts'));
            }.bind(this), 0);
        },

        fillEquations: function() {
            if (!this.toolbar.btnInsertEquation.rendered || this.toolbar.btnInsertEquation.menu.items.length>0) return;

            var me = this, equationsStore = this.getApplication().getCollection('EquationGroups');

            me.toolbar.btnInsertEquation.menu.removeAll();
            var onShowAfter = function(menu) {
                for (var i = 0; i < equationsStore.length; ++i) {
                    var equationPicker = new Common.UI.DataViewSimple({
                        el: $('#id-toolbar-menu-equationgroup' + i),
                        parentMenu: menu.items[i].menu,
                        store: equationsStore.at(i).get('groupStore'),
                        scrollAlwaysVisible: true,
                        itemTemplate: _.template('<div class="item-equation" '+
                            'style="background-position:<%= posX %>px <%= posY %>px;" >' +
                            '<div style="width:<%= width %>px;height:<%= height %>px;" id="<%= id %>"></div>' +
                            '</div>')
                    });
                    equationPicker.on('item:click', function(picker, item, record, e) {
                        if (me.api) {
                            if (record)
                                me.api.asc_AddMath(record.get('data').equationType);

                            if (me.toolbar.btnsInsertText.pressed()) {
                                me.toolbar.btnsInsertText.toggle(false, true);
                            }
                            if (me.toolbar.btnsInsertShape.pressed()) {
                                me.toolbar.btnsInsertShape.toggle(false, true);
                            }

                            if (e.type !== 'click')
                                me.toolbar.btnInsertEquation.menu.hide();
                            Common.NotificationCenter.trigger('edit:complete', me.toolbar, me.toolbar.btnInsertEquation);
                            Common.component.Analytics.trackEvent('ToolBar', 'Add Equation');
                        }
                    });
                }
                menu.off('show:after', onShowAfter);
            };
            me.toolbar.btnInsertEquation.menu.on('show:after', onShowAfter);

            for (var i = 0; i < equationsStore.length; ++i) {
                var equationGroup = equationsStore.at(i);
                var menuItem = new Common.UI.MenuItem({
                    caption: equationGroup.get('groupName'),
                    menu: new Common.UI.Menu({
                        menuAlign: 'tl-tr',
                        items: [
                            { template: _.template('<div id="id-toolbar-menu-equationgroup' + i +
                                '" class="menu-shape" style="width:' + (equationGroup.get('groupWidth') + 8) + 'px; ' +
                                equationGroup.get('groupHeight') + 'margin-left:5px;"></div>') }
                        ]
                    })
                });
                me.toolbar.btnInsertEquation.menu.addItem(menuItem);
            }
        },

        onInsertEquationClick: function() {
            if (this.api) {
                this.api.asc_AddMath();
                Common.component.Analytics.trackEvent('ToolBar', 'Add Equation');
            }
            Common.NotificationCenter.trigger('edit:complete', this.toolbar, this.toolbar.btnInsertEquation);
        },

        onInsertSymbolClick: function() {
            if (this.api) {
                var me = this,
                    win = new Common.Views.SymbolTableDialog({
                        api: me.api,
                        lang: me.toolbar.mode.lang,
                        type: 1,
                        buttons: [{value: 'ok', caption: this.textInsert}, 'close'],
                        handler: function(dlg, result, settings) {
                            if (result == 'ok') {
                                me.api.asc_insertSymbol(settings.font, settings.code);
                            } else
                                Common.NotificationCenter.trigger('edit:complete', me.toolbar);
                        }
                    });
                win.show();
                win.on('symbol:dblclick', function(cmp, result, settings) {
<<<<<<< HEAD
                    me.api.pluginMethod_PasteHtml("<span style=\"font-family:'" + settings.font + "'\">" + settings.symbol + "</span>");
=======
                    me.api.asc_insertSymbol(settings.font, settings.code);
>>>>>>> 6f0636a6
                });
            }
        },

        onApiMathTypes: function(equation) {
            this._equationTemp = equation;
            var me = this;
            var onShowBefore = function(menu) {
                me.onMathTypes(me._equationTemp);
                me.toolbar.btnInsertEquation.menu.off('show:before', onShowBefore);
            };
            me.toolbar.btnInsertEquation.menu.on('show:before', onShowBefore);
        },

        onMathTypes: function(equation) {
            var equationgrouparray = [],
                equationsStore = this.getCollection('EquationGroups');

            equationsStore.reset();

            // equations groups

            var c_oAscMathMainTypeStrings = {};

            // [translate, count cells, scroll]

            c_oAscMathMainTypeStrings[Common.define.c_oAscMathMainType.Symbol       ] = [this.textSymbols, 11];
            c_oAscMathMainTypeStrings[Common.define.c_oAscMathMainType.Fraction     ] = [this.textFraction, 4];
            c_oAscMathMainTypeStrings[Common.define.c_oAscMathMainType.Script       ] = [this.textScript, 4];
            c_oAscMathMainTypeStrings[Common.define.c_oAscMathMainType.Radical      ] = [this.textRadical, 4];
            c_oAscMathMainTypeStrings[Common.define.c_oAscMathMainType.Integral     ] = [this.textIntegral, 3, true];
            c_oAscMathMainTypeStrings[Common.define.c_oAscMathMainType.LargeOperator] = [this.textLargeOperator, 5, true];
            c_oAscMathMainTypeStrings[Common.define.c_oAscMathMainType.Bracket      ] = [this.textBracket, 4, true];
            c_oAscMathMainTypeStrings[Common.define.c_oAscMathMainType.Function     ] = [this.textFunction, 3, true];
            c_oAscMathMainTypeStrings[Common.define.c_oAscMathMainType.Accent       ] = [this.textAccent, 4];
            c_oAscMathMainTypeStrings[Common.define.c_oAscMathMainType.LimitLog     ] = [this.textLimitAndLog, 3];
            c_oAscMathMainTypeStrings[Common.define.c_oAscMathMainType.Operator     ] = [this.textOperator, 4];
            c_oAscMathMainTypeStrings[Common.define.c_oAscMathMainType.Matrix       ] = [this.textMatrix, 4, true];

            // equations sub groups

            // equations types

            var translationTable = {}, name = '', translate = '';
            for (name in Common.define.c_oAscMathType) {
                if (Common.define.c_oAscMathType.hasOwnProperty(name)) {
                    var arr = name.split('_');
                    if (arr.length==2 && arr[0]=='Symbol') {
                        translate = 'txt' + arr[0] + '_' + arr[1].toLocaleLowerCase();
                    } else
                        translate = 'txt' + name;
                    translationTable[Common.define.c_oAscMathType[name]] = this[translate];
                }
            }
            var i,id = 0, count = 0, length = 0, width = 0, height = 0, store = null, list = null, eqStore = null, eq = null, data;

            if (equation) {
                data = equation.get_Data();
                count = data.length;
                if (count) {
                    for (var j = 0; j < count; ++j) {
                        var group = data[j];
                        id = group.get_Id();
                        width = group.get_W();
                        height = group.get_H();

                        store = new Backbone.Collection([], {
                            model: PE.Models.EquationModel
                        });

                        if (store) {
                            var allItemsCount = 0, itemsCount = 0, ids = 0, arr = [];
                            length = group.get_Data().length;
                            for (i = 0; i < length; ++i) {
                                eqStore = group.get_Data()[i];
                                itemsCount = eqStore.get_Data().length;
                                for (var p = 0; p < itemsCount; ++p) {
                                    eq = eqStore.get_Data()[p];
                                    ids = eq.get_Id();

                                    translate = '';

                                    if (translationTable.hasOwnProperty(ids)) {
                                        translate = translationTable[ids];
                                    }
                                    arr.push({
                                        data            : {equationType: ids},
                                        tip             : translate,
                                        allowSelected   : true,
                                        selected        : false,
                                        width           : eqStore.get_W(),
                                        height          : eqStore.get_H(),
                                        posX            : -eq.get_X(),
                                        posY            : -eq.get_Y()
                                    });
                                }

                                allItemsCount += itemsCount;
                            }
                            store.add(arr);
                            width = c_oAscMathMainTypeStrings[id][1] * (width + 10);  // 4px margin + 4px margin + 1px border + 1px border

                            var normHeight = parseInt(370 / (height + 10)) * (height + 10);
                            equationgrouparray.push({
                                groupName   : c_oAscMathMainTypeStrings[id][0],
                                groupStore  : store,
                                groupWidth  : width,
                                groupHeight : c_oAscMathMainTypeStrings[id][2] ? ' height:'+ normHeight +'px!important; ' : ''
                            });
                        }
                    }
                    equationsStore.add(equationgrouparray);
                    this.fillEquations();
                }
            }
        },

        updateThemeColors: function() {
            if (Common.Utils.ThemeColor.getEffectColors()===undefined) return;
            
            var updateColors = function(picker, defaultColorIndex) {
                if (picker) {
                    var clr;

                    var effectcolors = Common.Utils.ThemeColor.getEffectColors();
                    for (var i = 0; i < effectcolors.length; i++) {
                        if (typeof(picker.currentColor) == 'object' &&
                            clr === undefined &&
                            picker.currentColor.effectId == effectcolors[i].effectId)
                            clr = effectcolors[i];
                    }

                    picker.updateColors(effectcolors, Common.Utils.ThemeColor.getStandartColors());
                    if (picker.currentColor === undefined) {
                        picker.currentColor = effectcolors[defaultColorIndex];
                    } else if ( clr!==undefined ) {
                        picker.currentColor = clr;
                    }
                }
            };

            updateColors(this.toolbar.mnuFontColorPicker, 1);
            if (this.toolbar.btnFontColor.currentColor===undefined) {
                this.toolbar.btnFontColor.currentColor = this.toolbar.mnuFontColorPicker.currentColor.color || this.toolbar.mnuFontColorPicker.currentColor;
                $('.btn-color-value-line', this.toolbar.btnFontColor.cmpEl).css('background-color', '#' + this.toolbar.btnFontColor.currentColor);
            }
            if (this._state.clrtext_asccolor!==undefined) {
                this._state.clrtext = undefined;
                this.onApiTextColor(this._state.clrtext_asccolor);
            }
            this._state.clrtext_asccolor = undefined;
        },

        _onInitEditorThemes: function(editorThemes/*array */, documentThemes) {
            var me = this;
            window.styles_loaded = false;

            if (!me.toolbar.listTheme) {
                me.themes = [
                    editorThemes,
                    documentThemes
                ];
                return;
            }

            var defaultThemes = editorThemes || [],
                docThemes     = documentThemes || [];

            me.toolbar.listTheme.menuPicker.store.reset([]); // remove all

            var themeStore = this.getCollection('SlideThemes'),
                mainController = this.getApplication().getController('Main');
            if (themeStore) {
                var arr1 = [], arr2 = [];
                _.each(defaultThemes, function(theme, index) {
                    var tip = mainController.translationTable[theme.get_Name()] || theme.get_Name();
                    arr1.push(new Common.UI.DataViewModel({
                        uid     : Common.UI.getId(),
                        themeId : theme.get_Index(),
                        tip     : tip,
                        offsety     : index * 38
                    }));
                    arr2.push({
                        uid     : Common.UI.getId(),
                        themeId : theme.get_Index(),
                        tip     : tip,
                        offsety     : index * 38
                    });
                });
                _.each(docThemes, function(theme) {
                    var image = theme.get_Image(),
                        tip = mainController.translationTable[theme.get_Name()] || theme.get_Name();
                    arr1.push(new Common.UI.DataViewModel({
                        imageUrl: image,
                        uid     : Common.UI.getId(),
                        themeId : theme.get_Index(),
                        tip     : tip,
                        offsety     : 0
                    }));
                    arr2.push({
                        imageUrl: image,
                        uid     : Common.UI.getId(),
                        themeId : theme.get_Index(),
                        tip     : tip,
                        offsety     : 0
                    });
                });
                themeStore.reset(arr1);
                me.toolbar.listTheme.menuPicker.store.reset(arr2);
            }

            if (me.toolbar.listTheme.menuPicker.store.length > 0 &&  me.toolbar.listTheme.rendered){
                me.toolbar.listTheme.fillComboView(me.toolbar.listTheme.menuPicker.store.at(0), true);

                Common.NotificationCenter.trigger('edit:complete', this);
            }

            window.styles_loaded = true;
        },

        onHideMenus: function(e){
            Common.NotificationCenter.trigger('edit:complete', this.toolbar);
        },

        onSetupCopyStyleButton: function () {
            this.modeAlwaysSetStyle = false;

            var me = this;

            Common.NotificationCenter.on({
                'edit:complete': function () {
                    if (me.api && me.modeAlwaysSetStyle) {
                        me.api.SetPaintFormat(AscCommon.c_oAscFormatPainterState.kOff);
                        me.toolbar.btnCopyStyle.toggle(false, true);
                        me.modeAlwaysSetStyle = false;
                    }
                }
            });

            $(me.toolbar.btnCopyStyle.cmpEl).dblclick(function () {
                if (me.api) {
                    me.modeAlwaysSetStyle = true;
                    me.toolbar.btnCopyStyle.toggle(true, true);
                    me.api.SetPaintFormat(AscCommon.c_oAscFormatPainterState.kMultiple);
                }
            });
        },

        activateControls: function() {
            this.onApiPageSize(this.api.get_PresentationWidth(), this.api.get_PresentationHeight());
            this.toolbar.lockToolbar(PE.enumLock.disableOnStart, false, {array: this.toolbar.slideOnlyControls.concat(this.toolbar.shapeControls)});
            this._state.activated = true;
        },

        DisableToolbar: function(disable, viewMode) {
            if (viewMode!==undefined) this.editMode = !viewMode;
            disable = disable || !this.editMode;

            var mask = $('.toolbar-mask');
            if (disable && mask.length>0 || !disable && mask.length==0) return;

            var toolbar = this.toolbar;
            toolbar.$el.find('.toolbar').toggleClass('masked', disable);

            if (toolbar.btnsAddSlide) // toolbar buttons are rendered
                this.toolbar.lockToolbar(PE.enumLock.menuFileOpen, disable, {array: toolbar.btnsAddSlide.concat(toolbar.btnChangeSlide, toolbar.btnPreview)});
            if(disable) {
                mask = $("<div class='toolbar-mask'>").appendTo(toolbar.$el.find('.toolbar'));
                Common.util.Shortcuts.suspendEvents('command+k, ctrl+k, alt+h, command+f5, ctrl+f5');
            } else {
                mask.remove();
                Common.util.Shortcuts.resumeEvents('command+k, ctrl+k, alt+h, command+f5, ctrl+f5');
            }
        },

        createDelayedElements: function() {
            this.toolbar.createDelayedElements();
            this.attachUIEvents(this.toolbar);
        },

        onAppShowed: function (config) {
            var me = this;

            var compactview = !config.isEdit;
            if ( config.isEdit ) {
                if ( Common.localStorage.itemExists("pe-compact-toolbar") ) {
                    compactview = Common.localStorage.getBool("pe-compact-toolbar");
                } else
                if ( config.customization && config.customization.compactToolbar )
                    compactview = true;
            }

            me.toolbar.render(_.extend({compactview: compactview}, config));

            var tab = {action: 'review', caption: me.toolbar.textTabCollaboration};
            var $panel = me.getApplication().getController('Common.Controllers.ReviewChanges').createToolbarPanel();
            if ( $panel )
                me.toolbar.addTab(tab, $panel, 3);

            if ( config.isEdit ) {
                me.toolbar.setMode(config);

                me.toolbar.btnSave.on('disabled', _.bind(me.onBtnChangeState, me, 'save:disabled'));

                if (!(config.customization && config.customization.compactHeader)) {
                    // hide 'print' and 'save' buttons group and next separator
                    me.toolbar.btnPrint.$el.parents('.group').hide().next().hide();

                    // hide 'undo' and 'redo' buttons and get container
                    var $box = me.toolbar.btnUndo.$el.hide().next().hide().parent();

                    // move 'paste' button to the container instead of 'undo' and 'redo'
                    me.toolbar.btnPaste.$el.detach().appendTo($box);
                    me.toolbar.btnCopy.$el.removeClass('split');
                }

                if ( config.isDesktopApp ) {
                    if ( config.canProtect ) { // don't add protect panel to toolbar
                        tab = {action: 'protect', caption: me.toolbar.textTabProtect};
                        $panel = me.getApplication().getController('Common.Controllers.Protection').createToolbarPanel();
                        if ($panel)
                            me.toolbar.addTab(tab, $panel, 4);
                    }
                }
            }
        },

        onAppReady: function (config) {
            var me = this;
            me.appOptions = config;

            this.btnsComment = [];
            if ( config.canCoAuthoring && config.canComments ) {
                var _set = PE.enumLock;
                this.btnsComment = Common.Utils.injectButtons(this.toolbar.$el.find('.slot-comment'), 'tlbtn-addcomment-', 'btn-menu-comments', me.toolbar.capBtnComment, [_set.lostConnect, _set.noSlides]);

                if ( this.btnsComment.length ) {
                    var _comments = PE.getController('Common.Controllers.Comments').getView();
                    Array.prototype.push.apply(me.toolbar.lockControls, this.btnsComment);
                    this.btnsComment.forEach(function (btn) {
                        btn.updateHint( _comments.textHintAddComment );
                        btn.on('click', function (btn, e) {
                            Common.NotificationCenter.trigger('app:comment:add', 'toolbar');
                        });
                        if (btn.cmpEl.closest('#review-changes-panel').length>0)
                            btn.setCaption(me.toolbar.capBtnAddComment);
                    }, this);
                    this.toolbar.lockToolbar(PE.enumLock.noSlides, this._state.no_slides, { array: this.btnsComment });
                }
            }
        },

        onFileMenu: function (opts) {
            if ( opts == 'show' ) {
                if ( !this.toolbar.isTabActive('file') )
                    this.toolbar.setTab('file');
            } else {
                if ( this.toolbar.isTabActive('file') )
                    this.toolbar.setTab();
            }
        },

        onTextLanguage: function(langId) {
            this._state.lang = langId;
        },

        textEmptyImgUrl : 'You need to specify image URL.',
        textWarning     : 'Warning',
        textFontSizeErr : 'The entered value must be more than 0',
        confirmAddFontName: 'The font you are going to save is not available on the current device.<br>The text style will be displayed using one of the device fonts, the saved font will be used when it is available.<br>Do you want to continue?',
        textSymbols                                : 'Symbols',
        textFraction                               : 'Fraction',
        textScript                                 : 'Script',
        textRadical                                : 'Radical',
        textIntegral                               : 'Integral',
        textLargeOperator                          : 'Large Operator',
        textBracket                                : 'Bracket',
        textFunction                               : 'Function',
        textAccent                                 : 'Accent',
        textLimitAndLog                            : 'Limit And Log',
        textOperator                               : 'Operator',
        textMatrix                                 : 'Matrix',

        txtSymbol_pm                               : 'Plus Minus',
        txtSymbol_infinity                         : 'Infinity',
        txtSymbol_equals                           : 'Equal',
        txtSymbol_neq                              : 'Not Equal To',
        txtSymbol_about                            : 'Approximately',
        txtSymbol_times                            : 'Multiplication Sign',
        txtSymbol_div                              : 'Division Sign',
        txtSymbol_factorial                        : 'Factorial',
        txtSymbol_propto                           : 'Proportional To',
        txtSymbol_less                             : 'Less Than',
        txtSymbol_ll                               : 'Much Less Than',
        txtSymbol_greater                          : 'Greater Than',
        txtSymbol_gg                               : 'Much Greater Than',
        txtSymbol_leq                              : 'Less Than or Equal To',
        txtSymbol_geq                              : 'Greater Than or Equal To',
        txtSymbol_mp                               : 'Minus Plus',
        txtSymbol_cong                             : 'Approximately Equal To',
        txtSymbol_approx                           : 'Almost Equal To',
        txtSymbol_equiv                            : 'Identical To',
        txtSymbol_forall                           : 'For All',
        txtSymbol_additional                       : 'Complement',
        txtSymbol_partial                          : 'Partial Differential',
        txtSymbol_sqrt                             : 'Radical Sign',
        txtSymbol_cbrt                             : 'Cube Root',
        txtSymbol_qdrt                             : 'Fourth Root',
        txtSymbol_cup                              : 'Union',
        txtSymbol_cap                              : 'Intersection',
        txtSymbol_emptyset                         : 'Empty Set',
        txtSymbol_percent                          : 'Percentage',
        txtSymbol_degree                           : 'Degrees',
        txtSymbol_fahrenheit                       : 'Degrees Fahrenheit',
        txtSymbol_celsius                          : 'Degrees Celsius',
        txtSymbol_inc                              : 'Increment',
        txtSymbol_nabla                            : 'Nabla',
        txtSymbol_exists                           : 'There Exist',
        txtSymbol_notexists                        : 'There Does Not Exist',
        txtSymbol_in                               : 'Element Of',
        txtSymbol_ni                               : 'Contains as Member',
        txtSymbol_leftarrow                        : 'Left Arrow',
        txtSymbol_uparrow                          : 'Up Arrow',
        txtSymbol_rightarrow                       : 'Right Arrow',
        txtSymbol_downarrow                        : 'Down Arrow',
        txtSymbol_leftrightarrow                   : 'Left-Right Arrow',
        txtSymbol_therefore                        : 'Therefore',
        txtSymbol_plus                             : 'Plus',
        txtSymbol_minus                            : 'Minus',
        txtSymbol_not                              : 'Not Sign',
        txtSymbol_ast                              : 'Asterisk Operator',
        txtSymbol_bullet                           : 'Bulet Operator',
        txtSymbol_vdots                            : 'Vertical Ellipsis',
        txtSymbol_cdots                            : 'Midline Horizontal Ellipsis',
        txtSymbol_rddots                           : 'Up Right Diagonal Ellipsis',
        txtSymbol_ddots                            : 'Down Right Diagonal Ellipsis',
        txtSymbol_aleph                            : 'Alef',
        txtSymbol_beth                             : 'Bet',
        txtSymbol_qed                              : 'End of Proof',
        txtSymbol_alpha                            : 'Alpha',
        txtSymbol_beta                             : 'Beta',
        txtSymbol_gamma                            : 'Gamma',
        txtSymbol_delta                            : 'Delta',
        txtSymbol_varepsilon                       : 'Epsilon Variant',
        txtSymbol_epsilon                          : 'Epsilon',
        txtSymbol_zeta                             : 'Zeta',
        txtSymbol_eta                              : 'Eta',
        txtSymbol_theta                            : 'Theta',
        txtSymbol_vartheta                         : 'Theta Variant',
        txtSymbol_iota                             : 'Iota',
        txtSymbol_kappa                            : 'Kappa',
        txtSymbol_lambda                           : 'Lambda',
        txtSymbol_mu                               : 'Mu',
        txtSymbol_nu                               : 'Nu',
        txtSymbol_xsi                              : 'Xi',
        txtSymbol_o                                : 'Omicron',
        txtSymbol_pi                               : 'Pi',
        txtSymbol_varpi                            : 'Pi Variant',
        txtSymbol_rho                              : 'Rho',
        txtSymbol_varrho                           : 'Rho Variant',
        txtSymbol_sigma                            : 'Sigma',
        txtSymbol_varsigma                         : 'Sigma Variant',
        txtSymbol_tau                              : 'Tau',
        txtSymbol_upsilon                          : 'Upsilon',
        txtSymbol_varphi                           : 'Phi Variant',
        txtSymbol_phi                              : 'Phi',
        txtSymbol_chi                              : 'Chi',
        txtSymbol_psi                              : 'Psi',
        txtSymbol_omega                            : 'Omega',

        txtFractionVertical                        : 'Stacked Fraction',
        txtFractionDiagonal                        : 'Skewed Fraction',
        txtFractionHorizontal                      : 'Linear Fraction',
        txtFractionSmall                           : 'Small Fraction',
        txtFractionDifferential_1                  : 'Differential',
        txtFractionDifferential_2                  : 'Differential',
        txtFractionDifferential_3                  : 'Differential',
        txtFractionDifferential_4                  : 'Differential',
        txtFractionPi_2                            : 'Pi Over 2',

        txtScriptSup                               : 'Superscript',
        txtScriptSub                               : 'Subscript',
        txtScriptSubSup                            : 'Subscript-Superscript',
        txtScriptSubSupLeft                        : 'Left Subscript-Superscript',
        txtScriptCustom_1                          : 'Script',
        txtScriptCustom_2                          : 'Script',
        txtScriptCustom_3                          : 'Script',
        txtScriptCustom_4                          : 'Script',

        txtRadicalSqrt                             : 'Square Root',
        txtRadicalRoot_n                           : 'Radical With Degree',
        txtRadicalRoot_2                           : 'Square Root With Degree',
        txtRadicalRoot_3                           : 'Cubic Root',
        txtRadicalCustom_1                         : 'Radical',
        txtRadicalCustom_2                         : 'Radical',

        txtIntegral                                : 'Integral',
        txtIntegralSubSup                          : 'Integral',
        txtIntegralCenterSubSup                    : 'Integral',
        txtIntegralDouble                          : 'Double Integral',
        txtIntegralDoubleSubSup                    : 'Double Integral',
        txtIntegralDoubleCenterSubSup              : 'Double Integral',
        txtIntegralTriple                          : 'Triple Integral',
        txtIntegralTripleSubSup                    : 'Triple Integral',
        txtIntegralTripleCenterSubSup              : 'Triple Integral',
        txtIntegralOriented                        : 'Contour Integral',
        txtIntegralOrientedSubSup                  : 'Contour Integral',
        txtIntegralOrientedCenterSubSup            : 'Contour Integral',
        txtIntegralOrientedDouble                  : 'Surface Integral',
        txtIntegralOrientedDoubleSubSup            : 'Surface Integral',
        txtIntegralOrientedDoubleCenterSubSup      : 'Surface Integral',
        txtIntegralOrientedTriple                  : 'Volume Integral',
        txtIntegralOrientedTripleSubSup            : 'Volume Integral',
        txtIntegralOrientedTripleCenterSubSup      : 'Volume Integral',
        txtIntegral_dx                             : 'Differential x',
        txtIntegral_dy                             : 'Differential y',
        txtIntegral_dtheta                         : 'Differential theta',

        txtLargeOperator_Sum                       : 'Summation',
        txtLargeOperator_Sum_CenterSubSup          : 'Summation',
        txtLargeOperator_Sum_SubSup                : 'Summation',
        txtLargeOperator_Sum_CenterSub             : 'Summation',
        txtLargeOperator_Sum_Sub                   : 'Summation',
        txtLargeOperator_Prod                      : 'Product',
        txtLargeOperator_Prod_CenterSubSup         : 'Product',
        txtLargeOperator_Prod_SubSup               : 'Product',
        txtLargeOperator_Prod_CenterSub            : 'Product',
        txtLargeOperator_Prod_Sub                  : 'Product',
        txtLargeOperator_CoProd                    : 'Co-Product',
        txtLargeOperator_CoProd_CenterSubSup       : 'Co-Product',
        txtLargeOperator_CoProd_SubSup             : 'Co-Product',
        txtLargeOperator_CoProd_CenterSub          : 'Co-Product',
        txtLargeOperator_CoProd_Sub                : 'Co-Product',
        txtLargeOperator_Union                     : 'Union',
        txtLargeOperator_Union_CenterSubSup        : 'Union',
        txtLargeOperator_Union_SubSup              : 'Union',
        txtLargeOperator_Union_CenterSub           : 'Union',
        txtLargeOperator_Union_Sub                 : 'Union',
        txtLargeOperator_Intersection              : 'Intersection',
        txtLargeOperator_Intersection_CenterSubSup : 'Intersection',
        txtLargeOperator_Intersection_SubSup       : 'Intersection',
        txtLargeOperator_Intersection_CenterSub    : 'Intersection',
        txtLargeOperator_Intersection_Sub          : 'Intersection',
        txtLargeOperator_Disjunction               : 'Vee',
        txtLargeOperator_Disjunction_CenterSubSup  : 'Vee',
        txtLargeOperator_Disjunction_SubSup        : 'Vee',
        txtLargeOperator_Disjunction_CenterSub     : 'Vee',
        txtLargeOperator_Disjunction_Sub           : 'Vee',
        txtLargeOperator_Conjunction               : 'Wedge',
        txtLargeOperator_Conjunction_CenterSubSup  : 'Wedge',
        txtLargeOperator_Conjunction_SubSup        : 'Wedge',
        txtLargeOperator_Conjunction_CenterSub     : 'Wedge',
        txtLargeOperator_Conjunction_Sub           : 'Wedge',
        txtLargeOperator_Custom_1                  : 'Summation',
        txtLargeOperator_Custom_2                  : 'Summation',
        txtLargeOperator_Custom_3                  : 'Summation',
        txtLargeOperator_Custom_4                  : 'Product',
        txtLargeOperator_Custom_5                  : 'Union',

        txtBracket_Round                           : 'Brackets',
        txtBracket_Square                          : 'Brackets',
        txtBracket_Curve                           : 'Brackets',
        txtBracket_Angle                           : 'Brackets',
        txtBracket_LowLim                          : 'Brackets',
        txtBracket_UppLim                          : 'Brackets',
        txtBracket_Line                            : 'Brackets',
        txtBracket_LineDouble                      : 'Brackets',
        txtBracket_Square_OpenOpen                 : 'Brackets',
        txtBracket_Square_CloseClose               : 'Brackets',
        txtBracket_Square_CloseOpen                : 'Brackets',
        txtBracket_SquareDouble                    : 'Brackets',

        txtBracket_Round_Delimiter_2               : 'Brackets with Separators',
        txtBracket_Curve_Delimiter_2               : 'Brackets with Separators',
        txtBracket_Angle_Delimiter_2               : 'Brackets with Separators',
        txtBracket_Angle_Delimiter_3               : 'Brackets with Separators',
        txtBracket_Round_OpenNone                  : 'Single Bracket',
        txtBracket_Round_NoneOpen                  : 'Single Bracket',
        txtBracket_Square_OpenNone                 : 'Single Bracket',
        txtBracket_Square_NoneOpen                 : 'Single Bracket',
        txtBracket_Curve_OpenNone                  : 'Single Bracket',
        txtBracket_Curve_NoneOpen                  : 'Single Bracket',
        txtBracket_Angle_OpenNone                  : 'Single Bracket',
        txtBracket_Angle_NoneOpen                  : 'Single Bracket',
        txtBracket_LowLim_OpenNone                 : 'Single Bracket',
        txtBracket_LowLim_NoneNone                 : 'Single Bracket',
        txtBracket_UppLim_OpenNone                 : 'Single Bracket',
        txtBracket_UppLim_NoneOpen                 : 'Single Bracket',
        txtBracket_Line_OpenNone                   : 'Single Bracket',
        txtBracket_Line_NoneOpen                   : 'Single Bracket',
        txtBracket_LineDouble_OpenNone             : 'Single Bracket',
        txtBracket_LineDouble_NoneOpen             : 'Single Bracket',
        txtBracket_SquareDouble_OpenNone           : 'Single Bracket',
        txtBracket_SquareDouble_NoneOpen           : 'Single Bracket',
        txtBracket_Custom_1                        : 'Case (Two Conditions)',
        txtBracket_Custom_2                        : 'Cases (Three Conditions)',
        txtBracket_Custom_3                        : 'Stack Object',
        txtBracket_Custom_4                        : 'Stack Object',
        txtBracket_Custom_5                        : 'Cases Example',
        txtBracket_Custom_6                        : 'Binomial Coefficient',
        txtBracket_Custom_7                        : 'Binomial Coefficient',

        txtFunction_Sin                            : 'Sine Function',
        txtFunction_Cos                            : 'Cosine Function',
        txtFunction_Tan                            : 'Tangent Function',
        txtFunction_Csc                            : 'Cosecant Function',
        txtFunction_Sec                            : 'Secant Function',
        txtFunction_Cot                            : 'Cotangent Function',
        txtFunction_1_Sin                          : 'Inverse Sine Function',
        txtFunction_1_Cos                          : 'Inverse Cosine Function',
        txtFunction_1_Tan                          : 'Inverse Tangent Function',
        txtFunction_1_Csc                          : 'Inverse Cosecant Function',
        txtFunction_1_Sec                          : 'Inverse Secant Function',
        txtFunction_1_Cot                          : 'Inverse Cotangent Function',
        txtFunction_Sinh                           : 'Hyperbolic Sine Function',
        txtFunction_Cosh                           : 'Hyperbolic Cosine Function',
        txtFunction_Tanh                           : 'Hyperbolic Tangent Function',
        txtFunction_Csch                           : 'Hyperbolic Cosecant Function',
        txtFunction_Sech                           : 'Hyperbolic Secant Function',
        txtFunction_Coth                           : 'Hyperbolic Cotangent Function',
        txtFunction_1_Sinh                         : 'Hyperbolic Inverse Sine Function',
        txtFunction_1_Cosh                         : 'Hyperbolic Inverse Cosine Function',
        txtFunction_1_Tanh                         : 'Hyperbolic Inverse Tangent Function',
        txtFunction_1_Csch                         : 'Hyperbolic Inverse Cosecant Function',
        txtFunction_1_Sech                         : 'Hyperbolic Inverse Secant Function',
        txtFunction_1_Coth                         : 'Hyperbolic Inverse Cotangent Function',
        txtFunction_Custom_1                       : 'Sine theta',
        txtFunction_Custom_2                       : 'Cos 2x',
        txtFunction_Custom_3                       : 'Tangent formula',

        txtAccent_Dot                              : 'Dot',
        txtAccent_DDot                             : 'Double Dot',
        txtAccent_DDDot                            : 'Triple Dot',
        txtAccent_Hat                              : 'Hat',
        txtAccent_Check                            : 'Check',
        txtAccent_Accent                           : 'Acute',
        txtAccent_Grave                            : 'Grave',
        txtAccent_Smile                            : 'Breve',
        txtAccent_Tilde                            : 'Tilde',
        txtAccent_Bar                              : 'Bar',
        txtAccent_DoubleBar                        : 'Double Overbar',
        txtAccent_CurveBracketTop                  : 'Overbrace',
        txtAccent_CurveBracketBot                  : 'Underbrace',
        txtAccent_GroupTop                         : 'Grouping Character Above',
        txtAccent_GroupBot                         : 'Grouping Character Below',
        txtAccent_ArrowL                           : 'Leftwards Arrow Above',
        txtAccent_ArrowR                           : 'Rightwards Arrow Above',
        txtAccent_ArrowD                           : 'Right-Left Arrow Above',
        txtAccent_HarpoonL                         : 'Leftwards Harpoon Above',
        txtAccent_HarpoonR                         : 'Rightwards Harpoon Above',
        txtAccent_BorderBox                        : 'Boxed Formula (With Placeholder)',
        txtAccent_BorderBoxCustom                  : 'Boxed Formula (Example)',
        txtAccent_BarTop                           : 'Overbar',
        txtAccent_BarBot                           : 'Underbar',
        txtAccent_Custom_1                         : 'Vector A',
        txtAccent_Custom_2                         : 'ABC With Overbar',
        txtAccent_Custom_3                         : 'x XOR y With Overbar',

        txtLimitLog_LogBase                        : 'Logarithm',
        txtLimitLog_Log                            : 'Logarithm',
        txtLimitLog_Lim                            : 'Limit',
        txtLimitLog_Min                            : 'Minimum',
        txtLimitLog_Max                            : 'Maximum',
        txtLimitLog_Ln                             : 'Natural Logarithm',
        txtLimitLog_Custom_1                       : 'Limit Example',
        txtLimitLog_Custom_2                       : 'Maximum Example',

        txtOperator_ColonEquals                    : 'Colon Equal',
        txtOperator_EqualsEquals                   : 'Equal Equal',
        txtOperator_PlusEquals                     : 'Plus Equal',
        txtOperator_MinusEquals                    : 'Minus Equal',
        txtOperator_Definition                     : 'Equal to By Definition',
        txtOperator_UnitOfMeasure                  : 'Measured By',
        txtOperator_DeltaEquals                    : 'Delta Equal To',
        txtOperator_ArrowL_Top                     : 'Leftwards Arrow Above',
        txtOperator_ArrowR_Top                     : 'Rightwards Arrow Above',
        txtOperator_ArrowL_Bot                     : 'Leftwards Arrow Below',
        txtOperator_ArrowR_Bot                     : 'Rightwards Arrow Below',
        txtOperator_DoubleArrowL_Top               : 'Leftwards Arrow Above',
        txtOperator_DoubleArrowR_Top               : 'Rightwards Arrow Above',
        txtOperator_DoubleArrowL_Bot               : 'Leftwards Arrow Below',
        txtOperator_DoubleArrowR_Bot               : 'Rightwards Arrow Below',
        txtOperator_ArrowD_Top                     : 'Right-Left Arrow Above',
        txtOperator_ArrowD_Bot                     : 'Right-Left Arrow Above',
        txtOperator_DoubleArrowD_Top               : 'Right-Left Arrow Below',
        txtOperator_DoubleArrowD_Bot               : 'Right-Left Arrow Below',
        txtOperator_Custom_1                       : 'Yileds',
        txtOperator_Custom_2                       : 'Delta Yields',

        txtMatrix_1_2                              : '1x2 Empty Matrix',
        txtMatrix_2_1                              : '2x1 Empty Matrix',
        txtMatrix_1_3                              : '1x3 Empty Matrix',
        txtMatrix_3_1                              : '3x1 Empty Matrix',
        txtMatrix_2_2                              : '2x2 Empty Matrix',
        txtMatrix_2_3                              : '2x3 Empty Matrix',
        txtMatrix_3_2                              : '3x2 Empty Matrix',
        txtMatrix_3_3                              : '3x3 Empty Matrix',
        txtMatrix_Dots_Center                      : 'Midline Dots',
        txtMatrix_Dots_Baseline                    : 'Baseline Dots',
        txtMatrix_Dots_Vertical                    : 'Vertical Dots',
        txtMatrix_Dots_Diagonal                    : 'Diagonal Dots',
        txtMatrix_Identity_2                       : '2x2 Identity Matrix',
        txtMatrix_Identity_2_NoZeros               : '3x3 Identity Matrix',
        txtMatrix_Identity_3                       : '3x3 Identity Matrix',
        txtMatrix_Identity_3_NoZeros               : '3x3 Identity Matrix',
        txtMatrix_2_2_RoundBracket                 : 'Empty Matrix with Brackets',
        txtMatrix_2_2_SquareBracket                : 'Empty Matrix with Brackets',
        txtMatrix_2_2_LineBracket                  : 'Empty Matrix with Brackets',
        txtMatrix_2_2_DLineBracket                 : 'Empty Matrix with Brackets',
        txtMatrix_Flat_Round                       : 'Sparse Matrix',
        txtMatrix_Flat_Square                      : 'Sparse Matrix',
        textInsert: 'Insert'

    }, PE.Controllers.Toolbar || {}));
});<|MERGE_RESOLUTION|>--- conflicted
+++ resolved
@@ -1856,11 +1856,7 @@
                     });
                 win.show();
                 win.on('symbol:dblclick', function(cmp, result, settings) {
-<<<<<<< HEAD
-                    me.api.pluginMethod_PasteHtml("<span style=\"font-family:'" + settings.font + "'\">" + settings.symbol + "</span>");
-=======
                     me.api.asc_insertSymbol(settings.font, settings.code);
->>>>>>> 6f0636a6
                 });
             }
         },
