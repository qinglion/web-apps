--- conflicted
+++ resolved
@@ -2479,11 +2479,7 @@
             }
             me.toolbar.render(_.extend({compactview: compactview}, config));
 
-<<<<<<< HEAD
-            var tab = {action: 'review', caption: me.toolbar.textTabCollaboration, layoutname: 'toolbar-collaboration'};
-=======
-            var tab = {action: 'review', caption: me.toolbar.textTabCollaboration, dataHintTitle: 'U'};
->>>>>>> c0d55a2a
+            var tab = {action: 'review', caption: me.toolbar.textTabCollaboration, layoutname: 'toolbar-collaboration', dataHintTitle: 'U'};
             var $panel = me.getApplication().getController('Common.Controllers.ReviewChanges').createToolbarPanel();
             if ( $panel ) {
                 me.toolbar.addTab(tab, $panel, 4);
@@ -2515,11 +2511,7 @@
 
                 if ( config.isDesktopApp ) {
                     if ( config.canProtect ) { // don't add protect panel to toolbar
-<<<<<<< HEAD
-                        tab = {action: 'protect', caption: me.toolbar.textTabProtect, layoutname: 'toolbar-protect'};
-=======
-                        tab = {action: 'protect', caption: me.toolbar.textTabProtect, dataHintTitle: 'T'};
->>>>>>> c0d55a2a
+                        tab = {action: 'protect', caption: me.toolbar.textTabProtect, layoutname: 'toolbar-protect', dataHintTitle: 'T'};
                         $panel = me.getApplication().getController('Common.Controllers.Protection').createToolbarPanel();
                         if ($panel)
                             me.toolbar.addTab(tab, $panel, 4);
