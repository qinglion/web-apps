--- conflicted
+++ resolved
@@ -812,20 +812,12 @@
             }
 
             if (this._state.in_smartart !== in_smartart) {
-<<<<<<< HEAD
                 this.toolbar.lockToolbar(Common.enumLock.inSmartart, in_smartart, {array: me.toolbar.paragraphControls});
-=======
-                this.toolbar.lockToolbar(PE.enumLock.inSmartart, in_smartart, {array: me.toolbar.paragraphControls});
->>>>>>> d2c5b7ff
                 this._state.in_smartart = in_smartart;
             }
 
             if (this._state.in_smartart_internal !== in_smartart_internal) {
-<<<<<<< HEAD
                 this.toolbar.lockToolbar(Common.enumLock.inSmartartInternal, in_smartart_internal, {array: me.toolbar.paragraphControls});
-=======
-                this.toolbar.lockToolbar(PE.enumLock.inSmartartInternal, in_smartart_internal, {array: me.toolbar.paragraphControls});
->>>>>>> d2c5b7ff
                 this._state.in_smartart_internal = in_smartart_internal;
 
                 this.toolbar.mnuArrangeFront.setDisabled(in_smartart_internal);
@@ -2508,13 +2500,6 @@
                 Array.prototype.push.apply(me.toolbar.lockControls,transitController.getView().getButtons());
                 Array.prototype.push.apply(me.toolbar.slideOnlyControls,transitController.getView().getButtons());
 
-<<<<<<< HEAD
-=======
-                var viewtab = me.getApplication().getController('ViewTab');
-                viewtab.setApi(me.api).setConfig({toolbar: me, mode: config});
-                Array.prototype.push.apply(me.toolbar.lockControls, viewtab.getView('ViewTab').getButtons());
-
->>>>>>> d2c5b7ff
                 var animationController = me.getApplication().getController('Animation');
                 animationController.setApi(me.api).setConfig({toolbar: me,mode:config}).createToolbarPanel();
 
