/*
 * (c) Copyright Ascensio System SIA 2010-2024
 *
 * This program is a free software product. You can redistribute it and/or
 * modify it under the terms of the GNU Affero General Public License (AGPL)
 * version 3 as published by the Free Software Foundation. In accordance with
 * Section 7(a) of the GNU AGPL its Section 15 shall be amended to the effect
 * that Ascensio System SIA expressly excludes the warranty of non-infringement
 * of any third-party rights.
 *
 * This program is distributed WITHOUT ANY WARRANTY; without even the implied
 * warranty of MERCHANTABILITY or FITNESS FOR A PARTICULAR  PURPOSE. For
 * details, see the GNU AGPL at: http://www.gnu.org/licenses/agpl-3.0.html
 *
 * You can contact Ascensio System SIA at 20A-6 Ernesta Birznieka-Upish
 * street, Riga, Latvia, EU, LV-1050.
 *
 * The  interactive user interfaces in modified source and object code versions
 * of the Program must display Appropriate Legal Notices, as required under
 * Section 5 of the GNU AGPL version 3.
 *
 * Pursuant to Section 7(b) of the License you must retain the original Product
 * logo when distributing the program. Pursuant to Section 7(e) we decline to
 * grant you any rights under trademark law for use of our trademarks.
 *
 * All the Product's GUI elements, including illustrations and icon sets, as
 * well as technical writing content are licensed under the terms of the
 * Creative Commons Attribution-ShareAlike 4.0 International. See the License
 * terms at http://creativecommons.org/licenses/by-sa/4.0/legalcode
 *
 */
/**
 *    app.js
 *
 *    Created on 26 March 2014
 *
 */

'use strict';
var reqerr;
require.config({
    // The shim config allows us to configure dependencies for
    // scripts that do not call define() to register a module
    baseUrl: '../../',
    paths: {
        jquery          : '../vendor/jquery/jquery',
        underscore      : '../vendor/underscore/underscore',
        backbone        : '../vendor/backbone/backbone',
        text            : '../vendor/requirejs-text/text',
        perfectscrollbar: 'common/main/lib/mods/perfect-scrollbar',
        jmousewheel     : '../vendor/perfect-scrollbar/src/jquery.mousewheel',
        xregexp         : '../vendor/xregexp/xregexp-all-min',
        socketio        : '../vendor/socketio/socket.io.min',
        api             : 'api/documents/api',
        core            : 'common/main/lib/core/application',
        notification    : 'common/main/lib/core/NotificationCenter',
        keymaster       : 'common/main/lib/core/keymaster',
        tip             : 'common/main/lib/util/Tip',
        localstorage    : 'common/main/lib/util/LocalStorage',
        analytics       : 'common/Analytics',
        gateway         : 'common/Gateway',
        locale          : 'common/locale',
        irregularstack  : 'common/IrregularStack'
    },
    shim: {
        backbone: {
            deps: [
                'underscore',
                'jquery'
            ],
            exports: 'Backbone'
        },
        perfectscrollbar: {
            deps: [
                'jmousewheel'
            ]
        },
        notification: {
            deps: [
                'backbone'
            ]
        },
        core: {
            deps: [
                'backbone',
                'notification',
                'irregularstack'
            ]
        },
        gateway: {
            deps: [
                'jquery'
            ]
        },
        analytics: {
            deps: [
                'jquery'
            ]
        }
    }
});

require([
    'backbone',
    'underscore',
    'core',
    'analytics',
    'gateway',
    'locale',
    'socketio',
    'xregexp',
], function (Backbone, _, Core) {
    if (Backbone.History && Backbone.History.started)
        return;
    Backbone.history.start();
    window._ = _;

    /**
     * Application instance with PE namespace defined
     */
    var app = new Backbone.Application({
        nameSpace: 'PE',
        autoCreate: false,
        controllers : [
            'Viewport',
            'DocumentHolder',
            'Toolbar',
            'Statusbar',
            'RightMenu',
            'LeftMenu',
            'Main',
            'ViewTab',
            'Search',
            'Print',
            'Common.Controllers.Fonts',
            'Common.Controllers.History'
            /** coauthoring begin **/
            , 'Common.Controllers.Chat'
            ,'Common.Controllers.Comments'
            ,'Common.Controllers.Draw'
            /** coauthoring end **/
            ,'Common.Controllers.Plugins'
            ,'Common.Controllers.ExternalDiagramEditor'
            ,'Common.Controllers.ExternalOleEditor'
            ,'Common.Controllers.ReviewChanges'
            ,'Common.Controllers.Protection'
            ,'Transitions'
            ,'Animation'
        ]
    });

    Common.Locale.apply(function(){
        require([
            'common/main/lib/mods/dropdown',
            'common/main/lib/mods/tooltip',
            'common/main/lib/util/LocalStorage',
            'common/main/lib/controller/Scaling',
            'common/main/lib/controller/Themes',
            'common/main/lib/controller/Desktop',
            'presentationeditor/main/app/controller/Viewport',
            'presentationeditor/main/app/controller/DocumentHolder',
            'presentationeditor/main/app/controller/Toolbar',
            'presentationeditor/main/app/controller/Statusbar',
            'presentationeditor/main/app/controller/RightMenu',
            'presentationeditor/main/app/controller/LeftMenu',
            'presentationeditor/main/app/controller/Main',
            'presentationeditor/main/app/controller/ViewTab',
            'presentationeditor/main/app/controller/Search',
            'presentationeditor/main/app/controller/Print',
            // 'presentationeditor/main/app/view/ParagraphSettings',
            // 'presentationeditor/main/app/view/ImageSettings',
            // 'presentationeditor/main/app/view/ShapeSettings',
            // 'presentationeditor/main/app/view/SlideSettings',
            // 'presentationeditor/main/app/view/TableSettings',
            // 'presentationeditor/main/app/view/TextArtSettings',
            // 'presentationeditor/main/app/view/SignatureSettings',
            'common/main/lib/util/utils',
            'common/main/lib/controller/Fonts',
            'common/main/lib/controller/History'
            /** coauthoring begin **/
            ,'common/main/lib/controller/Comments',
            'common/main/lib/controller/Chat',
            /** coauthoring end **/
            'common/main/lib/controller/Plugins',
            'presentationeditor/main/app/view/ChartSettings',
            'common/main/lib/controller/ExternalDiagramEditor'
            ,'common/main/lib/controller/ExternalOleEditor'
            ,'common/main/lib/controller/ReviewChanges'
            ,'common/main/lib/controller/Protection'
            ,'common/main/lib/controller/Draw'
            ,'presentationeditor/main/app/controller/Transitions'
            ,'presentationeditor/main/app/controller/Animation'
        ], function() {
            app.postLaunchScripts = [
                'common/main/lib/controller/ScreenReaderFocus',
                'common/main/lib/component/ComboBoxDataView',
                'common/main/lib/view/AdvancedSettingsWindow',
                'common/main/lib/view/AutoCorrectDialog',
                'common/main/lib/view/DocumentAccessDialog',
                'common/main/lib/view/SaveAsDlg',
                'common/main/lib/view/CopyWarningDialog',
                'common/main/lib/view/TextInputDialog',
                'common/main/lib/view/SelectFileDlg',
                'common/main/lib/view/SymbolTableDialog',
                'common/main/lib/view/ExternalEditor',
                'common/main/lib/view/ExternalDiagramEditor',
                'common/main/lib/view/ExternalOleEditor',
                'common/main/lib/view/LanguageDialog',
                'common/main/lib/view/SearchDialog',
                'common/main/lib/view/InsertTableDialog',
                'common/main/lib/view/RenameDialog',
                'common/main/lib/view/PasswordDialog',
                'common/main/lib/view/PluginDlg',
                'common/main/lib/view/PluginPanel',
                'common/main/lib/view/ShapeShadowDialog',
                'common/main/lib/view/CustomizeQuickAccessDialog',
                'common/main/lib/view/DocumentHolderExt',
                'common/main/lib/util/define',
<<<<<<< HEAD
                'common/main/lib/view/SignDialog',
=======
                'common/main/lib/view/ListSettingsDialog',
>>>>>>> f3239e60

                'presentationeditor/main/app/view/FileMenuPanels',
                'presentationeditor/main/app/view/DocumentHolderExt',
                'presentationeditor/main/app/view/ParagraphSettingsAdvanced',
                'presentationeditor/main/app/view/ShapeSettingsAdvanced',
                'presentationeditor/main/app/view/TableSettingsAdvanced',
                'presentationeditor/main/app/view/ImageSettingsAdvanced',
                'presentationeditor/main/app/view/SlideshowSettings',
                'presentationeditor/main/app/view/AnimationDialog',
                'presentationeditor/main/app/view/HeaderFooterDialog',
                'presentationeditor/main/app/view/HyperlinkSettingsDialog',
                'presentationeditor/main/app/view/DateTimeDialog',
                'presentationeditor/main/app/view/ChartSettingsAdvanced'
            ];

            window.compareVersions = true;
            app.start();
        });
    });
}, function(err) {
    if (err.requireType == 'timeout' && !reqerr && window.requireTimeourError) {
        reqerr = window.requireTimeourError();
        window.alert(reqerr);
        window.location.reload();
    }
});<|MERGE_RESOLUTION|>--- conflicted
+++ resolved
@@ -216,11 +216,8 @@
                 'common/main/lib/view/CustomizeQuickAccessDialog',
                 'common/main/lib/view/DocumentHolderExt',
                 'common/main/lib/util/define',
-<<<<<<< HEAD
                 'common/main/lib/view/SignDialog',
-=======
                 'common/main/lib/view/ListSettingsDialog',
->>>>>>> f3239e60
 
                 'presentationeditor/main/app/view/FileMenuPanels',
                 'presentationeditor/main/app/view/DocumentHolderExt',
