--- conflicted
+++ resolved
@@ -217,13 +217,9 @@
                 'common/main/lib/view/CustomizeQuickAccessDialog',
                 'common/main/lib/view/DocumentHolderExt',
                 'common/main/lib/util/define',
-<<<<<<< HEAD
-                'common/main/lib/view/ListSettingsDialog',
-=======
                 'common/main/lib/view/SignDialog',
                 'common/main/lib/view/ListSettingsDialog',
                 'common/main/lib/view/DocumentPropertyDialog',
->>>>>>> fae71475
 
                 'presentationeditor/main/app/view/FileMenuPanels',
                 'presentationeditor/main/app/view/DocumentHolderExt',
