<<<<<<< HEAD
=======
.tool-menu {
    height: 100%;
    display: block;

    &.left {
        overflow: hidden;

        .tool-menu-btns {
            border-right: 1px solid @border-toolbar;
        }
    }
}
>>>>>>> cb214909

#left-menu {
    &+.layout-resizer {
        border-left: 0 none;
        border-right: 0 none;

        &.move {
            border-left: 1px solid @border-toolbar;
            border-right: 1px solid @border-toolbar;
            opacity: 0.4;
        }
    }
}

<<<<<<< HEAD
=======
.tool-menu-btns {
    width: 40px;
    height: 100%;
    display: inline-block;
    position: absolute;
    padding-top: 15px;

    button {
        margin-bottom: 8px;
    }
}

.left-panel {
    padding-left: 40px;
    height: 100%;
    border-right: 1px solid @border-toolbar;

    #left-panel-chat {
        height: 100%;
    }
    #left-panel-comments {
        height: 100%;
    }
}

>>>>>>> cb214909
.left-menu-full-ct {
    width: 100%;
    height: 100%;
    left: 40px;
    padding-right: 40px;
    top: 0;
    position: absolute;
    z-index: @zindex-dropdown - 5;
    background-color: @background-toolbar;
    overflow: hidden;
}

.btn-doc-format {
    display: block;
    width: 98px;
    height: 125px;
    cursor: pointer;

    svg&:hover {
        opacity:0.85;
    }
}

.btn-blank-format {
    display: block;
    width: 96px;
    height: 96px;
    cursor: pointer;

    svg&:hover {
        opacity:0.85;
    }
}

#file-menu-panel {
    .panel-menu {
<<<<<<< HEAD
=======
        width: 260px;
        float: left;
        border-right: 1px solid @border-toolbar;
        background-color: @background-toolbar;

>>>>>>> cb214909
        li {
            list-style: none;
            position: relative;

            &.fm-btn {
                height: 27px;
                margin-bottom: 3px;

                &:hover {
                    background-color: @highlight-button-hover;
                }

                &.active {
                    outline: 0;
                    background-color: @highlight-button-pressed;

                    > a {
                        color: #fff;
                    }
                }

                &.disabled {
                    > a {
                        &:extend(.dropdown-menu > .disabled > a);

                        &:hover, &:focus {
                            &:extend(.dropdown-menu > .disabled > a:hover);
                            background-color: transparent;
                        }
                    }

                    &:hover {
                        background-color: transparent;
                    }
                }
            }

            &.devider {
                .dropdown-menu .divider;
                margin-top: 10px;
                margin-bottom: 10px;
            }

            &:first-child {
                margin-top: 15px;
            }

            > a {
                &:extend(.dropdown-menu > li > a);
                padding-top: 4px;
                cursor: pointer;
                font-size: 13px;

                &:hover {
                    text-decoration: none;
                }

                &:focus {
                    outline: 0;
                }
            }
        }
    }

    .panel-context {
        width: 100%;
        padding-left: 260px;
        background-color: @background-normal;

        .content-box {
            height: 100%;
            padding: 0 20px;

            label.empty {
                position: absolute;
                top: 45%;
                left: 50%;
            }

            position: relative;
            overflow: hidden;
        }

        #panel-saveas, #panel-savecopy {
            table {
                margin-left: auto;
                margin-right: auto;
                margin-bottom: 65px;

                .btn-doc-format {
                    margin: 65px 25px 0px;
                }
            }
        }

<<<<<<< HEAD
=======
        .flex-settings {
            &.bordered {
                border-bottom: 1px solid @border-regular-control;
            }
            overflow: hidden;
            position: relative;
        }

>>>>>>> cb214909
        #panel-settings,
        #panel-info {
            padding: 0;
            display: flex;
            flex-direction: column;
        }

        #panel-settings {
            table {
                width: 100%;

                tr {
                    td {
                        padding: 5px 10px;

                        &.left {
                            text-align: right;
                            width: 30%;

                            label {
                                font-weight: bold;
                                font-size: 12px;
                            }
                        }

                        &.right {
                            width: 70%;
                        }
                    }

                    &.divider {
                        height: 10px;
                    }
                }
            }
        }

        #panel-createnew {
            h3 {
                margin: 0;
                font-size: 10pt;
                color: #665;
                font-weight: bold;
                padding: 0 0 10px 10px;
                white-space: nowrap;
            }

            .blank-document {
                min-width: 650px;
            }

            .blank-document-info {
                vertical-align: top;
                width: 445px;
                display: inline-block;

                h3 {
                    padding-left: 0;
                    padding-top: 45px;
                    white-space: nowrap;
                }
            }

            .blank-document-btn {
                display: inline-block;
                margin: 25px 20px 65px;

                width: 96px;
                height: 96px;
                cursor: pointer;
            }

            hr {
                margin: 0;
                border-bottom: none;
                border-color: #e1e1e1;
            }

            .thumb-list {
                .thumb-wrap {
                    display: inline-block;
                    text-align: center;
                    width: auto;
                    padding: 30px 20px;
                    cursor: pointer;

                    .thumb {
                        width: 96px;
                        height: 96px;
                        background-repeat: no-repeat;
                        background-position: center;
                   }

                    .title {
                        padding-top: 20px;
                    }
                }
            }
        }

        #panel-recentfiles {
            .dataview {
                & > div:not([class^=ps-scrollbar]) {
                    border: none;
                    width: 100%;
                    .box-shadow(none);
                }
            }

            .recent-wrap {
                padding: 5px 10px;
                cursor: pointer;
                font-size: 12px;

                &:hover,
                &.over {
                    background-color: @background-toolbar;
                }

                .recent-icon {
                    float: left;
                    width: 25px;
                    height: 25px;
                    margin-top: 1px;
                    svg {
                        width: 100%;
                        height: 100%;
                    }
                }

                .file-name {
                    display: block;
                    overflow: hidden;
                    white-space: nowrap;
                    text-overflow: ellipsis;
                }

                .file-info {
                    display: block;
                    overflow: hidden;
                    white-space: nowrap;
                    text-overflow: ellipsis;
                    color: #999;
                }
            }
        }

        #panel-help {
            padding: 0;
            overflow-y: hidden;

            .no-padding {
                padding: 0;
                vertical-align: top;
            }

            .dataview {
                border-right: 1px solid @border-toolbar;

                & > div:not([class^=ps-scrollbar]) {
                    display: block;
                    border: none;
                    width: 100%;
                    .box-shadow(none);
                    margin: 0;
                    font-size: 12px;
                    float: none;

                    &:not(.header-name) {
                        &:hover,
                        &.over {
                            background-color: @background-toolbar;
                        }

                        &.selected {
                            background-color: @highlight-button-pressed;
                            color: @dropdown-link-active-color;
                        }
                    }
                }

                .help-item-wrap {
                    padding: 4px 2px 4px 20px;
                }

                .header-name {
                    padding: 16px 2px 4px 10px;
                }
            }
        }

        #panel-rights {
            padding: 0 30px;
        }

        #panel-info,
        #panel-rights {
            table {
                tr {
                    td {
                        padding: 0 20px 5px 0;

                        &.left {
                            padding: 5px 10px;
                            text-align: right;
                            width: 30%;

                            label {
                                font-weight: bold;
                            }
                        }

                        &.right {
                            padding: 5px 10px;
                            width: 70%;
                        }
                    }

                    &.divider {
                        height: 10px;
                    }
                }

                &.main {
                    width: 100%;
                }
            }

            .userLink {
                .background-ximage('@{common-image-path}/@{common-controls}', '@{common-image-path}/@{common-controls2x}', 100px);
                background-position: -81px -234px;
                background-repeat: no-repeat;
                padding: 0 0 0 17px;
                width: 16px;
                height: 16px;

                &.sharedLink {
                    background-position: -24px -273px;
                }
            }

            label, span {
                font-size: 12px;
            }

            .close {
                width: 16px;
                height: 16px;
                cursor: pointer;
                display: inline-block;
                vertical-align: middle;
                margin-left: 5px;

                background-position: @but-close-offset-x @but-close-offset-y;

                &.over,
                &:hover {
                    background-position: @but-close-offset-x @but-close-offset-y - 16px;
                }

                &.disabled {
                    background-position: @but-close-offset-x @but-close-offset-y - 32px;
                    cursor: default;
                }
            }
        }

        #panel-protect {
            label {
                font-size: 12px;
            }

            padding: 30px 30px;

            .header {
                font-weight: bold;
                margin: 30px 0 10px;
            }

            table {
                td {
                    padding: 5px 0;
                }
            }
        }
    }
}

#developer-hint, #beta-hint, #limit-hint {
    position: absolute;
    left: 0;
    padding: 12px 0;
    background-color: #ffb400;
    color: #6e4e00 !important;
    white-space: pre;
    line-height: @app-header-height;
    writing-mode: tb-rl;
    -moz-transform: rotate(180deg);
    -ms-transform: rotate(180deg);
    -webkit-transform: rotate(180deg);
    -o-transform: rotate(180deg);
    transform: rotate(180deg);
    cursor: default;
}<|MERGE_RESOLUTION|>--- conflicted
+++ resolved
@@ -1,511 +1,449 @@
-<<<<<<< HEAD
-=======
-.tool-menu {
-    height: 100%;
-    display: block;
-
-    &.left {
-        overflow: hidden;
-
-        .tool-menu-btns {
-            border-right: 1px solid @border-toolbar;
-        }
-    }
-}
->>>>>>> cb214909
-
-#left-menu {
-    &+.layout-resizer {
-        border-left: 0 none;
-        border-right: 0 none;
-
-        &.move {
-            border-left: 1px solid @border-toolbar;
-            border-right: 1px solid @border-toolbar;
-            opacity: 0.4;
-        }
-    }
-}
-
-<<<<<<< HEAD
-=======
-.tool-menu-btns {
-    width: 40px;
-    height: 100%;
-    display: inline-block;
-    position: absolute;
-    padding-top: 15px;
-
-    button {
-        margin-bottom: 8px;
-    }
-}
-
-.left-panel {
-    padding-left: 40px;
-    height: 100%;
-    border-right: 1px solid @border-toolbar;
-
-    #left-panel-chat {
-        height: 100%;
-    }
-    #left-panel-comments {
-        height: 100%;
-    }
-}
-
->>>>>>> cb214909
-.left-menu-full-ct {
-    width: 100%;
-    height: 100%;
-    left: 40px;
-    padding-right: 40px;
-    top: 0;
-    position: absolute;
-    z-index: @zindex-dropdown - 5;
-    background-color: @background-toolbar;
-    overflow: hidden;
-}
-
-.btn-doc-format {
-    display: block;
-    width: 98px;
-    height: 125px;
-    cursor: pointer;
-
-    svg&:hover {
-        opacity:0.85;
-    }
-}
-
-.btn-blank-format {
-    display: block;
-    width: 96px;
-    height: 96px;
-    cursor: pointer;
-
-    svg&:hover {
-        opacity:0.85;
-    }
-}
-
-#file-menu-panel {
-    .panel-menu {
-<<<<<<< HEAD
-=======
-        width: 260px;
-        float: left;
-        border-right: 1px solid @border-toolbar;
-        background-color: @background-toolbar;
-
->>>>>>> cb214909
-        li {
-            list-style: none;
-            position: relative;
-
-            &.fm-btn {
-                height: 27px;
-                margin-bottom: 3px;
-
-                &:hover {
-                    background-color: @highlight-button-hover;
-                }
-
-                &.active {
-                    outline: 0;
-                    background-color: @highlight-button-pressed;
-
-                    > a {
-                        color: #fff;
-                    }
-                }
-
-                &.disabled {
-                    > a {
-                        &:extend(.dropdown-menu > .disabled > a);
-
-                        &:hover, &:focus {
-                            &:extend(.dropdown-menu > .disabled > a:hover);
-                            background-color: transparent;
-                        }
-                    }
-
-                    &:hover {
-                        background-color: transparent;
-                    }
-                }
-            }
-
-            &.devider {
-                .dropdown-menu .divider;
-                margin-top: 10px;
-                margin-bottom: 10px;
-            }
-
-            &:first-child {
-                margin-top: 15px;
-            }
-
-            > a {
-                &:extend(.dropdown-menu > li > a);
-                padding-top: 4px;
-                cursor: pointer;
-                font-size: 13px;
-
-                &:hover {
-                    text-decoration: none;
-                }
-
-                &:focus {
-                    outline: 0;
-                }
-            }
-        }
-    }
-
-    .panel-context {
-        width: 100%;
-        padding-left: 260px;
-        background-color: @background-normal;
-
-        .content-box {
-            height: 100%;
-            padding: 0 20px;
-
-            label.empty {
-                position: absolute;
-                top: 45%;
-                left: 50%;
-            }
-
-            position: relative;
-            overflow: hidden;
-        }
-
-        #panel-saveas, #panel-savecopy {
-            table {
-                margin-left: auto;
-                margin-right: auto;
-                margin-bottom: 65px;
-
-                .btn-doc-format {
-                    margin: 65px 25px 0px;
-                }
-            }
-        }
-
-<<<<<<< HEAD
-=======
-        .flex-settings {
-            &.bordered {
-                border-bottom: 1px solid @border-regular-control;
-            }
-            overflow: hidden;
-            position: relative;
-        }
-
->>>>>>> cb214909
-        #panel-settings,
-        #panel-info {
-            padding: 0;
-            display: flex;
-            flex-direction: column;
-        }
-
-        #panel-settings {
-            table {
-                width: 100%;
-
-                tr {
-                    td {
-                        padding: 5px 10px;
-
-                        &.left {
-                            text-align: right;
-                            width: 30%;
-
-                            label {
-                                font-weight: bold;
-                                font-size: 12px;
-                            }
-                        }
-
-                        &.right {
-                            width: 70%;
-                        }
-                    }
-
-                    &.divider {
-                        height: 10px;
-                    }
-                }
-            }
-        }
-
-        #panel-createnew {
-            h3 {
-                margin: 0;
-                font-size: 10pt;
-                color: #665;
-                font-weight: bold;
-                padding: 0 0 10px 10px;
-                white-space: nowrap;
-            }
-
-            .blank-document {
-                min-width: 650px;
-            }
-
-            .blank-document-info {
-                vertical-align: top;
-                width: 445px;
-                display: inline-block;
-
-                h3 {
-                    padding-left: 0;
-                    padding-top: 45px;
-                    white-space: nowrap;
-                }
-            }
-
-            .blank-document-btn {
-                display: inline-block;
-                margin: 25px 20px 65px;
-
-                width: 96px;
-                height: 96px;
-                cursor: pointer;
-            }
-
-            hr {
-                margin: 0;
-                border-bottom: none;
-                border-color: #e1e1e1;
-            }
-
-            .thumb-list {
-                .thumb-wrap {
-                    display: inline-block;
-                    text-align: center;
-                    width: auto;
-                    padding: 30px 20px;
-                    cursor: pointer;
-
-                    .thumb {
-                        width: 96px;
-                        height: 96px;
-                        background-repeat: no-repeat;
-                        background-position: center;
-                   }
-
-                    .title {
-                        padding-top: 20px;
-                    }
-                }
-            }
-        }
-
-        #panel-recentfiles {
-            .dataview {
-                & > div:not([class^=ps-scrollbar]) {
-                    border: none;
-                    width: 100%;
-                    .box-shadow(none);
-                }
-            }
-
-            .recent-wrap {
-                padding: 5px 10px;
-                cursor: pointer;
-                font-size: 12px;
-
-                &:hover,
-                &.over {
-                    background-color: @background-toolbar;
-                }
-
-                .recent-icon {
-                    float: left;
-                    width: 25px;
-                    height: 25px;
-                    margin-top: 1px;
-                    svg {
-                        width: 100%;
-                        height: 100%;
-                    }
-                }
-
-                .file-name {
-                    display: block;
-                    overflow: hidden;
-                    white-space: nowrap;
-                    text-overflow: ellipsis;
-                }
-
-                .file-info {
-                    display: block;
-                    overflow: hidden;
-                    white-space: nowrap;
-                    text-overflow: ellipsis;
-                    color: #999;
-                }
-            }
-        }
-
-        #panel-help {
-            padding: 0;
-            overflow-y: hidden;
-
-            .no-padding {
-                padding: 0;
-                vertical-align: top;
-            }
-
-            .dataview {
-                border-right: 1px solid @border-toolbar;
-
-                & > div:not([class^=ps-scrollbar]) {
-                    display: block;
-                    border: none;
-                    width: 100%;
-                    .box-shadow(none);
-                    margin: 0;
-                    font-size: 12px;
-                    float: none;
-
-                    &:not(.header-name) {
-                        &:hover,
-                        &.over {
-                            background-color: @background-toolbar;
-                        }
-
-                        &.selected {
-                            background-color: @highlight-button-pressed;
-                            color: @dropdown-link-active-color;
-                        }
-                    }
-                }
-
-                .help-item-wrap {
-                    padding: 4px 2px 4px 20px;
-                }
-
-                .header-name {
-                    padding: 16px 2px 4px 10px;
-                }
-            }
-        }
-
-        #panel-rights {
-            padding: 0 30px;
-        }
-
-        #panel-info,
-        #panel-rights {
-            table {
-                tr {
-                    td {
-                        padding: 0 20px 5px 0;
-
-                        &.left {
-                            padding: 5px 10px;
-                            text-align: right;
-                            width: 30%;
-
-                            label {
-                                font-weight: bold;
-                            }
-                        }
-
-                        &.right {
-                            padding: 5px 10px;
-                            width: 70%;
-                        }
-                    }
-
-                    &.divider {
-                        height: 10px;
-                    }
-                }
-
-                &.main {
-                    width: 100%;
-                }
-            }
-
-            .userLink {
-                .background-ximage('@{common-image-path}/@{common-controls}', '@{common-image-path}/@{common-controls2x}', 100px);
-                background-position: -81px -234px;
-                background-repeat: no-repeat;
-                padding: 0 0 0 17px;
-                width: 16px;
-                height: 16px;
-
-                &.sharedLink {
-                    background-position: -24px -273px;
-                }
-            }
-
-            label, span {
-                font-size: 12px;
-            }
-
-            .close {
-                width: 16px;
-                height: 16px;
-                cursor: pointer;
-                display: inline-block;
-                vertical-align: middle;
-                margin-left: 5px;
-
-                background-position: @but-close-offset-x @but-close-offset-y;
-
-                &.over,
-                &:hover {
-                    background-position: @but-close-offset-x @but-close-offset-y - 16px;
-                }
-
-                &.disabled {
-                    background-position: @but-close-offset-x @but-close-offset-y - 32px;
-                    cursor: default;
-                }
-            }
-        }
-
-        #panel-protect {
-            label {
-                font-size: 12px;
-            }
-
-            padding: 30px 30px;
-
-            .header {
-                font-weight: bold;
-                margin: 30px 0 10px;
-            }
-
-            table {
-                td {
-                    padding: 5px 0;
-                }
-            }
-        }
-    }
-}
-
-#developer-hint, #beta-hint, #limit-hint {
-    position: absolute;
-    left: 0;
-    padding: 12px 0;
-    background-color: #ffb400;
-    color: #6e4e00 !important;
-    white-space: pre;
-    line-height: @app-header-height;
-    writing-mode: tb-rl;
-    -moz-transform: rotate(180deg);
-    -ms-transform: rotate(180deg);
-    -webkit-transform: rotate(180deg);
-    -o-transform: rotate(180deg);
-    transform: rotate(180deg);
-    cursor: default;
+
+#left-menu {
+    &+.layout-resizer {
+        border-left: 0 none;
+        border-right: 0 none;
+
+        &.move {
+            border-left: @scaled-one-px-value solid @border-toolbar;
+            border-right: @scaled-one-px-value solid @border-toolbar;
+            opacity: 0.4;
+        }
+    }
+}
+
+.left-menu-full-ct {
+    width: 100%;
+    height: 100%;
+    left: 40px;
+    padding-right: 40px;
+    top: 0;
+    position: absolute;
+    z-index: @zindex-dropdown - 5;
+    background-color: @background-toolbar;
+    overflow: hidden;
+}
+
+.btn-doc-format {
+    display: block;
+    width: 98px;
+    height: 125px;
+    cursor: pointer;
+
+    svg&:hover {
+        opacity:0.85;
+    }
+}
+
+.btn-blank-format {
+    display: block;
+    width: 96px;
+    height: 96px;
+    cursor: pointer;
+
+    svg&:hover {
+        opacity:0.85;
+    }
+}
+
+#file-menu-panel {
+    .panel-menu {
+        li {
+            list-style: none;
+            position: relative;
+
+            &.fm-btn {
+                height: 27px;
+                margin-bottom: 3px;
+
+                &:hover {
+                    background-color: @highlight-button-hover;
+                }
+
+                &.active {
+                    outline: 0;
+                    background-color: @highlight-button-pressed;
+
+                    > a {
+                        color: #fff;
+                    }
+                }
+
+                &.disabled {
+                    > a {
+                        &:extend(.dropdown-menu > .disabled > a);
+
+                        &:hover, &:focus {
+                            &:extend(.dropdown-menu > .disabled > a:hover);
+                            background-color: transparent;
+                        }
+                    }
+
+                    &:hover {
+                        background-color: transparent;
+                    }
+                }
+            }
+
+            &.devider {
+                .dropdown-menu .divider;
+                margin-top: 10px;
+                margin-bottom: 10px;
+            }
+
+            &:first-child {
+                margin-top: 15px;
+            }
+
+            > a {
+                &:extend(.dropdown-menu > li > a);
+                padding-top: 4px;
+                cursor: pointer;
+                font-size: 13px;
+
+                &:hover {
+                    text-decoration: none;
+                }
+
+                &:focus {
+                    outline: 0;
+                }
+            }
+        }
+    }
+
+    .panel-context {
+        width: 100%;
+        padding-left: 260px;
+        background-color: @background-normal;
+
+        .content-box {
+            height: 100%;
+            padding: 0 20px;
+
+            label.empty {
+                position: absolute;
+                top: 45%;
+                left: 50%;
+            }
+
+            position: relative;
+            overflow: hidden;
+        }
+
+        #panel-saveas, #panel-savecopy {
+            table {
+                margin-left: auto;
+                margin-right: auto;
+                margin-bottom: 65px;
+
+                .btn-doc-format {
+                    margin: 65px 25px 0px;
+                }
+            }
+        }
+
+        #panel-settings,
+        #panel-info {
+            padding: 0;
+            display: flex;
+            flex-direction: column;
+        }
+
+        #panel-settings {
+            table {
+                width: 100%;
+
+                tr {
+                    td {
+                        padding: 5px 10px;
+
+                        &.left {
+                            text-align: right;
+                            width: 30%;
+
+                            label {
+                                font-weight: bold;
+                                font-size: 12px;
+                            }
+                        }
+
+                        &.right {
+                            width: 70%;
+                        }
+                    }
+
+                    &.divider {
+                        height: 10px;
+                    }
+                }
+            }
+        }
+
+        #panel-createnew {
+            h3 {
+                margin: 0;
+                font-size: 10pt;
+                color: #665;
+                font-weight: bold;
+                padding: 0 0 10px 10px;
+                white-space: nowrap;
+            }
+
+            .blank-document {
+                min-width: 650px;
+            }
+
+            .blank-document-info {
+                vertical-align: top;
+                width: 445px;
+                display: inline-block;
+
+                h3 {
+                    padding-left: 0;
+                    padding-top: 45px;
+                    white-space: nowrap;
+                }
+            }
+
+            .blank-document-btn {
+                display: inline-block;
+                margin: 25px 20px 65px;
+
+                width: 96px;
+                height: 96px;
+                cursor: pointer;
+            }
+
+            hr {
+                margin: 0;
+                border-bottom: none;
+                border-color: #e1e1e1;
+            }
+
+            .thumb-list {
+                .thumb-wrap {
+                    display: inline-block;
+                    text-align: center;
+                    width: auto;
+                    padding: 30px 20px;
+                    cursor: pointer;
+
+                    .thumb {
+                        width: 96px;
+                        height: 96px;
+                        background-repeat: no-repeat;
+                        background-position: center;
+                   }
+
+                    .title {
+                        padding-top: 20px;
+                    }
+                }
+            }
+        }
+
+        #panel-recentfiles {
+            .dataview {
+                & > div:not([class^=ps-scrollbar]) {
+                    border: none;
+                    width: 100%;
+                    .box-shadow(none);
+                }
+            }
+
+            .recent-wrap {
+                padding: 5px 10px;
+                cursor: pointer;
+                font-size: 12px;
+
+                &:hover,
+                &.over {
+                    background-color: @background-toolbar;
+                }
+
+                .recent-icon {
+                    float: left;
+                    width: 25px;
+                    height: 25px;
+                    margin-top: 1px;
+                    svg {
+                        width: 100%;
+                        height: 100%;
+                    }
+                }
+
+                .file-name {
+                    display: block;
+                    overflow: hidden;
+                    white-space: nowrap;
+                    text-overflow: ellipsis;
+                }
+
+                .file-info {
+                    display: block;
+                    overflow: hidden;
+                    white-space: nowrap;
+                    text-overflow: ellipsis;
+                    color: #999;
+                }
+            }
+        }
+
+        #panel-help {
+            padding: 0;
+            overflow-y: hidden;
+
+            .no-padding {
+                padding: 0;
+                vertical-align: top;
+            }
+
+            .dataview {
+                border-right: @scaled-one-px-value solid @border-toolbar;
+
+                & > div:not([class^=ps-scrollbar]) {
+                    display: block;
+                    border: none;
+                    width: 100%;
+                    .box-shadow(none);
+                    margin: 0;
+                    font-size: 12px;
+                    float: none;
+
+                    &:not(.header-name) {
+                        &:hover,
+                        &.over {
+                            background-color: @background-toolbar;
+                        }
+
+                        &.selected {
+                            background-color: @highlight-button-pressed;
+                            color: @dropdown-link-active-color;
+                        }
+                    }
+                }
+
+                .help-item-wrap {
+                    padding: 4px 2px 4px 20px;
+                }
+
+                .header-name {
+                    padding: 16px 2px 4px 10px;
+                }
+            }
+        }
+
+        #panel-rights {
+            padding: 0 30px;
+        }
+
+        #panel-info,
+        #panel-rights {
+            table {
+                tr {
+                    td {
+                        padding: 0 20px 5px 0;
+
+                        &.left {
+                            padding: 5px 10px;
+                            text-align: right;
+                            width: 30%;
+
+                            label {
+                                font-weight: bold;
+                            }
+                        }
+
+                        &.right {
+                            padding: 5px 10px;
+                            width: 70%;
+                        }
+                    }
+
+                    &.divider {
+                        height: 10px;
+                    }
+                }
+
+                &.main {
+                    width: 100%;
+                }
+            }
+
+            .userLink {
+                .background-ximage('@{common-image-path}/@{common-controls}', '@{common-image-path}/@{common-controls2x}', 100px);
+                background-position: -81px -234px;
+                background-repeat: no-repeat;
+                padding: 0 0 0 17px;
+                width: 16px;
+                height: 16px;
+
+                &.sharedLink {
+                    background-position: -24px -273px;
+                }
+            }
+
+            label, span {
+                font-size: 12px;
+            }
+
+            .close {
+                width: 16px;
+                height: 16px;
+                cursor: pointer;
+                display: inline-block;
+                vertical-align: middle;
+                margin-left: 5px;
+
+                background-position: @but-close-offset-x @but-close-offset-y;
+
+                &.over,
+                &:hover {
+                    background-position: @but-close-offset-x @but-close-offset-y - 16px;
+                }
+
+                &.disabled {
+                    background-position: @but-close-offset-x @but-close-offset-y - 32px;
+                    cursor: default;
+                }
+            }
+        }
+
+        #panel-protect {
+            label {
+                font-size: 12px;
+            }
+
+            padding: 30px 30px;
+
+            .header {
+                font-weight: bold;
+                margin: 30px 0 10px;
+            }
+
+            table {
+                td {
+                    padding: 5px 0;
+                }
+            }
+        }
+    }
+}
+
+#developer-hint, #beta-hint, #limit-hint {
+    position: absolute;
+    left: 0;
+    padding: 12px 0;
+    background-color: #ffb400;
+    color: #6e4e00 !important;
+    white-space: pre;
+    line-height: @app-header-height;
+    writing-mode: tb-rl;
+    -moz-transform: rotate(180deg);
+    -ms-transform: rotate(180deg);
+    -webkit-transform: rotate(180deg);
+    -o-transform: rotate(180deg);
+    transform: rotate(180deg);
+    cursor: default;
 }