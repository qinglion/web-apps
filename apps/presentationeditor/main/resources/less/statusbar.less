--- conflicted
+++ resolved
@@ -1,124 +1,108 @@
-.statusbar {
-    display: table;
-    padding: 2px;
-
-    .status-label {
-        position: relative;
-    }
-
-    #status-label-pages, #status-label-zoom {
-        cursor: pointer;
-    }
-
-<<<<<<< HEAD
-    #status-users-icon, #status-users-count {
-        display: inline-block;
-        cursor: pointer;
-    }
-
-    #status-users-icon {
-        background-repeat: no-repeat;
-        background-position: -24px -64px;
-        width: 20px;
-        height: 20px;
-        vertical-align: middle;
-    }
-
-=======
->>>>>>> d7a1c327
-    #status-label-zoom {
-        text-align: center;
-    }
-
-    #btn-zoom-topage, #btn-zoom-towidth {
-        .margin-right-8();
-    }
-
-    .status-group {
-        display: table-cell;
-        white-space: nowrap;
-        vertical-align: top;
-        &.dropup {
-            position: static;
-        }
-
-        .status-label.margin-top-large {
-            margin-top: 6px;
-        }
-
-        button.margin-top-small,
-        .margin-top-small > button,
-        .margin-top-small > .btn-group {
-            margin-top: 3px;
-        }
-
-        #btn-zoom-up {
-            .margin-right(40px);
-        }
-    }
-
-    .separator {
-        margin: 0 6px;
-
-        &.short {
-            height: 25px;
-        }
-
-        &.space {
-            margin: 0px 2px;
-            border: none;
-        }
-    }
-
-    #btn-cnt-lang {
-        button {
-            font-weight: 700;
-        }
-    }
-
-    .cnt-zoom {
-        display: inline-block;
-        vertical-align: middle;
-        margin-top: 4px;
-        .dropdown-menu {
-            min-width: 80px;
-            .margin-left(-4px);
-
-            li {
-                > a {
-                    text-align: center;
-                    padding-left: 15px;
-                    padding-right: 15px;
-                }
-            }
-        }
-    }
-
-    #status-goto-box {
-        padding: 10px;
-        .margin-left(40px);
-        margin-bottom: 2px;
-        min-width: 130px;
-
-        > label {
-            display: inline-block;
-            .margin-right-10();
-            line-height: 22px;
-        }
-
-        > input[type=text] {
-            width: 50px;
-            display: inline-block;
-        }
-    }
-    
-    .lang-menu {
-        li a {
-            .padding-x(28px, 20px);
-        }
-    }
-
-    #slot-status-btn-preview {
-        width: 32px;
-    }
-}
+.statusbar {
+    display: table;
+    padding: 2px;
+
+    .status-label {
+        position: relative;
+    }
+
+    #status-label-pages, #status-label-zoom {
+        cursor: pointer;
+    }
+
+    #status-label-zoom {
+        text-align: center;
+    }
+
+    #btn-zoom-topage, #btn-zoom-towidth {
+        .margin-right-8();
+    }
+
+    .status-group {
+        display: table-cell;
+        white-space: nowrap;
+        vertical-align: top;
+        &.dropup {
+            position: static;
+        }
+
+        .status-label.margin-top-large {
+            margin-top: 6px;
+        }
+
+        button.margin-top-small,
+        .margin-top-small > button,
+        .margin-top-small > .btn-group {
+            margin-top: 3px;
+        }
+
+        #btn-zoom-up {
+            .margin-right(40px);
+        }
+    }
+
+    .separator {
+        margin: 0 6px;
+
+        &.short {
+            height: 25px;
+        }
+
+        &.space {
+            margin: 0px 2px;
+            border: none;
+        }
+    }
+
+    #btn-cnt-lang {
+        button {
+            font-weight: 700;
+        }
+    }
+
+    .cnt-zoom {
+        display: inline-block;
+        vertical-align: middle;
+        margin-top: 4px;
+        .dropdown-menu {
+            min-width: 80px;
+            .margin-left(-4px);
+
+            li {
+                > a {
+                    text-align: center;
+                    padding-left: 15px;
+                    padding-right: 15px;
+                }
+            }
+        }
+    }
+
+    #status-goto-box {
+        padding: 10px;
+        .margin-left(40px);
+        margin-bottom: 2px;
+        min-width: 130px;
+
+        > label {
+            display: inline-block;
+            .margin-right-10();
+            line-height: 22px;
+        }
+
+        > input[type=text] {
+            width: 50px;
+            display: inline-block;
+        }
+    }
+    
+    .lang-menu {
+        li a {
+            .padding-x(28px, 20px);
+        }
+    }
+
+    #slot-status-btn-preview {
+        width: 32px;
+    }
+}