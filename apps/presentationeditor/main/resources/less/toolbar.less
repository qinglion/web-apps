@tabs-bg-color: #aa5252;

.toolbar {
    &.masked {
        button.disabled .icon:not(.no-mask) {
            background-position-x: 0px !important;
        }
        .group:not(.no-mask) {
            opacity: 0.4;
        }
    }

    .font-attr {
        > .btn-slot:not(:last-child):not(.split) {
            margin-right: 8px;
        }
    }
}

.menu-layouts {
    .dataview.inner {
        & > div:not(.grouped-data):not([class^=ps-scrollbar]) {
            .box-shadow(none);

            &:hover,
            &.selected {
                .layout > div:first-child {
                    .box-shadow(0 0 0 2px @primary);
                }
            }
        }

        .layout {
            .title {
                overflow: hidden;
                text-align: center;
                text-overflow: ellipsis;
                white-space: normal;
            }

            & > div:first-child {
                margin-bottom: 3px;
            }
        }
    }
}

.item-markerlist {
    .background-ximage-v2('toolbar/bullets-and-numbering.png', 38px);
    width: 38px;
    height: 38px;
}

.color-schemas-menu {
    span {
        &.colors {
            display: inline-block;
            margin-right: 15px;
        }

        &.color {
            display: inline-block;
            width: 12px;
            height: 12px;
            margin-right: 2px;
            border: 1px solid rgba(0, 0, 0, 0.2);
            vertical-align: middle;
        }

        &.text {
            vertical-align: middle;
        }
    }
    &.checked {
        &:before {
            display: none !important;
        }
        &, &:hover, &:focus {
            background-color: @primary;
            color: @dropdown-link-active-color;
            span.color {
                border-color: rgba(255,255,255,0.7);
            }
        }
    }
}

// menu zoom
.menu-zoom {
    line-height: @line-height-base;
    .title {
        padding: 5px 5px 5px 20px;
        float: left;
        max-width: 95px;
        overflow: hidden;
        text-overflow: ellipsis;
    }

    .zoom {
        padding: 5px 3px;
        float: right;
        min-width: 40px;
        text-align: center;
    }
}

<<<<<<< HEAD
// charts
.menu-insertchart {
    .group-description {
        padding-left: 4px;
    }

    .group-items-container {
        float: left;
        position: relative;
    }
}

.item-chartlist {
    .background-ximage('@{common-image-path}/toolbar/charttypes.png', '@{common-image-path}/toolbar/charttypes@2x.png', 250px);
    width: 50px;
    height: 50px;
}

.line-normal {
    background-position: 0 0;
}

.line-stack {
    background-position: -50px 0;
}

.line-pstack {
    background-position: -100px 0;
}

.line-3d {
    background-position: -150px 0;
}

.column-normal {
    background-position: 0 -50px;
}

.column-stack{
    background-position: -50px -50px;
}

.column-pstack{
    background-position: -100px -50px;
}

.column-3d-normal {
    background-position: -150px -50px;
}

.column-3d-stack{
    background-position: -200px -50px;
}

.column-3d-pstack{
    background-position: -150px -100px;
}

.column-3d-normal-per{
    background-position: -200px -100px;
}

.bar-normal {
    background-position: 0 -100px;
}

.bar-stack{
    background-position: -50px -100px;
}

.bar-pstack{
    background-position: -100px -100px;
}

.bar-3d-normal {
    background-position: -150px -150px;
}

.bar-3d-stack{
    background-position: -200px -150px;
}

.bar-3d-pstack{
    background-position: -150px -200px;
}

.area-normal {
    background-position: 0 -150px;
}

.area-stack{
    background-position: -50px -150px;
}

.area-pstack{
    background-position: -100px -150px;
}

.pie-normal {
    background-position: 0 -200px;
}

.pie-3d-normal {
    background-position: -200px -200px;
}

.point-normal{
    background-position: -50px -200px;
}

.stock-normal{
    background-position: -100px -200px;
}

.pie-doughnut{
    background-position: -200px 0;
}

.surface-normal{
    background-position: 0px -300px;
}

.surface-wireframe{
    background-position: -50px -300px;
}

.contour-normal{
    background-position: -100px -300px;
}

.contour-wireframe{
    background-position: -150px -300px;
}
=======
@toolbar-icon-size: 20px;
.button-normal-icon(btn-changeslide,      7, @toolbar-icon-size);
.button-normal-icon(btn-preview,          8, @toolbar-icon-size);
.button-normal-icon(btn-print,            9, @toolbar-icon-size);
.button-normal-icon(btn-save,             10, @toolbar-icon-size);
.button-normal-icon(btn-synch,            11, @toolbar-icon-size);
.button-normal-icon(btn-copy,             12, @toolbar-icon-size);
.button-normal-icon(btn-decfont,          12, @toolbar-icon-size);
.button-normal-icon(btn-paste,            13, @toolbar-icon-size);
.button-normal-icon(btn-bold,             14, @toolbar-icon-size);
.button-normal-icon(btn-italic,           15, @toolbar-icon-size);
.button-normal-icon(btn-underline,        16, @toolbar-icon-size);
.button-normal-icon(btn-strikeout,        17, @toolbar-icon-size);
.button-normal-icon(btn-fontcolor,        18, @toolbar-icon-size);
.button-normal-icon(btn-superscript,      19, @toolbar-icon-size);
.button-normal-icon(btn-subscript,        20, @toolbar-icon-size);
.button-normal-icon(btn-undo,             21, @toolbar-icon-size);
.button-normal-icon(btn-redo,             22, @toolbar-icon-size);
.button-normal-icon(btn-clearstyle,       23, @toolbar-icon-size);
.button-normal-icon(btn-copystyle,        24, @toolbar-icon-size);
.button-normal-icon(btn-setmarkers,       25, @toolbar-icon-size);
.button-normal-icon(btn-numbering,        26, @toolbar-icon-size);
.button-normal-icon(btn-align-center,     27, @toolbar-icon-size);
.button-normal-icon(btn-align-just,       28, @toolbar-icon-size);
.button-normal-icon(btn-align-left,       29, @toolbar-icon-size);
.button-normal-icon(btn-align-right,      30, @toolbar-icon-size);
.button-normal-icon(btn-align-top,        31, @toolbar-icon-size);
.button-normal-icon(btn-align-middle,     32, @toolbar-icon-size);
.button-normal-icon(btn-align-bottom,     33, @toolbar-icon-size);
.button-normal-icon(btn-decoffset,        34, @toolbar-icon-size);
.button-normal-icon(btn-incoffset,        35, @toolbar-icon-size);
.button-normal-icon(btn-linespace,        36, @toolbar-icon-size);
.button-normal-icon(btn-arrange-shape,    37, @toolbar-icon-size);
.button-normal-icon(btn-align-shape,      38, @toolbar-icon-size);

.button-normal-icon(btn-colorschemas,     45, @toolbar-icon-size);
.button-normal-icon(btn-slidesize,        46, @toolbar-icon-size);
.button-normal-icon(btn-hidebars,         47, @toolbar-icon-size);
.button-normal-icon(btn-settings,         48, @toolbar-icon-size);
.button-normal-icon(btn-zoomin,           61, @toolbar-icon-size);
.button-normal-icon(btn-zoomout,          60, @toolbar-icon-size);
.button-normal-icon(btn-save-coauth,      69, @toolbar-icon-size);

.button-normal-icon(rotate-90,      79, @toolbar-icon-size);
.button-normal-icon(rotate-270,     80, @toolbar-icon-size);
.button-normal-icon(flip-hor,       81, @toolbar-icon-size);
.button-normal-icon(flip-vert,      82, @toolbar-icon-size);

.button-normal-icon(btn-ic-doclang,    75, @toolbar-icon-size);
.button-normal-icon(btn-ic-docspell,    76, @toolbar-icon-size);

@menu-icon-size: 22px;
.menu-btn-icon(mnu-align-center,         0, @menu-icon-size);
.menu-btn-icon(mnu-align-just,           1, @menu-icon-size);
.menu-btn-icon(mnu-align-right,          2, @menu-icon-size);
.menu-btn-icon(mnu-align-left,           3, @menu-icon-size);
.menu-btn-icon(mnu-align-middle,         4, @menu-icon-size);
.menu-btn-icon(mnu-align-bottom,         5, @menu-icon-size);
.menu-btn-icon(mnu-align-top,            6, @menu-icon-size);
.menu-btn-icon(mnu-arrange-front,        7, @menu-icon-size);
.menu-btn-icon(mnu-arrange-back,         8, @menu-icon-size);
.menu-btn-icon(mnu-arrange-forward,      9, @menu-icon-size);
.menu-btn-icon(mnu-arrange-backward,    10, @menu-icon-size);
.menu-btn-icon(mnu-group,               11, @menu-icon-size);
.menu-btn-icon(mnu-ungroup,             12, @menu-icon-size);
.menu-btn-icon(mnu-shape-align-left,    13, @menu-icon-size);
.menu-btn-icon(mnu-shape-align-center,  14, @menu-icon-size);
.menu-btn-icon(mnu-shape-align-right,   15, @menu-icon-size);
.menu-btn-icon(mnu-shape-align-top,     16, @menu-icon-size);
.menu-btn-icon(mnu-shape-align-middle,  17, @menu-icon-size);
.menu-btn-icon(mnu-shape-align-bottom,  18, @menu-icon-size);
.menu-btn-icon(mnu-distrib-hor,         19, @menu-icon-size);
.menu-btn-icon(mnu-distrib-vert,        20, @menu-icon-size);
.menu-btn-icon(mnu-direct-horiz,        21, @menu-icon-size);
.menu-btn-icon(mnu-direct-rup,          22, @menu-icon-size);
.menu-btn-icon(mnu-direct-rdown,        23, @menu-icon-size);
>>>>>>> 12400295

.username-tip {
    background-color: #ee3525;
    border: none;
    border-radius: 0;
    padding: 3px 10px;
    color: #fff;
    font: 11px arial;
    white-space: nowrap;
    letter-spacing: 1px;
    overflow: hidden;
    text-overflow: ellipsis;
}

.item-equation {
    border: 1px solid @gray;
    .background-ximage-v2('toolbar/math.png', 1500px);
}

#plugins-panel {
    .separator:first-child {
        display: inline-block;
    }
}

#special-paste-container {
    position: absolute;
    z-index: @zindex-dropdown - 20;
    background-color: @gray-light;
    border: 1px solid @gray;
}

.item-theme {
    width: 85px;
    height: 38px;
    .background-ximage('../../../../../../sdkjs/common/Images/themes_thumbnail.png', '../../../../../../sdkjs/common/Images/themes_thumbnail@2x.png', 85px);
    background-size: cover
}<|MERGE_RESOLUTION|>--- conflicted
+++ resolved
@@ -104,219 +104,6 @@
     }
 }
 
-<<<<<<< HEAD
-// charts
-.menu-insertchart {
-    .group-description {
-        padding-left: 4px;
-    }
-
-    .group-items-container {
-        float: left;
-        position: relative;
-    }
-}
-
-.item-chartlist {
-    .background-ximage('@{common-image-path}/toolbar/charttypes.png', '@{common-image-path}/toolbar/charttypes@2x.png', 250px);
-    width: 50px;
-    height: 50px;
-}
-
-.line-normal {
-    background-position: 0 0;
-}
-
-.line-stack {
-    background-position: -50px 0;
-}
-
-.line-pstack {
-    background-position: -100px 0;
-}
-
-.line-3d {
-    background-position: -150px 0;
-}
-
-.column-normal {
-    background-position: 0 -50px;
-}
-
-.column-stack{
-    background-position: -50px -50px;
-}
-
-.column-pstack{
-    background-position: -100px -50px;
-}
-
-.column-3d-normal {
-    background-position: -150px -50px;
-}
-
-.column-3d-stack{
-    background-position: -200px -50px;
-}
-
-.column-3d-pstack{
-    background-position: -150px -100px;
-}
-
-.column-3d-normal-per{
-    background-position: -200px -100px;
-}
-
-.bar-normal {
-    background-position: 0 -100px;
-}
-
-.bar-stack{
-    background-position: -50px -100px;
-}
-
-.bar-pstack{
-    background-position: -100px -100px;
-}
-
-.bar-3d-normal {
-    background-position: -150px -150px;
-}
-
-.bar-3d-stack{
-    background-position: -200px -150px;
-}
-
-.bar-3d-pstack{
-    background-position: -150px -200px;
-}
-
-.area-normal {
-    background-position: 0 -150px;
-}
-
-.area-stack{
-    background-position: -50px -150px;
-}
-
-.area-pstack{
-    background-position: -100px -150px;
-}
-
-.pie-normal {
-    background-position: 0 -200px;
-}
-
-.pie-3d-normal {
-    background-position: -200px -200px;
-}
-
-.point-normal{
-    background-position: -50px -200px;
-}
-
-.stock-normal{
-    background-position: -100px -200px;
-}
-
-.pie-doughnut{
-    background-position: -200px 0;
-}
-
-.surface-normal{
-    background-position: 0px -300px;
-}
-
-.surface-wireframe{
-    background-position: -50px -300px;
-}
-
-.contour-normal{
-    background-position: -100px -300px;
-}
-
-.contour-wireframe{
-    background-position: -150px -300px;
-}
-=======
-@toolbar-icon-size: 20px;
-.button-normal-icon(btn-changeslide,      7, @toolbar-icon-size);
-.button-normal-icon(btn-preview,          8, @toolbar-icon-size);
-.button-normal-icon(btn-print,            9, @toolbar-icon-size);
-.button-normal-icon(btn-save,             10, @toolbar-icon-size);
-.button-normal-icon(btn-synch,            11, @toolbar-icon-size);
-.button-normal-icon(btn-copy,             12, @toolbar-icon-size);
-.button-normal-icon(btn-decfont,          12, @toolbar-icon-size);
-.button-normal-icon(btn-paste,            13, @toolbar-icon-size);
-.button-normal-icon(btn-bold,             14, @toolbar-icon-size);
-.button-normal-icon(btn-italic,           15, @toolbar-icon-size);
-.button-normal-icon(btn-underline,        16, @toolbar-icon-size);
-.button-normal-icon(btn-strikeout,        17, @toolbar-icon-size);
-.button-normal-icon(btn-fontcolor,        18, @toolbar-icon-size);
-.button-normal-icon(btn-superscript,      19, @toolbar-icon-size);
-.button-normal-icon(btn-subscript,        20, @toolbar-icon-size);
-.button-normal-icon(btn-undo,             21, @toolbar-icon-size);
-.button-normal-icon(btn-redo,             22, @toolbar-icon-size);
-.button-normal-icon(btn-clearstyle,       23, @toolbar-icon-size);
-.button-normal-icon(btn-copystyle,        24, @toolbar-icon-size);
-.button-normal-icon(btn-setmarkers,       25, @toolbar-icon-size);
-.button-normal-icon(btn-numbering,        26, @toolbar-icon-size);
-.button-normal-icon(btn-align-center,     27, @toolbar-icon-size);
-.button-normal-icon(btn-align-just,       28, @toolbar-icon-size);
-.button-normal-icon(btn-align-left,       29, @toolbar-icon-size);
-.button-normal-icon(btn-align-right,      30, @toolbar-icon-size);
-.button-normal-icon(btn-align-top,        31, @toolbar-icon-size);
-.button-normal-icon(btn-align-middle,     32, @toolbar-icon-size);
-.button-normal-icon(btn-align-bottom,     33, @toolbar-icon-size);
-.button-normal-icon(btn-decoffset,        34, @toolbar-icon-size);
-.button-normal-icon(btn-incoffset,        35, @toolbar-icon-size);
-.button-normal-icon(btn-linespace,        36, @toolbar-icon-size);
-.button-normal-icon(btn-arrange-shape,    37, @toolbar-icon-size);
-.button-normal-icon(btn-align-shape,      38, @toolbar-icon-size);
-
-.button-normal-icon(btn-colorschemas,     45, @toolbar-icon-size);
-.button-normal-icon(btn-slidesize,        46, @toolbar-icon-size);
-.button-normal-icon(btn-hidebars,         47, @toolbar-icon-size);
-.button-normal-icon(btn-settings,         48, @toolbar-icon-size);
-.button-normal-icon(btn-zoomin,           61, @toolbar-icon-size);
-.button-normal-icon(btn-zoomout,          60, @toolbar-icon-size);
-.button-normal-icon(btn-save-coauth,      69, @toolbar-icon-size);
-
-.button-normal-icon(rotate-90,      79, @toolbar-icon-size);
-.button-normal-icon(rotate-270,     80, @toolbar-icon-size);
-.button-normal-icon(flip-hor,       81, @toolbar-icon-size);
-.button-normal-icon(flip-vert,      82, @toolbar-icon-size);
-
-.button-normal-icon(btn-ic-doclang,    75, @toolbar-icon-size);
-.button-normal-icon(btn-ic-docspell,    76, @toolbar-icon-size);
-
-@menu-icon-size: 22px;
-.menu-btn-icon(mnu-align-center,         0, @menu-icon-size);
-.menu-btn-icon(mnu-align-just,           1, @menu-icon-size);
-.menu-btn-icon(mnu-align-right,          2, @menu-icon-size);
-.menu-btn-icon(mnu-align-left,           3, @menu-icon-size);
-.menu-btn-icon(mnu-align-middle,         4, @menu-icon-size);
-.menu-btn-icon(mnu-align-bottom,         5, @menu-icon-size);
-.menu-btn-icon(mnu-align-top,            6, @menu-icon-size);
-.menu-btn-icon(mnu-arrange-front,        7, @menu-icon-size);
-.menu-btn-icon(mnu-arrange-back,         8, @menu-icon-size);
-.menu-btn-icon(mnu-arrange-forward,      9, @menu-icon-size);
-.menu-btn-icon(mnu-arrange-backward,    10, @menu-icon-size);
-.menu-btn-icon(mnu-group,               11, @menu-icon-size);
-.menu-btn-icon(mnu-ungroup,             12, @menu-icon-size);
-.menu-btn-icon(mnu-shape-align-left,    13, @menu-icon-size);
-.menu-btn-icon(mnu-shape-align-center,  14, @menu-icon-size);
-.menu-btn-icon(mnu-shape-align-right,   15, @menu-icon-size);
-.menu-btn-icon(mnu-shape-align-top,     16, @menu-icon-size);
-.menu-btn-icon(mnu-shape-align-middle,  17, @menu-icon-size);
-.menu-btn-icon(mnu-shape-align-bottom,  18, @menu-icon-size);
-.menu-btn-icon(mnu-distrib-hor,         19, @menu-icon-size);
-.menu-btn-icon(mnu-distrib-vert,        20, @menu-icon-size);
-.menu-btn-icon(mnu-direct-horiz,        21, @menu-icon-size);
-.menu-btn-icon(mnu-direct-rup,          22, @menu-icon-size);
-.menu-btn-icon(mnu-direct-rdown,        23, @menu-icon-size);
->>>>>>> 12400295
-
 .username-tip {
     background-color: #ee3525;
     border: none;
