--- conflicted
+++ resolved
@@ -83,10 +83,6 @@
     border-radius: 0;
     padding: 3px 10px;
     color: #fff;
-<<<<<<< HEAD
-    //font: 11px arial;
-=======
->>>>>>> 9d83b3d5
     .font-size-normal();
     white-space: nowrap;
     letter-spacing: 1px;
