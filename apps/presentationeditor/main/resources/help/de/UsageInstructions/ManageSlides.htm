﻿<!DOCTYPE html>
<html>
	<head>
		<title>Folien verwalten</title>
		<meta charset="utf-8" />
		<meta name="description" content="Add new blank slides, duplicate, move or delete them" />
		<link type="text/css" rel="stylesheet" href="../editor.css" />
		<link type = "text/css" rel = "stylesheet" href = "../../images/sprite.css" />
        <script type="text/javascript" src="../callback.js"></script>
        <script type="text/javascript" src="../search/js/page-search.js"></script>
	</head>
	<body>
		<div class="mainpart">
			<div class="search-field">
				<input id="search" class="searchBar" placeholder="Suche" type="text" onkeypress="doSearch(event)">
			</div>
			<h1>Folien verwalten</h1>
			<p>Standardmäßig besteht eine neu erstellte Präsentation aus einer leeren <em>Titelfolie</em>. Im <a target="_blank" href="https://www.onlyoffice.com/de/presentation-editor.aspx" onclick="onhyperlinkclick(this)"><b>Präsentationseditor</b></a> sie haben nun die Möglichkeit neue Folien zu erstellen, eine Folie zu kopieren, um sie an anderer Stelle in der Folienliste einzufügen, Folien zu duplizieren, Folien mit dem Cursor in eine andere Position zu ziehen, um die Reihenfolge zu verändern, überflüssige Folien zu löschen, ausgewählte Folien auszublenden.</p>
			<p><b>Um eine neue Folie mit <em>Titel und Inhalt</em> zu erstellen:</b></p>
			<ul>
				<li>Klicken Sie in der oberen Symbolleiste in den Registerkarten <b>Start</b> oder <b>Einfügen</b> auf das Symbol <div class = "icon icon-addslide"></div> <b>Folie hinzufügen</b> oder</li>
				<li>klicken Sie mit der rechten Maustaste auf eine beliebige Folie und wählen Sie die Option <b>Neue Folie</b> im Kontextmenü aus oder</li>
				<li>nutzen Sie die Tastenkombination <b>STRG+M</b>.</li>
			</ul>
<<<<<<< HEAD
            <p><b>Erstellen einer neuen Folie mit einem anderen Layout:</b></p>
            <ol>
                <li>Klicken Sie in der oberen Symbolleiste in den Registerkarten <b>Start</b> oder <b>Einfügen</b> auf den Pfeil neben dem Symbol <div class = "icon icon-addslide"></div> <b>Folie hinzufügen</b>.</li>
                <li>Wählen Sie eine Folie mit dem gewünschten Layout im Menü aus.<p class="note"><b>Hinweis</b>: Sie können das Layout der hinzugefügten Folie jederzeit ändern. Weitere Informationen finden Sie im Abschnitt <a href="../UsageInstructions/SetSlideParameters.htm#changelayout" onclick="onhyperlinkclick(this)">Folienparameter festlegen</a>.</p>
                </li>
            </ol>
=======
			<p><b>Um eine neue Folie mit einem anderen Layout zu erstellen:</b></p>
			<ol>
				<li>Klicken Sie in der oberen Symbolleiste auf den Registerkarten <b>Startseite</b> oder <b>Einfügen</b> auf den Pfeil neben dem Symbol <img alt="Folie hinzufügen" src="../images/addslide.png" /> <b>Folie hinzufügen</b>.</li>
				<li>
					Wählen Sie eine Folie mit dem gewünschten Layout im Menü aus.
					<p class="note">Sie können das Layout der hinzugefügten Folie jederzeit ändern. Weitere Informationen finden Sie im Abschnitt <a href="../UsageInstructions/SetSlideParameters.htm#changelayout" onclick="onhyperlinkclick(this)">Folienparameter festlegen</a>.</p>
				</li>
			</ol>
>>>>>>> 2cb80179
			<p>Die neue Folie wird vor der aktuell mit dem Cursor markierten Folie eingefügt.</p>
			<p><b>Um die Folien zu duplizieren:</b></p>
			<ol>
				<li>Wählen Sie eine Folie oder mehrere Folien in der Liste der vorhandenen Folien auf der linken Seite aus.</li>
				<li>Klicken Sie mit der rechten Maustaste und wählen Sie die Option <b>Folie duplizieren</b> aus dem Kontextmenü, oder gehen Sie zur Registerkarte <b>Startseite</b> oder <b>Einfügen</b>, klicken Sie auf die <b>Folie hinzufügen</b> und wählen Sie die Menüoption <b>Folie duplizieren</b>.</li>
			</ol>
			<p>Die duplizierte Folie wird nach der gewählten Folie in die Folienliste eingefügt.</p>
			<p><b>Um die Folien zu kopieren:</b></p>
			<ol>
				<li>Wählen Sie eine Folie oder mehrere Folien in der Folienliste aus.</li>
				<li>Drücken Sie die Tasten <b>STRG+C</b>.</li>
				<li>Wählen Sie die Folie in der Liste aus, hinter der Sie die kopierte Folie einfügen wollen.</li>
				<li>Drücken Sie die Tasten <b>STRG+V</b>.</li>
			</ol>
			<p><b>Um die vorhandenen Folien zu verschieben:</b></p>
			<ol>
				<li>Klicken Sie mit der linken Maustaste auf eine Folie oder mehrere Folien.</li>
				<li>Ziehen Sie die Folie nun mit dem Mauszeiger an die gewünschte Stelle, ohne die Maustaste loszulassen (eine horizontale Linie zeigt eine neue Position an).</li>
			</ol>
			<p><b>Um die Folien zu löschen:</b></p>
			<ol>
				<li>Klicken Sie in der Liste mit den vorhandenen Folien mit der rechten Maustaste auf eine Folie oder mehrere Folien, die Sie löschen möchten.</li>
				<li>Wählen Sie die Option <b>Folie löschen</b> im Kontextmenü.</li>
			</ol>
<<<<<<< HEAD
            <p><b>Eine Folie ausblenden:</b></p>
            <ol>
                <li>Klicken Sie in der Liste mit den vorhandenen Folien mit der rechten Maustaste auf die Folie, die Sie ausblenden möchten.</li>
                <li>Wählen Sie die Option <b>Folie ausblenden</b> im Kontextmenü.</li>
            </ol>
            <p>Die Foliennummer, die der entsprechenden Folie entspricht, wird durchgestrichen. Um die ausgeblendete Folie wieder normal darzustellen, klicken Sie erneut auf die Option <b>Folie ausblenden</b>.</p>
            <p><div class = "big big-hidden_slide"></div></p>
            <p class="note"><b>Hinweis</b>: Nutzen Sie diese Option, wenn Sie Ihrer Zielgruppe bestimmte Folien nicht grundsätzlich vorführen wollen, aber diese bei Bedarf dennoch einbinden können. Wenn Sie die Präsentation in der <a href="../UsageInstructions/PreviewPresentation.htm#presenter" onclick="onhyperlinkclick(this)"><b>Referentenansicht</b> starten</a>, werden alle vorhandenen Folien in der Liste angezeigt, wobei die Foliennummern der ausgeblendeten Folien durchgestrichen sind. Wenn Sie anderen eine ausgeblendete Folie zeigen möchten, klicken Sie in der Folienliste mit der Maus auf die Folie - die Folie wird angezeigt.</p>
            <p><b>Alle vorhandenen Folien auswählen:</b></p>
=======
			<p><b>Um die Folien auszublenden:</b></p>
			<ol>
				<li>Klicken Sie in der Liste mit den vorhandenen Folien mit der rechten Maustaste auf eine Folie oder mehrere Folien, die Sie ausblenden möchten.</li>
				<li>Wählen Sie die Option <b>Folie ausblenden</b> im Kontextmenü.</li>
			</ol>
			<p>Die Foliennummer, die der entsprechenden Folie entspricht, wird durchgestrichen. Um die ausgeblendete Folie wieder normal darzustellen, klicken Sie erneut auf die Option <b>Folie ausblenden</b>.</p>
			<p><img alt="Ausgeblendete Folie" src="../images/hidden_slide.png" /></p>
			<p class="note">Nutzen Sie diese Option, wenn Sie Ihrer Zielgruppe bestimmte Folien nicht grundsätzlich vorführen wollen, aber diese bei Bedarf dennoch einbinden können. Wenn Sie die Präsentation in der <a href="../UsageInstructions/PreviewPresentation.htm#presenter" onclick="onhyperlinkclick(this)"><b>Referentenansicht</b> starten</a>, werden alle vorhandenen Folien in der Liste angezeigt, wobei die Foliennummern der ausgeblendeten Folien durchgestrichen sind. Wenn Sie anderen eine ausgeblendete Folie zeigen möchten, klicken Sie in der Folienliste mit der Maus auf die Folie - die Folie wird angezeigt.</p>
			<p><b>Um alle vorhandenen Folien auszuwählen:</b></p>
>>>>>>> 2cb80179
			<ol>
				<li>Klicken Sie mit der rechten Maustaste auf eine beliebige Folie in der Folienliste.</li>
				<li>Wählen Sie die Option <b>Alle wählen</b> im Kontextmenü.</li>
			</ol>
			<p><b>Um mehrere Folien auszuwählen:</b></p>
			<ol>
				<li>Drücken Sie die Taste <b>STRG</b> und halten Sie sie gedrückt.</li>
				<li>Wählen Sie die gewünschten Folien in der Folienliste aus.</li>
			</ol>
			<p class="note">Alle Tastenkombinationen zum navigieren und einrichten von Folien verwendet werden können, finden Sie auf der Seite <a href="../HelpfulHints/KeyboardShortcuts.htm#manageslides" onclick="onhyperlinkclick(this)">Tastenkombinationen</a>.</p>
		</div>
	</body>
</html><|MERGE_RESOLUTION|>--- conflicted
+++ resolved
@@ -1,99 +1,78 @@
-﻿<!DOCTYPE html>
-<html>
-	<head>
-		<title>Folien verwalten</title>
-		<meta charset="utf-8" />
-		<meta name="description" content="Add new blank slides, duplicate, move or delete them" />
-		<link type="text/css" rel="stylesheet" href="../editor.css" />
-		<link type = "text/css" rel = "stylesheet" href = "../../images/sprite.css" />
-        <script type="text/javascript" src="../callback.js"></script>
-        <script type="text/javascript" src="../search/js/page-search.js"></script>
-	</head>
-	<body>
-		<div class="mainpart">
-			<div class="search-field">
-				<input id="search" class="searchBar" placeholder="Suche" type="text" onkeypress="doSearch(event)">
-			</div>
-			<h1>Folien verwalten</h1>
-			<p>Standardmäßig besteht eine neu erstellte Präsentation aus einer leeren <em>Titelfolie</em>. Im <a target="_blank" href="https://www.onlyoffice.com/de/presentation-editor.aspx" onclick="onhyperlinkclick(this)"><b>Präsentationseditor</b></a> sie haben nun die Möglichkeit neue Folien zu erstellen, eine Folie zu kopieren, um sie an anderer Stelle in der Folienliste einzufügen, Folien zu duplizieren, Folien mit dem Cursor in eine andere Position zu ziehen, um die Reihenfolge zu verändern, überflüssige Folien zu löschen, ausgewählte Folien auszublenden.</p>
-			<p><b>Um eine neue Folie mit <em>Titel und Inhalt</em> zu erstellen:</b></p>
-			<ul>
-				<li>Klicken Sie in der oberen Symbolleiste in den Registerkarten <b>Start</b> oder <b>Einfügen</b> auf das Symbol <div class = "icon icon-addslide"></div> <b>Folie hinzufügen</b> oder</li>
-				<li>klicken Sie mit der rechten Maustaste auf eine beliebige Folie und wählen Sie die Option <b>Neue Folie</b> im Kontextmenü aus oder</li>
-				<li>nutzen Sie die Tastenkombination <b>STRG+M</b>.</li>
-			</ul>
-<<<<<<< HEAD
-            <p><b>Erstellen einer neuen Folie mit einem anderen Layout:</b></p>
-            <ol>
-                <li>Klicken Sie in der oberen Symbolleiste in den Registerkarten <b>Start</b> oder <b>Einfügen</b> auf den Pfeil neben dem Symbol <div class = "icon icon-addslide"></div> <b>Folie hinzufügen</b>.</li>
-                <li>Wählen Sie eine Folie mit dem gewünschten Layout im Menü aus.<p class="note"><b>Hinweis</b>: Sie können das Layout der hinzugefügten Folie jederzeit ändern. Weitere Informationen finden Sie im Abschnitt <a href="../UsageInstructions/SetSlideParameters.htm#changelayout" onclick="onhyperlinkclick(this)">Folienparameter festlegen</a>.</p>
-                </li>
-            </ol>
-=======
-			<p><b>Um eine neue Folie mit einem anderen Layout zu erstellen:</b></p>
-			<ol>
-				<li>Klicken Sie in der oberen Symbolleiste auf den Registerkarten <b>Startseite</b> oder <b>Einfügen</b> auf den Pfeil neben dem Symbol <img alt="Folie hinzufügen" src="../images/addslide.png" /> <b>Folie hinzufügen</b>.</li>
-				<li>
-					Wählen Sie eine Folie mit dem gewünschten Layout im Menü aus.
-					<p class="note">Sie können das Layout der hinzugefügten Folie jederzeit ändern. Weitere Informationen finden Sie im Abschnitt <a href="../UsageInstructions/SetSlideParameters.htm#changelayout" onclick="onhyperlinkclick(this)">Folienparameter festlegen</a>.</p>
-				</li>
-			</ol>
->>>>>>> 2cb80179
-			<p>Die neue Folie wird vor der aktuell mit dem Cursor markierten Folie eingefügt.</p>
-			<p><b>Um die Folien zu duplizieren:</b></p>
-			<ol>
-				<li>Wählen Sie eine Folie oder mehrere Folien in der Liste der vorhandenen Folien auf der linken Seite aus.</li>
-				<li>Klicken Sie mit der rechten Maustaste und wählen Sie die Option <b>Folie duplizieren</b> aus dem Kontextmenü, oder gehen Sie zur Registerkarte <b>Startseite</b> oder <b>Einfügen</b>, klicken Sie auf die <b>Folie hinzufügen</b> und wählen Sie die Menüoption <b>Folie duplizieren</b>.</li>
-			</ol>
-			<p>Die duplizierte Folie wird nach der gewählten Folie in die Folienliste eingefügt.</p>
-			<p><b>Um die Folien zu kopieren:</b></p>
-			<ol>
-				<li>Wählen Sie eine Folie oder mehrere Folien in der Folienliste aus.</li>
-				<li>Drücken Sie die Tasten <b>STRG+C</b>.</li>
-				<li>Wählen Sie die Folie in der Liste aus, hinter der Sie die kopierte Folie einfügen wollen.</li>
-				<li>Drücken Sie die Tasten <b>STRG+V</b>.</li>
-			</ol>
-			<p><b>Um die vorhandenen Folien zu verschieben:</b></p>
-			<ol>
-				<li>Klicken Sie mit der linken Maustaste auf eine Folie oder mehrere Folien.</li>
-				<li>Ziehen Sie die Folie nun mit dem Mauszeiger an die gewünschte Stelle, ohne die Maustaste loszulassen (eine horizontale Linie zeigt eine neue Position an).</li>
-			</ol>
-			<p><b>Um die Folien zu löschen:</b></p>
-			<ol>
-				<li>Klicken Sie in der Liste mit den vorhandenen Folien mit der rechten Maustaste auf eine Folie oder mehrere Folien, die Sie löschen möchten.</li>
-				<li>Wählen Sie die Option <b>Folie löschen</b> im Kontextmenü.</li>
-			</ol>
-<<<<<<< HEAD
-            <p><b>Eine Folie ausblenden:</b></p>
-            <ol>
-                <li>Klicken Sie in der Liste mit den vorhandenen Folien mit der rechten Maustaste auf die Folie, die Sie ausblenden möchten.</li>
-                <li>Wählen Sie die Option <b>Folie ausblenden</b> im Kontextmenü.</li>
-            </ol>
-            <p>Die Foliennummer, die der entsprechenden Folie entspricht, wird durchgestrichen. Um die ausgeblendete Folie wieder normal darzustellen, klicken Sie erneut auf die Option <b>Folie ausblenden</b>.</p>
-            <p><div class = "big big-hidden_slide"></div></p>
-            <p class="note"><b>Hinweis</b>: Nutzen Sie diese Option, wenn Sie Ihrer Zielgruppe bestimmte Folien nicht grundsätzlich vorführen wollen, aber diese bei Bedarf dennoch einbinden können. Wenn Sie die Präsentation in der <a href="../UsageInstructions/PreviewPresentation.htm#presenter" onclick="onhyperlinkclick(this)"><b>Referentenansicht</b> starten</a>, werden alle vorhandenen Folien in der Liste angezeigt, wobei die Foliennummern der ausgeblendeten Folien durchgestrichen sind. Wenn Sie anderen eine ausgeblendete Folie zeigen möchten, klicken Sie in der Folienliste mit der Maus auf die Folie - die Folie wird angezeigt.</p>
-            <p><b>Alle vorhandenen Folien auswählen:</b></p>
-=======
-			<p><b>Um die Folien auszublenden:</b></p>
-			<ol>
-				<li>Klicken Sie in der Liste mit den vorhandenen Folien mit der rechten Maustaste auf eine Folie oder mehrere Folien, die Sie ausblenden möchten.</li>
-				<li>Wählen Sie die Option <b>Folie ausblenden</b> im Kontextmenü.</li>
-			</ol>
-			<p>Die Foliennummer, die der entsprechenden Folie entspricht, wird durchgestrichen. Um die ausgeblendete Folie wieder normal darzustellen, klicken Sie erneut auf die Option <b>Folie ausblenden</b>.</p>
-			<p><img alt="Ausgeblendete Folie" src="../images/hidden_slide.png" /></p>
-			<p class="note">Nutzen Sie diese Option, wenn Sie Ihrer Zielgruppe bestimmte Folien nicht grundsätzlich vorführen wollen, aber diese bei Bedarf dennoch einbinden können. Wenn Sie die Präsentation in der <a href="../UsageInstructions/PreviewPresentation.htm#presenter" onclick="onhyperlinkclick(this)"><b>Referentenansicht</b> starten</a>, werden alle vorhandenen Folien in der Liste angezeigt, wobei die Foliennummern der ausgeblendeten Folien durchgestrichen sind. Wenn Sie anderen eine ausgeblendete Folie zeigen möchten, klicken Sie in der Folienliste mit der Maus auf die Folie - die Folie wird angezeigt.</p>
-			<p><b>Um alle vorhandenen Folien auszuwählen:</b></p>
->>>>>>> 2cb80179
-			<ol>
-				<li>Klicken Sie mit der rechten Maustaste auf eine beliebige Folie in der Folienliste.</li>
-				<li>Wählen Sie die Option <b>Alle wählen</b> im Kontextmenü.</li>
-			</ol>
-			<p><b>Um mehrere Folien auszuwählen:</b></p>
-			<ol>
-				<li>Drücken Sie die Taste <b>STRG</b> und halten Sie sie gedrückt.</li>
-				<li>Wählen Sie die gewünschten Folien in der Folienliste aus.</li>
-			</ol>
-			<p class="note">Alle Tastenkombinationen zum navigieren und einrichten von Folien verwendet werden können, finden Sie auf der Seite <a href="../HelpfulHints/KeyboardShortcuts.htm#manageslides" onclick="onhyperlinkclick(this)">Tastenkombinationen</a>.</p>
-		</div>
-	</body>
+﻿<!DOCTYPE html>
+<html>
+	<head>
+		<title>Folien verwalten</title>
+		<meta charset="utf-8" />
+		<meta name="description" content="Add new blank slides, duplicate, move or delete them" />
+		<link type="text/css" rel="stylesheet" href="../editor.css" />
+		<link type = "text/css" rel = "stylesheet" href = "../../images/sprite.css" />
+        <script type="text/javascript" src="../callback.js"></script>
+        <script type="text/javascript" src="../search/js/page-search.js"></script>
+	</head>
+	<body>
+		<div class="mainpart">
+			<div class="search-field">
+				<input id="search" class="searchBar" placeholder="Suche" type="text" onkeypress="doSearch(event)">
+			</div>
+			<h1>Folien verwalten</h1>
+			<p>Standardmäßig besteht eine neu erstellte Präsentation aus einer leeren <em>Titelfolie</em>. Im <a target="_blank" href="https://www.onlyoffice.com/de/presentation-editor.aspx" onclick="onhyperlinkclick(this)"><b>Präsentationseditor</b></a> sie haben nun die Möglichkeit neue Folien zu erstellen, eine Folie zu kopieren, um sie an anderer Stelle in der Folienliste einzufügen, Folien zu duplizieren, Folien mit dem Cursor in eine andere Position zu ziehen, um die Reihenfolge zu verändern, überflüssige Folien zu löschen, ausgewählte Folien auszublenden.</p>
+			<p><b>Um eine neue Folie mit <em>Titel und Inhalt</em> zu erstellen:</b></p>
+			<ul>
+				<li>Klicken Sie in der oberen Symbolleiste in den Registerkarten <b>Start</b> oder <b>Einfügen</b> auf das Symbol <div class = "icon icon-addslide"></div> <b>Folie hinzufügen</b> oder</li>
+				<li>klicken Sie mit der rechten Maustaste auf eine beliebige Folie und wählen Sie die Option <b>Neue Folie</b> im Kontextmenü aus oder</li>
+				<li>nutzen Sie die Tastenkombination <b>STRG+M</b>.</li>
+			</ul>
+			<p><b>Um eine neue Folie mit einem anderen Layout zu erstellen:</b></p>
+			<ol>
+				<li>Klicken Sie in der oberen Symbolleiste auf den Registerkarten <b>Startseite</b> oder <b>Einfügen</b> auf den Pfeil neben dem Symbol <img alt="Folie hinzufügen" src="../images/addslide.png" /> <b>Folie hinzufügen</b>.</li>
+				<li>
+					Wählen Sie eine Folie mit dem gewünschten Layout im Menü aus.
+					<p class="note">Sie können das Layout der hinzugefügten Folie jederzeit ändern. Weitere Informationen finden Sie im Abschnitt <a href="../UsageInstructions/SetSlideParameters.htm#changelayout" onclick="onhyperlinkclick(this)">Folienparameter festlegen</a>.</p>
+				</li>
+			</ol>
+			<p>Die neue Folie wird vor der aktuell mit dem Cursor markierten Folie eingefügt.</p>
+			<p><b>Um die Folien zu duplizieren:</b></p>
+			<ol>
+				<li>Wählen Sie eine Folie oder mehrere Folien in der Liste der vorhandenen Folien auf der linken Seite aus.</li>
+				<li>Klicken Sie mit der rechten Maustaste und wählen Sie die Option <b>Folie duplizieren</b> aus dem Kontextmenü, oder gehen Sie zur Registerkarte <b>Startseite</b> oder <b>Einfügen</b>, klicken Sie auf die <b>Folie hinzufügen</b> und wählen Sie die Menüoption <b>Folie duplizieren</b>.</li>
+			</ol>
+			<p>Die duplizierte Folie wird nach der gewählten Folie in die Folienliste eingefügt.</p>
+			<p><b>Um die Folien zu kopieren:</b></p>
+			<ol>
+				<li>Wählen Sie eine Folie oder mehrere Folien in der Folienliste aus.</li>
+				<li>Drücken Sie die Tasten <b>STRG+C</b>.</li>
+				<li>Wählen Sie die Folie in der Liste aus, hinter der Sie die kopierte Folie einfügen wollen.</li>
+				<li>Drücken Sie die Tasten <b>STRG+V</b>.</li>
+			</ol>
+			<p><b>Um die vorhandenen Folien zu verschieben:</b></p>
+			<ol>
+				<li>Klicken Sie mit der linken Maustaste auf eine Folie oder mehrere Folien.</li>
+				<li>Ziehen Sie die Folie nun mit dem Mauszeiger an die gewünschte Stelle, ohne die Maustaste loszulassen (eine horizontale Linie zeigt eine neue Position an).</li>
+			</ol>
+			<p><b>Um die Folien zu löschen:</b></p>
+			<ol>
+				<li>Klicken Sie in der Liste mit den vorhandenen Folien mit der rechten Maustaste auf eine Folie oder mehrere Folien, die Sie löschen möchten.</li>
+				<li>Wählen Sie die Option <b>Folie löschen</b> im Kontextmenü.</li>
+			</ol>
+			<p><b>Um die Folien auszublenden:</b></p>
+			<ol>
+				<li>Klicken Sie in der Liste mit den vorhandenen Folien mit der rechten Maustaste auf eine Folie oder mehrere Folien, die Sie ausblenden möchten.</li>
+				<li>Wählen Sie die Option <b>Folie ausblenden</b> im Kontextmenü.</li>
+			</ol>
+			<p>Die Foliennummer, die der entsprechenden Folie entspricht, wird durchgestrichen. Um die ausgeblendete Folie wieder normal darzustellen, klicken Sie erneut auf die Option <b>Folie ausblenden</b>.</p>
+			<p><img alt="Ausgeblendete Folie" src="../images/hidden_slide.png" /></p>
+			<p class="note">Nutzen Sie diese Option, wenn Sie Ihrer Zielgruppe bestimmte Folien nicht grundsätzlich vorführen wollen, aber diese bei Bedarf dennoch einbinden können. Wenn Sie die Präsentation in der <a href="../UsageInstructions/PreviewPresentation.htm#presenter" onclick="onhyperlinkclick(this)"><b>Referentenansicht</b> starten</a>, werden alle vorhandenen Folien in der Liste angezeigt, wobei die Foliennummern der ausgeblendeten Folien durchgestrichen sind. Wenn Sie anderen eine ausgeblendete Folie zeigen möchten, klicken Sie in der Folienliste mit der Maus auf die Folie - die Folie wird angezeigt.</p>
+			<p><b>Um alle vorhandenen Folien auszuwählen:</b></p>
+			<ol>
+				<li>Klicken Sie mit der rechten Maustaste auf eine beliebige Folie in der Folienliste.</li>
+				<li>Wählen Sie die Option <b>Alle wählen</b> im Kontextmenü.</li>
+			</ol>
+			<p><b>Um mehrere Folien auszuwählen:</b></p>
+			<ol>
+				<li>Drücken Sie die Taste <b>STRG</b> und halten Sie sie gedrückt.</li>
+				<li>Wählen Sie die gewünschten Folien in der Folienliste aus.</li>
+			</ol>
+			<p class="note">Alle Tastenkombinationen zum navigieren und einrichten von Folien verwendet werden können, finden Sie auf der Seite <a href="../HelpfulHints/KeyboardShortcuts.htm#manageslides" onclick="onhyperlinkclick(this)">Tastenkombinationen</a>.</p>
+		</div>
+	</body>
 </html>