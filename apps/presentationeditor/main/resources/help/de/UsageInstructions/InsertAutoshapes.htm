--- conflicted
+++ resolved
@@ -1,205 +1,140 @@
-﻿<!DOCTYPE html>
-<html>
-	<head>
-		<title>AutoFormen einfügen und formatieren</title>
-		<meta charset="utf-8" />
-		<meta name="description" content="Add an autoshape to your presentation and adjust its properties." />
-		<link type="text/css" rel="stylesheet" href="../editor.css" />
-		<link type = "text/css" rel = "stylesheet" href = "../../images/sprite.css" />
-        <script type="text/javascript" src="../callback.js"></script>
-        <script type="text/javascript" src="../search/js/page-search.js"></script>
-	</head>
-	<body>
-		<div class="mainpart">
-			<div class="search-field">
-				<input id="search" class="searchBar" placeholder="Suche" type="text" onkeypress="doSearch(event)">
-			</div>
-			<h1>AutoFormen einfügen und formatieren</h1>
-			<h3>AutoForm einfügen</h3>
-			<p>Um eine AutoForm in eine Folie im <a target="_blank" href="https://www.onlyoffice.com/de/presentation-editor.aspx" onclick="onhyperlinkclick(this)"><b>Präsentationseditor</b></a> <b>einzufügen</b>:</p>
-			<ol>
-				<li>Wählen Sie in der Folienliste links die Folie aus, der Sie eine AutoForm hinzufügen wollen.</li>
-<<<<<<< HEAD
-				<li>Klicken Sie in der oberen Symbolleiste in den Registerkarten <b>Start</b> oder <b>Einfügen</b> auf <div class = "icon icon-insertautoshape"></div> <b>Form</b>.</li>
-				<li>Wählen Sie eine der verfügbaren Gruppen von AutoFormen: Standardformen, geformte Pfeile, Mathematik, Diagramme, Sterne &amp; Bänder, Legenden, Buttons, Rechtecke, Linien.</li>
-=======
-				<li>
-					Klicken Sie auf das Symbol <img alt="Form" src="../images/insertautoshape.png" /> <b>Form</b> auf der Registerkarte <b>Startseite</b> oder klicken Sie auf die <img alt="Formengalerie" src="../images/shapegallery.png" /><b>Formengalerie</b> auf der Registerkarte <b>Einfügen</b> in der oberen Symbolleiste.
-				</li>
-				<li>Wählen Sie eine der verfügbaren Gruppen von AutoFormen aus der <b>Formengalerie</b> aus: <em>Zuletzt verwendet</em>, <em>Standardformen</em>, <em>Geformte Pfeile</em>, <em>Mathematik</em>, <em>Diagramme</em>, <em>Sterne &amp; Bänder</em>, <em>Legenden</em>, <em>Schaltflächen</em>, <em>Rechtecke</em>, <em>Linien</em>.</li>
->>>>>>> 2cb80179
-				<li>Klicken Sie in der gewählten Gruppe auf die gewünschte AutoForm.</li>
-				<li>
-					Positionieren Sie den Mauszeiger an der Stelle, an der Sie eine Form hinzufügen möchten.
-					<p class="note">Sie können klicken und ziehen, um die Form auszudehnen.</p>
-				</li>
-				<li>
-					Sobald die AutoForm hinzugefügt wurde, können Sie <a href="../UsageInstructions/ManipulateObjects.htm" onclick="onhyperlinkclick(this)">Größe, Position und Eigenschaften</a> ändern.
-					<p class="note">Um eine Bildunterschrift innerhalb der AutoForm hinzuzufügen, wählen Sie die Form auf der Folie aus und geben Sie den Text ein. Ein solcher Text wird Bestandteil der AutoForm (wenn Sie die AutoForm verschieben oder drehen, wird der Text ebenfalls verschoben oder gedreht).</p>
-				</li>
-			</ol>
-			<p>Es ist auch möglich, einem Folienlayout eine AutoForm hinzuzufügen. Weitere Informationen finden Sie in dieser <a href="../UsageInstructions/SetSlideParameters.htm#addtolayout" onclick="onhyperlinkclick(this)">Artikel</a>.</p>
-			<hr />
-<<<<<<< HEAD
-            <h3>Einstellungen der AutoForm anpassen</h3>
-			<p>Einige Eigenschaften der AutoFormen können in der Registerkarte <b>Formeinstellungen</b> in der rechten Seitenleiste geändert werden. Klicken Sie dazu auf die AutoForm und wählen Sie das Symbol <b>Formeinstellungen</b> <div class = "icon icon-shape_settings_icon"></div> in der rechten Seitenleiste aus. Hier können die folgenden Eigenschaften geändert werden:</p>
-			<p><img class="floatleft"alt="Registerkarte Formeinstellungen" src="../images/shapesettingstab.png" /></p>
-			<ul  style="margin-left: 280px;">
-			<li><b>Füllung</b> - zum Ändern der Füllung einer AutoForm. Folgende Optionen stehen Ihnen zur Verfügung:<ul>
-				<li><b>Farbfüllung</b> - um die homogene Farbe zu bestimmen, mit der Sie die gewählte Form füllen wollen.</li>
-				<li><b>Füllung mit Farbverlauf</b> - um die Form mit einem sanften Übergang von einer Farbe zu einer anderen zu füllen.</li>
-				<li><b>Bild oder Textur</b> - um ein Bild oder eine vorgegebene Textur als Hintergrund der Form zu nutzen.</li>
-				<li><b>Muster</b> - um die Form mit einem zweifarbigen Design zu füllen, das aus regelmäßig wiederholten Elementen besteht.</li>
-				<li><b>Keine Füllung</b> - wählen Sie diese Option, wenn Sie keine Füllung verwenden möchten.</li>
-			</ul>
-			<p>Weitere Informationen zu diesen Optionen finden Sie im Abschnitt <a href="../UsageInstructions/FillObjectsSelectColor.htm" onclick="onhyperlinkclick(this)">Objekte ausfüllen und Farben auswählen</a>.</p>
-			</li>
-			<li id="shapestroke"><b>Strich</b> - in dieser Gruppe können Sie Strichbreite und -farbe der AutoForm ändern.<ul>
-    			<li>Um die <b>Breite</b> zu ändern, wählen Sie eine der verfügbaren Optionen im Listenmenü <b>Göße</b> aus. Die folgenden Optionen stehen Ihnen zur Verfügung: 0,5 Pt., 1 Pt., 1,5 Pt., 2,25 Pt., 3 Pt., 4,5 Pt., 6 Pt. Alternativ können Sie die Option <b>Keine Linie</b> auswählen, wenn Sie keine Umrandung wünschen.</li>
-    			<li>Um die <b>Konturfarbe</b> zu ändern, klicken Sie auf das farbige Feld und <a href="../UsageInstructions/FillObjectsSelectColor.htm" onclick="onhyperlinkclick(this)">wählen Sie die gewünschte Farbe</a> aus. Sie können die gewählte <b>Designfarbe</b>, eine <b>Standardfarbe</b> oder eine <b>benutzerdefinierte Farbe</b> auswählen.</li>
-                <li>Um den <b>Stil der Kontur</b> zu ändern, wählen Sie die gewünschte Option aus der entsprechenden Dropdown-Liste aus (standardmäßig wird eine durchgezogene Linie verwendet, diese können Sie in eine der verfügbaren gestrichelten Linien ändern).</li>
-    			</ul>
-			</li>
-                <li><b>Drehen</b> dient dazu die Form um 90 Grad im oder gegen den Uhrzeigersinn zu drehen oder die Form horizontal oder vertikal zu spiegeln. Wählen Sie eine der folgenden Optionen:<ul>
-                        <li><div class = "icon icon-rotatecounterclockwise"></div> um die Form um 90 Grad gegen den Uhrzeigersinn zu drehen</li>
-                        <li><div class = "icon icon-rotateclockwise"></div> um die Form um 90 Grad im Uhrzeigersinn zu drehen</li>
-                        <li><div class = "icon icon-fliplefttoright"></div> um die Form horizontal zu spiegeln (von links nach rechts)</li>
-                        <li><div class = "icon icon-flipupsidedown"></div> um die Form vertikal zu spiegeln (von oben nach unten)</li>
-                    </ul>
-                </li>
-			</ul>
-			<hr />
-			<p>Um die <b>erweiterte Einstellungen</b> der AutoForm zu ändern, klicken Sie mit der rechten Maustaste auf die Form und wählen Sie die Option <b>Form - erweiterte Einstellungen</b> im Menü aus, oder klicken Sie in der rechten Seitenleiste auf die Verknüpfung <b>Erweiterte Einstellungen anzeigen</b>. Das Fenster mit den Formeigenschaften wird geöffnet:</p>
-            <p><img alt="Formeigenschaften - Registerkarte Größe" src="../images/shape_properties1.png" /></p>
-			<p>Über die Registerkarte <b>Größe</b> können Sie die <b>Breite</b> bzw. <b>Höhe</b> der AutoForm ändern. Wenn Sie die Funktion <b>Seitenverhältnis sperren</b> <div class = "icon icon-constantproportions"></div> aktivieren (in diesem Fall sieht das Symbol so aus <div class = "icon icon-constantproportionsactivated"></div>), werden Breite und Höhe gleichmäßig geändert und das ursprüngliche Deitenverhältnis der AutoForm wird beibehalten.</p>
-            <p><img alt="Form - Erweiterte Einstellungen" src="../images/shape_properties5.png" /></p>
-            <p>Die Registerkarte <b>Drehen</b> umfasst die folgenden Parameter:</p>
-            <ul>
-                <li><b>Winkel</b> - mit dieser Option lässt sich die Form in einem genau festgelegten Winkel drehen. Geben Sie den erforderlichen Wert in Grad in das Feld ein oder stellen Sie diesen mit den Pfeilen rechts ein.</li>
-                <li><b>Spiegeln</b> - Aktivieren Sie das Kontrollkästchen <b>Horizontal</b>, um die Form horizontal zu spiegeln (von links nach rechts), oder aktivieren Sie das Kontrollkästchen <b>Vertikal</b>, um die Form vertikal zu spiegeln (von oben nach unten).</li>
-            </ul>
-            <p><img alt="Formeigenschaften - Registerkarte Stärken &amp; Pfeile" src="../images/shape_properties.png" /></p>
-=======
-			<h3>Einstellungen der AutoForm anpassen</h3>
-			<p>Einige Eigenschaften der AutoFormen können in der Registerkarte <b>Formeinstellungen</b> in der rechten Seitenleiste geändert werden. Klicken Sie dazu auf die AutoForm und wählen Sie das Symbol <b>Formeinstellungen</b> <img alt="Formeinstellungen" src="../images/shape_settings_icon.png" /> in der rechten Seitenleiste aus. Hier können die folgenden Eigenschaften geändert werden:</p>
-			<p><img class="floatleft" alt="Registerkarte Formeinstellungen" src="../images/shapesettingstab.png" /></p>
-			<ul style="margin-left: 280px;">
-				<li><b>Füllung</b> - zum Ändern der Füllung einer AutoForm. Folgende Optionen stehen Ihnen zur Verfügung:
-					<ul>
-						<li><b>Farbfüllung</b> - um die homogene Farbe zu bestimmen, mit der Sie die gewählte Form füllen wollen.</li>
-						<li><b>Füllung mit Farbverlauf</b> - um die Form mit einem sanften Übergang von einer Farbe zu einer anderen zu füllen.</li>
-						<li><b>Bild oder Textur</b> - um ein Bild oder eine vorgegebene Textur als Hintergrund der Form zu nutzen.</li>
-						<li><b>Muster</b> - um die Form mit einem zweifarbigen Design zu füllen, das aus regelmäßig wiederholten Elementen besteht.</li>
-						<li><b>Keine Füllung</b> - wählen Sie diese Option, wenn Sie keine Füllung verwenden möchten.</li>
-					</ul>
-					<p>Weitere Informationen zu diesen Optionen finden Sie im Abschnitt <a href="../UsageInstructions/FillObjectsSelectColor.htm" onclick="onhyperlinkclick(this)">Objekte ausfüllen und Farben auswählen</a>.</p>
-				</li>
-				<li id="shapestroke"><b>Strich</b> - in dieser Gruppe können Sie Strichbreite und -farbe der AutoForm ändern.
-					<ul>
-						<li>Um die <b>Breite</b> der Striche zu ändern, wählen Sie eine der verfügbaren Optionen im Listenmenü <b>Größe</b> aus. Die folgenden Optionen stehen Ihnen zur Verfügung: 0,5 Pt., 1 Pt., 1,5 Pt., 2,25 Pt., 3 Pt., 4,5 Pt., 6 Pt. Alternativ können Sie die Option <b>Keine Linie</b> auswählen, wenn Sie keine Umrandung wünschen.</li>
-						<li>Um die <b>Farbe</b> der Striche zu ändern, klicken Sie auf das farbige Feld und <a href="../UsageInstructions/FillObjectsSelectColor.htm" onclick="onhyperlinkclick(this)">wählen Sie die gewünschte Farbe</a> aus. Sie können die gewählte <b>Designfarbe</b>, eine <b>Standardfarbe</b> oder eine <b>benutzerdefinierte Farbe</b> auswählen.</li>
-						<li>Um den <b>Typ</b> der Striche zu ändern, wählen Sie die gewünschte Option aus der entsprechenden Drop-Down-Liste aus (standardmäßig wird eine durchgezogene Linie verwendet, diese können Sie in eine der verfügbaren gestrichelten Linien ändern).</li>
-					</ul>
-				</li>
-				<li>
-					<b>Drehen</b> dient dazu die Form um 90 Grad im oder gegen den Uhrzeigersinn zu drehen oder die Form horizontal oder vertikal zu spiegeln. Wählen Sie eine der folgenden Optionen:
-					<ul>
-						<li><img alt="Gegen den Uhrzeigersinn drehen" src="../images/rotatecounterclockwise.png" /> um die Form um 90 Grad gegen den Uhrzeigersinn zu drehen</li>
-						<li><img alt="Im Uhrzeigersinn drehen" src="../images/rotateclockwise.png" /> um die Form um 90 Grad im Uhrzeigersinn zu drehen</li>
-						<li><img alt="Horizontal spiegeln" src="../images/fliplefttoright.png" /> um die Form horizontal zu spiegeln (von links nach rechts)</li>
-						<li><img alt="Vertikal spiegeln" src="../images/flipupsidedown.png" /> um die Form vertikal zu spiegeln (von oben nach unten)</li>
-					</ul>
-				</li>
-				<li><b>AutoForm ändern</b> - verwenden Sie diesen Abschnitt, um die aktuelle AutoForm durch eine andere Form aus der Drop-Down-Liste zu ersetzen.</li>
-				<li><b>Schatten anzeigen</b> - aktivieren Sie diese Option, um die Form mit Schatten anzuzeigen.</li>
-			</ul>
-			<hr />
-			<p>Um die <b>erweiterte Einstellungen</b> der AutoForm zu ändern, klicken Sie mit der rechten Maustaste auf die Form und wählen Sie die Option <b>Form - erweiterte Einstellungen</b> im Menü aus, oder klicken Sie in der rechten Seitenleiste auf die Verknüpfung <b>Erweiterte Einstellungen anzeigen</b>. Das Fenster mit den Formeigenschaften wird geöffnet:</p>
-			<p><img alt="Formeigenschaften - Registerkarte Größe" src="../images/shape_properties1.png" /></p>
-			<p>Über die Registerkarte <b>Größe</b> können Sie die <b>Breite</b> bzw. <b>Höhe</b> der AutoForm ändern. Wenn Sie die Funktion <b>Seitenverhältnis sperren</b> <img alt="Seitenverhältnis sperren" src="../images/constantproportions.png" /> aktivieren (in diesem Fall sieht das Symbol so aus <img alt="Symbol Seitenverhältnis sperren aktiviert" src="../images/constantproportionsactivated.png" />), werden Breite und Höhe gleichmäßig geändert und das ursprüngliche Deitenverhältnis der AutoForm wird beibehalten.</p>
-			<p><img alt="Form - Erweiterte Einstellungen" src="../images/shape_properties5.png" /></p>
-			<p>Die Registerkarte <b>Drehen</b> umfasst die folgenden Parameter:</p>
-			<ul>
-				<li><b>Winkel</b> - mit dieser Option lässt sich die Form in einem genau festgelegten Winkel drehen. Geben Sie den erforderlichen Wert in Grad in das Feld ein oder stellen Sie diesen mit den Pfeilen rechts ein.</li>
-				<li><b>Spiegeln</b> - Aktivieren Sie das Kontrollkästchen <b>Horizontal</b>, um die Form horizontal zu spiegeln (von links nach rechts), oder aktivieren Sie das Kontrollkästchen <b>Vertikal</b>, um die Form vertikal zu spiegeln (von oben nach unten).</li>
-			</ul>
-			<p><img alt="Formeigenschaften - Registerkarte Stärken &amp; Pfeile" src="../images/shape_properties.png" /></p>
->>>>>>> 2cb80179
-			<p>Die Registerkarte <b>Stärken &amp; Pfeile</b> enthält folgende Parameter:</p>
-			<ul>
-				<li>
-					<b>Linienart</b> - in dieser Gruppe können Sie die folgenden Parameter bestimmen:<ul>
-						<li>
-							<b>Abschlusstyp</b> - legen Sie den Stil für den Abschluss der Linie fest, diese Option besteht nur bei Formen mit offener Kontur wie Linien, Polylinien usw.:<ul>
-								<li><b>Flach</b> - für flache Endpunkte.</li>
-								<li><b>Rund</b> - für runde Endpunkte.</li>
-								<li><b>Quadratisch</b> - quadratisches Linienende.</li>
-							</ul>
-						</li>
-						<li>
-							<b>Anschlusstyp</b> - legen Sie die Art der Verknüpfung von zwei Linien fest, z.B. kann diese Option auf Polylinien oder die Ecken von Dreiecken bzw. Vierecken angewendet werden:<ul>
-								<li><b>Rund</b> - die Ecke wird abgerundet.</li>
-								<li><b>Schräge Kante</b> - die Ecke wird schräg abgeschnitten.</li>
-								<li><b>Winkel</b> - spitze Ecke. Dieser Typ passt gut bei AutoFormen mit spitzen Winkeln.</li>
-							</ul>
-							<p class="note">Der Effekt wird auffälliger, wenn Sie eine hohe Konturbreite verwenden.</p>
-						</li>
-					</ul>
-				</li>
-				<li><b>Pfeile</b> - diese Option ist verfügbar, wenn eine Form aus der Gruppe <b>Linien</b> ausgewählt ist. Dadurch können Sie die Form von <b>Startpfeil</b> und <b>Endpfeil</b> festlegen und die jeweilige <b>Größe</b> bestimmen. Wählen Sie dazu einfach die gewünschte Option aus der Liste aus.</li>
-			</ul>
-			<p id="internalmargins"><img alt="Formeigenschaften - Registerkarte Ränder" src="../images/shape_properties3.png" /></p>
-			<p>Über die Registerkarte <b>Textränder</b> können Sie die <b>oberen</b>, <b>unteren</b>, <b>linken</b> und <b>rechten</b> inneren Ränder der AutoForm ändern (also den Abstand zwischen dem Text innerhalb der Form und dem Rahmen der AutoForm).</p>
-			<p class="note">Diese Registerkarte ist nur verfügbar, wenn der AutoForm ein Text hinzugefügt wurde, ansonsten wird die Registerkarte ausgeblendet.</p>
-			<p id="columns"><img alt="Formeigenschaften - Spalten" src="../images/shape_properties2.png" /></p>
-			<p>Über die Registerkarte <b>Spalten</b> ist es möglich, der AutoForm Textspalten hinzuzufügen und die gewünschte <b>Anzahl der Spalten</b> (bis zu 16) und den <b>Abstand zwischen den Spalten</b> festzulegen. Wenn Sie auf <b>OK</b> klicken, erscheint der bereits vorhandene Text, oder jeder beliebige Text den Sie in die AutoForm eingeben, in den Spalten und geht flüssig von einer Spalte in die nächste über.</p>
-			<p><img alt="Formeigenschaften - Alternativtext" src="../images/shape_properties4.png" /></p>
-			<p>Die Registerkarte <b>Alternativtext</b> ermöglicht die Eingabe eines <b>Titels</b> und einer <b>Beschreibung</b>, die Personen mit Sehbehinderungen oder kognitiven Beeinträchtigungen vorgelesen werden kann, damit sie besser verstehen können, welche Informationen in der Form enthalten sind.</p>
-			<hr />
-			<p>Um die hinzugefügte AutoForm zu <b>ersetzen</b>, klicken Sie diese mit der linken Maustaste an, wechseln Sie in die Registerkarte <b>Formeinstellungen</b> in der rechten Seitenleiste und wählen Sie unter <b>AutoForm ändern</b> in der Liste die gewünschte Form aus.</p>
-			<p>Um die hinzugefügte AutoForm zu <b>löschen</b>, klicken Sie dieses mit der linken Maustaste an und drücken Sie die Taste <b>Entfernen</b> auf Ihrer Tastatur.</p>
-			<p>Um mehr über die <b>Ausrichtung</b> einer AuftoForm auf einer Folie zu erfahren oder mehrere AutoFormen <b>anzuordnen</b>, lesen Sie den Abschnitt <a href="../UsageInstructions/AlignArrangeObjects.htm" onclick="onhyperlinkclick(this)">Objekte auf einer Folie ausrichten und anordnen</a>.</p>
-<<<<<<< HEAD
-            <hr />
-            <h3>AutoFormen mithilfe von Verbindungen anbinden</h3>
-            <p>Sie können Autoformen mithilfe von Linien mit Verbindungspunkten verbinden, um Abhängigkeiten zwischen Objekten zu demonstrieren (z.B. wenn Sie ein Flussdiagramm erstellen wollen). Gehen Sie dazu vor wie folgt:</p>
-            <ol>
-                <li>Klicken Sie in der oberen Symbolleiste in den Registerkarten <b>Start</b> oder <b>Einfügen</b> auf <div class = "icon icon-insertautoshape"></div> <b>Form</b>.</li>
-                <li>Wählen Sie die Gruppe <b>Linien</b> im Menü aus.<p><img alt="Formen - Linien" src="../images/connectors.png" /></p>
-                </li>
-                <li>Klicken Sie auf die gewünschte Form in der ausgewählten Gruppe (mit Ausnahme der letzten drei Formen, bei denen es sich nicht um Konnektoren handelt: <em>Kurve</em>, <em>Skizze</em> und <em>Freihand</em>).</li>
-                <li>Bewegen Sie den Mauszeiger über die erste AutoForm und klicken Sie auf einen der Verbindungspunkte <div class = "icon icon-connectionpoint"></div>, die auf dem Umriss der Form zu sehen sind.<p><div class = "big big-connectors_firstshape"></div></p>
-                </li>
-                <li>Bewegen Sie den Mauszeiger in Richtung der zweiten AutoForm und klicken Sie auf den gewünschten Verbindungspunkt auf dem Umriss der Form.<p><div class = "big big-connectors_secondshape"></div></p>
-                </li>
-            </ol>
-            <p>Wenn Sie die verbundenen AutoFormen verschieben, bleiben die Verbindungen an die Form gebunden und bewegen sich mit den Formen zusammen.</p>
-            <p><div class = "big big-connectors_moveshape"></div></p>
-            <p>Alternativ können Sie die Verbindungen auch von den Formen lösen und an andere Verbindungspunkte anbinden.</p>
-=======
-			<hr />
-			<h3>AutoFormen mithilfe von Verbindungen anbinden</h3>
-			<p>Sie können Autoformen mithilfe von Linien mit Verbindungspunkten verbinden, um Abhängigkeiten zwischen Objekten zu demonstrieren (z.B. wenn Sie ein Flussdiagramm erstellen wollen). Gehen Sie dazu vor wie folgt:</p>
-			<ol>
-				<li>Klicken Sie in der oberen Symbolleiste in den Registerkarten <b>Start</b> oder <b>Einfügen</b> auf <img alt="Form" src="../images/insertautoshape.png" /> <b>Form</b>.</li>
-				<li>
-					Wählen Sie die Gruppe <b>Linien</b> im Menü aus.
-					<p><img alt="Formen - Linien" src="../images/connectors.png" /></p>
-				</li>
-				<li>Klicken Sie auf die gewünschte Form in der ausgewählten Gruppe (mit Ausnahme der letzten drei Formen, bei denen es sich nicht um Konnektoren handelt: <em>Kurve</em>, <em>Skizze</em> und <em>Freihand</em>).</li>
-				<li>
-					Bewegen Sie den Mauszeiger über die erste AutoForm und klicken Sie auf einen der Verbindungspunkte <img alt="Verbindungspunkt" src="../images/connectionpoint.png" />, die auf dem Umriss der Form zu sehen sind.
-					<p><img alt="Verbindungen setzen" src="../images/connectors_firstshape.png" /></p>
-				</li>
-				<li>
-					Bewegen Sie den Mauszeiger in Richtung der zweiten AutoForm und klicken Sie auf den gewünschten Verbindungspunkt auf dem Umriss der Form.
-					<p><img alt="Verbindungen setzen" src="../images/connectors_secondshape.png" /></p>
-				</li>
-			</ol>
-			<p>Wenn Sie die verbundenen AutoFormen verschieben, bleiben die Verbindungen an die Form gebunden und bewegen sich mit den Formen zusammen.</p>
-			<p><img alt="Verbundene AutoFormen verschieben" src="../images/connectors_moveshape.png" /></p>
-			<p>Alternativ können Sie die Verbindungen auch von den Formen lösen und an andere Verbindungspunkte anbinden.</p>
->>>>>>> 2cb80179
-		</div>
-	</body>
+﻿<!DOCTYPE html>
+<html>
+	<head>
+		<title>AutoFormen einfügen und formatieren</title>
+		<meta charset="utf-8" />
+		<meta name="description" content="Add an autoshape to your presentation and adjust its properties." />
+		<link type="text/css" rel="stylesheet" href="../editor.css" />
+		<link type = "text/css" rel = "stylesheet" href = "../../images/sprite.css" />
+        <script type="text/javascript" src="../callback.js"></script>
+        <script type="text/javascript" src="../search/js/page-search.js"></script>
+	</head>
+	<body>
+		<div class="mainpart">
+			<div class="search-field">
+				<input id="search" class="searchBar" placeholder="Suche" type="text" onkeypress="doSearch(event)">
+			</div>
+			<h1>AutoFormen einfügen und formatieren</h1>
+			<h3>AutoForm einfügen</h3>
+			<p>Um eine AutoForm in eine Folie im <a target="_blank" href="https://www.onlyoffice.com/de/presentation-editor.aspx" onclick="onhyperlinkclick(this)"><b>Präsentationseditor</b></a> <b>einzufügen</b>:</p>
+			<ol>
+				<li>Wählen Sie in der Folienliste links die Folie aus, der Sie eine AutoForm hinzufügen wollen.</li>
+				<li>
+					Klicken Sie auf das Symbol <img alt="Form" src="../images/insertautoshape.png" /> <b>Form</b> auf der Registerkarte <b>Startseite</b> oder klicken Sie auf die <img alt="Formengalerie" src="../images/shapegallery.png" /><b>Formengalerie</b> auf der Registerkarte <b>Einfügen</b> in der oberen Symbolleiste.
+				</li>
+				<li>Wählen Sie eine der verfügbaren Gruppen von AutoFormen aus der <b>Formengalerie</b> aus: <em>Zuletzt verwendet</em>, <em>Standardformen</em>, <em>Geformte Pfeile</em>, <em>Mathematik</em>, <em>Diagramme</em>, <em>Sterne &amp; Bänder</em>, <em>Legenden</em>, <em>Schaltflächen</em>, <em>Rechtecke</em>, <em>Linien</em>.</li>
+				<li>Klicken Sie in der gewählten Gruppe auf die gewünschte AutoForm.</li>
+				<li>
+					Positionieren Sie den Mauszeiger an der Stelle, an der Sie eine Form hinzufügen möchten.
+					<p class="note">Sie können klicken und ziehen, um die Form auszudehnen.</p>
+				</li>
+				<li>
+					Sobald die AutoForm hinzugefügt wurde, können Sie <a href="../UsageInstructions/ManipulateObjects.htm" onclick="onhyperlinkclick(this)">Größe, Position und Eigenschaften</a> ändern.
+					<p class="note">Um eine Bildunterschrift innerhalb der AutoForm hinzuzufügen, wählen Sie die Form auf der Folie aus und geben Sie den Text ein. Ein solcher Text wird Bestandteil der AutoForm (wenn Sie die AutoForm verschieben oder drehen, wird der Text ebenfalls verschoben oder gedreht).</p>
+				</li>
+			</ol>
+			<p>Es ist auch möglich, einem Folienlayout eine AutoForm hinzuzufügen. Weitere Informationen finden Sie in dieser <a href="../UsageInstructions/SetSlideParameters.htm#addtolayout" onclick="onhyperlinkclick(this)">Artikel</a>.</p>
+			<hr />
+			<h3>Einstellungen der AutoForm anpassen</h3>
+			<p>Einige Eigenschaften der AutoFormen können in der Registerkarte <b>Formeinstellungen</b> in der rechten Seitenleiste geändert werden. Klicken Sie dazu auf die AutoForm und wählen Sie das Symbol <b>Formeinstellungen</b> <img alt="Formeinstellungen" src="../images/shape_settings_icon.png" /> in der rechten Seitenleiste aus. Hier können die folgenden Eigenschaften geändert werden:</p>
+			<p><img class="floatleft" alt="Registerkarte Formeinstellungen" src="../images/shapesettingstab.png" /></p>
+			<ul style="margin-left: 280px;">
+				<li><b>Füllung</b> - zum Ändern der Füllung einer AutoForm. Folgende Optionen stehen Ihnen zur Verfügung:
+					<ul>
+						<li><b>Farbfüllung</b> - um die homogene Farbe zu bestimmen, mit der Sie die gewählte Form füllen wollen.</li>
+						<li><b>Füllung mit Farbverlauf</b> - um die Form mit einem sanften Übergang von einer Farbe zu einer anderen zu füllen.</li>
+						<li><b>Bild oder Textur</b> - um ein Bild oder eine vorgegebene Textur als Hintergrund der Form zu nutzen.</li>
+						<li><b>Muster</b> - um die Form mit einem zweifarbigen Design zu füllen, das aus regelmäßig wiederholten Elementen besteht.</li>
+						<li><b>Keine Füllung</b> - wählen Sie diese Option, wenn Sie keine Füllung verwenden möchten.</li>
+					</ul>
+					<p>Weitere Informationen zu diesen Optionen finden Sie im Abschnitt <a href="../UsageInstructions/FillObjectsSelectColor.htm" onclick="onhyperlinkclick(this)">Objekte ausfüllen und Farben auswählen</a>.</p>
+				</li>
+				<li id="shapestroke"><b>Strich</b> - in dieser Gruppe können Sie Strichbreite und -farbe der AutoForm ändern.
+					<ul>
+						<li>Um die <b>Breite</b> der Striche zu ändern, wählen Sie eine der verfügbaren Optionen im Listenmenü <b>Größe</b> aus. Die folgenden Optionen stehen Ihnen zur Verfügung: 0,5 Pt., 1 Pt., 1,5 Pt., 2,25 Pt., 3 Pt., 4,5 Pt., 6 Pt. Alternativ können Sie die Option <b>Keine Linie</b> auswählen, wenn Sie keine Umrandung wünschen.</li>
+						<li>Um die <b>Farbe</b> der Striche zu ändern, klicken Sie auf das farbige Feld und <a href="../UsageInstructions/FillObjectsSelectColor.htm" onclick="onhyperlinkclick(this)">wählen Sie die gewünschte Farbe</a> aus. Sie können die gewählte <b>Designfarbe</b>, eine <b>Standardfarbe</b> oder eine <b>benutzerdefinierte Farbe</b> auswählen.</li>
+						<li>Um den <b>Typ</b> der Striche zu ändern, wählen Sie die gewünschte Option aus der entsprechenden Drop-Down-Liste aus (standardmäßig wird eine durchgezogene Linie verwendet, diese können Sie in eine der verfügbaren gestrichelten Linien ändern).</li>
+					</ul>
+				</li>
+				<li>
+					<b>Drehen</b> dient dazu die Form um 90 Grad im oder gegen den Uhrzeigersinn zu drehen oder die Form horizontal oder vertikal zu spiegeln. Wählen Sie eine der folgenden Optionen:
+					<ul>
+						<li><img alt="Gegen den Uhrzeigersinn drehen" src="../images/rotatecounterclockwise.png" /> um die Form um 90 Grad gegen den Uhrzeigersinn zu drehen</li>
+						<li><img alt="Im Uhrzeigersinn drehen" src="../images/rotateclockwise.png" /> um die Form um 90 Grad im Uhrzeigersinn zu drehen</li>
+						<li><img alt="Horizontal spiegeln" src="../images/fliplefttoright.png" /> um die Form horizontal zu spiegeln (von links nach rechts)</li>
+						<li><img alt="Vertikal spiegeln" src="../images/flipupsidedown.png" /> um die Form vertikal zu spiegeln (von oben nach unten)</li>
+					</ul>
+				</li>
+				<li><b>AutoForm ändern</b> - verwenden Sie diesen Abschnitt, um die aktuelle AutoForm durch eine andere Form aus der Drop-Down-Liste zu ersetzen.</li>
+				<li><b>Schatten anzeigen</b> - aktivieren Sie diese Option, um die Form mit Schatten anzuzeigen.</li>
+			</ul>
+			<hr />
+			<p>Um die <b>erweiterte Einstellungen</b> der AutoForm zu ändern, klicken Sie mit der rechten Maustaste auf die Form und wählen Sie die Option <b>Form - erweiterte Einstellungen</b> im Menü aus, oder klicken Sie in der rechten Seitenleiste auf die Verknüpfung <b>Erweiterte Einstellungen anzeigen</b>. Das Fenster mit den Formeigenschaften wird geöffnet:</p>
+			<p><img alt="Formeigenschaften - Registerkarte Größe" src="../images/shape_properties1.png" /></p>
+			<p>Über die Registerkarte <b>Größe</b> können Sie die <b>Breite</b> bzw. <b>Höhe</b> der AutoForm ändern. Wenn Sie die Funktion <b>Seitenverhältnis sperren</b> <img alt="Seitenverhältnis sperren" src="../images/constantproportions.png" /> aktivieren (in diesem Fall sieht das Symbol so aus <img alt="Symbol Seitenverhältnis sperren aktiviert" src="../images/constantproportionsactivated.png" />), werden Breite und Höhe gleichmäßig geändert und das ursprüngliche Deitenverhältnis der AutoForm wird beibehalten.</p>
+			<p><img alt="Form - Erweiterte Einstellungen" src="../images/shape_properties5.png" /></p>
+			<p>Die Registerkarte <b>Drehen</b> umfasst die folgenden Parameter:</p>
+			<ul>
+				<li><b>Winkel</b> - mit dieser Option lässt sich die Form in einem genau festgelegten Winkel drehen. Geben Sie den erforderlichen Wert in Grad in das Feld ein oder stellen Sie diesen mit den Pfeilen rechts ein.</li>
+				<li><b>Spiegeln</b> - Aktivieren Sie das Kontrollkästchen <b>Horizontal</b>, um die Form horizontal zu spiegeln (von links nach rechts), oder aktivieren Sie das Kontrollkästchen <b>Vertikal</b>, um die Form vertikal zu spiegeln (von oben nach unten).</li>
+			</ul>
+			<p><img alt="Formeigenschaften - Registerkarte Stärken &amp; Pfeile" src="../images/shape_properties.png" /></p>
+			<p>Die Registerkarte <b>Stärken &amp; Pfeile</b> enthält folgende Parameter:</p>
+			<ul>
+				<li>
+					<b>Linienart</b> - in dieser Gruppe können Sie die folgenden Parameter bestimmen:<ul>
+						<li>
+							<b>Abschlusstyp</b> - legen Sie den Stil für den Abschluss der Linie fest, diese Option besteht nur bei Formen mit offener Kontur wie Linien, Polylinien usw.:<ul>
+								<li><b>Flach</b> - für flache Endpunkte.</li>
+								<li><b>Rund</b> - für runde Endpunkte.</li>
+								<li><b>Quadratisch</b> - quadratisches Linienende.</li>
+							</ul>
+						</li>
+						<li>
+							<b>Anschlusstyp</b> - legen Sie die Art der Verknüpfung von zwei Linien fest, z.B. kann diese Option auf Polylinien oder die Ecken von Dreiecken bzw. Vierecken angewendet werden:<ul>
+								<li><b>Rund</b> - die Ecke wird abgerundet.</li>
+								<li><b>Schräge Kante</b> - die Ecke wird schräg abgeschnitten.</li>
+								<li><b>Winkel</b> - spitze Ecke. Dieser Typ passt gut bei AutoFormen mit spitzen Winkeln.</li>
+							</ul>
+							<p class="note">Der Effekt wird auffälliger, wenn Sie eine hohe Konturbreite verwenden.</p>
+						</li>
+					</ul>
+				</li>
+				<li><b>Pfeile</b> - diese Option ist verfügbar, wenn eine Form aus der Gruppe <b>Linien</b> ausgewählt ist. Dadurch können Sie die Form von <b>Startpfeil</b> und <b>Endpfeil</b> festlegen und die jeweilige <b>Größe</b> bestimmen. Wählen Sie dazu einfach die gewünschte Option aus der Liste aus.</li>
+			</ul>
+			<p id="internalmargins"><img alt="Formeigenschaften - Registerkarte Ränder" src="../images/shape_properties3.png" /></p>
+			<p>Über die Registerkarte <b>Textränder</b> können Sie die <b>oberen</b>, <b>unteren</b>, <b>linken</b> und <b>rechten</b> inneren Ränder der AutoForm ändern (also den Abstand zwischen dem Text innerhalb der Form und dem Rahmen der AutoForm).</p>
+			<p class="note">Diese Registerkarte ist nur verfügbar, wenn der AutoForm ein Text hinzugefügt wurde, ansonsten wird die Registerkarte ausgeblendet.</p>
+			<p id="columns"><img alt="Formeigenschaften - Spalten" src="../images/shape_properties2.png" /></p>
+			<p>Über die Registerkarte <b>Spalten</b> ist es möglich, der AutoForm Textspalten hinzuzufügen und die gewünschte <b>Anzahl der Spalten</b> (bis zu 16) und den <b>Abstand zwischen den Spalten</b> festzulegen. Wenn Sie auf <b>OK</b> klicken, erscheint der bereits vorhandene Text, oder jeder beliebige Text den Sie in die AutoForm eingeben, in den Spalten und geht flüssig von einer Spalte in die nächste über.</p>
+			<p><img alt="Formeigenschaften - Alternativtext" src="../images/shape_properties4.png" /></p>
+			<p>Die Registerkarte <b>Alternativtext</b> ermöglicht die Eingabe eines <b>Titels</b> und einer <b>Beschreibung</b>, die Personen mit Sehbehinderungen oder kognitiven Beeinträchtigungen vorgelesen werden kann, damit sie besser verstehen können, welche Informationen in der Form enthalten sind.</p>
+			<hr />
+			<p>Um die hinzugefügte AutoForm zu <b>ersetzen</b>, klicken Sie diese mit der linken Maustaste an, wechseln Sie in die Registerkarte <b>Formeinstellungen</b> in der rechten Seitenleiste und wählen Sie unter <b>AutoForm ändern</b> in der Liste die gewünschte Form aus.</p>
+			<p>Um die hinzugefügte AutoForm zu <b>löschen</b>, klicken Sie dieses mit der linken Maustaste an und drücken Sie die Taste <b>Entfernen</b> auf Ihrer Tastatur.</p>
+			<p>Um mehr über die <b>Ausrichtung</b> einer AuftoForm auf einer Folie zu erfahren oder mehrere AutoFormen <b>anzuordnen</b>, lesen Sie den Abschnitt <a href="../UsageInstructions/AlignArrangeObjects.htm" onclick="onhyperlinkclick(this)">Objekte auf einer Folie ausrichten und anordnen</a>.</p>
+			<hr />
+			<h3>AutoFormen mithilfe von Verbindungen anbinden</h3>
+			<p>Sie können Autoformen mithilfe von Linien mit Verbindungspunkten verbinden, um Abhängigkeiten zwischen Objekten zu demonstrieren (z.B. wenn Sie ein Flussdiagramm erstellen wollen). Gehen Sie dazu vor wie folgt:</p>
+			<ol>
+				<li>Klicken Sie in der oberen Symbolleiste in den Registerkarten <b>Start</b> oder <b>Einfügen</b> auf <img alt="Form" src="../images/insertautoshape.png" /> <b>Form</b>.</li>
+				<li>
+					Wählen Sie die Gruppe <b>Linien</b> im Menü aus.
+					<p><img alt="Formen - Linien" src="../images/connectors.png" /></p>
+				</li>
+				<li>Klicken Sie auf die gewünschte Form in der ausgewählten Gruppe (mit Ausnahme der letzten drei Formen, bei denen es sich nicht um Konnektoren handelt: <em>Kurve</em>, <em>Skizze</em> und <em>Freihand</em>).</li>
+				<li>
+					Bewegen Sie den Mauszeiger über die erste AutoForm und klicken Sie auf einen der Verbindungspunkte <img alt="Verbindungspunkt" src="../images/connectionpoint.png" />, die auf dem Umriss der Form zu sehen sind.
+					<p><img alt="Verbindungen setzen" src="../images/connectors_firstshape.png" /></p>
+				</li>
+				<li>
+					Bewegen Sie den Mauszeiger in Richtung der zweiten AutoForm und klicken Sie auf den gewünschten Verbindungspunkt auf dem Umriss der Form.
+					<p><img alt="Verbindungen setzen" src="../images/connectors_secondshape.png" /></p>
+				</li>
+			</ol>
+			<p>Wenn Sie die verbundenen AutoFormen verschieben, bleiben die Verbindungen an die Form gebunden und bewegen sich mit den Formen zusammen.</p>
+			<p><img alt="Verbundene AutoFormen verschieben" src="../images/connectors_moveshape.png" /></p>
+			<p>Alternativ können Sie die Verbindungen auch von den Formen lösen und an andere Verbindungspunkte anbinden.</p>
+		</div>
+	</body>
 </html>