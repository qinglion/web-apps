--- conflicted
+++ resolved
@@ -1,217 +1,203 @@
-﻿<!DOCTYPE html>
-<html>
-	<head>
-		<title>Text einfügen und formatieren</title>
-		<meta charset="utf-8" />
-		<meta name="description" content="Das Wichtigste über die Textbearbeitung in PowerPoint-Präsentationen: Textformatierung/Hinzufügen, Stil- und Richtungsänderung, Festlegen der Absatzparameter." />
-		<link type="text/css" rel="stylesheet" href="../editor.css" />
-		<link type = "text/css" rel = "stylesheet" href = "../../images/sprite.css" />
-        <script type="text/javascript" src="../callback.js"></script>
-        <script type="text/javascript" src="../search/js/page-search.js"></script>
-	</head>
-	<body>
-		<div class="mainpart">
-        <div class="search-field">
-            <input id="search" class="searchBar" placeholder="Suche" type="text" onkeypress="doSearch(event)">
-        </div>
-			<h1>Text einfügen und formatieren</h1>
-			<h2>Text in der Präsentation einfügen</h2>
-			<p>Im <a target="_blank" href="https://www.onlyoffice.com/de/presentation-editor.aspx" onclick="onhyperlinkclick(this)"><b>Präsentationseditor</b></a> für die Eingabe von neuem Text stehen Ihnen drei Möglichkeiten zur Auswahl:</p>
-			    <ul>
-			        <li>Textabschnitt in den entsprechenden Textplatzhalter auf der Folie einfügen. Platzieren Sie dazu den Cursor im Platzhalter und geben Sie Ihren Text ein oder fügen Sie diesen mithilfe der Tastenkombination <b>STRG+V</b> ein.</li>
-			        <li>Textabschnitt an beliebiger Stelle auf einer Folie einfügen. Fügen Sie ein Textfeld (rechteckiger Rahmen, in den ein Text eingegeben werden kann) oder ein TextArtfeld (Textfeld mit einer vordefinierten Schriftart und Farbe, das die Anwendung von Texteffekten ermöglicht) in die Folie ein. Abhängig vom ausgewählten Textobjekt haben Sie folgende Möglichkeiten:<ul>
-                                    <li>Um ein Textfeld hinzuzufügen, klicken Sie in der oberen Symbolleiste in den Registerkarten <b>Start</b> oder <b>Einfügen</b> auf das Symbol <div class = "icon icon-inserttexticon"></div> <b>Textfeld</b> und dann auf die Stelle, an der Sie das Textfeld einfügen möchten. Halten Sie die Maustaste gedrückt, und ziehen Sie den Rahmen des Textfelds in die gewünschte Größe. Wenn Sie die Maustaste loslassen, erscheint die Einfügemarke im hinzugefügten Textfeld und Sie können Ihren Text eingeben.
-						<p class="note">Alternativ können Sie ein Textfeld einfügen, indem Sie in der oberen Symbolleiste auf <div class = "icon icon-insertautoshape"></div> <b>Form</b> klicken und das Symbol <div class = "icon icon-text_autoshape"></div> aus der Gruppe <b>Standardformen</b> auswählen.</p>
-                                    </li>
-                                    <li>Um ein TextArt-Objekt einzufügen, klicken Sie auf das Symbol <div class = "icon icon-inserttextarticon"></div> <b>TextArt</b> in der Registerkarte <b>Einfügen</b> und klicken Sie dann auf die gewünschte Stilvorlage - das TextArt-Objekt wird in der Mitte der Folie eingefügt. Markieren Sie den Standardtext innerhalb des Textfelds mit der Maus und ersetzen Sie diesen durch Ihren eigenen Text.</li>
-                                </ul>
-			        </li>
-                    <li>Einen Textabschnitt in eine AutoForm einfügen. Wählen Sie eine Form aus und geben Sie Ihren Text ein.</li>
-			    </ul>
-            <p>Klicken Sie in einen Bereich außerhalb des Textobjekts, um die Änderungen anzuwenden und zur Folie zurückzukehren.</p>
-            <p>Der Text innerhalb des Textfelds ist Bestandteil der AutoForm (wenn Sie die AutoForm verschieben oder drehen, wird der Text mit ihr verschoben oder gedreht).</p>
-            <p>Da ein eingefügtes Textobjekt von einem rechteckigen Rahmen umgeben ist (TextArt-Objekte haben standardmäßig unsichtbare Rahmen) und dieser Rahmen eine allgemeine AutoForm ist, können Sie sowohl die Form als auch die Texteigenschaften ändern.</p>
-            <p>Um das hinzugefügte Textobjekt zu löschen, klicken Sie auf den Rand des Textfelds und drücken Sie die Taste <b>ENTF</b> auf der Tastatur. Dadurch wird auch der Text im Textfeld gelöscht.</p>
-            <h2>Textfeld formatieren</h2>
-            <p>Wählen Sie das entsprechende Textfeld durch Anklicken der Rahmenlinien aus, um die Eigenschaften zu verändern. Wenn das Textfeld markiert ist, werden alle Rahmenlinien als durchgezogene Linien (nicht gestrichelt) angezeigt.</p>
-            <p><img alt="Markiertes Textfeld" src="../images/textbox_boxselected.png" /></p>
-			<ul>
-                <li>Sie können das Textfeld mithilfe der speziellen Ziehpunkte an den Ecken der Form <a href="../UsageInstructions/ManipulateObjects.htm" onclick="onhyperlinkclick(this)">verschieben, drehen und dessen Größe ändern</a>.</li>
-                <li>Um das Textfeld zu bearbeiten, <a href="../UsageInstructions/FillObjectsSelectColor.htm" onclick="onhyperlinkclick(this)">mit einer Füllung zu versehen</a>, <a href="../UsageInstructions/InsertAutoshapes.htm#shapestroke" onclick="onhyperlinkclick(this)">Rahmenlinien zu ändern</a>, das rechteckige Feld mit einer anderen Form zu <b>ersetzen</b> oder auf <a href="InsertAutoshapes.htm" onclick="onhyperlinkclick(this)">Formen - erweiterte Einstellungen</a> zuzugreifen, klicken Sie in der rechten Seitenleiste auf <b>Formeinstellungen</b> <div class = "icon icon-shape_settings_icon"></div> und nutzen Sie die entsprechenden Optionen.</li>
-                <li>Um ein <a href="../UsageInstructions/AlignArrangeObjects.htm" onclick="onhyperlinkclick(this)">Textfeld auf einer Folie auszurichten, zu drehen oder zu spiegeln</a> oder Textfelder mit anderen Objekten zu verknüpfen, klicken Sie mit der rechten Maustaste auf den Feldrand und nutzen Sie die entsprechende Option im geöffneten Kontextmenü.</li>
-				<li>Um <b>Textspalten</b> in einem Textfeld zu erzeugen, klicken Sie auf das entsprechende Symbol <div class = "icon icon-insert_columns"></div> in der Symbolleiste für Textformatierung und wählen Sie die gewünschte Option aus, oder klicken Sie mit der rechten Maustaste auf den Feldrand, klicken Sie auf die Option <b>Form - Erweiterte Einstellungen</b> und wechseln Sie im Fenster <b>Form - Erweiterte Einstellungen</b> in die Registerkarte <a href="../UsageInstructions/InsertAutoshapes.htm#columns" onclick="onhyperlinkclick(this)"><b>Spalten</b></a>.</li>
-            </ul>
-            <h2 id="formattext">Text im Textfeld formatieren</h2>
-            <p>Markieren Sie den Text im Textfeld, um die Eigenschaften zu verändern. Wenn der Text markiert ist, werden alle Rahmenlinien als gestrichelte Linien angezeigt.</p>
-            <p><img alt="Markierter Text" src="../images/textbox_textselected.png" /></p>
-            <p class="note">Es ist auch möglich die Textformatierung zu ändern, wenn das Textfeld (nicht der Text selbst) ausgewählt ist. In einem solchen Fall werden alle Änderungen auf den gesamten Text im Textfeld angewandt. Einige Schriftformatierungsoptionen (Schriftart, -größe, -farbe und -stile) können separat auf einen zuvor ausgewählten Teil des Textes angewendet werden.</p>
-            <p><b>Text im Textfeld ausrichten</b></p>
-			<p>Der Text kann auf vier Arten horizontal ausgerichtet werden: linksbündig, rechtsbündig, zentriert oder im Blocksatz. Textobjekt einfügen:</p>
-			<ol>
-				<li>Bewegen Sie den Cursor an die Stelle, an der Sie den Text ausrichten möchten (dabei kann es sich um eine neue Zeile oder um bereits eingegebenen Text handeln).</li>
-				<li>Wechseln Sie in der oberen Symbolleiste auf die Registerkarte <b>Start</b> und klicken Sie auf <b>Horizontale Ausrichtung</b> <div class = "icon icon-horizontalalign"></div>, um die Auswahlliste zu öffnen.</li>
-				<li>Wählen Sie den gewünschten Ausrichtungstyp:<ul>
-						<li>Die Option <b>Text linksbündig ausrichten</b> <div class = "icon icon-alignleft"></div> lässt den linken Textrand parallel zum linken Rand des Textbereichs verlaufen (der rechte Textrand bleibt unausgerichtet).</li>
-						<li>Durch die Option <b>Text zentrieren</b> <div class = "icon icon-aligncenter"></div> wird der Text im Textbereich zentriert ausgerichtet (die rechte und linke Seite bleiben unausgerichtet).</li>
-						<li>Die Option <b>Text rechtsbündig ausrichten</b> <div class = "icon icon-alignright"></div> lässt den rechten Textrand parallel zum rechten Rand des Textbereichs verlaufen (der linke Textrand bleibt unausgerichtet).</li>
-						<li>Die Option <b>Im Blocksatz ausrichten</b> <div class = "icon icon-justify"></div> lässt den Text parallel zum linken und rechten Rand des Textbereichs verlaufen (zusätzlicher Abstand wird hinzugefügt, wo es notwendig ist, um die Ausrichtung beizubehalten).</li>
-					</ul>
-				</li>
-			</ol>
-			<p>Der Text kann vertikal auf drei Arten ausgerichtet werden: oben, mittig oder unten. Textobjekt einfügen:</p>
-			<ol>
-				<li>Bewegen Sie den Cursor an die Stelle, an der Sie den Text ausrichten möchten (dabei kann es sich um eine neue Zeile oder um bereits eingegebenen Text handeln).</li>
-				<li>Wechseln Sie in der oberen Symbolleiste auf die Registerkarte <b>Start</b> und klicken Sie auf <b>Vertikale Ausrichtung</b> <div class = "icon icon-verticalalign"></div>, um die Auswahlliste zu öffnen.</li>
-				<li>Wählen Sie den gewünschten Ausrichtungstyp:<ul>
-						<li>Über die Option <b>Text am oberen Rand ausrichten</b> <div class = "icon icon-aligntop"></div> richten Sie den Text am oberen Rand des Textfelds aus.</li>
-						<li>Über die Option <b>Text mittig ausrichten</b> <div class = "icon icon-alignmiddle"></div> richten Sie den Text im Textfeld mittig aus.</li>
-						<li>Über die Option <b>Text am unteren Rand ausrichten</b> <div class = "icon icon-alignbottom"></div> richten Sie den Text am unteren Rand des Textfelds aus.</li>
-					</ul>
-				</li>
-			</ol>
-            <hr />
-            <p><b>Textrichtung ändern</b></p>
-            <p>Um den Text innerhalb des Textfeldes zu <b>drehen</b>, klicken Sie mit der rechten Maustaste auf den Text, klicken Sie auf <b>Textausrichtung</b> und wählen Sie eine der verfügbaren Optionen: <b>Horizontal</b> (Standardeinstellung), <b>Text um 180° drehen</b> (vertikale Ausrichtung von oben nach unten) oder <b>Text um 270° drehen</b> (vertikale Ausrichtung von unten nach oben).</p>
-			<hr />
-			<p id="formatfont"><b>Schriftart, -größe und -farbe anpassen und DekoSchriften anwenden</b></p>
-			<p>In der Registerkarte <b>Start</b> können Sie über die Symbole in der oberen Symbolleiste Schriftart, -größe und -Farbe festelgen und verschiedene DekoSchriften anwenden.</p>
-			<p class="note">Wenn Sie die Formatierung auf Text anwenden wollen, der bereits in der Präsentation vorhanden ist, wählen Sie diesen mit der Maus oder <a href="../HelpfulHints/KeyboardShortcuts.htm#textselection" onclick="onhyperlinkclick(this)">mithilfe der Tastatur</a> aus und legen Sie die gewünschte Formatierung fest. Sie können den Mauszeiger auch innerhalb des erforderlichen Wortes platzieren, um die Formatierung nur auf dieses Wort anzuwenden.</p>
-			<table>
-				<tr>
-					<td width="10%">Schriftart</td>
-					<td width="15%"><div class = "big big-fontfamily"></div></td>
-					<td>Wird verwendet, um eine Schriftart aus der Liste mit den verfügbaren Schriftarten zu wählen. <span class="desktopDocumentFeatures">Wenn eine gewünschte Schriftart nicht in der Liste verfügbar ist, können Sie diese runterladen und in Ihrem Betriebssystem speichern. Anschließend steht Ihnen diese Schrift in der <em>Desktop-Version</em> zur Nutzung zur Verfügung.</span></td>
-				</tr>
-				<tr>
-					<td>Schriftgröße</td>
-					<td><div class = "icon icon-fontsize"></div></td>
-					<td>Über diese Option kann der gewünschte Wert für die Schriftgröße aus der Dropdown-List ausgewählt werden (die Standardwerte sind: 8, 9, 10, 11, 12, 14, 16, 18, 20, 22, 24, 26, 28, 36, 48, 72 und 96). Sie können auch manuell einen Wert in das Feld für die Schriftgröße eingeben und anschließend die <em>Eingabetaste</em> drücken.</td>
-				</tr>
-				<tr>
-					<td>Schriftfarbe</td>
-					<td><div class = "icon icon-fontcolor"></div></td>
-					<td>Wird verwendet, um die Farbe der Buchstaben/Zeichen im Text zu ändern. Klicken Sie auf den Abwärtspfeil neben dem Symbol, um eine <a href="../UsageInstructions/FillObjectsSelectColor.htm" onclick="onhyperlinkclick(this)">Farbe auszuwählen</a>.</td>
-				</tr>
-				<tr>
-					<td>Groß-/Kleinschreibung</td>
-					<td><div class = "icon icon-change_case"></div></td>
-					<td>Wird verwendet, um die Groß- und Kleinschreibung zu ändern. <em>Ersten Buchstaben im Satz großschreiben</em> - die Buchstaben werden wie in einem Satz geschrieben. <em>Kleinbuchstaben</em> - alle Buchstaben sind klein. <em>GROSSBUCHSTABEN</em> - alle Buchstaben sind groß. <em>Ersten Buchstaben im Wort großschreiben</em> - jedes Wort beginnt mit einem Großbuchstaben. <em>gROSS-/kLEINSCHREIBUNG</em> - kehrt die Groß- und Kleinschreibung des ausgewählten Textes oder des Wortes um, an dem sich der Mauszeiger befindet.</td>
-				</tr>
-				<tr>
-					<td>Texthervorhebungsfarbe</td>
-					<td><div class = "icon icon-highlightcolor"></div></td>
-					<td>Wird verwendet, um den Hintergrund für einzelne Sätze, Phrasen, Wörter oder sogar Zeichen durch Hinzufügen eines Farbbandes zu markieren, das den Effekt eines Textmarkers um den Text herum imitiert. Wählen Sie dazu den gewünschten Text aus und klicken Sie anschließend auf den Abwärtspfeil neben dem Symbol, um eine Farbe auf der Palette auszuwählen (diese Farbeinstellung ist unabhängig vom ausgewählten <b>Farbschema</b> und enthält 16 Farben) - die Farbe wird auf den ausgewählten Text angewendet. Alternativ können Sie zuerst eine Hervorhebungsfarbe auswählen und dann den Text mit der Maus auswählen - der Mauszeiger sieht in diesem Fall so aus <div class = "icon icon-highlight_color_mouse_pointer"></div> und Sie können mehrere verschiedene Teile Ihres Textes nacheinander markieren. Um die Hervorhebung zu beenden, klicken Sie einfach erneut auf das Symbol. Um die Markierungsfarbe zu löschen, klicken Sie auf die Option <b>Keine Füllung</b>.</td>
-				</tr>
-				<tr>
-					<td>Fett</td>
-					<td><div class = "icon icon-bold"></div></td>
-					<td>Der gewählte Textabschnitt wird durch fette Schrift hervorgehoben.</td>
-				</tr>
-				<tr>
-					<td>Kursiv</td>
-					<td><div class = "icon icon-italic"></div></td>
-					<td>Der gewählte Textabschnitt wird durch die Schrägstellung der Zeichen hervorgehoben.</td>
-				</tr>
-				<tr>
-					<td>Unterstrichen</td>
-					<td><div class = "icon icon-underline"></div></td>
-					<td>Der gewählten Textabschnitt wird mit einer Linie unterstrichen.</td>
-				</tr>
-				<tr>
-					<td>Durchgestrichen</td>
-					<td><div class = "icon icon-strike"></div></td>
-					<td>Der gewählten Textabschnitt wird mit einer Linie durchgestrichen.</td>
-				</tr>
-				<tr>
-					<td>Hochgestellt</td>
-					<td><div class = "icon icon-sup"></div></td>
-					<td>Der gewählte Textabschnitt wird verkleinert und im oberen Teil der Textzeile platziert z.B. in Bruchzahlen.</td>
-				</tr>
-				<tr>
-					<td>Tiefgestellt</td>
-					<td><div class = "icon icon-sub"></div></td>
-					<td>Der gewählte Textabschnitt wird verkleinert und im unteren Teil der Textzeile platziert z.B. in chemischen Formeln.</td>
-				</tr>
-			</table>
-			<p><b>Bestimmen Sie den Zeilenabstand und ändern Sie die Absatzeinzüge</b></p>
-			<p>Im Präsentationseditor können Sie die Zeilenhöhe für den Text innerhalb der Absätze sowie den Abstand zwischen dem aktuellen Absatz und dem vorherigen oder nächsten Absatz festlegen.</p>
-			<p><img class="floatleft"alt="Registerkarte Texteinstellungen" src="../images/textsettingstab.png" /></p>
-			<p>Gehen Sie dazu vor wie folgt:</p>
-			<ol style="margin-left: 280px;">
-				<li>Postitionieren Sie den Cursor innerhalb des gewünschten Absatzes oder wählen Sie mehrere Absätze mit der Maus aus.</li>
-				<li>Nutzen Sie die entsprechenden Felder der Registerkarte <div class = "icon icon-text_settings_icon"></div> <b>Texteinstellungen</b> in der rechten Seitenleiste, um die gewünschten Ergebnisse zu erzielen:<ul>
-						<li><b>Zeilenabstand</b> - Zeilenhöhe für die Textzeilen im Absatz festlegen. Sie können unter zwei Optionen wählen: <b>mehrfach</b> (mithilfe dieser Option wird ein Zeilenabstand festgelegt, der ausgehend vom einfachen Zeilenabstand vergrößert wird (Größer als 1)), <b>genau</b> (mithilfe dieser Option wird ein fester Zeilenabstand festgelegt). Sie können den gewünschten Wert im Feld rechts angeben.</li>
-						<li><b>Absatzabstand</b> - Auswählen wie groß die Absätze sind, die zwischen Textzeilen und Abständen angezeigt werden.<ul>
-                            <li><b>Vor</b> - Abstand vor dem Absatz festlegen.</li>
-                            <li><b>Nach</b> - Abstand nach dem Absatz festlegen.</li>
-                        </ul>
-                        </li>                        
-					</ul>
-				</li>
-			</ol>
-			<p>Um den aktuellen Zeilenabstand zu ändern, können Sie auch auf der Registerkarte <b>Start</b> das Symbol <b>Zeilenabstand</b> <div class = "icon icon-linespacing"></div> anklicken und den gewünschten Wert aus der Liste auswählen: 1,0; 1,15; 1,5; 2,0; 2,5; oder 3,0 Zeilen.</p>
-		    <p>Um den Absatzversatz von der linken Seite des Textfelds zu ändern, positionieren Sie den Cursor innerhalb des gewünschten Absatzes oder wählen Sie mehrere Absätze mit der Maus aus und klicken Sie auf das entsprechende Symbole auf der Registerkarte <b>Start</b> in der oberen Symbolleiste: <b>Einzug verkleinern</b> <div class = "icon icon-decreaseindent"></div> und <b>Einzug vergrößern</b> <div class = "icon icon-increaseindent"></div>.</p>
-		    <hr />
-		    <p>Außerdem können Sie die <b>erweiterten Einstellungen</b> des Absatzes ändern. Positionieren Sie den Mauszeiger im gewünschten Absatz - die Registerkarte <div class = "icon icon-text_settings_icon"></div> <b>Texteinstellungen</b> wird in der rechten Seitenleiste aktiviert. Klicken Sie auf den Link <b>Erweiterte Einstellungen anzeigen</b>. Das Fenster mit den Absatzeigenschaften wird geöffnet:</p><img alt="Absatzeigenschaften - Registerkarte Einzüge &amp; Position" src="../images/textadvancedsettings1.png" /><p>In der Registerkarte <b>Einzüge &amp; Position</b> können Sie den Abstand <b>der ersten Zeile</b> vom linken <a href="../UsageInstructions/InsertAutoshapes.htm#internalmargins" onclick="onhyperlinkclick(this)">inneren Rand</a> des Textbereiches sowie den Abstand des Absatzes vom <b>linken</b> und <b>rechten</b> inneren Rand des Textbereiches ändern.</p>
-            <p>Alternativ können Sie die Einzüge auch mithilfe des horizontalen <b>Lineals</b> festlegen.</p><div class = "big big-indents_ruler"></div><p>Wählen Sie den gewünschten Absatz (Absätze) und ziehen Sie die Einzugsmarken auf dem Lineal in die gewünschte Position.</p>
-            <ul>
-                <li>Mit der Markierung für den <b>Erstzeileneinzug</b> <div class = "icon icon-firstline_indent"></div> lässt sich der Versatz des Absatzes vom linken inneren Rand des Textfelds für die erste Zeile eines Absatzes festlegen.</li>
-                <li>Mit der Einzugsmarke für den <b>hängenden Einzug</b> <div class = "icon icon-hanging"></div> lässt sich der Versatz vom linken inneren Seitenrand für die zweite Zeile sowie alle Folgezeilen eines Absatzes festlegen.</li>
-                <li>Mit der <b>linken Einzugsmarke</b> <div class = "icon icon-leftindent"></div> lässt sich der Versatz des Absatzes vom linken inneren Seitenrand der Textbox festlegen.</li>
-                <li>Die Marke <b>Rechter Einzug</b> <div class = "icon icon-right_indent"></div> wird genutzt, um den Versatz des Absatzes vom rechten inneren Seitenrand der Textbox festzulegen.</li>
-            </ul>
-<<<<<<< HEAD
-            <p class="note"><b>Hinweis</b>: Wenn die Lineale nicht angezeigt werden, wechseln Sie in die Registerkarte <b>Start</b>, klicken Sie in der oberen rechten Ecke auf das Symbol <b>Ansichtseinstellungen</b> <div class = "icon icon-viewsettingsicon"></div> und deaktivieren Sie die Option <b>Lineale ausblenden</b>.</p><img alt="Absatzeigenschaften - Registerkarte Schriftart" src="../images/textadvancedsettings2.png" /><p>Die Registerkarte <b>Schriftart</b> enthält folgende Parameter:</p>
-=======
-            <p class="note">Wenn die Lineale nicht angezeigt werden, wechseln Sie in die Registerkarte <b>Start</b>, klicken Sie in der oberen rechten Ecke auf das Symbol <b>Ansichtseinstellungen</b> <img alt="Einstellungen anzeigen" src="../images/viewsettingsicon.png" /> und deaktivieren Sie die Option <b>Lineale ausblenden</b>.</p><img alt="Absatzeigenschaften - Registerkarte Schriftart" src="../images/textadvancedsettings2.png" /><p>Die Registerkarte <b>Schriftart</b> enthält folgende Parameter:</p>
->>>>>>> 2cb80179
-			<ul>
-				<li><b>Durchgestrichen</b> - durchstreichen einer Textstelle mithilfe einer Linie.</li>
-				<li><b>Doppelt durchgestrichen</b> - durchstreichen einer Textstelle mithilfe einer doppelten Linie.</li>
-				<li><b>Hochgestellt</b> - Textstellen verkleinern und hochstellen, wie beispielsweise in Brüchen.</li>
-				<li><b>Tiefgestellt</b> - Textstellen verkleinern und tiefstellen, wie beispielsweise in chemischen Formeln.</li>
-				<li><b>Kapitälchen</b> - erzeugt Großbuchstaben in Höhe von Kleinbuchstaben.</li>
-				<li><b>Großbuchstaben</b> - alle Buchstaben als Großbuchstaben schreiben.</li>
-				<li><b>Zeichenabstand</b> - Abstand zwischen den einzelnen Zeichen festlegen. Erhöhen Sie den Standardwert für den Abstand <b>Erweitert</b> oder verringern Sie den Standardwert für den Abstand <b>Verkürzt</b>. Nutzen Sie die Pfeiltasten oder geben Sie den erforderlichen Wert in das dafür vorgesehene Feld ein.<p>Alle Änderungen werden im Feld Vorschau unten angezeigt.</p>
-                </li>
-			</ul><img alt="Absatzeigenschaften - Registerkarte Tabulator" src="../images/textadvancedsettings3.png" /><p>Die Registerkarte <b>Tabulator</b> ermöglicht die Änderung der Tabstopps zu ändern, d.h. die Position des Mauszeigers rückt vor, wenn Sie die <b>Tabulatortaste</b> auf der Tastatur drücken.</p>
-			<ul>
-			    <li><b>Tabulatorposition</b> - Festlegen von benutzerdefinierten Tabstopps. Geben Sie den gewünschten Wert in das angezeigte Feld ein, über die Pfeiltasten können Sie den Wert präzise anpassen, klicken Sie anschließend auf <b>Festlegen</b>. Ihre benutzerdefinierte Tabulatorposition wird der Liste im unteren Feld hinzugefügt.</li>
-			    <li>Die Standardeinstellung für <b>Tabulatoren</b> ist auf 1,25 cm festgelegt. Sie können den Wert verkleinern oder vergrößern, nutzen Sie dafür die Pfeiltasten oder geben Sie den gewünschten Wert in das dafür vorgesehene Feld ein.</li>
-			    <li><b>Ausrichtung</b> - legt den gewünschten Ausrichtungstyp für jede der Tabulatorpositionen in der obigen Liste fest. Wählen Sie die gewünschte Tabulatorposition in der Liste aus, Ihnen stehen die Optionen <b>Linksbündig</b>, <b>Zentriert</b> oder <b>Rechtsbündig</b> zur Verfügung, klicken sie anschließend auf <b>Festlegen</b>.<ul>
-			            <li><b>Linksbündig</b> - der Text wird ab der Position des Tabstopps linksbündig ausgerichtet; d.h. der Text verschiebt sich bei der Eingabe nach rechts. Ein solcher Tabstopp wird auf dem horizontalen Lineal durch die Markierung <div class = "icon icon-tabstopleft_marker"></div> angezeigt.</li>
-			            <li><b>Zentriert</b> - der Text wird an der Tabstoppposition zentriert. Ein solcher Tabstopp wird auf dem horizontalen Lineal durch die Markierung <div class = "icon icon-tabstopcenter_marker"></div> angezeigt.</li>
-			            <li><b>Rechtsbündig</b> - der Text wird ab der Position des Tabstopps rechtsbündig ausgerichtet; d.h. der Text verschiebt sich bei der Eingabe nach links. Ein solcher Tabstopp wird auf dem horizontalen Lineal durch die Markierung <div class = "icon icon-tabstopright_marker"></div> angezeigt.</li>
-			        </ul>
-			        <p>Um Tabstopps aus der Liste zu löschen, wählen Sie einen Tabstopp und drücken Sie <b>Entfernen</b> oder <b>Alle entfernen</b>.</p>
-			    </li>
-			</ul>
-            <p>Alternativ können Sie die Tabstopps auch mithilfe des horizontalen Lineals festlegen.</p>
-            <ol>
-<<<<<<< HEAD
-                <li>Klicken Sie zum Auswählen des gewünschten Tabstopps auf das Symbol <div class = "icon icon-tabstopleft"></div> in der oberen linken Ecke des Arbeitsbereichs, um den gewünschten Tabstopp auszuwählen: <b>Links</b> <div class = "icon icon-tabstopleft"></div>, <b>Zentriert</b> <div class = "icon icon-tabstopcenter"></div> oder <b>Rechts</b> <div class = "icon icon-tabstopright"></div>.</li>
-                <li>Klicken Sie an der unteren Kante des Lineals auf die Position, an der Sie einen Tabstopp setzen möchten. Ziehen Sie die Markierung nach links oder rechts, um die Position zu ändern. Um den hinzugefügten Tabstopp zu entfernen, ziehen Sie die Markierung aus dem Lineal.<p><div class = "big big-tabstops_ruler"></div></p>
-                    <p class="note"><b>Hinweis</b>: Wenn die Lineale nicht angezeigt werden, wechseln Sie in die Registerkarte <b>Start</b>, klicken Sie in der oberen rechten Ecke auf das Symbol <b>Ansichtseinstellungen</b> <div class = "icon icon-viewsettingsicon"></div> und deaktivieren Sie die Option <b>Lineale ausblenden</b>.</p>
-                </li>
-            </ol>
-            <h3>TextArt-Stil bearbeiten</h3>
-            <p>Wählen Sie ein Textobjekt aus und klicken Sie in der rechten Seitenleiste auf das Symbol <b>TextArt-Einstellungen</b> <div class = "icon icon-textart_settings_icon"></div>.</p>
-=======
-                <li>Klicken Sie zum Auswählen des gewünschten Tabstopps auf das Symbol <img alt="Linksbündiger Tabstopp" src="../images/tabstopleft.png" /> in der oberen linken Ecke des Arbeitsbereichs, um den gewünschten Tabstopp auszuwählen: <b>Links</b> <img alt="Linksbündiger Tabstopp" src="../images/tabstopleft.png" />, <b>Zentriert</b> <img alt="Zentrierter Tabstopp" src="../images/tabstopcenter.png" /> oder <b>Rechts</b> <img alt="Rechtsbündiger Tabstopp" src="../images/tabstopright.png" />.</li>
-                <li>Klicken Sie an der unteren Kante des Lineals auf die Position, an der Sie einen Tabstopp setzen möchten. Ziehen Sie die Markierung nach links oder rechts, um die Position zu ändern. Um den hinzugefügten Tabstopp zu entfernen, ziehen Sie die Markierung aus dem Lineal.<p><img alt="Horizontales Lineal mit den hinzugefügten Tabstopps" src="../images/tabstops_ruler.png" /></p>
-                    <p class="note">Wenn die Lineale nicht angezeigt werden, wechseln Sie in die Registerkarte <b>Start</b>, klicken Sie in der oberen rechten Ecke auf das Symbol <b>Ansichtseinstellungen</b> <img alt="Einstellungen anzeigen" src="../images/viewsettingsicon.png" /> und deaktivieren Sie die Option <b>Lineale ausblenden</b>.</p>
-                </li>
-            </ol>
-            <h2>TextArt-Stil bearbeiten</h2>
-            <p>Wählen Sie ein Textobjekt aus und klicken Sie in der rechten Seitenleiste auf das Symbol <b>TextArt-Einstellungen</b> <img alt="TextArt-Einstellungen" src="../images/textart_settings_icon.png" />.</p>
->>>>>>> 2cb80179
-            <p><img alt="Registerkarte TextArt-Einstellungen" src="../images/right_textart.png" /></p>
-            <ul>
-                <li>Ändern Sie den angewandten Textstil, indem Sie eine neue <b>Vorlage</b> aus der Galerie auswählen. Sie können den Grundstil außerdem ändern, indem Sie eine andere Schriftart, -größe usw. auswählen.</li>
-                <li><a href="../UsageInstructions/FillObjectsSelectColor.htm" onclick="onhyperlinkclick(this)">Füllung</a> und <a href="../UsageInstructions/InsertAutoshapes.htm#shapestroke" onclick="onhyperlinkclick(this)">Umrandung</a> der Schriftart ändern. Die verfügbaren Optionen sind die gleichen wie für AutoFormen.</li>
-                <li>Wenden Sie einen Texteffekt an, indem Sie aus der <b>Galerie</b> mit den verfügbaren Vorlagen die gewünschte Formatierung auswählen. Sie können den Grad der Textverzerrung anpassen, indem Sie den rosafarbenen, rautenförmigen Ziehpunkt in die gewünschte Position ziehen.</li>
-            </ul>
-            <p><img alt="Texteffekte" src="../images/textart_transformation.png" /></p>
-		</div>
-	</body>
+﻿<!DOCTYPE html>
+<html>
+	<head>
+		<title>Text einfügen und formatieren</title>
+		<meta charset="utf-8" />
+		<meta name="description" content="Das Wichtigste über die Textbearbeitung in PowerPoint-Präsentationen: Textformatierung/Hinzufügen, Stil- und Richtungsänderung, Festlegen der Absatzparameter." />
+		<link type="text/css" rel="stylesheet" href="../editor.css" />
+		<link type = "text/css" rel = "stylesheet" href = "../../images/sprite.css" />
+        <script type="text/javascript" src="../callback.js"></script>
+        <script type="text/javascript" src="../search/js/page-search.js"></script>
+	</head>
+	<body>
+		<div class="mainpart">
+        <div class="search-field">
+            <input id="search" class="searchBar" placeholder="Suche" type="text" onkeypress="doSearch(event)">
+        </div>
+			<h1>Text einfügen und formatieren</h1>
+			<h2>Text in der Präsentation einfügen</h2>
+			<p>Im <a target="_blank" href="https://www.onlyoffice.com/de/presentation-editor.aspx" onclick="onhyperlinkclick(this)"><b>Präsentationseditor</b></a> für die Eingabe von neuem Text stehen Ihnen drei Möglichkeiten zur Auswahl:</p>
+			    <ul>
+			        <li>Textabschnitt in den entsprechenden Textplatzhalter auf der Folie einfügen. Platzieren Sie dazu den Cursor im Platzhalter und geben Sie Ihren Text ein oder fügen Sie diesen mithilfe der Tastenkombination <b>STRG+V</b> ein.</li>
+			        <li>Textabschnitt an beliebiger Stelle auf einer Folie einfügen. Fügen Sie ein Textfeld (rechteckiger Rahmen, in den ein Text eingegeben werden kann) oder ein TextArtfeld (Textfeld mit einer vordefinierten Schriftart und Farbe, das die Anwendung von Texteffekten ermöglicht) in die Folie ein. Abhängig vom ausgewählten Textobjekt haben Sie folgende Möglichkeiten:<ul>
+                                    <li>Um ein Textfeld hinzuzufügen, klicken Sie in der oberen Symbolleiste in den Registerkarten <b>Start</b> oder <b>Einfügen</b> auf das Symbol <div class = "icon icon-inserttexticon"></div> <b>Textfeld</b> und dann auf die Stelle, an der Sie das Textfeld einfügen möchten. Halten Sie die Maustaste gedrückt, und ziehen Sie den Rahmen des Textfelds in die gewünschte Größe. Wenn Sie die Maustaste loslassen, erscheint die Einfügemarke im hinzugefügten Textfeld und Sie können Ihren Text eingeben.
+						<p class="note">Alternativ können Sie ein Textfeld einfügen, indem Sie in der oberen Symbolleiste auf <div class = "icon icon-insertautoshape"></div> <b>Form</b> klicken und das Symbol <div class = "icon icon-text_autoshape"></div> aus der Gruppe <b>Standardformen</b> auswählen.</p>
+                                    </li>
+                                    <li>Um ein TextArt-Objekt einzufügen, klicken Sie auf das Symbol <div class = "icon icon-inserttextarticon"></div> <b>TextArt</b> in der Registerkarte <b>Einfügen</b> und klicken Sie dann auf die gewünschte Stilvorlage - das TextArt-Objekt wird in der Mitte der Folie eingefügt. Markieren Sie den Standardtext innerhalb des Textfelds mit der Maus und ersetzen Sie diesen durch Ihren eigenen Text.</li>
+                                </ul>
+			        </li>
+                    <li>Einen Textabschnitt in eine AutoForm einfügen. Wählen Sie eine Form aus und geben Sie Ihren Text ein.</li>
+			    </ul>
+            <p>Klicken Sie in einen Bereich außerhalb des Textobjekts, um die Änderungen anzuwenden und zur Folie zurückzukehren.</p>
+            <p>Der Text innerhalb des Textfelds ist Bestandteil der AutoForm (wenn Sie die AutoForm verschieben oder drehen, wird der Text mit ihr verschoben oder gedreht).</p>
+            <p>Da ein eingefügtes Textobjekt von einem rechteckigen Rahmen umgeben ist (TextArt-Objekte haben standardmäßig unsichtbare Rahmen) und dieser Rahmen eine allgemeine AutoForm ist, können Sie sowohl die Form als auch die Texteigenschaften ändern.</p>
+            <p>Um das hinzugefügte Textobjekt zu löschen, klicken Sie auf den Rand des Textfelds und drücken Sie die Taste <b>ENTF</b> auf der Tastatur. Dadurch wird auch der Text im Textfeld gelöscht.</p>
+            <h2>Textfeld formatieren</h2>
+            <p>Wählen Sie das entsprechende Textfeld durch Anklicken der Rahmenlinien aus, um die Eigenschaften zu verändern. Wenn das Textfeld markiert ist, werden alle Rahmenlinien als durchgezogene Linien (nicht gestrichelt) angezeigt.</p>
+            <p><img alt="Markiertes Textfeld" src="../images/textbox_boxselected.png" /></p>
+			<ul>
+                <li>Sie können das Textfeld mithilfe der speziellen Ziehpunkte an den Ecken der Form <a href="../UsageInstructions/ManipulateObjects.htm" onclick="onhyperlinkclick(this)">verschieben, drehen und dessen Größe ändern</a>.</li>
+                <li>Um das Textfeld zu bearbeiten, <a href="../UsageInstructions/FillObjectsSelectColor.htm" onclick="onhyperlinkclick(this)">mit einer Füllung zu versehen</a>, <a href="../UsageInstructions/InsertAutoshapes.htm#shapestroke" onclick="onhyperlinkclick(this)">Rahmenlinien zu ändern</a>, das rechteckige Feld mit einer anderen Form zu <b>ersetzen</b> oder auf <a href="InsertAutoshapes.htm" onclick="onhyperlinkclick(this)">Formen - erweiterte Einstellungen</a> zuzugreifen, klicken Sie in der rechten Seitenleiste auf <b>Formeinstellungen</b> <div class = "icon icon-shape_settings_icon"></div> und nutzen Sie die entsprechenden Optionen.</li>
+                <li>Um ein <a href="../UsageInstructions/AlignArrangeObjects.htm" onclick="onhyperlinkclick(this)">Textfeld auf einer Folie auszurichten, zu drehen oder zu spiegeln</a> oder Textfelder mit anderen Objekten zu verknüpfen, klicken Sie mit der rechten Maustaste auf den Feldrand und nutzen Sie die entsprechende Option im geöffneten Kontextmenü.</li>
+				<li>Um <b>Textspalten</b> in einem Textfeld zu erzeugen, klicken Sie auf das entsprechende Symbol <div class = "icon icon-insert_columns"></div> in der Symbolleiste für Textformatierung und wählen Sie die gewünschte Option aus, oder klicken Sie mit der rechten Maustaste auf den Feldrand, klicken Sie auf die Option <b>Form - Erweiterte Einstellungen</b> und wechseln Sie im Fenster <b>Form - Erweiterte Einstellungen</b> in die Registerkarte <a href="../UsageInstructions/InsertAutoshapes.htm#columns" onclick="onhyperlinkclick(this)"><b>Spalten</b></a>.</li>
+            </ul>
+            <h2 id="formattext">Text im Textfeld formatieren</h2>
+            <p>Markieren Sie den Text im Textfeld, um die Eigenschaften zu verändern. Wenn der Text markiert ist, werden alle Rahmenlinien als gestrichelte Linien angezeigt.</p>
+            <p><img alt="Markierter Text" src="../images/textbox_textselected.png" /></p>
+            <p class="note">Es ist auch möglich die Textformatierung zu ändern, wenn das Textfeld (nicht der Text selbst) ausgewählt ist. In einem solchen Fall werden alle Änderungen auf den gesamten Text im Textfeld angewandt. Einige Schriftformatierungsoptionen (Schriftart, -größe, -farbe und -stile) können separat auf einen zuvor ausgewählten Teil des Textes angewendet werden.</p>
+            <p><b>Text im Textfeld ausrichten</b></p>
+			<p>Der Text kann auf vier Arten horizontal ausgerichtet werden: linksbündig, rechtsbündig, zentriert oder im Blocksatz. Textobjekt einfügen:</p>
+			<ol>
+				<li>Bewegen Sie den Cursor an die Stelle, an der Sie den Text ausrichten möchten (dabei kann es sich um eine neue Zeile oder um bereits eingegebenen Text handeln).</li>
+				<li>Wechseln Sie in der oberen Symbolleiste auf die Registerkarte <b>Start</b> und klicken Sie auf <b>Horizontale Ausrichtung</b> <div class = "icon icon-horizontalalign"></div>, um die Auswahlliste zu öffnen.</li>
+				<li>Wählen Sie den gewünschten Ausrichtungstyp:<ul>
+						<li>Die Option <b>Text linksbündig ausrichten</b> <div class = "icon icon-alignleft"></div> lässt den linken Textrand parallel zum linken Rand des Textbereichs verlaufen (der rechte Textrand bleibt unausgerichtet).</li>
+						<li>Durch die Option <b>Text zentrieren</b> <div class = "icon icon-aligncenter"></div> wird der Text im Textbereich zentriert ausgerichtet (die rechte und linke Seite bleiben unausgerichtet).</li>
+						<li>Die Option <b>Text rechtsbündig ausrichten</b> <div class = "icon icon-alignright"></div> lässt den rechten Textrand parallel zum rechten Rand des Textbereichs verlaufen (der linke Textrand bleibt unausgerichtet).</li>
+						<li>Die Option <b>Im Blocksatz ausrichten</b> <div class = "icon icon-justify"></div> lässt den Text parallel zum linken und rechten Rand des Textbereichs verlaufen (zusätzlicher Abstand wird hinzugefügt, wo es notwendig ist, um die Ausrichtung beizubehalten).</li>
+					</ul>
+				</li>
+			</ol>
+			<p>Der Text kann vertikal auf drei Arten ausgerichtet werden: oben, mittig oder unten. Textobjekt einfügen:</p>
+			<ol>
+				<li>Bewegen Sie den Cursor an die Stelle, an der Sie den Text ausrichten möchten (dabei kann es sich um eine neue Zeile oder um bereits eingegebenen Text handeln).</li>
+				<li>Wechseln Sie in der oberen Symbolleiste auf die Registerkarte <b>Start</b> und klicken Sie auf <b>Vertikale Ausrichtung</b> <div class = "icon icon-verticalalign"></div>, um die Auswahlliste zu öffnen.</li>
+				<li>Wählen Sie den gewünschten Ausrichtungstyp:<ul>
+						<li>Über die Option <b>Text am oberen Rand ausrichten</b> <div class = "icon icon-aligntop"></div> richten Sie den Text am oberen Rand des Textfelds aus.</li>
+						<li>Über die Option <b>Text mittig ausrichten</b> <div class = "icon icon-alignmiddle"></div> richten Sie den Text im Textfeld mittig aus.</li>
+						<li>Über die Option <b>Text am unteren Rand ausrichten</b> <div class = "icon icon-alignbottom"></div> richten Sie den Text am unteren Rand des Textfelds aus.</li>
+					</ul>
+				</li>
+			</ol>
+            <hr />
+            <p><b>Textrichtung ändern</b></p>
+            <p>Um den Text innerhalb des Textfeldes zu <b>drehen</b>, klicken Sie mit der rechten Maustaste auf den Text, klicken Sie auf <b>Textausrichtung</b> und wählen Sie eine der verfügbaren Optionen: <b>Horizontal</b> (Standardeinstellung), <b>Text um 180° drehen</b> (vertikale Ausrichtung von oben nach unten) oder <b>Text um 270° drehen</b> (vertikale Ausrichtung von unten nach oben).</p>
+			<hr />
+			<p id="formatfont"><b>Schriftart, -größe und -farbe anpassen und DekoSchriften anwenden</b></p>
+			<p>In der Registerkarte <b>Start</b> können Sie über die Symbole in der oberen Symbolleiste Schriftart, -größe und -Farbe festelgen und verschiedene DekoSchriften anwenden.</p>
+			<p class="note">Wenn Sie die Formatierung auf Text anwenden wollen, der bereits in der Präsentation vorhanden ist, wählen Sie diesen mit der Maus oder <a href="../HelpfulHints/KeyboardShortcuts.htm#textselection" onclick="onhyperlinkclick(this)">mithilfe der Tastatur</a> aus und legen Sie die gewünschte Formatierung fest. Sie können den Mauszeiger auch innerhalb des erforderlichen Wortes platzieren, um die Formatierung nur auf dieses Wort anzuwenden.</p>
+			<table>
+				<tr>
+					<td width="10%">Schriftart</td>
+					<td width="15%"><div class = "big big-fontfamily"></div></td>
+					<td>Wird verwendet, um eine Schriftart aus der Liste mit den verfügbaren Schriftarten zu wählen. <span class="desktopDocumentFeatures">Wenn eine gewünschte Schriftart nicht in der Liste verfügbar ist, können Sie diese runterladen und in Ihrem Betriebssystem speichern. Anschließend steht Ihnen diese Schrift in der <em>Desktop-Version</em> zur Nutzung zur Verfügung.</span></td>
+				</tr>
+				<tr>
+					<td>Schriftgröße</td>
+					<td><div class = "icon icon-fontsize"></div></td>
+					<td>Über diese Option kann der gewünschte Wert für die Schriftgröße aus der Dropdown-List ausgewählt werden (die Standardwerte sind: 8, 9, 10, 11, 12, 14, 16, 18, 20, 22, 24, 26, 28, 36, 48, 72 und 96). Sie können auch manuell einen Wert in das Feld für die Schriftgröße eingeben und anschließend die <em>Eingabetaste</em> drücken.</td>
+				</tr>
+				<tr>
+					<td>Schriftfarbe</td>
+					<td><div class = "icon icon-fontcolor"></div></td>
+					<td>Wird verwendet, um die Farbe der Buchstaben/Zeichen im Text zu ändern. Klicken Sie auf den Abwärtspfeil neben dem Symbol, um eine <a href="../UsageInstructions/FillObjectsSelectColor.htm" onclick="onhyperlinkclick(this)">Farbe auszuwählen</a>.</td>
+				</tr>
+				<tr>
+					<td>Groß-/Kleinschreibung</td>
+					<td><div class = "icon icon-change_case"></div></td>
+					<td>Wird verwendet, um die Groß- und Kleinschreibung zu ändern. <em>Ersten Buchstaben im Satz großschreiben</em> - die Buchstaben werden wie in einem Satz geschrieben. <em>Kleinbuchstaben</em> - alle Buchstaben sind klein. <em>GROSSBUCHSTABEN</em> - alle Buchstaben sind groß. <em>Ersten Buchstaben im Wort großschreiben</em> - jedes Wort beginnt mit einem Großbuchstaben. <em>gROSS-/kLEINSCHREIBUNG</em> - kehrt die Groß- und Kleinschreibung des ausgewählten Textes oder des Wortes um, an dem sich der Mauszeiger befindet.</td>
+				</tr>
+				<tr>
+					<td>Texthervorhebungsfarbe</td>
+					<td><div class = "icon icon-highlightcolor"></div></td>
+					<td>Wird verwendet, um den Hintergrund für einzelne Sätze, Phrasen, Wörter oder sogar Zeichen durch Hinzufügen eines Farbbandes zu markieren, das den Effekt eines Textmarkers um den Text herum imitiert. Wählen Sie dazu den gewünschten Text aus und klicken Sie anschließend auf den Abwärtspfeil neben dem Symbol, um eine Farbe auf der Palette auszuwählen (diese Farbeinstellung ist unabhängig vom ausgewählten <b>Farbschema</b> und enthält 16 Farben) - die Farbe wird auf den ausgewählten Text angewendet. Alternativ können Sie zuerst eine Hervorhebungsfarbe auswählen und dann den Text mit der Maus auswählen - der Mauszeiger sieht in diesem Fall so aus <div class = "icon icon-highlight_color_mouse_pointer"></div> und Sie können mehrere verschiedene Teile Ihres Textes nacheinander markieren. Um die Hervorhebung zu beenden, klicken Sie einfach erneut auf das Symbol. Um die Markierungsfarbe zu löschen, klicken Sie auf die Option <b>Keine Füllung</b>.</td>
+				</tr>
+				<tr>
+					<td>Fett</td>
+					<td><div class = "icon icon-bold"></div></td>
+					<td>Der gewählte Textabschnitt wird durch fette Schrift hervorgehoben.</td>
+				</tr>
+				<tr>
+					<td>Kursiv</td>
+					<td><div class = "icon icon-italic"></div></td>
+					<td>Der gewählte Textabschnitt wird durch die Schrägstellung der Zeichen hervorgehoben.</td>
+				</tr>
+				<tr>
+					<td>Unterstrichen</td>
+					<td><div class = "icon icon-underline"></div></td>
+					<td>Der gewählten Textabschnitt wird mit einer Linie unterstrichen.</td>
+				</tr>
+				<tr>
+					<td>Durchgestrichen</td>
+					<td><div class = "icon icon-strike"></div></td>
+					<td>Der gewählten Textabschnitt wird mit einer Linie durchgestrichen.</td>
+				</tr>
+				<tr>
+					<td>Hochgestellt</td>
+					<td><div class = "icon icon-sup"></div></td>
+					<td>Der gewählte Textabschnitt wird verkleinert und im oberen Teil der Textzeile platziert z.B. in Bruchzahlen.</td>
+				</tr>
+				<tr>
+					<td>Tiefgestellt</td>
+					<td><div class = "icon icon-sub"></div></td>
+					<td>Der gewählte Textabschnitt wird verkleinert und im unteren Teil der Textzeile platziert z.B. in chemischen Formeln.</td>
+				</tr>
+			</table>
+			<p><b>Bestimmen Sie den Zeilenabstand und ändern Sie die Absatzeinzüge</b></p>
+			<p>Im Präsentationseditor können Sie die Zeilenhöhe für den Text innerhalb der Absätze sowie den Abstand zwischen dem aktuellen Absatz und dem vorherigen oder nächsten Absatz festlegen.</p>
+			<p><img class="floatleft"alt="Registerkarte Texteinstellungen" src="../images/textsettingstab.png" /></p>
+			<p>Gehen Sie dazu vor wie folgt:</p>
+			<ol style="margin-left: 280px;">
+				<li>Postitionieren Sie den Cursor innerhalb des gewünschten Absatzes oder wählen Sie mehrere Absätze mit der Maus aus.</li>
+				<li>Nutzen Sie die entsprechenden Felder der Registerkarte <div class = "icon icon-text_settings_icon"></div> <b>Texteinstellungen</b> in der rechten Seitenleiste, um die gewünschten Ergebnisse zu erzielen:<ul>
+						<li><b>Zeilenabstand</b> - Zeilenhöhe für die Textzeilen im Absatz festlegen. Sie können unter zwei Optionen wählen: <b>mehrfach</b> (mithilfe dieser Option wird ein Zeilenabstand festgelegt, der ausgehend vom einfachen Zeilenabstand vergrößert wird (Größer als 1)), <b>genau</b> (mithilfe dieser Option wird ein fester Zeilenabstand festgelegt). Sie können den gewünschten Wert im Feld rechts angeben.</li>
+						<li><b>Absatzabstand</b> - Auswählen wie groß die Absätze sind, die zwischen Textzeilen und Abständen angezeigt werden.<ul>
+                            <li><b>Vor</b> - Abstand vor dem Absatz festlegen.</li>
+                            <li><b>Nach</b> - Abstand nach dem Absatz festlegen.</li>
+                        </ul>
+                        </li>                        
+					</ul>
+				</li>
+			</ol>
+			<p>Um den aktuellen Zeilenabstand zu ändern, können Sie auch auf der Registerkarte <b>Start</b> das Symbol <b>Zeilenabstand</b> <div class = "icon icon-linespacing"></div> anklicken und den gewünschten Wert aus der Liste auswählen: 1,0; 1,15; 1,5; 2,0; 2,5; oder 3,0 Zeilen.</p>
+		    <p>Um den Absatzversatz von der linken Seite des Textfelds zu ändern, positionieren Sie den Cursor innerhalb des gewünschten Absatzes oder wählen Sie mehrere Absätze mit der Maus aus und klicken Sie auf das entsprechende Symbole auf der Registerkarte <b>Start</b> in der oberen Symbolleiste: <b>Einzug verkleinern</b> <div class = "icon icon-decreaseindent"></div> und <b>Einzug vergrößern</b> <div class = "icon icon-increaseindent"></div>.</p>
+		    <hr />
+		    <p>Außerdem können Sie die <b>erweiterten Einstellungen</b> des Absatzes ändern. Positionieren Sie den Mauszeiger im gewünschten Absatz - die Registerkarte <div class = "icon icon-text_settings_icon"></div> <b>Texteinstellungen</b> wird in der rechten Seitenleiste aktiviert. Klicken Sie auf den Link <b>Erweiterte Einstellungen anzeigen</b>. Das Fenster mit den Absatzeigenschaften wird geöffnet:</p><img alt="Absatzeigenschaften - Registerkarte Einzüge &amp; Position" src="../images/textadvancedsettings1.png" /><p>In der Registerkarte <b>Einzüge &amp; Position</b> können Sie den Abstand <b>der ersten Zeile</b> vom linken <a href="../UsageInstructions/InsertAutoshapes.htm#internalmargins" onclick="onhyperlinkclick(this)">inneren Rand</a> des Textbereiches sowie den Abstand des Absatzes vom <b>linken</b> und <b>rechten</b> inneren Rand des Textbereiches ändern.</p>
+            <p>Alternativ können Sie die Einzüge auch mithilfe des horizontalen <b>Lineals</b> festlegen.</p><div class = "big big-indents_ruler"></div><p>Wählen Sie den gewünschten Absatz (Absätze) und ziehen Sie die Einzugsmarken auf dem Lineal in die gewünschte Position.</p>
+            <ul>
+                <li>Mit der Markierung für den <b>Erstzeileneinzug</b> <div class = "icon icon-firstline_indent"></div> lässt sich der Versatz des Absatzes vom linken inneren Rand des Textfelds für die erste Zeile eines Absatzes festlegen.</li>
+                <li>Mit der Einzugsmarke für den <b>hängenden Einzug</b> <div class = "icon icon-hanging"></div> lässt sich der Versatz vom linken inneren Seitenrand für die zweite Zeile sowie alle Folgezeilen eines Absatzes festlegen.</li>
+                <li>Mit der <b>linken Einzugsmarke</b> <div class = "icon icon-leftindent"></div> lässt sich der Versatz des Absatzes vom linken inneren Seitenrand der Textbox festlegen.</li>
+                <li>Die Marke <b>Rechter Einzug</b> <div class = "icon icon-right_indent"></div> wird genutzt, um den Versatz des Absatzes vom rechten inneren Seitenrand der Textbox festzulegen.</li>
+            </ul>
+            <p class="note">Wenn die Lineale nicht angezeigt werden, wechseln Sie in die Registerkarte <b>Start</b>, klicken Sie in der oberen rechten Ecke auf das Symbol <b>Ansichtseinstellungen</b> <img alt="Einstellungen anzeigen" src="../images/viewsettingsicon.png" /> und deaktivieren Sie die Option <b>Lineale ausblenden</b>.</p><img alt="Absatzeigenschaften - Registerkarte Schriftart" src="../images/textadvancedsettings2.png" /><p>Die Registerkarte <b>Schriftart</b> enthält folgende Parameter:</p>
+			<ul>
+				<li><b>Durchgestrichen</b> - durchstreichen einer Textstelle mithilfe einer Linie.</li>
+				<li><b>Doppelt durchgestrichen</b> - durchstreichen einer Textstelle mithilfe einer doppelten Linie.</li>
+				<li><b>Hochgestellt</b> - Textstellen verkleinern und hochstellen, wie beispielsweise in Brüchen.</li>
+				<li><b>Tiefgestellt</b> - Textstellen verkleinern und tiefstellen, wie beispielsweise in chemischen Formeln.</li>
+				<li><b>Kapitälchen</b> - erzeugt Großbuchstaben in Höhe von Kleinbuchstaben.</li>
+				<li><b>Großbuchstaben</b> - alle Buchstaben als Großbuchstaben schreiben.</li>
+				<li><b>Zeichenabstand</b> - Abstand zwischen den einzelnen Zeichen festlegen. Erhöhen Sie den Standardwert für den Abstand <b>Erweitert</b> oder verringern Sie den Standardwert für den Abstand <b>Verkürzt</b>. Nutzen Sie die Pfeiltasten oder geben Sie den erforderlichen Wert in das dafür vorgesehene Feld ein.<p>Alle Änderungen werden im Feld Vorschau unten angezeigt.</p>
+                </li>
+			</ul><img alt="Absatzeigenschaften - Registerkarte Tabulator" src="../images/textadvancedsettings3.png" /><p>Die Registerkarte <b>Tabulator</b> ermöglicht die Änderung der Tabstopps zu ändern, d.h. die Position des Mauszeigers rückt vor, wenn Sie die <b>Tabulatortaste</b> auf der Tastatur drücken.</p>
+			<ul>
+			    <li><b>Tabulatorposition</b> - Festlegen von benutzerdefinierten Tabstopps. Geben Sie den gewünschten Wert in das angezeigte Feld ein, über die Pfeiltasten können Sie den Wert präzise anpassen, klicken Sie anschließend auf <b>Festlegen</b>. Ihre benutzerdefinierte Tabulatorposition wird der Liste im unteren Feld hinzugefügt.</li>
+			    <li>Die Standardeinstellung für <b>Tabulatoren</b> ist auf 1,25 cm festgelegt. Sie können den Wert verkleinern oder vergrößern, nutzen Sie dafür die Pfeiltasten oder geben Sie den gewünschten Wert in das dafür vorgesehene Feld ein.</li>
+			    <li><b>Ausrichtung</b> - legt den gewünschten Ausrichtungstyp für jede der Tabulatorpositionen in der obigen Liste fest. Wählen Sie die gewünschte Tabulatorposition in der Liste aus, Ihnen stehen die Optionen <b>Linksbündig</b>, <b>Zentriert</b> oder <b>Rechtsbündig</b> zur Verfügung, klicken sie anschließend auf <b>Festlegen</b>.<ul>
+			            <li><b>Linksbündig</b> - der Text wird ab der Position des Tabstopps linksbündig ausgerichtet; d.h. der Text verschiebt sich bei der Eingabe nach rechts. Ein solcher Tabstopp wird auf dem horizontalen Lineal durch die Markierung <div class = "icon icon-tabstopleft_marker"></div> angezeigt.</li>
+			            <li><b>Zentriert</b> - der Text wird an der Tabstoppposition zentriert. Ein solcher Tabstopp wird auf dem horizontalen Lineal durch die Markierung <div class = "icon icon-tabstopcenter_marker"></div> angezeigt.</li>
+			            <li><b>Rechtsbündig</b> - der Text wird ab der Position des Tabstopps rechtsbündig ausgerichtet; d.h. der Text verschiebt sich bei der Eingabe nach links. Ein solcher Tabstopp wird auf dem horizontalen Lineal durch die Markierung <div class = "icon icon-tabstopright_marker"></div> angezeigt.</li>
+			        </ul>
+			        <p>Um Tabstopps aus der Liste zu löschen, wählen Sie einen Tabstopp und drücken Sie <b>Entfernen</b> oder <b>Alle entfernen</b>.</p>
+			    </li>
+			</ul>
+            <p>Alternativ können Sie die Tabstopps auch mithilfe des horizontalen Lineals festlegen.</p>
+            <ol>
+                <li>Klicken Sie zum Auswählen des gewünschten Tabstopps auf das Symbol <img alt="Linksbündiger Tabstopp" src="../images/tabstopleft.png" /> in der oberen linken Ecke des Arbeitsbereichs, um den gewünschten Tabstopp auszuwählen: <b>Links</b> <img alt="Linksbündiger Tabstopp" src="../images/tabstopleft.png" />, <b>Zentriert</b> <img alt="Zentrierter Tabstopp" src="../images/tabstopcenter.png" /> oder <b>Rechts</b> <img alt="Rechtsbündiger Tabstopp" src="../images/tabstopright.png" />.</li>
+                <li>Klicken Sie an der unteren Kante des Lineals auf die Position, an der Sie einen Tabstopp setzen möchten. Ziehen Sie die Markierung nach links oder rechts, um die Position zu ändern. Um den hinzugefügten Tabstopp zu entfernen, ziehen Sie die Markierung aus dem Lineal.<p><img alt="Horizontales Lineal mit den hinzugefügten Tabstopps" src="../images/tabstops_ruler.png" /></p>
+                    <p class="note">Wenn die Lineale nicht angezeigt werden, wechseln Sie in die Registerkarte <b>Start</b>, klicken Sie in der oberen rechten Ecke auf das Symbol <b>Ansichtseinstellungen</b> <img alt="Einstellungen anzeigen" src="../images/viewsettingsicon.png" /> und deaktivieren Sie die Option <b>Lineale ausblenden</b>.</p>
+                </li>
+            </ol>
+            <h2>TextArt-Stil bearbeiten</h2>
+            <p>Wählen Sie ein Textobjekt aus und klicken Sie in der rechten Seitenleiste auf das Symbol <b>TextArt-Einstellungen</b> <img alt="TextArt-Einstellungen" src="../images/textart_settings_icon.png" />.</p>
+            <p><img alt="Registerkarte TextArt-Einstellungen" src="../images/right_textart.png" /></p>
+            <ul>
+                <li>Ändern Sie den angewandten Textstil, indem Sie eine neue <b>Vorlage</b> aus der Galerie auswählen. Sie können den Grundstil außerdem ändern, indem Sie eine andere Schriftart, -größe usw. auswählen.</li>
+                <li><a href="../UsageInstructions/FillObjectsSelectColor.htm" onclick="onhyperlinkclick(this)">Füllung</a> und <a href="../UsageInstructions/InsertAutoshapes.htm#shapestroke" onclick="onhyperlinkclick(this)">Umrandung</a> der Schriftart ändern. Die verfügbaren Optionen sind die gleichen wie für AutoFormen.</li>
+                <li>Wenden Sie einen Texteffekt an, indem Sie aus der <b>Galerie</b> mit den verfügbaren Vorlagen die gewünschte Formatierung auswählen. Sie können den Grad der Textverzerrung anpassen, indem Sie den rosafarbenen, rautenförmigen Ziehpunkt in die gewünschte Position ziehen.</li>
+            </ul>
+            <p><img alt="Texteffekte" src="../images/textart_transformation.png" /></p>
+		</div>
+	</body>
 </html>