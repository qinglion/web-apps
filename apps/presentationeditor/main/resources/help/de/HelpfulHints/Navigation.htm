--- conflicted
+++ resolved
@@ -1,45 +1,41 @@
-﻿<!DOCTYPE html>
-<html>
-	<head>
-		<title>Ansichtseinstellungen und Navigationswerkzeuge</title>
-		<meta charset="utf-8" />
-		<meta name="description" content="The description of view settings and navigation tools such as zoom, previous/next slide buttons" />
-		<link type="text/css" rel="stylesheet" href="../editor.css" />
-		<link type = "text/css" rel = "stylesheet" href = "../../images/sprite.css" />
-        <script type="text/javascript" src="../callback.js"></script>
-        <script type="text/javascript" src="../search/js/page-search.js"></script>
-	</head>
-	<body>
-		<div class="mainpart">
-        <div class="search-field">
-            <input id="search" class="searchBar" placeholder="Suche" type="text" onkeypress="doSearch(event)">
-        </div>
-		<h1>Ansichtseinstellungen und Navigationswerkzeuge</h1>
-			<p>Der <a target="_blank" href="https://www.onlyoffice.com/de/presentation-editor.aspx" onclick="onhyperlinkclick(this)"><b>Präsentationseditor</b></a> bietet mehrere Werkzeuge, um Ihnen die Ansicht und Navigation in Ihrer Präsentation zu erleichtern: Zoom, vorherige/nächste Folie, Anzeige der Foliennummer.</p>
-			<h3>Anzeigeeinstellungen anpassen</h3>
-			<p>Um die Standardanzeigeeinstellung anzupassen und den günstigsten Modus für die Arbeit mit der Präsentation festzulegen, wechseln Sie in die Registerkarte <b>Start</b>, klicken auf das Symbol <b>Ansichtseinstellungen</b> <div class = "icon icon-viewsettingsicon"></div> und wählen Sie, welche Oberflächenelemente ein- oder ausgeblendet werden sollen. Folgende Optionen stehen Ihnen im Menü <b>Ansichtseinstellungen</b> zur Verfügung:</p>
-			<ul>
-			<li><b>Symbolleiste ausblenden</b> - die obere Symbolleiste und die zugehörigen Befehle werden ausgeblendet, während die Registerkarten weiterhin angezeigt werden. Ist diese Option aktiviert, können Sie jede beliebige Registerkarte anklicken, um die Symbolleiste anzuzeigen. Die Symbolleiste wird angezeigt bis Sie in einen Bereich außerhalb der Leiste klicken. Um den Modus zu deaktivieren, wechseln Sie in die Registerkarte <b>Start</b>, klicken Sie auf das Symbol <b>Ansichtseinstellungen</b> <div class = "icon icon-viewsettingsicon"></div> und klicken Sie erneut auf <b>Symbolleiste ausblenden</b>. Die Symbolleiste ist wieder fixiert.
-				<p class="note">Alternativ können Sie einen Doppelklick auf einer beliebigen Registerkarte ausführen, um die obere Symbolleiste zu verbergen oder wieder einzublenden.</p>
-            </li>
-			<li><b>Statusleiste ausblenden</b> - die unterste Leiste wird ausgeblendet, auf der sich die Optionen <b>Foliennummer</b> und <b>Zoom</b> befinden. Um die ausgeblendete <b>Statusleiste</b> wieder einzublenden, klicken Sie erneut auf diese Option.</li>
-            <li><b>Lineale ausblenden</b> - die Lineale, die das Festlegen von Tabstopps und Absatzeinzügen in Textfeldern ermöglichen, werden ausgeblendet. Um die ausgeblendeten <b>Lineale</b> wieder anzuzeigen, klicken Sie erneut auf diese Option.</li>
-			<li><b>Notizen ausblenden</b> - blendet den Bereich unter der bearbeitenden Folie aus, der zum Hinzufügen von Notizen verwendet wird. Um den <b>Notizenbereich</b> anzuzeigen, klicken Sie erneut auf diese Option.</li>
-			</ul>
-			<p>Die rechte Seitenleiste ist standartmäßig minimiert. Um sie zu erweitern, wählen Sie ein beliebiges Objekt/Folie aus und klicken Sie auf das Symbol des aktuell aktivierten Tabs auf der rechten Seite. Um die Seitenleiste wieder zu minimieren, klicken Sie erneut auf das Symbol. Die Breite der linken Randleiste wurd durch Ziehen und Loslassen mit dem Mauszeiger angepasst: Bewegen Sie den Mauszeiger über den Rand der linken Seitenleiste, so dass dieser sich in einen bidirektionalen Pfeil verwandelt und ziehen Sie den Rand nach links, um die Seitenleiste zu verkleinern und nach rechs um sie zu erweitern.</p>
-			<h3>Verwendung der Navigationswerkzeuge</h3>
-			<p>Mithilfe der folgenden Werkzeuge können Sie durch Ihre Präsentation navigieren:</p>
-<<<<<<< HEAD
-			<p>Die <b>Zoom-Funktion</b> befindet sich in der rechten unteren Ecke und dient zum Vergrößern und Verkleinern der aktuellen Präsentation. Um den in Prozent angezeigten aktuellen Zoomwert zu ändern, klicken Sie darauf und wählen Sie eine der verfügbaren Zoomoptionen (50% / 75% / 100% / 125% / 150% / 175% / 200%) aus der Liste oder klicken Sie auf <b>Vergrößern</b> <div class = "icon icon-zoomin"></div> oder <b>Verkleinern</b> <div class = "icon icon-zoomout"></div>. Klicken Sie auf das Symbol <b>Breite anpassen</b> <div class = "icon icon-fitwidth"></div>, um die Folienbreite der Präsentation an den sichtbaren Teil des Arbeitsbereichs anzupassen. Um die ganze Folie der Präsentation an den sichtbaren Teil des Arbeitsbereichs anzupassen, klicken Sie auf das Symbol <b>Folie anpassen</b> <div class = "icon icon-fitslide"></div>. Die Zoom-Einstellungen sind auch in der Gruppe <b>Ansichtseinstellungen</b> <div class = "icon icon-viewsettingsicon"></div> verfügbar. Das kann nützlich sein, wenn Sie die <b>Statusleiste</b> ausblenden möchten.</p>
-=======
-			<p>Die <b>Zoom-Funktion</b> befindet sich in der rechten unteren Ecke und dient zum Vergrößern und Verkleinern der aktuellen Präsentation. Um den in Prozent angezeigten aktuellen Zoomwert zu ändern, klicken Sie darauf und wählen Sie eine der verfügbaren Zoomoptionen (50% / 75% / 100% / 125% / 150% / 175% / 200% / 300% / 400% / 500%) aus der Liste 
-			oder klicken Sie auf <b>Vergrößern</b> <img alt="Vergrößern" src="../images/zoomin.png" /> oder <b>Verkleinern</b> <img alt="Verkleinern" src="../images/zoomout.png" />. Klicken Sie auf das Symbol <b>Breite anpassen</b> <img alt="Breite anpassen" src="../images/fitwidth.png" />, um die Folienbreite der Präsentation an den sichtbaren Teil des Arbeitsbereichs anzupassen. Um die ganze Folie der Präsentation an den sichtbaren Teil des Arbeitsbereichs anzupassen, klicken Sie auf das Symbol <b>Folie anpassen</b> <img alt="Folie anpassen" src="../images/fitslide.png" />. Die Zoom-Einstellungen sind auch in der Gruppe <b>Ansichtseinstellungen</b> <img alt="Ansichtseinstellungen" src="../images/viewsettingsicon.png" /> verfügbar. Das kann nützlich sein, wenn Sie die <b>Statusleiste</b> ausblenden möchten.</p>
->>>>>>> 2cb80179
-			<p class="note">Sie können einen Standard-Zoomwert festlegen. Wechseln Sie in der oberen Symbolleiste in die Registerkarte <b>Datei</b>, wählen Sie die Option <b>Erweiterte Einstellungen...</b>, wählen Sie den gewünschten <b>Zoom-Standardwert</b> aus der Liste aus und klicken sie auf <b>Übernehmen</b>.</p>
-			<p>Um während der Bearbeitung der Präsentation zur nächsten Folie zu wechseln oder zur vorherigen Folie zurückzukehren, können Sie über die Schaltflächen <div class = "icon icon-previouspage"></div> und <div class = "icon icon-nextpage"></div> oben und unten in der vertikalen Bildlaufleiste am rechten Folienrand für die Navigation verwenden.</p>
-			<p>Die <b>Folienzahlanzeige</b> stellt die aktuelle Folie als Teil aller Folien in der aktuellen Präsentation dar (Folie „n“ von „nn“). Wenn Sie auf die Anzeige der Foliennummer klicken, öffnet sich ein Fenster und Sie können eine gewünschte Foliennummer angeben, um direkt auf diese Folie zu wechseln. Wenn Sie die <b>Statusleiste</b> ausgeblendet haben, ist dieser Schnellzugriff nicht zugänglich.</p>
-			
-			
-		</div>
-	</body>
+﻿<!DOCTYPE html>
+<html>
+	<head>
+		<title>Ansichtseinstellungen und Navigationswerkzeuge</title>
+		<meta charset="utf-8" />
+		<meta name="description" content="The description of view settings and navigation tools such as zoom, previous/next slide buttons" />
+		<link type="text/css" rel="stylesheet" href="../editor.css" />
+		<link type = "text/css" rel = "stylesheet" href = "../../images/sprite.css" />
+        <script type="text/javascript" src="../callback.js"></script>
+        <script type="text/javascript" src="../search/js/page-search.js"></script>
+	</head>
+	<body>
+		<div class="mainpart">
+        <div class="search-field">
+            <input id="search" class="searchBar" placeholder="Suche" type="text" onkeypress="doSearch(event)">
+        </div>
+		<h1>Ansichtseinstellungen und Navigationswerkzeuge</h1>
+			<p>Der <a target="_blank" href="https://www.onlyoffice.com/de/presentation-editor.aspx" onclick="onhyperlinkclick(this)"><b>Präsentationseditor</b></a> bietet mehrere Werkzeuge, um Ihnen die Ansicht und Navigation in Ihrer Präsentation zu erleichtern: Zoom, vorherige/nächste Folie, Anzeige der Foliennummer.</p>
+			<h3>Anzeigeeinstellungen anpassen</h3>
+			<p>Um die Standardanzeigeeinstellung anzupassen und den günstigsten Modus für die Arbeit mit der Präsentation festzulegen, wechseln Sie in die Registerkarte <b>Start</b>, klicken auf das Symbol <b>Ansichtseinstellungen</b> <div class = "icon icon-viewsettingsicon"></div> und wählen Sie, welche Oberflächenelemente ein- oder ausgeblendet werden sollen. Folgende Optionen stehen Ihnen im Menü <b>Ansichtseinstellungen</b> zur Verfügung:</p>
+			<ul>
+			<li><b>Symbolleiste ausblenden</b> - die obere Symbolleiste und die zugehörigen Befehle werden ausgeblendet, während die Registerkarten weiterhin angezeigt werden. Ist diese Option aktiviert, können Sie jede beliebige Registerkarte anklicken, um die Symbolleiste anzuzeigen. Die Symbolleiste wird angezeigt bis Sie in einen Bereich außerhalb der Leiste klicken. Um den Modus zu deaktivieren, wechseln Sie in die Registerkarte <b>Start</b>, klicken Sie auf das Symbol <b>Ansichtseinstellungen</b> <div class = "icon icon-viewsettingsicon"></div> und klicken Sie erneut auf <b>Symbolleiste ausblenden</b>. Die Symbolleiste ist wieder fixiert.
+				<p class="note">Alternativ können Sie einen Doppelklick auf einer beliebigen Registerkarte ausführen, um die obere Symbolleiste zu verbergen oder wieder einzublenden.</p>
+            </li>
+			<li><b>Statusleiste ausblenden</b> - die unterste Leiste wird ausgeblendet, auf der sich die Optionen <b>Foliennummer</b> und <b>Zoom</b> befinden. Um die ausgeblendete <b>Statusleiste</b> wieder einzublenden, klicken Sie erneut auf diese Option.</li>
+            <li><b>Lineale ausblenden</b> - die Lineale, die das Festlegen von Tabstopps und Absatzeinzügen in Textfeldern ermöglichen, werden ausgeblendet. Um die ausgeblendeten <b>Lineale</b> wieder anzuzeigen, klicken Sie erneut auf diese Option.</li>
+			<li><b>Notizen ausblenden</b> - blendet den Bereich unter der bearbeitenden Folie aus, der zum Hinzufügen von Notizen verwendet wird. Um den <b>Notizenbereich</b> anzuzeigen, klicken Sie erneut auf diese Option.</li>
+			</ul>
+			<p>Die rechte Seitenleiste ist standartmäßig minimiert. Um sie zu erweitern, wählen Sie ein beliebiges Objekt/Folie aus und klicken Sie auf das Symbol des aktuell aktivierten Tabs auf der rechten Seite. Um die Seitenleiste wieder zu minimieren, klicken Sie erneut auf das Symbol. Die Breite der linken Randleiste wurd durch Ziehen und Loslassen mit dem Mauszeiger angepasst: Bewegen Sie den Mauszeiger über den Rand der linken Seitenleiste, so dass dieser sich in einen bidirektionalen Pfeil verwandelt und ziehen Sie den Rand nach links, um die Seitenleiste zu verkleinern und nach rechs um sie zu erweitern.</p>
+			<h3>Verwendung der Navigationswerkzeuge</h3>
+			<p>Mithilfe der folgenden Werkzeuge können Sie durch Ihre Präsentation navigieren:</p>
+			<p>Die <b>Zoom-Funktion</b> befindet sich in der rechten unteren Ecke und dient zum Vergrößern und Verkleinern der aktuellen Präsentation. Um den in Prozent angezeigten aktuellen Zoomwert zu ändern, klicken Sie darauf und wählen Sie eine der verfügbaren Zoomoptionen (50% / 75% / 100% / 125% / 150% / 175% / 200% / 300% / 400% / 500%) aus der Liste 
+			oder klicken Sie auf <b>Vergrößern</b> <img alt="Vergrößern" src="../images/zoomin.png" /> oder <b>Verkleinern</b> <img alt="Verkleinern" src="../images/zoomout.png" />. Klicken Sie auf das Symbol <b>Breite anpassen</b> <img alt="Breite anpassen" src="../images/fitwidth.png" />, um die Folienbreite der Präsentation an den sichtbaren Teil des Arbeitsbereichs anzupassen. Um die ganze Folie der Präsentation an den sichtbaren Teil des Arbeitsbereichs anzupassen, klicken Sie auf das Symbol <b>Folie anpassen</b> <img alt="Folie anpassen" src="../images/fitslide.png" />. Die Zoom-Einstellungen sind auch in der Gruppe <b>Ansichtseinstellungen</b> <img alt="Ansichtseinstellungen" src="../images/viewsettingsicon.png" /> verfügbar. Das kann nützlich sein, wenn Sie die <b>Statusleiste</b> ausblenden möchten.</p>
+			<p class="note">Sie können einen Standard-Zoomwert festlegen. Wechseln Sie in der oberen Symbolleiste in die Registerkarte <b>Datei</b>, wählen Sie die Option <b>Erweiterte Einstellungen...</b>, wählen Sie den gewünschten <b>Zoom-Standardwert</b> aus der Liste aus und klicken sie auf <b>Übernehmen</b>.</p>
+			<p>Um während der Bearbeitung der Präsentation zur nächsten Folie zu wechseln oder zur vorherigen Folie zurückzukehren, können Sie über die Schaltflächen <div class = "icon icon-previouspage"></div> und <div class = "icon icon-nextpage"></div> oben und unten in der vertikalen Bildlaufleiste am rechten Folienrand für die Navigation verwenden.</p>
+			<p>Die <b>Folienzahlanzeige</b> stellt die aktuelle Folie als Teil aller Folien in der aktuellen Präsentation dar (Folie „n“ von „nn“). Wenn Sie auf die Anzeige der Foliennummer klicken, öffnet sich ein Fenster und Sie können eine gewünschte Foliennummer angeben, um direkt auf diese Folie zu wechseln. Wenn Sie die <b>Statusleiste</b> ausgeblendet haben, ist dieser Schnellzugriff nicht zugänglich.</p>
+			
+			
+		</div>
+	</body>
 </html>