﻿<!DOCTYPE html>
<html>
	<head>
		<title>Kommunikation in Echtzeit</title>
		<meta charset="utf-8" />
		<meta name="description" content="Tips on using the Chat tool" />
		<link type="text/css" rel="stylesheet" href="../editor.css" />
		<link type = "text/css" rel = "stylesheet" href = "../../images/sprite.css" />
	</head>
	<body>
		<div class="mainpart">
			<h1>Kommunikation in Echtzeit</h1>
			<p>Der <a target="_blank" href="https://www.onlyoffice.com/de/presentation-editor.aspx" onclick="onhyperlinkclick(this)"><b>Präsentationseditor</b></a> ermöglicht es Ihnen, einen konstanten teamweiten Ansatz für den Arbeitsablauf beibehalten: Sie können die Dateien und Ordner <a href="https://helpcenter.onlyoffice.com/de/userguides/groups-guides-documents-share-documents.aspx">freigeben</a>; an Präsentationen in Echtzeit <a href="../HelpfulHints/CollaborativeEditing.htm" onclick="onhyperlinkclick(this)">zusammenarbeiten</a>; bestimmte Teile Ihrer Präsentationen, die zusätzliche Eingaben Dritter erfordern, <a href="../HelpfulHints/Commenting.htm" onclick="onhyperlinkclick(this)">kommentieren</a>; die <a href="../HelpfulHints/VersionHistory.htm" onclick="onhyperlinkclick(this)">Versionen von Präsentationen</a> für die zukünftige Verwendung speichern.</p>
			<p>Im <b>Präsentationseditor</b> können Sie mit Ihren Mitbearbeitern in Echtzeit kommunizieren, indem Sie das integrierte <b>Chat</b>-Tool sowie eine Reihe nützlicher Plugins verwenden, z. B. <a href="../UsageInstructions/CommunicationPlugins.htm" onclick="onhyperlinkclick(this)">Telegram oder Rainbow</a>.</p>
			<p>Um auf das <b>Chat</b>-Tool zuzugreifen und eine Nachricht für andere Benutzer zu hinterlassen:</p>
			<ol>
<<<<<<< HEAD
				<li>Klicken Sie auf das Symbol <div class = "icon icon-chaticon"></div> auf der oberen Symbolleiste.</li>
				<li>Geben Sie Ihren Text ins entsprechende Feld ein.</li>
				<li>Klicken Sie auf den Button <b>Senden</b>.</li>
			</ol>
			<p>Alle Nachrichten, die von den Benutzern hinterlassen wurden, werden auf der Leiste links angezeigt. Wenn es neue Nachrichten gibt, die Sie noch nicht gelesen haben, wird das Chat-Symbol so aussehen - <div class = "icon icon-chaticon_new"></div>.</p>
			<p>Um die Leiste mit den Chat-Nachrichten zu schließen, klicken Sie aufs Symbol <div class = "icon icon-chaticon"></div> noch einmal.</p>
=======
				<li>Klicken Sie auf das Symbol <img alt="Chat icon" src="../images/chaticon.png" /> in der linken Symbolleiste.</li>
				<li>Geben Sie Ihren Text in das entsprechende Feld unten ein.</li>
				<li>Klicken Sie die Schaltfläche <b>Senden</b>.</li>
			</ol>
			<p class="note">Die Chat-Nachrichten werden nur während einer Sitzung gespeichert. Um den Inhalt der Präsentation zu diskutieren, verwenden Sie besser <a href="../HelpfulHints/Commenting.htm" onclick="onhyperlinkclick(this)">Kommentare</a>, die bis zu ihrer Löschung gespeichert werden.</p>
			<p>Alle von Benutzern hinterlassenen Nachrichten werden auf der linken Seite angezeigt. Wenn es neue Nachrichten gibt, die Sie noch nicht gelesen haben, sieht das Chat-Symbol so aus - <img alt="Chat icon" src="../images/chaticon_new.png" />.</p>
			<p>Um das Fenster mit Chat-Nachrichten zu schließen, klicken Sie erneut auf das Symbol <img alt="Chat icon" src="../images/chaticon.png" />.</p>
>>>>>>> 2cb80179
		</div>
	</body>
</html><|MERGE_RESOLUTION|>--- conflicted
+++ resolved
@@ -14,14 +14,6 @@
 			<p>Im <b>Präsentationseditor</b> können Sie mit Ihren Mitbearbeitern in Echtzeit kommunizieren, indem Sie das integrierte <b>Chat</b>-Tool sowie eine Reihe nützlicher Plugins verwenden, z. B. <a href="../UsageInstructions/CommunicationPlugins.htm" onclick="onhyperlinkclick(this)">Telegram oder Rainbow</a>.</p>
 			<p>Um auf das <b>Chat</b>-Tool zuzugreifen und eine Nachricht für andere Benutzer zu hinterlassen:</p>
 			<ol>
-<<<<<<< HEAD
-				<li>Klicken Sie auf das Symbol <div class = "icon icon-chaticon"></div> auf der oberen Symbolleiste.</li>
-				<li>Geben Sie Ihren Text ins entsprechende Feld ein.</li>
-				<li>Klicken Sie auf den Button <b>Senden</b>.</li>
-			</ol>
-			<p>Alle Nachrichten, die von den Benutzern hinterlassen wurden, werden auf der Leiste links angezeigt. Wenn es neue Nachrichten gibt, die Sie noch nicht gelesen haben, wird das Chat-Symbol so aussehen - <div class = "icon icon-chaticon_new"></div>.</p>
-			<p>Um die Leiste mit den Chat-Nachrichten zu schließen, klicken Sie aufs Symbol <div class = "icon icon-chaticon"></div> noch einmal.</p>
-=======
 				<li>Klicken Sie auf das Symbol <img alt="Chat icon" src="../images/chaticon.png" /> in der linken Symbolleiste.</li>
 				<li>Geben Sie Ihren Text in das entsprechende Feld unten ein.</li>
 				<li>Klicken Sie die Schaltfläche <b>Senden</b>.</li>
@@ -29,7 +21,6 @@
 			<p class="note">Die Chat-Nachrichten werden nur während einer Sitzung gespeichert. Um den Inhalt der Präsentation zu diskutieren, verwenden Sie besser <a href="../HelpfulHints/Commenting.htm" onclick="onhyperlinkclick(this)">Kommentare</a>, die bis zu ihrer Löschung gespeichert werden.</p>
 			<p>Alle von Benutzern hinterlassenen Nachrichten werden auf der linken Seite angezeigt. Wenn es neue Nachrichten gibt, die Sie noch nicht gelesen haben, sieht das Chat-Symbol so aus - <img alt="Chat icon" src="../images/chaticon_new.png" />.</p>
 			<p>Um das Fenster mit Chat-Nachrichten zu schließen, klicken Sie erneut auf das Symbol <img alt="Chat icon" src="../images/chaticon.png" />.</p>
->>>>>>> 2cb80179
 		</div>
 	</body>
 </html>