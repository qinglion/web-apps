﻿<!DOCTYPE html>
<html>
	<head>
        <title>Gemeinsame Bearbeitung von Präsentationen in Echtzeit</title>
		<meta charset="utf-8" />
		<meta name="description" content="Tips on collaborative editing" />
		<link type="text/css" rel="stylesheet" href="../editor.css" />
		<link type = "text/css" rel = "stylesheet" href = "../../images/sprite.css" />
        <script type="text/javascript" src="../callback.js"></script>
        <script type="text/javascript" src="../search/js/page-search.js"></script>
	</head>
	<body>
<<<<<<< HEAD
		<div class="mainpart">
        <div class="search-field">
            <input id="search" class="searchBar" placeholder="Suche" type="text" onkeypress="doSearch(event)">
        </div>
			<h1>Gemeinsame Bearbeitung von Präsentationen</h1>
			<p>Im <a target="_blank" href="https://www.onlyoffice.com/de/presentation-editor.aspx" onclick="onhyperlinkclick(this)"><b>Präsentationseditor</b></a> haben Sie die Möglichkeit, gemeinsam mit anderen Nutzern an einer Präsentation zu arbeiten. Diese Funktion umfasst:</p>
			<ul>
				<li class="onlineDocumentFeatures">gleichzeitiger Zugriff von mehreren Benutzern auf eine Präsentation</li>
				<li class="onlineDocumentFeatures">visuelle Markierung von Objekten, die aktuell von anderen Benutzern bearbeitet werden</li>
				<li class="onlineDocumentFeatures">Anzeige von Änderungen in Echtzeit oder Synchronisierung von Änderungen mit einem Klick.</li>
				<li class="onlineDocumentFeatures">Chat zum Austauschen von Ideen zu bestimmten Abschnitten der Präsentation</li>
				<li>Kommentare mit der Beschreibung von Aufgaben oder Problemen, die Folgehandlungen erforderlich machen (es ist auch möglich, im Offline-Modus mit Kommentaren zu arbeiten, ohne eine Verbindung zur <em>Online-Version</em> herzustellen).</li>
			</ul>
            <div class="desktopDocumentFeatures">
                <h3>Verbindung mit der Online-Version herstellen</h3>
                <p>Öffnen Sie im <em>Desktop-Editor</em> die Option <b>mit Cloud verbinden</b> in der linken Seitenleiste des Hauptprogrammfensters. Geben Sie Ihren Anmeldenamen und Ihr Passwort an und stellen Sie eine Verbindung zu Ihrem Cloud Office her. <!--В окне ввода логина и пароля также доступна ссылка для регистрации в Облаке.--></p>
            </div>
            <div class="onlineDocumentFeatures">
                <h3>Co-Bearbeitung</h3>
                <p>Im <b>Präsentationseneditor</b> stehen die folgenden Modelle für die Co-Bearbeitung zur Verfügung:</p>
                <ul>
                    <li>Standardmäßig ist der <b>Schnellmodus</b> aktiviert. Die Änderungen von anderen Benutzern werden in Echtzeit angezeigt.</li>
                    <li>Im Modus <b>Strikt</b> werden die Änderungen von anderen Nutzern verborgen, bis Sie auf das Symbol <b>Speichern</b> <div class = "icon icon-saveupdate"></div> klicken, um Ihre eigenen Änderungen zu speichern und die Änderungen von anderen anzunehmen.</li>
                </ul>
                <p>Der Modus kann unter <a href="../HelpfulHints/AdvancedSettings.htm" onclick="onhyperlinkclick(this)">Erweiterte Einstellungen</a> festgelegt werden. Sie können den gewünschten Modus auch in der Registerkarte <b>Zusammenarbeit</b> in der oberen Symbolleiste festlegen, klicken Sie dazu einfach auf das Symbol <div class = "icon icon-coeditingmode"></div> <b>Co-Bearbeitung</b>.</p>
                <p><img alt="Menü Co-Bearbeitung" src="../images/coeditingmodemenu.png" /></p>
                <p class="note">Wenn Sie eine Präsentation im Modus <b>Schnell</b> gemeinsam bearbeiten, ist die Option letzten rückgängig gemachten Vorgang <b>wiederherstellen</b> nicht verfügbar.</p>
                <p>Wenn eine Präsentation im Modus <b>Strikt</b> von mehreren Benutzern gleichzeitig bearbeitet wird, werden die bearbeiteten Objekte (AutoFormen, Textobjekte, Tabellen, Bilder und Diagramme) mit gestrichelten Linien in verschiedenen Farben markiert. Das Objekt, das Sie bearbeiten, ist von der grünen gestrichelten Linie umgeben. Rote gestrichelte Linien zeigen, dass die Objekte von anderen Benutzern bearbeitet werden. Wenn Sie den Mauszeiger über eine der bearbeiteten Passagen bewegen, wird der Name des Benutzers angezeigt, der diese Passage aktuell bearbeitet. Im <b>Schnellmodus</b> werden die Aktionen und die Namen der Co-Editoren angezeigt, sobald sie eine Textstelle bearbeitet haben.</p>
                <p>Die Anzahl der Benutzer, die in der aktuellen Präsentation arbeiten, wird in der linken unteren Ecke auf der Statusleiste angegeben - <div class = "icon icon-usersnumber"></div>. Wenn Sie sehen möchten wer die Datei aktuell bearbeitet, können Sie auf dieses Symbol klicken oder den Bereich <b>Chat</b> öffnen, der eine vollständige Liste aller Benutzer enthält.</p>
                <p>Wenn niemand die Datei anzeigt oder bearbeitet, sieht das Symbol in der Kopfzeile des Editors folgendermaßen aus: <div class = "icon icon-access_rights"></div> über dieses Symbol können Sie die Benutzer verwalten, die direkt aus der Tabelle auf die Datei zugreifen können; neue Benutzer einladen und ihnen die Berechtigung zum <em>Bearbeiten</em>, <em>Lesen</em> oder <em>Kommentieren</em> der Präsentation erteilen oder Benutzern Zugriffsrechte für die Datei <em>verweigern</em>. Klicken Sie auf dieses Symbol <div class = "icon icon-usersnumber"></div>, um den Zugriff auf die Datei zu verwalten. Sie können die Datei auch verwalten, wenn andere Benutzer aktuell mit der Bearbeitung oder Anzeige des Dokuments beschäftigt sind. Sie können die Zugriffsrechte auch in der Registerkarte <b>Zusammenarbeit</b> in der oberen Symbolleiste festlegen, klicken Sie dazu einfach auf das Symbol <div class = "icon icon-sharingicon"></div> <b>Teilen</b>.</p>
                <p>Sobald einer der Benutzer Änderungen durch Klicken auf das Symbol <div class = "icon icon-savewhilecoediting"></div> speichert, sehen die anderen Benutzer in der Statusleiste eine Notiz über vorliegende Aktualisierungen. Um Ihre eigenen Änderungen zu speichern, so dass diese auch von den anderen Benutzern eingesehen werden können und um die Aktualisierungen Ihrer Co-Editoren einzusehen, klicken Sie in der oberen linken Ecke der oberen Symbolleiste auf <div class = "icon icon-saveupdate"></div>. Die Updates werden hervorgehoben, damit Sie nachvollziehen können, was genau geändert wurde.</p>
                <h3>Anonym</h3>
                <p>Portalbenutzer, die nicht registriert sind und kein Profil haben, gelten als anonym, können jedoch weiterhin an Dokumenten zusammenarbeiten. Um ihnen einen Namen zuzuweisen, muss der anonyme Benutzer beim ersten Öffnen des Dokuments einen Namen in das entsprechende Feld in der rechten oberen Ecke des Bildschirms eingeben. Aktivieren Sie das Kontrollkästchen "Nicht mehr anzeigen", um den Namen beizubehalten.</p>
                <p><img alt="Anonym - Zusammenarbeit" src="../images/anonymous_collab.png" /></p>
                <h3>Chat</h3>
                <p>Mit diesem Tool können Sie die Co-Bearbeitung spontan bei Bedarf koordinieren, beispielsweise um mit Ihren Mitarbeitern zu vereinbaren, wer was macht, welchen Absatz Sie jetzt bearbeiten usw.</p>
                <p>Die Chat-Nachrichten werden nur während einer aktiven Sitzung gespeichert. Um den Inhalt der Präsentation zu besprechen, ist es besser die Kommentarfunktion zu verwenden, da Kommentare bis zum Löschen gespeichert werden.</p>
                <p>Chat nutzen und Nachrichten für andere Benutzer erstellen:</p>
                <ol>
                    <li>Klicken Sie im linken Seitenbereich auf das Symbol <div class = "icon icon-chaticon"></div> oder <br /> wechseln Sie in der oberen Symbolleiste in die Registerkarte <b>Zusammenarbeit</b> und klicken Sie auf die Schaltfläche <div class = "icon icon-chat_toptoolbar"></div> <b>Chat</b>.</li>
                    <li>Geben Sie Ihren Text in das entsprechende Feld unten ein.</li>
                    <li>Klicken Sie auf <b>Senden</b>.</li>
                </ol>
                <p>Alle Nachrichten, die von Benutzern hinterlassen wurden, werden links in der Leiste angezeigt. Liegen ungelesene neue Nachrichten vor, sieht das Chat-Symbol wie folgt aus - <div class = "icon icon-chaticon_new"></div>.</p>
                <p>Um die Leiste mit den Chat-Nachrichten zu schließen, klicken Sie in der linken Seitenleiste auf das Symbol <div class = "icon icon-chaticon"></div> oder klicken Sie in der oberen Symbolleiste erneut auf <div class = "icon icon-chat_toptoolbar"></div> <b>Chat</b>.</p>
            </div>
            <h3>Kommentare</h3>
            <p>Es ist möglich, im Offline-Modus mit Kommentaren zu arbeiten, ohne eine Verbindung zur <em>Online-Version</em> herzustellen).</p>
                <p>Einen Kommentar bezüglich eines bestimmten Objekts (Textbox, Form etc.) hinterlassen:</p>
                <ol>
                    <li>Wählen Sie ein Objekt, das Ihrer Meinung nach einen Fehler oder ein Problem beinhaltet.</li>
                    <li>Wechseln Sie in der oberen Symbolleiste in die Registerkarte <b>Einfügen</b> oder <b>Zusammenarbeit</b> und klicken Sie auf <div class = "icon icon-comment_toptoolbar"></div> <b>Kommentare</b>, oder<br /> klicken Sie mit der rechten Maustaste auf das gewünschten Objekt und wählen Sie die Option <b>Kommentar hinzufügen</b> aus dem Kontextmenü aus.<br /></li>
                    <li>Geben Sie den gewünschten Text ein.</li>
                    <li>Klicken Sie auf <b>Kommentar hinzufügen/Hinzufügen</b>.</li>
                </ol>
                <p>Das von Ihnen markierte Objekt wird mit dem Symbol <div class = "icon icon-added_comment_icon"></div> markiert. Um den Kommentar einzusehen, klicken Sie einfach auf dieses Symbol.</p>
                <p>Um einer bestimmten Folie einen Kommentar hinzuzufügen, wählen Sie die Folie aus und klicken Sie in der oberen Symbolleiste in der Registerkarte <b>Einfügen</b> oder <b>Zusammenarbeit</b> auf <div class = "icon icon-comment_toptoolbar"></div> <b>Kommentar</b>. Der hinzugefügte Kommentar wird in der unteren linken Ecke der Folie angezeigt.</p>
                <p>Um der gesamten Präsentation einen Kommentar hinzuzufügen, der sich nicht auf ein einzelnes Objekt oder eine einzelne Folie bezieht, klicken Sie in der linken Seitenleiste auf das Symbol <div class = "icon icon-commentsicon"></div>, um das <b>Kommentarfeld</b> zu öffnen und klicken Sie anschließend auf <b>Kommentar hinzufügen</b>. Kommentare die sich auf die gesamte Präsentation beziehen weren im <b>Kommentarfeld</b> angezeigt. Auch Kommentare in Bezug auf Objekte und einzelne Folien sind hier verfügbar.</p>
                <p>Alle Nutzer können nun auf hinzugefügte Kommentare antworten, Fragen stellen oder über durchgeführte Aktionen berichten. Klicken Sie dazu einfach in das Feld <b>Antworten</b>, direkt unter dem Kommentar.</p>
                <p>Hinzugefügte Kommentare verwalten:</p>
                <ul>
                    <li>bearbeiten - klicken Sie dazu auf <div class = "icon icon-editcommenticon"></div></li>
                    <li>löschen - klicken Sie dazu auf <div class = "icon icon-deletecommenticon"></div></li>
                    <li>Diskussion schließen - klicken Sie dazu auf <div class = "icon icon-resolveicon"></div>, wenn die im Kommentar angegebene Aufgabe oder das Problem gelöst wurde. Danach erhält die Diskussion, die Sie mit Ihrem Kommentar geöffnet haben, den Status aufgelöst. Um die Diskussion wieder zu öffnen, klicken Sie auf <div class = "icon icon-resolvedicon"></div>,</li>
                    <li>Wenn Sie mehrere Kommentare auf einmal verwalten möchten, öffnen Sie das Drop-Down-Menü <b>Lösen</b> auf der Registerkarte <b>Zusammenarbeit</b>. Wählen Sie eine der Optionen zum Lösen von Kommentaren aus: <b>Gültige Kommentare lösen</b>, <b>Meine Kommentare lösen</b> oder <b>Alle Kommentare lösen</b>.</li>
                </ul>
                <p>Neue Kommentare, die von den anderen Benutzern hinzugefügt wurden, werden erst sichtbar, wenn Sie in der in der linken oberen Ecke der oberen Symbolleiste auf <div class = "icon icon-saveupdate"></div> klicken.</p>
                <p>Um die Leiste mit den Kommentaren zu schließen, klicken Sie in der linken Seitenleiste erneut auf <div class = "icon icon-commentsicon"></div>.</p>
=======
        <div class="mainpart">
            <div class="search-field">
                <input id="search" class="searchBar" placeholder="Search" type="text" onkeypress="doSearch(event)">
>>>>>>> 2cb80179
            </div>
            <h1>Gemeinsame Bearbeitung von Präsentationen in Echtzeit</h1>
            <p>Der <a target="_blank" href="https://www.onlyoffice.com/de/presentation-editor.aspx" onclick="onhyperlinkclick(this)"><b>Präsentationseditor</b></a> ermöglicht es Ihnen, einen konstanten teamweiten Ansatz für den Arbeitsablauf beibehalten: Sie können die Dateien und Ordner <a href="https://helpcenter.onlyoffice.com/de/userguides/groups-guides-documents-share-documents.aspx">freigeben</a>; an Präsentationen in Echtzeit <a href="../HelpfulHints/CollaborativeEditing.htm" onclick="onhyperlinkclick(this)">zusammenarbeiten</a>; direkt im Editor <a href="../HelpfulHints/UsingChat.htm" onclick="onhyperlinkclick(this)">kommunizieren</a>; bestimmte Teile Ihrer Präsentationen, die zusätzliche Eingaben Dritter erfordern, <a href="../HelpfulHints/Commenting.htm" onclick="onhyperlinkclick(this)">kommentieren</a>; die <a href="../HelpfulHints/VersionHistory.htm" onclick="onhyperlinkclick(this)">Versionen von Präsentationen</a> für die zukünftige Verwendung speichern.</p>
            <p>Im <b>Präsentationseditor</b> können Sie in Echtzeit an Präsentationen mit zwei Modi zusammenarbeiten: <b>Schnell</b> oder <b>Formal</b>.</p>
            <p>Die Modi können in den <a href="../HelpfulHints/AdvancedSettings.htm" onclick="onhyperlinkclick(this)">erweiterten Einstellungen</a> ausgewählt werden. Es ist auch möglich, den erforderlichen Modus über das Symbol <img alt="Co-editing Mode icon" src="../images/coeditingmode.png" /> <b>Modus "Gemeinsame Bearbeitung"</b> auf der Registerkarte <b>Zusammenarbeit</b> in der oberen Symbolleiste auswählen:</p>
            <p><img alt="Co-editing Mode menu" src="../images/coeditingmodemenu.png" /></p>
            <p>Die Anzahl der Benutzer, die in der aktuellen Präsentation arbeiten, wird in der linken unteren Ecke auf der Statusleiste angegeben - <img alt="Number of users icon" src="../images/usersnumber.png" />. Wenn Sie sehen möchten, wer genau die Datei gerade bearbeitet, können Sie auf dieses Symbol klicken oder das <b>Chat</b>-Bedienfeld mit der vollständigen Liste der Benutzer öffnen.</p>
            <h3><b>Modus "Schnell"</b></h3>
            <p>Der Modus <b>Schnell</b> wird standardmäßig verwendet und zeigt die von anderen Benutzern vorgenommenen Änderungen in Echtzeit an. Wenn Sie eine Präsentation in diesem Modus gemeinsam bearbeiten, ist die Möglichkeit zum <b>Wiederholen</b> des letzten rückgängig gemachten Vorgangs nicht verfügbar. In diesem Modus werden die Aktionen und die Namen der Mitbearbeiter angezeigt. Wenn eine Präsentation in diesem Modus von mehreren Benutzern gleichzeitig bearbeitet wird, werden die bearbeiteten Objekte mit gestrichelten Linien in unterschiedlichen Farben gekennzeichnet. Wenn Sie den Mauszeiger über eine der bearbeiteten Passagen bewegen, wird der Name des Benutzers angezeigt, der sie gerade bearbeitet.</p>
            <h3><b>Modus "Formal"</b></h3>
            <p>Der Modus <b>Formal</b> wird ausgewählt, um von anderen Benutzern vorgenommene Änderungen auszublenden, bis Sie auf das Symbol <b>Speichern</b> <img alt="Save icon" src="../images/savewhilecoediting.png" /> klicken, um Ihre Änderungen zu speichern und die von Co-Autoren vorgenommenen Änderungen anzunehmen.</p>
            <p>Wenn eine Präsentation von mehreren Benutzern gleichzeitig im Modus <b>Formal</b> bearbeitet wird, werden die bearbeiteten Objekte (AutoFormen, Textobjekte, Tabellen, Bilder, Diagramme) mit gestrichelten Linien unterschiedlicher Farbe markiert. Das Objekt, das Sie bearbeiten, ist von der grün gestrichelten Linie umgeben. Rote gestrichelte Linien zeigen an, dass Objekte von anderen Benutzern bearbeitet werden.</p>
            <p>Sobald einer der Benutzer seine Änderungen durch Klicken auf das Symbol <img alt="Save icon" src="../images/savewhilecoediting.png" /> speichert, sehen die anderen einen Hinweis in der Statusleiste, der darauf informiert, dass es Aktualisierungen gibt. Um die von Ihnen vorgenommenen Änderungen zu speichern, damit andere Benutzer sie sehen, und die von Ihren Mitbearbeitern gespeicherten Aktualisierungen abzurufen, klicken Sie auf das Symbol <img alt="Save icon" src="../images/saveupdate.png" /> in der linken oberen Ecke der oberen Symbolleiste. Die Aktualisierungen werden hervorgehoben, damit Sie überprüfen können, was genau geändert wurde.</p>
            <h3>Anonym</h3>
            <p>Portalbenutzer, die nicht registriert sind und kein Profil haben, gelten als anonym, können jedoch weiterhin an Dokumenten zusammenarbeiten. Um ihnen einen Namen zuzuweisen, muss der anonyme Benutzer beim ersten Öffnen des Dokuments einen Namen in das entsprechende Feld in der rechten oberen Ecke des Bildschirms eingeben. Aktivieren Sie das Kontrollkästchen "Nicht mehr anzeigen", um den Namen beizubehalten.</p>
            <p><img alt="Anonym - Zusammenarbeit" src="../images/anonymous_collab.png" /></p>
        </div>
	</body>
</html><|MERGE_RESOLUTION|>--- conflicted
+++ resolved
@@ -1,105 +1,34 @@
-﻿<!DOCTYPE html>
-<html>
-	<head>
-        <title>Gemeinsame Bearbeitung von Präsentationen in Echtzeit</title>
-		<meta charset="utf-8" />
-		<meta name="description" content="Tips on collaborative editing" />
-		<link type="text/css" rel="stylesheet" href="../editor.css" />
-		<link type = "text/css" rel = "stylesheet" href = "../../images/sprite.css" />
-        <script type="text/javascript" src="../callback.js"></script>
-        <script type="text/javascript" src="../search/js/page-search.js"></script>
-	</head>
-	<body>
-<<<<<<< HEAD
-		<div class="mainpart">
-        <div class="search-field">
-            <input id="search" class="searchBar" placeholder="Suche" type="text" onkeypress="doSearch(event)">
-        </div>
-			<h1>Gemeinsame Bearbeitung von Präsentationen</h1>
-			<p>Im <a target="_blank" href="https://www.onlyoffice.com/de/presentation-editor.aspx" onclick="onhyperlinkclick(this)"><b>Präsentationseditor</b></a> haben Sie die Möglichkeit, gemeinsam mit anderen Nutzern an einer Präsentation zu arbeiten. Diese Funktion umfasst:</p>
-			<ul>
-				<li class="onlineDocumentFeatures">gleichzeitiger Zugriff von mehreren Benutzern auf eine Präsentation</li>
-				<li class="onlineDocumentFeatures">visuelle Markierung von Objekten, die aktuell von anderen Benutzern bearbeitet werden</li>
-				<li class="onlineDocumentFeatures">Anzeige von Änderungen in Echtzeit oder Synchronisierung von Änderungen mit einem Klick.</li>
-				<li class="onlineDocumentFeatures">Chat zum Austauschen von Ideen zu bestimmten Abschnitten der Präsentation</li>
-				<li>Kommentare mit der Beschreibung von Aufgaben oder Problemen, die Folgehandlungen erforderlich machen (es ist auch möglich, im Offline-Modus mit Kommentaren zu arbeiten, ohne eine Verbindung zur <em>Online-Version</em> herzustellen).</li>
-			</ul>
-            <div class="desktopDocumentFeatures">
-                <h3>Verbindung mit der Online-Version herstellen</h3>
-                <p>Öffnen Sie im <em>Desktop-Editor</em> die Option <b>mit Cloud verbinden</b> in der linken Seitenleiste des Hauptprogrammfensters. Geben Sie Ihren Anmeldenamen und Ihr Passwort an und stellen Sie eine Verbindung zu Ihrem Cloud Office her. <!--В окне ввода логина и пароля также доступна ссылка для регистрации в Облаке.--></p>
-            </div>
-            <div class="onlineDocumentFeatures">
-                <h3>Co-Bearbeitung</h3>
-                <p>Im <b>Präsentationseneditor</b> stehen die folgenden Modelle für die Co-Bearbeitung zur Verfügung:</p>
-                <ul>
-                    <li>Standardmäßig ist der <b>Schnellmodus</b> aktiviert. Die Änderungen von anderen Benutzern werden in Echtzeit angezeigt.</li>
-                    <li>Im Modus <b>Strikt</b> werden die Änderungen von anderen Nutzern verborgen, bis Sie auf das Symbol <b>Speichern</b> <div class = "icon icon-saveupdate"></div> klicken, um Ihre eigenen Änderungen zu speichern und die Änderungen von anderen anzunehmen.</li>
-                </ul>
-                <p>Der Modus kann unter <a href="../HelpfulHints/AdvancedSettings.htm" onclick="onhyperlinkclick(this)">Erweiterte Einstellungen</a> festgelegt werden. Sie können den gewünschten Modus auch in der Registerkarte <b>Zusammenarbeit</b> in der oberen Symbolleiste festlegen, klicken Sie dazu einfach auf das Symbol <div class = "icon icon-coeditingmode"></div> <b>Co-Bearbeitung</b>.</p>
-                <p><img alt="Menü Co-Bearbeitung" src="../images/coeditingmodemenu.png" /></p>
-                <p class="note">Wenn Sie eine Präsentation im Modus <b>Schnell</b> gemeinsam bearbeiten, ist die Option letzten rückgängig gemachten Vorgang <b>wiederherstellen</b> nicht verfügbar.</p>
-                <p>Wenn eine Präsentation im Modus <b>Strikt</b> von mehreren Benutzern gleichzeitig bearbeitet wird, werden die bearbeiteten Objekte (AutoFormen, Textobjekte, Tabellen, Bilder und Diagramme) mit gestrichelten Linien in verschiedenen Farben markiert. Das Objekt, das Sie bearbeiten, ist von der grünen gestrichelten Linie umgeben. Rote gestrichelte Linien zeigen, dass die Objekte von anderen Benutzern bearbeitet werden. Wenn Sie den Mauszeiger über eine der bearbeiteten Passagen bewegen, wird der Name des Benutzers angezeigt, der diese Passage aktuell bearbeitet. Im <b>Schnellmodus</b> werden die Aktionen und die Namen der Co-Editoren angezeigt, sobald sie eine Textstelle bearbeitet haben.</p>
-                <p>Die Anzahl der Benutzer, die in der aktuellen Präsentation arbeiten, wird in der linken unteren Ecke auf der Statusleiste angegeben - <div class = "icon icon-usersnumber"></div>. Wenn Sie sehen möchten wer die Datei aktuell bearbeitet, können Sie auf dieses Symbol klicken oder den Bereich <b>Chat</b> öffnen, der eine vollständige Liste aller Benutzer enthält.</p>
-                <p>Wenn niemand die Datei anzeigt oder bearbeitet, sieht das Symbol in der Kopfzeile des Editors folgendermaßen aus: <div class = "icon icon-access_rights"></div> über dieses Symbol können Sie die Benutzer verwalten, die direkt aus der Tabelle auf die Datei zugreifen können; neue Benutzer einladen und ihnen die Berechtigung zum <em>Bearbeiten</em>, <em>Lesen</em> oder <em>Kommentieren</em> der Präsentation erteilen oder Benutzern Zugriffsrechte für die Datei <em>verweigern</em>. Klicken Sie auf dieses Symbol <div class = "icon icon-usersnumber"></div>, um den Zugriff auf die Datei zu verwalten. Sie können die Datei auch verwalten, wenn andere Benutzer aktuell mit der Bearbeitung oder Anzeige des Dokuments beschäftigt sind. Sie können die Zugriffsrechte auch in der Registerkarte <b>Zusammenarbeit</b> in der oberen Symbolleiste festlegen, klicken Sie dazu einfach auf das Symbol <div class = "icon icon-sharingicon"></div> <b>Teilen</b>.</p>
-                <p>Sobald einer der Benutzer Änderungen durch Klicken auf das Symbol <div class = "icon icon-savewhilecoediting"></div> speichert, sehen die anderen Benutzer in der Statusleiste eine Notiz über vorliegende Aktualisierungen. Um Ihre eigenen Änderungen zu speichern, so dass diese auch von den anderen Benutzern eingesehen werden können und um die Aktualisierungen Ihrer Co-Editoren einzusehen, klicken Sie in der oberen linken Ecke der oberen Symbolleiste auf <div class = "icon icon-saveupdate"></div>. Die Updates werden hervorgehoben, damit Sie nachvollziehen können, was genau geändert wurde.</p>
-                <h3>Anonym</h3>
-                <p>Portalbenutzer, die nicht registriert sind und kein Profil haben, gelten als anonym, können jedoch weiterhin an Dokumenten zusammenarbeiten. Um ihnen einen Namen zuzuweisen, muss der anonyme Benutzer beim ersten Öffnen des Dokuments einen Namen in das entsprechende Feld in der rechten oberen Ecke des Bildschirms eingeben. Aktivieren Sie das Kontrollkästchen "Nicht mehr anzeigen", um den Namen beizubehalten.</p>
-                <p><img alt="Anonym - Zusammenarbeit" src="../images/anonymous_collab.png" /></p>
-                <h3>Chat</h3>
-                <p>Mit diesem Tool können Sie die Co-Bearbeitung spontan bei Bedarf koordinieren, beispielsweise um mit Ihren Mitarbeitern zu vereinbaren, wer was macht, welchen Absatz Sie jetzt bearbeiten usw.</p>
-                <p>Die Chat-Nachrichten werden nur während einer aktiven Sitzung gespeichert. Um den Inhalt der Präsentation zu besprechen, ist es besser die Kommentarfunktion zu verwenden, da Kommentare bis zum Löschen gespeichert werden.</p>
-                <p>Chat nutzen und Nachrichten für andere Benutzer erstellen:</p>
-                <ol>
-                    <li>Klicken Sie im linken Seitenbereich auf das Symbol <div class = "icon icon-chaticon"></div> oder <br /> wechseln Sie in der oberen Symbolleiste in die Registerkarte <b>Zusammenarbeit</b> und klicken Sie auf die Schaltfläche <div class = "icon icon-chat_toptoolbar"></div> <b>Chat</b>.</li>
-                    <li>Geben Sie Ihren Text in das entsprechende Feld unten ein.</li>
-                    <li>Klicken Sie auf <b>Senden</b>.</li>
-                </ol>
-                <p>Alle Nachrichten, die von Benutzern hinterlassen wurden, werden links in der Leiste angezeigt. Liegen ungelesene neue Nachrichten vor, sieht das Chat-Symbol wie folgt aus - <div class = "icon icon-chaticon_new"></div>.</p>
-                <p>Um die Leiste mit den Chat-Nachrichten zu schließen, klicken Sie in der linken Seitenleiste auf das Symbol <div class = "icon icon-chaticon"></div> oder klicken Sie in der oberen Symbolleiste erneut auf <div class = "icon icon-chat_toptoolbar"></div> <b>Chat</b>.</p>
-            </div>
-            <h3>Kommentare</h3>
-            <p>Es ist möglich, im Offline-Modus mit Kommentaren zu arbeiten, ohne eine Verbindung zur <em>Online-Version</em> herzustellen).</p>
-                <p>Einen Kommentar bezüglich eines bestimmten Objekts (Textbox, Form etc.) hinterlassen:</p>
-                <ol>
-                    <li>Wählen Sie ein Objekt, das Ihrer Meinung nach einen Fehler oder ein Problem beinhaltet.</li>
-                    <li>Wechseln Sie in der oberen Symbolleiste in die Registerkarte <b>Einfügen</b> oder <b>Zusammenarbeit</b> und klicken Sie auf <div class = "icon icon-comment_toptoolbar"></div> <b>Kommentare</b>, oder<br /> klicken Sie mit der rechten Maustaste auf das gewünschten Objekt und wählen Sie die Option <b>Kommentar hinzufügen</b> aus dem Kontextmenü aus.<br /></li>
-                    <li>Geben Sie den gewünschten Text ein.</li>
-                    <li>Klicken Sie auf <b>Kommentar hinzufügen/Hinzufügen</b>.</li>
-                </ol>
-                <p>Das von Ihnen markierte Objekt wird mit dem Symbol <div class = "icon icon-added_comment_icon"></div> markiert. Um den Kommentar einzusehen, klicken Sie einfach auf dieses Symbol.</p>
-                <p>Um einer bestimmten Folie einen Kommentar hinzuzufügen, wählen Sie die Folie aus und klicken Sie in der oberen Symbolleiste in der Registerkarte <b>Einfügen</b> oder <b>Zusammenarbeit</b> auf <div class = "icon icon-comment_toptoolbar"></div> <b>Kommentar</b>. Der hinzugefügte Kommentar wird in der unteren linken Ecke der Folie angezeigt.</p>
-                <p>Um der gesamten Präsentation einen Kommentar hinzuzufügen, der sich nicht auf ein einzelnes Objekt oder eine einzelne Folie bezieht, klicken Sie in der linken Seitenleiste auf das Symbol <div class = "icon icon-commentsicon"></div>, um das <b>Kommentarfeld</b> zu öffnen und klicken Sie anschließend auf <b>Kommentar hinzufügen</b>. Kommentare die sich auf die gesamte Präsentation beziehen weren im <b>Kommentarfeld</b> angezeigt. Auch Kommentare in Bezug auf Objekte und einzelne Folien sind hier verfügbar.</p>
-                <p>Alle Nutzer können nun auf hinzugefügte Kommentare antworten, Fragen stellen oder über durchgeführte Aktionen berichten. Klicken Sie dazu einfach in das Feld <b>Antworten</b>, direkt unter dem Kommentar.</p>
-                <p>Hinzugefügte Kommentare verwalten:</p>
-                <ul>
-                    <li>bearbeiten - klicken Sie dazu auf <div class = "icon icon-editcommenticon"></div></li>
-                    <li>löschen - klicken Sie dazu auf <div class = "icon icon-deletecommenticon"></div></li>
-                    <li>Diskussion schließen - klicken Sie dazu auf <div class = "icon icon-resolveicon"></div>, wenn die im Kommentar angegebene Aufgabe oder das Problem gelöst wurde. Danach erhält die Diskussion, die Sie mit Ihrem Kommentar geöffnet haben, den Status aufgelöst. Um die Diskussion wieder zu öffnen, klicken Sie auf <div class = "icon icon-resolvedicon"></div>,</li>
-                    <li>Wenn Sie mehrere Kommentare auf einmal verwalten möchten, öffnen Sie das Drop-Down-Menü <b>Lösen</b> auf der Registerkarte <b>Zusammenarbeit</b>. Wählen Sie eine der Optionen zum Lösen von Kommentaren aus: <b>Gültige Kommentare lösen</b>, <b>Meine Kommentare lösen</b> oder <b>Alle Kommentare lösen</b>.</li>
-                </ul>
-                <p>Neue Kommentare, die von den anderen Benutzern hinzugefügt wurden, werden erst sichtbar, wenn Sie in der in der linken oberen Ecke der oberen Symbolleiste auf <div class = "icon icon-saveupdate"></div> klicken.</p>
-                <p>Um die Leiste mit den Kommentaren zu schließen, klicken Sie in der linken Seitenleiste erneut auf <div class = "icon icon-commentsicon"></div>.</p>
-=======
-        <div class="mainpart">
-            <div class="search-field">
-                <input id="search" class="searchBar" placeholder="Search" type="text" onkeypress="doSearch(event)">
->>>>>>> 2cb80179
-            </div>
-            <h1>Gemeinsame Bearbeitung von Präsentationen in Echtzeit</h1>
-            <p>Der <a target="_blank" href="https://www.onlyoffice.com/de/presentation-editor.aspx" onclick="onhyperlinkclick(this)"><b>Präsentationseditor</b></a> ermöglicht es Ihnen, einen konstanten teamweiten Ansatz für den Arbeitsablauf beibehalten: Sie können die Dateien und Ordner <a href="https://helpcenter.onlyoffice.com/de/userguides/groups-guides-documents-share-documents.aspx">freigeben</a>; an Präsentationen in Echtzeit <a href="../HelpfulHints/CollaborativeEditing.htm" onclick="onhyperlinkclick(this)">zusammenarbeiten</a>; direkt im Editor <a href="../HelpfulHints/UsingChat.htm" onclick="onhyperlinkclick(this)">kommunizieren</a>; bestimmte Teile Ihrer Präsentationen, die zusätzliche Eingaben Dritter erfordern, <a href="../HelpfulHints/Commenting.htm" onclick="onhyperlinkclick(this)">kommentieren</a>; die <a href="../HelpfulHints/VersionHistory.htm" onclick="onhyperlinkclick(this)">Versionen von Präsentationen</a> für die zukünftige Verwendung speichern.</p>
-            <p>Im <b>Präsentationseditor</b> können Sie in Echtzeit an Präsentationen mit zwei Modi zusammenarbeiten: <b>Schnell</b> oder <b>Formal</b>.</p>
-            <p>Die Modi können in den <a href="../HelpfulHints/AdvancedSettings.htm" onclick="onhyperlinkclick(this)">erweiterten Einstellungen</a> ausgewählt werden. Es ist auch möglich, den erforderlichen Modus über das Symbol <img alt="Co-editing Mode icon" src="../images/coeditingmode.png" /> <b>Modus "Gemeinsame Bearbeitung"</b> auf der Registerkarte <b>Zusammenarbeit</b> in der oberen Symbolleiste auswählen:</p>
-            <p><img alt="Co-editing Mode menu" src="../images/coeditingmodemenu.png" /></p>
-            <p>Die Anzahl der Benutzer, die in der aktuellen Präsentation arbeiten, wird in der linken unteren Ecke auf der Statusleiste angegeben - <img alt="Number of users icon" src="../images/usersnumber.png" />. Wenn Sie sehen möchten, wer genau die Datei gerade bearbeitet, können Sie auf dieses Symbol klicken oder das <b>Chat</b>-Bedienfeld mit der vollständigen Liste der Benutzer öffnen.</p>
-            <h3><b>Modus "Schnell"</b></h3>
-            <p>Der Modus <b>Schnell</b> wird standardmäßig verwendet und zeigt die von anderen Benutzern vorgenommenen Änderungen in Echtzeit an. Wenn Sie eine Präsentation in diesem Modus gemeinsam bearbeiten, ist die Möglichkeit zum <b>Wiederholen</b> des letzten rückgängig gemachten Vorgangs nicht verfügbar. In diesem Modus werden die Aktionen und die Namen der Mitbearbeiter angezeigt. Wenn eine Präsentation in diesem Modus von mehreren Benutzern gleichzeitig bearbeitet wird, werden die bearbeiteten Objekte mit gestrichelten Linien in unterschiedlichen Farben gekennzeichnet. Wenn Sie den Mauszeiger über eine der bearbeiteten Passagen bewegen, wird der Name des Benutzers angezeigt, der sie gerade bearbeitet.</p>
-            <h3><b>Modus "Formal"</b></h3>
-            <p>Der Modus <b>Formal</b> wird ausgewählt, um von anderen Benutzern vorgenommene Änderungen auszublenden, bis Sie auf das Symbol <b>Speichern</b> <img alt="Save icon" src="../images/savewhilecoediting.png" /> klicken, um Ihre Änderungen zu speichern und die von Co-Autoren vorgenommenen Änderungen anzunehmen.</p>
-            <p>Wenn eine Präsentation von mehreren Benutzern gleichzeitig im Modus <b>Formal</b> bearbeitet wird, werden die bearbeiteten Objekte (AutoFormen, Textobjekte, Tabellen, Bilder, Diagramme) mit gestrichelten Linien unterschiedlicher Farbe markiert. Das Objekt, das Sie bearbeiten, ist von der grün gestrichelten Linie umgeben. Rote gestrichelte Linien zeigen an, dass Objekte von anderen Benutzern bearbeitet werden.</p>
-            <p>Sobald einer der Benutzer seine Änderungen durch Klicken auf das Symbol <img alt="Save icon" src="../images/savewhilecoediting.png" /> speichert, sehen die anderen einen Hinweis in der Statusleiste, der darauf informiert, dass es Aktualisierungen gibt. Um die von Ihnen vorgenommenen Änderungen zu speichern, damit andere Benutzer sie sehen, und die von Ihren Mitbearbeitern gespeicherten Aktualisierungen abzurufen, klicken Sie auf das Symbol <img alt="Save icon" src="../images/saveupdate.png" /> in der linken oberen Ecke der oberen Symbolleiste. Die Aktualisierungen werden hervorgehoben, damit Sie überprüfen können, was genau geändert wurde.</p>
-            <h3>Anonym</h3>
-            <p>Portalbenutzer, die nicht registriert sind und kein Profil haben, gelten als anonym, können jedoch weiterhin an Dokumenten zusammenarbeiten. Um ihnen einen Namen zuzuweisen, muss der anonyme Benutzer beim ersten Öffnen des Dokuments einen Namen in das entsprechende Feld in der rechten oberen Ecke des Bildschirms eingeben. Aktivieren Sie das Kontrollkästchen "Nicht mehr anzeigen", um den Namen beizubehalten.</p>
-            <p><img alt="Anonym - Zusammenarbeit" src="../images/anonymous_collab.png" /></p>
-        </div>
-	</body>
+﻿<!DOCTYPE html>
+<html>
+	<head>
+        <title>Gemeinsame Bearbeitung von Präsentationen in Echtzeit</title>
+		<meta charset="utf-8" />
+		<meta name="description" content="Tips on collaborative editing" />
+		<link type="text/css" rel="stylesheet" href="../editor.css" />
+		<link type = "text/css" rel = "stylesheet" href = "../../images/sprite.css" />
+        <script type="text/javascript" src="../callback.js"></script>
+        <script type="text/javascript" src="../search/js/page-search.js"></script>
+	</head>
+	<body>
+        <div class="mainpart">
+            <div class="search-field">
+                <input id="search" class="searchBar" placeholder="Search" type="text" onkeypress="doSearch(event)">
+            </div>
+            <h1>Gemeinsame Bearbeitung von Präsentationen in Echtzeit</h1>
+            <p>Der <a target="_blank" href="https://www.onlyoffice.com/de/presentation-editor.aspx" onclick="onhyperlinkclick(this)"><b>Präsentationseditor</b></a> ermöglicht es Ihnen, einen konstanten teamweiten Ansatz für den Arbeitsablauf beibehalten: Sie können die Dateien und Ordner <a href="https://helpcenter.onlyoffice.com/de/userguides/groups-guides-documents-share-documents.aspx">freigeben</a>; an Präsentationen in Echtzeit <a href="../HelpfulHints/CollaborativeEditing.htm" onclick="onhyperlinkclick(this)">zusammenarbeiten</a>; direkt im Editor <a href="../HelpfulHints/UsingChat.htm" onclick="onhyperlinkclick(this)">kommunizieren</a>; bestimmte Teile Ihrer Präsentationen, die zusätzliche Eingaben Dritter erfordern, <a href="../HelpfulHints/Commenting.htm" onclick="onhyperlinkclick(this)">kommentieren</a>; die <a href="../HelpfulHints/VersionHistory.htm" onclick="onhyperlinkclick(this)">Versionen von Präsentationen</a> für die zukünftige Verwendung speichern.</p>
+            <p>Im <b>Präsentationseditor</b> können Sie in Echtzeit an Präsentationen mit zwei Modi zusammenarbeiten: <b>Schnell</b> oder <b>Formal</b>.</p>
+            <p>Die Modi können in den <a href="../HelpfulHints/AdvancedSettings.htm" onclick="onhyperlinkclick(this)">erweiterten Einstellungen</a> ausgewählt werden. Es ist auch möglich, den erforderlichen Modus über das Symbol <img alt="Co-editing Mode icon" src="../images/coeditingmode.png" /> <b>Modus "Gemeinsame Bearbeitung"</b> auf der Registerkarte <b>Zusammenarbeit</b> in der oberen Symbolleiste auswählen:</p>
+            <p><img alt="Co-editing Mode menu" src="../images/coeditingmodemenu.png" /></p>
+            <p>Die Anzahl der Benutzer, die in der aktuellen Präsentation arbeiten, wird in der linken unteren Ecke auf der Statusleiste angegeben - <img alt="Number of users icon" src="../images/usersnumber.png" />. Wenn Sie sehen möchten, wer genau die Datei gerade bearbeitet, können Sie auf dieses Symbol klicken oder das <b>Chat</b>-Bedienfeld mit der vollständigen Liste der Benutzer öffnen.</p>
+            <h3><b>Modus "Schnell"</b></h3>
+            <p>Der Modus <b>Schnell</b> wird standardmäßig verwendet und zeigt die von anderen Benutzern vorgenommenen Änderungen in Echtzeit an. Wenn Sie eine Präsentation in diesem Modus gemeinsam bearbeiten, ist die Möglichkeit zum <b>Wiederholen</b> des letzten rückgängig gemachten Vorgangs nicht verfügbar. In diesem Modus werden die Aktionen und die Namen der Mitbearbeiter angezeigt. Wenn eine Präsentation in diesem Modus von mehreren Benutzern gleichzeitig bearbeitet wird, werden die bearbeiteten Objekte mit gestrichelten Linien in unterschiedlichen Farben gekennzeichnet. Wenn Sie den Mauszeiger über eine der bearbeiteten Passagen bewegen, wird der Name des Benutzers angezeigt, der sie gerade bearbeitet.</p>
+            <h3><b>Modus "Formal"</b></h3>
+            <p>Der Modus <b>Formal</b> wird ausgewählt, um von anderen Benutzern vorgenommene Änderungen auszublenden, bis Sie auf das Symbol <b>Speichern</b> <img alt="Save icon" src="../images/savewhilecoediting.png" /> klicken, um Ihre Änderungen zu speichern und die von Co-Autoren vorgenommenen Änderungen anzunehmen.</p>
+            <p>Wenn eine Präsentation von mehreren Benutzern gleichzeitig im Modus <b>Formal</b> bearbeitet wird, werden die bearbeiteten Objekte (AutoFormen, Textobjekte, Tabellen, Bilder, Diagramme) mit gestrichelten Linien unterschiedlicher Farbe markiert. Das Objekt, das Sie bearbeiten, ist von der grün gestrichelten Linie umgeben. Rote gestrichelte Linien zeigen an, dass Objekte von anderen Benutzern bearbeitet werden.</p>
+            <p>Sobald einer der Benutzer seine Änderungen durch Klicken auf das Symbol <img alt="Save icon" src="../images/savewhilecoediting.png" /> speichert, sehen die anderen einen Hinweis in der Statusleiste, der darauf informiert, dass es Aktualisierungen gibt. Um die von Ihnen vorgenommenen Änderungen zu speichern, damit andere Benutzer sie sehen, und die von Ihren Mitbearbeitern gespeicherten Aktualisierungen abzurufen, klicken Sie auf das Symbol <img alt="Save icon" src="../images/saveupdate.png" /> in der linken oberen Ecke der oberen Symbolleiste. Die Aktualisierungen werden hervorgehoben, damit Sie überprüfen können, was genau geändert wurde.</p>
+            <h3>Anonym</h3>
+            <p>Portalbenutzer, die nicht registriert sind und kein Profil haben, gelten als anonym, können jedoch weiterhin an Dokumenten zusammenarbeiten. Um ihnen einen Namen zuzuweisen, muss der anonyme Benutzer beim ersten Öffnen des Dokuments einen Namen in das entsprechende Feld in der rechten oberen Ecke des Bildschirms eingeben. Aktivieren Sie das Kontrollkästchen "Nicht mehr anzeigen", um den Namen beizubehalten.</p>
+            <p><img alt="Anonym - Zusammenarbeit" src="../images/anonymous_collab.png" /></p>
+        </div>
+	</body>
 </html>