﻿<!DOCTYPE html>
<html>
	<head>
		<title>Manipuler des objets</title>
		<meta charset="utf-8" />
		<meta name="description" content="Déplacer, faire pivoter, redimentionner et remodeler des formes automatiques, des images, des graphiques." />
		<link type="text/css" rel="stylesheet" href="../editor.css" />
		<link type = "text/css" rel = "stylesheet" href = "../../images/sprite.css" />
        <script type="text/javascript" src="../callback.js"></script>
        <script type="text/javascript" src="../search/js/page-search.js"></script>
	</head>
	<body>
		<div class="mainpart">
			<div class="search-field">
				<input id="search" class="searchBar" placeholder="Rechercher" type="text" onkeypress="doSearch(event)">
			</div>
			<h1>Manipuler des objets</h1>
<<<<<<< HEAD
			<p>Dans <a target="_blank" href="https://www.onlyoffice.com/fr/presentation-editor.aspx" onclick="onhyperlinkclick(this)"><b>Presentation Editor</b></a>, vous pouvez redimensionner, déplacer, faire pivoter différents objets manuellement sur une diapositive à l'aide des poignées spéciales. Vous pouvez également spécifier les dimensions et la position de certains objets à l'aide de la barre latérale droite ou de la fenêtre <b>Paramètres avancés</b>.</p>			
            <p class="note">
                <b>Remarque</b>: la liste des raccourcis clavier qui peuvent être utilisés lorsque vous travaillez avec des objets est disponible <a href="../HelpfulHints/KeyboardShortcuts.htm#workwithobjects" onclick="onhyperlinkclick(this)">ici</a>.
            </p>
            <h3>Redimensionner des objets</h3>
			<p>Pour changer la taille d'une <b>forme automatique/image/graphique/zone de texte</b>, faites glisser les petits carreaux <div class = "icon icon-resize_square"></div> situés sur les bords de l'objet. Pour garder les proportions de l'objet sélectionné lors du redimensionnement, maintenez la touche <b>Maj</b> enfoncée et faites glisser l'une des icônes de coin.</p>
			<p><div class = "big big-maintain_proportions"></div></p>
			<p>Pour spécifier la largeur et la hauteur précise d'un <b>graphique</b>, sélectionnez-le avec la souris et utilisez la section <b>Taille</b> de la barre latérale droite activée.</p>
			<p>Pour spécifier les dimensions précises d'une <b>image</b> ou d'une <b>forme automatique</b>, cliquez avec le bouton droit de la souris sur l'objet nécessaire et sélectionnez l'option <b>Paramètres avancés de l'image/forme automatique</b> du menu contextuel. Réglez les valeurs nécessaires dans l'onglet <b>Taille</b> de la fenêtre <b>Paramètres avancés</b> et cliquez sur le bouton <b>OK</b>.</p>
			<h3>Modifier des formes automatiques</h3>
			<p>Lors de la modification des formes, par exemple des Flèches figurées ou les Légendes, l'icône jaune en forme de diamant <div class = "icon icon-yellowdiamond"></div> est aussi disponible. Elle vous permet d'ajuster certains aspects de la forme, par exemple, la longueur de la pointe d'une flèche.</p>
			<p><div class = "big big-reshaping"></div></p>
=======
			<p>Dans <a target="_blank" href="https://www.onlyoffice.com/fr/presentation-editor.aspx" onclick="onhyperlinkclick(this)"><b>Presentation Editor</b></a>, vous pouvez redimensionner, déplacer, faire pivoter différents objets manuellement sur une diapositive à l'aide des poignées spéciales. Vous pouvez également spécifier les dimensions et la position de certains objets à l'aide de la barre latérale droite ou de la fenêtre <b>Paramètres avancés</b>.</p>
			<p class="note">
				<b>Remarque</b>: la liste des raccourcis clavier qui peuvent être utilisés lorsque vous travaillez avec des objets est disponible <a href="../HelpfulHints/KeyboardShortcuts.htm#workwithobjects" onclick="onhyperlinkclick(this)">ici</a>.
			</p>
			<h3>Redimensionner des objets</h3>
			<p>Pour changer la taille d'une <b>forme automatique/image/graphique/zone de texte</b>, faites glisser les petits carreaux <img alt="Icône Carreaux" src="../images/resize_square.png" /> situés sur les bords de l'objet. Pour garder les proportions de l'objet sélectionné lors du redimensionnement, maintenez la touche <b>Maj</b> enfoncée et faites glisser l'une des icônes de coin.</p>
			<p><img alt="Conserver les proportions" src="../images/maintain_proportions.png" /></p>
			<p>Pour spécifier la largeur et la hauteur précise d'un <b>graphique</b>, sélectionnez-le avec la souris et utilisez la section <b>Taille</b> de la barre latérale droite activée.</p>
			<p>Pour spécifier les dimensions précises d'une <b>image</b> ou d'une <b>forme automatique</b>, cliquez avec le bouton droit de la souris sur l'objet nécessaire et sélectionnez l'option <b>Paramètres avancés de l'image/forme automatique</b> du menu contextuel. Réglez les valeurs nécessaires dans l'onglet <b>Taille</b> de la fenêtre <b>Paramètres avancés</b> et cliquez sur le bouton <b>OK</b>.</p>
			<h3>Modifier des formes automatiques</h3>
			<p>Lors de la modification des formes, par exemple des Flèches figurées ou les Légendes, l'icône jaune en forme de diamant <img alt="Icône jaune en forme de diamant" src="../images/yellowdiamond.png" /> est aussi disponible. Elle vous permet d'ajuster certains aspects de la forme, par exemple, la longueur de la pointe d'une flèche.</p>
			<p><img alt="Modifier les formes automatiques" src="../images/reshaping.png" /></p>
			<p>Pour modifier une forme, vous pouvez également utiliser l'option <b>Modifier les points</b> dans le <b>menu contextuel</b>.</p>
			<p><b>Modifier les points</b> sert à personnaliser ou modifier le contour d'une forme.</p>
			<ol>
				<li>
					Pour activer les points d'ancrage modifiables, faites un clic droit sur la forme et sélectionnez Modifier les points dans le menu. Les carrés noirs qui apparaissent sont les points de rencontre entre deux lignes et la ligne rouge trace le contour de la forme. Cliquez sur l'un de ces points et faites-le glisser pour repositionner et modifier le contour de la forme.
					<p><img alt="Modifier les points" src="../images/editpoints_rightclick.png" /></p>
				</li>
				<li>
					Lorsque vous cliquez sur le point d'ancrage, deux lignes bleus avec des carrés blanches apparaissent. Ce sont les points de contrôle Bézier permettant de créer une courbe et de modifier la finesse de la courbe.
					<p><img alt="Modifier les points" src="../images/editpoints_example.png" /></p>
				</li>
				<li>
					Autant que les points d'ancrage sont actifs, vous pouvez les modifier et supprimer:
					<ul>
						<li>Pour ajouter un point de contrôle à une forme, maintenez la touche <b>Ctrl</b> enfoncée et cliquez sur l'emplacement du point de contrôle souhaité.</li>
						<li>Pour supprimer un point, maintenez la touche <b>Ctrl</b> enfoncée et cliquez sur le point superflu.</li>
					</ul>
				</li>
			</ol>
>>>>>>> 2cb80179
			<h3>Déplacer des objets</h3>
			<p>Pour modifier la position d'une <b>forme automatique/image/tableau/graphique/bloc de texte</b>, utilisez l'icône <div class = "icon icon-arrow"></div> qui apparaît si vous placez le curseur de votre souris sur l'objet. Faites glisser l'objet vers la position nécessaire sans relâcher le bouton de la souris. Pour déplacer l'objet par incrément équivaut à un pixel, maintenez la touche <b>Ctrl</b> enfoncée et utilisez les flèches du clavier. Pour déplacer l'objet strictement à l'horizontale/verticale et l'empêcher de se déplacer dans une direction perpendiculaire, maintenez la touche <b>Maj</b> enfoncée lors du glissement.</p>
			<p>Pour spécifier les dimensions précises d'une <b>image</b>, cliquez avec le bouton droit de la souris sur l'objet nécessaire et sélectionnez l'option <b>Paramètres avancés de l'image</b> du menu contextuel. Réglez les valeurs nécessaires dans l'onglet <b>Taille</b> de la fenêtre <b>Paramètres avancés</b> et cliquez sur le bouton <b>OK</b>.</p>
			<h3>Faire pivoter des objets</h3>
<<<<<<< HEAD
			<p>Pour faire pivoter manuellement une <b>forme automatique/image/bloc de texte</b>, placez le curseur de la souris sur la poignée de rotation <div class = "icon icon-greencircle"></div> et faites-la glisser vers la droite ou vers la gauche.
			Pour limiter la rotation de l'angle à des incréments de 15 degrés, maintenez la touche Maj enfoncée. Pour faire pivoter par incréments de 15 degrés, maintenez enfoncée la touche <b>Maj</b> tout en faisant pivoter.</p>
            <p>Pour faire pivoter l'objet de 90 degrés dans le sens inverse des aiguilles d'une montre/dans le sens des aiguilles d'une montre ou le retourner horizontalement/verticalement, vous pouvez utiliser la section <b>Rotation</b> de la barre latérale droite qui sera activée lorsque vous aurez sélectionné l'objet nécessaire. Pour l'ouvrir, cliquez sur l'icône <b>Paramètres de la forme</b> <div class = "icon icon-shape_settings_icon"></div> ou <b>Paramètres de l'image</b> <div class = "icon icon-image_settings_icon"></div> à droite. Cliquez sur l'un des boutons:</p>
            <ul>
                <li><div class = "icon icon-rotatecounterclockwise"></div> pour faire pivoter l'objet de 90 degrés dans le sens inverse des aiguilles d'une montre</li>
                <li><div class = "icon icon-rotateclockwise"></div> pour faire pivoter l'objet de 90 degrés dans le sens des aiguilles d'une montre</li>
                <li><div class = "icon icon-fliplefttoright"></div> pour retourner l'objet horizontalement (de gauche à droite)</li>
                <li><div class = "icon icon-flipupsidedown"></div> pour retourner l'objet verticalement (à l'envers)</li>
            </ul>
            <p>Il est également possible de cliquer avec le bouton droit de la souris sur l'objet, de choisir l'option <b>Faire pivoter</b> dans le menu contextuel, puis d'utiliser une des options de rotation disponibles.</p>
            <p>Pour faire pivoter l'objet selon un angle exactement spécifié, cliquez sur le lien <b>Afficher les paramètres avancés</b> dans la barre latérale droite et utilisez l'onglet <b>Rotation</b> de la fenêtre <b>Paramètres avancés</b>. Spécifiez la valeur nécessaire mesurée en degrés dans le champ <b>Angle </b>et cliquez sur <b>OK</b>.</p>
			
=======
			<p>
				Pour faire pivoter manuellement une <b>forme automatique/image/bloc de texte</b>, placez le curseur de la souris sur la poignée de rotation <img alt="Poignée de rotation" src="../images/greencircle.png" /> et faites-la glisser vers la droite ou vers la gauche.
				Pour limiter la rotation de l'angle à des incréments de 15 degrés, maintenez la touche Maj enfoncée. Pour faire pivoter par incréments de 15 degrés, maintenez enfoncée la touche <b>Maj</b> tout en faisant pivoter.
			</p>
			<p>Pour faire pivoter l'objet de 90 degrés dans le sens inverse des aiguilles d'une montre/dans le sens des aiguilles d'une montre ou le retourner horizontalement/verticalement, vous pouvez utiliser la section <b>Rotation</b> de la barre latérale droite qui sera activée lorsque vous aurez sélectionné l'objet nécessaire. Pour l'ouvrir, cliquez sur l'icône <b>Paramètres de la forme</b> <img alt="L'icône Paramètres de la forme" src="../images/shape_settings_icon.png" /> ou <b>Paramètres de l'image</b> <img alt="L'icône Paramètres de l'image" src="../images/image_settings_icon.png" /> à droite. Cliquez sur l'un des boutons:</p>
			<ul>
				<li><img alt="Icône Pivoter dans le sens inverse des aiguilles d'une montre" src="../images/rotatecounterclockwise.png" /> pour faire pivoter l'objet de 90 degrés dans le sens inverse des aiguilles d'une montre</li>
				<li><img alt="Icône Pivoter dans le sens des aiguilles d'une montre" src="../images/rotateclockwise.png" /> pour faire pivoter l'objet de 90 degrés dans le sens des aiguilles d'une montre</li>
				<li><img alt="Icône Retourner horizontalement" src="../images/fliplefttoright.png" /> pour retourner l'objet horizontalement (de gauche à droite)</li>
				<li><img alt="Icône Retourner verticalement" src="../images/flipupsidedown.png" /> pour retourner l'objet verticalement (à l'envers)</li>
			</ul>
			<p>Il est également possible de cliquer avec le bouton droit de la souris sur l'objet, de choisir l'option <b>Faire pivoter</b> dans le menu contextuel, puis d'utiliser une des options de rotation disponibles.</p>
			<p>Pour faire pivoter l'objet selon un angle exactement spécifié, cliquez sur le lien <b>Afficher les paramètres avancés</b> dans la barre latérale droite et utilisez l'onglet <b>Rotation</b> de la fenêtre <b>Paramètres avancés</b>. Spécifiez la valeur nécessaire mesurée en degrés dans le champ <b>Angle </b>et cliquez sur <b>OK</b>.</p>

>>>>>>> 2cb80179
		</div>
	</body>
</html><|MERGE_RESOLUTION|>--- conflicted
+++ resolved
@@ -15,20 +15,6 @@
 				<input id="search" class="searchBar" placeholder="Rechercher" type="text" onkeypress="doSearch(event)">
 			</div>
 			<h1>Manipuler des objets</h1>
-<<<<<<< HEAD
-			<p>Dans <a target="_blank" href="https://www.onlyoffice.com/fr/presentation-editor.aspx" onclick="onhyperlinkclick(this)"><b>Presentation Editor</b></a>, vous pouvez redimensionner, déplacer, faire pivoter différents objets manuellement sur une diapositive à l'aide des poignées spéciales. Vous pouvez également spécifier les dimensions et la position de certains objets à l'aide de la barre latérale droite ou de la fenêtre <b>Paramètres avancés</b>.</p>			
-            <p class="note">
-                <b>Remarque</b>: la liste des raccourcis clavier qui peuvent être utilisés lorsque vous travaillez avec des objets est disponible <a href="../HelpfulHints/KeyboardShortcuts.htm#workwithobjects" onclick="onhyperlinkclick(this)">ici</a>.
-            </p>
-            <h3>Redimensionner des objets</h3>
-			<p>Pour changer la taille d'une <b>forme automatique/image/graphique/zone de texte</b>, faites glisser les petits carreaux <div class = "icon icon-resize_square"></div> situés sur les bords de l'objet. Pour garder les proportions de l'objet sélectionné lors du redimensionnement, maintenez la touche <b>Maj</b> enfoncée et faites glisser l'une des icônes de coin.</p>
-			<p><div class = "big big-maintain_proportions"></div></p>
-			<p>Pour spécifier la largeur et la hauteur précise d'un <b>graphique</b>, sélectionnez-le avec la souris et utilisez la section <b>Taille</b> de la barre latérale droite activée.</p>
-			<p>Pour spécifier les dimensions précises d'une <b>image</b> ou d'une <b>forme automatique</b>, cliquez avec le bouton droit de la souris sur l'objet nécessaire et sélectionnez l'option <b>Paramètres avancés de l'image/forme automatique</b> du menu contextuel. Réglez les valeurs nécessaires dans l'onglet <b>Taille</b> de la fenêtre <b>Paramètres avancés</b> et cliquez sur le bouton <b>OK</b>.</p>
-			<h3>Modifier des formes automatiques</h3>
-			<p>Lors de la modification des formes, par exemple des Flèches figurées ou les Légendes, l'icône jaune en forme de diamant <div class = "icon icon-yellowdiamond"></div> est aussi disponible. Elle vous permet d'ajuster certains aspects de la forme, par exemple, la longueur de la pointe d'une flèche.</p>
-			<p><div class = "big big-reshaping"></div></p>
-=======
 			<p>Dans <a target="_blank" href="https://www.onlyoffice.com/fr/presentation-editor.aspx" onclick="onhyperlinkclick(this)"><b>Presentation Editor</b></a>, vous pouvez redimensionner, déplacer, faire pivoter différents objets manuellement sur une diapositive à l'aide des poignées spéciales. Vous pouvez également spécifier les dimensions et la position de certains objets à l'aide de la barre latérale droite ou de la fenêtre <b>Paramètres avancés</b>.</p>
 			<p class="note">
 				<b>Remarque</b>: la liste des raccourcis clavier qui peuvent être utilisés lorsque vous travaillez avec des objets est disponible <a href="../HelpfulHints/KeyboardShortcuts.htm#workwithobjects" onclick="onhyperlinkclick(this)">ici</a>.
@@ -60,25 +46,10 @@
 					</ul>
 				</li>
 			</ol>
->>>>>>> 2cb80179
 			<h3>Déplacer des objets</h3>
 			<p>Pour modifier la position d'une <b>forme automatique/image/tableau/graphique/bloc de texte</b>, utilisez l'icône <div class = "icon icon-arrow"></div> qui apparaît si vous placez le curseur de votre souris sur l'objet. Faites glisser l'objet vers la position nécessaire sans relâcher le bouton de la souris. Pour déplacer l'objet par incrément équivaut à un pixel, maintenez la touche <b>Ctrl</b> enfoncée et utilisez les flèches du clavier. Pour déplacer l'objet strictement à l'horizontale/verticale et l'empêcher de se déplacer dans une direction perpendiculaire, maintenez la touche <b>Maj</b> enfoncée lors du glissement.</p>
 			<p>Pour spécifier les dimensions précises d'une <b>image</b>, cliquez avec le bouton droit de la souris sur l'objet nécessaire et sélectionnez l'option <b>Paramètres avancés de l'image</b> du menu contextuel. Réglez les valeurs nécessaires dans l'onglet <b>Taille</b> de la fenêtre <b>Paramètres avancés</b> et cliquez sur le bouton <b>OK</b>.</p>
 			<h3>Faire pivoter des objets</h3>
-<<<<<<< HEAD
-			<p>Pour faire pivoter manuellement une <b>forme automatique/image/bloc de texte</b>, placez le curseur de la souris sur la poignée de rotation <div class = "icon icon-greencircle"></div> et faites-la glisser vers la droite ou vers la gauche.
-			Pour limiter la rotation de l'angle à des incréments de 15 degrés, maintenez la touche Maj enfoncée. Pour faire pivoter par incréments de 15 degrés, maintenez enfoncée la touche <b>Maj</b> tout en faisant pivoter.</p>
-            <p>Pour faire pivoter l'objet de 90 degrés dans le sens inverse des aiguilles d'une montre/dans le sens des aiguilles d'une montre ou le retourner horizontalement/verticalement, vous pouvez utiliser la section <b>Rotation</b> de la barre latérale droite qui sera activée lorsque vous aurez sélectionné l'objet nécessaire. Pour l'ouvrir, cliquez sur l'icône <b>Paramètres de la forme</b> <div class = "icon icon-shape_settings_icon"></div> ou <b>Paramètres de l'image</b> <div class = "icon icon-image_settings_icon"></div> à droite. Cliquez sur l'un des boutons:</p>
-            <ul>
-                <li><div class = "icon icon-rotatecounterclockwise"></div> pour faire pivoter l'objet de 90 degrés dans le sens inverse des aiguilles d'une montre</li>
-                <li><div class = "icon icon-rotateclockwise"></div> pour faire pivoter l'objet de 90 degrés dans le sens des aiguilles d'une montre</li>
-                <li><div class = "icon icon-fliplefttoright"></div> pour retourner l'objet horizontalement (de gauche à droite)</li>
-                <li><div class = "icon icon-flipupsidedown"></div> pour retourner l'objet verticalement (à l'envers)</li>
-            </ul>
-            <p>Il est également possible de cliquer avec le bouton droit de la souris sur l'objet, de choisir l'option <b>Faire pivoter</b> dans le menu contextuel, puis d'utiliser une des options de rotation disponibles.</p>
-            <p>Pour faire pivoter l'objet selon un angle exactement spécifié, cliquez sur le lien <b>Afficher les paramètres avancés</b> dans la barre latérale droite et utilisez l'onglet <b>Rotation</b> de la fenêtre <b>Paramètres avancés</b>. Spécifiez la valeur nécessaire mesurée en degrés dans le champ <b>Angle </b>et cliquez sur <b>OK</b>.</p>
-			
-=======
 			<p>
 				Pour faire pivoter manuellement une <b>forme automatique/image/bloc de texte</b>, placez le curseur de la souris sur la poignée de rotation <img alt="Poignée de rotation" src="../images/greencircle.png" /> et faites-la glisser vers la droite ou vers la gauche.
 				Pour limiter la rotation de l'angle à des incréments de 15 degrés, maintenez la touche Maj enfoncée. Pour faire pivoter par incréments de 15 degrés, maintenez enfoncée la touche <b>Maj</b> tout en faisant pivoter.
@@ -93,7 +64,6 @@
 			<p>Il est également possible de cliquer avec le bouton droit de la souris sur l'objet, de choisir l'option <b>Faire pivoter</b> dans le menu contextuel, puis d'utiliser une des options de rotation disponibles.</p>
 			<p>Pour faire pivoter l'objet selon un angle exactement spécifié, cliquez sur le lien <b>Afficher les paramètres avancés</b> dans la barre latérale droite et utilisez l'onglet <b>Rotation</b> de la fenêtre <b>Paramètres avancés</b>. Spécifiez la valeur nécessaire mesurée en degrés dans le champ <b>Angle </b>et cliquez sur <b>OK</b>.</p>
 
->>>>>>> 2cb80179
 		</div>
 	</body>
 </html>