﻿<!DOCTYPE html>
<html>
	<head>
		<title>Aperçu de la présentation</title>
		<meta charset="utf-8" />
		<meta name="description" content="Afficher un aperçu de la présentation" />
		<link type="text/css" rel="stylesheet" href="../editor.css" />
		<link type = "text/css" rel = "stylesheet" href = "../../images/sprite.css" />
        <script type="text/javascript" src="../callback.js"></script>
        <script type="text/javascript" src="../search/js/page-search.js"></script>
	</head>
	<body>
        <div class="mainpart">
            <div class="search-field">
                <input id="search" class="searchBar" placeholder="Rechercher" type="text" onkeypress="doSearch(event)">
            </div>
            <h1>Aperçu de la présentation</h1>
            <h3>Démarrer l'aperçu</h3>
            <p class="note"><b>Remarque</b>: Lors du téléchargement d'une présentation crée à l'aide des outils de présentation alternatifs, il est possible de lancer un aperçu des effets d'animation éventuels.</p>
            <p>Pour afficher un aperçu de la présentation en cours de l'édition dans <a target="_blank" href="https://www.onlyoffice.com/fr/presentation-editor.aspx" onclick="onhyperlinkclick(this)"><b>Presentation Editor</b></a>:</p>
            <ul>
<<<<<<< HEAD
                <li>cliquez sur l'icône Démarrer le diaporama <div class = "icon icon-startpreview"></div> dans l'onglet <b>Accueil</b> de la barre d'outils supérieure ou sur le côté gauche de la barre d'état, ou</li>
=======
                <li>cliquez sur l'icône <b>Démarrer le diaporama</b> <img alt="L'icône Démarrer le diaporama" src="../images/startpreview.png" /> dans l'onglet <b>Accueil</b> de la barre d'outils supérieure ou sur le côté gauche de la barre d'état, ou</li>
>>>>>>> 2cb80179
                <li>sélectionnez une diapositive dans la liste à gauche, cliquez dessus avec le bouton droit de la souris et choisissez l'option <b>Démarrer le diaporama</b> dans le menu contextuel.</li>
            </ul>
            <p>L'aperçu commencera à partir de la diapositive actuellement sélectionnée. </p>
            <p>Vous pouvez également cliquer sur la flèche à côté de l'icône Démarrer le diaporama <div class = "icon icon-startpreview"></div> dans l'onglet <b>Accueil</b> de la barre d'outils supérieure et sélectionner l'une des options disponibles:</p>
            <ul>
                <li><b>Afficher depuis le début</b> - pour commencer l'aperçu à partir de la toute première diapositive,</li>
                <li><b>Afficher à partir de la diapositive actuelle</b> - pour démarrer l'aperçu depuis la diapositive actuellement sélectionnée,</li>
                <li><b>Afficher le mode Présentateur</b> - pour lancer l'aperçu en mode <b>Présentateur</b>, ce qui permet d'afficher la présentation à votre audience sans les notes de diapositives tout en affichant la présentation avec les notes sur un moniteur différent.</li>
                <li>
                    <b>Afficher les paramètres</b> - pour ouvrir une fenêtre de paramètres qui permet de définir une seule option: <b>Boucler en continu jusqu'à ce que &quot;Echap&quot; soit appuyé.</b> Cochez cette option si nécessaire et cliquez sur <b>OK</b>. Si vous activez cette option, la présentation s'affichera jusqu'à ce que vous appuyiez sur la touche <b>Echap</b> du clavier, c'est-à-dire que lorsque la dernière diapositive de la présentation sera atteinte, vous pourrez revenir à la première diapositive à nouveau. Si vous désactivez cette option Une fois la dernière diapositive de la présentation atteinte, un écran noir apparaît pour vous informer que la présentation est terminée et vous pourrez quitter<b> l'Aperçu</b>.
                    <p><img alt="Afficher la fenêtre des Paramètres" src="../images/showsettings.png" /></p>
                </li>
            </ul>
            <h3>Utiliser le mode Aperçu</h3>
            <p>En mode <b>Aperçu</b>, vous pouvez utiliser les contrôles suivants dans le coin inférieur gauche:</p>
            <p><img alt="Contrôles du mode Aperçu" src="../images/preview_mode.png" /></p>
            <ul>
                <li>le bouton <b>Diapositive précédente</b> <div class = "icon icon-previousslide"></div> vous permet de revenir à la diapositive précédente.</li>
                <li>le bouton <b>Mettre en pause la présentation</b> <div class = "icon icon-pausepresentation"></div> vous permet d'arrêter l'aperçu. Lorsque le bouton est enfoncé, il devient le bouton <div class = "icon icon-startpresentation"></div> .</li>
                <li>le bouton <b>Démarrer la présentation</b> <div class = "icon icon-startpresentation"></div> vous permet de reprendre l'aperçu. Lorsque le bouton est enfoncé, il devient le bouton <div class = "icon icon-pausepresentation"></div> .</li>
                <li>le bouton <b>Diapositive suivante</b> <div class = "icon icon-nextslide"></div> vous permet d'avancer à la diapositive suivante.</li>
                <li><b>l'Indicateur de numéro de diapositive</b> affiche le numéro de diapositive en cours ainsi que le nombre total de diapositives dans la présentation. Pour aller à une certaine diapositive en mode aperçu, cliquez sur l<b>'Indicateur de numéro de diapositive</b>, entrez le numéro de diapositive nécessaire dans la fenêtre ouverte et appuyez sur <b>Entrée</b>.</li>
                <li>le bouton <b>Plein écran</b> <div class = "icon icon-fullscreen"></div> vous permet de passer en mode plein écran.</li>
                <li>Le bouton <b>Quitter le plein écran</b> <div class = "icon icon-exitfullscreen"></div> vous permet de quitter le mode plein écran.</li>
                <li>le bouton <b>Fermer le diaporama</b> <div class = "icon icon-closepreview"></div> vous permet de quitter le mode aperçu.</li>
            </ul>
            <p>Vous pouvez également utiliser les <a href="../HelpfulHints/KeyboardShortcuts.htm#preview" onclick="onhyperlinkclick(this)">raccourcis clavier</a> pour naviguer entre les diapositives en mode Aperçu.</p>
            <h3 id="presenter">Utiliser le mode Présentateur</h3>
            <p class="note"><b>Remarque</b>: dans <em>l'édition de bureau</em>, le mode Présentateur n'est disponible lorsque le deuxième moniteur est connecté.</p>
            <p>En mode <b>Présentateur</b>, vous pouvez afficher vos présentations avec des notes de diapositives dans une fenêtre séparée, tout en les affichant sans notes sur un moniteur différent. Les notes de chaque diapositive s'affichent sous la zone d'aperçu de la diapositive.</p>
            <p>Pour naviguer entre les diapositives, vous pouvez utiliser les boutons <div class = "icon icon-previousslide"></div> et <div class = "icon icon-nextslide"></div> ou cliquer sur les diapositives dans la liste à gauche. Les numéros de diapositives masquées sont barrés dans la liste à gauche. Si vous souhaitez afficher une diapositive masquée aux autres, il suffit de cliquer dessus dans la liste à gauche - la diapositive s'affichera.</p>
            <p>Vous pouvez utiliser les contrôles suivants sous la zone d'aperçu de diapositive:</p>
            <p><img alt="Commandes du mode Présentateur" src="../images/presenter_mode.png" /></p>
            <ul>
                <li>le <b>Chronomètre</b> affiche le temps écoulé de la présentation au format <I>hh.mm.ss</I>.</li>
                <li>le bouton Mettre en pause la présentation <div class = "icon icon-presenter_pausepresentation"></div> vous permet d'arrêter l'aperçu. Lorsque le bouton est enfoncé, il devient le bouton <div class = "icon icon-presenter_startpresentation"></div> .</li>
                <li>le bouton <b>Démarrer la présentation</b> <div class = "icon icon-presenter_startpresentation"></div> vous permet de reprendre l'aperçu. Lorsque le bouton est enfoncé, il devient le bouton <div class = "icon icon-presenter_pausepresentation"></div> .</li>
                <li>le bouton <b>Réinitialiser</b> permet de réinitialiser le temps écoulé de la présentation.</li>
                <li>le bouton Diapositive précédente <div class = "icon icon-presenter_previousslide"></div> vous permet de revenir à la diapositive précédente.</li>
                <li>le bouton Diapositive suivante <div class = "icon icon-presenter_nextslide"></div> vous permet d'avancer à la diapositive suivante.</li>
                <li><b>l'Indicateur de numéro de diapositive</b> affiche le numéro de diapositive en cours ainsi que le nombre total de diapositives dans la présentation.</li>
                <li>le bouton <b>Pointeur</b> <div class = "icon icon-pointer"></div> vous permet de mettre en évidence quelque chose sur l'écran lors de l'affichage de la présentation. Lorsque cette option est activée, le bouton ressemble à ceci: <div class = "icon icon-pointer_enabled"></div>. Pour pointer vers certains objets, placez le pointeur de votre souris sur la zone d'aperçu de la diapositive et déplacez le pointeur sur la diapositive. Le pointeur aura l'apparence suivante: <div class = "icon icon-pointer_screen"></div>. Pour désactiver cette option, cliquez à nouveau sur le bouton <div class = "icon icon-pointer_enabled"></div> .</li>
                <li>le bouton <b>Fin du diaporama</b> vous permet de quitter le mode <b>Présentateur</b>.</li>
            </ul>
        </div>
	</body>
</html><|MERGE_RESOLUTION|>--- conflicted
+++ resolved
@@ -19,11 +19,7 @@
             <p class="note"><b>Remarque</b>: Lors du téléchargement d'une présentation crée à l'aide des outils de présentation alternatifs, il est possible de lancer un aperçu des effets d'animation éventuels.</p>
             <p>Pour afficher un aperçu de la présentation en cours de l'édition dans <a target="_blank" href="https://www.onlyoffice.com/fr/presentation-editor.aspx" onclick="onhyperlinkclick(this)"><b>Presentation Editor</b></a>:</p>
             <ul>
-<<<<<<< HEAD
-                <li>cliquez sur l'icône Démarrer le diaporama <div class = "icon icon-startpreview"></div> dans l'onglet <b>Accueil</b> de la barre d'outils supérieure ou sur le côté gauche de la barre d'état, ou</li>
-=======
                 <li>cliquez sur l'icône <b>Démarrer le diaporama</b> <img alt="L'icône Démarrer le diaporama" src="../images/startpreview.png" /> dans l'onglet <b>Accueil</b> de la barre d'outils supérieure ou sur le côté gauche de la barre d'état, ou</li>
->>>>>>> 2cb80179
                 <li>sélectionnez une diapositive dans la liste à gauche, cliquez dessus avec le bouton droit de la souris et choisissez l'option <b>Démarrer le diaporama</b> dans le menu contextuel.</li>
             </ul>
             <p>L'aperçu commencera à partir de la diapositive actuellement sélectionnée. </p>
