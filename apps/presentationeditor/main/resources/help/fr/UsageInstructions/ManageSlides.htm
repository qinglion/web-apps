﻿<!DOCTYPE html>
<html>
	<head>
		<title>Manage slides</title>
		<meta charset="utf-8" />
		<meta name="description" content="Add new blank slides, duplicate, move or delete them" />
		<link type="text/css" rel="stylesheet" href="../editor.css" />
		<link type = "text/css" rel = "stylesheet" href = "../../images/sprite.css" />
        <script type="text/javascript" src="../callback.js"></script>
        <script type="text/javascript" src="../search/js/page-search.js"></script>
	</head>
	<body>
		<div class="mainpart">
        <div class="search-field">
            <input id="search" class="searchBar" placeholder="Search" type="text" onkeypress="doSearch(event)">
        </div>
			<h1>Manage slides</h1>
			<p>By default, a newly created presentation has one blank <em>Title Slide</em>. In the <a target="_blank" href="https://www.onlyoffice.com/presentation-editor.aspx" onclick="onhyperlinkclick(this)"><b>Presentation Editor</b></a>, you can create new slides, copy a slide to paste it later to another place in the slide list, duplicate slides, move slides to change their order, delete unnecessary slides and mark some slides as hidden. </p>
			<p><b>To create a new <em>Title and Content</em> slide:</b></p>
			<ul>
<<<<<<< HEAD
				<li>cliquez sur l'icône <div class = "icon icon-addslide"></div> <B>Ajouter une diapositive</B> dans l'onglet <B>Accueil</B> ou <B>Insertion</B> de la barre d'outils supérieure, ou</li>
				<li>cliquez avec le bouton droit sur une diapositive de la liste et sélectionnez l'option <B>Nouvelle diapositive</B> dans le menu contextuel, ou</li>
                <li>appuyez sur la combinaison de touches <B>Ctrl+M</B>.</li>
=======
				<li>click the <img alt="Add Slide icon" src="../images/addslide.png" /> <b>Add Slide</b> icon on the <b>Home</b> or <b>Insert</b> tab of the top toolbar, or</li>
				<li>right-click any slide in the list and select the <b>New Slide</b> option from the contextual menu, or</li>
                <li>press the <b>Ctrl+M</b> key combination.</li>
>>>>>>> 2cb80179
			</ul>
            <p><b>To create a new slide with a different layout:</b></p>
            <ol>
<<<<<<< HEAD
                <li>cliquez sur la flèche à côté de l'icône <div class = "icon icon-addslide"></div> <B>Ajouter une diapositive</B> dans l'onglet <B>Accueil</B> ou <B>Insertion</B> de la barre d'outils supérieure,</li>
=======
                <li>click the arrow next to the <img alt="Add Slide icon" src="../images/addslide.png" /> <b>Add Slide</b> icon on the <b>Home</b> or <b>Insert</b> tab of the top toolbar,</li>
>>>>>>> 2cb80179
                <li>
                    select a slide with the necessary layout from the menu.
                    <p class="note"><b>Note</b>: you can change the layout of the added slide anytime. For additional information on how to do that, please refer to the <a href="../UsageInstructions/SetSlideParameters.htm#changelayout" onclick="onhyperlinkclick(this)">Set slide parameters</a> section.</p>
                </li>
            </ol>
			<p>A new slide will be inserted after the selected one in the list of the existing slides on the left.</p>
			<p><b>To duplicate slides:</b></p>
			<ol>
				<li>select a slide, or multiple slides in the list of the existing slides on the left,</li>
				<li>right-click the mouse button and select the <b>Duplicate Slide</b> option from the context menu, or go to the <b>Home</b> or the <b>Insert</b> tab, click the <b>Add slide</b> button and select the <b>Duplicate Slide</b> menu option.</li>
			</ol>
			<p>The duplicated slide will be inserted after the selected one in the slide list.</p>
			<p><b>To copy slides:</b></p>
			<ol>
				<li>in the list of the existing slides on the left, select a slide or multiple slides you need to copy,</li>
				<li>press the <b>Ctrl+C</b> key combination,</li>
				<li>in the slide list, select the slide after which the copied slide should be pasted,</li>
				<li>press the <b>Ctrl+V</b> key combination.</li>
			</ol>
			<p><b>To move existing slides:</b></p>
			<ol>
				<li>left-click the necessary slide or slides in the list of the existing slides on the left,</li>
				<li>without releasing the mouse button, drag it to the necessary place in the list (a horizontal line indicates a new location).</li>
			</ol>
			<p><b>To delete unnecessary slides:</b></p>
			<ol>
				<li>right-click the slide or slides you want to delete in the list of the existing slides on the left,</li>
				<li>select the <b>Delete Slide</b> option from the contextual menu.</li>
			</ol>
            <p><b>To mark slides as hidden:</b></p>
            <ol>
                <li>right-click the slide or slides you want to hide in the list of the existing slides on the left,</li>
                <li>select the <b>Hide Slide</b> option from the contextual menu.</li>
            </ol>
<<<<<<< HEAD
            <p>Le numéro qui correspond à la diapositive cachée dans la liste à gauche sera barré. Pour afficher la diapositive cachée comme une diapositive normale dans la liste des diapositives, cliquez à nouveau sur l'option <B>Masquer la diapositive</B>.</p>
            <p><div class = "big big-hidden_slide"></div></p>
            <p class="note"><B>Remarque</B>: utilisez cette option si vous ne souhaitez pas montrer certaines diapositives à votre audience, mais souhaitez pouvoir y accéder si nécessaire. Lorsque vous lancez le diaporama en <a href="../UsageInstructions/PreviewPresentation.htm#presenter" onclick="onhyperlinkclick(this)">mode Présentateur</a>, vous pouvez voir toutes les diapositives existantes dans la liste à gauche, tandis que les numéros de diapositives masquées sont barrés. Si vous souhaitez afficher une diapositive masquée aux autres, il suffit de cliquer dessus dans la liste à gauche - la diapositive s'affichera.</p>
            <p><b>Pour sélectionner toutes les diapositives existantes à la fois:</b></p>
=======
            <p>The number that corresponds to the hidden slide in the slide list on the left will be crossed out. To display the hidden slide as a regular one in the slide list, click the <b>Hide Slide</b> option once again.</p>
            <p><img alt="Hidden slide" src="../images/hidden_slide.png" /></p>
            <p class="note"><b>Note</b>: use this option if you do not want to demonstrate some slides to your audience, but want to be able to access them if necessary. If you start the slideshow in the <a href="../UsageInstructions/PreviewPresentation.htm#presenter" onclick="onhyperlinkclick(this)"><b>Presenter</b> mode</a>, you can see all the existing slides in the list on the left, while hidden slides numbers are crossed out. If you wish to show a slide marked as hidden to others, just click it in the slide list on the left - the slide will be displayed.</p>
            <p><b>To select all the existing slides at once:</b></p>
>>>>>>> 2cb80179
			<ol>
				<li>right-click any slide in the list of the existing slides on the left,</li>
				<li>select the <b>Select All</b> option from the contextual menu.</li>
			</ol>
			<p><b>To select several slides:</b></p>
			<ol>
				<li>hold down the <b>Ctrl</b> key,</li>
				<li>select the necessary slides by left-clicking them in the list of the existing slides on the left.</li>
			</ol>
            <p class="note"><b>Note</b>: all the key combinations that can be used to manage slides are listed on the <a href="../HelpfulHints/KeyboardShortcuts.htm#manageslides" onclick="onhyperlinkclick(this)">Keyboard Shortcuts</a> page.</p>
		</div>
	</body>
</html><|MERGE_RESOLUTION|>--- conflicted
+++ resolved
@@ -18,23 +18,13 @@
 			<p>By default, a newly created presentation has one blank <em>Title Slide</em>. In the <a target="_blank" href="https://www.onlyoffice.com/presentation-editor.aspx" onclick="onhyperlinkclick(this)"><b>Presentation Editor</b></a>, you can create new slides, copy a slide to paste it later to another place in the slide list, duplicate slides, move slides to change their order, delete unnecessary slides and mark some slides as hidden. </p>
 			<p><b>To create a new <em>Title and Content</em> slide:</b></p>
 			<ul>
-<<<<<<< HEAD
-				<li>cliquez sur l'icône <div class = "icon icon-addslide"></div> <B>Ajouter une diapositive</B> dans l'onglet <B>Accueil</B> ou <B>Insertion</B> de la barre d'outils supérieure, ou</li>
-				<li>cliquez avec le bouton droit sur une diapositive de la liste et sélectionnez l'option <B>Nouvelle diapositive</B> dans le menu contextuel, ou</li>
-                <li>appuyez sur la combinaison de touches <B>Ctrl+M</B>.</li>
-=======
 				<li>click the <img alt="Add Slide icon" src="../images/addslide.png" /> <b>Add Slide</b> icon on the <b>Home</b> or <b>Insert</b> tab of the top toolbar, or</li>
 				<li>right-click any slide in the list and select the <b>New Slide</b> option from the contextual menu, or</li>
                 <li>press the <b>Ctrl+M</b> key combination.</li>
->>>>>>> 2cb80179
 			</ul>
             <p><b>To create a new slide with a different layout:</b></p>
             <ol>
-<<<<<<< HEAD
-                <li>cliquez sur la flèche à côté de l'icône <div class = "icon icon-addslide"></div> <B>Ajouter une diapositive</B> dans l'onglet <B>Accueil</B> ou <B>Insertion</B> de la barre d'outils supérieure,</li>
-=======
                 <li>click the arrow next to the <img alt="Add Slide icon" src="../images/addslide.png" /> <b>Add Slide</b> icon on the <b>Home</b> or <b>Insert</b> tab of the top toolbar,</li>
->>>>>>> 2cb80179
                 <li>
                     select a slide with the necessary layout from the menu.
                     <p class="note"><b>Note</b>: you can change the layout of the added slide anytime. For additional information on how to do that, please refer to the <a href="../UsageInstructions/SetSlideParameters.htm#changelayout" onclick="onhyperlinkclick(this)">Set slide parameters</a> section.</p>
@@ -69,17 +59,10 @@
                 <li>right-click the slide or slides you want to hide in the list of the existing slides on the left,</li>
                 <li>select the <b>Hide Slide</b> option from the contextual menu.</li>
             </ol>
-<<<<<<< HEAD
-            <p>Le numéro qui correspond à la diapositive cachée dans la liste à gauche sera barré. Pour afficher la diapositive cachée comme une diapositive normale dans la liste des diapositives, cliquez à nouveau sur l'option <B>Masquer la diapositive</B>.</p>
-            <p><div class = "big big-hidden_slide"></div></p>
-            <p class="note"><B>Remarque</B>: utilisez cette option si vous ne souhaitez pas montrer certaines diapositives à votre audience, mais souhaitez pouvoir y accéder si nécessaire. Lorsque vous lancez le diaporama en <a href="../UsageInstructions/PreviewPresentation.htm#presenter" onclick="onhyperlinkclick(this)">mode Présentateur</a>, vous pouvez voir toutes les diapositives existantes dans la liste à gauche, tandis que les numéros de diapositives masquées sont barrés. Si vous souhaitez afficher une diapositive masquée aux autres, il suffit de cliquer dessus dans la liste à gauche - la diapositive s'affichera.</p>
-            <p><b>Pour sélectionner toutes les diapositives existantes à la fois:</b></p>
-=======
             <p>The number that corresponds to the hidden slide in the slide list on the left will be crossed out. To display the hidden slide as a regular one in the slide list, click the <b>Hide Slide</b> option once again.</p>
             <p><img alt="Hidden slide" src="../images/hidden_slide.png" /></p>
             <p class="note"><b>Note</b>: use this option if you do not want to demonstrate some slides to your audience, but want to be able to access them if necessary. If you start the slideshow in the <a href="../UsageInstructions/PreviewPresentation.htm#presenter" onclick="onhyperlinkclick(this)"><b>Presenter</b> mode</a>, you can see all the existing slides in the list on the left, while hidden slides numbers are crossed out. If you wish to show a slide marked as hidden to others, just click it in the slide list on the left - the slide will be displayed.</p>
             <p><b>To select all the existing slides at once:</b></p>
->>>>>>> 2cb80179
 			<ol>
 				<li>right-click any slide in the list of the existing slides on the left,</li>
 				<li>select the <b>Select All</b> option from the contextual menu.</li>
