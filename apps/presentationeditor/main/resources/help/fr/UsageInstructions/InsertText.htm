--- conflicted
+++ resolved
@@ -168,17 +168,10 @@
 				</li>
 			</ol>
             <p class="note"><b>Remarque</b>: on peut configurer les mêmes paramètres dans la fenêtre <a href="../UsageInstructions/InsertText.htm#textadvancedsettings" onclick="onhyperlinkclick(this)"><b>Paragraphe - Paramètres avancés</b></a> .</p>
-<<<<<<< HEAD
-			<p>Pour modifier rapidement l'interligne du paragraphe actuel, vous pouvez aussi cliquer sur l'icône <b>Interligne</b> <div class = "icon icon-linespacing"></div> sous l'onglet <b>Accueil</b> de la barre d'outils supérieure et sélectionnez la valeur nécessaire dans la liste: 1.0, 1.15, 1.5, 2.0, 2.5, ou 3.0 lignes.</p>
-		    <p>Pour modifier le décalage de paragraphe du côté gauche de la zone de texte, placez le curseur dans le paragraphe de votre choix ou sélectionnez plusieurs paragraphes à l'aide de la souris et utilisez les icônes correspondantes dans l'onglet <b>Accueil</b> de la barre d'outils supérieure: Réduire le retrait <div class = "icon icon-decreaseindent"></div> et Augmenter le retrait <div class = "icon icon-increaseindent"></div>.</p>
-            <h3 id="textadvancedsettings">Configurer les paramètres avancés du paragraphe</h3>
-		    <p>Pour ouvrir la fenêtre<b> Paragraphe - Paramètres avancés</b>, cliquer avec le bouton droit sur le texte et sélectionnez l'option <b>Paramètres avancés du texte</b> dans le menu. Il est également possible de placer le curseur dans le paragraphe de votre choix - l'onglet Paramètres du texte <div class = "icon icon-text_settings_icon"></div> devient actif sur la barre latérale droite. Appuyez sur le lien <b>Afficher les paramètres avancés</b>. La fenêtre paramètres du paragraphe s'ouvre:</p>
-=======
 			<p>Pour modifier rapidement l'interligne du paragraphe actuel, vous pouvez aussi cliquer sur l'icône <b>Interligne</b> <img alt="Interligne" src="../images/linespacing.png" /> sous l'onglet <b>Accueil</b> de la barre d'outils supérieure et sélectionnez la valeur nécessaire dans la liste: 1.0, 1.15, 1.5, 2.0, 2.5, ou 3.0 lignes.</p>
 		    <p>Pour modifier le décalage de paragraphe du côté gauche de la zone de texte, placez le curseur dans le paragraphe de votre choix ou sélectionnez plusieurs paragraphes à l'aide de la souris et utilisez les icônes correspondantes dans l'onglet <b>Accueil</b> de la barre d'outils supérieure: Réduire le retrait <img alt="Réduire le retrait" src="../images/decreaseindent.png" /> et Augmenter le retrait <img alt="Augmenter le retrait" src="../images/increaseindent.png" />.</p>
             <h2 id="textadvancedsettings">Configurer les paramètres avancés du paragraphe</h2>
 		    <p>Pour ouvrir la fenêtre<b> Paragraphe - Paramètres avancés</b>, cliquer avec le bouton droit sur le texte et sélectionnez l'option <b>Paramètres avancés du texte</b> dans le menu. Il est également possible de placer le curseur dans le paragraphe de votre choix - l'onglet Paramètres du texte <img alt="L'icône Paramètres du texte" src="../images/text_settings_icon.png" /> devient actif sur la barre latérale droite. Appuyez sur le lien <b>Afficher les paramètres avancés</b>. La fenêtre paramètres du paragraphe s'ouvre:</p>
->>>>>>> 2cb80179
 			<img alt="Paramètres du paragraphe - Retraits et espacement" src="../images/textadvancedsettings1.png" />
 			<p>L'onglet<b> Retrait et emplacement</b> permet de:</p>
             <ul>
@@ -237,13 +230,8 @@
                     <p class="note"><b>Remarque</b>: si vous ne voyez pas les règles, passez à l'onglet <b>Accueil</b> de la barre d'outils supérieure, cliquez sur l'icône <b>Paramètres d'affichage</b> <div class = "icon icon-viewsettingsicon"></div> dans le coin supérieur droit et décochez l'option <b>Masquer les règles</b> pour les afficher.</p>
                 </li>
             </ol>
-<<<<<<< HEAD
-            <h3>Modifier un style Text Art</h3>
-            <p>Sélectionnez un objet texte et cliquez sur l'icône des <b>Paramètres de Text Art</b> <div class = "icon icon-textart_settings_icon"></div> dans la barre latérale de droite.</p>
-=======
             <h2>Modifier un style Text Art</h2>
             <p>Sélectionnez un objet texte et cliquez sur l'icône des <b>Paramètres de Text Art</b> <img alt="L'icône Paramètres de Text Art" src="../images/textart_settings_icon.png" /> dans la barre latérale de droite.</p>
->>>>>>> 2cb80179
             <p><img alt="Onglet Paramètres de Text Art" src="../images/right_textart.png" /></p>
             <ul>
                 <li>Modifiez le style de texte appliqué en sélectionnant un nouveau <b>Modèle</b> dans la galerie. Vous pouvez également modifier le style de base en sélectionnant un type de police différent, une autre taille, etc.</li>
