﻿<!DOCTYPE html>
<html>
	<head>
        <title>Fonctionnalités de correction automatique</title>
		<meta charset="utf-8" />
<<<<<<< HEAD
        <meta name="description" content="Les fonctionnalités de correction automatique servent à définir les éléments à mettre en forme automatiquement ou insérer des symboles mathématiques." />
		<link type="text/css" rel="stylesheet" href="../../../../../../common/main/resources/help/editor.css" />
=======
        <meta name="description" content="La fonctionnalité de correction automatique sert à mettre en forme autmatiquement du texte ou insérer des symboles mathématiques spéciaux." />
		<link type="text/css" rel="stylesheet" href="../editor.css" />
>>>>>>> e390c56e
		<link type = "text/css" rel = "stylesheet" href = "../../images/sprite.css" />
        <script type="text/javascript" src="../callback.js"></script>
        <script type="text/javascript" src="../search/js/page-search.js"></script>
	</head>
	<body>
        <div class="mainpart">
            <div class="search-field">
                <input id="search" class="searchBar" placeholder="Rechercher" type="text" onkeypress="doSearch(event)">
            </div>
            <h1>Fonctionnalités de correction automatique</h1>
            <p>Les fonctionnalités de correction automatique de <a target="_blank" href="https://www.onlyoffice.com/fr/presentation-editor.aspx" onclick="onhyperlinkclick(this)"><b>l'éditeur de présentations</b></a> ONLYOFFICE servent à mettre en forme automatiquement ou insérer des symboles mathématiques à remplacer les caractères reconnus.</p>
            <p>Toutes les options sont disponibles dans la boîte de dialogue appropriée. Pour y accéder, passez à l'onglet <b>Fichier</b> -> <b>Paramètres avancés</b> -> <b>Vérification</b> -> <b>Correction automatique</b>.</p>
            <p>La boîte de dialogue Correction automatique comprend quatre onglets: <em>AutoMaths</em>, <em>Fonctions reconnues</em> et <em>Mise en forme automatique au cours de la frappe</em> et <em>Correction automatique de texte</em>.</p>
            <h1>AutoMaths</h1>
            <p>Lorsque vous travailler dans l'éditeur d'équations, vous pouvez insérer plusieurs symboles, accents et opérateurs mathématiques en tapant sur clavier plutôt que de les rechercher dans la bibliothèque.</p>
            <p>Dans l'éditeur d'équations, placez le point d'insertion dans l'espace réservé et tapez le code de correction mathématique, puis touchez la <b>Barre d'espace</b>. Le code que vous avez saisi, serait converti en symbole approprié mais l'espace est supprimé.</p>
            <p class="note">Les codes sont sensibles à la casse</p>
            <p>Vous pouvez ajouter, modifier, rétablir et supprimer les éléments de la liste de corrections automatiques. Passez à l'onglet <b>Fichier</b> -> <b>Paramètres avancés</b> -> <b>Vérification</b> -> <b>Correction automatique</b> -> <b>AutoMaths</b>.</p>
            <p>Ajoutez un élément à la liste de corrections automatiques.</p>
            <p>
                <ul>
                    <li>Saisissez le code de correction automatique dans la zone <b>Remplacer</b>.</li>
                    <li>Saisissez le symbole que vous souhaitez attribuer au code approprié dans la zone <b>Par</b>.</li>
                    <li>Cliquez sur <b>Ajouter</b>.</li>
                </ul>
            </p>
            <p>Modifier un élément de la liste de corrections automatiques.</p>
            <p>
                <ul>
                    <li>Sélectionnez l'élément à modifier.</li>
                    <li>Vous pouvez modifier les informations dans toutes les deux zones: le code dans la zone <b>Remplacer</b> et le symbole dans la zone <b>Par</b>.</li>
                    <li>Cliquez sur <b>Remplacer</b>.</li>
                </ul>
            </p>
            <p>Supprimer les éléments de la liste de corrections automatiques.</p>
            <p>
                <ul>
                    <li>Sélectionnez l'élément que vous souhaitez supprimer de la liste.</li>
                    <li>Cliquez sur <b>Supprimer</b>.</li>
                </ul>
            </p>
            <p>Pour rétablir les éléments supprimés, sélectionnez l'élément que vous souhaitez rétablir dans la liste et appuyez sur <b>Restaurer</b>.</p>
            <p>Utilisez l'option <b>Rétablir paramètres par défaut</b> pour réinitialiser les réglages par défaut. Tous les éléments que vous avez ajouté, seraient supprimés et toutes les modifications seraient annulées pour rétablir sa valeur d'origine.</p>
            <p>Pour désactiver la correction automatique mathématique et éviter les changements et les remplacements automatiques, il faut décocher la case <b>Remplacer le texte au cours de la frappe</b>.</p>
            <p><img alt="Remplacer le texte au cours de la frappe" src="../images/replacetext.png" /></p>
            <p>Le tableau ci-dessous affiche tous les codes prises en charge par <b>l'éditeur de presentations</b> à présent. On peut trouver la liste complète de codes disponibles sous l'onglet <b>Fichier </b>dans les <b>Paramètres avancés...</b> -> <b>Vérification de l'orthographe</b> -> <b>Vérification</b></p>
            <details class="details-example"><summary>Les codes disponibles</summary>
                <table>
                    <tr>
                        <td><b>Code</b></td>
                        <td><b>Symbole</b></td>
                        <td><b>Catégorie</b></td>
                    </tr>
                    <tr>
                        <td>!!</td>
                        <td><div class="smb smb-doublefactorial"></div></td>
                        <td>Symboles</td>
                    </tr>
                    <tr>
                        <td>...</td>
                        <td><div class="smb smb-horizontalellipsis"></div></td>
                        <td>Dots</td>
                    </tr>
                    <tr>
                        <td>::</td>
                        <td><div class="smb smb-doublecolon"></div></td>
                        <td>Opérateurs</td>
                    </tr>
                    <tr>
                        <td>:=</td>
                        <td><div class="smb smb-colonequal"></div></td>
                        <td>Opérateurs</td>
                    </tr>
                    <tr>
                        <td>/<</td>
                        <td><div class="smb smb-notlessthan"></div></td>
                        <td>Opérateurs relationnels</td>
                    </tr>
                    <tr>
                        <td>/></td>
                        <td><div class="smb smb-notgreaterthan"></div></td>
                        <td>Opérateurs relationnels</td>
                    </tr>
                    <tr>
                        <td>/=</td>
                        <td><div class="smb smb-notequal"></div></td>
                        <td>Opérateurs relationnels</td>
                    </tr>
                    <tr>
                        <td>\above</td>
                        <td><div class="smb smb-above"></div></td>
                        <td>Indices et exposants</td>
                    </tr>
                    <tr>
                        <td>\acute</td>
                        <td><div class="smb smb-acute"></div></td>
                        <td>Accentuation</td>
                    </tr>
                    <tr>
                        <td>\aleph</td>
                        <td><div class="smb smb-aleph"></div></td>
                        <td>Lettres hébraïques</td>
                    </tr>
                    <tr>
                        <td>\alpha</td>
                        <td><div class="smb smb-alpha"></div></td>
                        <td>Lettres grecques</td>
                    </tr>
                    <tr>
                        <td>\Alpha</td>
                        <td><div class="smb smb-alpha2"></div></td>
                        <td>Lettres grecques</td>
                    </tr>
                    <tr>
                        <td>\amalg</td>
                        <td><div class="smb smb-amalg"></div></td>
                        <td>Opérateurs binaires</td>
                    </tr>
                    <tr>
                        <td>\angle</td>
                        <td><div class="smb smb-angle"></div></td>
                        <td>Notation de géométrie</td>
                    </tr>
                    <tr>
                        <td>\aoint</td>
                        <td><div class="smb smb-aoint"></div></td>
                        <td>Intégrales</td>
                    </tr>
                    <tr>
                        <td>\approx</td>
                        <td><div class="smb smb-approx"></div></td>
                        <td>Opérateurs relationnels</td>
                    </tr>
                    <tr>
                        <td>\asmash</td>
                        <td><div class="smb smb-asmash"></div></td>
                        <td>Flèches</td>
                    </tr>
                    <tr>
                        <td>\ast</td>
                        <td><div class="smb smb-ast"></div></td>
                        <td>Opérateurs binaires</td>
                    </tr>
                    <tr>
                        <td>\asymp</td>
                        <td><div class="smb smb-asymp"></div></td>
                        <td>Opérateurs relationnels</td>
                    </tr>
                    <tr>
                        <td>\atop</td>
                        <td><div class="smb smb-atop"></div></td>
                        <td>Opérateurs</td>
                    </tr>
                    <tr>
                        <td>\bar</td>
                        <td><div class="smb smb-bar"></div></td>
                        <td>Trait suscrit/souscrit</td>
                    </tr>
                    <tr>
                        <td>\Bar</td>
                        <td><div class="smb smb-bar2"></div></td>
                        <td>Accentuation</td>
                    </tr>
                    <tr>
                        <td>\because</td>
                        <td><div class="smb smb-because"></div></td>
                        <td>Opérateurs relationnels</td>
                    </tr>
                    <tr>
                        <td>\begin</td>
                        <td><div class="smb smb-begin"></div></td>
                        <td>Séparateurs</td>
                    </tr>
                    <tr>
                        <td>\below</td>
                        <td><div class="smb smb-below"></div></td>
                        <td>Indices et exposants</td>
                    </tr>
                    <tr>
                        <td>\bet</td>
                        <td><div class="smb smb-bet"></div></td>
                        <td>Lettres hébraïques</td>
                    </tr>
                    <tr>
                        <td>\beta</td>
                        <td><div class="smb smb-beta"></div></td>
                        <td>Lettres grecques</td>
                    </tr>
                    <tr>
                        <td>\Beta</td>
                        <td><div class="smb smb-beta2"></div></td>
                        <td>Lettres grecques</td>
                    </tr>
                    <tr>
                        <td>\beth</td>
                        <td><div class="smb smb-beth"></div></td>
                        <td>Lettres hébraïques</td>
                    </tr>
                    <tr>
                        <td>\bigcap</td>
                        <td><div class="smb smb-bigcap"></div></td>
                        <td>Grands opérateurs</td>
                    </tr>
                    <tr>
                        <td>\bigcup</td>
                        <td><div class="smb smb-bigcup"></div></td>
                        <td>Grands opérateurs</td>
                    </tr>
                    <tr>
                        <td>\bigodot</td>
                        <td><div class="smb smb-bigodot"></div></td>
                        <td>Grands opérateurs</td>
                    </tr>
                    <tr>
                        <td>\bigoplus</td>
                        <td><div class="smb smb-bigoplus"></div></td>
                        <td>Grands opérateurs</td>
                    </tr>
                    <tr>
                        <td>\bigotimes</td>
                        <td><div class="smb smb-bigotimes"></div></td>
                        <td>Grands opérateurs</td>
                    </tr>
                    <tr>
                        <td>\bigsqcup</td>
                        <td><div class="smb smb-bigsqcup"></div></td>
                        <td>Grands opérateurs</td>
                    </tr>
                    <tr>
                        <td>\biguplus</td>
                        <td><div class="smb smb-biguplus"></div></td>
                        <td>Grands opérateurs</td>
                    </tr>
                    <tr>
                        <td>\bigvee</td>
                        <td><div class="smb smb-bigvee"></div></td>
                        <td>Grands opérateurs</td>
                    </tr>
                    <tr>
                        <td>\bigwedge</td>
                        <td><div class="smb smb-bigwedge"></div></td>
                        <td>Grands opérateurs</td>
                    </tr>
                    <tr>
                        <td>\binomial</td>
                        <td><div class="smb smb-binomial"></div></td>
                        <td>Équations</td>
                    </tr>
                    <tr>
                        <td>\bot</td>
                        <td><div class="smb smb-bot"></div></td>
                        <td>Notations logiques</td>
                    </tr>
                    <tr>
                        <td>\bowtie</td>
                        <td><div class="smb smb-bowtie"></div></td>
                        <td>Opérateurs relationnels</td>
                    </tr>
                    <tr>
                        <td>\box</td>
                        <td><div class="smb smb-box"></div></td>
                        <td>Symboles</td>
                    </tr>
                    <tr>
                        <td>\boxdot</td>
                        <td><div class="smb smb-boxdot"></div></td>
                        <td>Opérateurs binaires</td>
                    </tr>
                    <tr>
                        <td>\boxminus</td>
                        <td><div class="smb smb-boxminus"></div></td>
                        <td>Opérateurs binaires</td>
                    </tr>
                    <tr>
                        <td>\boxplus</td>
                        <td><div class="smb smb-boxplus"></div></td>
                        <td>Opérateurs binaires</td>
                    </tr>
                    <tr>
                        <td>\bra</td>
                        <td><div class="smb smb-bra"></div></td>
                        <td>Séparateurs</td>
                    </tr>
                    <tr>
                        <td>\break</td>
                        <td><div class="smb smb-break"></div></td>
                        <td>Symboles</td>
                    </tr>
                    <tr>
                        <td>\breve</td>
                        <td><div class="smb smb-breve"></div></td>
                        <td>Accentuation</td>
                    </tr>
                    <tr>
                        <td>\bullet</td>
                        <td><div class="smb smb-bullet"></div></td>
                        <td>Opérateurs binaires</td>
                    </tr>
                    <tr>
                        <td>\cap</td>
                        <td><div class="smb smb-cap"></div></td>
                        <td>Opérateurs binaires</td>
                    </tr>
                    <tr>
                        <td>\cbrt</td>
                        <td><div class="smb smb-cbrt"></div></td>
                        <td>Racine carrée et radicaux</td>
                    </tr>
                    <tr>
                        <td>\cases</td>
                        <td><div class="smb smb-cases"></div></td>
                        <td>Symboles</td>
                    </tr>
                    <tr>
                        <td>\cdot</td>
                        <td><div class="smb smb-cdot"></div></td>
                        <td>Opérateurs binaires</td>
                    </tr>
                    <tr>
                        <td>\cdots</td>
                        <td><div class="smb smb-cdots"></div></td>
                        <td>Dots</td>
                    </tr>
                    <tr>
                        <td>\check</td>
                        <td><div class="smb smb-check"></div></td>
                        <td>Accentuation</td>
                    </tr>
                    <tr>
                        <td>\chi</td>
                        <td><div class="smb smb-chi"></div></td>
                        <td>Lettres grecques</td>
                    </tr>
                    <tr>
                        <td>\Chi</td>
                        <td><div class="smb smb-chi2"></div></td>
                        <td>Lettres grecques</td>
                    </tr>
                    <tr>
                        <td>\circ</td>
                        <td><div class="smb smb-circ"></div></td>
                        <td>Opérateurs binaires</td>
                    </tr>
                    <tr>
                        <td>\close</td>
                        <td><div class="smb smb-close"></div></td>
                        <td>Séparateurs</td>
                    </tr>
                    <tr>
                        <td>\clubsuit</td>
                        <td><div class="smb smb-clubsuit"></div></td>
                        <td>Symboles</td>
                    </tr>
                    <tr>
                        <td>\coint</td>
                        <td><div class="smb smb-coint"></div></td>
                        <td>Intégrales</td>
                    </tr>
                    <tr>
                        <td>\cong</td>
                        <td><div class="smb smb-cong"></div></td>
                        <td>Opérateurs relationnels</td>
                    </tr>
                    <tr>
                        <td>\coprod</td>
                        <td><div class="smb smb-coprod"></div></td>
                        <td>Opérateurs mathématiques</td>
                    </tr>
                    <tr>
                        <td>\cup</td>
                        <td><div class="smb smb-cup"></div></td>
                        <td>Opérateurs binaires</td>
                    </tr>
                    <tr>
                        <td>\dalet</td>
                        <td><div class="smb smb-dalet"></div></td>
                        <td>Lettres hébraïques</td>
                    </tr>
                    <tr>
                        <td>\daleth</td>
                        <td><div class="smb smb-daleth"></div></td>
                        <td>Lettres hébraïques</td>
                    </tr>
                    <tr>
                        <td>\dashv</td>
                        <td><div class="smb smb-dashv"></div></td>
                        <td>Opérateurs relationnels</td>
                    </tr>
                    <tr>
                        <td>\dd</td>
                        <td><div class="smb smb-dd"></div></td>
                        <td>Lettres avec double barres</td>
                    </tr>
                    <tr>
                        <td>\Dd</td>
                        <td><div class="smb smb-dd2"></div></td>
                        <td>Lettres avec double barres</td>
                    </tr>
                    <tr>
                        <td>\ddddot</td>
                        <td><div class="smb smb-ddddot"></div></td>
                        <td>Accentuation</td>
                    </tr>
                    <tr>
                        <td>\dddot</td>
                        <td><div class="smb smb-dddot"></div></td>
                        <td>Accentuation</td>
                    </tr>
                    <tr>
                        <td>\ddot</td>
                        <td><div class="smb smb-ddot"></div></td>
                        <td>Accentuation</td>
                    </tr>
                    <tr>
                        <td>\ddots</td>
                        <td><div class="smb smb-ddots"></div></td>
                        <td>Dots</td>
                    </tr>
                    <tr>
                        <td>\defeq</td>
                        <td><div class="smb smb-defeq"></div></td>
                        <td>Opérateurs relationnels</td>
                    </tr>
                    <tr>
                        <td>\degc</td>
                        <td><div class="smb smb-degc"></div></td>
                        <td>Symboles</td>
                    </tr>
                    <tr>
                        <td>\degf</td>
                        <td><div class="smb smb-degf"></div></td>
                        <td>Symboles</td>
                    </tr>
                    <tr>
                        <td>\degree</td>
                        <td><div class="smb smb-degree"></div></td>
                        <td>Symboles</td>
                    </tr>
                    <tr>
                        <td>\delta</td>
                        <td><div class="smb smb-delta"></div></td>
                        <td>Lettres grecques</td>
                    </tr>
                    <tr>
                        <td>\Delta</td>
                        <td><div class="smb smb-delta2"></div></td>
                        <td>Lettres grecques</td>
                    </tr>
                    <tr>
                        <td>\Deltaeq</td>
                        <td><div class="smb smb-deltaeq"></div></td>
                        <td>Opérateurs</td>
                    </tr>
                    <tr>
                        <td>\diamond</td>
                        <td><div class="smb smb-diamond"></div></td>
                        <td>Opérateurs binaires</td>
                    </tr>
                    <tr>
                        <td>\diamondsuit</td>
                        <td><div class="smb smb-diamondsuit"></div></td>
                        <td>Symboles</td>
                    </tr>
                    <tr>
                        <td>\div</td>
                        <td><div class="smb smb-div"></div></td>
                        <td>Opérateurs binaires</td>
                    </tr>
                    <tr>
                        <td>\dot</td>
                        <td><div class="smb smb-dot"></div></td>
                        <td>Accentuation</td>
                    </tr>
                    <tr>
                        <td>\doteq</td>
                        <td><div class="smb smb-doteq"></div></td>
                        <td>Opérateurs relationnels</td>
                    </tr>
                    <tr>
                        <td>\dots</td>
                        <td><div class="smb smb-dots"></div></td>
                        <td>Dots</td>
                    </tr>
                    <tr>
                        <td>\doublea</td>
                        <td><div class="smb smb-doublea"></div></td>
                        <td>Lettres avec double barres</td>
                    </tr>
                    <tr>
                        <td>\doubleA</td>
                        <td><div class="smb smb-doublea2"></div></td>
                        <td>Lettres avec double barres</td>
                    </tr>
                    <tr>
                        <td>\doubleb</td>
                        <td><div class="smb smb-doubleb"></div></td>
                        <td>Lettres avec double barres</td>
                    </tr>
                    <tr>
                        <td>\doubleB</td>
                        <td><div class="smb smb-doubleb2"></div></td>
                        <td>Lettres avec double barres</td>
                    </tr>
                    <tr>
                        <td>\doublec</td>
                        <td><div class="smb smb-doublec"></div></td>
                        <td>Lettres avec double barres</td>
                    </tr>
                    <tr>
                        <td>\doubleC</td>
                        <td><div class="smb smb-doublec2"></div></td>
                        <td>Lettres avec double barres</td>
                    </tr>
                    <tr>
                        <td>\doubled</td>
                        <td><div class="smb smb-doubled"></div></td>
                        <td>Lettres avec double barres</td>
                    </tr>
                    <tr>
                        <td>\doubleD</td>
                        <td><div class="smb smb-doubled2"></div></td>
                        <td>Lettres avec double barres</td>
                    </tr>
                    <tr>
                        <td>\doublee</td>
                        <td><div class="smb smb-doublee"></div></td>
                        <td>Lettres avec double barres</td>
                    </tr>
                    <tr>
                        <td>\doubleE</td>
                        <td><div class="smb smb-doublee2"></div></td>
                        <td>Lettres avec double barres</td>
                    </tr>
                    <tr>
                        <td>\doublef</td>
                        <td><div class="smb smb-doublef"></div></td>
                        <td>Lettres avec double barres</td>
                    </tr>
                    <tr>
                        <td>\doubleF</td>
                        <td><div class="smb smb-doublef2"></div></td>
                        <td>Lettres avec double barres</td>
                    </tr>
                    <tr>
                        <td>\doubleg</td>
                        <td><div class="smb smb-doubleg"></div></td>
                        <td>Lettres avec double barres</td>
                    </tr>
                    <tr>
                        <td>\doubleG</td>
                        <td><div class="smb smb-doubleg2"></div></td>
                        <td>Lettres avec double barres</td>
                    </tr>
                    <tr>
                        <td>\doubleh</td>
                        <td><div class="smb smb-doubleh"></div></td>
                        <td>Lettres avec double barres</td>
                    </tr>
                    <tr>
                        <td>\doubleH</td>
                        <td><div class="smb smb-doubleh2"></div></td>
                        <td>Lettres avec double barres</td>
                    </tr>
                    <tr>
                        <td>\doublei</td>
                        <td><div class="smb smb-doublei"></div></td>
                        <td>Lettres avec double barres</td>
                    </tr>
                    <tr>
                        <td>\doubleI</td>
                        <td><div class="smb smb-doublei2"></div></td>
                        <td>Lettres avec double barres</td>
                    </tr>
                    <tr>
                        <td>\doublej</td>
                        <td><div class="smb smb-doublej"></div></td>
                        <td>Lettres avec double barres</td>
                    </tr>
                    <tr>
                        <td>\doubleJ</td>
                        <td><div class="smb smb-doublej2"></div></td>
                        <td>Lettres avec double barres</td>
                    </tr>
                    <tr>
                        <td>\doublek</td>
                        <td><div class="smb smb-doublek"></div></td>
                        <td>Lettres avec double barres</td>
                    </tr>
                    <tr>
                        <td>\doubleK</td>
                        <td><div class="smb smb-doublek2"></div></td>
                        <td>Lettres avec double barres</td>
                    </tr>
                    <tr>
                        <td>\doublel</td>
                        <td><div class="smb smb-doublel"></div></td>
                        <td>Lettres avec double barres</td>
                    </tr>
                    <tr>
                        <td>\doubleL</td>
                        <td><div class="smb smb-doublel2"></div></td>
                        <td>Lettres avec double barres</td>
                    </tr>
                    <tr>
                        <td>\doublem</td>
                        <td><div class="smb smb-doublem"></div></td>
                        <td>Lettres avec double barres</td>
                    </tr>
                    <tr>
                        <td>\doubleM</td>
                        <td><div class="smb smb-doublem2"></div></td>
                        <td>Lettres avec double barres</td>
                    </tr>
                    <tr>
                        <td>\doublen</td>
                        <td><div class="smb smb-doublen"></div></td>
                        <td>Lettres avec double barres</td>
                    </tr>
                    <tr>
                        <td>\doubleN</td>
                        <td><div class="smb smb-doublen2"></div></td>
                        <td>Lettres avec double barres</td>
                    </tr>
                    <tr>
                        <td>\doubleo</td>
                        <td><div class="smb smb-doubleo"></div></td>
                        <td>Lettres avec double barres</td>
                    </tr>
                    <tr>
                        <td>\doubleO</td>
                        <td><div class="smb smb-doubleo2"></div></td>
                        <td>Lettres avec double barres</td>
                    </tr>
                    <tr>
                        <td>\doublep</td>
                        <td><div class="smb smb-doublep"></div></td>
                        <td>Lettres avec double barres</td>
                    </tr>
                    <tr>
                        <td>\doubleP</td>
                        <td><div class="smb smb-doublep2"></div></td>
                        <td>Lettres avec double barres</td>
                    </tr>
                    <tr>
                        <td>\doubleq</td>
                        <td><div class="smb smb-doubleq"></div></td>
                        <td>Lettres avec double barres</td>
                    </tr>
                    <tr>
                        <td>\doubleQ</td>
                        <td><div class="smb smb-doubleq2"></div></td>
                        <td>Lettres avec double barres</td>
                    </tr>
                    <tr>
                        <td>\doubler</td>
                        <td><div class="smb smb-doubler"></div></td>
                        <td>Lettres avec double barres</td>
                    </tr>
                    <tr>
                        <td>\doubleR</td>
                        <td><div class="smb smb-doubler2"></div></td>
                        <td>Lettres avec double barres</td>
                    </tr>
                    <tr>
                        <td>\doubles</td>
                        <td><div class="smb smb-doubles"></div></td>
                        <td>Lettres avec double barres</td>
                    </tr>
                    <tr>
                        <td>\doubleS</td>
                        <td><div class="smb smb-doubles2"></div></td>
                        <td>Lettres avec double barres</td>
                    </tr>
                    <tr>
                        <td>\doublet</td>
                        <td><div class="smb smb-doublet"></div></td>
                        <td>Lettres avec double barres</td>
                    </tr>
                    <tr>
                        <td>\doubleT</td>
                        <td><div class="smb smb-doublet2"></div></td>
                        <td>Lettres avec double barres</td>
                    </tr>
                    <tr>
                        <td>\doubleu</td>
                        <td><div class="smb smb-doubleu"></div></td>
                        <td>Lettres avec double barres</td>
                    </tr>
                    <tr>
                        <td>\doubleU</td>
                        <td><div class="smb smb-doubleu2"></div></td>
                        <td>Lettres avec double barres</td>
                    </tr>
                    <tr>
                        <td>\doublev</td>
                        <td><div class="smb smb-doublev"></div></td>
                        <td>Lettres avec double barres</td>
                    </tr>
                    <tr>
                        <td>\doubleV</td>
                        <td><div class="smb smb-doublev2"></div></td>
                        <td>Lettres avec double barres</td>
                    </tr>
                    <tr>
                        <td>\doublew</td>
                        <td><div class="smb smb-doublew"></div></td>
                        <td>Lettres avec double barres</td>
                    </tr>
                    <tr>
                        <td>\doubleW</td>
                        <td><div class="smb smb-doublew2"></div></td>
                        <td>Lettres avec double barres</td>
                    </tr>
                    <tr>
                        <td>\doublex</td>
                        <td><div class="smb smb-doublex"></div></td>
                        <td>Lettres avec double barres</td>
                    </tr>
                    <tr>
                        <td>\doubleX</td>
                        <td><div class="smb smb-doublex2"></div></td>
                        <td>Lettres avec double barres</td>
                    </tr>
                    <tr>
                        <td>\doubley</td>
                        <td><div class="smb smb-doubley"></div></td>
                        <td>Lettres avec double barres</td>
                    </tr>
                    <tr>
                        <td>\doubleY</td>
                        <td><div class="smb smb-doubley2"></div></td>
                        <td>Lettres avec double barres</td>
                    </tr>
                    <tr>
                        <td>\doublez</td>
                        <td><div class="smb smb-doublez"></div></td>
                        <td>Lettres avec double barres</td>
                    </tr>
                    <tr>
                        <td>\doubleZ</td>
                        <td><div class="smb smb-doublez2"></div></td>
                        <td>Lettres avec double barres</td>
                    </tr>
                    <tr>
                        <td>\downarrow</td>
                        <td><div class="smb smb-downarrow"></div></td>
                        <td>Flèches</td>
                    </tr>
                    <tr>
                        <td>\Downarrow</td>
                        <td><div class="smb smb-downarrow2"></div></td>
                        <td>Flèches</td>
                    </tr>
                    <tr>
                        <td>\dsmash</td>
                        <td><div class="smb smb-dsmash"></div></td>
                        <td>Flèches</td>
                    </tr>
                    <tr>
                        <td>\ee</td>
                        <td><div class="smb smb-ee"></div></td>
                        <td>Lettres avec double barres</td>
                    </tr>
                    <tr>
                        <td>\ell</td>
                        <td><div class="smb smb-ell"></div></td>
                        <td>Symboles</td>
                    </tr>
                    <tr>
                        <td>\emptyset</td>
                        <td><div class="smb smb-emptyset"></div></td>
                        <td>Ensemble de notations</td>
                    </tr>
                    <tr>
                        <td>\emsp</td>
                        <td></td>
                        <td>Caractères d'espace</td>
                    </tr>
                    <tr>
                        <td>\end</td>
                        <td><div class="smb smb-end"></div></td>
                        <td>Séparateurs</td>
                    </tr>
                    <tr>
                        <td>\ensp</td>
                        <td></td>
                        <td>Caractères d'espace</td>
                    </tr>
                    <tr>
                        <td>\epsilon</td>
                        <td><div class="smb smb-epsilon"></div></td>
                        <td>Lettres grecques</td>
                    </tr>
                    <tr>
                        <td>\Epsilon</td>
                        <td><div class="smb smb-epsilon2"></div></td>
                        <td>Lettres grecques</td>
                    </tr>
                    <tr>
                        <td>\eqarray</td>
                        <td><div class="smb smb-eqarray"></div></td>
                        <td>Symboles</td>
                    </tr>
                    <tr>
                        <td>\equiv</td>
                        <td><div class="smb smb-equiv"></div></td>
                        <td>Opérateurs relationnels</td>
                    </tr>
                    <tr>
                        <td>\eta</td>
                        <td><div class="smb smb-eta"></div></td>
                        <td>Lettres grecques</td>
                    </tr>
                    <tr>
                        <td>\Eta</td>
                        <td><div class="smb smb-eta2"></div></td>
                        <td>Lettres grecques</td>
                    </tr>
                    <tr>
                        <td>\exists</td>
                        <td><div class="smb smb-exists"></div></td>
                        <td>Notations logiques</td>
                    </tr>
                    <tr>
                        <td>\forall</td>
                        <td><div class="smb smb-forall"></div></td>
                        <td>Notations logiques</td>
                    </tr>
                    <tr>
                        <td>\fraktura</td>
                        <td><div class="smb smb-fraktura"></div></td>
                        <td>Fraktur</td>
                    </tr>
                    <tr>
                        <td>\frakturA</td>
                        <td><div class="smb smb-fraktura2"></div></td>
                        <td>Fraktur</td>
                    </tr>
                    <tr>
                        <td>\frakturb</td>
                        <td><div class="smb smb-frakturb"></div></td>
                        <td>Fraktur</td>
                    </tr>
                    <tr>
                        <td>\frakturB</td>
                        <td><div class="smb smb-frakturb2"></div></td>
                        <td>Fraktur</td>
                    </tr>
                    <tr>
                        <td>\frakturc</td>
                        <td><div class="smb smb-frakturc"></div></td>
                        <td>Fraktur</td>
                    </tr>
                    <tr>
                        <td>\frakturC</td>
                        <td><div class="smb smb-frakturc2"></div></td>
                        <td>Fraktur</td>
                    </tr>
                    <tr>
                        <td>\frakturd</td>
                        <td><div class="smb smb-frakturd"></div></td>
                        <td>Fraktur</td>
                    </tr>
                    <tr>
                        <td>\frakturD</td>
                        <td><div class="smb smb-frakturd2"></div></td>
                        <td>Fraktur</td>
                    </tr>
                    <tr>
                        <td>\frakture</td>
                        <td><div class="smb smb-frakture"></div></td>
                        <td>Fraktur</td>
                    </tr>
                    <tr>
                        <td>\frakturE</td>
                        <td><div class="smb smb-frakture2"></div></td>
                        <td>Fraktur</td>
                    </tr>
                    <tr>
                        <td>\frakturf</td>
                        <td><div class="smb smb-frakturf"></div></td>
                        <td>Fraktur</td>
                    </tr>
                    <tr>
                        <td>\frakturF</td>
                        <td><div class="smb smb-frakturf2"></div></td>
                        <td>Fraktur</td>
                    </tr>
                    <tr>
                        <td>\frakturg</td>
                        <td><div class="smb smb-frakturg"></div></td>
                        <td>Fraktur</td>
                    </tr>
                    <tr>
                        <td>\frakturG</td>
                        <td><div class="smb smb-frakturg2"></div></td>
                        <td>Fraktur</td>
                    </tr>
                    <tr>
                        <td>\frakturh</td>
                        <td><div class="smb smb-frakturh"></div></td>
                        <td>Fraktur</td>
                    </tr>
                    <tr>
                        <td>\frakturH</td>
                        <td><div class="smb smb-frakturh2"></div></td>
                        <td>Fraktur</td>
                    </tr>
                    <tr>
                        <td>\frakturi</td>
                        <td><div class="smb smb-frakturi"></div></td>
                        <td>Fraktur</td>
                    </tr>
                    <tr>
                        <td>\frakturI</td>
                        <td><div class="smb smb-frakturi2"></div></td>
                        <td>Fraktur</td>
                    </tr>
                    <tr>
                        <td>\frakturk</td>
                        <td><div class="smb smb-frakturk"></div></td>
                        <td>Fraktur</td>
                    </tr>
                    <tr>
                        <td>\frakturK</td>
                        <td><div class="smb smb-frakturk2"></div></td>
                        <td>Fraktur</td>
                    </tr>
                    <tr>
                        <td>\frakturl</td>
                        <td><div class="smb smb-frakturl"></div></td>
                        <td>Fraktur</td>
                    </tr>
                    <tr>
                        <td>\frakturL</td>
                        <td><div class="smb smb-frakturl2"></div></td>
                        <td>Fraktur</td>
                    </tr>
                    <tr>
                        <td>\frakturm</td>
                        <td><div class="smb smb-frakturm"></div></td>
                        <td>Fraktur</td>
                    </tr>
                    <tr>
                        <td>\frakturM</td>
                        <td><div class="smb smb-frakturm2"></div></td>
                        <td>Fraktur</td>
                    </tr>
                    <tr>
                        <td>\frakturn</td>
                        <td><div class="smb smb-frakturn"></div></td>
                        <td>Fraktur</td>
                    </tr>
                    <tr>
                        <td>\frakturN</td>
                        <td><div class="smb smb-frakturn2"></div></td>
                        <td>Fraktur</td>
                    </tr>
                    <tr>
                        <td>\frakturo</td>
                        <td><div class="smb smb-frakturo"></div></td>
                        <td>Fraktur</td>
                    </tr>
                    <tr>
                        <td>\frakturO</td>
                        <td><div class="smb smb-frakturo2"></div></td>
                        <td>Fraktur</td>
                    </tr>
                    <tr>
                        <td>\frakturp</td>
                        <td><div class="smb smb-frakturp"></div></td>
                        <td>Fraktur</td>
                    </tr>
                    <tr>
                        <td>\frakturP</td>
                        <td><div class="smb smb-frakturp2"></div></td>
                        <td>Fraktur</td>
                    </tr>
                    <tr>
                        <td>\frakturq</td>
                        <td><div class="smb smb-frakturq"></div></td>
                        <td>Fraktur</td>
                    </tr>
                    <tr>
                        <td>\frakturQ</td>
                        <td><div class="smb smb-frakturq2"></div></td>
                        <td>Fraktur</td>
                    </tr>
                    <tr>
                        <td>\frakturr</td>
                        <td><div class="smb smb-frakturr"></div></td>
                        <td>Fraktur</td>
                    </tr>
                    <tr>
                        <td>\frakturR</td>
                        <td><div class="smb smb-frakturr2"></div></td>
                        <td>Fraktur</td>
                    </tr>
                    <tr>
                        <td>\frakturs</td>
                        <td><div class="smb smb-frakturs"></div></td>
                        <td>Fraktur</td>
                    </tr>
                    <tr>
                        <td>\frakturS</td>
                        <td><div class="smb smb-frakturs2"></div></td>
                        <td>Fraktur</td>
                    </tr>
                    <tr>
                        <td>\frakturt</td>
                        <td><div class="smb smb-frakturt"></div></td>
                        <td>Fraktur</td>
                    </tr>
                    <tr>
                        <td>\frakturT</td>
                        <td><div class="smb smb-frakturt2"></div></td>
                        <td>Fraktur</td>
                    </tr>
                    <tr>
                        <td>\frakturu</td>
                        <td><div class="smb smb-frakturu"></div></td>
                        <td>Fraktur</td>
                    </tr>
                    <tr>
                        <td>\frakturU</td>
                        <td><div class="smb smb-frakturu2"></div></td>
                        <td>Fraktur</td>
                    </tr>
                    <tr>
                        <td>\frakturv</td>
                        <td><div class="smb smb-frakturv"></div></td>
                        <td>Fraktur</td>
                    </tr>
                    <tr>
                        <td>\frakturV</td>
                        <td><div class="smb smb-frakturv2"></div></td>
                        <td>Fraktur</td>
                    </tr>
                    <tr>
                        <td>\frakturw</td>
                        <td><div class="smb smb-frakturw"></div></td>
                        <td>Fraktur</td>
                    </tr>
                    <tr>
                        <td>\frakturW</td>
                        <td><div class="smb smb-frakturw2"></div></td>
                        <td>Fraktur</td>
                    </tr>
                    <tr>
                        <td>\frakturx</td>
                        <td><div class="smb smb-frakturx"></div></td>
                        <td>Fraktur</td>
                    </tr>
                    <tr>
                        <td>\frakturX</td>
                        <td><div class="smb smb-frakturx2"></div></td>
                        <td>Fraktur</td>
                    </tr>
                    <tr>
                        <td>\fraktury</td>
                        <td><div class="smb smb-fraktury"></div></td>
                        <td>Fraktur</td>
                    </tr>
                    <tr>
                        <td>\frakturY</td>
                        <td><div class="smb smb-fraktury2"></div></td>
                        <td>Fraktur</td>
                    </tr>
                    <tr>
                        <td>\frakturz</td>
                        <td><div class="smb smb-frakturz"></div></td>
                        <td>Fraktur</td>
                    </tr>
                    <tr>
                        <td>\frakturZ</td>
                        <td><div class="smb smb-frakturz2"></div></td>
                        <td>Fraktur</td>
                    </tr>
                    <tr>
                        <td>\frown</td>
                        <td><div class="smb smb-frown"></div></td>
                        <td>Opérateurs relationnels</td>
                    </tr>
                    <tr>
                        <td>\funcapply</td>
                        <td></td>
                        <td>Opérateurs binaires</td>
                    </tr>
                    <tr>
                        <td>\G</td>
                        <td><div class="smb smb-g"></div></td>
                        <td>Lettres grecques</td>
                    </tr>
                    <tr>
                        <td>\gamma</td>
                        <td><div class="smb smb-gamma"></div></td>
                        <td>Lettres grecques</td>
                    </tr>
                    <tr>
                        <td>\Gamma</td>
                        <td><div class="smb smb-gamma2"></div></td>
                        <td>Lettres grecques</td>
                    </tr>
                    <tr>
                        <td>\ge</td>
                        <td><div class="smb smb-ge"></div></td>
                        <td>Opérateurs relationnels</td>
                    </tr>
                    <tr>
                        <td>\geq</td>
                        <td><div class="smb smb-geq"></div></td>
                        <td>Opérateurs relationnels</td>
                    </tr>
                    <tr>
                        <td>\gets</td>
                        <td><div class="smb smb-gets"></div></td>
                        <td>Flèches</td>
                    </tr>
                    <tr>
                        <td>\gg</td>
                        <td><div class="smb smb-gg"></div></td>
                        <td>Opérateurs relationnels</td>
                    </tr>
                    <tr>
                        <td>\gimel</td>
                        <td><div class="smb smb-gimel"></div></td>
                        <td>Lettres hébraïques</td>
                    </tr>
                    <tr>
                        <td>\grave</td>
                        <td><div class="smb smb-grave"></div></td>
                        <td>Accentuation</td>
                    </tr>
                    <tr>
                        <td>\hairsp</td>
                        <td></td>
                        <td>Caractères d'espace</td>
                    </tr>
                    <tr>
                        <td>\hat</td>
                        <td><div class="smb smb-hat"></div></td>
                        <td>Accentuation</td>
                    </tr>
                    <tr>
                        <td>\hbar</td>
                        <td><div class="smb smb-hbar"></div></td>
                        <td>Symboles</td>
                    </tr>
                    <tr>
                        <td>\heartsuit</td>
                        <td><div class="smb smb-heartsuit"></div></td>
                        <td>Symboles</td>
                    </tr>
                    <tr>
                        <td>\hookleftarrow</td>
                        <td><div class="smb smb-hookleftarrow"></div></td>
                        <td>Flèches</td>
                    </tr>
                    <tr>
                        <td>\hookrightarrow</td>
                        <td><div class="smb smb-hookrightarrow"></div></td>
                        <td>Flèches</td>
                    </tr>
                    <tr>
                        <td>\hphantom</td>
                        <td><div class="smb smb-hphantom"></div></td>
                        <td>Flèches</td>
                    </tr>
                    <tr>
                        <td>\hsmash</td>
                        <td><div class="smb smb-hsmash"></div></td>
                        <td>Flèches</td>
                    </tr>
                    <tr>
                        <td>\hvec</td>
                        <td><div class="smb smb-hvec"></div></td>
                        <td>Accentuation</td>
                    </tr>
                    <tr>
                        <td>\identitymatrix</td>
                        <td><div class="smb smb-identitymatrix"></div></td>
                        <td>Matrices</td>
                    </tr>
                    <tr>
                        <td>\ii</td>
                        <td><div class="smb smb-ii"></div></td>
                        <td>Lettres avec double barres</td>
                    </tr>
                    <tr>
                        <td>\iiint</td>
                        <td><div class="smb smb-iiint"></div></td>
                        <td>Intégrales</td>
                    </tr>
                    <tr>
                        <td>\iint</td>
                        <td><div class="smb smb-iint"></div></td>
                        <td>Intégrales</td>
                    </tr>
                    <tr>
                        <td>\iiiint</td>
                        <td><div class="smb smb-iiiint"></div></td>
                        <td>Intégrales</td>
                    </tr>
                    <tr>
                        <td>\Im</td>
                        <td><div class="smb smb-im"></div></td>
                        <td>Symboles</td>
                    </tr>
                    <tr>
                        <td>\imath</td>
                        <td><div class="smb smb-imath"></div></td>
                        <td>Symboles</td>
                    </tr>
                    <tr>
                        <td>\in</td>
                        <td><div class="smb smb-in"></div></td>
                        <td>Opérateurs relationnels</td>
                    </tr>
                    <tr>
                        <td>\inc</td>
                        <td><div class="smb smb-inc"></div></td>
                        <td>Symboles</td>
                    </tr>
                    <tr>
                        <td>\infty</td>
                        <td><div class="smb smb-infty"></div></td>
                        <td>Symboles</td>
                    </tr>
                    <tr>
                        <td>\int</td>
                        <td><div class="smb smb-int"></div></td>
                        <td>Intégrales</td>
                    </tr>
                    <tr>
                        <td>\integral</td>
                        <td><div class="smb smb-integral"></div></td>
                        <td>Intégrales</td>
                    </tr>
                    <tr>
                        <td>\iota</td>
                        <td><div class="smb smb-iota"></div></td>
                        <td>Lettres grecques</td>
                    </tr>
                    <tr>
                        <td>\Iota</td>
                        <td><div class="smb smb-iota2"></div></td>
                        <td>Lettres grecques</td>
                    </tr>
                    <tr>
                        <td>\itimes</td>
                        <td></td>
                        <td>Opérateurs mathématiques</td>
                    </tr>
                    <tr>
                        <td>\j</td>
                        <td><div class="smb smb-j"></div></td>
                        <td>Symboles</td>
                    </tr>
                    <tr>
                        <td>\jj</td>
                        <td><div class="smb smb-jj"></div></td>
                        <td>Lettres avec double barres</td>
                    </tr>
                    <tr>
                        <td>\jmath</td>
                        <td><div class="smb smb-jmath"></div></td>
                        <td>Symboles</td>
                    </tr>
                    <tr>
                        <td>\kappa</td>
                        <td><div class="smb smb-kappa"></div></td>
                        <td>Lettres grecques</td>
                    </tr>
                    <tr>
                        <td>\Kappa</td>
                        <td><div class="smb smb-kappa2"></div></td>
                        <td>Lettres grecques</td>
                    </tr>
                    <tr>
                        <td>\ket</td>
                        <td><div class="smb smb-ket"></div></td>
                        <td>Séparateurs</td>
                    </tr>
                    <tr>
                        <td>\lambda</td>
                        <td><div class="smb smb-lambda"></div></td>
                        <td>Lettres grecques</td>
                    </tr>
                    <tr>
                        <td>\Lambda</td>
                        <td><div class="smb smb-lambda2"></div></td>
                        <td>Lettres grecques</td>
                    </tr>
                    <tr>
                        <td>\langle</td>
                        <td><div class="smb smb-langle"></div></td>
                        <td>Séparateurs</td>
                    </tr>
                    <tr>
                        <td>\lbbrack</td>
                        <td><div class="smb smb-lbbrack"></div></td>
                        <td>Séparateurs</td>
                    </tr>
                    <tr>
                        <td>\lbrace</td>
                        <td><div class="smb smb-lbrace"></div></td>
                        <td>Séparateurs</td>
                    </tr>
                    <tr>
                        <td>\lbrack</td>
                        <td><div class="smb smb-lbrack"></div></td>
                        <td>Séparateurs</td>
                    </tr>
                    <tr>
                        <td>\lceil</td>
                        <td><div class="smb smb-lceil"></div></td>
                        <td>Séparateurs</td>
                    </tr>
                    <tr>
                        <td>\ldiv</td>
                        <td><div class="smb smb-ldiv"></div></td>
                        <td>Barres obliques</td>
                    </tr>
                    <tr>
                        <td>\ldivide</td>
                        <td><div class="smb smb-ldivide"></div></td>
                        <td>Barres obliques</td>
                    </tr>
                    <tr>
                        <td>\ldots</td>
                        <td><div class="smb smb-ldots"></div></td>
                        <td>Dots</td>
                    </tr>
                    <tr>
                        <td>\le</td>
                        <td><div class="smb smb-le"></div></td>
                        <td>Opérateurs relationnels</td>
                    </tr>
                    <tr>
                        <td>\left</td>
                        <td><div class="smb smb-left"></div></td>
                        <td>Séparateurs</td>
                    </tr>
                    <tr>
                        <td>\leftarrow</td>
                        <td><div class="smb smb-leftarrow"></div></td>
                        <td>Flèches</td>
                    </tr>
                    <tr>
                        <td>\Leftarrow</td>
                        <td><div class="smb smb-leftarrow2"></div></td>
                        <td>Flèches</td>
                    </tr>
                    <tr>
                        <td>\leftharpoondown</td>
                        <td><div class="smb smb-leftharpoondown"></div></td>
                        <td>Flèches</td>
                    </tr>
                    <tr>
                        <td>\leftharpoonup</td>
                        <td><div class="smb smb-leftharpoonup"></div></td>
                        <td>Flèches</td>
                    </tr>
                    <tr>
                        <td>\leftrightarrow</td>
                        <td><div class="smb smb-leftrightarrow"></div></td>
                        <td>Flèches</td>
                    </tr>
                    <tr>
                        <td>\Leftrightarrow</td>
                        <td><div class="smb smb-leftrightarrow2"></div></td>
                        <td>Flèches</td>
                    </tr>
                    <tr>
                        <td>\leq</td>
                        <td><div class="smb smb-leq"></div></td>
                        <td>Opérateurs relationnels</td>
                    </tr>
                    <tr>
                        <td>\lfloor</td>
                        <td><div class="smb smb-lfloor"></div></td>
                        <td>Séparateurs</td>
                    </tr>
                    <tr>
                        <td>\lhvec</td>
                        <td><div class="smb smb-lhvec"></div></td>
                        <td>Accentuation</td>
                    </tr>
                    <tr>
                        <td>\limit</td>
                        <td><div class="smb smb-limit"></div></td>
                        <td>Limites</td>
                    </tr>
                    <tr>
                        <td>\ll</td>
                        <td><div class="smb smb-ll"></div></td>
                        <td>Opérateurs relationnels</td>
                    </tr>
                    <tr>
                        <td>\lmoust</td>
                        <td><div class="smb smb-lmoust"></div></td>
                        <td>Séparateurs</td>
                    </tr>
                    <tr>
                        <td>\Longleftarrow</td>
                        <td><div class="smb smb-longleftarrow"></div></td>
                        <td>Flèches</td>
                    </tr>
                    <tr>
                        <td>\Longleftrightarrow</td>
                        <td><div class="smb smb-longleftrightarrow"></div></td>
                        <td>Flèches</td>
                    </tr>
                    <tr>
                        <td>\Longrightarrow</td>
                        <td><div class="smb smb-longrightarrow"></div></td>
                        <td>Flèches</td>
                    </tr>
                    <tr>
                        <td>\lrhar</td>
                        <td><div class="smb smb-lrhar"></div></td>
                        <td>Flèches</td>
                    </tr>
                    <tr>
                        <td>\lvec</td>
                        <td><div class="smb smb-lvec"></div></td>
                        <td>Accentuation</td>
                    </tr>
                    <tr>
                        <td>\mapsto</td>
                        <td><div class="smb smb-mapsto"></div></td>
                        <td>Flèches</td>
                    </tr>
                    <tr>
                        <td>\matrix</td>
                        <td><div class="smb smb-matrix"></div></td>
                        <td>Matrices</td>
                    </tr>
                    <tr>
                        <td>\medsp</td>
                        <td></td>
                        <td>Caractères d'espace</td>
                    </tr>
                    <tr>
                        <td>\mid</td>
                        <td><div class="smb smb-mid"></div></td>
                        <td>Opérateurs relationnels</td>
                    </tr>
                    <tr>
                        <td>\middle</td>
                        <td><div class="smb smb-middle"></div></td>
                        <td>Symboles</td>
                    </tr>
                    <tr>
                        <td>\models</td>
                        <td><div class="smb smb-models"></div></td>
                        <td>Opérateurs relationnels</td>
                    </tr>
                    <tr>
                        <td>\mp</td>
                        <td><div class="smb smb-mp"></div></td>
                        <td>Opérateurs binaires</td>
                    </tr>
                    <tr>
                        <td>\mu</td>
                        <td><div class="smb smb-mu"></div></td>
                        <td>Lettres grecques</td>
                    </tr>
                    <tr>
                        <td>\Mu</td>
                        <td><div class="smb smb-mu2"></div></td>
                        <td>Lettres grecques</td>
                    </tr>
                    <tr>
                        <td>\nabla</td>
                        <td><div class="smb smb-nabla"></div></td>
                        <td>Symboles</td>
                    </tr>
                    <tr>
                        <td>\naryand</td>
                        <td><div class="smb smb-naryand"></div></td>
                        <td>Opérateurs</td>
                    </tr>
                    <tr>
                        <td>\nbsp</td>
                        <td></td>
                        <td>Caractères d'espace</td>
                    </tr>
                    <tr>
                        <td>\ne</td>
                        <td><div class="smb smb-ne"></div></td>
                        <td>Opérateurs relationnels</td>
                    </tr>
                    <tr>
                        <td>\nearrow</td>
                        <td><div class="smb smb-nearrow"></div></td>
                        <td>Flèches</td>
                    </tr>
                    <tr>
                        <td>\neq</td>
                        <td><div class="smb smb-neq"></div></td>
                        <td>Opérateurs relationnels</td>
                    </tr>
                    <tr>
                        <td>\ni</td>
                        <td><div class="smb smb-ni"></div></td>
                        <td>Opérateurs relationnels</td>
                    </tr>
                    <tr>
                        <td>\norm</td>
                        <td><div class="smb smb-norm"></div></td>
                        <td>Séparateurs</td>
                    </tr>
                    <tr>
                        <td>\notcontain</td>
                        <td><div class="smb smb-notcontain"></div></td>
                        <td>Opérateurs relationnels</td>
                    </tr>
                    <tr>
                        <td>\notelement</td>
                        <td><div class="smb smb-notelement"></div></td>
                        <td>Opérateurs relationnels</td>
                    </tr>
                    <tr>
                        <td>\notin</td>
                        <td><div class="smb smb-notin"></div></td>
                        <td>Opérateurs relationnels</td>
                    </tr>
                    <tr>
                        <td>\nu</td>
                        <td><div class="smb smb-nu"></div></td>
                        <td>Lettres grecques</td>
                    </tr>
                    <tr>
                        <td>\Nu</td>
                        <td><div class="smb smb-nu2"></div></td>
                        <td>Lettres grecques</td>
                    </tr>
                    <tr>
                        <td>\nwarrow</td>
                        <td><div class="smb smb-nwarrow"></div></td>
                        <td>Flèches</td>
                    </tr>
                    <tr>
                        <td>\o</td>
                        <td><div class="smb smb-o"></div></td>
                        <td>Lettres grecques</td>
                    </tr>
                    <tr>
                        <td>\O</td>
                        <td><div class="smb smb-o2"></div></td>
                        <td>Lettres grecques</td>
                    </tr>
                    <tr>
                        <td>\odot</td>
                        <td><div class="smb smb-odot"></div></td>
                        <td>Opérateurs binaires</td>
                    </tr>
                    <tr>
                        <td>\of</td>
                        <td><div class="smb smb-of"></div></td>
                        <td>Opérateurs</td>
                    </tr>
                    <tr>
                        <td>\oiiint</td>
                        <td><div class="smb smb-oiiint"></div></td>
                        <td>Intégrales</td>
                    </tr>
                    <tr>
                        <td>\oiint</td>
                        <td><div class="smb smb-oiint"></div></td>
                        <td>Intégrales</td>
                    </tr>
                    <tr>
                        <td>\oint</td>
                        <td><div class="smb smb-oint"></div></td>
                        <td>Intégrales</td>
                    </tr>
                    <tr>
                        <td>\omega</td>
                        <td><div class="smb smb-omega"></div></td>
                        <td>Lettres grecques</td>
                    </tr>
                    <tr>
                        <td>\Omega</td>
                        <td><div class="smb smb-omega2"></div></td>
                        <td>Lettres grecques</td>
                    </tr>
                    <tr>
                        <td>\ominus</td>
                        <td><div class="smb smb-ominus"></div></td>
                        <td>Opérateurs binaires</td>
                    </tr>
                    <tr>
                        <td>\open</td>
                        <td><div class="smb smb-open"></div></td>
                        <td>Séparateurs</td>
                    </tr>
                    <tr>
                        <td>\oplus</td>
                        <td><div class="smb smb-oplus"></div></td>
                        <td>Opérateurs binaires</td>
                    </tr>
                    <tr>
                        <td>\otimes</td>
                        <td><div class="smb smb-otimes"></div></td>
                        <td>Opérateurs binaires</td>
                    </tr>
                    <tr>
                        <td>\over</td>
                        <td><div class="smb smb-over"></div></td>
                        <td>Séparateurs</td>
                    </tr>
                    <tr>
                        <td>\overbar</td>
                        <td><div class="smb smb-overbar"></div></td>
                        <td>Accentuation</td>
                    </tr>
                    <tr>
                        <td>\overbrace</td>
                        <td><div class="smb smb-overbrace"></div></td>
                        <td>Accentuation</td>
                    </tr>
                    <tr>
                        <td>\overbracket</td>
                        <td><div class="smb smb-overbracket"></div></td>
                        <td>Accentuation</td>
                    </tr>
                    <tr>
                        <td>\overline</td>
                        <td><div class="smb smb-overline"></div></td>
                        <td>Accentuation</td>
                    </tr>
                    <tr>
                        <td>\overparen</td>
                        <td><div class="smb smb-overparen"></div></td>
                        <td>Accentuation</td>
                    </tr>
                    <tr>
                        <td>\overshell</td>
                        <td><div class="smb smb-overshell"></div></td>
                        <td>Accentuation</td>
                    </tr>
                    <tr>
                        <td>\parallel</td>
                        <td><div class="smb smb-parallel"></div></td>
                        <td>Notation de géométrie</td>
                    </tr>
                    <tr>
                        <td>\partial</td>
                        <td><div class="smb smb-partial"></div></td>
                        <td>Symboles</td>
                    </tr>
                    <tr>
                        <td>\pmatrix</td>
                        <td><div class="smb smb-pmatrix"></div></td>
                        <td>Matrices</td>
                    </tr>
                    <tr>
                        <td>\perp</td>
                        <td><div class="smb smb-perp"></div></td>
                        <td>Notation de géométrie</td>
                    </tr>
                    <tr>
                        <td>\phantom</td>
                        <td><div class="smb smb-phantom"></div></td>
                        <td>Symboles</td>
                    </tr>
                    <tr>
                        <td>\phi</td>
                        <td><div class="smb smb-phi"></div></td>
                        <td>Lettres grecques</td>
                    </tr>
                    <tr>
                        <td>\Phi</td>
                        <td><div class="smb smb-phi2"></div></td>
                        <td>Lettres grecques</td>
                    </tr>
                    <tr>
                        <td>\pi</td>
                        <td><div class="smb smb-pi"></div></td>
                        <td>Lettres grecques</td>
                    </tr>
                    <tr>
                        <td>\Pi</td>
                        <td><div class="smb smb-pi2"></div></td>
                        <td>Lettres grecques</td>
                    </tr>
                    <tr>
                        <td>\pm</td>
                        <td><div class="smb smb-pm"></div></td>
                        <td>Opérateurs binaires</td>
                    </tr>
                    <tr>
                        <td>\pppprime</td>
                        <td><div class="smb smb-pppprime"></div></td>
                        <td>Nombres premiers</td>
                    </tr>
                    <tr>
                        <td>\ppprime</td>
                        <td><div class="smb smb-ppprime"></div></td>
                        <td>Nombres premiers</td>
                    </tr>
                    <tr>
                        <td>\pprime</td>
                        <td><div class="smb smb-pprime"></div></td>
                        <td>Nombres premiers</td>
                    </tr>
                    <tr>
                        <td>\prec</td>
                        <td><div class="smb smb-prec"></div></td>
                        <td>Opérateurs relationnels</td>
                    </tr>
                    <tr>
                        <td>\preceq</td>
                        <td><div class="smb smb-preceq"></div></td>
                        <td>Opérateurs relationnels</td>
                    </tr>
                    <tr>
                        <td>\prime</td>
                        <td><div class="smb smb-prime"></div></td>
                        <td>Nombres premiers</td>
                    </tr>
                    <tr>
                        <td>\prod</td>
                        <td><div class="smb smb-prod"></div></td>
                        <td>Opérateurs mathématiques</td>
                    </tr>
                    <tr>
                        <td>\propto</td>
                        <td><div class="smb smb-propto"></div></td>
                        <td>Opérateurs relationnels</td>
                    </tr>
                    <tr>
                        <td>\psi</td>
                        <td><div class="smb smb-psi"></div></td>
                        <td>Lettres grecques</td>
                    </tr>
                    <tr>
                        <td>\Psi</td>
                        <td><div class="smb smb-psi2"></div></td>
                        <td>Lettres grecques</td>
                    </tr>
                    <tr>
                        <td>\qdrt</td>
                        <td><div class="smb smb-qdrt"></div></td>
                        <td>Racine carrée et radicaux</td>
                    </tr>
                    <tr>
                        <td>\quadratic</td>
                        <td><div class="smb smb-quadratic"></div></td>
                        <td>Racine carrée et radicaux</td>
                    </tr>
                    <tr>
                        <td>\rangle</td>
                        <td><div class="smb smb-rangle"></div></td>
                        <td>Séparateurs</td>
                    </tr>
                    <tr>
                        <td>\Rangle</td>
                        <td><div class="smb smb-rangle2"></div></td>
                        <td>Séparateurs</td>
                    </tr>
                    <tr>
                        <td>\ratio</td>
                        <td><div class="smb smb-ratio"></div></td>
                        <td>Opérateurs relationnels</td>
                    </tr>
                    <tr>
                        <td>\rbrace</td>
                        <td><div class="smb smb-rbrace"></div></td>
                        <td>Séparateurs</td>
                    </tr>
                    <tr>
                        <td>\rbrack</td>
                        <td><div class="smb smb-rbrack"></div></td>
                        <td>Séparateurs</td>
                    </tr>
                    <tr>
                        <td>\Rbrack</td>
                        <td><div class="smb smb-rbrack2"></div></td>
                        <td>Séparateurs</td>
                    </tr>
                    <tr>
                        <td>\rceil</td>
                        <td><div class="smb smb-rceil"></div></td>
                        <td>Séparateurs</td>
                    </tr>
                    <tr>
                        <td>\rddots</td>
                        <td><div class="smb smb-rddots"></div></td>
                        <td>Dots</td>
                    </tr>
                    <tr>
                        <td>\Re</td>
                        <td><div class="smb smb-re"></div></td>
                        <td>Symboles</td>
                    </tr>
                    <tr>
                        <td>\rect</td>
                        <td><div class="smb smb-rect"></div></td>
                        <td>Symboles</td>
                    </tr>
                    <tr>
                        <td>\rfloor</td>
                        <td><div class="smb smb-rfloor"></div></td>
                        <td>Séparateurs</td>
                    </tr>
                    <tr>
                        <td>\rho</td>
                        <td><div class="smb smb-rho"></div></td>
                        <td>Lettres grecques</td>
                    </tr>
                    <tr>
                        <td>\Rho</td>
                        <td><div class="smb smb-rho2"></div></td>
                        <td>Lettres grecques</td>
                    </tr>
                    <tr>
                        <td>\rhvec</td>
                        <td><div class="smb smb-rhvec"></div></td>
                        <td>Accentuation</td>
                    </tr>
                    <tr>
                        <td>\right</td>
                        <td><div class="smb smb-right"></div></td>
                        <td>Séparateurs</td>
                    </tr>
                    <tr>
                        <td>\rightarrow</td>
                        <td><div class="smb smb-rightarrow"></div></td>
                        <td>Flèches</td>
                    </tr>
                    <tr>
                        <td>\Rightarrow</td>
                        <td><div class="smb smb-rightarrow2"></div></td>
                        <td>Flèches</td>
                    </tr>
                    <tr>
                        <td>\rightharpoondown</td>
                        <td><div class="smb smb-rightharpoondown"></div></td>
                        <td>Flèches</td>
                    </tr>
                    <tr>
                        <td>\rightharpoonup</td>
                        <td><div class="smb smb-rightharpoonup"></div></td>
                        <td>Flèches</td>
                    </tr>
                    <tr>
                        <td>\rmoust</td>
                        <td><div class="smb smb-rmoust"></div></td>
                        <td>Séparateurs</td>
                    </tr>
                    <tr>
                        <td>\root</td>
                        <td><div class="smb smb-root"></div></td>
                        <td>Symboles</td>
                    </tr>
                    <tr>
                        <td>\scripta</td>
                        <td><div class="smb smb-scripta"></div></td>
                        <td>Scripts</td>
                    </tr>
                    <tr>
                        <td>\scriptA</td>
                        <td><div class="smb smb-scripta2"></div></td>
                        <td>Scripts</td>
                    </tr>
                    <tr>
                        <td>\scriptb</td>
                        <td><div class="smb smb-scriptb"></div></td>
                        <td>Scripts</td>
                    </tr>
                    <tr>
                        <td>\scriptB</td>
                        <td><div class="smb smb-scriptb2"></div></td>
                        <td>Scripts</td>
                    </tr>
                    <tr>
                        <td>\scriptc</td>
                        <td><div class="smb smb-scriptc"></div></td>
                        <td>Scripts</td>
                    </tr>
                    <tr>
                        <td>\scriptC</td>
                        <td><div class="smb smb-scriptc2"></div></td>
                        <td>Scripts</td>
                    </tr>
                    <tr>
                        <td>\scriptd</td>
                        <td><div class="smb smb-scriptd"></div></td>
                        <td>Scripts</td>
                    </tr>
                    <tr>
                        <td>\scriptD</td>
                        <td><div class="smb smb-scriptd2"></div></td>
                        <td>Scripts</td>
                    </tr>
                    <tr>
                        <td>\scripte</td>
                        <td><div class="smb smb-scripte"></div></td>
                        <td>Scripts</td>
                    </tr>
                    <tr>
                        <td>\scriptE</td>
                        <td><div class="smb smb-scripte2"></div></td>
                        <td>Scripts</td>
                    </tr>
                    <tr>
                        <td>\scriptf</td>
                        <td><div class="smb smb-scriptf"></div></td>
                        <td>Scripts</td>
                    </tr>
                    <tr>
                        <td>\scriptF</td>
                        <td><div class="smb smb-scriptf2"></div></td>
                        <td>Scripts</td>
                    </tr>
                    <tr>
                        <td>\scriptg</td>
                        <td><div class="smb smb-scriptg"></div></td>
                        <td>Scripts</td>
                    </tr>
                    <tr>
                        <td>\scriptG</td>
                        <td><div class="smb smb-scriptg2"></div></td>
                        <td>Scripts</td>
                    </tr>
                    <tr>
                        <td>\scripth</td>
                        <td><div class="smb smb-scripth"></div></td>
                        <td>Scripts</td>
                    </tr>
                    <tr>
                        <td>\scriptH</td>
                        <td><div class="smb smb-scripth2"></div></td>
                        <td>Scripts</td>
                    </tr>
                    <tr>
                        <td>\scripti</td>
                        <td><div class="smb smb-scripti"></div></td>
                        <td>Scripts</td>
                    </tr>
                    <tr>
                        <td>\scriptI</td>
                        <td><div class="smb smb-scripti2"></div></td>
                        <td>Scripts</td>
                    </tr>
                    <tr>
                        <td>\scriptk</td>
                        <td><div class="smb smb-scriptk"></div></td>
                        <td>Scripts</td>
                    </tr>
                    <tr>
                        <td>\scriptK</td>
                        <td><div class="smb smb-scriptk2"></div></td>
                        <td>Scripts</td>
                    </tr>
                    <tr>
                        <td>\scriptl</td>
                        <td><div class="smb smb-scriptl"></div></td>
                        <td>Scripts</td>
                    </tr>
                    <tr>
                        <td>\scriptL</td>
                        <td><div class="smb smb-scriptl2"></div></td>
                        <td>Scripts</td>
                    </tr>
                    <tr>
                        <td>\scriptm</td>
                        <td><div class="smb smb-scriptm"></div></td>
                        <td>Scripts</td>
                    </tr>
                    <tr>
                        <td>\scriptM</td>
                        <td><div class="smb smb-scriptm2"></div></td>
                        <td>Scripts</td>
                    </tr>
                    <tr>
                        <td>\scriptn</td>
                        <td><div class="smb smb-scriptn"></div></td>
                        <td>Scripts</td>
                    </tr>
                    <tr>
                        <td>\scriptN</td>
                        <td><div class="smb smb-scriptn2"></div></td>
                        <td>Scripts</td>
                    </tr>
                    <tr>
                        <td>\scripto</td>
                        <td><div class="smb smb-scripto"></div></td>
                        <td>Scripts</td>
                    </tr>
                    <tr>
                        <td>\scriptO</td>
                        <td><div class="smb smb-scripto2"></div></td>
                        <td>Scripts</td>
                    </tr>
                    <tr>
                        <td>\scriptp</td>
                        <td><div class="smb smb-scriptp"></div></td>
                        <td>Scripts</td>
                    </tr>
                    <tr>
                        <td>\scriptP</td>
                        <td><div class="smb smb-scriptp2"></div></td>
                        <td>Scripts</td>
                    </tr>
                    <tr>
                        <td>\scriptq</td>
                        <td><div class="smb smb-scriptq"></div></td>
                        <td>Scripts</td>
                    </tr>
                    <tr>
                        <td>\scriptQ</td>
                        <td><div class="smb smb-scriptq2"></div></td>
                        <td>Scripts</td>
                    </tr>
                    <tr>
                        <td>\scriptr</td>
                        <td><div class="smb smb-scriptr"></div></td>
                        <td>Scripts</td>
                    </tr>
                    <tr>
                        <td>\scriptR</td>
                        <td><div class="smb smb-scriptr2"></div></td>
                        <td>Scripts</td>
                    </tr>
                    <tr>
                        <td>\scripts</td>
                        <td><div class="smb smb-scripts"></div></td>
                        <td>Scripts</td>
                    </tr>
                    <tr>
                        <td>\scriptS</td>
                        <td><div class="smb smb-scripts2"></div></td>
                        <td>Scripts</td>
                    </tr>
                    <tr>
                        <td>\scriptt</td>
                        <td><div class="smb smb-scriptt"></div></td>
                        <td>Scripts</td>
                    </tr>
                    <tr>
                        <td>\scriptT</td>
                        <td><div class="smb smb-scriptt2"></div></td>
                        <td>Scripts</td>
                    </tr>
                    <tr>
                        <td>\scriptu</td>
                        <td><div class="smb smb-scriptu"></div></td>
                        <td>Scripts</td>
                    </tr>
                    <tr>
                        <td>\scriptU</td>
                        <td><div class="smb smb-scriptu2"></div></td>
                        <td>Scripts</td>
                    </tr>
                    <tr>
                        <td>\scriptv</td>
                        <td><div class="smb smb-scriptv"></div></td>
                        <td>Scripts</td>
                    </tr>
                    <tr>
                        <td>\scriptV</td>
                        <td><div class="smb smb-scriptv2"></div></td>
                        <td>Scripts</td>
                    </tr>
                    <tr>
                        <td>\scriptw</td>
                        <td><div class="smb smb-scriptw"></div></td>
                        <td>Scripts</td>
                    </tr>
                    <tr>
                        <td>\scriptW</td>
                        <td><div class="smb smb-scriptw2"></div></td>
                        <td>Scripts</td>
                    </tr>
                    <tr>
                        <td>\scriptx</td>
                        <td><div class="smb smb-scriptx"></div></td>
                        <td>Scripts</td>
                    </tr>
                    <tr>
                        <td>\scriptX</td>
                        <td><div class="smb smb-scriptx2"></div></td>
                        <td>Scripts</td>
                    </tr>
                    <tr>
                        <td>\scripty</td>
                        <td><div class="smb smb-scripty"></div></td>
                        <td>Scripts</td>
                    </tr>
                    <tr>
                        <td>\scriptY</td>
                        <td><div class="smb smb-scripty2"></div></td>
                        <td>Scripts</td>
                    </tr>
                    <tr>
                        <td>\scriptz</td>
                        <td><div class="smb smb-scriptz"></div></td>
                        <td>Scripts</td>
                    </tr>
                    <tr>
                        <td>\scriptZ</td>
                        <td><div class="smb smb-scriptz2"></div></td>
                        <td>Scripts</td>
                    </tr>
                    <tr>
                        <td>\sdiv</td>
                        <td><div class="smb smb-sdiv"></div></td>
                        <td>Barres obliques</td>
                    </tr>
                    <tr>
                        <td>\sdivide</td>
                        <td><div class="smb smb-sdivide"></div></td>
                        <td>Barres obliques</td>
                    </tr>
                    <tr>
                        <td>\searrow</td>
                        <td><div class="smb smb-searrow"></div></td>
                        <td>Flèches</td>
                    </tr>
                    <tr>
                        <td>\setminus</td>
                        <td><div class="smb smb-setminus"></div></td>
                        <td>Opérateurs binaires</td>
                    </tr>
                    <tr>
                        <td>\sigma</td>
                        <td><div class="smb smb-sigma"></div></td>
                        <td>Lettres grecques</td>
                    </tr>
                    <tr>
                        <td>\Sigma</td>
                        <td><div class="smb smb-sigma2"></div></td>
                        <td>Lettres grecques</td>
                    </tr>
                    <tr>
                        <td>\sim</td>
                        <td><div class="smb smb-sim"></div></td>
                        <td>Opérateurs relationnels</td>
                    </tr>
                    <tr>
                        <td>\simeq</td>
                        <td><div class="smb smb-simeq"></div></td>
                        <td>Opérateurs relationnels</td>
                    </tr>
                    <tr>
                        <td>\smash</td>
                        <td><div class="smb smb-smash"></div></td>
                        <td>Flèches</td>
                    </tr>
                    <tr>
                        <td>\smile</td>
                        <td><div class="smb smb-smile"></div></td>
                        <td>Opérateurs relationnels</td>
                    </tr>
                    <tr>
                        <td>\spadesuit</td>
                        <td><div class="smb smb-spadesuit"></div></td>
                        <td>Symboles</td>
                    </tr>
                    <tr>
                        <td>\sqcap</td>
                        <td><div class="smb smb-sqcap"></div></td>
                        <td>Opérateurs binaires</td>
                    </tr>
                    <tr>
                        <td>\sqcup</td>
                        <td><div class="smb smb-sqcup"></div></td>
                        <td>Opérateurs binaires</td>
                    </tr>
                    <tr>
                        <td>\sqrt</td>
                        <td><div class="smb smb-sqrt"></div></td>
                        <td>Racine carrée et radicaux</td>
                    </tr>
                    <tr>
                        <td>\sqsubseteq</td>
                        <td><div class="smb smb-sqsubseteq"></div></td>
                        <td>Ensemble de notations</td>
                    </tr>
                    <tr>
                        <td>\sqsuperseteq</td>
                        <td><div class="smb smb-sqsuperseteq"></div></td>
                        <td>Ensemble de notations</td>
                    </tr>
                    <tr>
                        <td>\star</td>
                        <td><div class="smb smb-star"></div></td>
                        <td>Opérateurs binaires</td>
                    </tr>
                    <tr>
                        <td>\subset</td>
                        <td><div class="smb smb-subset"></div></td>
                        <td>Ensemble de notations</td>
                    </tr>
                    <tr>
                        <td>\subseteq</td>
                        <td><div class="smb smb-subseteq"></div></td>
                        <td>Ensemble de notations</td>
                    </tr>
                    <tr>
                        <td>\succ</td>
                        <td><div class="smb smb-succ"></div></td>
                        <td>Opérateurs relationnels</td>
                    </tr>
                    <tr>
                        <td>\succeq</td>
                        <td><div class="smb smb-succeq"></div></td>
                        <td>Opérateurs relationnels</td>
                    </tr>
                    <tr>
                        <td>\sum</td>
                        <td><div class="smb smb-sum"></div></td>
                        <td>Opérateurs mathématiques</td>
                    </tr>
                    <tr>
                        <td>\superset</td>
                        <td><div class="smb smb-superset"></div></td>
                        <td>Ensemble de notations</td>
                    </tr>
                    <tr>
                        <td>\superseteq</td>
                        <td><div class="smb smb-superseteq"></div></td>
                        <td>Ensemble de notations</td>
                    </tr>
                    <tr>
                        <td>\swarrow</td>
                        <td><div class="smb smb-swarrow"></div></td>
                        <td>Flèches</td>
                    </tr>
                    <tr>
                        <td>\tau</td>
                        <td><div class="smb smb-tau"></div></td>
                        <td>Lettres grecques</td>
                    </tr>
                    <tr>
                        <td>\Tau</td>
                        <td><div class="smb smb-tau2"></div></td>
                        <td>Lettres grecques</td>
                    </tr>
                    <tr>
                        <td>\therefore</td>
                        <td><div class="smb smb-therefore"></div></td>
                        <td>Opérateurs relationnels</td>
                    </tr>
                    <tr>
                        <td>\theta</td>
                        <td><div class="smb smb-theta"></div></td>
                        <td>Lettres grecques</td>
                    </tr>
                    <tr>
                        <td>\Theta</td>
                        <td><div class="smb smb-theta2"></div></td>
                        <td>Lettres grecques</td>
                    </tr>
                    <tr>
                        <td>\thicksp</td>
                        <td></td>
                        <td>Caractères d'espace</td>
                    </tr>
                    <tr>
                        <td>\thinsp</td>
                        <td></td>
                        <td>Caractères d'espace</td>
                    </tr>
                    <tr>
                        <td>\tilde</td>
                        <td><div class="smb smb-tilde"></div></td>
                        <td>Accentuation</td>
                    </tr>
                    <tr>
                        <td>\times</td>
                        <td><div class="smb smb-times"></div></td>
                        <td>Opérateurs binaires</td>
                    </tr>
                    <tr>
                        <td>\to</td>
                        <td><div class="smb smb-to"></div></td>
                        <td>Flèches</td>
                    </tr>
                    <tr>
                        <td>\top</td>
                        <td><div class="smb smb-top"></div></td>
                        <td>Notations logiques</td>
                    </tr>
                    <tr>
                        <td>\tvec</td>
                        <td><div class="smb smb-tvec"></div></td>
                        <td>Flèches</td>
                    </tr>
                    <tr>
                        <td>\ubar</td>
                        <td><div class="smb smb-ubar"></div></td>
                        <td>Accentuation</td>
                    </tr>
                    <tr>
                        <td>\Ubar</td>
                        <td><div class="smb smb-ubar2"></div></td>
                        <td>Accentuation</td>
                    </tr>
                    <tr>
                        <td>\underbar</td>
                        <td><div class="smb smb-underbar"></div></td>
                        <td>Accentuation</td>
                    </tr>
                    <tr>
                        <td>\underbrace</td>
                        <td><div class="smb smb-underbrace"></div></td>
                        <td>Accentuation</td>
                    </tr>
                    <tr>
                        <td>\underbracket</td>
                        <td><div class="smb smb-underbracket"></div></td>
                        <td>Accentuation</td>
                    </tr>
                    <tr>
                        <td>\underline</td>
                        <td><div class="icon icon-underline"></div></td>
                        <td>Accentuation</td>
                    </tr>
                    <tr>
                        <td>\underparen</td>
                        <td><div class="smb smb-underparen"></div></td>
                        <td>Accentuation</td>
                    </tr>
                    <tr>
                        <td>\uparrow</td>
                        <td><div class="smb smb-uparrow"></div></td>
                        <td>Flèches</td>
                    </tr>
                    <tr>
                        <td>\Uparrow</td>
                        <td><div class="smb smb-uparrow2"></div></td>
                        <td>Flèches</td>
                    </tr>
                    <tr>
                        <td>\updownarrow</td>
                        <td><div class="smb smb-updownarrow"></div></td>
                        <td>Flèches</td>
                    </tr>
                    <tr>
                        <td>\Updownarrow</td>
                        <td><div class="smb smb-updownarrow2"></div></td>
                        <td>Flèches</td>
                    </tr>
                    <tr>
                        <td>\uplus</td>
                        <td><div class="smb smb-uplus"></div></td>
                        <td>Opérateurs binaires</td>
                    </tr>
                    <tr>
                        <td>\upsilon</td>
                        <td><div class="smb smb-upsilon"></div></td>
                        <td>Lettres grecques</td>
                    </tr>
                    <tr>
                        <td>\Upsilon</td>
                        <td><div class="smb smb-upsilon2"></div></td>
                        <td>Lettres grecques</td>
                    </tr>
                    <tr>
                        <td>\varepsilon</td>
                        <td><div class="smb smb-varepsilon"></div></td>
                        <td>Lettres grecques</td>
                    </tr>
                    <tr>
                        <td>\varphi</td>
                        <td><div class="smb smb-varphi"></div></td>
                        <td>Lettres grecques</td>
                    </tr>
                    <tr>
                        <td>\varpi</td>
                        <td><div class="smb smb-varpi"></div></td>
                        <td>Lettres grecques</td>
                    </tr>
                    <tr>
                        <td>\varrho</td>
                        <td><div class="smb smb-varrho"></div></td>
                        <td>Lettres grecques</td>
                    </tr>
                    <tr>
                        <td>\varsigma</td>
                        <td><div class="smb smb-varsigma"></div></td>
                        <td>Lettres grecques</td>
                    </tr>
                    <tr>
                        <td>\vartheta</td>
                        <td><div class="smb smb-vartheta"></div></td>
                        <td>Lettres grecques</td>
                    </tr>
                    <tr>
                        <td>\vbar</td>
                        <td><div class="smb smb-vbar"></div></td>
                        <td>Séparateurs</td>
                    </tr>
                    <tr>
                        <td>\vdash</td>
                        <td><div class="smb smb-vdash"></div></td>
                        <td>Opérateurs relationnels</td>
                    </tr>
                    <tr>
                        <td>\vdots</td>
                        <td><div class="smb smb-vdots"></div></td>
                        <td>Dots</td>
                    </tr>
                    <tr>
                        <td>\vec</td>
                        <td><div class="smb smb-vec"></div></td>
                        <td>Accentuation</td>
                    </tr>
                    <tr>
                        <td>\vee</td>
                        <td><div class="smb smb-vee"></div></td>
                        <td>Opérateurs binaires</td>
                    </tr>
                    <tr>
                        <td>\vert</td>
                        <td><div class="smb smb-vert"></div></td>
                        <td>Séparateurs</td>
                    </tr>
                    <tr>
                        <td>\Vert</td>
                        <td><div class="smb smb-vert2"></div></td>
                        <td>Séparateurs</td>
                    </tr>
                    <tr>
                        <td>\Vmatrix</td>
                        <td><div class="smb smb-vmatrix"></div></td>
                        <td>Matrices</td>
                    </tr>
                    <tr>
                        <td>\vphantom</td>
                        <td><div class="smb smb-vphantom"></div></td>
                        <td>Flèches</td>
                    </tr>
                    <tr>
                        <td>\vthicksp</td>
                        <td></td>
                        <td>Caractères d'espace</td>
                    </tr>
                    <tr>
                        <td>\wedge</td>
                        <td><div class="smb smb-wedge"></div></td>
                        <td>Opérateurs binaires</td>
                    </tr>
                    <tr>
                        <td>\wp</td>
                        <td><div class="smb smb-wp"></div></td>
                        <td>Symboles</td>
                    </tr>
                    <tr>
                        <td>\wr</td>
                        <td><div class="smb smb-wr"></div></td>
                        <td>Opérateurs binaires</td>
                    </tr>
                    <tr>
                        <td>\xi</td>
                        <td><div class="smb smb-xi"></div></td>
                        <td>Lettres grecques</td>
                    </tr>
                    <tr>
                        <td>\Xi</td>
                        <td><div class="smb smb-xi2"></div></td>
                        <td>Lettres grecques</td>
                    </tr>
                    <tr>
                        <td>\zeta</td>
                        <td><div class="smb smb-zeta"></div></td>
                        <td>Lettres grecques</td>
                    </tr>
                    <tr>
                        <td>\Zeta</td>
                        <td><div class="smb smb-zeta2"></div></td>
                        <td>Lettres grecques</td>
                    </tr>
                    <tr>
                        <td>\zwnj</td>
                        <td></td>
                        <td>Caractères d'espace</td>
                    </tr>
                    <tr>
                        <td>\zwsp</td>
                        <td></td>
                        <td>Caractères d'espace</td>
                    </tr>
                    <tr>
                        <td>~=</td>
                        <td><div class="smb smb-cong"></div></td>
                        <td>Opérateurs relationnels</td>
                    </tr>
                    <tr>
                        <td>-+</td>
                        <td><div class="smb smb-mp"></div></td>
                        <td>Opérateurs binaires</td>
                    </tr>
                    <tr>
                        <td>+-</td>
                        <td><div class="smb smb-pm"></div></td>
                        <td>Opérateurs binaires</td>
                    </tr>
                    <tr>
                        <td><<</td>
                        <td><div class="smb smb-ll"></div></td>
                        <td>Opérateurs relationnels</td>
                    </tr>
                    <tr>
                        <td><=</td>
                        <td><div class="smb smb-lessthanorequalto"></div></td>
                        <td>Opérateurs relationnels</td>
                    </tr>
                    <tr>
                        <td>-></td>
                        <td><div class="smb smb-arrow"></div></td>
                        <td>Flèches</td>
                    </tr>
                    <tr>
                        <td>>=</td>
                        <td><div class="smb smb-greaterthanorequalto"></div></td>
                        <td>Opérateurs relationnels</td>
                    </tr>
                    <tr>
                        <td>>></td>
                        <td><div class="smb smb-gg"></div></td>
                        <td>Opérateurs relationnels</td>
                    </tr>
                </table>
            </details> <br />
            <h2>Fonctions reconnues</h2>
            <p>Sous cet onglet, vous pouvez trouver les expressions mathématiques que l'éditeur d'équations reconnait comme les fonctions et lesquelles ne seront pas mises en italique automatiquement. Passez à l'onglet <b>Fichier</b> -> <b>Paramètres avancés</b> -> <b>Vérification</b> -> <b>Correction automatique</b> -> <b>Fonctions reconnues</b>.</p>
            <p>Pour ajouter un élément à la liste de fonctions reconnues, saisissez la fonction dans le champ vide et appuyez sur <b>Ajouter</b>.</p>
            <p>Pour supprimer un élément de la liste de fonctions reconnues, sélectionnez la fonction à supprimer et appuyez sur <b>Supprimer</b>.</p>
            <p>Pour rétablir les éléments supprimés, sélectionnez l'élément que vous souhaitez rétablir dans la liste et appuyez sur <b>Restaurer</b>.</p>
            <p>Utilisez l'option <b>Rétablir paramètres par défaut</b> pour réinitialiser les réglages par défaut. Toutes les fonctions que vous avez ajoutées, seraient supprimées et celles qui ont été supprimées, seraient rétablies.</p>
            <p><img alt="Fonctions reconnues" src="../images/recognizedfunctions.png" /></p>
            <h2>Mise en forme automatique au cours de la frappe</h2>
            <p>Par défaut, l'éditeur met en forme automatiquement lors de la saisie selon les paramètres de format automatique, par exemple remplacer les guillemets ou les traits d'union par un tiret demi-cadratin, convertir des adresses web ou des chemins d'accès réseau en lien hypertextes, appliquer une liste à puces ou une liste numérotée lorsqu'il détecte que vous tapez une liste.</p>
            <p>L'option <b>Ajouter un point avec un double espace</b> permet d'insérer un point lorsqu'on appuie deux fois sur la barre d'espace. Activez ou désactivez cette option selon vos besoins. Par défaut, cette option est désactivée sur Linux et Windows et est activée sur macOS.</p>
            <p>Si vous souhaitez désactiver les options de mise en forme automatique, passez sous l'onglet <b>Fichier</b> -> <b>Paramètres avancés</b> -> <b>Vérification</b> -> <b>Correction automatique</b> -> <b>Mise en forme automatique au cours de la frappe</b>.</p>
            <p><img alt="Mise en forme automatique au cours de la frappe" src="../images/autoformatasyoutype.png" /></p>
            <h2>Correction automatique de texte</h2>
            <p>Il est possible d'activer la correction automatique pour convertir en majuscule la première lettre des propositions. Par défaut, cette option est activée. Pour la désactiver, passez à l'onglet <b>Fichier</b> -> <b>Paramètres avancés</b> -> <b>Vérification</b> -> <b>Options de correction automatique</b> -> <b>Correction automatique de texte</b> et désactivez l'option <b>Majuscule en début de phrase</b>.</p>
            <p>Par défaut, l'éditeur met la première lettre du mot dans une cellule en majuscule. Pour désactiver cette option, passez à l'onglet <b>Fichier</b> -> <b>Paramètres avancés</b> -> <b>Vérification</b> -> <b>Options de correction automatique</b> -> <b>Correction automatique de texte</b> et désactivez l'option <b>Mettre la première lettre des cellules du tableau en majuscule</b>.</p>
            <p>Vous pouvez également personnaliser la mise en majuscule après certains mots en saisissant les mots requis dans le champ <b>Ne pas mettre en majuscule après</b> et en cliquant sur le bouton <b>Ajouter</b>, ou en choisissant les mots requis dans la liste correspondante ci-dessous.</p>
            <p>Vous pouvez choisir le mode de fonctionnement des exceptions en fonction de la langue dans la liste déroulante <b>Exceptions pour la langue</b>.</p>
            <p>Utilisez le bouton <b>Rétablir paramètres par défaut</b> pour annuler toutes les modifications personnalisées.</p>
            <p><img alt="Corrections automatiques" src="../../../../../../common/main/resources/help/fr/images/autocorrect.png" /></p>
        </div>
	</body>
</html><|MERGE_RESOLUTION|>--- conflicted
+++ resolved
@@ -3,13 +3,8 @@
 	<head>
         <title>Fonctionnalités de correction automatique</title>
 		<meta charset="utf-8" />
-<<<<<<< HEAD
-        <meta name="description" content="Les fonctionnalités de correction automatique servent à définir les éléments à mettre en forme automatiquement ou insérer des symboles mathématiques." />
+        <meta name="description" content="La fonctionnalité de correction automatique sert à mettre en forme autmatiquement du texte ou insérer des symboles mathématiques spéciaux." />
 		<link type="text/css" rel="stylesheet" href="../../../../../../common/main/resources/help/editor.css" />
-=======
-        <meta name="description" content="La fonctionnalité de correction automatique sert à mettre en forme autmatiquement du texte ou insérer des symboles mathématiques spéciaux." />
-		<link type="text/css" rel="stylesheet" href="../editor.css" />
->>>>>>> e390c56e
 		<link type = "text/css" rel = "stylesheet" href = "../../images/sprite.css" />
         <script type="text/javascript" src="../callback.js"></script>
         <script type="text/javascript" src="../search/js/page-search.js"></script>
