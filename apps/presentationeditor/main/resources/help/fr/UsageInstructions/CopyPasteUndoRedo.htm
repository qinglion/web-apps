﻿<!DOCTYPE html>
<html>
	<head>
		<title>Copier/coller les données, annuler/rétablir vos actions</title>
		<meta charset="utf-8" />
		<meta name="description" content="Utiliser les opérations de base dans la présentation: copier, coller, annuler, rétablir" />
		<link type="text/css" rel="stylesheet" href="../editor.css" />
		<link type = "text/css" rel = "stylesheet" href = "../../images/sprite.css" />
        <script type="text/javascript" src="../callback.js"></script>
        <script type="text/javascript" src="../search/js/page-search.js"></script>
	</head>
	<body>
        <div class="mainpart">
            <div class="search-field">
                <input id="search" class="searchBar" placeholder="Rechercher" type="text" onkeypress="doSearch(event)">
            </div>
            <h1>Copier/coller les données, annuler/rétablir vos actions</h1>
            <h3>Utiliser les opérations de base du presse-papiers</h3>
            <p>Pour couper, copier et coller les objets sélectionnés (diapositives, passages de texte, formes automatiques) dans <a target="_blank" href="https://www.onlyoffice.com/fr/presentation-editor.aspx" onclick="onhyperlinkclick(this)"><b>Presentation Editor</b></a> ou annuler/rétablir vos actions, utilisez les icônes correspondantes sur la barre d'outils supérieure :</p>
            <ul>
                <li><b>Couper</b> – sélectionnez un objet et utilisez l'option <b>Couper</b> du menu contextuel pour effacer la sélection et l'envoyer dans le presse-papiers de l'ordinateur. <span class="onlineDocumentFeatures">Les données coupées peuvent être insérées ensuite à un autre endroit de la même présentation</span></li>
<<<<<<< HEAD
                <li><b>Copier</b> – sélectionnez un objet et utilisez l'option <b>Copier</b> dans le menu contextuel, ou l'icône <b>Copier</b> <div class = "icon icon-copy"></div> de la barre d'outils supérieure pour copier la sélection dans le presse-papiers de l'ordinateur. <span class="onlineDocumentFeatures">L'objet copié peut être inséré ensuite à un autre endroit dans la même présentation.</span></li>
                <li><b>Coller</b> – trouvez l'endroit dans votre présentation où vous voulez coller l'objet précédemment copié et utilisez l'option <b>Coller</b> du menu contextuel ou l'icône <b>Coller</b> <div class = "icon icon-paste"></div> de la barre d'outils supérieure. L'objet sera inséré à la position actuelle du curseur. <span class="onlineDocumentFeatures">L'objet peut être copié depuis la même présentation.</span></li>
            </ul>    
=======
                <li><b>Copier</b> – sélectionnez un objet et utilisez l'option <b>Copier</b> dans le menu contextuel, ou l'icône <b>Copier</b> <img alt="Icône Copier" src="../images/copy.png" /> de la barre d'outils supérieure pour copier la sélection dans le presse-papiers de l'ordinateur. <span class="onlineDocumentFeatures">L'objet copié peut être inséré ensuite à un autre endroit dans la même présentation.</span></li>
                <li><b>Coller</b> – trouvez l'endroit dans votre présentation où vous voulez coller l'objet précédemment copié et utilisez l'option <b>Coller</b> du menu contextuel ou l'icône <b>Coller</b> <img alt="Icône Coller" src="../images/paste.png" /> de la barre d'outils supérieure. L'objet sera inséré à la position actuelle du curseur. <span class="onlineDocumentFeatures">L'objet peut être copié depuis la même présentation.</span></li>
            </ul>
>>>>>>> 2cb80179
            <p><span class="onlineDocumentFeatures">Dans la <em>version en ligne</em>, les combinaisons de touches suivantes ne sont utilisées que pour copier ou coller des données de/vers une autre présentation ou un autre programme,</span> <span class="desktopDocumentFeatures">dans la <em>version de bureau</em>, les boutons/options de menu et les combinaisons de touches correspondantes peuvent être utilisées pour toute opération copier/coller :</span></p>
            <ul>
                <li><b>Ctrl+C</b> pour copier ;</li>
                <li><b>Ctrl+V</b> pour coller ;</li>
                <li><b>Ctrl+X</b> pour couper.</li>
            </ul>
            <h3>Utiliser la fonctionnalité Collage spécial</h3>
<<<<<<< HEAD
            <p>Une fois le texte copié collé, le bouton <b>Collage spécial</b> <div class = "icon icon-pastespecialbutton"></div> apparaît à côté du passage de texte inséré. Cliquez sur ce bouton pour sélectionner l'option de collage requise.</p>
=======
            <p class="note"><b>Note</b>: Pendant le travail collaboratif, la fonctionnalité <b>Collage spécial</b> n'est disponible que pour le mode de collaboration <b>Strict</b>.</p>
            <p>Une fois le texte copié collé, le bouton <b>Collage spécial</b> <img alt="Collage spécial" src="../images/pastespecialbutton.png" /> apparaît à côté du passage de texte inséré. Cliquez sur ce bouton pour sélectionner l'option de collage requise.</p>
>>>>>>> 2cb80179
            <p>Lors du collage de passages de texte, les options suivantes sont disponibles:</p>
            <ul>
                <li><em>Utiliser le thème de destination</em> - permet d'appliquer la mise en forme spécifiée par le thème de la présentation en cours. Cette option est utilisée par défaut.</li>
                <li><em>Garder la mise en forme de la source</em> - permet de conserver la mise en forme de la source des données copiées.</li>
                <li><em>Image</em> - permet de coller le texte en tant qu'image afin qu'il ne puisse pas être modifié.</li>
                <li><em>Conserver le texte uniquement</em> - permet de coller le texte sans  sa mise en forme d'origine.</li>
            </ul>
            <p><img alt="Options de collage" src="../images/pastespecial.png" /></p>
            <p>Lorsque vous collez des objets (formes automatiques, graphiques, tableaux), les options suivantes sont disponibles:</p>
            <ul>
                <li><em>Utiliser le thème de destination</em> - permet d'appliquer la mise en forme spécifiée par le thème de la présentation en cours. Cette option est utilisée par défaut.</li>
                <li><em>Image</em> - permet de coller l'objet en tant qu'image afin qu'il ne puisse pas être modifié.</li>
            </ul>
            <p>Pour activer / désactiver l'affichage du bouton <b>Collage spécial</b> lorsque vous collez le texte, passez à l'onglet <b>Fichier</b> > <b>Paramètres avancés...</b> et cochez / décochez la casse <b>Couper, copier, coller</b>.</p>
            <h3>Utiliser les opérations Annuler/Rétablir</h3>
            <p>Pour effectuer les opérations annuler/rétablir, utilisez les icônes correspondantes dans la partie gauche de l'en-tête de l'éditeur ou les raccourcis clavier :</p>
            <ul>
<<<<<<< HEAD
                <li><b>Annuler</b> – utilisez l'icône <b>Annuler</b> <div class = "icon icon-undo"></div> pour annuler la dernière action effectuée.</li>
                <li><b>Rétablir</b> – utilisez l'icône <b>Rétablir</b> <div class = "icon icon-redo"></div> pour rétablir la dernière action annulée.<p>Vous pouvez aussi utiliser la combinaison de touches <b>Ctrl+Z</b> pour annuler ou pour rétablir <b>Ctrl+Y</b>.</p>
=======
                <li><b>Annuler</b> – utilisez l'icône <b>Annuler</b> <img alt="Icône Annuler" src="../images/undo.png" /> pour annuler la dernière action effectuée.</li>
                <li>
                    <b>Rétablir</b> – utilisez l'icône <b>Rétablir</b> <img alt="Icône Rétablir" src="../images/redo.png" /> pour rétablir la dernière action annulée.<p>Vous pouvez aussi utiliser la combinaison de touches <b>Ctrl+Z</b> pour annuler ou pour rétablir <b>Ctrl+Y</b>.</p>
>>>>>>> 2cb80179
                </li>
            </ul>
            <p class="note"><b>Remarque</b> : lorsque vous co-éditez une présentation en mode <b>Rapide</b>, la possibilité de <b>Rétablir</b> la dernière opération annulée n'est pas disponible.</p>

        </div>
	</body>
</html><|MERGE_RESOLUTION|>--- conflicted
+++ resolved
@@ -19,15 +19,9 @@
             <p>Pour couper, copier et coller les objets sélectionnés (diapositives, passages de texte, formes automatiques) dans <a target="_blank" href="https://www.onlyoffice.com/fr/presentation-editor.aspx" onclick="onhyperlinkclick(this)"><b>Presentation Editor</b></a> ou annuler/rétablir vos actions, utilisez les icônes correspondantes sur la barre d'outils supérieure :</p>
             <ul>
                 <li><b>Couper</b> – sélectionnez un objet et utilisez l'option <b>Couper</b> du menu contextuel pour effacer la sélection et l'envoyer dans le presse-papiers de l'ordinateur. <span class="onlineDocumentFeatures">Les données coupées peuvent être insérées ensuite à un autre endroit de la même présentation</span></li>
-<<<<<<< HEAD
-                <li><b>Copier</b> – sélectionnez un objet et utilisez l'option <b>Copier</b> dans le menu contextuel, ou l'icône <b>Copier</b> <div class = "icon icon-copy"></div> de la barre d'outils supérieure pour copier la sélection dans le presse-papiers de l'ordinateur. <span class="onlineDocumentFeatures">L'objet copié peut être inséré ensuite à un autre endroit dans la même présentation.</span></li>
-                <li><b>Coller</b> – trouvez l'endroit dans votre présentation où vous voulez coller l'objet précédemment copié et utilisez l'option <b>Coller</b> du menu contextuel ou l'icône <b>Coller</b> <div class = "icon icon-paste"></div> de la barre d'outils supérieure. L'objet sera inséré à la position actuelle du curseur. <span class="onlineDocumentFeatures">L'objet peut être copié depuis la même présentation.</span></li>
-            </ul>    
-=======
                 <li><b>Copier</b> – sélectionnez un objet et utilisez l'option <b>Copier</b> dans le menu contextuel, ou l'icône <b>Copier</b> <img alt="Icône Copier" src="../images/copy.png" /> de la barre d'outils supérieure pour copier la sélection dans le presse-papiers de l'ordinateur. <span class="onlineDocumentFeatures">L'objet copié peut être inséré ensuite à un autre endroit dans la même présentation.</span></li>
                 <li><b>Coller</b> – trouvez l'endroit dans votre présentation où vous voulez coller l'objet précédemment copié et utilisez l'option <b>Coller</b> du menu contextuel ou l'icône <b>Coller</b> <img alt="Icône Coller" src="../images/paste.png" /> de la barre d'outils supérieure. L'objet sera inséré à la position actuelle du curseur. <span class="onlineDocumentFeatures">L'objet peut être copié depuis la même présentation.</span></li>
             </ul>
->>>>>>> 2cb80179
             <p><span class="onlineDocumentFeatures">Dans la <em>version en ligne</em>, les combinaisons de touches suivantes ne sont utilisées que pour copier ou coller des données de/vers une autre présentation ou un autre programme,</span> <span class="desktopDocumentFeatures">dans la <em>version de bureau</em>, les boutons/options de menu et les combinaisons de touches correspondantes peuvent être utilisées pour toute opération copier/coller :</span></p>
             <ul>
                 <li><b>Ctrl+C</b> pour copier ;</li>
@@ -35,12 +29,8 @@
                 <li><b>Ctrl+X</b> pour couper.</li>
             </ul>
             <h3>Utiliser la fonctionnalité Collage spécial</h3>
-<<<<<<< HEAD
-            <p>Une fois le texte copié collé, le bouton <b>Collage spécial</b> <div class = "icon icon-pastespecialbutton"></div> apparaît à côté du passage de texte inséré. Cliquez sur ce bouton pour sélectionner l'option de collage requise.</p>
-=======
             <p class="note"><b>Note</b>: Pendant le travail collaboratif, la fonctionnalité <b>Collage spécial</b> n'est disponible que pour le mode de collaboration <b>Strict</b>.</p>
             <p>Une fois le texte copié collé, le bouton <b>Collage spécial</b> <img alt="Collage spécial" src="../images/pastespecialbutton.png" /> apparaît à côté du passage de texte inséré. Cliquez sur ce bouton pour sélectionner l'option de collage requise.</p>
->>>>>>> 2cb80179
             <p>Lors du collage de passages de texte, les options suivantes sont disponibles:</p>
             <ul>
                 <li><em>Utiliser le thème de destination</em> - permet d'appliquer la mise en forme spécifiée par le thème de la présentation en cours. Cette option est utilisée par défaut.</li>
@@ -58,14 +48,9 @@
             <h3>Utiliser les opérations Annuler/Rétablir</h3>
             <p>Pour effectuer les opérations annuler/rétablir, utilisez les icônes correspondantes dans la partie gauche de l'en-tête de l'éditeur ou les raccourcis clavier :</p>
             <ul>
-<<<<<<< HEAD
-                <li><b>Annuler</b> – utilisez l'icône <b>Annuler</b> <div class = "icon icon-undo"></div> pour annuler la dernière action effectuée.</li>
-                <li><b>Rétablir</b> – utilisez l'icône <b>Rétablir</b> <div class = "icon icon-redo"></div> pour rétablir la dernière action annulée.<p>Vous pouvez aussi utiliser la combinaison de touches <b>Ctrl+Z</b> pour annuler ou pour rétablir <b>Ctrl+Y</b>.</p>
-=======
                 <li><b>Annuler</b> – utilisez l'icône <b>Annuler</b> <img alt="Icône Annuler" src="../images/undo.png" /> pour annuler la dernière action effectuée.</li>
                 <li>
                     <b>Rétablir</b> – utilisez l'icône <b>Rétablir</b> <img alt="Icône Rétablir" src="../images/redo.png" /> pour rétablir la dernière action annulée.<p>Vous pouvez aussi utiliser la combinaison de touches <b>Ctrl+Z</b> pour annuler ou pour rétablir <b>Ctrl+Y</b>.</p>
->>>>>>> 2cb80179
                 </li>
             </ul>
             <p class="note"><b>Remarque</b> : lorsque vous co-éditez une présentation en mode <b>Rapide</b>, la possibilité de <b>Rétablir</b> la dernière opération annulée n'est pas disponible.</p>
