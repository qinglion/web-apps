﻿<!DOCTYPE html>
<html>
	<head>
		<title>Paramètres d'affichage et outils de navigation</title>
		<meta charset="utf-8" />
<<<<<<< HEAD
		<meta name="description" content="Description des paramètres d'affichage et outils de navigation en tant que zoom, les boutons diapositive précédente/suivante" />
		<link type="text/css" rel="stylesheet" href="../../../../../../common/main/resources/help/editor.css" />
=======
		<meta name="description" content="Description des options d'affichage et des outils de navigation telles que zoom, boutons de diapositive précédenre/suivante" />
		<link type="text/css" rel="stylesheet" href="../editor.css" />
>>>>>>> e390c56e
		<link type = "text/css" rel = "stylesheet" href = "../../images/sprite.css" />
        <script type="text/javascript" src="../callback.js"></script>
        <script type="text/javascript" src="../search/js/page-search.js"></script>
	</head>
	<body>
		<div class="mainpart">
        <div class="search-field">
            <input id="search" class="searchBar" placeholder="Rechercher" type="text" onkeypress="doSearch(event)">
        </div>
		<h1>Paramètres d'affichage et outils de navigation</h1>
			<p><a target="_blank" href="https://www.onlyoffice.com/fr/presentation-editor.aspx" onclick="onhyperlinkclick(this)"><b>L'éditeur de présentations</b></a> vous propose plusieurs outils qui vous aide à afficher et naviguer à travers votre présentation: le zoom, les boutons de diapositive précédente/suivante et l'indicateur du numéro de diapositive etc.</p>
			<h3>Régler les paramètres d'affichage</h3>
			<p>
				Pour régler les paramètres d'affichage par défaut et définir le mode le plus pratique pour travailler avec la présentation, passez à l'onglet <b><a href="../ProgramInterface/ViewTab.htm" onclick="onhyperlinkclick(this)">Affichage</a></b> . Les options disponibles sont les suivantes:
			</p>
			<ul>
				<li><b>Zoom</b> - sert à définir la valeur de zoom de 50% à 200% en sélectionnant de la liste des options disponibles.</li>
				<li><b>Ajuster à la diapositive</b> sert à adapter la diapositive entière à la partie visible de la zone de travail.</li>
				<li><b>Ajuster à la largeur</b> sert à adapter la largeur de la diapositive à la partie visible de la zone de travail.</li>
				<li><b>Thème d'interface</b> - sélectionnez l'une des thèmes d'interface disponibles dans la liste déroulante: <em>Identique à système</em>, <em>Claire</em>, <em>Classique claire</em>, <em>Sombre</em>, <em>Contraste élevé sombre</em>.</li>
				<li><b>Notes</b> - une fois désactivé, les notes au-dessous de la diapositive sont masquées. Il est également possible de masquer/afficher cette section en la faisant glisser avec la souris.</li>
				<li><b>Règles</b> une fois désactivé, masque les règles qui sont utilisées pour définir des tabulations et des retraits de paragraphe dans une zone de texte. Pour afficher les <b>Règles</b> masquées, cliquez sur cette option encore une fois.</li>
				<li><b>Repères</b> - sélectionnez le type de repères approprié pour positionner correctement des objets sur une diapositive. Les options disponibles pour un positionnement amélioré <em>vertical</em>, <em>horizontal</em> et <em>repères actifs</em>.</li>
				<li><b>Quadrillage</b> - sélectionnez la taille de la grille appropriée parmi les modèles disponibles ou indiquez la taille personnalisée et activez ou désactivez les options d'aligner sur la grille pour améliorer le positionnement des objets.</li>
				<li>
					<b>Toujours afficher la barre d'outils</b> - une fois désactivé, la barre d'outils supérieure comportant toutes les commandes sont masquée mais tous les onglets restent visibles.
					<p class="note">Vous pouvez également double-cliquer sur un onglet pour masquer la barre d'outils supérieure ou l'afficher à nouveau.</p>
				</li>
				<li><b>Barre d'état</b> - une fois désactivé, sert à masquer la barre qui se situe tout en bas avec les boutons <b>Affichage des numéros de diapositives</b> et <b>Zoom</b>. Pour afficher la <b>Barre d'état</b> masquée cliquez sur cette option encore une fois.</li>
				<li>Panneau gauche - une fois désactivé, le panneau gauche comportant les onglets <b>Rechercher</b>, <b>Diapositives</b>, <b>Commentaires</b> sera masqué. Pour afficher le panneau gauche, cochez cette case.</li>
				<li><b>Panneau droit</b> - une fois désactivé, le panneau droit comportant les options de configurations des <b>Paramètres</b> sera masqué. Pour afficher le panneau droit, cochez cette case.</li>
			</ul>
			<p>La barre latérale sur la droite est réduite par défaut. Pour l'agrandir, sélectionnez un objet/diapositive et cliquez sur l'icône de l'onglet actuellement activé sur la droite. Pour réduire la barre latérale sur la droite, cliquez à nouveau sur l'icône. La largeur de la barre latérale gauche est ajustée par simple glisser-déposer: déplacez le curseur de la souris sur la bordure gauche pour qu'elle se transforme en flèche bidirectionnelle et déplacez la bordure vers la gauche pour réduire la largeur de la barre latérale ou vers la droite pour l'agrandir.</p>
			<h3>Utiliser les outils de navigation</h3>
			<p>Pour naviguer à travers votre présentation, utilisez les outils suivants:</p>
			<p>
				Les boutons <b>Zoom</b> sont situés en bas à droite et sont utilisés pour faire un zoom avant et arrière dans la présentation active. Pour modifier la valeur de zoom sélectionnée en pourcentage, cliquez dessus et sélectionnez l'une des options de zoom disponibles dans la liste (50% / 75% / 100% / 125% / 150% / 175% / 200% / 300% / 400% / 500%) ou utilisez les boutons <b>Zoom avant</b> <span class="icon icon-zoomin"></span> ou <b>Zoom arrière</b> <span class="icon icon-zoomout"></span>. Cliquez sur l'icône <b>Ajuster à la largeur</b> <span class="icon icon-fitwidth"></span>  pour adapter la largeur de la diapositive à la partie visible de la zone de travail. Pour adapter la diapositive entière à la partie visible de la zone de travail, cliquez sur l'icône <b>Ajuster à la diapositive</b> <span class="icon icon-fitslide"></span>. Les options de zoom sont également disponibles sous l'onglet <a href="../ProgramInterface/ViewTab.htm" onclick="onhyperlinkclick(this)">Affichage</a>.
			</p>
			<p class="note">Vous pouvez définir une valeur de zoom par défaut. Basculez vers l'onglet <b>Fichier</b> de la barre d'outils supérieure, allez à la section <b>Paramètres avancés...</b>, choisissez la <b>Valeur de zoom par défaut</b> nécessaire dans la liste et cliquez sur le bouton <b>Appliquer</b>.</p>
			<p>Pour accéder à la diapositive précédente ou suivante lors de la modification de la présentation, vous pouvez utiliser les boutons <span class="icon icon-previouspage"></span> et <span class="icon icon-nextpage"></span> en haut et en bas de la barre de défilement verticale sur le côté droit de la diapositive.</p>
			<p><b>Indicateur du numéro de diapositive</b> affiche la diapositive actuelle en tant que partie de toute la présentation actuelle (diapositive 'n' de 'nn'). Cliquez sur la légende pour ouvrir la fenêtre dans laquelle vous pouvez entrer le numéro de la diapositive et y accéder rapidement. Si la <b>Barre d'état</b> est masquée, cet outil reste inaccessible.</p>
			
			
		</div>
	</body>
</html><|MERGE_RESOLUTION|>--- conflicted
+++ resolved
@@ -3,13 +3,8 @@
 	<head>
 		<title>Paramètres d'affichage et outils de navigation</title>
 		<meta charset="utf-8" />
-<<<<<<< HEAD
-		<meta name="description" content="Description des paramètres d'affichage et outils de navigation en tant que zoom, les boutons diapositive précédente/suivante" />
+		<meta name="description" content="Description des options d'affichage et des outils de navigation telles que zoom, boutons de diapositive précédenre/suivante" />
 		<link type="text/css" rel="stylesheet" href="../../../../../../common/main/resources/help/editor.css" />
-=======
-		<meta name="description" content="Description des options d'affichage et des outils de navigation telles que zoom, boutons de diapositive précédenre/suivante" />
-		<link type="text/css" rel="stylesheet" href="../editor.css" />
->>>>>>> e390c56e
 		<link type = "text/css" rel = "stylesheet" href = "../../images/sprite.css" />
         <script type="text/javascript" src="../callback.js"></script>
         <script type="text/javascript" src="../search/js/page-search.js"></script>
