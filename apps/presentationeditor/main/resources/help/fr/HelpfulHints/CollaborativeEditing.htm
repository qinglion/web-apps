--- conflicted
+++ resolved
@@ -62,27 +62,6 @@
             </div>
             <h3>Commentaires</h3>
             <p>Il est possible de travailler avec des commentaires en mode hors ligne, sans se connecter à la <I>version en ligne</I>.</p>
-<<<<<<< HEAD
-                <p>Pour laisser un commentaire sur un objet (zone de texte, forme etc.):</p>
-                <ol>
-                    <li>sélectionnez l'objet où vous pensez qu'il y a une erreur ou un problème,</li>
-                    <li>passez à l'onglet Insertion ou Collaboration de la barre d'outils supérieure et cliquez sur le bouton Commentaire <div class = "icon icon-comment_toptoolbar"></div> ou<br /> cliquez avec le bouton droit sur le passage de texte sélectionné et sélectionnez l'option <b>Ajouter un commentaire</b> dans le menu contextuel,<br />
-                    </li>
-                    <li>saisissez le texte nécessaire,</li>
-                    <li>cliquez sur le bouton <b>Ajouter commentaire/Ajouter</b>.</li>
-                </ol>
-                <p>L'objet que vous commenter sera marqué par l'icône  <div class = "icon icon-added_comment_icon"></div> . Pour lire le commentaire, il suffit de cliquer sur cette icône.</p>
-                <p>Pour ajouter un commentaire à une diapositive donnée, sélectionnez la diapositive et utilisez le bouton <b>Commentaires</b> <div class = "icon icon-comment_toptoolbar"></div> dans l'onglet <b>Insertion</b> ou <b>Collaboration</b> de la barre d'outils supérieure. Le commentaire ajouté sera affiché dans le coin supérieur gauche de la diapositive.</p>
-                <p>Pour créer un commentaire de niveau présentation qui n'est pas lié à un objet ou une diapositive spécifique, cliquez sur l'icône <div class = "icon icon-commentsicon"></div> dans la barre latérale gauche pour ouvrir le panneau <b>Commentaires</b> et utilisez le lien <b>Ajouter un commentaire au document</b>.  Les commentaires au niveau de la présentation peuvent être consultés dans le panneau <b>Commentaires</b>. Les commentaires relatifs aux objets et aux diapositives y sont également disponibles.</p>
-                <p>Tout autre utilisateur peut répondre au commentaire ajouté en posant une question ou en faisant référence au travail fait. Pour le faire il suffit de cliquer sur le lien <b>Ajouter une réponse</b> situé au-dessous du commentaire, saisissez votre réponse dans le champ de saisie et appuyez sur le bouton <b>Répondre</b>.</p>
-                <p>Si vous utilisez le mode de co-édition <b>Strict</b>, les nouveaux commentaires ajoutés par d'autres utilisateurs ne seront visibles qu'après un clic sur l'icône <div class = "icon icon-saveupdate"></div> dans le coin supérieur gauche de la barre supérieure.</p>
-                <p>Vous pouvez gérer les commentaires ajoutés en utilisant les icônes de la bulle de commentaire ou sur le panneau gauche <b>Commentaires</b>:</p>
-                <ul>
-                    <li>modifier le commentaire actuel en cliquant sur l'icône <div class = "icon icon-editcommenticon"></div> ,</li>
-                    <li>supprimer le commentaire actuel en cliquant sur l'icône <div class = "icon icon-deletecommenticon"></div> ,</li>
-                    <li>fermez la discussion actuelle en cliquant sur l'icône <div class = "icon icon-resolveicon"></div> si la tâche ou le problème décrit dans votre commentaire est résolu, après quoi la discussion ouverte par votre commentaire reçoit le statut résolu. Pour l'ouvrir à nouveau, cliquez sur l'icône <div class = "icon icon-resolvedicon"></div> .</li>
-                    <li>si vous souhaitez gérer tous les commentaires à la fois, accédez le menu contextuel <b>Résoudre</b> sous l'onglet <b>Collaboration</b>. Sélectionnez l'une des options disponibles: <b>Résoudre les commentaires actuels</b>, <b>Marquer mes commentaires comme résolus</b> et <b>Marquer tous les commentaires comme résolus</b> dans la présentation.</li>
-=======
             <p>Pour laisser un commentaire sur un objet (zone de texte, forme etc.):</p>
             <ol>
                 <li>sélectionnez l'objet où vous pensez qu'il y a une erreur ou un problème,</li>
@@ -109,7 +88,6 @@
                             par groupe: <b>Tout</b> ou sélectionnez le groupe approprié dans la liste. Cette option de tri n'est disponible que si vous utilisez une version qui prend en charge cette fonctionnalité.
                             <p><img alt="Sort comments" src="../images/sortcomments.png" /></p>
                         </li>
->>>>>>> 2cb80179
                     </ul>
                 </li>
                 <li>modifier le commentaire actuel en cliquant sur l'icône <img alt="L'icône Modifier" src="../images/editcommenticon.png" /> ,</li>
@@ -134,12 +112,7 @@
                     </ul>
                 </li>
             </ol>
-<<<<<<< HEAD
-                <p>Pour fermer le panneau avec les commentaires, cliquez sur l'icône <div class = "icon icon-commentsicon"></div> de la barre latérale de gauche encore une fois.</p>
-            </div>
-=======
             <p>Pour fermer le panneau avec les commentaires, cliquez sur l'icône <img alt="L'icône Commentaires" src="../images/commentsicon.png" /> de la barre latérale de gauche encore une fois.</p>
         </div>
->>>>>>> 2cb80179
 	</body>
 </html>