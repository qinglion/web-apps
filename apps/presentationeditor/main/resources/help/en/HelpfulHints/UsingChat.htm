--- conflicted
+++ resolved
@@ -18,14 +18,9 @@
 				<li>enter your text into the corresponding field below,</li>
 				<li>press the <b>Send</b> button.</li>
 			</ol>
-<<<<<<< HEAD
-			<p>All the messages left by users will be displayed on the panel on the left. If there are new messages you haven't read yet, the chat icon will look like this - <div class = "icon icon-chaticon_new"></div>.</p>
-			<p>To close the panel with chat messages, click the <div class = "icon icon-chaticon"></div> icon once again.</p>
-=======
 			<p class="note">The chat messages are stored during one session only. To discuss the presentation content, it is better to use <a href="../HelpfulHints/Commenting.htm" onclick="onhyperlinkclick(this)">comments</a> which are stored until they are deleted.</p>
 			<p>All the messages left by users will be displayed on the panel on the left. If there are new messages you haven't read yet, the chat icon will look like this - <img alt="Chat icon" src="../images/chaticon_new.png" />.</p>
 			<p>To close the panel with chat messages, click the <img alt="Chat icon" src="../images/chaticon.png" /> icon once again.</p>
->>>>>>> 2cb80179
 		</div>
 	</body>
 </html>