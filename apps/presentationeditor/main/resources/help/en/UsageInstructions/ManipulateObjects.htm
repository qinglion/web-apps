﻿<!DOCTYPE html>
<html>
	<head>
		<title>Manipulate objects on a slide</title>
		<meta charset="utf-8" />
		<meta name="description" content="Move, rotate, resize and reshape autoshapes, images, charts." />
		<link type="text/css" rel="stylesheet" href="../editor.css" />
		<link type = "text/css" rel = "stylesheet" href = "../../images/sprite.css" />
        <script type="text/javascript" src="../callback.js"></script>
        <script type="text/javascript" src="../search/js/page-search.js"></script>
	</head>
	<body>
        <div class="mainpart">
            <div class="search-field">
                <input id="search" class="searchBar" placeholder="Search" type="text" onkeypress="doSearch(event)">
            </div>
            <h1>Manipulate objects on a slide</h1>
            <p>In the <a target="_blank" href="https://www.onlyoffice.com/presentation-editor.aspx" onclick="onhyperlinkclick(this)"><b>Presentation Editor</b></a>, you can resize, move, rotate different objects on a slide manually using the special handles. You can also specify the dimensions and position of some objects exactly using the right sidebar or <b>Advanced Settings</b> window.</p>
            <p class="note">
                <b>Note</b>: the list of keyboard shortcuts that can be used when working with objects is available <a href="../HelpfulHints/KeyboardShortcuts.htm#workwithobjects" onclick="onhyperlinkclick(this)">here</a>.
            </p>
            <h3>Resize objects</h3>
<<<<<<< HEAD
			<p>To change the <b>autoshape/image/chart/table/text box</b> size, drag small squares <div class = "icon icon-resize_square"></div> situated on the object edges. To maintain the original proportions of the selected object while resizing, hold down the <b>Shift</b> key and drag one of the corner icons.</p>
			<p><div class = "big big-maintain_proportions"></div></p>
			<p>To specify the precise width and height of a <b>chart</b>, select it on a slide and use the <b>Size</b> section of the right sidebar that will be activated.</p>
			<p>To specify the precise dimensions of an <b>image</b> or <b>autoshape</b>, right-click the necessary object on the slide and select the <b>Image/Shape Advanced Settings</b> option from the menu. Specify necessary values on the <b>Size</b> tab of the <b>Advanced Settings</b> window and press <b>OK</b>.</p>
			<h3>Reshape autoshapes</h3>
			<p>When modifying some shapes, for example Figured arrows or Callouts, the yellow diamond-shaped <div class = "icon icon-yellowdiamond"></div> icon is also available. It allows adjusting some aspects of the shape, for example, the length of the head of an arrow.</p>
			<p><div class = "big big-reshaping"></div></p>
			<h3>Move objects</h3>
			<p>To alter the <b>autoshape/image/chart/table/text box</b> position, use the <div class = "icon icon-arrow"></div> icon that appears after hovering your mouse cursor over the object. Drag the object to the necessary position without releasing the mouse button. 
			To move the object by the one-pixel increments, hold down the <b>Ctrl</b> key and use the keybord arrows. 
			To move the object strictly horizontally/vertically and prevent it from moving in a perpendicular direction, hold down the <b>Shift</b> key when dragging.</p>
			<p>To specify the precise position of an <b>image</b>, right-click it on a slide and select the <b>Image Advanced Settings</b> option from the menu. Specify necessary values in the <b>Position</b> section of the <b>Advanced Settings</b> window and press <b>OK</b>.</p>
			<h3>Rotate objects</h3>
			<p>To manually rotate an <b>autoshape/image/text box</b>, hover the mouse cursor over the rotation handle <div class = "icon icon-greencircle"></div> and drag it clockwise or counterclockwise. To constrain the rotation angle to 15 degree increments, hold down the <b>Shift</b> key while rotating.</p>
            <p>To rotate the object by 90 degrees counterclockwise/clockwise or flip the object horizontally/vertically, you can use the <b>Rotation</b> section of the right sidebar that will be activated once you select the necessary object. To open it, click the <b>Shape settings</b> <div class = "icon icon-shape_settings_icon"></div>  or the <b>Image settings</b> <div class = "icon icon-image_settings_icon"></div> icon to the right. Click one of the buttons:</p>
=======
            <p>To change the <b>autoshape/image/chart/table/text box</b> size, drag small squares <img alt="Square icon" src="../images/resize_square.png" /> situated on the object edges. To maintain the original proportions of the selected object while resizing, hold down the <b>Shift</b> key and drag one of the corner icons.</p>
            <p><img alt="Maintaining proportions" src="../images/maintain_proportions.png" /></p>
            <p>To specify the precise width and height of a <b>chart</b>, select it on a slide and use the <b>Size</b> section of the right sidebar that will be activated.</p>
            <p>To specify the precise dimensions of an <b>image</b> or <b>autoshape</b>, right-click the necessary object on the slide and select the <b>Image/Shape Advanced Settings</b> option from the menu. Specify necessary values on the <b>Size</b> tab of the <b>Advanced Settings</b> window and press <b>OK</b>.</p>
            <h3>Reshape autoshapes</h3>
            <p>When modifying some shapes, for example Figured arrows or Callouts, the yellow diamond-shaped <img alt="Yellow diamond icon" src="../images/yellowdiamond.png" /> icon is also available. It allows adjusting some aspects of the shape, for example, the length of the head of an arrow.</p>
            <p><img alt="Reshaping autoshape" src="../images/reshaping.png" /></p>
            <p>To reshape an autoshape, you can also use the <b>Edit Points</b> option from the <b>context menu</b>.</p>
            <p>The <b>Edit Points</b> option is used to customize or to change the curvature of your shape.</p>
            <ol>
                <li>
                    To activate a shape’s editable anchor points, right-click the shape and choose <b>Edit Points</b> from the menu. The black squares that become active are the points where two lines meet, and the red line outlines the shape. Click and drag it to reposition the point, and to change the shape outline.
                    <p><img alt="Edit Points Menu" src="../images/editpoints_rightclick.png" /></p>
                </li>
                <li>
                    Once you click the anchor point, two blue lines with white squares at the ends will appear. These are Bezier handles that allow you to create and a curve and to change a curve’s smoothness.
                    <p><img alt="Edit Points" src="../images/editpoints_example.png" /></p>
                </li>
                <li>
                    As long as the anchor points are active, you can add and delete them:
                    <ul>
                        <li><b>To add a point to a shape</b>, hold <b>Ctrl</b> and click the position where you want to add an anchor point.</li>
                        <li><b>To delete a point</b>, hold <b>Ctrl</b> and click the unnecessary point.</li>
                    </ul>
                </li>
            </ol>
                <h3>Move objects</h3>
            <p>
                To alter the <b>autoshape/image/chart/table/text box</b> position, use the <img alt="Arrow" src="../images/arrow.png" /> icon that appears after hovering your mouse cursor over the object. Drag the object to the necessary position without releasing the mouse button.
                To move the object by the one-pixel increments, hold down the <b>Ctrl</b> key and use the keybord arrows.
                To move the object strictly horizontally/vertically and prevent it from moving in a perpendicular direction, hold down the <b>Shift</b> key when dragging.
            </p>
            <p>To specify the precise position of an <b>image</b>, right-click it on a slide and select the <b>Image Advanced Settings</b> option from the menu. Specify necessary values in the <b>Position</b> section of the <b>Advanced Settings</b> window and press <b>OK</b>.</p>
            <h3>Rotate objects</h3>
            <p>To manually rotate an <b>autoshape/image/text box</b>, hover the mouse cursor over the rotation handle <img alt="Rotation handle" src="../images/greencircle.png" /> and drag it clockwise or counterclockwise. To constrain the rotation angle to 15 degree increments, hold down the <b>Shift</b> key while rotating.</p>
            <p>To rotate the object by 90 degrees counterclockwise/clockwise or flip the object horizontally/vertically, you can use the <b>Rotation</b> section of the right sidebar that will be activated once you select the necessary object. To open it, click the <b>Shape settings</b> <img alt="Shape settings icon" src="../images/shape_settings_icon.png" />  or the <b>Image settings</b> <img alt="Image settings icon" src="../images/image_settings_icon.png" /> icon to the right. Click one of the buttons:</p>
>>>>>>> 2cb80179
            <ul>
                <li><div class = "icon icon-rotatecounterclockwise"></div> to rotate the object by 90 degrees counterclockwise</li>
                <li><div class = "icon icon-rotateclockwise"></div> to rotate the object by 90 degrees clockwise</li>
                <li><div class = "icon icon-fliplefttoright"></div> to flip the object horizontally (left to right)</li>
                <li><div class = "icon icon-flipupsidedown"></div> to flip the object vertically (upside down)</li>
            </ul>
            <p>It's also possible to right-click the object, choose the <b>Rotate</b> option from the contextual menu and then use one of the available rotation options.</p>
            <p>To rotate the object by an exactly specified angle, click the <b>Show advanced settings</b> link on the right sidebar and use the <b>Rotation</b> tab of the <b>Advanced Settings</b> window. Specify the necessary value measured in degrees in the <b>Angle</b> field and click <b>OK</b>.</p>

        </div>
	</body>
</html><|MERGE_RESOLUTION|>--- conflicted
+++ resolved
@@ -1,88 +1,70 @@
-﻿<!DOCTYPE html>
-<html>
-	<head>
-		<title>Manipulate objects on a slide</title>
-		<meta charset="utf-8" />
-		<meta name="description" content="Move, rotate, resize and reshape autoshapes, images, charts." />
-		<link type="text/css" rel="stylesheet" href="../editor.css" />
-		<link type = "text/css" rel = "stylesheet" href = "../../images/sprite.css" />
-        <script type="text/javascript" src="../callback.js"></script>
-        <script type="text/javascript" src="../search/js/page-search.js"></script>
-	</head>
-	<body>
-        <div class="mainpart">
-            <div class="search-field">
-                <input id="search" class="searchBar" placeholder="Search" type="text" onkeypress="doSearch(event)">
-            </div>
-            <h1>Manipulate objects on a slide</h1>
-            <p>In the <a target="_blank" href="https://www.onlyoffice.com/presentation-editor.aspx" onclick="onhyperlinkclick(this)"><b>Presentation Editor</b></a>, you can resize, move, rotate different objects on a slide manually using the special handles. You can also specify the dimensions and position of some objects exactly using the right sidebar or <b>Advanced Settings</b> window.</p>
-            <p class="note">
-                <b>Note</b>: the list of keyboard shortcuts that can be used when working with objects is available <a href="../HelpfulHints/KeyboardShortcuts.htm#workwithobjects" onclick="onhyperlinkclick(this)">here</a>.
-            </p>
-            <h3>Resize objects</h3>
-<<<<<<< HEAD
-			<p>To change the <b>autoshape/image/chart/table/text box</b> size, drag small squares <div class = "icon icon-resize_square"></div> situated on the object edges. To maintain the original proportions of the selected object while resizing, hold down the <b>Shift</b> key and drag one of the corner icons.</p>
-			<p><div class = "big big-maintain_proportions"></div></p>
-			<p>To specify the precise width and height of a <b>chart</b>, select it on a slide and use the <b>Size</b> section of the right sidebar that will be activated.</p>
-			<p>To specify the precise dimensions of an <b>image</b> or <b>autoshape</b>, right-click the necessary object on the slide and select the <b>Image/Shape Advanced Settings</b> option from the menu. Specify necessary values on the <b>Size</b> tab of the <b>Advanced Settings</b> window and press <b>OK</b>.</p>
-			<h3>Reshape autoshapes</h3>
-			<p>When modifying some shapes, for example Figured arrows or Callouts, the yellow diamond-shaped <div class = "icon icon-yellowdiamond"></div> icon is also available. It allows adjusting some aspects of the shape, for example, the length of the head of an arrow.</p>
-			<p><div class = "big big-reshaping"></div></p>
-			<h3>Move objects</h3>
-			<p>To alter the <b>autoshape/image/chart/table/text box</b> position, use the <div class = "icon icon-arrow"></div> icon that appears after hovering your mouse cursor over the object. Drag the object to the necessary position without releasing the mouse button. 
-			To move the object by the one-pixel increments, hold down the <b>Ctrl</b> key and use the keybord arrows. 
-			To move the object strictly horizontally/vertically and prevent it from moving in a perpendicular direction, hold down the <b>Shift</b> key when dragging.</p>
-			<p>To specify the precise position of an <b>image</b>, right-click it on a slide and select the <b>Image Advanced Settings</b> option from the menu. Specify necessary values in the <b>Position</b> section of the <b>Advanced Settings</b> window and press <b>OK</b>.</p>
-			<h3>Rotate objects</h3>
-			<p>To manually rotate an <b>autoshape/image/text box</b>, hover the mouse cursor over the rotation handle <div class = "icon icon-greencircle"></div> and drag it clockwise or counterclockwise. To constrain the rotation angle to 15 degree increments, hold down the <b>Shift</b> key while rotating.</p>
-            <p>To rotate the object by 90 degrees counterclockwise/clockwise or flip the object horizontally/vertically, you can use the <b>Rotation</b> section of the right sidebar that will be activated once you select the necessary object. To open it, click the <b>Shape settings</b> <div class = "icon icon-shape_settings_icon"></div>  or the <b>Image settings</b> <div class = "icon icon-image_settings_icon"></div> icon to the right. Click one of the buttons:</p>
-=======
-            <p>To change the <b>autoshape/image/chart/table/text box</b> size, drag small squares <img alt="Square icon" src="../images/resize_square.png" /> situated on the object edges. To maintain the original proportions of the selected object while resizing, hold down the <b>Shift</b> key and drag one of the corner icons.</p>
-            <p><img alt="Maintaining proportions" src="../images/maintain_proportions.png" /></p>
-            <p>To specify the precise width and height of a <b>chart</b>, select it on a slide and use the <b>Size</b> section of the right sidebar that will be activated.</p>
-            <p>To specify the precise dimensions of an <b>image</b> or <b>autoshape</b>, right-click the necessary object on the slide and select the <b>Image/Shape Advanced Settings</b> option from the menu. Specify necessary values on the <b>Size</b> tab of the <b>Advanced Settings</b> window and press <b>OK</b>.</p>
-            <h3>Reshape autoshapes</h3>
-            <p>When modifying some shapes, for example Figured arrows or Callouts, the yellow diamond-shaped <img alt="Yellow diamond icon" src="../images/yellowdiamond.png" /> icon is also available. It allows adjusting some aspects of the shape, for example, the length of the head of an arrow.</p>
-            <p><img alt="Reshaping autoshape" src="../images/reshaping.png" /></p>
-            <p>To reshape an autoshape, you can also use the <b>Edit Points</b> option from the <b>context menu</b>.</p>
-            <p>The <b>Edit Points</b> option is used to customize or to change the curvature of your shape.</p>
-            <ol>
-                <li>
-                    To activate a shape’s editable anchor points, right-click the shape and choose <b>Edit Points</b> from the menu. The black squares that become active are the points where two lines meet, and the red line outlines the shape. Click and drag it to reposition the point, and to change the shape outline.
-                    <p><img alt="Edit Points Menu" src="../images/editpoints_rightclick.png" /></p>
-                </li>
-                <li>
-                    Once you click the anchor point, two blue lines with white squares at the ends will appear. These are Bezier handles that allow you to create and a curve and to change a curve’s smoothness.
-                    <p><img alt="Edit Points" src="../images/editpoints_example.png" /></p>
-                </li>
-                <li>
-                    As long as the anchor points are active, you can add and delete them:
-                    <ul>
-                        <li><b>To add a point to a shape</b>, hold <b>Ctrl</b> and click the position where you want to add an anchor point.</li>
-                        <li><b>To delete a point</b>, hold <b>Ctrl</b> and click the unnecessary point.</li>
-                    </ul>
-                </li>
-            </ol>
-                <h3>Move objects</h3>
-            <p>
-                To alter the <b>autoshape/image/chart/table/text box</b> position, use the <img alt="Arrow" src="../images/arrow.png" /> icon that appears after hovering your mouse cursor over the object. Drag the object to the necessary position without releasing the mouse button.
-                To move the object by the one-pixel increments, hold down the <b>Ctrl</b> key and use the keybord arrows.
-                To move the object strictly horizontally/vertically and prevent it from moving in a perpendicular direction, hold down the <b>Shift</b> key when dragging.
-            </p>
-            <p>To specify the precise position of an <b>image</b>, right-click it on a slide and select the <b>Image Advanced Settings</b> option from the menu. Specify necessary values in the <b>Position</b> section of the <b>Advanced Settings</b> window and press <b>OK</b>.</p>
-            <h3>Rotate objects</h3>
-            <p>To manually rotate an <b>autoshape/image/text box</b>, hover the mouse cursor over the rotation handle <img alt="Rotation handle" src="../images/greencircle.png" /> and drag it clockwise or counterclockwise. To constrain the rotation angle to 15 degree increments, hold down the <b>Shift</b> key while rotating.</p>
-            <p>To rotate the object by 90 degrees counterclockwise/clockwise or flip the object horizontally/vertically, you can use the <b>Rotation</b> section of the right sidebar that will be activated once you select the necessary object. To open it, click the <b>Shape settings</b> <img alt="Shape settings icon" src="../images/shape_settings_icon.png" />  or the <b>Image settings</b> <img alt="Image settings icon" src="../images/image_settings_icon.png" /> icon to the right. Click one of the buttons:</p>
->>>>>>> 2cb80179
-            <ul>
-                <li><div class = "icon icon-rotatecounterclockwise"></div> to rotate the object by 90 degrees counterclockwise</li>
-                <li><div class = "icon icon-rotateclockwise"></div> to rotate the object by 90 degrees clockwise</li>
-                <li><div class = "icon icon-fliplefttoright"></div> to flip the object horizontally (left to right)</li>
-                <li><div class = "icon icon-flipupsidedown"></div> to flip the object vertically (upside down)</li>
-            </ul>
-            <p>It's also possible to right-click the object, choose the <b>Rotate</b> option from the contextual menu and then use one of the available rotation options.</p>
-            <p>To rotate the object by an exactly specified angle, click the <b>Show advanced settings</b> link on the right sidebar and use the <b>Rotation</b> tab of the <b>Advanced Settings</b> window. Specify the necessary value measured in degrees in the <b>Angle</b> field and click <b>OK</b>.</p>
-
-        </div>
-	</body>
+﻿<!DOCTYPE html>
+<html>
+	<head>
+		<title>Manipulate objects on a slide</title>
+		<meta charset="utf-8" />
+		<meta name="description" content="Move, rotate, resize and reshape autoshapes, images, charts." />
+		<link type="text/css" rel="stylesheet" href="../editor.css" />
+		<link type = "text/css" rel = "stylesheet" href = "../../images/sprite.css" />
+        <script type="text/javascript" src="../callback.js"></script>
+        <script type="text/javascript" src="../search/js/page-search.js"></script>
+	</head>
+	<body>
+        <div class="mainpart">
+            <div class="search-field">
+                <input id="search" class="searchBar" placeholder="Search" type="text" onkeypress="doSearch(event)">
+            </div>
+            <h1>Manipulate objects on a slide</h1>
+            <p>In the <a target="_blank" href="https://www.onlyoffice.com/presentation-editor.aspx" onclick="onhyperlinkclick(this)"><b>Presentation Editor</b></a>, you can resize, move, rotate different objects on a slide manually using the special handles. You can also specify the dimensions and position of some objects exactly using the right sidebar or <b>Advanced Settings</b> window.</p>
+            <p class="note">
+                <b>Note</b>: the list of keyboard shortcuts that can be used when working with objects is available <a href="../HelpfulHints/KeyboardShortcuts.htm#workwithobjects" onclick="onhyperlinkclick(this)">here</a>.
+            </p>
+            <h3>Resize objects</h3>
+            <p>To change the <b>autoshape/image/chart/table/text box</b> size, drag small squares <img alt="Square icon" src="../images/resize_square.png" /> situated on the object edges. To maintain the original proportions of the selected object while resizing, hold down the <b>Shift</b> key and drag one of the corner icons.</p>
+            <p><img alt="Maintaining proportions" src="../images/maintain_proportions.png" /></p>
+            <p>To specify the precise width and height of a <b>chart</b>, select it on a slide and use the <b>Size</b> section of the right sidebar that will be activated.</p>
+            <p>To specify the precise dimensions of an <b>image</b> or <b>autoshape</b>, right-click the necessary object on the slide and select the <b>Image/Shape Advanced Settings</b> option from the menu. Specify necessary values on the <b>Size</b> tab of the <b>Advanced Settings</b> window and press <b>OK</b>.</p>
+            <h3>Reshape autoshapes</h3>
+            <p>When modifying some shapes, for example Figured arrows or Callouts, the yellow diamond-shaped <img alt="Yellow diamond icon" src="../images/yellowdiamond.png" /> icon is also available. It allows adjusting some aspects of the shape, for example, the length of the head of an arrow.</p>
+            <p><img alt="Reshaping autoshape" src="../images/reshaping.png" /></p>
+            <p>To reshape an autoshape, you can also use the <b>Edit Points</b> option from the <b>context menu</b>.</p>
+            <p>The <b>Edit Points</b> option is used to customize or to change the curvature of your shape.</p>
+            <ol>
+                <li>
+                    To activate a shape’s editable anchor points, right-click the shape and choose <b>Edit Points</b> from the menu. The black squares that become active are the points where two lines meet, and the red line outlines the shape. Click and drag it to reposition the point, and to change the shape outline.
+                    <p><img alt="Edit Points Menu" src="../images/editpoints_rightclick.png" /></p>
+                </li>
+                <li>
+                    Once you click the anchor point, two blue lines with white squares at the ends will appear. These are Bezier handles that allow you to create and a curve and to change a curve’s smoothness.
+                    <p><img alt="Edit Points" src="../images/editpoints_example.png" /></p>
+                </li>
+                <li>
+                    As long as the anchor points are active, you can add and delete them:
+                    <ul>
+                        <li><b>To add a point to a shape</b>, hold <b>Ctrl</b> and click the position where you want to add an anchor point.</li>
+                        <li><b>To delete a point</b>, hold <b>Ctrl</b> and click the unnecessary point.</li>
+                    </ul>
+                </li>
+            </ol>
+                <h3>Move objects</h3>
+            <p>
+                To alter the <b>autoshape/image/chart/table/text box</b> position, use the <img alt="Arrow" src="../images/arrow.png" /> icon that appears after hovering your mouse cursor over the object. Drag the object to the necessary position without releasing the mouse button.
+                To move the object by the one-pixel increments, hold down the <b>Ctrl</b> key and use the keybord arrows.
+                To move the object strictly horizontally/vertically and prevent it from moving in a perpendicular direction, hold down the <b>Shift</b> key when dragging.
+            </p>
+            <p>To specify the precise position of an <b>image</b>, right-click it on a slide and select the <b>Image Advanced Settings</b> option from the menu. Specify necessary values in the <b>Position</b> section of the <b>Advanced Settings</b> window and press <b>OK</b>.</p>
+            <h3>Rotate objects</h3>
+            <p>To manually rotate an <b>autoshape/image/text box</b>, hover the mouse cursor over the rotation handle <img alt="Rotation handle" src="../images/greencircle.png" /> and drag it clockwise or counterclockwise. To constrain the rotation angle to 15 degree increments, hold down the <b>Shift</b> key while rotating.</p>
+            <p>To rotate the object by 90 degrees counterclockwise/clockwise or flip the object horizontally/vertically, you can use the <b>Rotation</b> section of the right sidebar that will be activated once you select the necessary object. To open it, click the <b>Shape settings</b> <img alt="Shape settings icon" src="../images/shape_settings_icon.png" />  or the <b>Image settings</b> <img alt="Image settings icon" src="../images/image_settings_icon.png" /> icon to the right. Click one of the buttons:</p>
+            <ul>
+                <li><div class = "icon icon-rotatecounterclockwise"></div> to rotate the object by 90 degrees counterclockwise</li>
+                <li><div class = "icon icon-rotateclockwise"></div> to rotate the object by 90 degrees clockwise</li>
+                <li><div class = "icon icon-fliplefttoright"></div> to flip the object horizontally (left to right)</li>
+                <li><div class = "icon icon-flipupsidedown"></div> to flip the object vertically (upside down)</li>
+            </ul>
+            <p>It's also possible to right-click the object, choose the <b>Rotate</b> option from the contextual menu and then use one of the available rotation options.</p>
+            <p>To rotate the object by an exactly specified angle, click the <b>Show advanced settings</b> link on the right sidebar and use the <b>Rotation</b> tab of the <b>Advanced Settings</b> window. Specify the necessary value measured in degrees in the <b>Angle</b> field and click <b>OK</b>.</p>
+
+        </div>
+	</body>
 </html>