--- conflicted
+++ resolved
@@ -1,140 +1,136 @@
-﻿<!DOCTYPE html>
-<html>
-	<head>
-		<title>Вставка и форматирование автофигур</title>
-		<meta charset="utf-8" />
-		<meta name="description" content="Добавьте в презентацию автофигуру и настройте ее свойства." />
-		<link type="text/css" rel="stylesheet" href="../editor.css" />
-		<link type = "text/css" rel = "stylesheet" href = "../../images/sprite.css" />
-        <script type="text/javascript" src="../callback.js"></script>
-        <script type="text/javascript" src="../search/js/page-search.js"></script>
-	</head>
-	<body>
-		<div class="mainpart">
-        <div class="search-field">
-            <input id="search" class="searchBar" placeholder="Поиск" type="text" onkeypress="doSearch(event)">
-        </div>
-			<h1>Вставка и форматирование автофигур</h1>
-            <h3>Вставка автофигуры</h3>
-			<p>Для <b>добавления</b> автофигуры на слайд:</p>
-			<ol>
-				<li>в списке слайдов слева выберите тот слайд, на который требуется добавить автофигуру,</li>
-<<<<<<< HEAD
-				<li>щелкните по значку <div class = "icon icon-insertautoshape"></div> <b>Фигура</b> на вкладке <b>Главная</b> или <b>Вставка</b> верхней панели инструментов,</li>
-=======
-                <li>щелкните по значку <img alt="Значок Фигура" src="../images/insertautoshape.png" /> <b>Фигура</b> на вкладке <b>Главная</b> или по стрелочке рядом с <img alt="Галерея фигур" src="../images/shapegallery.png" /><b>Галереей фигур</b> на вкладке <b>Вставка</b> верхней панели инструментов,</li>
->>>>>>> 2cb80179
-				<li>выберите одну из доступных групп автофигур: Основные фигуры, Фигурные стрелки, Математические знаки, Схемы, Звезды и ленты, Выноски, Кнопки, Прямоугольники, Линии,</li>
-				<li>щелкните по нужной автофигуре внутри выбранной группы,</li>
-				<li>в области редактирования слайда установите курсор там, где требуется поместить автофигуру,
-				<p class="note"><b>Примечание</b>: чтобы растянуть фигуру, можно перетащить курсор при нажатой кнопке мыши.</p>
-				</li>
-				<li>после того, как автофигура будет добавлена, можно изменить ее <a href="../UsageInstructions/ManipulateObjects.htm" onclick="onhyperlinkclick(this)">размер, местоположение</a> и свойства.
-				<p class="note"><b>Примечание</b>: чтобы добавить надпись внутри фигуры, убедитесь, что фигура на слайде выделена, и начинайте печатать текст. Текст, добавленный таким способом, становится частью автофигуры (при перемещении или повороте автофигуры текст будет перемещаться или поворачиваться вместе с ней).</p>
-				</li>
-			</ol>
-            <p>Также можно добавить автофигуру в макет слайда. Для получения дополнительной информации вы можете обратиться к этой <a href="../UsageInstructions/SetSlideParameters.htm#addtolayout" onclick="onhyperlinkclick(this)">статье</a>.</p>
-			<hr />
-            <h3>Изменение параметров автофигуры</h3>
-			<p>Некоторые параметры автофигуры можно изменить с помощью вкладки <b>Параметры фигуры</b> на правой боковой панели. Чтобы ее активировать, щелкните по автофигуре и выберите значок <b>Параметры фигуры</b> <div class = "icon icon-shape_settings_icon"></div> справа. Здесь можно изменить следующие свойства:</p>
-			<p><img class="floatleft"alt="Вкладка Параметры фигуры" src="../images/shapesettingstab.png" /></p>
-			<ul style="margin-left: 280px;">
-			<li><b>Заливка</b> - используйте этот раздел, чтобы выбрать заливку автофигуры. Можно выбрать следующие варианты:
-			<ul>
-				<li><b>Заливка цветом</b> - чтобы задать сплошной цвет, который требуется применить к выбранной фигуре.</li>
-				<li><b>Градиентная заливка</b> - чтобы залить фигуру двумя цветами, плавно переходящими друг в друга.</li>
-				<li><b>Изображение или текстура</b> - чтобы использовать в качестве фона фигуры какое-то изображение или готовую текстуру.</li>
-				<li><b>Узор</b> - чтобы залить фигуру с помощью двухцветного рисунка, который образован регулярно повторяющимися элементами.</li>
-				<li><b>Без заливки</b> - выберите эту опцию, если вы вообще не хотите использовать заливку.</li>
-			</ul>
-			<p>Чтобы получить более подробную информацию об этих опциях, обратитесь к разделу <a href="../UsageInstructions/FillObjectsSelectColor.htm" onclick="onhyperlinkclick(this)">Заливка объектов и выбор цветов</a>.</p>
-			</li>
-			<li id="shapestroke"><b>Контур</b> - используйте этот раздел, чтобы изменить толщину, цвет или тип контура.
-    			<ul>
-    			<li>Для изменения <b>толщины</b> контура выберите из выпадающего списка <b>Толщина</b> одну из доступных опций. Доступны следующие опции: 0.5 пт, 1 пт, 1.5 пт, 2.25 пт, 3 пт, 4.5 пт, 6 пт. Или выберите опцию <b>Без линии</b>, если вы вообще не хотите использовать контур.</li>
-                <li>Для изменения <b>цвета</b> контура щелкните по цветному прямоугольнику и <a href="../UsageInstructions/FillObjectsSelectColor.htm" onclick="onhyperlinkclick(this)">выберите нужный цвет</a>. Можно использовать цвет выбранной <b>темы</b>, <b>стандартный цвет</b> или выбрать <b>пользовательский цвет</b>.</li>
-                <li>Для изменения <b>типа</b> контура выберите нужную опцию из соответствующего выпадающего списка (по умолчанию применяется сплошная линия, ее можно изменить на одну из доступных пунктирных линий).</li>
-    			</ul>
-			</li>
-                <li>
-                    <b>Поворот</b> - используется, чтобы повернуть фигуру на 90 градусов по часовой стрелке или против часовой стрелки, а также чтобы отразить фигуру слева направо или сверху вниз. Нажмите на одну из кнопок:
-                    <ul>
-                        <li><div class = "icon icon-rotatecounterclockwise"></div> чтобы повернуть фигуру на 90 градусов против часовой стрелки</li>
-                        <li><div class = "icon icon-rotateclockwise"></div> чтобы повернуть фигуру на 90 градусов по часовой стрелке</li>
-                        <li><div class = "icon icon-fliplefttoright"></div> чтобы отразить фигуру по горизонтали (слева направо)</li>
-                        <li><div class = "icon icon-flipupsidedown"></div> чтобы отразить фигуру по вертикали (сверху вниз)</li>
-                    </ul>
-                </li>
-                <li><b>Изменить автофигуру</b> - используйте этот раздел, чтобы заменить текущую автофигуру на другую, выбрав ее из выпадающего списка.</li>
-                <li><b>Отображать тень</b> - отметьте эту опцию, чтобы отображать фигуру с тенью.</li>
-			</ul>
-			<hr />
-			<p>Для изменения <b>дополнительных параметров</b> автофигуры щелкните по ней правой кнопкой мыши и выберите из контекстного меню пункт <b>Дополнительные параметры фигуры</b> или щелкните левой кнопкой мыши и нажмите на ссылку <b>Дополнительные параметры</b> на правой боковой панели. Откроется окно свойств фигуры:</p>
-            <p><img alt="Свойства фигуры - вкладка Размер" src="../images/shape_properties1.png" /></p>
-			<p>На вкладке <b>Размер</b> можно изменить <b>Ширину</b> и/или <b>Высоту</b> автофигуры. Если нажата кнопка <b>Сохранять пропорции</b> <div class = "icon icon-constantproportions"></div> (в этом случае она выглядит так: <div class = "icon icon-constantproportionsactivated"></div>), ширина и высота будут изменены пропорционально, сохраняя исходное соотношение сторон фигуры.</p>
-            <p><img alt="Фигура - дополнительные параметры: Поворот" src="../images/shape_properties5.png" /></p>
-            <p>Вкладка <b>Поворот</b> содержит следующие параметры:</p>
-            <ul>
-                <li><b>Угол</b> - используйте эту опцию, чтобы повернуть фигуру на точно заданный угол. Введите в поле нужное значение в градусах или скорректируйте его, используя стрелки справа. </li>
-                <li><b>Отражено</b> - отметьте галочкой опцию <b>По горизонтали</b>, чтобы отразить фигуру по горизонтали (слева направо), или отметьте галочкой опцию <b>По вертикали</b>, чтобы отразить фигуру по вертикали (сверху вниз).</li>
-            </ul>
-            <p><img alt="Свойства фигуры - вкладка Линии и стрелки" src="../images/shape_properties.png" /></p>
-			<p>Вкладка <b>Линии и стрелки</b> содержит следующие параметры:</p>
-			<ul>
-				<li><b>Стиль линии</b> - эта группа опций позволяет задать такие параметры:
-				<ul>
-				<li><b>Тип окончания</b> - эта опция позволяет задать стиль окончания линии, поэтому ее можно применить только для фигур с разомкнутым контуром, таких как линии, ломаные линии и т.д.: 
-				    <ul>
-				    <li><b>Плоский</b> - конечные точки будут плоскими.</li>
-				    <li><b>Закругленный</b> - конечные точки будут закругленными.</li>
-				    <li><b>Квадратный</b> - конечные точки будут квадратными.</li>
-				    </ul>
-				</li>
-				<li><b>Тип соединения</b> - эта опция позволяет задать стиль пересечения двух линий, например, она может повлиять на контур ломаной линии или углов треугольника или прямоугольника:
-    				<ul>
-    				<li><b>Закругленный</b> - угол будет закругленным.</li>
-    				<li><b>Скошенный</b> - угол будет срезан наискось.</li>
-    				<li><b>Прямой</b> - угол будет заостренным. Хорошо подходит для фигур с острыми углами.</li>
-    				</ul>
-    				<p class="note"><b>Примечание</b>: эффект будет лучше заметен при использовании контура большей толщины.</p>
-				</li>
-				</ul>
-				</li>
-				<li><b>Стрелки</b> - эта группа опций доступна только в том случае, если выбрана фигура из группы автофигур <b>Линии</b>. Она позволяет задать <b>Начальный</b> и <b>Конечный стиль</b> и <b>Размер</b> стрелки, выбрав соответствующие опции из выпадающих списков.</li>
-			</ul>
-            <p id="internalmargins"><img alt="Свойства фигуры - вкладка Поля вокруг текста" src="../images/shape_properties3.png" /></p>
-			<p>На вкладке <b>Текстовое поле</b> можно использовать опцию <b>Без автоподбора</b>, <b>Сжать текст при переполнении</b>, <b>Подгонять размер фигуры под текст</b> или изменить внутренние поля автофигуры <b>Сверху</b>, <b>Снизу</b>, <b>Слева</b> и <b>Справа</b> (то есть расстояние между текстом внутри фигуры и границами автофигуры).</p>
-            <p class="note"><b>Примечание</b>: эта вкладка доступна, только если в автофигуру добавлен текст, в противном случае вкладка неактивна.</p>
-            <p id="columns"><img alt="Свойства фигуры - вкладка Колонки" src="../images/shape_properties2.png" /></p>
-            <p>На вкладке <b>Колонки</b> можно добавить колонки текста внутри автофигуры, указав нужное <b>Количество колонок</b> (не более 16) и <b>Интервал между колонками</b>. После того как вы нажмете кнопку <b>ОК</b>, уже имеющийся текст или любой другой текст, который вы введете, в этой автофигуре будет представлен в виде колонок и будет перетекать из одной колонки в другую.</p>
-            <p><img alt="Свойства фигуры - вкладка Альтернативный текст" src="../images/shape_properties4.png" /></p>
-            <p>Вкладка <b>Альтернативный текст</b> позволяет задать <b>Заголовок</b> и <b>Описание</b>, которые будут зачитываться для людей с нарушениями зрения или когнитивными нарушениями, чтобы помочь им лучше понять, какую информацию содержит фигура.</p>
-			<hr />
-			<p>Чтобы <b>заменить</b> добавленную автофигуру, щелкните по ней левой кнопкой мыши и используйте выпадающий список <b>Изменить автофигуру</b> на вкладке <b>Параметры фигуры</b> правой боковой панели.</p>
-			<p>Чтобы <b>удалить</b> добавленную автофигуру, щелкните по ней левой кнопкой мыши и нажмите клавишу <b>Delete</b> на клавиатуре.</p>
-			<p>Чтобы узнать, как <b>выровнять</b> автофигуру на слайде или <b>расположить в определенном порядке</b> несколько автофигур, обратитесь к разделу <a href="../UsageInstructions/AlignArrangeObjects.htm" onclick="onhyperlinkclick(this)">Выравнивание и упорядочивание объектов на слайде</a>.</p>
-            <hr />
-            <h3>Соединение автофигур с помощью соединительных линий</h3>
-            <p>Автофигуры можно соединять, используя линии с точками соединения, чтобы продемонстрировать зависимости между объектами (например, если вы хотите создать блок-схему). Для этого:</p>
-            <ol>
-                <li>щелкните по значку <div class = "icon icon-insertautoshape"></div> <b>Фигура</b> на вкладке <b>Главная</b> или <b>Вставка</b> верхней панели инструментов,</li>
-                <li>
-                    выберите в меню группу <b>Линии</b>,
-                    <p><img alt="Фигуры - Линии" src="../images/connectors.png" /></p>
-                </li>
-                <li>щелкните по нужной фигуре в выбранной группе (кроме трех последних фигур, которые не являются соединительными линиями, а именно <em>Кривая</em>, <em>Рисованная кривая</em> и <em>Произвольная форма</em>),</li>
-                <li>
-                    наведите указатель мыши на первую автофигуру и щелкните по одной из точек соединения <div class = "icon icon-connectionpoint"></div>, появившихся на контуре фигуры,
-                    <p><div class = "big big-connectors_firstshape"></div></p>
-                </li>
-                <li>
-                    перетащите указатель мыши ко второй фигуре и щелкните по нужной точке соединения на ее контуре.
-                    <p><div class = "big big-connectors_secondshape"></div></p>
-                </li>
-            </ol>
-            <p>При перемещении соединенных автофигур соединительная линия остается прикрепленной к фигурам и перемещается вместе с ними. </p>
-            <p><div class = "big big-connectors_moveshape"></div></p>
-            <p>Можно также открепить соединительную линию от фигур, а затем прикрепить ее к любым другим точкам соединения.</p>
-		</div>
-	</body>
+﻿<!DOCTYPE html>
+<html>
+	<head>
+		<title>Вставка и форматирование автофигур</title>
+		<meta charset="utf-8" />
+		<meta name="description" content="Добавьте в презентацию автофигуру и настройте ее свойства." />
+		<link type="text/css" rel="stylesheet" href="../editor.css" />
+		<link type = "text/css" rel = "stylesheet" href = "../../images/sprite.css" />
+        <script type="text/javascript" src="../callback.js"></script>
+        <script type="text/javascript" src="../search/js/page-search.js"></script>
+	</head>
+	<body>
+		<div class="mainpart">
+        <div class="search-field">
+            <input id="search" class="searchBar" placeholder="Поиск" type="text" onkeypress="doSearch(event)">
+        </div>
+			<h1>Вставка и форматирование автофигур</h1>
+            <h3>Вставка автофигуры</h3>
+			<p>Для <b>добавления</b> автофигуры на слайд:</p>
+			<ol>
+				<li>в списке слайдов слева выберите тот слайд, на который требуется добавить автофигуру,</li>
+                <li>щелкните по значку <img alt="Значок Фигура" src="../images/insertautoshape.png" /> <b>Фигура</b> на вкладке <b>Главная</b> или по стрелочке рядом с <img alt="Галерея фигур" src="../images/shapegallery.png" /><b>Галереей фигур</b> на вкладке <b>Вставка</b> верхней панели инструментов,</li>
+				<li>выберите одну из доступных групп автофигур: Основные фигуры, Фигурные стрелки, Математические знаки, Схемы, Звезды и ленты, Выноски, Кнопки, Прямоугольники, Линии,</li>
+				<li>щелкните по нужной автофигуре внутри выбранной группы,</li>
+				<li>в области редактирования слайда установите курсор там, где требуется поместить автофигуру,
+				<p class="note"><b>Примечание</b>: чтобы растянуть фигуру, можно перетащить курсор при нажатой кнопке мыши.</p>
+				</li>
+				<li>после того, как автофигура будет добавлена, можно изменить ее <a href="../UsageInstructions/ManipulateObjects.htm" onclick="onhyperlinkclick(this)">размер, местоположение</a> и свойства.
+				<p class="note"><b>Примечание</b>: чтобы добавить надпись внутри фигуры, убедитесь, что фигура на слайде выделена, и начинайте печатать текст. Текст, добавленный таким способом, становится частью автофигуры (при перемещении или повороте автофигуры текст будет перемещаться или поворачиваться вместе с ней).</p>
+				</li>
+			</ol>
+            <p>Также можно добавить автофигуру в макет слайда. Для получения дополнительной информации вы можете обратиться к этой <a href="../UsageInstructions/SetSlideParameters.htm#addtolayout" onclick="onhyperlinkclick(this)">статье</a>.</p>
+			<hr />
+            <h3>Изменение параметров автофигуры</h3>
+			<p>Некоторые параметры автофигуры можно изменить с помощью вкладки <b>Параметры фигуры</b> на правой боковой панели. Чтобы ее активировать, щелкните по автофигуре и выберите значок <b>Параметры фигуры</b> <div class = "icon icon-shape_settings_icon"></div> справа. Здесь можно изменить следующие свойства:</p>
+			<p><img class="floatleft"alt="Вкладка Параметры фигуры" src="../images/shapesettingstab.png" /></p>
+			<ul style="margin-left: 280px;">
+			<li><b>Заливка</b> - используйте этот раздел, чтобы выбрать заливку автофигуры. Можно выбрать следующие варианты:
+			<ul>
+				<li><b>Заливка цветом</b> - чтобы задать сплошной цвет, который требуется применить к выбранной фигуре.</li>
+				<li><b>Градиентная заливка</b> - чтобы залить фигуру двумя цветами, плавно переходящими друг в друга.</li>
+				<li><b>Изображение или текстура</b> - чтобы использовать в качестве фона фигуры какое-то изображение или готовую текстуру.</li>
+				<li><b>Узор</b> - чтобы залить фигуру с помощью двухцветного рисунка, который образован регулярно повторяющимися элементами.</li>
+				<li><b>Без заливки</b> - выберите эту опцию, если вы вообще не хотите использовать заливку.</li>
+			</ul>
+			<p>Чтобы получить более подробную информацию об этих опциях, обратитесь к разделу <a href="../UsageInstructions/FillObjectsSelectColor.htm" onclick="onhyperlinkclick(this)">Заливка объектов и выбор цветов</a>.</p>
+			</li>
+			<li id="shapestroke"><b>Контур</b> - используйте этот раздел, чтобы изменить толщину, цвет или тип контура.
+    			<ul>
+    			<li>Для изменения <b>толщины</b> контура выберите из выпадающего списка <b>Толщина</b> одну из доступных опций. Доступны следующие опции: 0.5 пт, 1 пт, 1.5 пт, 2.25 пт, 3 пт, 4.5 пт, 6 пт. Или выберите опцию <b>Без линии</b>, если вы вообще не хотите использовать контур.</li>
+                <li>Для изменения <b>цвета</b> контура щелкните по цветному прямоугольнику и <a href="../UsageInstructions/FillObjectsSelectColor.htm" onclick="onhyperlinkclick(this)">выберите нужный цвет</a>. Можно использовать цвет выбранной <b>темы</b>, <b>стандартный цвет</b> или выбрать <b>пользовательский цвет</b>.</li>
+                <li>Для изменения <b>типа</b> контура выберите нужную опцию из соответствующего выпадающего списка (по умолчанию применяется сплошная линия, ее можно изменить на одну из доступных пунктирных линий).</li>
+    			</ul>
+			</li>
+                <li>
+                    <b>Поворот</b> - используется, чтобы повернуть фигуру на 90 градусов по часовой стрелке или против часовой стрелки, а также чтобы отразить фигуру слева направо или сверху вниз. Нажмите на одну из кнопок:
+                    <ul>
+                        <li><div class = "icon icon-rotatecounterclockwise"></div> чтобы повернуть фигуру на 90 градусов против часовой стрелки</li>
+                        <li><div class = "icon icon-rotateclockwise"></div> чтобы повернуть фигуру на 90 градусов по часовой стрелке</li>
+                        <li><div class = "icon icon-fliplefttoright"></div> чтобы отразить фигуру по горизонтали (слева направо)</li>
+                        <li><div class = "icon icon-flipupsidedown"></div> чтобы отразить фигуру по вертикали (сверху вниз)</li>
+                    </ul>
+                </li>
+                <li><b>Изменить автофигуру</b> - используйте этот раздел, чтобы заменить текущую автофигуру на другую, выбрав ее из выпадающего списка.</li>
+                <li><b>Отображать тень</b> - отметьте эту опцию, чтобы отображать фигуру с тенью.</li>
+			</ul>
+			<hr />
+			<p>Для изменения <b>дополнительных параметров</b> автофигуры щелкните по ней правой кнопкой мыши и выберите из контекстного меню пункт <b>Дополнительные параметры фигуры</b> или щелкните левой кнопкой мыши и нажмите на ссылку <b>Дополнительные параметры</b> на правой боковой панели. Откроется окно свойств фигуры:</p>
+            <p><img alt="Свойства фигуры - вкладка Размер" src="../images/shape_properties1.png" /></p>
+			<p>На вкладке <b>Размер</b> можно изменить <b>Ширину</b> и/или <b>Высоту</b> автофигуры. Если нажата кнопка <b>Сохранять пропорции</b> <div class = "icon icon-constantproportions"></div> (в этом случае она выглядит так: <div class = "icon icon-constantproportionsactivated"></div>), ширина и высота будут изменены пропорционально, сохраняя исходное соотношение сторон фигуры.</p>
+            <p><img alt="Фигура - дополнительные параметры: Поворот" src="../images/shape_properties5.png" /></p>
+            <p>Вкладка <b>Поворот</b> содержит следующие параметры:</p>
+            <ul>
+                <li><b>Угол</b> - используйте эту опцию, чтобы повернуть фигуру на точно заданный угол. Введите в поле нужное значение в градусах или скорректируйте его, используя стрелки справа. </li>
+                <li><b>Отражено</b> - отметьте галочкой опцию <b>По горизонтали</b>, чтобы отразить фигуру по горизонтали (слева направо), или отметьте галочкой опцию <b>По вертикали</b>, чтобы отразить фигуру по вертикали (сверху вниз).</li>
+            </ul>
+            <p><img alt="Свойства фигуры - вкладка Линии и стрелки" src="../images/shape_properties.png" /></p>
+			<p>Вкладка <b>Линии и стрелки</b> содержит следующие параметры:</p>
+			<ul>
+				<li><b>Стиль линии</b> - эта группа опций позволяет задать такие параметры:
+				<ul>
+				<li><b>Тип окончания</b> - эта опция позволяет задать стиль окончания линии, поэтому ее можно применить только для фигур с разомкнутым контуром, таких как линии, ломаные линии и т.д.: 
+				    <ul>
+				    <li><b>Плоский</b> - конечные точки будут плоскими.</li>
+				    <li><b>Закругленный</b> - конечные точки будут закругленными.</li>
+				    <li><b>Квадратный</b> - конечные точки будут квадратными.</li>
+				    </ul>
+				</li>
+				<li><b>Тип соединения</b> - эта опция позволяет задать стиль пересечения двух линий, например, она может повлиять на контур ломаной линии или углов треугольника или прямоугольника:
+    				<ul>
+    				<li><b>Закругленный</b> - угол будет закругленным.</li>
+    				<li><b>Скошенный</b> - угол будет срезан наискось.</li>
+    				<li><b>Прямой</b> - угол будет заостренным. Хорошо подходит для фигур с острыми углами.</li>
+    				</ul>
+    				<p class="note"><b>Примечание</b>: эффект будет лучше заметен при использовании контура большей толщины.</p>
+				</li>
+				</ul>
+				</li>
+				<li><b>Стрелки</b> - эта группа опций доступна только в том случае, если выбрана фигура из группы автофигур <b>Линии</b>. Она позволяет задать <b>Начальный</b> и <b>Конечный стиль</b> и <b>Размер</b> стрелки, выбрав соответствующие опции из выпадающих списков.</li>
+			</ul>
+            <p id="internalmargins"><img alt="Свойства фигуры - вкладка Поля вокруг текста" src="../images/shape_properties3.png" /></p>
+			<p>На вкладке <b>Текстовое поле</b> можно использовать опцию <b>Без автоподбора</b>, <b>Сжать текст при переполнении</b>, <b>Подгонять размер фигуры под текст</b> или изменить внутренние поля автофигуры <b>Сверху</b>, <b>Снизу</b>, <b>Слева</b> и <b>Справа</b> (то есть расстояние между текстом внутри фигуры и границами автофигуры).</p>
+            <p class="note"><b>Примечание</b>: эта вкладка доступна, только если в автофигуру добавлен текст, в противном случае вкладка неактивна.</p>
+            <p id="columns"><img alt="Свойства фигуры - вкладка Колонки" src="../images/shape_properties2.png" /></p>
+            <p>На вкладке <b>Колонки</b> можно добавить колонки текста внутри автофигуры, указав нужное <b>Количество колонок</b> (не более 16) и <b>Интервал между колонками</b>. После того как вы нажмете кнопку <b>ОК</b>, уже имеющийся текст или любой другой текст, который вы введете, в этой автофигуре будет представлен в виде колонок и будет перетекать из одной колонки в другую.</p>
+            <p><img alt="Свойства фигуры - вкладка Альтернативный текст" src="../images/shape_properties4.png" /></p>
+            <p>Вкладка <b>Альтернативный текст</b> позволяет задать <b>Заголовок</b> и <b>Описание</b>, которые будут зачитываться для людей с нарушениями зрения или когнитивными нарушениями, чтобы помочь им лучше понять, какую информацию содержит фигура.</p>
+			<hr />
+			<p>Чтобы <b>заменить</b> добавленную автофигуру, щелкните по ней левой кнопкой мыши и используйте выпадающий список <b>Изменить автофигуру</b> на вкладке <b>Параметры фигуры</b> правой боковой панели.</p>
+			<p>Чтобы <b>удалить</b> добавленную автофигуру, щелкните по ней левой кнопкой мыши и нажмите клавишу <b>Delete</b> на клавиатуре.</p>
+			<p>Чтобы узнать, как <b>выровнять</b> автофигуру на слайде или <b>расположить в определенном порядке</b> несколько автофигур, обратитесь к разделу <a href="../UsageInstructions/AlignArrangeObjects.htm" onclick="onhyperlinkclick(this)">Выравнивание и упорядочивание объектов на слайде</a>.</p>
+            <hr />
+            <h3>Соединение автофигур с помощью соединительных линий</h3>
+            <p>Автофигуры можно соединять, используя линии с точками соединения, чтобы продемонстрировать зависимости между объектами (например, если вы хотите создать блок-схему). Для этого:</p>
+            <ol>
+                <li>щелкните по значку <div class = "icon icon-insertautoshape"></div> <b>Фигура</b> на вкладке <b>Главная</b> или <b>Вставка</b> верхней панели инструментов,</li>
+                <li>
+                    выберите в меню группу <b>Линии</b>,
+                    <p><img alt="Фигуры - Линии" src="../images/connectors.png" /></p>
+                </li>
+                <li>щелкните по нужной фигуре в выбранной группе (кроме трех последних фигур, которые не являются соединительными линиями, а именно <em>Кривая</em>, <em>Рисованная кривая</em> и <em>Произвольная форма</em>),</li>
+                <li>
+                    наведите указатель мыши на первую автофигуру и щелкните по одной из точек соединения <div class = "icon icon-connectionpoint"></div>, появившихся на контуре фигуры,
+                    <p><div class = "big big-connectors_firstshape"></div></p>
+                </li>
+                <li>
+                    перетащите указатель мыши ко второй фигуре и щелкните по нужной точке соединения на ее контуре.
+                    <p><div class = "big big-connectors_secondshape"></div></p>
+                </li>
+            </ol>
+            <p>При перемещении соединенных автофигур соединительная линия остается прикрепленной к фигурам и перемещается вместе с ними. </p>
+            <p><div class = "big big-connectors_moveshape"></div></p>
+            <p>Можно также открепить соединительную линию от фигур, а затем прикрепить ее к любым другим точкам соединения.</p>
+		</div>
+	</body>
 </html>