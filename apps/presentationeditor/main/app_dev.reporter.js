/*
 *
 * (c) Copyright Ascensio System Limited 2010-2018
 *
 * This program is a free software product. You can redistribute it and/or
 * modify it under the terms of the GNU Affero General Public License (AGPL)
 * version 3 as published by the Free Software Foundation. In accordance with
 * Section 7(a) of the GNU AGPL its Section 15 shall be amended to the effect
 * that Ascensio System SIA expressly excludes the warranty of non-infringement
 * of any third-party rights.
 *
 * This program is distributed WITHOUT ANY WARRANTY; without even the implied
 * warranty of MERCHANTABILITY or FITNESS FOR A PARTICULAR  PURPOSE. For
 * details, see the GNU AGPL at: http://www.gnu.org/licenses/agpl-3.0.html
 *
 * You can contact Ascensio System SIA at Lubanas st. 125a-25, Riga, Latvia,
 * EU, LV-1021.
 *
 * The  interactive user interfaces in modified source and object code versions
 * of the Program must display Appropriate Legal Notices, as required under
 * Section 5 of the GNU AGPL version 3.
 *
 * Pursuant to Section 7(b) of the License you must retain the original Product
 * logo when distributing the program. Pursuant to Section 7(e) we decline to
 * grant you any rights under trademark law for use of our trademarks.
 *
 * All the Product's GUI elements, including illustrations and icon sets, as
 * well as technical writing content are licensed under the terms of the
 * Creative Commons Attribution-ShareAlike 4.0 International. See the License
 * terms at http://creativecommons.org/licenses/by-sa/4.0/legalcode
 *
*/
/**
 *    app.js
 *
 *    Created by Maxim.Kadushkin on 17 July 2017
 *    Copyright (c) 2018 Ascensio System SIA. All rights reserved.
 *
 */

'use strict';
var reqerr;
require.config({
    // The shim config allows us to configure dependencies for
    // scripts that do not call define() to register a module
    baseUrl: '../../',
    paths: {
        jquery          : '../vendor/jquery/jquery',
        underscore      : '../vendor/underscore/underscore',
        xregexp         : '../vendor/xregexp/xregexp-all-min',
        sockjs          : '../vendor/sockjs/sockjs.min',
        allfonts        : '../../sdkjs/common/AllFonts'
    },
    shim: {
        underscore: {
            exports: '_'
        },
        sdk: {
            deps: [
                'jquery',
                'underscore',
                'allfonts',
                'xregexp',
                'sockjs'
            ]
        }
    }
});

require([
    'sockjs',
    'xregexp',
    'underscore'
], function () {

    var _msg_func = function(msg) {
        var data = msg.data, cmd;

        try {
            cmd = window.JSON.parse(data)
        } catch(e) {}

        if ( cmd ) {
            if ( cmd.type == 'file:open' ) {
                load_document(cmd.data);
            }
        }
    };

    if ( window.attachEvent )
        window.attachEvent('onmessage', _msg_func); else
        window.addEventListener('message', _msg_func, false);

    var api = new Asc.asc_docs_api({
        'id-view'  : 'editor_sdk',
        using      : 'reporter'
    });

    function load_document(data) {
        var docInfo = {};

        if ( data ) {
            docInfo = new Asc.asc_CDocInfo();
            docInfo.put_Id(data.key);
            docInfo.put_Url(data.url);
            docInfo.put_Title(data.title);
            docInfo.put_Format(data.fileType);
            docInfo.put_VKey(data.vkey);
            docInfo.put_Options(data.options);
            docInfo.put_Token(data.token);
<<<<<<< HEAD
            docInfo.put_Permissions( data.permissions);
            window.document.title = 'Presenter View' + (data.title ? (' - ' + data.title) : '');
=======
            docInfo.put_Permissions(data.permissions || {});
>>>>>>> a23304f7
        }

        api.preloadReporter(data);
        api.SetThemesPath("../../../../sdkjs/slide/themes/");
        api.asc_setDocInfo( docInfo );
        api.asc_getEditorPermissions();
        api.asc_setViewMode(true);
    }

    var onDocumentContentReady = function() {
        api.SetDrawingFreeze(false);
        $('#loading-mask').hide().remove();
    };

    var onOpenDocument = function(progress) {
        var proc = (progress.asc_getCurrentFont() + progress.asc_getCurrentImage())/(progress.asc_getFontsCount() + progress.asc_getImagesCount());
        console.log('progress: ' + proc);
    };

    var onEditorPermissions = function(params) {
        api.asc_LoadDocument();
    };

    api.asc_registerCallback('asc_onDocumentContentReady', onDocumentContentReady);
    // api.asc_registerCallback('asc_onOpenDocumentProgress', onOpenDocument);
    api.asc_registerCallback('asc_onGetEditorPermissions', onEditorPermissions);

    window.postMessage('i:am:ready', '*');

}, function(err) {
    if (err.requireType == 'timeout' && !reqerr && window.requireTimeourError) {
        reqerr = window.requireTimeourError();
        window.alert(reqerr);
        window.location.reload();
    }
});<|MERGE_RESOLUTION|>--- conflicted
+++ resolved
@@ -108,12 +108,8 @@
             docInfo.put_VKey(data.vkey);
             docInfo.put_Options(data.options);
             docInfo.put_Token(data.token);
-<<<<<<< HEAD
-            docInfo.put_Permissions( data.permissions);
+            docInfo.put_Permissions(data.permissions || {});
             window.document.title = 'Presenter View' + (data.title ? (' - ' + data.title) : '');
-=======
-            docInfo.put_Permissions(data.permissions || {});
->>>>>>> a23304f7
         }
 
         api.preloadReporter(data);
