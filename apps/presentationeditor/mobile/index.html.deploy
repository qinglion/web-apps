<!DOCTYPE html>
<html>
    <head>
        <meta charset="utf-8">
        <meta name="viewport" content="width=device-width, initial-scale=1, maximum-scale=1, minimum-scale=1, user-scalable=no, minimal-ui">
        <meta name="apple-mobile-web-app-capable" content="yes">
        <meta name="apple-mobile-web-app-status-bar-style" content="black">
        <meta name="mobile-web-app-capable" content="yes">

        <title>ONLYOFFICE Document Editor</title>

        <link href="http://fonts.googleapis.com/css?family=Roboto:400,300,500,700" rel="stylesheet" type="text/css">

        <!-- splash -->

        <style type="text/css">
            .loadmask {
                position: absolute;
                left: 0;
                top: 0;
                height: 100%;
                width: 100%;
                overflow: hidden;
                border: none;
                background-color: #f4f4f4;
                z-index: 100;
            }

            .loader-page {
                width: 100%;
                height: 170px;
                bottom: 42%;
                position: absolute;
                text-align: center;
                line-height: 10px;
            }

            .loader-logo {
                max-height: 160px;
                margin-bottom: 10px;
            }

            .loader-page-romb {
                width: 40px;
                display: inline-block;
            }

            .loader-page-text {
                width: 100%;
                bottom: 42%;
                position: absolute;
                text-align: center;
                color: #888;
                font-family: "Helvetica Neue", Helvetica, Arial, sans-serif;
                line-height: 20px;
            }

            .loader-page-text-loading {
                font-size: 14px;
            }

            .loader-page-text-customer {
                font-size: 16px;
                margin-bottom: 5px;
            }

            .romb {
                width: 40px;
                height: 40px;
                -webkit-transform: rotate(135deg) skew(20deg, 20deg);
                -moz-transform: rotate(135deg) skew(20deg, 20deg);
                -ms-transform: rotate(135deg) skew(20deg, 20deg);
                -o-transform: rotate(135deg) skew(20deg, 20deg);
                position: absolute;
                background: red;
                border-radius: 6px;
                -webkit-animation: movedown 3s infinite ease;
                -moz-animation: movedown 3s infinite ease;
                -ms-animation: movedown 3s infinite ease;
                -o-animation: movedown 3s infinite ease;
                animation: movedown 3s infinite ease;
            }

            #blue {
                z-index: 3;
                background: #55bce6;
                -webkit-animation-name: blue;
                -moz-animation-name: blue;
                -ms-animation-name: blue;
                -o-animation-name: blue;
                animation-name: blue;
            }

            #red {
                z-index:1;
                background: #de7a59;
                -webkit-animation-name: red;
                -moz-animation-name: red;
                -ms-animation-name: red;
                -o-animation-name: red;
                animation-name: red;
            }

            #green {
                z-index: 2;
                background: #a1cb5c;
                -webkit-animation-name: green;
                -moz-animation-name: green;
                -ms-animation-name: green;
                -o-animation-name: green;
                animation-name: green;
            }

            @-webkit-keyframes red {
                  0%    { top:120px; background: #de7a59; }
                 10%    { top:120px; background: #F2CBBF; }
                 14%    { background: #f4f4f4; top:120px; }
                 15%    { background: #f4f4f4; top:0;}
                 20%    { background: #E6E4E4; }
                 30%    { background: #D2D2D2; }
                 40%    { top:120px; }
                100%    { top:120px; background: #de7a59; }
            }

            @keyframes red {
                  0%    { top:120px; background: #de7a59; }
                 10%    { top:120px; background: #F2CBBF; }
                 14%    { background: #f4f4f4; top:120px; }
                 15%    { background: #f4f4f4; top:0; }
                 20%    { background: #E6E4E4; }
                 30%    { background: #D2D2D2; }
                 40%    { top:120px; }
                100%    { top:120px; background: #de7a59; }
            }

            @-webkit-keyframes green {
                  0%    { top:110px; background: #a1cb5c; opacity:1; }
                 10%    { top:110px; background: #CBE0AC; opacity:1; }
                 14%    { background: #f4f4f4; top:110px; opacity:1; }
                 15%    { background: #f4f4f4; top:0; opacity:1; }
                 20%    { background: #f4f4f4; top:0; opacity:0; }
                 25%    { background: #EFEFEF; top:0; opacity:1; }
                 30%    { background:#E6E4E4; }
                 70%    { top:110px; }
                100%    { top:110px; background: #a1cb5c; }
            }

            @keyframes green {
                  0%    { top:110px; background: #a1cb5c; opacity:1; }
                 10%    { top:110px; background: #CBE0AC; opacity:1; }
                 14%    { background: #f4f4f4; top:110px; opacity:1; }
                 15%    { background: #f4f4f4; top:0; opacity:1; }
                 20%    { background: #f4f4f4; top:0; opacity:0; }
                 25%    { background: #EFEFEF; top:0; opacity:1; }
                 30%    { background:#E6E4E4; }
                 70%    { top:110px; }
                100%    { top:110px; background: #a1cb5c; }
            }

            @-webkit-keyframes blue {
                  0%    { top:100px; background: #55bce6; opacity:1; }
                 10%    { top:100px; background: #BFE8F8; opacity:1; }
                 14%    { background: #f4f4f4; top:100px; opacity:1; }
                 15%    { background: #f4f4f4; top:0; opacity:1; }
                 20%    { background: #f4f4f4; top:0; opacity:0; }
                 25%    { background: #f4f4f4; top:0; opacity:0; }
                 45%    { background: #EFEFEF; top:0; opacity:0,2; }
                100%    { top:100px; background: #55bce6; }
            }

            @keyframes blue {
                  0%    { top:100px; background: #55bce6; opacity:1; }
                 10%    { top:100px; background: #BFE8F8; opacity:1; }
                 14%    { background: #f4f4f4; top:100px; opacity:1; }
                 15%    { background: #f4f4f4; top:0; opacity:1; }
                 20%    { background: #f4f4f4; top:0; opacity:0; }
                 25%    { background: #fff; top:0; opacity:0; }
                 45%    { background: #EFEFEF; top:0; opacity:0,2; }
                100%    { top:100px; background: #55bce6; }
            }
        </style>
    </head>
    <body>
        <script type="text/javascript">
<<<<<<< HEAD
            function getUrlParams() {
                var e,
                    a = /\+/g,  // Regex for replacing addition symbol with a space
                    r = /([^&=]+)=?([^&]*)/g,
                    d = function (s) { return decodeURIComponent(s.replace(a, " ")); },
                    q = window.location.search.substring(1),
                    urlParams = {};

                while (e = r.exec(q))
                    urlParams[d(e[1])] = d(e[2]);

                return urlParams;
            }
=======
            if (!(Ext.browser.is.WebKit && (Ext.os.is.iOS || Ext.os.is.Android || Ext.os.is.Desktop))) {
                document.write(
                    '<div id="unsuported-view-id" class="unsuported-view"></div>'
                );
            } else {
                function getUrlParams() {
                    var e,
                        a = /\+/g,  // Regex for replacing addition symbol with a space
                        r = /([^&=]+)=?([^&]*)/g,
                        d = function (s) { return decodeURIComponent(s.replace(a, " ")); },
                        q = window.location.search.substring(1),
                        urlParams = {};

                    while (e = r.exec(q))
                        urlParams[d(e[1])] = d(e[2]);

                    return urlParams;
                }

                function encodeUrlParam(str) {
                    return str.replace(/&/g, '&amp;')
                            .replace(/"/g, '&quot;')
                            .replace(/'/g, '&#39;')
                            .replace(/</g, '&lt;')
                            .replace(/>/g, '&gt;');
                }

                var params = getUrlParams(),
                    lang = (params["lang"] || 'en').split("-")[0],
                    customer = params["customer"] ? ('<div class="loader-page-text-customer">' + encodeUrlParam(params["customer"]) + '</div>') : '',
                    margin = (customer !== '') ? 50 : 20,
                    loading = 'Loading...',
                    logo = params["logo"] ? ((params["logo"] !== 'none') ? ('<img src="' + encodeUrlParam(params["logo"]) + '" class="loader-logo" />') : '') : null;

                window.frameEditorId = params["frameEditorId"];

                if ( lang == 'de')      loading = 'Ladevorgang...';
                else if ( lang == 'es') loading = 'Cargando...';
                else if ( lang == 'fr') loading = 'Chargement en cours...';
                else if ( lang == 'it') loading = 'Caricamento in corso...';
                else if ( lang == 'pt') loading = 'Carregando...';
                else if ( lang == 'ru') loading = 'Загрузка...';
                else if ( lang == 'sl') loading = 'Nalaganje...';
                else if ( lang == 'tr') loading = 'Yükleniyor...';
>>>>>>> 35e05f72

            function encodeUrlParam(str) {
                return str.replace(/&/g, '&amp;')
                        .replace(/"/g, '&quot;')
                        .replace(/'/g, '&#39;')
                        .replace(/</g, '&lt;')
                        .replace(/>/g, '&gt;');
            }

            var params = getUrlParams(),
                lang = (params["lang"] || 'en').split("-")[0],
                customer = params["customer"] ? ('<div class="loader-page-text-customer">' + encodeUrlParam(params["customer"]) + '</div>') : '',
                margin = (customer !== '') ? 50 : 20,
                loading = 'Loading...',
                logo = params["logo"] ? ((params["logo"] !== 'none') ? ('<img src="' + encodeUrlParam(params["logo"]) + '" class="loader-logo" />') : '') : null;

            if ( lang == 'de')      loading = 'Ladevorgang...';
            else if ( lang == 'es') loading = 'Cargando...';
            else if ( lang == 'fr') loading = 'Chargement en cours...';
            else if ( lang == 'it') loading = 'Caricamento in corso...';
            else if ( lang == 'pt') loading = 'Carregando...';
            else if ( lang == 'ru') loading = 'Загрузка...';
            else if ( lang == 'sl') loading = 'Nalaganje...';
            else if ( lang == 'tr') loading = 'Yükleniyor...';

            document.write(
                '<div id="loading-mask" class="loadmask">' +
                    '<div class="loader-page" style="margin-bottom: ' + margin + 'px;' + ((logo!==null) ? 'height: auto;' : '') + '">' +
                        ((logo!==null) ? logo :
                        '<div class="loader-page-romb">' +
                            '<div class="romb" id="blue"></div>' +
                            '<div class="romb" id="green"></div>' +
                            '<div class="romb" id="red"></div>' +
                        '</div>') +
                    '</div>' +
                    '<div class="loader-page-text">' +  customer +
                    '<div class="loader-page-text-loading">' + loading + '</div>' +
                    '</div>' +
                '</div>');
        </script>

        <div id="viewport"></div>
        <script data-main="app" src="../../../vendor/requirejs/require.js"></script>
    </body>
</html><|MERGE_RESOLUTION|>--- conflicted
+++ resolved
@@ -182,7 +182,6 @@
     </head>
     <body>
         <script type="text/javascript">
-<<<<<<< HEAD
             function getUrlParams() {
                 var e,
                     a = /\+/g,  // Regex for replacing addition symbol with a space
@@ -196,52 +195,6 @@
 
                 return urlParams;
             }
-=======
-            if (!(Ext.browser.is.WebKit && (Ext.os.is.iOS || Ext.os.is.Android || Ext.os.is.Desktop))) {
-                document.write(
-                    '<div id="unsuported-view-id" class="unsuported-view"></div>'
-                );
-            } else {
-                function getUrlParams() {
-                    var e,
-                        a = /\+/g,  // Regex for replacing addition symbol with a space
-                        r = /([^&=]+)=?([^&]*)/g,
-                        d = function (s) { return decodeURIComponent(s.replace(a, " ")); },
-                        q = window.location.search.substring(1),
-                        urlParams = {};
-
-                    while (e = r.exec(q))
-                        urlParams[d(e[1])] = d(e[2]);
-
-                    return urlParams;
-                }
-
-                function encodeUrlParam(str) {
-                    return str.replace(/&/g, '&amp;')
-                            .replace(/"/g, '&quot;')
-                            .replace(/'/g, '&#39;')
-                            .replace(/</g, '&lt;')
-                            .replace(/>/g, '&gt;');
-                }
-
-                var params = getUrlParams(),
-                    lang = (params["lang"] || 'en').split("-")[0],
-                    customer = params["customer"] ? ('<div class="loader-page-text-customer">' + encodeUrlParam(params["customer"]) + '</div>') : '',
-                    margin = (customer !== '') ? 50 : 20,
-                    loading = 'Loading...',
-                    logo = params["logo"] ? ((params["logo"] !== 'none') ? ('<img src="' + encodeUrlParam(params["logo"]) + '" class="loader-logo" />') : '') : null;
-
-                window.frameEditorId = params["frameEditorId"];
-
-                if ( lang == 'de')      loading = 'Ladevorgang...';
-                else if ( lang == 'es') loading = 'Cargando...';
-                else if ( lang == 'fr') loading = 'Chargement en cours...';
-                else if ( lang == 'it') loading = 'Caricamento in corso...';
-                else if ( lang == 'pt') loading = 'Carregando...';
-                else if ( lang == 'ru') loading = 'Загрузка...';
-                else if ( lang == 'sl') loading = 'Nalaganje...';
-                else if ( lang == 'tr') loading = 'Yükleniyor...';
->>>>>>> 35e05f72
 
             function encodeUrlParam(str) {
                 return str.replace(/&/g, '&amp;')
@@ -257,6 +210,8 @@
                 margin = (customer !== '') ? 50 : 20,
                 loading = 'Loading...',
                 logo = params["logo"] ? ((params["logo"] !== 'none') ? ('<img src="' + encodeUrlParam(params["logo"]) + '" class="loader-logo" />') : '') : null;
+
+                window.frameEditorId = params["frameEditorId"];
 
             if ( lang == 'de')      loading = 'Ladevorgang...';
             else if ( lang == 'es') loading = 'Cargando...';
