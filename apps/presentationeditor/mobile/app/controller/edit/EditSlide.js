--- conflicted
+++ resolved
@@ -53,11 +53,7 @@
         // Private
         var _stack = [],
             _slideObject = undefined,
-<<<<<<< HEAD
             _slideLayoutIndex = -1,
-            _themes = [],
-=======
->>>>>>> a3edf076
             _themeId = -1,
             _effect = Asc.c_oAscSlideTransitionTypes.None,
             _effectType = -1,
@@ -221,17 +217,6 @@
             // Handlers
 
             onLayoutClick: function (e) {
-<<<<<<< HEAD
-                var me = this,
-                    $target = $(e.currentTarget),
-                    type = $target.data('type');
-
-                $('.container-edit .slide-layout li').removeClass('active');
-                $target.addClass('active');
-
-                me.api.ChangeLayout(type);
-=======
->>>>>>> a3edf076
             },
 
             onThemeClick: function (e) {
