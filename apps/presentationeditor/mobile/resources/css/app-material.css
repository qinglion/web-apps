--- conflicted
+++ resolved
@@ -6843,30 +6843,6 @@
 .modal.modal-in {
   max-height: 100%;
   overflow: auto;
-<<<<<<< HEAD
-}
-#user-list .item-content {
-  padding-left: 0;
-}
-#user-list .item-inner {
-  justify-content: flex-start;
-  padding-left: 15px;
-}
-#user-list .length {
-  margin-left: 4px;
-}
-#user-list .color {
-  min-width: 40px;
-  min-height: 40px;
-  margin-right: 20px;
-  text-align: center;
-  border-radius: 50px;
-  line-height: 40px;
-  color: #373737;
-  font-weight: 400;
-}
-#user-list ul:before {
-  content: none;
 }
 .doc-placeholder {
   background: #f5f5f5;
@@ -6914,6 +6890,4 @@
 .doc-placeholder .slide-container > .line:nth-child(1) {
   height: 50%;
   margin: auto 35px;
-=======
->>>>>>> d9d09c67
 }