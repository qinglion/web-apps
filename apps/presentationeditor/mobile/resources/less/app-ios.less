@import url('../../../../../vendor/framework7/src/less/ios/_mixins.less');
@import url('../../../../../vendor/framework7/src/less/ios/_colors-vars.less');

// Colors
@themeColor: #aa5252; // (223,103,55)

@import url('../../../../../vendor/framework7/src/less/ios/intro.less');
@import url('../../../../../vendor/framework7/src/less/ios/grid.less');
@import url('../../../../../vendor/framework7/src/less/ios/views.less');
@import url('../../../../../vendor/framework7/src/less/ios/pages.less');
@import url('../../../../../vendor/framework7/src/less/ios/toolbars.less');
@import url('../../../../../vendor/framework7/src/less/ios/toolbars-pages.less');
@import url('../../../../../vendor/framework7/src/less/ios/searchbar.less');
@import url('../../../../../vendor/framework7/src/less/ios/messagebar.less');
@import url('../../../../../vendor/framework7/src/less/ios/icons.less');
//@import url('../../../../../vendor/framework7/src/less/ios/badges.less');
//@import url('../../../../../vendor/framework7/src/less/ios/chips.less');
@import url('../../../../../vendor/framework7/src/less/ios/content-block.less');
@import url('../../../../../vendor/framework7/src/less/ios/lists.less');
//@import url('../../../../../vendor/framework7/src/less/ios/contacts.less');
@import url('../../../../../vendor/framework7/src/less/ios/forms.less');
//@import url('../../../../../vendor/framework7/src/less/ios/floating-button.less');
//@import url('../../../../../vendor/framework7/src/less/ios/accordion.less');
@import url('../../../../../vendor/framework7/src/less/ios/cards.less');
@import url('../../../../../vendor/framework7/src/less/ios/modals.less');
@import url('../../../../../vendor/framework7/src/less/ios/panels.less');
//@import url('../../../../../vendor/framework7/src/less/ios/lazy-load.less');
@import url('../../../../../vendor/framework7/src/less/ios/tabs.less');
@import url('../../../../../vendor/framework7/src/less/ios/messages.less');
@import url('../../../../../vendor/framework7/src/less/ios/statusbar.less');
@import url('../../../../../vendor/framework7/src/less/ios/preloader.less');
@import url('../../../../../vendor/framework7/src/less/ios/progressbar.less');
//@import url('../../../../../vendor/framework7/src/less/ios/pull-to-refresh.less');
//@import url('../../../../../vendor/framework7/src/less/ios/infinite-scroll.less');
//@import url('../../../../../vendor/framework7/src/less/ios/autocomplete.less');
@import url('../../../../../vendor/framework7/src/less/ios/swiper.less');
//@import url('../../../../../vendor/framework7/src/less/ios/photo-browser.less');
@import url('../../../../../vendor/framework7/src/less/ios/picker.less');
//@import url('../../../../../vendor/framework7/src/less/ios/calendar.less');
@import url('../../../../../vendor/framework7/src/less/ios/notifications.less');
//@import url('../../../../../vendor/framework7/src/less/ios/login-screen.less');
@import url('../../../../../vendor/framework7/src/less/ios/disabled.less');

// Disable text select
* {
  -webkit-user-select: none;
  user-select: none;
}

input, textarea {
  -webkit-touch-callout:default;
  -webkit-user-select:text;
  user-select:text;
}

// Main Toolbar
#editor-navbar.navbar .right a + a,
#editor-navbar.navbar .left a + a {
  margin-left: 0;

  html:not(.phone) & {
    margin-left: 10px;
  }
}

@import url('../../../../common/mobile/resources/less/_mixins.less');
@import url('../../../../common/mobile/resources/less/ios/_container.less');
@import url('../../../../common/mobile/resources/less/ios/_dataview.less');
@import url('../../../../common/mobile/resources/less/ios/_listview.less');
@import url('../../../../common/mobile/resources/less/ios/_button.less');
@import url('../../../../common/mobile/resources/less/ios/_contextmenu.less');
@import url('../../../../common/mobile/resources/less/ios/_color-palette.less');
@import url('../../../../common/mobile/resources/less/ios/_about.less');
@import url('../../../../common/mobile/resources/less/ios/_color-schema.less');
@import url('../../../../common/mobile/resources/less/ios/_collaboration.less');

@import url('ios/_search.less');
@import url('ios/_icons.less');

.label-switch input[type="checkbox"]:checked + .checkbox {
  background: @themeColor;
}

// Top offset

#editor_sdk {
  position: absolute;
  left: 0;
  right: 0;
  top: @toolbarSize;
  bottom: 0;
  height: auto;
  overflow: hidden;
  .transition(300ms);
}

// Add Container

#add-table,
#add-shape {
  .page {
    background-color: #fff;
  }
}

// Table styles

.table-styles {
  .row {
    &, li {
      margin-bottom: 12px;
    }
  }

  li {
    margin: 0;
    padding: 1px;

    img {
      width: 70px;
      height: 50px;
    }
  }
}

// Shapes

.shapes {
  li {
    width: 70px;
    height: 70px;
    margin: 0 1px;

    .thumb {
      width: 100%;
      height: 100%;
      background-color: @themeColor;
    }
  }
}

// Bullets and numbers

.bullets,
.numbers {
  ul {
    margin-top: 10px;
  }

  li {
    width: 70px;
    height: 70px;
    margin-right: 1px;
    border: 1px solid #c4c4c4;
    html.pixel-ratio-2 & {
      border: 0.5px solid #c4c4c4;
    }
    html.pixel-ratio-3 & {
      border: 0.33px solid #c4c4c4;
    }

    &.active {
      //
    }

    .thumb {
      width: 100%;
      height: 100%;
      background-color: @white;
      background-size: cover;

      label {
        width: 100%;
        text-align: center;
        position: absolute;
        top: 34%;
      }
    }
  }
}

// Slide layout

.slide-layout {
  .row {
      margin-bottom: 12px;
  }

  li {
    margin: 0;
    padding: 1px;

    img {
      box-shadow: 0 0 0 1px rgba(0,0,0,0.15);
    }
  }
}

// Slide theme

.slide-theme {
  .row {
    margin-top: 14px;
    margin-bottom: 12px;

    div {
      margin: 0;
      padding: 3px;
      box-shadow: 0 0 0 1px rgba(0,0,0,0.15);
      width: 85px;
      height: 38px;
    }
  }
}

// Charts

.chart-types {
  li {
    width: 60px;
    height: 60px;
    margin: 6px;

    .thumb {
      width: 100%;
      height: 100%;
      background-size: contain;
    }
  }
}

// Workaround ios 10.3

.range-slider input[type=range]::-webkit-slider-thumb {
  height: 28px;
  width: 28px;
  border-radius: 28px;
  background: #fff;
  box-shadow: 0 2px 4px rgba(0,0,0,0.4);
  z-index: 10;
  -webkit-appearance: none;
}

.modal.modal-in {
  max-height: 100%;
  overflow: auto;
<<<<<<< HEAD
}

//Edit users
@initialEditUser: #373737;

#user-list {
  .item-content {
    padding-left: 0;
  }
  .item-inner {
    justify-content: flex-start;
    padding-left: 15px;
  }
  .length {
    margin-left: 4px;
  }
  .color {
    min-width: 40px;
    min-height: 40px;
    margin-right: 20px;
    text-align: center;
    border-radius: 50px;
    line-height: 40px;
    color: @initialEditUser;
    font-weight: 500;

  }
  ul:before {
    content: none;
  }
}

// Skeleton of document

.doc-placeholder {
  background: #f5f5f5;
  width: 100%;
  height: 100%;
  left: 0;
  top: 0;
  bottom: 0;
  right: 0;
  position: absolute;
  padding-top: 12px;

  .slide-h {
    display: flex;
    flex-direction: column;
    justify-content: center;
    flex-grow: 1;
    width: 90%;
    margin: 15px auto;
  }

  .slide-v {
    display: flex;
    position: relative;
    flex-direction: column;
    padding-bottom: 56.1333%;
  }

  .slide-container {
    position: absolute;
    height: 100%;
    width: 100%;
    background: #fbfbfb;
    border: 1px solid #dfdfdf;
    display: grid;

    -webkit-animation: flickerAnimation 2s infinite ease-in-out;
    -moz-animation: flickerAnimation 2s infinite ease-in-out;
    -o-animation: flickerAnimation 2s infinite ease-in-out;
    animation: flickerAnimation 2s infinite ease-in-out;

    > .line {
      height: 40%;
      margin: auto 60px;
      border-radius: 6px;
      background: #f5f5f5;

      &:nth-child(1) {
        height: 50%;
        margin: auto 35px;
      }
    }
  }
=======
>>>>>>> d9d09c67
}<|MERGE_RESOLUTION|>--- conflicted
+++ resolved
@@ -244,37 +244,6 @@
 .modal.modal-in {
   max-height: 100%;
   overflow: auto;
-<<<<<<< HEAD
-}
-
-//Edit users
-@initialEditUser: #373737;
-
-#user-list {
-  .item-content {
-    padding-left: 0;
-  }
-  .item-inner {
-    justify-content: flex-start;
-    padding-left: 15px;
-  }
-  .length {
-    margin-left: 4px;
-  }
-  .color {
-    min-width: 40px;
-    min-height: 40px;
-    margin-right: 20px;
-    text-align: center;
-    border-radius: 50px;
-    line-height: 40px;
-    color: @initialEditUser;
-    font-weight: 500;
-
-  }
-  ul:before {
-    content: none;
-  }
 }
 
 // Skeleton of document
@@ -331,6 +300,4 @@
       }
     }
   }
-=======
->>>>>>> d9d09c67
 }