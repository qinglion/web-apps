--- conflicted
+++ resolved
@@ -40,9 +40,6 @@
       "textCustomColors": "Custom Colors",
       "textStandartColors": "Standard Colors",
       "textThemeColors": "Theme Colors"
-    },
-    "HighlightColorPalette": {
-      "textNoFill": "No Fill"
     }
   },
   "ContextMenu": {
@@ -251,15 +248,7 @@
       "textZoom": "Zoom",
       "textZoomIn": "Zoom In",
       "textZoomOut": "Zoom Out",
-<<<<<<< HEAD
-      "textZoomRotate": "Zoom and Rotate",
-      "textTransitions": "Transitions",
-      "textDesign": "Design",
-      "textAutomatic": "Automatic",
-      "textOk": "Ok"
-=======
       "textZoomRotate": "Zoom and Rotate"
->>>>>>> d2c5b7ff
     },
     "Settings": {
       "textAbout": "O programu",
@@ -339,8 +328,7 @@
       "txtScheme6": "Concourse",
       "txtScheme7": "Equity",
       "txtScheme8": "Flow",
-      "txtScheme9": "Foundry",
-      "textDarkTheme": "Dark Theme"
+      "txtScheme9": "Foundry"
     }
   },
   "Controller": {
