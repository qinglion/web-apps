--- conflicted
+++ resolved
@@ -391,12 +391,9 @@
       "textZoomIn": "Amplia",
       "textZoomOut": "Redueix",
       "textZoomRotate": "Amplia i gira",
-<<<<<<< HEAD
       "textAutomatic": "Automatic",
-      "textDesign": "Design"
-=======
+      "textDesign": "Design",
       "textOk": "Ok"
->>>>>>> 6e136ce5
     },
     "Settings": {
       "mniSlideStandard": "Estàndard (4:3)",
