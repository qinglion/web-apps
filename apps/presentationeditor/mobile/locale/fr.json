{
  "About": {
    "textAbout": "À propos",
    "textAddress": "Adresse",
    "textBack": "Retour",
    "textEmail": "E-mail",
    "textPoweredBy": "Réalisation",
    "textTel": "Tél.",
    "textVersion": "Version"
  },
  "Common": {
    "Collaboration": {
      "notcriticalErrorTitle": "Avertissement",
      "textAddComment": "Ajouter un commentaire",
      "textAddReply": "Ajouter une réponse",
      "textBack": "Retour",
      "textCancel": "Annuler",
      "textCollaboration": "Collaboration",
      "textComments": "Commentaires",
      "textDeleteComment": "Supprimer commentaire",
      "textDeleteReply": "Supprimer réponse",
      "textDone": "Terminé",
      "textEdit": "Modifier",
      "textEditComment": "Modifier le commentaire",
      "textEditReply": "Modifier la réponse",
      "textEditUser": "Le document est en cours de modification par les utilisateurs suivants:",
      "textMessageDeleteComment": "Voulez-vous vraiment supprimer ce commentaire?",
      "textMessageDeleteReply": "Voulez-vous vraiment supprimer cette réponse?",
      "textNoComments": "Il n'y a pas de commentaires dans ce document",
      "textOk": "Ok",
      "textReopen": "Rouvrir",
      "textResolve": "Résoudre",
      "textTryUndoRedo": "Les fonctions Annuler/Rétablir sont désactivées pour le mode de co-édition rapide.",
      "textUsers": "Utilisateurs"
    },
    "HighlightColorPalette": {
      "textNoFill": "Pas de remplissage"
    },
    "ThemeColorPalette": {
      "textCustomColors": "Couleurs personnalisées",
      "textStandartColors": "Couleurs standard",
      "textThemeColors": "Couleurs de thème"
    },
    "HighlightColorPalette": {
      "textNoFill": "No Fill"
    }
  },
  "ContextMenu": {
    "errorCopyCutPaste": "Actions de copie, de coupe et de collage du menu contextuel seront appliquées seulement dans le fichier actuel.",
    "menuAddComment": "Ajouter un commentaire",
    "menuAddLink": "Ajouter un lien",
    "menuCancel": "Annuler",
    "menuDelete": "Supprimer",
    "menuDeleteTable": "Supprimer le tableau",
    "menuEdit": "Modifier",
    "menuMerge": "Fusionner",
    "menuMore": "Plus",
    "menuOpenLink": "Ouvrir le lien",
    "menuSplit": "Fractionner",
    "menuViewComment": "Voir le commentaire",
    "textColumns": "Colonnes",
    "textCopyCutPasteActions": "Fonctions de Copier, Couper et Coller",
    "textDoNotShowAgain": "Ne plus afficher",
    "textRows": "Lignes"
  },
  "Controller": {
    "Main": {
      "advDRMOptions": "Fichier protégé",
      "advDRMPassword": " Mot de passe",
      "closeButtonText": "Fermer le fichier",
      "criticalErrorTitle": "Erreur",
      "errorAccessDeny": "Vous tentez d'exéсuter une action pour laquelle vous ne disposez pas des droits.<br>Veuillez contacter votre administrateur.",
      "errorOpensource": "Sous version gratuite Community, le document est disponible en lecture seule. Pour accéder aux éditeurs mobiles web vous avez besoin d'une licence payante.",
      "errorProcessSaveResult": "Échec de l'enregistrement",
      "errorServerVersion": "La version de l'éditeur a été mise à jour. La page sera rechargée pour appliquer les modifications.",
      "errorUpdateVersion": "La version du fichier a été changée. La page sera rechargée.",
      "leavePageText": "Vous avez des modifications non enregistrées dans ce document. Cliquez sur Rester sur cette page et attendez l'enregistrement automatique. Cliquez sur Quitter cette page pour annuler toutes les modifications non enregistrées.",
      "notcriticalErrorTitle": "Avertissement",
      "SDK": {
        "Chart": "Graphique",
        "Click to add first slide": "Cliquez pour ajouter la premère diapositive",
        "Click to add notes": "Cliquez pour ajouter des notes",
        "ClipArt": "Clip Art",
        "Date and time": "Date et heure",
        "Diagram": "Diagramme",
        "Diagram Title": "Titre du graphique",
        "Footer": "Pied de page",
        "Header": "En-tête",
        "Image": "Image",
        "Loading": "Chargement",
        "Media": "Média",
        "None": "Aucun",
        "Picture": "Image",
        "Series": "Série",
        "Slide number": "Numéro de diapositive",
        "Slide subtitle": "Sous-titre de diapositive",
        "Slide text": "Texte de la diapositive",
        "Slide title": "Titre de la diapositive",
        "Table": "Tableau",
        "X Axis": "Axe X (XAS)",
        "Y Axis": "Axe Y",
        "Your text here": "Votre texte ici"
      },
      "textAnonymous": "Anonyme",
      "textBuyNow": "Visiter le site web",
      "textClose": "Fermer",
      "textContactUs": "Contacter l'équipe de ventes",
      "textCustomLoader": "Désolé, vous n'êtes pas autorisé à changer le chargeur. Veuillez contacter notre Service de Ventes pour obtenir le devis.",
      "textGuest": "Invité",
      "textHasMacros": "Le fichier contient des macros automatiques.<br>Voulez-vous exécuter les macros?",
      "textNo": "Non",
      "textNoLicenseTitle": "La limite de la licence est atteinte",
      "textNoTextFound": "Texte non trouvé",
      "textOpenFile": "Entrer le mot de passe pour ouvrir le fichier",
      "textPaidFeature": "Fonction payante",
      "textRemember": "Se souvenir de mon choix",
      "textReplaceSkipped": "Le remplacement a été effectué. {0} occurrences ont été sautées.",
      "textReplaceSuccess": "La recherche a été effectuée. Occurrences remplacées : {0}",
      "textYes": "Oui",
      "titleLicenseExp": "Licence expirée",
      "titleServerVersion": "L'éditeur est mis à jour",
      "titleUpdateVersion": "La version a été modifiée",
      "txtIncorrectPwd": "Mot de passe incorrect",
      "txtProtected": "Une fois le mot de passe saisi et le ficher ouvert, le mot de passe actuel sera réinitialisé",
      "warnLicenseExceeded": "Vous avez dépassé le nombre maximal de connexions simultanées aux éditeurs %1. Ce document sera ouvert en lecture seule. Pour en savoir plus, contactez votre administrateur.",
      "warnLicenseExp": "Votre licence a expiré. Veuillez mettre à jour votre licence et actualisez la page.",
      "warnLicenseLimitedNoAccess": "La licence est expirée. Vous n'avez plus d'accès aux outils d'édition. Veuillez contacter votre administrateur.",
      "warnLicenseLimitedRenewed": "Il est indispensable de renouveler la licence. Vous avez un accès limité aux outils d'édition des documents.<br>Veuillez contacter votre administrateur pour obtenir un accès complet",
      "warnLicenseUsersExceeded": "Vous avez dépassé le nombre maximal d’utilisateurs des éditeurs %1. Pour en savoir plus, contactez votre administrateur.",
      "warnNoLicense": "Vous avez dépassé le nombre maximal de connexions simultanées aux éditeurs %1. Ce document sera ouvert en lecture seule. Contactez l’équipe des ventes %1 pour mettre à jour les termes de la licence.",
      "warnNoLicenseUsers": "Vous avez dépassé le nombre maximal d’utilisateurs des éditeurs %1. Contactez l’équipe des ventes %1 pour mettre à jour les termes de la licence.",
<<<<<<< HEAD
      "warnProcessRightsChange": "Vous n'avez pas la permission de modifier ce fichier.",
      "textNoTextFound": "Text not found",
      "textReplaceSkipped": "The replacement has been made. {0} occurrences were skipped.",
      "textReplaceSuccess": "The search has been done. Occurrences replaced: {0}"
=======
      "warnProcessRightsChange": "Vous n'avez pas la permission de modifier ce fichier."
>>>>>>> d2c5b7ff
    }
  },
  "Error": {
    "convertationTimeoutText": "Délai de conversion expiré.",
    "criticalErrorExtText": "Appuyez sur OK pour revenir à la liste de documents",
    "criticalErrorTitle": "Erreur",
    "downloadErrorText": "Échec du téléchargement. ",
    "errorAccessDeny": "Vous tentez d'exéсuter une action pour laquelle vous ne disposez pas des droits.<br>Veuillez contacter votre administrateur.",
    "errorBadImageUrl": "L'URL de l'image est incorrecte",
    "errorConnectToServer": "Impossible d'enregistrer ce document. Veuillez vérifier vos paramètres de connexion ou contactez l'administrateur.<br>Lorsque vous cliquez sur le bouton 'OK', vous serez invité à télécharger le document.",
    "errorDatabaseConnection": "Erreur externe.<br>Erreur de connexion à la base de données. Contactez le support.",
    "errorDataEncrypted": "Les modifications chiffrées ont été reçues, mais ne peuvent pas être déchiffrées.",
    "errorDataRange": "Plage de données incorrecte.",
    "errorDefaultMessage": "Code d'erreur: %1",
    "errorEditingDownloadas": "Une erreur s'est produite pendant le travail sur le document. Utilisez l'option \"Télécharger\" pour enregistrer une sauvegarde locale",
    "errorFilePassProtect": "Le fichier est protégé par le mot de passe et ne peut être ouvert.",
    "errorFileSizeExceed": "La taille du fichier dépasse les limites établies sur votre serveur.<br>Veuillez contacter votre administrateur.",
    "errorKeyEncrypt": "Descripteur de clé inconnu",
    "errorKeyExpire": "Descripteur de clés expiré",
    "errorLoadingFont": "Les polices ne sont pas téléchargées.<br>Veuillez contacter l'administrateur de Document Server.",
    "errorSessionAbsolute": "Votre session a expiré. Veuillez recharger la page.",
    "errorSessionIdle": "Le document n'a pas été modifié depuis trop longtemps. Veuillez recharger la page.",
    "errorSessionToken": "La connexion au serveur a été interrompue. Veuillez recharger la page.",
    "errorStockChart": "Ordre des lignes est incorrect. Pour créer un graphique boursier organisez vos données sur la feuille de calcul dans l'ordre suivant:<br>cours à l'ouverture, cours maximal, cours minimal, cours à la clôture.",
    "errorUpdateVersionOnDisconnect": "La connexion internet a été rétablie, la version du fichier est modifiée.<br>Avant de continuer, téléchargez le fichier ou copiez le contenu pour vous assurer que tous les changements ont été enregistrés. Rechargez la page.",
    "errorUserDrop": "Impossible d'accéder au fichier.",
    "errorUsersExceed": "Le nombre d'utilisateurs autorisés par le plan tarifaire a été dépassé",
    "errorViewerDisconnect": "La connexion a été perdue. Vous pouvez toujours afficher le document,<br>mais ne pouvez pas le télécharger jusqu'à ce que la connexion soit rétablie et que la page soit rafraichit.",
    "notcriticalErrorTitle": "Avertissement",
    "openErrorText": "Une erreur s’est produite lors de l'ouverture du fichier",
    "saveErrorText": "Une erreur s'est produite lors du chargement du fichier",
    "scriptLoadError": "La connexion est trop lente, certains  éléments ne peuvent pas être chargés. Veuillez recharger la page.",
    "splitDividerErrorText": "Le nombre de lignes doit être un diviseur de %1",
    "splitMaxColsErrorText": "Le nombre de colonnes doit être moins que %1",
    "splitMaxRowsErrorText": "Le nombre de lignes doit être moins que %1",
    "unknownErrorText": "Erreur inconnue.",
    "uploadImageExtMessage": "Format d'image inconnu.",
    "uploadImageFileCountMessage": "Aucune image chargée.",
    "uploadImageSizeMessage": "L'image est trop grande. La taille limite est de 25 Mo."
  },
  "LongActions": {
    "applyChangesTextText": "Chargement des données en cours...",
    "applyChangesTitleText": "Chargement des données",
    "downloadTextText": "Téléchargement du document...",
    "downloadTitleText": "Téléchargement du document",
    "loadFontsTextText": "Chargement des données en cours...",
    "loadFontsTitleText": "Chargement des données",
    "loadFontTextText": "Chargement des données en cours...",
    "loadFontTitleText": "Chargement des données",
    "loadImagesTextText": "Chargement des images en cours...",
    "loadImagesTitleText": "Chargement des images",
    "loadImageTextText": "Chargement d'une image en cours...",
    "loadImageTitleText": "Chargement d'une image",
    "loadingDocumentTextText": "Chargement du document...",
    "loadingDocumentTitleText": "Chargement du document",
    "loadThemeTextText": "Chargement du thème en cours...",
    "loadThemeTitleText": "Chargement du thème",
    "openTextText": "Ouverture du document...",
    "openTitleText": "Ouverture du document",
    "printTextText": "Impression du document en cours...",
    "printTitleText": "Impression du document",
    "savePreparingText": "Préparation à l'enregistrement ",
    "savePreparingTitle": "Préparation à l'enregistrement en cours. Veuillez patienter...",
    "saveTextText": "Enregistrement document en cours...",
    "saveTitleText": "Enregistrement du document",
    "textLoadingDocument": "Chargement du document",
    "txtEditingMode": "Réglage mode d'édition...",
    "uploadImageTextText": "Chargement d'une image en cours...",
    "uploadImageTitleText": "Chargement d'une image",
    "waitText": "Veuillez patienter..."
  },
  "Toolbar": {
    "dlgLeaveMsgText": "Vous avez des modifications non enregistrées dans ce document. Cliquez sur Rester sur cette page et attendez l'enregistrement automatique. Cliquez sur Quitter cette page pour annuler toutes les modifications non enregistrées.",
    "dlgLeaveTitleText": "Vous quittez l'application",
    "leaveButtonText": "Quitter cette page",
    "stayButtonText": "Rester sur cette page"
  },
  "View": {
    "Add": {
      "notcriticalErrorTitle": "Avertissement",
      "textAddLink": "Ajouter un lien",
      "textAddress": "Adresse",
      "textBack": "Retour",
      "textCancel": "Annuler",
      "textColumns": "Colonnes",
      "textComment": "Commentaire",
      "textDefault": "Texte sélectionné",
      "textDisplay": "Afficher",
      "textEmptyImgUrl": "Spécifiez l'URL de l'image",
      "textExternalLink": "Lien externe",
      "textFirstSlide": "Première diapositive",
      "textImage": "Image",
      "textImageURL": "URL d'une image",
      "textInsert": "Insertion",
      "textInsertImage": "Insérer une image",
      "textLastSlide": "Dernière diapositive",
      "textLink": "Lien",
      "textLinkSettings": "Paramètres de lien",
      "textLinkTo": "Lien vers",
      "textLinkType": "Type de lien",
      "textNextSlide": "Diapositive suivante",
      "textOk": "Accepter",
      "textOther": "Autre",
      "textPictureFromLibrary": "Image depuis la bibliothèque",
      "textPictureFromURL": "Image depuis URL",
      "textPreviousSlide": "Diapositive précédente",
      "textRows": "Lignes",
      "textScreenTip": "Info-bulle",
      "textShape": "Forme",
      "textSlide": "Diapositive",
      "textSlideInThisPresentation": "Emplacement dans cette présentation",
      "textSlideNumber": "Numéro de diapositive",
      "textTable": "Tableau",
      "textTableSize": "Taille du tableau",
      "txtNotUrl": "Ce champ doit contenir une URL au format \"http://www.example.com\""
    },
    "Edit": {
      "notcriticalErrorTitle": "Avertissement",
      "textActualSize": "Taille réelle",
      "textAddCustomColor": "Ajouter une couleur personnalisée",
      "textAdditional": "Additionnel",
      "textAdditionalFormatting": "Mise en forme supplémentaire",
      "textAddress": "Adresse",
      "textAfter": "après",
      "textAlign": "Aligner",
      "textAlignBottom": "Aligner en bas",
      "textAlignCenter": "Aligner au centre",
      "textAlignLeft": "Aligner à gauche",
      "textAlignMiddle": "Aligner au centre",
      "textAlignRight": "Aligner à droite",
      "textAlignTop": "Aligner en haut",
      "textAllCaps": "Tout en majuscules",
      "textApplyAll": "Appliquer à toutes les diapositives",
      "textAuto": "Auto",
      "textAutomatic": "Automatique",
      "textBack": "Retour",
      "textBandedColumn": "Colonne à couleur alternée",
      "textBandedRow": "Ligne à couleur alternée",
      "textBefore": "Avant",
      "textBlack": "A travers le noir",
      "textBorder": "Bordure",
      "textBottom": "Bas",
      "textBottomLeft": "En bas à gauche",
      "textBottomRight": "En bas à droite",
      "textBringToForeground": "Mettre au premier plan",
      "textBullets": "Puces",
      "textBulletsAndNumbers": "Puces et numérotation",
      "textCaseSensitive": "Sensible à la casse",
      "textCellMargins": "Marges de la cellule",
      "textChart": "Graphique",
      "textClock": "Horloge",
      "textClockwise": "Dans le sens des aiguilles d'une montre",
      "textColor": "Couleur",
      "textCounterclockwise": "Dans le sens inverse des aiguilles d'une montre",
      "textCover": "Couvrir",
      "textCustomColor": "Couleur personnalisée",
      "textDefault": "Texte sélectionné",
      "textDelay": "Retard",
      "textDeleteSlide": "Supprimer la diapositive",
      "textDesign": "Design",
      "textDisplay": "Afficher",
      "textDistanceFromText": "Distance du texte",
      "textDistributeHorizontally": "Distribuer horizontalement",
      "textDistributeVertically": "Distribuer verticalement",
      "textDone": "Terminé",
      "textDoubleStrikethrough": "Barré double",
      "textDuplicateSlide": "Dupliquer la diapositive",
      "textDuration": "Durée",
      "textEditLink": "Modifier le lien",
      "textEffect": "Effet",
      "textEffects": "Effets",
      "textEmptyImgUrl": "Spécifiez l'URL de l'image",
      "textExternalLink": "Lien externe",
      "textFade": "Fondu",
      "textFill": "Remplissage",
      "textFinalMessage": "La fin de l'aperçu de la diapositive. Cliquez pour quitter.",
      "textFind": "Recherche",
      "textFindAndReplace": "Rechercher et remplacer",
      "textFirstColumn": "Première colonne",
      "textFirstSlide": "Première diapositive",
      "textFontColor": "Couleur de police",
      "textFontColors": "Couleurs de police",
      "textFonts": "Polices",
      "textFromLibrary": "Image depuis la bibliothèque",
      "textFromURL": "Image depuis URL",
      "textHeaderRow": "Ligne d'en-tête",
      "textHighlight": "Surligner les résultats",
      "textHighlightColor": "Couleur de surlignage",
      "textHorizontalIn": "Horizontal intérieur",
      "textHorizontalOut": "Horizontal extérieur",
      "textHyperlink": "Lien hypertexte",
      "textImage": "Image",
      "textImageURL": "URL d'image",
      "textLastColumn": "Dernière colonne",
      "textLastSlide": "Dernière diapositive",
      "textLayout": "Mise en page",
      "textLeft": "À gauche",
      "textLetterSpacing": "Espacement entre les lettres",
      "textLineSpacing": "Interligne",
      "textLink": "Lien",
      "textLinkSettings": "Paramètres de lien",
      "textLinkTo": "Lien vers",
      "textLinkType": "Type de lien",
      "textMoveBackward": "Déplacer vers l'arrière",
      "textMoveForward": "Avancer",
      "textNextSlide": "Diapositive suivante",
      "textNone": "Aucun",
      "textNoStyles": "Aucun style pour ce type de graphique.",
      "textNoTextFound": "Le texte est introuvable",
      "textNotUrl": "Ce champ doit contenir une URL au format \"http://www.example.com\"",
      "textNumbers": "Numérotation",
      "textOk": "Accepter",
      "textOpacity": "Opacité",
      "textOptions": "Options",
      "textPictureFromLibrary": "Image depuis la bibliothèque",
      "textPictureFromURL": "Image depuis URL",
      "textPreviousSlide": "Diapositive précédente",
      "textPt": "pt",
      "textPush": "Expulsion",
      "textRemoveChart": "Supprimer le graphique",
      "textRemoveImage": "Supprimer l'image",
      "textRemoveLink": "Supprimer le lien",
      "textRemoveShape": "Supprimer la forme",
      "textRemoveTable": "Supprimer le tableau",
      "textReorder": "Réorganiser",
      "textReplace": "Remplacer",
      "textReplaceAll": "Remplacer tout",
      "textReplaceImage": "Remplacer l’image",
      "textRight": "À droite",
      "textScreenTip": "Info-bulle",
      "textSearch": "Rechercher",
      "textSec": "sec",
      "textSelectObjectToEdit": "Sélectionnez l'objet à modifier",
      "textSendToBackground": "Mettre en arrière-plan",
      "textShape": "Forme",
      "textSize": "Taille",
      "textSlide": "Diapositive",
      "textSlideInThisPresentation": "Emplacement dans cette présentation",
      "textSlideNumber": "Numéro de diapositive",
      "textSmallCaps": "Petites majuscules",
      "textSmoothly": "Transition douce",
      "textSplit": "Fractionner",
      "textStartOnClick": "Démarrer en cliquant",
      "textStrikethrough": "Barré",
      "textStyle": "Style",
      "textStyleOptions": "Options de style",
      "textSubscript": "Indice",
      "textSuperscript": "Exposant",
      "textTable": "Tableau",
      "textText": "Texte",
      "textTheme": "Thème",
      "textTop": "En haut",
      "textTopLeft": "Haut à gauche",
      "textTopRight": "Haut à droite",
      "textTotalRow": "Ligne de total",
      "textTransitions": "Transitions",
      "textType": "Type",
      "textUnCover": "Découvrir",
      "textVerticalIn": "Vertical intérieur",
      "textVerticalOut": "Vertical extérieur ",
      "textWedge": "Coin",
      "textWipe": "Effacement",
      "textZoom": "Zoom",
      "textZoomIn": "Zoom avant",
      "textZoomOut": "Zoom arrière",
<<<<<<< HEAD
      "textZoomRotate": "Zoom et rotation",
      "textAutomatic": "Automatic",
      "textDesign": "Design",
      "textOk": "Ok"
=======
      "textZoomRotate": "Zoom et rotation"
>>>>>>> d2c5b7ff
    },
    "Settings": {
      "mniSlideStandard": "Standard (4:3)",
      "mniSlideWide": "Écran large (16:9)",
      "textAbout": "À propos",
      "textAddress": "Adresse :",
      "textApplication": "Application",
      "textApplicationSettings": "Paramètres de l'application",
      "textAuthor": "Auteur",
      "textBack": "Retour",
      "textCaseSensitive": "Sensible à la casse",
      "textCentimeter": "Centimètre",
      "textCollaboration": "Collaboration",
      "textColorSchemes": "Jeux de couleurs",
      "textComment": "Commentaire",
      "textCreated": "Créé",
      "textDarkTheme": "Thème sombre",
      "textDisableAll": "Désactiver tout",
      "textDisableAllMacrosWithNotification": "Désactiver toutes les macros avec notification",
      "textDisableAllMacrosWithoutNotification": "Désactiver toutes les macros sans notification",
      "textDone": "Terminé",
      "textDownload": "Télécharger",
      "textDownloadAs": "Télécharger comme...",
      "textEmail": "émail: ",
      "textEnableAll": "Activer tout",
      "textEnableAllMacrosWithoutNotification": "Activer toutes les macros sans notification",
      "textFind": "Recherche",
      "textFindAndReplace": "Rechercher et remplacer",
      "textFindAndReplaceAll": "Rechercher et remplacer tout",
      "textHelp": "Aide",
      "textHighlight": "Surligner les résultats",
      "textInch": "Pouce",
      "textLastModified": "Dernière modification",
      "textLastModifiedBy": "Dernière modification par",
      "textLoading": "Chargement en cours...",
      "textLocation": "Emplacement",
      "textMacrosSettings": "Réglages macros",
      "textNoTextFound": "Le texte est introuvable",
      "textOwner": "Propriétaire",
      "textPoint": "Point",
      "textPoweredBy": "Réalisation",
      "textPresentationInfo": "Infos sur présentation",
      "textPresentationSettings": "Options présentation",
      "textPresentationTitle": "Titre présentation",
      "textPrint": "Imprimer",
      "textReplace": "Remplacer",
      "textReplaceAll": "Remplacer tout",
      "textSearch": "Rechercher",
      "textSettings": "Paramètres",
      "textShowNotification": "Montrer la notification",
      "textSlideSize": "Taille de la diapositive",
      "textSpellcheck": "Vérification de l'orthographe",
      "textSubject": "Sujet",
      "textTel": "tél:",
      "textTitle": "Titre",
      "textUnitOfMeasurement": "Unité de mesure",
      "textUploaded": "Chargé",
      "textVersion": "Version",
      "txtScheme1": "Office",
      "txtScheme10": "Médian",
      "txtScheme11": "Métro",
      "txtScheme12": "Module",
      "txtScheme13": "Opulent",
      "txtScheme14": "Oriel",
      "txtScheme15": "Origine",
      "txtScheme16": "Papier",
      "txtScheme17": "Solstice",
      "txtScheme18": "Technique",
      "txtScheme19": "Promenade",
      "txtScheme2": "Nuances de gris",
      "txtScheme20": "Urbain",
      "txtScheme21": "Verve",
      "txtScheme22": "New Office",
      "txtScheme3": "Apex",
      "txtScheme4": "Aspect",
      "txtScheme5": "Civil",
      "txtScheme6": "Rotonde",
      "txtScheme7": "Capitaux",
      "txtScheme8": "Flux",
      "txtScheme9": "Fonderie",
      "textDarkTheme": "Dark Theme"
    }
  }
}<|MERGE_RESOLUTION|>--- conflicted
+++ resolved
@@ -40,9 +40,6 @@
       "textCustomColors": "Couleurs personnalisées",
       "textStandartColors": "Couleurs standard",
       "textThemeColors": "Couleurs de thème"
-    },
-    "HighlightColorPalette": {
-      "textNoFill": "No Fill"
     }
   },
   "ContextMenu": {
@@ -129,14 +126,7 @@
       "warnLicenseUsersExceeded": "Vous avez dépassé le nombre maximal d’utilisateurs des éditeurs %1. Pour en savoir plus, contactez votre administrateur.",
       "warnNoLicense": "Vous avez dépassé le nombre maximal de connexions simultanées aux éditeurs %1. Ce document sera ouvert en lecture seule. Contactez l’équipe des ventes %1 pour mettre à jour les termes de la licence.",
       "warnNoLicenseUsers": "Vous avez dépassé le nombre maximal d’utilisateurs des éditeurs %1. Contactez l’équipe des ventes %1 pour mettre à jour les termes de la licence.",
-<<<<<<< HEAD
-      "warnProcessRightsChange": "Vous n'avez pas la permission de modifier ce fichier.",
-      "textNoTextFound": "Text not found",
-      "textReplaceSkipped": "The replacement has been made. {0} occurrences were skipped.",
-      "textReplaceSuccess": "The search has been done. Occurrences replaced: {0}"
-=======
       "warnProcessRightsChange": "Vous n'avez pas la permission de modifier ce fichier."
->>>>>>> d2c5b7ff
     }
   },
   "Error": {
@@ -402,14 +392,7 @@
       "textZoom": "Zoom",
       "textZoomIn": "Zoom avant",
       "textZoomOut": "Zoom arrière",
-<<<<<<< HEAD
-      "textZoomRotate": "Zoom et rotation",
-      "textAutomatic": "Automatic",
-      "textDesign": "Design",
-      "textOk": "Ok"
-=======
       "textZoomRotate": "Zoom et rotation"
->>>>>>> d2c5b7ff
     },
     "Settings": {
       "mniSlideStandard": "Standard (4:3)",
@@ -489,8 +472,7 @@
       "txtScheme6": "Rotonde",
       "txtScheme7": "Capitaux",
       "txtScheme8": "Flux",
-      "txtScheme9": "Fonderie",
-      "textDarkTheme": "Dark Theme"
+      "txtScheme9": "Fonderie"
     }
   }
 }