{
  "About": {
    "textAbout": "О программе",
    "textAddress": "Адрес",
    "textBack": "Назад",
    "textEmail": "Еmail",
    "textPoweredBy": "Разработано",
    "textTel": "Телефон",
    "textVersion": "Версия"
  },
  "Common": {
    "Collaboration": {
      "notcriticalErrorTitle": "Внимание",
      "textAddComment": "Добавить комментарий",
      "textAddReply": "Добавить ответ",
      "textBack": "Назад",
      "textCancel": "Отмена",
      "textCollaboration": "Совместная работа",
      "textComments": "Комментарии",
      "textDeleteComment": "Удалить комментарий",
      "textDeleteReply": "Удалить ответ",
      "textDone": "Готово",
      "textEdit": "Редактировать",
      "textEditComment": "Редактировать комментарий",
      "textEditReply": "Редактировать ответ",
      "textEditUser": "Пользователи, редактирующие документ:",
      "textMessageDeleteComment": "Вы действительно хотите удалить этот комментарий?",
      "textMessageDeleteReply": "Вы действительно хотите удалить этот ответ?",
      "textNoComments": "Этот документ не содержит комментариев",
      "textOk": "Ok",
      "textReopen": "Переоткрыть",
      "textResolve": "Решить",
      "textTryUndoRedo": "Функции отмены и повтора действий отключены в Быстром режиме совместного редактирования.",
      "textUsers": "Пользователи"
    },
    "HighlightColorPalette": {
      "textNoFill": "Без заливки"
    },
    "ThemeColorPalette": {
      "textCustomColors": "Пользовательские цвета",
      "textStandartColors": "Стандартные цвета",
      "textThemeColors": "Цвета темы"
    }
  },
  "ContextMenu": {
    "errorCopyCutPaste": "Операции копирования, вырезания и вставки с помощью контекстного меню будут выполняться только в текущем файле.",
    "menuAddComment": "Добавить комментарий",
    "menuAddLink": "Добавить ссылку",
    "menuCancel": "Отмена",
    "menuDelete": "Удалить",
    "menuDeleteTable": "Удалить таблицу",
    "menuEdit": "Редактировать",
    "menuMerge": "Объединить",
    "menuMore": "Ещё",
    "menuOpenLink": "Перейти по ссылке",
    "menuSplit": "Разделить",
    "menuViewComment": "Просмотреть комментарий",
    "textColumns": "Столбцы",
    "textCopyCutPasteActions": "Операции копирования, вырезания и вставки",
    "textDoNotShowAgain": "Больше не показывать",
    "textRows": "Строки"
  },
  "Controller": {
    "Main": {
      "advDRMOptions": "Защищенный файл",
      "advDRMPassword": "Пароль",
      "closeButtonText": "Закрыть файл",
      "criticalErrorTitle": "Ошибка",
      "errorAccessDeny": "Вы пытаетесь выполнить действие, на которое у вас нет прав.<br>Пожалуйста, обратитесь к администратору.",
      "errorOpensource": "Используя бесплатную версию Community, вы можете открывать документы только на просмотр. Для доступа к мобильным веб-редакторам требуется коммерческая лицензия.",
      "errorProcessSaveResult": "Сбой при сохранении.",
      "errorServerVersion": "Версия редактора была обновлена. Страница будет перезагружена, чтобы применить изменения.",
      "errorUpdateVersion": "Версия файла была изменена. Страница будет перезагружена.",
      "leavePageText": "В документе есть несохраненные изменения. Нажмите 'Остаться на странице', чтобы дождаться автосохранения. Нажмите 'Уйти со страницы', чтобы сбросить все несохраненные изменения.",
      "notcriticalErrorTitle": "Внимание",
      "SDK": {
        "Chart": "Диаграмма",
        "Click to add first slide": "Нажмите, чтобы добавить первый слайд",
        "Click to add notes": "Нажмите, чтобы добавить заметки",
        "ClipArt": "Картинка",
        "Date and time": "Дата и время",
        "Diagram": "SmartArt",
        "Diagram Title": "Заголовок диаграммы",
        "Footer": "Нижний колонтитул",
        "Header": "Верхний колонтитул",
        "Image": "Рисунок",
        "Loading": "Загрузка",
        "Media": "Клип мультимедиа",
        "None": "Нет",
        "Picture": "Рисунок",
        "Series": "Ряд",
        "Slide number": "Номер слайда",
        "Slide subtitle": "Подзаголовок слайда",
        "Slide text": "Текст слайда",
        "Slide title": "Заголовок слайда",
        "Table": "Таблица",
        "X Axis": "Ось X (XAS)",
        "Y Axis": "Ось Y",
        "Your text here": "Введите ваш текст"
      },
      "textAnonymous": "Анонимный пользователь",
      "textBuyNow": "Перейти на сайт",
      "textClose": "Закрыть",
      "textContactUs": "Отдел продаж",
      "textCustomLoader": "К сожалению, у вас нет прав изменять экран, отображаемый при загрузке. Пожалуйста, обратитесь в наш отдел продаж, чтобы сделать запрос.",
      "textGuest": "Гость",
      "textHasMacros": "Файл содержит автозапускаемые макросы.<br>Хотите запустить макросы?",
      "textNo": "Нет",
      "textNoLicenseTitle": "Лицензионное ограничение",
      "textNoTextFound": "Текст не найден",
      "textOpenFile": "Введите пароль для открытия файла",
      "textPaidFeature": "Платная функция",
      "textRemember": "Запомнить мой выбор",
      "textReplaceSkipped": "Замена выполнена. Пропущено вхождений - {0}.",
      "textReplaceSuccess": "Поиск выполнен. Заменено вхождений: {0}",
      "textYes": "Да",
      "titleLicenseExp": "Истек срок действия лицензии",
      "titleServerVersion": "Редактор обновлен",
      "titleUpdateVersion": "Версия изменилась",
      "txtIncorrectPwd": "Неверный пароль",
      "txtProtected": "Как только вы введете пароль и откроете файл, текущий пароль к файлу будет сброшен",
      "warnLicenseExceeded": "Вы достигли лимита на одновременные подключения к редакторам %1. Этот документ будет открыт только на просмотр. Свяжитесь с администратором, чтобы узнать больше.",
      "warnLicenseExp": "Истек срок действия лицензии. Обновите лицензию, а затем обновите страницу.",
      "warnLicenseLimitedNoAccess": "Истек срок действия лицензии. Нет доступа к функциональности редактирования документов. Пожалуйста, обратитесь к администратору.",
      "warnLicenseLimitedRenewed": "Необходимо обновить лицензию. У вас ограниченный доступ к функциональности редактирования документов.<br>Пожалуйста, обратитесь к администратору, чтобы получить полный доступ",
      "warnLicenseUsersExceeded": "Вы достигли лимита на количество пользователей редакторов %1. Свяжитесь с администратором, чтобы узнать больше.",
      "warnNoLicense": "Вы достигли лимита на одновременные подключения к редакторам %1. Этот документ будет открыт на просмотр. Напишите в отдел продаж %1, чтобы обсудить индивидуальные условия обновления.",
      "warnNoLicenseUsers": "Вы достигли лимита на количество пользователей редакторов %1. Напишите в отдел продаж %1, чтобы обсудить индивидуальные условия обновления.",
      "warnProcessRightsChange": "У вас нет прав на редактирование этого файла."
    }
  },
  "Error": {
    "convertationTimeoutText": "Превышено время ожидания конвертации.",
    "criticalErrorExtText": "Нажмите 'OK' для возврата к списку документов.",
    "criticalErrorTitle": "Ошибка",
    "downloadErrorText": "Загрузка не удалась.",
    "errorAccessDeny": "Вы пытаетесь выполнить действие, на которое у вас нет прав.<br>Пожалуйста, обратитесь к администратору.",
    "errorBadImageUrl": "Неправильный URL-адрес рисунка",
    "errorConnectToServer": "Не удается сохранить документ. Проверьте параметры подключения или обратитесь к вашему администратору.<br>Когда вы нажмете на кнопку 'OK', вам будет предложено скачать документ.",
    "errorDatabaseConnection": "Внешняя ошибка.<br>Ошибка подключения к базе данных. Пожалуйста, обратитесь в службу технической поддержки.",
    "errorDataEncrypted": "Получены зашифрованные изменения, их нельзя расшифровать.",
    "errorDataRange": "Некорректный диапазон данных.",
    "errorDefaultMessage": "Код ошибки: %1",
    "errorEditingDownloadas": "В ходе работы с документом произошла ошибка.<br>Используйте опцию 'Скачать', чтобы сохранить резервную копию файла локально.",
    "errorFilePassProtect": "Файл защищен паролем и не может быть открыт.",
    "errorFileSizeExceed": "Размер файла превышает ограничение, установленное для вашего сервера.<br>Пожалуйста, обратитесь к администратору.",
    "errorKeyEncrypt": "Неизвестный дескриптор ключа",
    "errorKeyExpire": "Срок действия дескриптора ключа истек",
    "errorLoadingFont": "Шрифты не загружены.<br>Пожалуйста, обратитесь к администратору Сервера документов.",
    "errorSessionAbsolute": "Время сеанса редактирования документа истекло. Пожалуйста, обновите страницу.",
    "errorSessionIdle": "Документ долгое время не редактировался. Пожалуйста, обновите страницу.",
    "errorSessionToken": "Подключение к серверу было прервано. Пожалуйста, обновите страницу.",
    "errorStockChart": "Неверный порядок строк. Чтобы создать биржевую диаграмму, расположите данные на листе в следующем порядке:<br> цена открытия, максимальная цена, минимальная цена, цена закрытия.",
    "errorUpdateVersionOnDisconnect": "Подключение к Интернету было восстановлено, и версия файла изменилась.<br>Прежде чем продолжить работу, надо скачать файл или скопировать его содержимое, чтобы обеспечить сохранность данных, а затем перезагрузить страницу.",
    "errorUserDrop": "В настоящий момент файл недоступен.",
    "errorUsersExceed": "Превышено количество пользователей, разрешенных согласно тарифному плану",
    "errorViewerDisconnect": "Подключение прервано. Вы можете просматривать документ,<br>но не сможете скачать или напечатать его до восстановления подключения и обновления страницы.",
    "notcriticalErrorTitle": "Внимание",
    "openErrorText": "При открытии файла произошла ошибка",
    "saveErrorText": "При сохранении файла произошла ошибка",
    "scriptLoadError": "Слишком медленное подключение, некоторые компоненты не удалось загрузить. Пожалуйста, обновите страницу.",
    "splitDividerErrorText": "Число строк должно являться делителем для %1",
    "splitMaxColsErrorText": "Число столбцов должно быть меньше, чем %1",
    "splitMaxRowsErrorText": "Число строк должно быть меньше, чем %1",
    "unknownErrorText": "Неизвестная ошибка.",
    "uploadImageExtMessage": "Неизвестный формат рисунка.",
    "uploadImageFileCountMessage": "Ни одного рисунка не загружено.",
    "uploadImageSizeMessage": "Слишком большой рисунок. Максимальный размер - 25 MB."
  },
  "LongActions": {
    "applyChangesTextText": "Загрузка данных...",
    "applyChangesTitleText": "Загрузка данных",
    "downloadTextText": "Загрузка документа...",
    "downloadTitleText": "Загрузка документа",
    "loadFontsTextText": "Загрузка данных...",
    "loadFontsTitleText": "Загрузка данных",
    "loadFontTextText": "Загрузка данных...",
    "loadFontTitleText": "Загрузка данных",
    "loadImagesTextText": "Загрузка рисунков...",
    "loadImagesTitleText": "Загрузка рисунков",
    "loadImageTextText": "Загрузка рисунка...",
    "loadImageTitleText": "Загрузка рисунка",
    "loadingDocumentTextText": "Загрузка документа...",
    "loadingDocumentTitleText": "Загрузка документа",
    "loadThemeTextText": "Загрузка темы...",
    "loadThemeTitleText": "Загрузка темы",
    "openTextText": "Открытие документа...",
    "openTitleText": "Открытие документа",
    "printTextText": "Печать документа...",
    "printTitleText": "Печать документа",
    "savePreparingText": "Подготовка к сохранению",
    "savePreparingTitle": "Подготовка к сохранению. Пожалуйста, подождите...",
    "saveTextText": "Сохранение документа...",
    "saveTitleText": "Сохранение документа",
    "textLoadingDocument": "Загрузка документа",
    "txtEditingMode": "Установка режима редактирования...",
    "uploadImageTextText": "Загрузка рисунка...",
    "uploadImageTitleText": "Загрузка рисунка",
    "waitText": "Пожалуйста, подождите..."
  },
  "Toolbar": {
    "dlgLeaveMsgText": "В документе есть несохраненные изменения. Нажмите 'Остаться на странице', чтобы дождаться автосохранения. Нажмите 'Уйти со страницы', чтобы сбросить все несохраненные изменения.",
    "dlgLeaveTitleText": "Вы выходите из приложения",
    "leaveButtonText": "Уйти со страницы",
    "stayButtonText": "Остаться на странице"
  },
  "View": {
    "Add": {
      "notcriticalErrorTitle": "Внимание",
      "textAddLink": "Добавить ссылку",
      "textAddress": "Адрес",
      "textBack": "Назад",
      "textCancel": "Отмена",
      "textColumns": "Колонки",
      "textComment": "Комментарий",
      "textDefault": "Выделенный текст",
      "textDisplay": "Отображать",
      "textEmptyImgUrl": "Необходимо указать URL рисунка.",
      "textExternalLink": "Внешняя ссылка",
      "textFirstSlide": "Первый слайд",
      "textImage": "Рисунок",
      "textImageURL": "URL рисунка",
      "textInsert": "Вставить",
      "textInsertImage": "Вставить рисунок",
      "textLastSlide": "Последний слайд",
      "textLink": "Ссылка",
      "textLinkSettings": "Настройки ссылки",
      "textLinkTo": "Связать с",
      "textLinkType": "Тип ссылки",
      "textNextSlide": "Следующий слайд",
      "textOk": "Ok",
      "textOther": "Другое",
      "textPictureFromLibrary": "Рисунок из библиотеки",
      "textPictureFromURL": "Рисунок по URL",
      "textPreviousSlide": "Предыдущий слайд",
      "textRows": "Строки",
      "textScreenTip": "Подсказка",
      "textShape": "Фигура",
      "textSlide": "Слайд",
      "textSlideInThisPresentation": "Слайд в этой презентации",
      "textSlideNumber": "Номер слайда",
      "textTable": "Таблица",
      "textTableSize": "Размер таблицы",
      "txtNotUrl": "Это поле должно быть URL-адресом в формате \"http://www.example.com\""
    },
    "Edit": {
      "notcriticalErrorTitle": "Внимание",
      "textActualSize": "Реальный размер",
      "textAddCustomColor": "Добавить пользовательский цвет",
      "textAdditional": "Дополнительно",
      "textAdditionalFormatting": "Дополнительно",
      "textAddress": "Адрес",
      "textAfter": "После",
      "textAlign": "Выравнивание",
      "textAlignBottom": "По нижнему краю",
      "textAlignCenter": "По центру",
      "textAlignLeft": "По левому краю",
      "textAlignMiddle": "По середине",
      "textAlignRight": "По правому краю",
      "textAlignTop": "По верхнему краю",
      "textAllCaps": "Все прописные",
      "textApplyAll": "Применить ко всем слайдам",
      "textAuto": "Авто",
      "textAutomatic": "Автоматический",
      "textBack": "Назад",
      "textBandedColumn": "Чередовать столбцы",
      "textBandedRow": "Чередовать строки",
      "textBefore": "Перед",
      "textBlack": "Через черное",
      "textBorder": "Граница",
      "textBottom": "Снизу",
      "textBottomLeft": "Снизу слева",
      "textBottomRight": "Снизу справа",
      "textBringToForeground": "Перенести на передний план",
      "textBullets": "Маркеры",
      "textBulletsAndNumbers": "Маркеры и нумерация",
      "textCaseSensitive": "С учетом регистра",
      "textCellMargins": "Поля ячейки",
      "textChart": "Диаграмма",
      "textClock": "Часы",
      "textClockwise": "По часовой стрелке",
      "textColor": "Цвет",
      "textCounterclockwise": "Против часовой стрелки",
      "textCover": "Наплыв",
      "textCustomColor": "Пользовательский цвет",
      "textDefault": "Выделенный текст",
      "textDelay": "Задержка",
      "textDeleteSlide": "Удалить слайд",
      "textDesign": "Дизайн",
      "textDisplay": "Отображать",
      "textDistanceFromText": "Расстояние до текста",
      "textDistributeHorizontally": "Распределить по горизонтали",
      "textDistributeVertically": "Распределить по вертикали",
      "textDone": "Готово",
      "textDoubleStrikethrough": "Двойное зачёркивание",
      "textDuplicateSlide": "Дублировать слайд",
      "textDuration": "Длительность",
      "textEditLink": "Редактировать ссылку",
      "textEffect": "Эффект",
      "textEffects": "Эффекты",
      "textEmptyImgUrl": "Необходимо указать URL рисунка.",
      "textExternalLink": "Внешняя ссылка",
      "textFade": "Выцветание",
      "textFill": "Заливка",
      "textFinalMessage": "Просмотр слайдов завершен. Коснитесь, чтобы выйти.",
      "textFind": "Поиск",
      "textFindAndReplace": "Поиск и замена",
      "textFirstColumn": "Первый столбец",
      "textFirstSlide": "Первый слайд",
      "textFontColor": "Цвет шрифта",
      "textFontColors": "Цвета шрифта",
      "textFonts": "Шрифты",
      "textFromLibrary": "Рисунок из библиотеки",
      "textFromURL": "Рисунок по URL",
      "textHeaderRow": "Строка заголовка",
      "textHighlight": "Выделить результаты",
      "textHighlightColor": "Цвет выделения",
      "textHorizontalIn": "По горизонтали внутрь",
      "textHorizontalOut": "По горизонтали наружу",
      "textHyperlink": "Гиперссылка",
      "textImage": "Рисунок",
      "textImageURL": "URL рисунка",
      "textLastColumn": "Последний столбец",
      "textLastSlide": "Последний слайд",
      "textLayout": "Макет",
      "textLeft": "Слева",
      "textLetterSpacing": "Интервал",
      "textLineSpacing": "Междустрочный интервал",
      "textLink": "Ссылка",
      "textLinkSettings": "Настройки ссылки",
      "textLinkTo": "Связать с",
      "textLinkType": "Тип ссылки",
      "textMoveBackward": "Перенести назад",
      "textMoveForward": "Перенести вперед",
      "textNextSlide": "Следующий слайд",
      "textNone": "Нет",
      "textNoStyles": "Для этого типа диаграммы нет стилей.",
      "textNoTextFound": "Текст не найден",
      "textNotUrl": "Это поле должно быть URL-адресом в формате \"http://www.example.com\"",
      "textNumbers": "Нумерация",
      "textOk": "Ok",
      "textOpacity": "Непрозрачность",
      "textOptions": "Параметры",
      "textPictureFromLibrary": "Рисунок из библиотеки",
      "textPictureFromURL": "Рисунок по URL",
      "textPreviousSlide": "Предыдущий слайд",
      "textPt": "пт",
      "textPush": "Задвигание",
      "textRemoveChart": "Удалить диаграмму",
      "textRemoveImage": "Удалить рисунок",
      "textRemoveLink": "Удалить ссылку",
      "textRemoveShape": "Удалить фигуру",
      "textRemoveTable": "Удалить таблицу",
      "textReorder": "Порядок",
      "textReplace": "Заменить",
      "textReplaceAll": "Заменить все",
      "textReplaceImage": "Заменить рисунок",
      "textRight": "Справа",
      "textScreenTip": "Подсказка",
      "textSearch": "Поиск",
      "textSec": "сек",
      "textSelectObjectToEdit": "Выберите объект для редактирования",
      "textSendToBackground": "Перенести на задний план",
      "textShape": "Фигура",
      "textSize": "Размер",
      "textSlide": "Слайд",
      "textSlideInThisPresentation": "Слайд в этой презентации",
      "textSlideNumber": "Номер слайда",
      "textSmallCaps": "Малые прописные",
      "textSmoothly": "Плавно",
      "textSplit": "Панорама",
      "textStartOnClick": "Запускать щелчком",
      "textStrikethrough": "Зачёркивание",
      "textStyle": "Стиль",
      "textStyleOptions": "Настройки стиля",
      "textSubscript": "Подстрочные",
      "textSuperscript": "Надстрочные",
      "textTable": "Таблица",
      "textText": "Текст",
      "textTheme": "Тема",
      "textTop": "Сверху",
      "textTopLeft": "Сверху слева",
      "textTopRight": "Сверху справа",
      "textTotalRow": "Строка итогов",
      "textTransitions": "Переходы",
      "textType": "Тип",
      "textUnCover": "Открывание",
      "textVerticalIn": "По вертикали внутрь",
      "textVerticalOut": "По вертикали наружу",
      "textWedge": "Симметрично по кругу",
      "textWipe": "Появление",
      "textZoom": "Масштабирование",
      "textZoomIn": "Увеличение",
      "textZoomOut": "Уменьшение",
<<<<<<< HEAD
      "textZoomRotate": "Увеличение с поворотом",
      "textAutomatic": "Automatic",
      "textDesign": "Design",
      "textOk": "Ok"
=======
      "textZoomRotate": "Увеличение с поворотом"
>>>>>>> d2c5b7ff
    },
    "Settings": {
      "mniSlideStandard": "Стандартный (4:3)",
      "mniSlideWide": "Широкоэкранный (16:9)",
      "textAbout": "О программе",
      "textAddress": "адрес: ",
      "textApplication": "Приложение",
      "textApplicationSettings": "Настройки приложения",
      "textAuthor": "Автор",
      "textBack": "Назад",
      "textCaseSensitive": "С учетом регистра",
      "textCentimeter": "Сантиметр",
      "textCollaboration": "Совместная работа",
      "textColorSchemes": "Цветовые схемы",
      "textComment": "Комментарий",
      "textCreated": "Создана",
      "textDarkTheme": "Темная тема",
      "textDisableAll": "Отключить все",
      "textDisableAllMacrosWithNotification": "Отключить все макросы с уведомлением",
      "textDisableAllMacrosWithoutNotification": "Отключить все макросы без уведомления",
      "textDone": "Готово",
      "textDownload": "Скачать",
      "textDownloadAs": "Скачать как...",
      "textEmail": "email: ",
      "textEnableAll": "Включить все",
      "textEnableAllMacrosWithoutNotification": "Включить все макросы без уведомления",
      "textFind": "Поиск",
      "textFindAndReplace": "Поиск и замена",
      "textFindAndReplaceAll": "Найти и заменить все",
      "textHelp": "Справка",
      "textHighlight": "Выделить результаты",
      "textInch": "Дюйм",
      "textLastModified": "Последнее изменение",
      "textLastModifiedBy": "Автор последнего изменения",
      "textLoading": "Загрузка...",
      "textLocation": "Размещение",
      "textMacrosSettings": "Настройки макросов",
      "textNoTextFound": "Текст не найден",
      "textOwner": "Владелец",
      "textPoint": "Пункт",
      "textPoweredBy": "Разработано",
      "textPresentationInfo": "Информация о презентации",
      "textPresentationSettings": "Настройки презентации",
      "textPresentationTitle": "Название презентации",
      "textPrint": "Печать",
      "textReplace": "Заменить",
      "textReplaceAll": "Заменить все",
      "textSearch": "Поиск",
      "textSettings": "Настройки",
      "textShowNotification": "Показывать уведомление",
      "textSlideSize": "Размер слайда",
      "textSpellcheck": "Проверка орфографии",
      "textSubject": "Тема",
      "textTel": "телефон:",
      "textTitle": "Название",
      "textUnitOfMeasurement": "Единица измерения",
      "textUploaded": "Загружена",
      "textVersion": "Версия",
      "txtScheme1": "Стандартная",
      "txtScheme10": "Обычная",
      "txtScheme11": "Метро",
      "txtScheme12": "Модульная",
      "txtScheme13": "Изящная",
      "txtScheme14": "Эркер",
      "txtScheme15": "Начальная",
      "txtScheme16": "Бумажная",
      "txtScheme17": "Солнцестояние",
      "txtScheme18": "Техническая",
      "txtScheme19": "Трек",
      "txtScheme2": "Оттенки серого",
      "txtScheme20": "Городская",
      "txtScheme21": "Яркая",
      "txtScheme22": "Новая офисная",
      "txtScheme3": "Апекс",
      "txtScheme4": "Аспект",
      "txtScheme5": "Официальная",
      "txtScheme6": "Открытая",
      "txtScheme7": "Справедливость",
      "txtScheme8": "Поток",
      "txtScheme9": "Литейная"
    }
  }
}<|MERGE_RESOLUTION|>--- conflicted
+++ resolved
@@ -392,14 +392,7 @@
       "textZoom": "Масштабирование",
       "textZoomIn": "Увеличение",
       "textZoomOut": "Уменьшение",
-<<<<<<< HEAD
-      "textZoomRotate": "Увеличение с поворотом",
-      "textAutomatic": "Automatic",
-      "textDesign": "Design",
-      "textOk": "Ok"
-=======
       "textZoomRotate": "Увеличение с поворотом"
->>>>>>> d2c5b7ff
     },
     "Settings": {
       "mniSlideStandard": "Стандартный (4:3)",
