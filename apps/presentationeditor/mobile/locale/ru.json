--- conflicted
+++ resolved
@@ -391,12 +391,9 @@
       "textZoomIn": "Увеличение",
       "textZoomOut": "Уменьшение",
       "textZoomRotate": "Увеличение с поворотом",
-<<<<<<< HEAD
       "textAutomatic": "Automatic",
-      "textDesign": "Design"
-=======
+      "textDesign": "Design",
       "textOk": "Ok"
->>>>>>> 6e136ce5
     },
     "Settings": {
       "mniSlideStandard": "Стандартный (4:3)",
