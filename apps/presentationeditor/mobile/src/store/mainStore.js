--- conflicted
+++ resolved
@@ -19,11 +19,8 @@
 import {storeReview} from '../../../../common/mobile/lib/store/review';
 import {storeComments} from "../../../../common/mobile/lib/store/comments";
 import {storeToolbarSettings} from "./toolbar";
-<<<<<<< HEAD
 import { storeThemes } from '../../../../common/mobile/lib/store/themes';
-=======
 import { storeVersionHistory } from '../../../../common/mobile/lib/store/versionHistory';
->>>>>>> d6c0cf83
 
 export const stores = {
     storeAppOptions: new storeAppOptions(),
@@ -47,9 +44,6 @@
     // storeChartSettings: new storeChartSettings(),
     storeComments: new storeComments(),
     storeToolbarSettings: new storeToolbarSettings(),
-<<<<<<< HEAD
-    storeThemes: new storeThemes()
-=======
+    storeThemes: new storeThemes(),
     storeVersionHistory: new storeVersionHistory()
->>>>>>> d6c0cf83
 };
