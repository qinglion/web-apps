--- conflicted
+++ resolved
@@ -1,474 +1,295 @@
-import {action, observable, computed, makeObservable} from 'mobx';
-import CThumbnailLoader from '../../../../common/mobile/utils/CThumbnailLoader';
-
-export class storeTextSettings {
-    constructor() {
-        makeObservable(this, {
-            fontsArray: observable,
-            fontName: observable,
-            arrayRecentFonts:observable,
-            fontSize: observable,
-            isBold: observable,
-            isItalic: observable,
-            isUnderline: observable,
-            isStrikethrough: observable,
-            typeBaseline: observable,
-            listType: observable,
-            typeBullets: observable,
-            typeNumbers: observable,
-            paragraphAlign: observable,
-            paragraphValign: observable,
-            canIncreaseIndent: observable,
-            canDecreaseIndent: observable,
-            textColor: observable,
-            customTextColors: observable,
-            lineSpacing: observable,
-            initEditorFonts: action,
-            resetFontName: action,
-            resetFontsRecent:action,
-            resetFontSize: action,
-            resetIsBold: action,
-            resetIsItalic: action,
-            resetIsUnderline: action,
-            resetIsStrikeout: action,
-            resetIncreaseIndent: action,
-            resetDecreaseIndent: action,
-            resetTypeBaseline: action,
-            isSuperscript: computed,
-            isSubscript: computed,
-            resetListType: action,
-            resetBullets: action,
-            resetNumbers: action,
-            resetParagraphAlign: action,
-            resetParagraphValign: action,
-            resetTextColor: action,
-            changeCustomTextColors: action,
-            resetLineSpacing: action,
-            iconWidth: observable,
-            iconHeight: observable,
-            thumbCanvas: observable,
-            thumbContext: observable,
-            thumbs: observable,
-            thumbIdx: observable,
-            listItemHeight: observable,
-            spriteCols: observable,
-            loadSprite: action,
-            addFontToRecent:action,
-            highlightColor: observable,
-            resetHighlightColor: action
-        });
-    }
-
-    iconWidth;
-    iconHeight;
-    thumbCanvas;
-    thumbContext;
-    thumbs;
-    thumbIdx = 0;
-    listItemHeight = 28;
-    spriteCols = 1;
-    fontsArray = [];
-    arrayRecentFonts = [];
-    fontName = '';
-    fontSize = undefined;
-    isBold = false;
-    isItalic = false;
-    isUnderline = false;
-    isStrikethrough = false;
-    typeBaseline = undefined;
-    listType = undefined;
-    typeBullets = undefined;
-    typeNumbers = undefined;
-    paragraphAlign = undefined;
-    paragraphValign = undefined;
-    canIncreaseIndent = undefined;
-    canDecreaseIndent = undefined;
-    textColor = undefined;
-    highlightColor = undefined;
-    customTextColors = [];
-    lineSpacing = undefined;
-
-    initEditorFonts (fonts, select) {
-        let array = [];
-        for (let font of fonts) {
-            let fontId = font.asc_getFontId();
-            array.push({
-                id          : fontId,
-                name        : font.asc_getFontName(),
-                //displayValue: font.asc_getFontName(),
-                imgidx      : font.asc_getFontThumbnail(),
-                type        : font.asc_getFontType()
-            });
-        }
-        this.fontsArray = array;
-        this.iconWidth = 300;
-        this.iconHeight = Asc.FONT_THUMBNAIL_HEIGHT || 28;
-        this.thumbCanvas = document.createElement('canvas');
-        this.thumbContext = this.thumbCanvas.getContext('2d');
-        this.thumbs = [
-            {ratio: 1, path: '../../../../../sdkjs/common/Images/fonts_thumbnail.png', width: this.iconWidth, height: this.iconHeight},
-            {ratio: 1.25, path: '../../../../../sdkjs/common/Images/fonts_thumbnail@1.25x.png', width: this.iconWidth * 1.25, height: this.iconHeight * 1.25},
-            {ratio: 1.5, path: '../../../../../sdkjs/common/Images/fonts_thumbnail@1.5x.png', width: this.iconWidth * 1.5, height: this.iconHeight * 1.5},
-            {ratio: 1.75, path: '../../../../../sdkjs/common/Images/fonts_thumbnail@1.75x.png', width: this.iconWidth * 1.75, height: this.iconHeight * 1.75},
-            {ratio: 2, path: '../../../../../sdkjs/common/Images/fonts_thumbnail@2x.png', width: this.iconWidth * 2, height: this.iconHeight * 2}
-        ];
-
-        const applicationPixelRatio = Common.Utils.applicationPixelRatio();
-
-        let bestDistance = Math.abs(applicationPixelRatio - this.thumbs[0].ratio);
-        let currentDistance = 0;
-
-        for (let i = 1; i < this.thumbs.length; i++) {
-            currentDistance = Math.abs(applicationPixelRatio - this.thumbs[i].ratio);
-            if (currentDistance < (bestDistance - 0.0001))
-            {
-                bestDistance = currentDistance;
-                this.thumbIdx = i;
-            }
-        }
-
-        this.thumbCanvas.height = this.thumbs[this.thumbIdx].height;
-        this.thumbCanvas.width = this.thumbs[this.thumbIdx].width;
-
-        this.loadSprite();
-    }
-
-    loadSprite() {
-<<<<<<< HEAD
-=======
-        function CThumbnailLoader() {
-            this.image = null;
-            this.binaryFormat = null;
-            this.data = null;
-            this.width = 0;
-            this.height = 0;
-            this.heightOne = 0;
-            this.count = 0;
-            this.offsets = null;
-
-            this.load = function(url, callback) {
-                if (!callback)
-                    return;
-
-                var xhr = new XMLHttpRequest();
-                xhr.open('GET', url + ".bin", true);
-                xhr.responseType = 'arraybuffer';
-
-                if (xhr.overrideMimeType)
-                    xhr.overrideMimeType('text/plain; charset=x-user-defined');
-                else xhr.setRequestHeader('Accept-Charset', 'x-user-defined');
-
-                xhr.onload = e =>  {
-                    // TODO: check errors
-                    this.binaryFormat = new Uint8Array(e.target.response);
-                    callback();
-                };
-
-                xhr.send(null);
-            };
-
-            this.openBinary = function(arrayBuffer) {
-
-                //var t1 = performance.now();
-
-                var binaryAlpha = new Uint8Array(arrayBuffer);
-                this.width      = (binaryAlpha[0] << 24) | (binaryAlpha[1] << 16) | (binaryAlpha[2] << 8) | (binaryAlpha[3] << 0);
-                this.heightOne  = (binaryAlpha[4] << 24) | (binaryAlpha[5] << 16) | (binaryAlpha[6] << 8) | (binaryAlpha[7] << 0);
-                this.count      = (binaryAlpha[8] << 24) | (binaryAlpha[9] << 16) | (binaryAlpha[10] << 8) | (binaryAlpha[11] << 0);
-                this.height     = this.count * this.heightOne;
-
-                const MAX_MEMORY_SIZE = 100000000;
-                const memorySize = 4 * this.width * this.height;
-                const isOffsets = memorySize > MAX_MEMORY_SIZE;
-
-                if (!isOffsets)
-                    this.data = new Uint8ClampedArray(memorySize);
-                else this.offsets = new Array(this.count);
-
-                var binaryIndex = 12;
-                var binaryLen = binaryAlpha.length;
-                var index = 0;
-
-                var len0 = 0;
-                var tmpValue = 0;
-
-                if (!isOffsets) {
-                    var imagePixels = this.data;
-                    while (binaryIndex < binaryLen) {
-                        tmpValue = binaryAlpha[binaryIndex++];
-                        if (0 == tmpValue) {
-                            len0 = binaryAlpha[binaryIndex++];
-                            while (len0 > 0) {
-                                len0--;
-                                imagePixels[index] = imagePixels[index + 1] = imagePixels[index + 2] = 255;
-                                imagePixels[index + 3] = 0; // this value is already 0.
-                                index += 4;
-                            }
-                        } else {
-                            imagePixels[index] = imagePixels[index + 1] = imagePixels[index + 2] = 255 - tmpValue;
-                            imagePixels[index + 3] = tmpValue;
-                            index += 4;
-                        }
-                    }
-                } else {
-                    var module = this.width * this.heightOne;
-                    var moduleCur = module - 1;
-                    while (binaryIndex < binaryLen) {
-                        tmpValue = binaryAlpha[binaryIndex++];
-                        if (0 == tmpValue) {
-                            len0 = binaryAlpha[binaryIndex++];
-                            while (len0 > 0) {
-                                len0--;
-                                moduleCur++;
-                                if (moduleCur === module) {
-                                    this.offsets[index++] = { pos : binaryIndex, len : len0 + 1 };
-                                    moduleCur = 0;
-                                }
-                            }
-                        } else {
-                            moduleCur++;
-                            if (moduleCur === module) {
-                                this.offsets[index++] = { pos : binaryIndex - 1, len : -1 };
-                                moduleCur = 0;
-                            }
-                        }
-                    }
-                }
-
-                if ( !this.offsets )
-                    delete this.binaryFormat;
-
-                //var t2 = performance.now();
-                //console.log(t2 - t1);
-            };
-
-            this.getImage = function(index, canvas, ctx) {
-
-                //var t1 = performance.now();
-                if (!canvas)
-                {
-                    canvas = document.createElement("canvas");
-                    canvas.width = this.width;
-                    canvas.height = this.heightOne;
-                    canvas.style.width = iconWidth + "px";
-                    canvas.style.height = iconHeight + "px";
-
-                    ctx = canvas.getContext("2d");
-                }
-
-                if (!this.data && !this.offsets) {
-                    this.openBinary(this.binaryFormat);
-                }
-
-                var dataTmp = ctx.createImageData(this.width, this.heightOne);
-                var sizeImage = 4 * this.width * this.heightOne;
-
-                if (!this.offsets) {
-                    dataTmp.data.set(new Uint8ClampedArray(this.data.buffer, index * sizeImage, sizeImage));
-                } else {
-                    const binaryAlpha = this.binaryFormat;
-                    var binaryIndex = this.offsets[index].pos;
-                    var alphaChannel = 0;
-                    var pixelsCount = this.width * this.heightOne;
-                    var tmpValue = 0, len0 = 0;
-                    let imagePixels = dataTmp.data;
-                    if (-1 != this.offsets[index].len) {
-                        /*
-                        // this values is already 0.
-                        for (var i = 0; i < this.offsets[index].len; i++) {
-                            pixels[alphaChannel] = 0;
-                            alphaChannel += 4;
-                        }
-                        */
-                        alphaChannel += 4 * this.offsets[index].len;
-                    }
-                    while (pixelsCount > 0) {
-                        tmpValue = binaryAlpha[binaryIndex++];
-                        if (0 == tmpValue) {
-                            len0 = binaryAlpha[binaryIndex++];
-                            if (len0 > pixelsCount)
-                                len0 = pixelsCount;
-                            while (len0 > 0) {
-                                len0--;
-                                imagePixels[alphaChannel] = imagePixels[alphaChannel + 1] = imagePixels[alphaChannel + 2] = 255;
-                                imagePixels[alphaChannel + 3] = 0; // this value is already 0.
-                                alphaChannel += 4;
-                                pixelsCount--;
-                            }
-                        } else {
-                            imagePixels[alphaChannel] = imagePixels[alphaChannel + 1] = imagePixels[alphaChannel + 2] = 255 - tmpValue;
-                            imagePixels[alphaChannel + 3] = tmpValue;
-                            alphaChannel += 4;
-                            pixelsCount--;
-                        }
-                    }
-                }
-                ctx.putImageData(dataTmp, 0, 0);
-
-                //var t2 = performance.now();
-                //console.log(t2 - t1);
-
-                return canvas;
-            };
-        }
-
->>>>>>> 03afbac5
-        this.spriteThumbs = new CThumbnailLoader();
-        this.spriteThumbs.load(this.thumbs[this.thumbIdx].path, () => {
-            this.spriteCols = Math.floor(this.spriteThumbs.width / (this.thumbs[this.thumbIdx].width)) || 1;
-
-            if (!this.spriteThumbs.data && !this.spriteThumbs.offsets) {
-                this.spriteThumbs.openBinary(this.spriteThumbs.binaryFormat);
-            }
-        });
-    }
-
-    resetFontName (font) {
-        let name = (typeof font.get_Name) === "function" ? font.get_Name() : font.asc_getName();
-        this.fontName = name;
-    }
-
-    resetFontsRecent(fonts) {
-        this.arrayRecentFonts = fonts;
-        this.arrayRecentFonts = this.arrayRecentFonts ? JSON.parse(this.arrayRecentFonts) : [];
-    }
-
-    resetFontSize (size) {
-        this.fontSize = size;
-    }
-
-    resetIsBold (isBold) {
-        this.isBold = isBold;
-    }
-
-    resetIsItalic (isItalic) {
-        this.isItalic = isItalic;
-    }
-
-    resetIsUnderline (isUnderline) {
-        this.isUnderline = isUnderline;
-    }
-
-    resetIsStrikeout (isStrikethrough) {
-        this.isStrikethrough = isStrikethrough;
-    }
-
-    // Indent 
-
-    resetIncreaseIndent(value) {
-        this.canIncreaseIndent = value;
-    }
-
-    resetDecreaseIndent(value) {
-        this.canDecreaseIndent = value;
-    }
-
-    // vertical align
-
-    resetTypeBaseline (typeBaseline) {
-        this.typeBaseline = typeBaseline;
-    }
-
-    get isSuperscript() {
-        return (this.typeBaseline === 1);
-    }
-
-    get isSubscript() {
-        return (this.typeBaseline === 2);
-    }
-
-    // bullets
-
-    resetListType (type) {
-        this.listType = type;
-    }
-
-    resetBullets (type) {
-        this.typeBullets = type;
-    }
-
-    resetNumbers (type) {
-        this.typeNumbers = type;
-    }
-
-    resetParagraphAlign (align) {
-        let value;
-        switch (align) {
-            case 0:
-                value = 'right';
-                break;
-            case 1:
-                value = 'left';
-                break;
-            case 2:
-                value = 'center';
-                break;
-            case 3:
-                value = 'just';
-                break;
-        }
-        this.paragraphAlign = value;
-    }
-
-    resetParagraphValign (align) {
-        let value;
-        switch (align) {
-            case 0:
-                value = 'bottom';
-                break;
-            case 4:
-                value = 'top';
-                break;
-            case 1:
-                value = 'center';
-                break;
-        }
-        this.paragraphValign = value;
-    }
-
-    resetTextColor (color) {
-        let value;
-        if (color) {
-            if (color.get_auto()) {
-                value = 'auto';
-            } else {
-                if (color.get_type() == Asc.c_oAscColor.COLOR_TYPE_SCHEME) {
-                    value = {
-                        color: Common.Utils.ThemeColor.getHexColor(color.get_r(), color.get_g(), color.get_b()),
-                        effectValue: color.get_value()
-                    }
-                } else {
-                    value = Common.Utils.ThemeColor.getHexColor(color.get_r(), color.get_g(), color.get_b());
-                }
-            }
-        }
-        this.textColor = value;
-    }
-
-    changeCustomTextColors (colors) {
-        this.customTextColors = colors;
-    }
-
-    addFontToRecent (font) {
-        this.arrayRecentFonts.forEach(item => {
-            if (item.name === font.name) this.arrayRecentFonts.splice(this.arrayRecentFonts.indexOf(item),1);
-        })
-        this.arrayRecentFonts.unshift(font);
-
-        if (this.arrayRecentFonts.length > 5) this.arrayRecentFonts.splice(4,1);
-    }
-
-    resetLineSpacing (vc) {
-        let line = (vc.get_Line() === null || vc.get_LineRule() === null || vc.get_LineRule() != 1) ? -1 : vc.get_Line();
-        this.lineSpacing = line;
-    }
-
-    resetHighlightColor(color) {
-        if (color == -1) {
-            this.highlightColor = 'transparent';  
-        } else {
-            this.highlightColor = color.get_hex();
-        }
-        
-    }
+import {action, observable, computed, makeObservable} from 'mobx';
+import CThumbnailLoader from '../../../../common/mobile/utils/CThumbnailLoader';
+
+export class storeTextSettings {
+    constructor() {
+        makeObservable(this, {
+            fontsArray: observable,
+            fontName: observable,
+            arrayRecentFonts:observable,
+            fontSize: observable,
+            isBold: observable,
+            isItalic: observable,
+            isUnderline: observable,
+            isStrikethrough: observable,
+            typeBaseline: observable,
+            listType: observable,
+            typeBullets: observable,
+            typeNumbers: observable,
+            paragraphAlign: observable,
+            paragraphValign: observable,
+            canIncreaseIndent: observable,
+            canDecreaseIndent: observable,
+            textColor: observable,
+            customTextColors: observable,
+            lineSpacing: observable,
+            initEditorFonts: action,
+            resetFontName: action,
+            resetFontsRecent:action,
+            resetFontSize: action,
+            resetIsBold: action,
+            resetIsItalic: action,
+            resetIsUnderline: action,
+            resetIsStrikeout: action,
+            resetIncreaseIndent: action,
+            resetDecreaseIndent: action,
+            resetTypeBaseline: action,
+            isSuperscript: computed,
+            isSubscript: computed,
+            resetListType: action,
+            resetBullets: action,
+            resetNumbers: action,
+            resetParagraphAlign: action,
+            resetParagraphValign: action,
+            resetTextColor: action,
+            changeCustomTextColors: action,
+            resetLineSpacing: action,
+            iconWidth: observable,
+            iconHeight: observable,
+            thumbCanvas: observable,
+            thumbContext: observable,
+            thumbs: observable,
+            thumbIdx: observable,
+            listItemHeight: observable,
+            spriteCols: observable,
+            loadSprite: action,
+            addFontToRecent:action,
+            highlightColor: observable,
+            resetHighlightColor: action
+        });
+    }
+
+    iconWidth;
+    iconHeight;
+    thumbCanvas;
+    thumbContext;
+    thumbs;
+    thumbIdx = 0;
+    listItemHeight = 28;
+    spriteCols = 1;
+    fontsArray = [];
+    arrayRecentFonts = [];
+    fontName = '';
+    fontSize = undefined;
+    isBold = false;
+    isItalic = false;
+    isUnderline = false;
+    isStrikethrough = false;
+    typeBaseline = undefined;
+    listType = undefined;
+    typeBullets = undefined;
+    typeNumbers = undefined;
+    paragraphAlign = undefined;
+    paragraphValign = undefined;
+    canIncreaseIndent = undefined;
+    canDecreaseIndent = undefined;
+    textColor = undefined;
+    highlightColor = undefined;
+    customTextColors = [];
+    lineSpacing = undefined;
+
+    initEditorFonts (fonts, select) {
+        let array = [];
+        for (let font of fonts) {
+            let fontId = font.asc_getFontId();
+            array.push({
+                id          : fontId,
+                name        : font.asc_getFontName(),
+                //displayValue: font.asc_getFontName(),
+                imgidx      : font.asc_getFontThumbnail(),
+                type        : font.asc_getFontType()
+            });
+        }
+        this.fontsArray = array;
+        this.iconWidth = 300;
+        this.iconHeight = Asc.FONT_THUMBNAIL_HEIGHT || 28;
+        this.thumbCanvas = document.createElement('canvas');
+        this.thumbContext = this.thumbCanvas.getContext('2d');
+        this.thumbs = [
+            {ratio: 1, path: '../../../../../sdkjs/common/Images/fonts_thumbnail.png', width: this.iconWidth, height: this.iconHeight},
+            {ratio: 1.25, path: '../../../../../sdkjs/common/Images/fonts_thumbnail@1.25x.png', width: this.iconWidth * 1.25, height: this.iconHeight * 1.25},
+            {ratio: 1.5, path: '../../../../../sdkjs/common/Images/fonts_thumbnail@1.5x.png', width: this.iconWidth * 1.5, height: this.iconHeight * 1.5},
+            {ratio: 1.75, path: '../../../../../sdkjs/common/Images/fonts_thumbnail@1.75x.png', width: this.iconWidth * 1.75, height: this.iconHeight * 1.75},
+            {ratio: 2, path: '../../../../../sdkjs/common/Images/fonts_thumbnail@2x.png', width: this.iconWidth * 2, height: this.iconHeight * 2}
+        ];
+
+        const applicationPixelRatio = Common.Utils.applicationPixelRatio();
+
+        let bestDistance = Math.abs(applicationPixelRatio - this.thumbs[0].ratio);
+        let currentDistance = 0;
+
+        for (let i = 1; i < this.thumbs.length; i++) {
+            currentDistance = Math.abs(applicationPixelRatio - this.thumbs[i].ratio);
+            if (currentDistance < (bestDistance - 0.0001))
+            {
+                bestDistance = currentDistance;
+                this.thumbIdx = i;
+            }
+        }
+
+        this.thumbCanvas.height = this.thumbs[this.thumbIdx].height;
+        this.thumbCanvas.width = this.thumbs[this.thumbIdx].width;
+
+        this.loadSprite();
+    }
+
+    loadSprite() {
+        this.spriteThumbs = new CThumbnailLoader();
+        this.spriteThumbs.load(this.thumbs[this.thumbIdx].path, () => {
+            this.spriteCols = Math.floor(this.spriteThumbs.width / (this.thumbs[this.thumbIdx].width)) || 1;
+
+            if (!this.spriteThumbs.data && !this.spriteThumbs.offsets) {
+                this.spriteThumbs.openBinary(this.spriteThumbs.binaryFormat);
+            }
+        });
+    }
+
+    resetFontName (font) {
+        let name = (typeof font.get_Name) === "function" ? font.get_Name() : font.asc_getName();
+        this.fontName = name;
+    }
+
+    resetFontsRecent(fonts) {
+        this.arrayRecentFonts = fonts;
+        this.arrayRecentFonts = this.arrayRecentFonts ? JSON.parse(this.arrayRecentFonts) : [];
+    }
+
+    resetFontSize (size) {
+        this.fontSize = size;
+    }
+
+    resetIsBold (isBold) {
+        this.isBold = isBold;
+    }
+
+    resetIsItalic (isItalic) {
+        this.isItalic = isItalic;
+    }
+
+    resetIsUnderline (isUnderline) {
+        this.isUnderline = isUnderline;
+    }
+
+    resetIsStrikeout (isStrikethrough) {
+        this.isStrikethrough = isStrikethrough;
+    }
+
+    // Indent 
+
+    resetIncreaseIndent(value) {
+        this.canIncreaseIndent = value;
+    }
+
+    resetDecreaseIndent(value) {
+        this.canDecreaseIndent = value;
+    }
+
+    // vertical align
+
+    resetTypeBaseline (typeBaseline) {
+        this.typeBaseline = typeBaseline;
+    }
+
+    get isSuperscript() {
+        return (this.typeBaseline === 1);
+    }
+
+    get isSubscript() {
+        return (this.typeBaseline === 2);
+    }
+
+    // bullets
+
+    resetListType (type) {
+        this.listType = type;
+    }
+
+    resetBullets (type) {
+        this.typeBullets = type;
+    }
+
+    resetNumbers (type) {
+        this.typeNumbers = type;
+    }
+
+    resetParagraphAlign (align) {
+        let value;
+        switch (align) {
+            case 0:
+                value = 'right';
+                break;
+            case 1:
+                value = 'left';
+                break;
+            case 2:
+                value = 'center';
+                break;
+            case 3:
+                value = 'just';
+                break;
+        }
+        this.paragraphAlign = value;
+    }
+
+    resetParagraphValign (align) {
+        let value;
+        switch (align) {
+            case 0:
+                value = 'bottom';
+                break;
+            case 4:
+                value = 'top';
+                break;
+            case 1:
+                value = 'center';
+                break;
+        }
+        this.paragraphValign = value;
+    }
+
+    resetTextColor (color) {
+        let value;
+        if (color) {
+            if (color.get_auto()) {
+                value = 'auto';
+            } else {
+                if (color.get_type() == Asc.c_oAscColor.COLOR_TYPE_SCHEME) {
+                    value = {
+                        color: Common.Utils.ThemeColor.getHexColor(color.get_r(), color.get_g(), color.get_b()),
+                        effectValue: color.get_value()
+                    }
+                } else {
+                    value = Common.Utils.ThemeColor.getHexColor(color.get_r(), color.get_g(), color.get_b());
+                }
+            }
+        }
+        this.textColor = value;
+    }
+
+    changeCustomTextColors (colors) {
+        this.customTextColors = colors;
+    }
+
+    addFontToRecent (font) {
+        this.arrayRecentFonts.forEach(item => {
+            if (item.name === font.name) this.arrayRecentFonts.splice(this.arrayRecentFonts.indexOf(item),1);
+        })
+        this.arrayRecentFonts.unshift(font);
+
+        if (this.arrayRecentFonts.length > 5) this.arrayRecentFonts.splice(4,1);
+    }
+
+    resetLineSpacing (vc) {
+        let line = (vc.get_Line() === null || vc.get_LineRule() === null || vc.get_LineRule() != 1) ? -1 : vc.get_Line();
+        this.lineSpacing = line;
+    }
+
+    resetHighlightColor(color) {
+        if (color == -1) {
+            this.highlightColor = 'transparent';  
+        } else {
+            this.highlightColor = color.get_hex();
+        }
+        
+    }
 }