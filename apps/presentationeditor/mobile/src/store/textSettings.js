--- conflicted
+++ resolved
@@ -1,294 +1,291 @@
-import {action, observable, computed, makeObservable} from 'mobx';
-
-export class storeTextSettings {
-    constructor() {
-        makeObservable(this, {
-            fontsArray: observable,
-            fontName: observable,
-            arrayRecentFonts:observable,
-            fontSize: observable,
-            isBold: observable,
-            isItalic: observable,
-            isUnderline: observable,
-            isStrikethrough: observable,
-            typeBaseline: observable,
-            listType: observable,
-            typeBullets: observable,
-            typeNumbers: observable,
-            paragraphAlign: observable,
-            paragraphValign: observable,
-            canIncreaseIndent: observable,
-            canDecreaseIndent: observable,
-            textColor: observable,
-            customTextColors: observable,
-            lineSpacing: observable,
-            initEditorFonts: action,
-            resetFontName: action,
-            resetFontsRecent:action,
-            resetFontSize: action,
-            resetIsBold: action,
-            resetIsItalic: action,
-            resetIsUnderline: action,
-            resetIsStrikeout: action,
-            resetIncreaseIndent: action,
-            resetDecreaseIndent: action,
-            resetTypeBaseline: action,
-            isSuperscript: computed,
-            isSubscript: computed,
-            resetListType: action,
-            resetBullets: action,
-            resetNumbers: action,
-            resetParagraphAlign: action,
-            resetParagraphValign: action,
-            resetTextColor: action,
-            changeCustomTextColors: action,
-            resetLineSpacing: action,
-<<<<<<< HEAD
-            iconWidth: observable,
-            iconHeight: observable,
-            thumbCanvas: observable,
-            thumbContext: observable,
-            thumbs: observable,
-            thumbIdx: observable,
-            listItemHeight: observable,
-            spriteCols: observable,
-            loadSprite: action
-=======
-            addFontToRecent:action
->>>>>>> b0160dc0
-        });
-    }
-
-    iconWidth;
-    iconHeight;
-    thumbCanvas;
-    thumbContext;
-    thumbs;
-    thumbIdx = 0;
-    listItemHeight = 28;
-    spriteCols = 1;
-    fontsArray = [];
-    arrayRecentFonts = [];
-    fontName = '';
-    fontSize = undefined;
-    isBold = false;
-    isItalic = false;
-    isUnderline = false;
-    isStrikethrough = false;
-    typeBaseline = undefined;
-    listType = undefined;
-    typeBullets = undefined;
-    typeNumbers = undefined;
-    paragraphAlign = undefined;
-    paragraphValign = undefined;
-    canIncreaseIndent = undefined;
-    canDecreaseIndent = undefined;
-    textColor = undefined;
-    customTextColors = [];
-    lineSpacing = undefined;
-
-    initEditorFonts (fonts, select) {
-        let array = [];
-        for (let font of fonts) {
-            let fontId = font.asc_getFontId();
-            array.push({
-                id          : fontId,
-                name        : font.asc_getFontName(),
-                //displayValue: font.asc_getFontName(),
-                imgidx      : font.asc_getFontThumbnail(),
-                type        : font.asc_getFontType()
-            });
-        }
-
-        array.sort(function(a, b) {
-            return (a.name.toLowerCase() > b.name.toLowerCase()) ? 1 : -1;
-        });
-
-        this.fontsArray = array;
-        this.iconWidth = 300;
-        this.iconHeight = Asc.FONT_THUMBNAIL_HEIGHT || 28;
-        this.thumbCanvas = document.createElement('canvas');
-        this.thumbContext = this.thumbCanvas.getContext('2d');
-        this.thumbs = [
-            {ratio: 1, path: '../../../../../../../sdkjs/common/Images/fonts_thumbnail.png', width: this.iconWidth, height: this.iconHeight},
-            {ratio: 1.25, path: '../../../../../../../sdkjs/common/Images/fonts_thumbnail@1.25x.png', width: this.iconWidth * 1.25, height: this.iconHeight * 1.25},
-            {ratio: 1.5, path: '../../../../../../../sdkjs/common/Images/fonts_thumbnail@1.5x.png', width: this.iconWidth * 1.5, height: this.iconHeight * 1.5},
-            {ratio: 1.75, path: '../../../../../../../sdkjs/common/Images/fonts_thumbnail@1.75x.png', width: this.iconWidth * 1.75, height: this.iconHeight * 1.75},
-            {ratio: 2, path: '../../../../../../../sdkjs/common/Images/fonts_thumbnail@2x.png', width: this.iconWidth * 2, height: this.iconHeight * 2}
-        ];
-
-        const applicationPixelRatio = Common.Utils.applicationPixelRatio();
-
-        if (typeof window['AscDesktopEditor'] === 'object') {
-            this.thumbs[0].path = window['AscDesktopEditor'].getFontsSprite('');
-            this.thumbs[1].path = window['AscDesktopEditor'].getFontsSprite('@1.25x');
-            this.thumbs[2].path = window['AscDesktopEditor'].getFontsSprite('@1.5x');
-            this.thumbs[3].path = window['AscDesktopEditor'].getFontsSprite('@1.75x');
-            this.thumbs[4].path = window['AscDesktopEditor'].getFontsSprite('@2x');
-        }
-
-        let bestDistance = Math.abs(applicationPixelRatio - this.thumbs[0].ratio);
-        let currentDistance = 0;
-
-        for (let i = 1; i < this.thumbs.length; i++) {
-            currentDistance = Math.abs(applicationPixelRatio - this.thumbs[i].ratio);
-            if (currentDistance < (bestDistance - 0.0001))
-            {
-                bestDistance = currentDistance;
-                this.thumbIdx = i;
-            }
-        }
-
-        this.thumbCanvas.height = this.thumbs[this.thumbIdx].height;
-        this.thumbCanvas.width = this.thumbs[this.thumbIdx].width;
-
-        this.loadSprite();
-    }
-
-    loadSprite() {
-        this.spriteThumbs = new Image();
-        this.spriteCols = Math.floor(this.spriteThumbs.width / (this.thumbs[this.thumbIdx].width)) || 1;
-        this.spriteThumbs.src = this.thumbs[this.thumbIdx].path;
-    }
-
-    resetFontName (font) {
-        let name = (typeof font.get_Name) === "function" ? font.get_Name() : font.asc_getName();
-        this.fontName = name;
-    }
-
-    resetFontsRecent(fonts) {
-        this.arrayRecentFonts = fonts;
-        this.arrayRecentFonts = this.arrayRecentFonts ? this.arrayRecentFonts.split(';') : [];
-    }
-
-    resetFontSize (size) {
-        this.fontSize = size;
-    }
-
-    resetIsBold (isBold) {
-        this.isBold = isBold;
-    }
-
-    resetIsItalic (isItalic) {
-        this.isItalic = isItalic;
-    }
-
-    resetIsUnderline (isUnderline) {
-        this.isUnderline = isUnderline;
-    }
-
-    resetIsStrikeout (isStrikethrough) {
-        this.isStrikethrough = isStrikethrough;
-    }
-
-    // Indent 
-
-    resetIncreaseIndent(value) {
-        this.canIncreaseIndent = value;
-    }
-
-    resetDecreaseIndent(value) {
-        this.canDecreaseIndent = value;
-    }
-
-    // vertical align
-
-    resetTypeBaseline (typeBaseline) {
-        this.typeBaseline = typeBaseline;
-    }
-
-    get isSuperscript() {
-        return (this.typeBaseline === 1);
-    }
-
-    get isSubscript() {
-        return (this.typeBaseline === 2);
-    }
-
-    // bullets
-
-    resetListType (type) {
-        this.listType = type;
-    }
-
-    resetBullets (type) {
-        this.typeBullets = type;
-    }
-
-    resetNumbers (type) {
-        this.typeNumbers = type;
-    }
-
-    resetParagraphAlign (align) {
-        let value;
-        switch (align) {
-            case 0:
-                value = 'right';
-                break;
-            case 1:
-                value = 'left';
-                break;
-            case 2:
-                value = 'center';
-                break;
-            case 3:
-                value = 'just';
-                break;
-        }
-        this.paragraphAlign = value;
-    }
-
-    resetParagraphValign (align) {
-        let value;
-        switch (align) {
-            case 0:
-                value = 'bottom';
-                break;
-            case 4:
-                value = 'top';
-                break;
-            case 1:
-                value = 'center';
-                break;
-        }
-        this.paragraphValign = value;
-    }
-
-    resetTextColor (color) {
-        let value;
-        if (color) {
-            if (color.get_auto()) {
-                value = 'auto';
-            } else {
-                if (color.get_type() == Asc.c_oAscColor.COLOR_TYPE_SCHEME) {
-                    value = {
-                        color: Common.Utils.ThemeColor.getHexColor(color.get_r(), color.get_g(), color.get_b()),
-                        effectValue: color.get_value()
-                    }
-                } else {
-                    value = Common.Utils.ThemeColor.getHexColor(color.get_r(), color.get_g(), color.get_b());
-                }
-            }
-        }
-        this.textColor = value;
-    }
-
-    changeCustomTextColors (colors) {
-        this.customTextColors = colors;
-    }
-
-    addFontToRecent (font) {
-        this.arrayRecentFonts.forEach(item => {
-            if (item === font) this.arrayRecentFonts.splice(this.arrayRecentFonts.indexOf(item),1);
-        })
-        this.arrayRecentFonts.unshift(font);
-
-        if (this.arrayRecentFonts.length > 5) this.arrayRecentFonts.splice(4,1);
-    }
-
-    resetLineSpacing (vc) {
-        let line = (vc.get_Line() === null || vc.get_LineRule() === null || vc.get_LineRule() != 1) ? -1 : vc.get_Line();
-        this.lineSpacing = line;
-    }
-
+import {action, observable, computed, makeObservable} from 'mobx';
+
+export class storeTextSettings {
+    constructor() {
+        makeObservable(this, {
+            fontsArray: observable,
+            fontName: observable,
+            arrayRecentFonts:observable,
+            fontSize: observable,
+            isBold: observable,
+            isItalic: observable,
+            isUnderline: observable,
+            isStrikethrough: observable,
+            typeBaseline: observable,
+            listType: observable,
+            typeBullets: observable,
+            typeNumbers: observable,
+            paragraphAlign: observable,
+            paragraphValign: observable,
+            canIncreaseIndent: observable,
+            canDecreaseIndent: observable,
+            textColor: observable,
+            customTextColors: observable,
+            lineSpacing: observable,
+            initEditorFonts: action,
+            resetFontName: action,
+            resetFontsRecent:action,
+            resetFontSize: action,
+            resetIsBold: action,
+            resetIsItalic: action,
+            resetIsUnderline: action,
+            resetIsStrikeout: action,
+            resetIncreaseIndent: action,
+            resetDecreaseIndent: action,
+            resetTypeBaseline: action,
+            isSuperscript: computed,
+            isSubscript: computed,
+            resetListType: action,
+            resetBullets: action,
+            resetNumbers: action,
+            resetParagraphAlign: action,
+            resetParagraphValign: action,
+            resetTextColor: action,
+            changeCustomTextColors: action,
+            resetLineSpacing: action,
+            iconWidth: observable,
+            iconHeight: observable,
+            thumbCanvas: observable,
+            thumbContext: observable,
+            thumbs: observable,
+            thumbIdx: observable,
+            listItemHeight: observable,
+            spriteCols: observable,
+            loadSprite: action,
+            addFontToRecent:action
+        });
+    }
+
+    iconWidth;
+    iconHeight;
+    thumbCanvas;
+    thumbContext;
+    thumbs;
+    thumbIdx = 0;
+    listItemHeight = 28;
+    spriteCols = 1;
+    fontsArray = [];
+    arrayRecentFonts = [];
+    fontName = '';
+    fontSize = undefined;
+    isBold = false;
+    isItalic = false;
+    isUnderline = false;
+    isStrikethrough = false;
+    typeBaseline = undefined;
+    listType = undefined;
+    typeBullets = undefined;
+    typeNumbers = undefined;
+    paragraphAlign = undefined;
+    paragraphValign = undefined;
+    canIncreaseIndent = undefined;
+    canDecreaseIndent = undefined;
+    textColor = undefined;
+    customTextColors = [];
+    lineSpacing = undefined;
+
+    initEditorFonts (fonts, select) {
+        let array = [];
+        for (let font of fonts) {
+            let fontId = font.asc_getFontId();
+            array.push({
+                id          : fontId,
+                name        : font.asc_getFontName(),
+                //displayValue: font.asc_getFontName(),
+                imgidx      : font.asc_getFontThumbnail(),
+                type        : font.asc_getFontType()
+            });
+        }
+
+        array.sort(function(a, b) {
+            return (a.name.toLowerCase() > b.name.toLowerCase()) ? 1 : -1;
+        });
+
+        this.fontsArray = array;
+        this.iconWidth = 300;
+        this.iconHeight = Asc.FONT_THUMBNAIL_HEIGHT || 28;
+        this.thumbCanvas = document.createElement('canvas');
+        this.thumbContext = this.thumbCanvas.getContext('2d');
+        this.thumbs = [
+            {ratio: 1, path: '../../../../../../../sdkjs/common/Images/fonts_thumbnail.png', width: this.iconWidth, height: this.iconHeight},
+            {ratio: 1.25, path: '../../../../../../../sdkjs/common/Images/fonts_thumbnail@1.25x.png', width: this.iconWidth * 1.25, height: this.iconHeight * 1.25},
+            {ratio: 1.5, path: '../../../../../../../sdkjs/common/Images/fonts_thumbnail@1.5x.png', width: this.iconWidth * 1.5, height: this.iconHeight * 1.5},
+            {ratio: 1.75, path: '../../../../../../../sdkjs/common/Images/fonts_thumbnail@1.75x.png', width: this.iconWidth * 1.75, height: this.iconHeight * 1.75},
+            {ratio: 2, path: '../../../../../../../sdkjs/common/Images/fonts_thumbnail@2x.png', width: this.iconWidth * 2, height: this.iconHeight * 2}
+        ];
+
+        const applicationPixelRatio = Common.Utils.applicationPixelRatio();
+
+        if (typeof window['AscDesktopEditor'] === 'object') {
+            this.thumbs[0].path = window['AscDesktopEditor'].getFontsSprite('');
+            this.thumbs[1].path = window['AscDesktopEditor'].getFontsSprite('@1.25x');
+            this.thumbs[2].path = window['AscDesktopEditor'].getFontsSprite('@1.5x');
+            this.thumbs[3].path = window['AscDesktopEditor'].getFontsSprite('@1.75x');
+            this.thumbs[4].path = window['AscDesktopEditor'].getFontsSprite('@2x');
+        }
+
+        let bestDistance = Math.abs(applicationPixelRatio - this.thumbs[0].ratio);
+        let currentDistance = 0;
+
+        for (let i = 1; i < this.thumbs.length; i++) {
+            currentDistance = Math.abs(applicationPixelRatio - this.thumbs[i].ratio);
+            if (currentDistance < (bestDistance - 0.0001))
+            {
+                bestDistance = currentDistance;
+                this.thumbIdx = i;
+            }
+        }
+
+        this.thumbCanvas.height = this.thumbs[this.thumbIdx].height;
+        this.thumbCanvas.width = this.thumbs[this.thumbIdx].width;
+
+        this.loadSprite();
+    }
+
+    loadSprite() {
+        this.spriteThumbs = new Image();
+        this.spriteCols = Math.floor(this.spriteThumbs.width / (this.thumbs[this.thumbIdx].width)) || 1;
+        this.spriteThumbs.src = this.thumbs[this.thumbIdx].path;
+    }
+
+    resetFontName (font) {
+        let name = (typeof font.get_Name) === "function" ? font.get_Name() : font.asc_getName();
+        this.fontName = name;
+    }
+
+    resetFontsRecent(fonts) {
+        this.arrayRecentFonts = fonts;
+        this.arrayRecentFonts = this.arrayRecentFonts ? JSON.parse(this.arrayRecentFonts) : [];
+    }
+
+    resetFontSize (size) {
+        this.fontSize = size;
+    }
+
+    resetIsBold (isBold) {
+        this.isBold = isBold;
+    }
+
+    resetIsItalic (isItalic) {
+        this.isItalic = isItalic;
+    }
+
+    resetIsUnderline (isUnderline) {
+        this.isUnderline = isUnderline;
+    }
+
+    resetIsStrikeout (isStrikethrough) {
+        this.isStrikethrough = isStrikethrough;
+    }
+
+    // Indent 
+
+    resetIncreaseIndent(value) {
+        this.canIncreaseIndent = value;
+    }
+
+    resetDecreaseIndent(value) {
+        this.canDecreaseIndent = value;
+    }
+
+    // vertical align
+
+    resetTypeBaseline (typeBaseline) {
+        this.typeBaseline = typeBaseline;
+    }
+
+    get isSuperscript() {
+        return (this.typeBaseline === 1);
+    }
+
+    get isSubscript() {
+        return (this.typeBaseline === 2);
+    }
+
+    // bullets
+
+    resetListType (type) {
+        this.listType = type;
+    }
+
+    resetBullets (type) {
+        this.typeBullets = type;
+    }
+
+    resetNumbers (type) {
+        this.typeNumbers = type;
+    }
+
+    resetParagraphAlign (align) {
+        let value;
+        switch (align) {
+            case 0:
+                value = 'right';
+                break;
+            case 1:
+                value = 'left';
+                break;
+            case 2:
+                value = 'center';
+                break;
+            case 3:
+                value = 'just';
+                break;
+        }
+        this.paragraphAlign = value;
+    }
+
+    resetParagraphValign (align) {
+        let value;
+        switch (align) {
+            case 0:
+                value = 'bottom';
+                break;
+            case 4:
+                value = 'top';
+                break;
+            case 1:
+                value = 'center';
+                break;
+        }
+        this.paragraphValign = value;
+    }
+
+    resetTextColor (color) {
+        let value;
+        if (color) {
+            if (color.get_auto()) {
+                value = 'auto';
+            } else {
+                if (color.get_type() == Asc.c_oAscColor.COLOR_TYPE_SCHEME) {
+                    value = {
+                        color: Common.Utils.ThemeColor.getHexColor(color.get_r(), color.get_g(), color.get_b()),
+                        effectValue: color.get_value()
+                    }
+                } else {
+                    value = Common.Utils.ThemeColor.getHexColor(color.get_r(), color.get_g(), color.get_b());
+                }
+            }
+        }
+        this.textColor = value;
+    }
+
+    changeCustomTextColors (colors) {
+        this.customTextColors = colors;
+    }
+
+    addFontToRecent (font) {
+        this.arrayRecentFonts.forEach(item => {
+            if (item.name === font.name) this.arrayRecentFonts.splice(this.arrayRecentFonts.indexOf(item),1);
+        })
+        this.arrayRecentFonts.unshift(font);
+
+        if (this.arrayRecentFonts.length > 5) this.arrayRecentFonts.splice(4,1);
+    }
+
+    resetLineSpacing (vc) {
+        let line = (vc.get_Line() === null || vc.get_LineRule() === null || vc.get_LineRule() != 1) ? -1 : vc.get_Line();
+        this.lineSpacing = line;
+    }
+
 }