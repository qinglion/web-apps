import {action, observable, makeObservable} from 'mobx';

export class storePresentationSettings {
<<<<<<< HEAD
    @observable slideSizes = [
        [9144000, 6858000, Asc.c_oAscSlideSZType.SzScreen4x3], 
        [12192000, 6858000, Asc.c_oAscSlideSZType.SzCustom]
    ];

    @observable currentPageSize;
    @observable slideSizeIndex;

    @action changeSizeIndex(width, height) {
=======
    constructor() {
        makeObservable(this, {
            slideSizes: observable,
            currentPageSize: observable,
            slideSizeIndex: observable,
            allSchemes: observable,
            changeSizeIndex: action,
            addSchemes: action,
            initSlideSizes: action
        })
    }

    slideSizes = [];
    currentPageSize;
    slideSizeIndex;

    changeSizeIndex(width, height) {
>>>>>>> 6f5f84a7
        this.currentPageSize = {width, height};
        let ratio = height / width;

        this.slideSizes.forEach((array, index) => {
            if(Math.abs(array[1] / array[0] - ratio) < 0.001) {
                this.slideSizeIndex = index;
            }
        });
<<<<<<< HEAD
=======
    }

    initSlideSizes(value) {
        this.slideSizes = value;
>>>>>>> 6f5f84a7
    }

    // Color Schemes

    allSchemes;

    addSchemes(arr) {
        this.allSchemes = arr;
    }

}<|MERGE_RESOLUTION|>--- conflicted
+++ resolved
@@ -1,58 +1,43 @@
-import {action, observable, makeObservable} from 'mobx';
-
-export class storePresentationSettings {
-<<<<<<< HEAD
-    @observable slideSizes = [
-        [9144000, 6858000, Asc.c_oAscSlideSZType.SzScreen4x3], 
-        [12192000, 6858000, Asc.c_oAscSlideSZType.SzCustom]
-    ];
-
-    @observable currentPageSize;
-    @observable slideSizeIndex;
-
-    @action changeSizeIndex(width, height) {
-=======
-    constructor() {
-        makeObservable(this, {
-            slideSizes: observable,
-            currentPageSize: observable,
-            slideSizeIndex: observable,
-            allSchemes: observable,
-            changeSizeIndex: action,
-            addSchemes: action,
-            initSlideSizes: action
-        })
-    }
-
-    slideSizes = [];
-    currentPageSize;
-    slideSizeIndex;
-
-    changeSizeIndex(width, height) {
->>>>>>> 6f5f84a7
-        this.currentPageSize = {width, height};
-        let ratio = height / width;
-
-        this.slideSizes.forEach((array, index) => {
-            if(Math.abs(array[1] / array[0] - ratio) < 0.001) {
-                this.slideSizeIndex = index;
-            }
-        });
-<<<<<<< HEAD
-=======
-    }
-
-    initSlideSizes(value) {
-        this.slideSizes = value;
->>>>>>> 6f5f84a7
-    }
-
-    // Color Schemes
-
-    allSchemes;
-
-    addSchemes(arr) {
-        this.allSchemes = arr;
-    }
-
+import {action, observable, makeObservable} from 'mobx';
+
+export class storePresentationSettings {
+    constructor() {
+        makeObservable(this, {
+            slideSizes: observable,
+            currentPageSize: observable,
+            slideSizeIndex: observable,
+            allSchemes: observable,
+            changeSizeIndex: action,
+            addSchemes: action,
+            initSlideSizes: action
+        })
+    }
+
+    slideSizes = [];
+    currentPageSize;
+    slideSizeIndex;
+
+    changeSizeIndex(width, height) {
+        this.currentPageSize = {width, height};
+        let ratio = height / width;
+
+        this.slideSizes.forEach((array, index) => {
+            if(Math.abs(array[1] / array[0] - ratio) < 0.001) {
+                this.slideSizeIndex = index;
+            }
+        });
+    }
+
+    initSlideSizes(value) {
+        this.slideSizes = value;
+    }
+
+    // Color Schemes
+
+    allSchemes;
+
+    addSchemes(arr) {
+        this.allSchemes = arr;
+    }
+
 }