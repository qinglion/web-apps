import React, { Component } from 'react';
import { f7 } from 'framework7-react';
import { Device } from '../../../../../common/mobile/utils/device';
import {observer, inject} from "mobx-react";
import { withTranslation } from 'react-i18next';

import { EditLink } from '../../view/edit/EditLink';

class EditLinkController extends Component {
    constructor (props) {
        super(props);

        const api = Common.EditorApi.get();

        this.onEditLink = this.onEditLink.bind(this);
        this.onRemoveLink = this.onRemoveLink.bind(this);
        this.initLink = this.initLink.bind(this);
        this.slidesCount = api.getCountPages();
        this.initLink();
    }

    closeModal () {
        if ( Device.phone ) {
            f7.sheet.close('#edit-sheet', true);
        } else {
            f7.popover.close('#edit-popover');
        }
    }

    initLink() {
        const api = Common.EditorApi.get();
        const linkObject = this.props.storeFocusObjects.linkObject;
        const url = linkObject.get_Value();
        const tooltip = linkObject.get_ToolTip();
        const display = linkObject.get_Text();

        this.url = url;
        this.tooltip = tooltip;
        this.display = display;
        this.slideLink = 0;
        this.slideNum = 0;

        let indAction;
        let slidesCount;
        let slideNum;

        if(url === null || url === undefined || url === '') {
            this.typeLink = 1;
        }
        else {
            indAction = url.indexOf("ppaction://hlink");
            if(0 == indAction) {
                if (url == "ppaction://hlinkshowjump?jump=firstslide") {
                    this.slideLink = 2;
                } else if (url == "ppaction://hlinkshowjump?jump=lastslide") {
                    this.slideLink = 3;
                }
                else if (url == "ppaction://hlinkshowjump?jump=nextslide") {
                    this.slideLink = 0;
                }
                else if (url == "ppaction://hlinkshowjump?jump=previousslide") {
                    this.slideLink = 1;
                }
                else {
                    this.slideLink = 4;
                    slidesCount = api.getCountPages();
                    let mask = "ppaction://hlinksldjumpslide",
                        indSlide = url.indexOf(mask);
                    if (0 == indSlide) {
<<<<<<< HEAD
                        slideNum = parseInt(url.substring(mask.length));
=======
                        this.slideNum = parseInt(url.substring(mask.length));
>>>>>>> 6f5f84a7
                        if (slideNum < 0) this.slideNum = 0;
                        if (slideNum >= slidesCount) this.slideNum = slidesCount - 1;
                    } else this.slideNum = 0;
                }
                this.typeLink = 0
            } else {
                this.typeLink = 1;
            }
        }
    }

    onEditLink(type, linkInfo) {
        const api = Common.EditorApi.get();
        const { t } = this.props;
        const _t = t("View.Edit", { returnObjects: true });

        const c_oHyperlinkType = {
            InternalLink: 0,
            WebLink: 1
        };

        const display = linkInfo.display;
        const tip = linkInfo.tip;
        const props = new Asc.CHyperlinkProperty();
        let def_display = '';

        if (type == c_oHyperlinkType.WebLink) {
            let url = linkInfo.url;
            const urltype = api.asc_getUrlType(url.trim());
            const isEmail = (urltype == 2);
            if (urltype < 1) {
                f7.dialog.alert(_t.textNotUrl, _t.notcriticalErrorTitle);
                return;
            }

            url = url.replace(/^\s+|\s+$/g, '');
            if (!/(((^https?)|(^ftp)):\/\/)|(^mailto:)/i.test(url))
                url = (isEmail ? 'mailto:' : 'http://' ) + url;
            url = url.replace(new RegExp("%20", 'g'), " ");

            props.put_Value(url);
            props.put_ToolTip(tip);
            def_display = url;
        } else {
            let url = "ppaction://hlink";
            let slidetip = '';
            switch (linkInfo.linkTo) {
                case 0:
                    url = url + "showjump?jump=nextslide";
                    slidetip = _t.textNextSlide;
                    break;
                case 1:
                    url = url + "showjump?jump=previousslide";
                    slidetip = _t.textPreviousSlide;
                    break;
                case 2:
                    url = url + "showjump?jump=firstslide";
                    slidetip = _t.textFirstSlide;
                    break;
                case 3:
                    url = url + "showjump?jump=lastslide";
                    slidetip = _t.textLastSlide;
                    break;
                case 4:
                    url = url + "sldjumpslide" + linkInfo.numberTo;
                    slidetip = _t.textSlide + ' ' + (linkInfo.numberTo + 1);
                    break;
            }
            props.put_Value(url);
            props.put_ToolTip(tip === '' ? slidetip : tip);
            def_display = slidetip;
        }

        if (!linkInfo.displayDisabled) {
            props.put_Text(display === '' ? def_display : display);
        } else
            props.put_Text(null);
        
        api.change_Hyperlink(props);

        this.closeModal();
    }

    onRemoveLink() {
        const api = Common.EditorApi.get();
        api.remove_Hyperlink();
        this.closeModal();
    }

    render () {
        return (
            <EditLink 
                initLink={this.initLink}
                typeLink={this.typeLink}
                url={this.url}
                display={this.display}
                tooltip={this.tooltip}
                slideLink={this.slideLink}
                slideNum={this.slideNum}
                onEditLink={this.onEditLink} 
                onRemoveLink={this.onRemoveLink}
                slidesCount={this.slidesCount}
            />
        )
    }
}

const EditLinkWithTranslation = inject("storeFocusObjects")(observer(withTranslation()(EditLinkController)));

export {EditLinkWithTranslation as EditLinkController};<|MERGE_RESOLUTION|>--- conflicted
+++ resolved
@@ -1,184 +1,180 @@
-import React, { Component } from 'react';
-import { f7 } from 'framework7-react';
-import { Device } from '../../../../../common/mobile/utils/device';
-import {observer, inject} from "mobx-react";
-import { withTranslation } from 'react-i18next';
-
-import { EditLink } from '../../view/edit/EditLink';
-
-class EditLinkController extends Component {
-    constructor (props) {
-        super(props);
-
-        const api = Common.EditorApi.get();
-
-        this.onEditLink = this.onEditLink.bind(this);
-        this.onRemoveLink = this.onRemoveLink.bind(this);
-        this.initLink = this.initLink.bind(this);
-        this.slidesCount = api.getCountPages();
-        this.initLink();
-    }
-
-    closeModal () {
-        if ( Device.phone ) {
-            f7.sheet.close('#edit-sheet', true);
-        } else {
-            f7.popover.close('#edit-popover');
-        }
-    }
-
-    initLink() {
-        const api = Common.EditorApi.get();
-        const linkObject = this.props.storeFocusObjects.linkObject;
-        const url = linkObject.get_Value();
-        const tooltip = linkObject.get_ToolTip();
-        const display = linkObject.get_Text();
-
-        this.url = url;
-        this.tooltip = tooltip;
-        this.display = display;
-        this.slideLink = 0;
-        this.slideNum = 0;
-
-        let indAction;
-        let slidesCount;
-        let slideNum;
-
-        if(url === null || url === undefined || url === '') {
-            this.typeLink = 1;
-        }
-        else {
-            indAction = url.indexOf("ppaction://hlink");
-            if(0 == indAction) {
-                if (url == "ppaction://hlinkshowjump?jump=firstslide") {
-                    this.slideLink = 2;
-                } else if (url == "ppaction://hlinkshowjump?jump=lastslide") {
-                    this.slideLink = 3;
-                }
-                else if (url == "ppaction://hlinkshowjump?jump=nextslide") {
-                    this.slideLink = 0;
-                }
-                else if (url == "ppaction://hlinkshowjump?jump=previousslide") {
-                    this.slideLink = 1;
-                }
-                else {
-                    this.slideLink = 4;
-                    slidesCount = api.getCountPages();
-                    let mask = "ppaction://hlinksldjumpslide",
-                        indSlide = url.indexOf(mask);
-                    if (0 == indSlide) {
-<<<<<<< HEAD
-                        slideNum = parseInt(url.substring(mask.length));
-=======
-                        this.slideNum = parseInt(url.substring(mask.length));
->>>>>>> 6f5f84a7
-                        if (slideNum < 0) this.slideNum = 0;
-                        if (slideNum >= slidesCount) this.slideNum = slidesCount - 1;
-                    } else this.slideNum = 0;
-                }
-                this.typeLink = 0
-            } else {
-                this.typeLink = 1;
-            }
-        }
-    }
-
-    onEditLink(type, linkInfo) {
-        const api = Common.EditorApi.get();
-        const { t } = this.props;
-        const _t = t("View.Edit", { returnObjects: true });
-
-        const c_oHyperlinkType = {
-            InternalLink: 0,
-            WebLink: 1
-        };
-
-        const display = linkInfo.display;
-        const tip = linkInfo.tip;
-        const props = new Asc.CHyperlinkProperty();
-        let def_display = '';
-
-        if (type == c_oHyperlinkType.WebLink) {
-            let url = linkInfo.url;
-            const urltype = api.asc_getUrlType(url.trim());
-            const isEmail = (urltype == 2);
-            if (urltype < 1) {
-                f7.dialog.alert(_t.textNotUrl, _t.notcriticalErrorTitle);
-                return;
-            }
-
-            url = url.replace(/^\s+|\s+$/g, '');
-            if (!/(((^https?)|(^ftp)):\/\/)|(^mailto:)/i.test(url))
-                url = (isEmail ? 'mailto:' : 'http://' ) + url;
-            url = url.replace(new RegExp("%20", 'g'), " ");
-
-            props.put_Value(url);
-            props.put_ToolTip(tip);
-            def_display = url;
-        } else {
-            let url = "ppaction://hlink";
-            let slidetip = '';
-            switch (linkInfo.linkTo) {
-                case 0:
-                    url = url + "showjump?jump=nextslide";
-                    slidetip = _t.textNextSlide;
-                    break;
-                case 1:
-                    url = url + "showjump?jump=previousslide";
-                    slidetip = _t.textPreviousSlide;
-                    break;
-                case 2:
-                    url = url + "showjump?jump=firstslide";
-                    slidetip = _t.textFirstSlide;
-                    break;
-                case 3:
-                    url = url + "showjump?jump=lastslide";
-                    slidetip = _t.textLastSlide;
-                    break;
-                case 4:
-                    url = url + "sldjumpslide" + linkInfo.numberTo;
-                    slidetip = _t.textSlide + ' ' + (linkInfo.numberTo + 1);
-                    break;
-            }
-            props.put_Value(url);
-            props.put_ToolTip(tip === '' ? slidetip : tip);
-            def_display = slidetip;
-        }
-
-        if (!linkInfo.displayDisabled) {
-            props.put_Text(display === '' ? def_display : display);
-        } else
-            props.put_Text(null);
-        
-        api.change_Hyperlink(props);
-
-        this.closeModal();
-    }
-
-    onRemoveLink() {
-        const api = Common.EditorApi.get();
-        api.remove_Hyperlink();
-        this.closeModal();
-    }
-
-    render () {
-        return (
-            <EditLink 
-                initLink={this.initLink}
-                typeLink={this.typeLink}
-                url={this.url}
-                display={this.display}
-                tooltip={this.tooltip}
-                slideLink={this.slideLink}
-                slideNum={this.slideNum}
-                onEditLink={this.onEditLink} 
-                onRemoveLink={this.onRemoveLink}
-                slidesCount={this.slidesCount}
-            />
-        )
-    }
-}
-
-const EditLinkWithTranslation = inject("storeFocusObjects")(observer(withTranslation()(EditLinkController)));
-
+import React, { Component } from 'react';
+import { f7 } from 'framework7-react';
+import { Device } from '../../../../../common/mobile/utils/device';
+import {observer, inject} from "mobx-react";
+import { withTranslation } from 'react-i18next';
+
+import { EditLink } from '../../view/edit/EditLink';
+
+class EditLinkController extends Component {
+    constructor (props) {
+        super(props);
+
+        const api = Common.EditorApi.get();
+
+        this.onEditLink = this.onEditLink.bind(this);
+        this.onRemoveLink = this.onRemoveLink.bind(this);
+        this.initLink = this.initLink.bind(this);
+        this.slidesCount = api.getCountPages();
+        this.initLink();
+    }
+
+    closeModal () {
+        if ( Device.phone ) {
+            f7.sheet.close('#edit-sheet', true);
+        } else {
+            f7.popover.close('#edit-popover');
+        }
+    }
+
+    initLink() {
+        const api = Common.EditorApi.get();
+        const linkObject = this.props.storeFocusObjects.linkObject;
+        const url = linkObject.get_Value();
+        const tooltip = linkObject.get_ToolTip();
+        const display = linkObject.get_Text();
+
+        this.url = url;
+        this.tooltip = tooltip;
+        this.display = display;
+        this.slideLink = 0;
+        this.slideNum = 0;
+
+        let indAction;
+        let slidesCount;
+        let slideNum;
+
+        if(url === null || url === undefined || url === '') {
+            this.typeLink = 1;
+        }
+        else {
+            indAction = url.indexOf("ppaction://hlink");
+            if(0 == indAction) {
+                if (url == "ppaction://hlinkshowjump?jump=firstslide") {
+                    this.slideLink = 2;
+                } else if (url == "ppaction://hlinkshowjump?jump=lastslide") {
+                    this.slideLink = 3;
+                }
+                else if (url == "ppaction://hlinkshowjump?jump=nextslide") {
+                    this.slideLink = 0;
+                }
+                else if (url == "ppaction://hlinkshowjump?jump=previousslide") {
+                    this.slideLink = 1;
+                }
+                else {
+                    this.slideLink = 4;
+                    slidesCount = api.getCountPages();
+                    let mask = "ppaction://hlinksldjumpslide",
+                        indSlide = url.indexOf(mask);
+                    if (0 == indSlide) {
+                        this.slideNum = parseInt(url.substring(mask.length));
+                        if (slideNum < 0) this.slideNum = 0;
+                        if (slideNum >= slidesCount) this.slideNum = slidesCount - 1;
+                    } else this.slideNum = 0;
+                }
+                this.typeLink = 0
+            } else {
+                this.typeLink = 1;
+            }
+        }
+    }
+
+    onEditLink(type, linkInfo) {
+        const api = Common.EditorApi.get();
+        const { t } = this.props;
+        const _t = t("View.Edit", { returnObjects: true });
+
+        const c_oHyperlinkType = {
+            InternalLink: 0,
+            WebLink: 1
+        };
+
+        const display = linkInfo.display;
+        const tip = linkInfo.tip;
+        const props = new Asc.CHyperlinkProperty();
+        let def_display = '';
+
+        if (type == c_oHyperlinkType.WebLink) {
+            let url = linkInfo.url;
+            const urltype = api.asc_getUrlType(url.trim());
+            const isEmail = (urltype == 2);
+            if (urltype < 1) {
+                f7.dialog.alert(_t.textNotUrl, _t.notcriticalErrorTitle);
+                return;
+            }
+
+            url = url.replace(/^\s+|\s+$/g, '');
+            if (!/(((^https?)|(^ftp)):\/\/)|(^mailto:)/i.test(url))
+                url = (isEmail ? 'mailto:' : 'http://' ) + url;
+            url = url.replace(new RegExp("%20", 'g'), " ");
+
+            props.put_Value(url);
+            props.put_ToolTip(tip);
+            def_display = url;
+        } else {
+            let url = "ppaction://hlink";
+            let slidetip = '';
+            switch (linkInfo.linkTo) {
+                case 0:
+                    url = url + "showjump?jump=nextslide";
+                    slidetip = _t.textNextSlide;
+                    break;
+                case 1:
+                    url = url + "showjump?jump=previousslide";
+                    slidetip = _t.textPreviousSlide;
+                    break;
+                case 2:
+                    url = url + "showjump?jump=firstslide";
+                    slidetip = _t.textFirstSlide;
+                    break;
+                case 3:
+                    url = url + "showjump?jump=lastslide";
+                    slidetip = _t.textLastSlide;
+                    break;
+                case 4:
+                    url = url + "sldjumpslide" + linkInfo.numberTo;
+                    slidetip = _t.textSlide + ' ' + (linkInfo.numberTo + 1);
+                    break;
+            }
+            props.put_Value(url);
+            props.put_ToolTip(tip === '' ? slidetip : tip);
+            def_display = slidetip;
+        }
+
+        if (!linkInfo.displayDisabled) {
+            props.put_Text(display === '' ? def_display : display);
+        } else
+            props.put_Text(null);
+        
+        api.change_Hyperlink(props);
+
+        this.closeModal();
+    }
+
+    onRemoveLink() {
+        const api = Common.EditorApi.get();
+        api.remove_Hyperlink();
+        this.closeModal();
+    }
+
+    render () {
+        return (
+            <EditLink 
+                initLink={this.initLink}
+                typeLink={this.typeLink}
+                url={this.url}
+                display={this.display}
+                tooltip={this.tooltip}
+                slideLink={this.slideLink}
+                slideNum={this.slideNum}
+                onEditLink={this.onEditLink} 
+                onRemoveLink={this.onRemoveLink}
+                slidesCount={this.slidesCount}
+            />
+        )
+    }
+}
+
+const EditLinkWithTranslation = inject("storeFocusObjects")(observer(withTranslation()(EditLinkController)));
+
 export {EditLinkWithTranslation as EditLinkController};