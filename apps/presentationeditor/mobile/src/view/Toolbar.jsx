import React, {Fragment, useEffect } from 'react';
import {NavLeft, NavRight, Link} from 'framework7-react';
import { Device } from '../../../../common/mobile/utils/device';
import EditorUIController from '../lib/patch'
import { useTranslation } from 'react-i18next';
import SvgIcon from '@common/lib/component/SvgIcon'
import IconSwitchToDesktop from '@common/resources/icons/switch-desktop.svg'

const ToolbarView = props => {
    const { t } = useTranslation();
    const isDisconnected = props.isDisconnected;
    const docTitle = props.docTitle;
    const isVersionHistoryMode = props.isVersionHistoryMode;
    const isOpenModal = props.isOpenModal;

    useEffect(() => {
        if ( $$('.skl-container').length ) {
            $$('.skl-container').remove();
        }

        return () => {
        }
    }, []);

    return (
        <Fragment>
            <NavLeft>
              {props.isDrawMode && <Link text={Device.ios ? t("Toolbar.textOk") : ''} icon={Device.android ? 'icon-close' : null} className='back-reader-mode' onClick={() => Common.Notifications.trigger('draw:stop')}/>}
                {(props.isShowBack && !props.isDrawMode && !isVersionHistoryMode) && <Link className={`btn-doc-back${(props.disabledControls || isOpenModal) && ' disabled'}`} icon='icon-return' onClick={() => Common.Notifications.trigger('goback')}></Link>}
                {isVersionHistoryMode ? <a href="#" className='btn-close-history' onClick={(e) => {
                    e.preventDefault();
                    props.closeHistory();
                }}>{t("Toolbar.textCloseHistory")}</a> : null}
                {(Device.ios && props.isEdit && !isVersionHistoryMode) && EditorUIController.getUndoRedo && EditorUIController.getUndoRedo({
                    disabledUndo: !props.isCanUndo || isDisconnected,
                    disabledRedo: !props.isCanRedo || isDisconnected,
                    onUndoClick: props.onUndo,
                    onRedoClick: props.onRedo
                })}
            </NavLeft>
            {(!Device.phone && !isVersionHistoryMode) && 
                <div className='title' onClick={() => props.changeTitleHandler()} style={{width: '71%'}}>
                    {docTitle}
                </div>
            }
            <NavRight>
                {(Device.android && props.isEdit && EditorUIController.getUndoRedo && !isVersionHistoryMode) && EditorUIController.getUndoRedo({
                    disabledUndo: !props.isCanUndo || isDisconnected,
                    disabledRedo: !props.isCanRedo || isDisconnected,
                    onUndoClick: props.onUndo,
                    onRedoClick: props.onRedo
                })}
<<<<<<< HEAD
                {!Device.phone && <Link key='desktop-link' iconOnly href={false}
                                       className={isOpenModal || props.disabledControls ? 'disabled' : ''}
                                       onClick={() => props.forceDesktopMode()}>
                                        <SvgIcon symbolId={IconSwitchToDesktop.id}
                                             className={'icon icon-svg'} />
                    </Link>}
                {!isVersionHistoryMode &&
=======
                {(!isVersionHistoryMode && !props.isDrawMode) &&
>>>>>>> 712d466c
                    <Link className={(props.disabledControls || props.disabledPreview || isOpenModal) && 'disabled'} icon='icon-play' href={false} onClick={() => {props.openOptions('preview')}}></Link>
                }
                {(props.showEditDocument && !isVersionHistoryMode) &&
                    <Link className={(props.disabledControls || isOpenModal) ? 'disabled' : ''} icon='icon-edit' href={false} onClick={props.onEditDocument}></Link>
                }
                {(props.isEdit && EditorUIController.getToolbarOptions && !props.isDrawMode && !isVersionHistoryMode) && EditorUIController.getToolbarOptions({
                    disabledEdit: props.disabledEdit || props.disabledControls || isDisconnected || props.disabledPreview || isOpenModal,
                    disabledAdd: props.disabledControls || isDisconnected || isOpenModal,
                    onEditClick: () => props.openOptions('edit'),
                    onAddClick: () => props.openOptions('add')
                })}
                {Device.phone ? null : <Link className={(props.disabledControls || props.disabledPreview || isOpenModal) && 'disabled'} icon='icon-search' searchbarEnable='.searchbar' href={false}></Link>}
                {props.displayCollaboration && window.matchMedia("(min-width: 375px)").matches && !props.isDrawMode && !isVersionHistoryMode ? <Link className={(props.disabledControls || isOpenModal) && 'disabled'} id='btn-coauth' href={false} icon='icon-collaboration' onClick={() => props.openOptions('coauth')}></Link> : null}
                {(isVersionHistoryMode && !props.isDrawMode) ? <Link id='btn-open-history' icon='icon-version-history' href={false} className={isOpenModal && 'disabled'} onClick={() => props.openOptions('history')}></Link> : null}
                <Link className={(props.disabledSettings || props.disabledControls || isDisconnected || isOpenModal) && 'disabled'} id='btn-settings' icon='icon-settings' href={false} onClick={() => props.openOptions('settings')}></Link>
            </NavRight>
        </Fragment>
    )
};

export default ToolbarView;<|MERGE_RESOLUTION|>--- conflicted
+++ resolved
@@ -50,17 +50,13 @@
                     onUndoClick: props.onUndo,
                     onRedoClick: props.onRedo
                 })}
-<<<<<<< HEAD
                 {!Device.phone && <Link key='desktop-link' iconOnly href={false}
                                        className={isOpenModal || props.disabledControls ? 'disabled' : ''}
                                        onClick={() => props.forceDesktopMode()}>
                                         <SvgIcon symbolId={IconSwitchToDesktop.id}
                                              className={'icon icon-svg'} />
                     </Link>}
-                {!isVersionHistoryMode &&
-=======
                 {(!isVersionHistoryMode && !props.isDrawMode) &&
->>>>>>> 712d466c
                     <Link className={(props.disabledControls || props.disabledPreview || isOpenModal) && 'disabled'} icon='icon-play' href={false} onClick={() => {props.openOptions('preview')}}></Link>
                 }
                 {(props.showEditDocument && !isVersionHistoryMode) &&
