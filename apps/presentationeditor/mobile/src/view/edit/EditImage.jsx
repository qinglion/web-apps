import React, {Fragment, useState} from 'react';
import {observer, inject} from "mobx-react";
import {f7, Page, Navbar, List, ListItem, Row, BlockTitle, Link, Toggle, Icon, View, ListItemCell, Range, Button, Segmented, Tab, Tabs, ListInput, ListButton, NavRight} from 'framework7-react';
import { ThemeColorPalette, CustomColorPicker } from '../../../../../common/mobile/lib/component/ThemeColorPalette.jsx';
import { useTranslation } from 'react-i18next';
import {Device} from '../../../../../common/mobile/utils/device';
import SvgIcon from '@common/lib/component/SvgIcon';
import IconExpandDownIos from '@common-ios-icons/icon-expand-down.svg?ios';
import IconExpandDownAndroid from '@common-android-icons/icon-expand-down.svg';
import IconMoveForeground from '@common-icons/icon-move-foreground.svg';
import IconMoveBackground from '@common-icons/icon-move-background.svg';
import IconMoveForward from '@common-icons/icon-move-forward.svg';
import IconMoveBackward from '@common-icons/icon-move-backward.svg';
import IconAlignLeft from '@icons/icon-align-left.svg';
import IconAlignCenter from '@icons/icon-align-center.svg';
import IconAlignRight from '@icons/icon-align-right.svg';
import IconAlignTop from '@icons/icon-align-top.svg';
import IconAlignMiddle from '@icons/icon-align-middle.svg';
import IconAlignBottom from '@icons/icon-align-bottom.svg';
import IconAlignHorizontal from '@icons/icon-align-horizontal.svg';
import IconAlignVertical from '@icons/icon-align-vertical.svg';
import IconImageLibraryIos from '@common-ios-icons/icon-image-library.svg?ios';
import IconImageLibraryAndroid from '@common-android-icons/icon-image-library.svg';
import IconLinkIos from '@common-ios-icons/icon-link.svg?ios';
import IconLinkAndroid from '@common-android-icons/icon-link.svg';

const EditImage = props => {
    const { t } = useTranslation();
    const _t = t('View.Edit', {returnObjects: true});
    const storeFocusObjects = props.storeFocusObjects;
    const imageObject = storeFocusObjects.imageObject;
    const pluginGuid = imageObject.asc_getPluginGuid();

    return (
        <Fragment>
            <List>
                <ListItem title={t('View.Edit.textReplaceImage')} link="/edit-replace-image/" className={pluginGuid ? 'disabled' : ''} routeProps={{
                    onReplaceByFile: props.onReplaceByFile,
                    onReplaceByUrl: props.onReplaceByUrl
                }}></ListItem>
                <ListItem title={t('View.Edit.textArrange')} link="/edit-reorder-image/" routeProps={{
                    onReorder: props.onReorder
                }}></ListItem>
                <ListItem title={_t.textAlign} link="/edit-align-image/" routeProps={{
                    onAlign: props.onAlign
                }}></ListItem>
            </List>
            <List className="buttons-list">
                <ListButton className="button-fill button-raised" onClick={props.onDefaultSize}>{_t.textActualSize}</ListButton>
                <ListButton className="button-red button-fill button-raised" onClick={props.onRemoveImage}>{t('View.Edit.textDeleteImage')}</ListButton>
            </List>
        </Fragment>
    )
};

const PageReorder = props => {
    const { t } = useTranslation();
    const _t = t('View.Edit', {returnObjects: true});
    const imageObject = props.storeFocusObjects.imageObject;

    if (!imageObject && Device.phone) {
        $$('.sheet-modal.modal-in').length > 0 && f7.sheet.close();
        return null;
    }

    return (
        <Page>
            <Navbar title={t('View.Edit.textArrange')} backLink={_t.textBack}>
                {Device.phone &&
                    <NavRight>
                        <Link sheetClose='#edit-sheet'>
                            {Device.ios ? 
                                <SvgIcon symbolId={IconExpandDownIos.id} className={'icon icon-svg'} /> :
<<<<<<< HEAD
                                <SvgIcon symbolId={IconExpandDownAndroid.id} className={'icon icon-svg'} />
=======
                                <SvgIcon symbolId={IconExpandDownAndroid.id} className={'icon icon-svg white'} />
>>>>>>> 2d278556
                            }
                        </Link>
                    </NavRight>
                }
            </Navbar>
            <List>
                <ListItem title={_t.textBringToForeground} link='#' onClick={() => {props.onReorder('all-up')}} className='no-indicator'>
                    <SvgIcon slot="media" symbolId={IconMoveForeground.id} className={'icon icon-svg'} />
                </ListItem>
                <ListItem title={_t.textSendToBackground} link='#' onClick={() => {props.onReorder('all-down')}} className='no-indicator'>
                    <SvgIcon slot="media" symbolId={IconMoveBackground.id} className={'icon icon-svg'} />
                </ListItem>
                <ListItem title={_t.textMoveForward} link='#' onClick={() => {props.onReorder('move-up')}} className='no-indicator'>
                    <SvgIcon slot="media" symbolId={IconMoveForward.id} className={'icon icon-svg'} />
                </ListItem>
                <ListItem title={_t.textMoveBackward} link='#' onClick={() => {props.onReorder('move-down')}} className='no-indicator'>
                     <SvgIcon slot="media" symbolId={IconMoveBackward.id} className={'icon icon-svg'} />
                </ListItem>
            </List>
        </Page>
    )
};

const PageAlign = props => {
    const { t } = useTranslation();
    const _t = t('View.Edit', {returnObjects: true});
    const imageObject = props.storeFocusObjects.imageObject;

    if (!imageObject && Device.phone) {
        $$('.sheet-modal.modal-in').length > 0 && f7.sheet.close();
        return null;
    }

    return (
        <Page>
            <Navbar title={_t.textAlign} backLink={_t.textBack}>
                {Device.phone &&
                    <NavRight>
                        <Link sheetClose='#edit-sheet'>
                            {Device.ios ? 
                                <SvgIcon symbolId={IconExpandDownIos.id} className={'icon icon-svg'} /> :
<<<<<<< HEAD
                                <SvgIcon symbolId={IconExpandDownAndroid.id} className={'icon icon-svg'} />
=======
                                <SvgIcon symbolId={IconExpandDownAndroid.id} className={'icon icon-svg white'} />
>>>>>>> 2d278556
                            }
                        </Link>
                    </NavRight>
                }
            </Navbar>
            <List>
                <ListItem title={_t.textAlignLeft} link='#' onClick={() => {props.onAlign('align-left')}} className='no-indicator'>
                    <SvgIcon slot="media" symbolId={IconAlignLeft.id} className={'icon icon-svg'} />
                </ListItem>
                <ListItem title={_t.textAlignCenter} link='#' onClick={() => {props.onAlign('align-center')}} className='no-indicator'>
                    <SvgIcon slot="media" symbolId={IconAlignCenter.id} className={'icon icon-svg'} />
                </ListItem>
                <ListItem title={_t.textAlignRight} link='#' onClick={() => {props.onAlign('align-right')}} className='no-indicator'>
                    <SvgIcon slot="media" symbolId={IconAlignRight.id} className={'icon icon-svg'} />
                </ListItem>
                <ListItem title={_t.textAlignTop} link='#' onClick={() => {props.onAlign('align-top')}} className='no-indicator'>
                     <SvgIcon slot="media" symbolId={IconAlignTop.id} className={'icon icon-svg'} />
                </ListItem>
                <ListItem title={_t.textAlignMiddle} link='#' onClick={() => {props.onAlign('align-middle')}} className='no-indicator'>
                    <SvgIcon slot="media" symbolId={IconAlignMiddle.id} className={'icon icon-svg'} />
                </ListItem>
                <ListItem title={_t.textAlignBottom} link='#' onClick={() => {props.onAlign('align-bottom')}} className='no-indicator'>
                     <SvgIcon slot="media" symbolId={IconAlignBottom.id} className={'icon icon-svg'} />
                </ListItem>
            </List>
            <List>
                <ListItem title={_t.textDistributeHorizontally} link='#' onClick={() => {props.onAlign('distrib-hor')}} className='no-indicator'>
                    <SvgIcon slot="media" symbolId={IconAlignHorizontal.id} className={'icon icon-svg'} />
                </ListItem>
                <ListItem title={_t.textDistributeVertically} link='#' onClick={() => {props.onAlign('distrib-vert')}} className='no-indicator'>
                    <SvgIcon slot="media" symbolId={IconAlignVertical.id} className={'icon icon-svg'} />
                </ListItem>
            </List>
        </Page>
    )
};

const PageReplace = props => {
    const { t } = useTranslation();
    const _t = t('View.Edit', {returnObjects: true});
    const imageObject = props.storeFocusObjects.imageObject;
    
    if (!imageObject && Device.phone) {
        $$('.sheet-modal.modal-in').length > 0 && f7.sheet.close();
        return null;
    }

    return (
        <Page className="images">
            <Navbar title={_t.textReplace} backLink={_t.textBack}>
                {Device.phone &&
                    <NavRight>
                        <Link sheetClose='#edit-sheet'>
                            {Device.ios ? 
                                <SvgIcon symbolId={IconExpandDownIos.id} className={'icon icon-svg'} /> :
<<<<<<< HEAD
                                <SvgIcon symbolId={IconExpandDownAndroid.id} className={'icon icon-svg'} />
=======
                                <SvgIcon symbolId={IconExpandDownAndroid.id} className={'icon icon-svg white'} />
>>>>>>> 2d278556
                            }
                        </Link>
                    </NavRight>
                }
            </Navbar>
            <List>
                <ListItem title={_t.textPictureFromLibrary} onClick={() => {props.onReplaceByFile()}}>
                    {Device.ios ? 
                        <SvgIcon slot="media" symbolId={IconImageLibraryIos.id} className={'icon icon-svg'} /> :
                        <SvgIcon slot="media" symbolId={IconImageLibraryAndroid.id} className={'icon icon-svg'} />
                    }
                </ListItem>
                <ListItem title={_t.textPictureFromURL} link='/edit-image-link/' routeProps={{
                    onReplaceByUrl: props.onReplaceByUrl
                }}>
                    {Device.ios ?
                        <SvgIcon slot="media" symbolId={IconLinkIos.id} className={'icon icon-svg'} /> :
                        <SvgIcon slot="media" symbolId={IconLinkAndroid.id} className={'icon icon-svg'} />
                    }
                </ListItem>
            </List>
        </Page>
    )
};

const PageLinkSettings = props => {
    const { t } = useTranslation();
    const _t = t('View.Edit', {returnObjects: true});
    const [stateValue, setValue] = useState('');

    const onReplace = () => {
        if (stateValue.trim().length > 0) {
            if ((/((^https?)|(^ftp)):\/\/.+/i.test(stateValue))) {
                props.onReplaceByUrl(stateValue.trim());
            } else {
                f7.dialog.alert(_t.textNotUrl, _t.notcriticalErrorTitle);
            }
        } else {
            f7.dialog.alert(_t.textEmptyImgUrl, _t.notcriticalErrorTitle);
        }
    };

    return (
        <Page>
            <Navbar title={_t.textLinkSettings} backLink={_t.textBack}>
                {Device.phone &&
                    <NavRight>
                        <Link sheetClose='#edit-sheet'>
                            {Device.ios ? 
                                <SvgIcon symbolId={IconExpandDownIos.id} className={'icon icon-svg'} /> :
<<<<<<< HEAD
                                <SvgIcon symbolId={IconExpandDownAndroid.id} className={'icon icon-svg'} />
=======
                                <SvgIcon symbolId={IconExpandDownAndroid.id} className={'icon icon-svg white'} />
>>>>>>> 2d278556
                            }
                        </Link>
                    </NavRight>
                }
            </Navbar>
            <BlockTitle>{_t.textAddress}</BlockTitle>
            <List>
                <ListInput
                    type='text'
                    placeholder={_t.textImageURL}
                    value={stateValue}
                    onChange={(event) => {setValue(event.target.value)}}
                >
                </ListInput>
            </List>
            <List>
                <ListButton className={'button-fill button-raised' + (stateValue.length < 1 ? ' disabled' : '')} title={_t.textReplaceImage} onClick={() => {onReplace()}}></ListButton>
            </List>
        </Page>
    )
};

const EditImageContainer = inject("storeFocusObjects")(observer(EditImage));
const PageReplaceContainer = inject("storeFocusObjects")(observer(PageReplace));
const PageReorderContainer = inject("storeFocusObjects")(observer(PageReorder));
const PageAlignContainer = inject("storeFocusObjects")(observer(PageAlign));
const PageLinkSettingsContainer = inject("storeFocusObjects")(observer(PageLinkSettings));

export {
    EditImageContainer as EditImage,
    PageReplaceContainer as PageImageReplace,
    PageReorderContainer as PageImageReorder,
    PageAlignContainer as PageImageAlign,
    PageLinkSettingsContainer as PageLinkSettings
}<|MERGE_RESOLUTION|>--- conflicted
+++ resolved
@@ -1,274 +1,258 @@
-import React, {Fragment, useState} from 'react';
-import {observer, inject} from "mobx-react";
-import {f7, Page, Navbar, List, ListItem, Row, BlockTitle, Link, Toggle, Icon, View, ListItemCell, Range, Button, Segmented, Tab, Tabs, ListInput, ListButton, NavRight} from 'framework7-react';
-import { ThemeColorPalette, CustomColorPicker } from '../../../../../common/mobile/lib/component/ThemeColorPalette.jsx';
-import { useTranslation } from 'react-i18next';
-import {Device} from '../../../../../common/mobile/utils/device';
-import SvgIcon from '@common/lib/component/SvgIcon';
-import IconExpandDownIos from '@common-ios-icons/icon-expand-down.svg?ios';
-import IconExpandDownAndroid from '@common-android-icons/icon-expand-down.svg';
-import IconMoveForeground from '@common-icons/icon-move-foreground.svg';
-import IconMoveBackground from '@common-icons/icon-move-background.svg';
-import IconMoveForward from '@common-icons/icon-move-forward.svg';
-import IconMoveBackward from '@common-icons/icon-move-backward.svg';
-import IconAlignLeft from '@icons/icon-align-left.svg';
-import IconAlignCenter from '@icons/icon-align-center.svg';
-import IconAlignRight from '@icons/icon-align-right.svg';
-import IconAlignTop from '@icons/icon-align-top.svg';
-import IconAlignMiddle from '@icons/icon-align-middle.svg';
-import IconAlignBottom from '@icons/icon-align-bottom.svg';
-import IconAlignHorizontal from '@icons/icon-align-horizontal.svg';
-import IconAlignVertical from '@icons/icon-align-vertical.svg';
-import IconImageLibraryIos from '@common-ios-icons/icon-image-library.svg?ios';
-import IconImageLibraryAndroid from '@common-android-icons/icon-image-library.svg';
-import IconLinkIos from '@common-ios-icons/icon-link.svg?ios';
-import IconLinkAndroid from '@common-android-icons/icon-link.svg';
-
-const EditImage = props => {
-    const { t } = useTranslation();
-    const _t = t('View.Edit', {returnObjects: true});
-    const storeFocusObjects = props.storeFocusObjects;
-    const imageObject = storeFocusObjects.imageObject;
-    const pluginGuid = imageObject.asc_getPluginGuid();
-
-    return (
-        <Fragment>
-            <List>
-                <ListItem title={t('View.Edit.textReplaceImage')} link="/edit-replace-image/" className={pluginGuid ? 'disabled' : ''} routeProps={{
-                    onReplaceByFile: props.onReplaceByFile,
-                    onReplaceByUrl: props.onReplaceByUrl
-                }}></ListItem>
-                <ListItem title={t('View.Edit.textArrange')} link="/edit-reorder-image/" routeProps={{
-                    onReorder: props.onReorder
-                }}></ListItem>
-                <ListItem title={_t.textAlign} link="/edit-align-image/" routeProps={{
-                    onAlign: props.onAlign
-                }}></ListItem>
-            </List>
-            <List className="buttons-list">
-                <ListButton className="button-fill button-raised" onClick={props.onDefaultSize}>{_t.textActualSize}</ListButton>
-                <ListButton className="button-red button-fill button-raised" onClick={props.onRemoveImage}>{t('View.Edit.textDeleteImage')}</ListButton>
-            </List>
-        </Fragment>
-    )
-};
-
-const PageReorder = props => {
-    const { t } = useTranslation();
-    const _t = t('View.Edit', {returnObjects: true});
-    const imageObject = props.storeFocusObjects.imageObject;
-
-    if (!imageObject && Device.phone) {
-        $$('.sheet-modal.modal-in').length > 0 && f7.sheet.close();
-        return null;
-    }
-
-    return (
-        <Page>
-            <Navbar title={t('View.Edit.textArrange')} backLink={_t.textBack}>
-                {Device.phone &&
-                    <NavRight>
-                        <Link sheetClose='#edit-sheet'>
-                            {Device.ios ? 
-                                <SvgIcon symbolId={IconExpandDownIos.id} className={'icon icon-svg'} /> :
-<<<<<<< HEAD
-                                <SvgIcon symbolId={IconExpandDownAndroid.id} className={'icon icon-svg'} />
-=======
-                                <SvgIcon symbolId={IconExpandDownAndroid.id} className={'icon icon-svg white'} />
->>>>>>> 2d278556
-                            }
-                        </Link>
-                    </NavRight>
-                }
-            </Navbar>
-            <List>
-                <ListItem title={_t.textBringToForeground} link='#' onClick={() => {props.onReorder('all-up')}} className='no-indicator'>
-                    <SvgIcon slot="media" symbolId={IconMoveForeground.id} className={'icon icon-svg'} />
-                </ListItem>
-                <ListItem title={_t.textSendToBackground} link='#' onClick={() => {props.onReorder('all-down')}} className='no-indicator'>
-                    <SvgIcon slot="media" symbolId={IconMoveBackground.id} className={'icon icon-svg'} />
-                </ListItem>
-                <ListItem title={_t.textMoveForward} link='#' onClick={() => {props.onReorder('move-up')}} className='no-indicator'>
-                    <SvgIcon slot="media" symbolId={IconMoveForward.id} className={'icon icon-svg'} />
-                </ListItem>
-                <ListItem title={_t.textMoveBackward} link='#' onClick={() => {props.onReorder('move-down')}} className='no-indicator'>
-                     <SvgIcon slot="media" symbolId={IconMoveBackward.id} className={'icon icon-svg'} />
-                </ListItem>
-            </List>
-        </Page>
-    )
-};
-
-const PageAlign = props => {
-    const { t } = useTranslation();
-    const _t = t('View.Edit', {returnObjects: true});
-    const imageObject = props.storeFocusObjects.imageObject;
-
-    if (!imageObject && Device.phone) {
-        $$('.sheet-modal.modal-in').length > 0 && f7.sheet.close();
-        return null;
-    }
-
-    return (
-        <Page>
-            <Navbar title={_t.textAlign} backLink={_t.textBack}>
-                {Device.phone &&
-                    <NavRight>
-                        <Link sheetClose='#edit-sheet'>
-                            {Device.ios ? 
-                                <SvgIcon symbolId={IconExpandDownIos.id} className={'icon icon-svg'} /> :
-<<<<<<< HEAD
-                                <SvgIcon symbolId={IconExpandDownAndroid.id} className={'icon icon-svg'} />
-=======
-                                <SvgIcon symbolId={IconExpandDownAndroid.id} className={'icon icon-svg white'} />
->>>>>>> 2d278556
-                            }
-                        </Link>
-                    </NavRight>
-                }
-            </Navbar>
-            <List>
-                <ListItem title={_t.textAlignLeft} link='#' onClick={() => {props.onAlign('align-left')}} className='no-indicator'>
-                    <SvgIcon slot="media" symbolId={IconAlignLeft.id} className={'icon icon-svg'} />
-                </ListItem>
-                <ListItem title={_t.textAlignCenter} link='#' onClick={() => {props.onAlign('align-center')}} className='no-indicator'>
-                    <SvgIcon slot="media" symbolId={IconAlignCenter.id} className={'icon icon-svg'} />
-                </ListItem>
-                <ListItem title={_t.textAlignRight} link='#' onClick={() => {props.onAlign('align-right')}} className='no-indicator'>
-                    <SvgIcon slot="media" symbolId={IconAlignRight.id} className={'icon icon-svg'} />
-                </ListItem>
-                <ListItem title={_t.textAlignTop} link='#' onClick={() => {props.onAlign('align-top')}} className='no-indicator'>
-                     <SvgIcon slot="media" symbolId={IconAlignTop.id} className={'icon icon-svg'} />
-                </ListItem>
-                <ListItem title={_t.textAlignMiddle} link='#' onClick={() => {props.onAlign('align-middle')}} className='no-indicator'>
-                    <SvgIcon slot="media" symbolId={IconAlignMiddle.id} className={'icon icon-svg'} />
-                </ListItem>
-                <ListItem title={_t.textAlignBottom} link='#' onClick={() => {props.onAlign('align-bottom')}} className='no-indicator'>
-                     <SvgIcon slot="media" symbolId={IconAlignBottom.id} className={'icon icon-svg'} />
-                </ListItem>
-            </List>
-            <List>
-                <ListItem title={_t.textDistributeHorizontally} link='#' onClick={() => {props.onAlign('distrib-hor')}} className='no-indicator'>
-                    <SvgIcon slot="media" symbolId={IconAlignHorizontal.id} className={'icon icon-svg'} />
-                </ListItem>
-                <ListItem title={_t.textDistributeVertically} link='#' onClick={() => {props.onAlign('distrib-vert')}} className='no-indicator'>
-                    <SvgIcon slot="media" symbolId={IconAlignVertical.id} className={'icon icon-svg'} />
-                </ListItem>
-            </List>
-        </Page>
-    )
-};
-
-const PageReplace = props => {
-    const { t } = useTranslation();
-    const _t = t('View.Edit', {returnObjects: true});
-    const imageObject = props.storeFocusObjects.imageObject;
-    
-    if (!imageObject && Device.phone) {
-        $$('.sheet-modal.modal-in').length > 0 && f7.sheet.close();
-        return null;
-    }
-
-    return (
-        <Page className="images">
-            <Navbar title={_t.textReplace} backLink={_t.textBack}>
-                {Device.phone &&
-                    <NavRight>
-                        <Link sheetClose='#edit-sheet'>
-                            {Device.ios ? 
-                                <SvgIcon symbolId={IconExpandDownIos.id} className={'icon icon-svg'} /> :
-<<<<<<< HEAD
-                                <SvgIcon symbolId={IconExpandDownAndroid.id} className={'icon icon-svg'} />
-=======
-                                <SvgIcon symbolId={IconExpandDownAndroid.id} className={'icon icon-svg white'} />
->>>>>>> 2d278556
-                            }
-                        </Link>
-                    </NavRight>
-                }
-            </Navbar>
-            <List>
-                <ListItem title={_t.textPictureFromLibrary} onClick={() => {props.onReplaceByFile()}}>
-                    {Device.ios ? 
-                        <SvgIcon slot="media" symbolId={IconImageLibraryIos.id} className={'icon icon-svg'} /> :
-                        <SvgIcon slot="media" symbolId={IconImageLibraryAndroid.id} className={'icon icon-svg'} />
-                    }
-                </ListItem>
-                <ListItem title={_t.textPictureFromURL} link='/edit-image-link/' routeProps={{
-                    onReplaceByUrl: props.onReplaceByUrl
-                }}>
-                    {Device.ios ?
-                        <SvgIcon slot="media" symbolId={IconLinkIos.id} className={'icon icon-svg'} /> :
-                        <SvgIcon slot="media" symbolId={IconLinkAndroid.id} className={'icon icon-svg'} />
-                    }
-                </ListItem>
-            </List>
-        </Page>
-    )
-};
-
-const PageLinkSettings = props => {
-    const { t } = useTranslation();
-    const _t = t('View.Edit', {returnObjects: true});
-    const [stateValue, setValue] = useState('');
-
-    const onReplace = () => {
-        if (stateValue.trim().length > 0) {
-            if ((/((^https?)|(^ftp)):\/\/.+/i.test(stateValue))) {
-                props.onReplaceByUrl(stateValue.trim());
-            } else {
-                f7.dialog.alert(_t.textNotUrl, _t.notcriticalErrorTitle);
-            }
-        } else {
-            f7.dialog.alert(_t.textEmptyImgUrl, _t.notcriticalErrorTitle);
-        }
-    };
-
-    return (
-        <Page>
-            <Navbar title={_t.textLinkSettings} backLink={_t.textBack}>
-                {Device.phone &&
-                    <NavRight>
-                        <Link sheetClose='#edit-sheet'>
-                            {Device.ios ? 
-                                <SvgIcon symbolId={IconExpandDownIos.id} className={'icon icon-svg'} /> :
-<<<<<<< HEAD
-                                <SvgIcon symbolId={IconExpandDownAndroid.id} className={'icon icon-svg'} />
-=======
-                                <SvgIcon symbolId={IconExpandDownAndroid.id} className={'icon icon-svg white'} />
->>>>>>> 2d278556
-                            }
-                        </Link>
-                    </NavRight>
-                }
-            </Navbar>
-            <BlockTitle>{_t.textAddress}</BlockTitle>
-            <List>
-                <ListInput
-                    type='text'
-                    placeholder={_t.textImageURL}
-                    value={stateValue}
-                    onChange={(event) => {setValue(event.target.value)}}
-                >
-                </ListInput>
-            </List>
-            <List>
-                <ListButton className={'button-fill button-raised' + (stateValue.length < 1 ? ' disabled' : '')} title={_t.textReplaceImage} onClick={() => {onReplace()}}></ListButton>
-            </List>
-        </Page>
-    )
-};
-
-const EditImageContainer = inject("storeFocusObjects")(observer(EditImage));
-const PageReplaceContainer = inject("storeFocusObjects")(observer(PageReplace));
-const PageReorderContainer = inject("storeFocusObjects")(observer(PageReorder));
-const PageAlignContainer = inject("storeFocusObjects")(observer(PageAlign));
-const PageLinkSettingsContainer = inject("storeFocusObjects")(observer(PageLinkSettings));
-
-export {
-    EditImageContainer as EditImage,
-    PageReplaceContainer as PageImageReplace,
-    PageReorderContainer as PageImageReorder,
-    PageAlignContainer as PageImageAlign,
-    PageLinkSettingsContainer as PageLinkSettings
+import React, {Fragment, useState} from 'react';
+import {observer, inject} from "mobx-react";
+import {f7, Page, Navbar, List, ListItem, Row, BlockTitle, Link, Toggle, Icon, View, ListItemCell, Range, Button, Segmented, Tab, Tabs, ListInput, ListButton, NavRight} from 'framework7-react';
+import { ThemeColorPalette, CustomColorPicker } from '../../../../../common/mobile/lib/component/ThemeColorPalette.jsx';
+import { useTranslation } from 'react-i18next';
+import {Device} from '../../../../../common/mobile/utils/device';
+import SvgIcon from '@common/lib/component/SvgIcon';
+import IconExpandDownIos from '@common-ios-icons/icon-expand-down.svg?ios';
+import IconExpandDownAndroid from '@common-android-icons/icon-expand-down.svg';
+import IconMoveForeground from '@common-icons/icon-move-foreground.svg';
+import IconMoveBackground from '@common-icons/icon-move-background.svg';
+import IconMoveForward from '@common-icons/icon-move-forward.svg';
+import IconMoveBackward from '@common-icons/icon-move-backward.svg';
+import IconAlignLeft from '@icons/icon-align-left.svg';
+import IconAlignCenter from '@icons/icon-align-center.svg';
+import IconAlignRight from '@icons/icon-align-right.svg';
+import IconAlignTop from '@icons/icon-align-top.svg';
+import IconAlignMiddle from '@icons/icon-align-middle.svg';
+import IconAlignBottom from '@icons/icon-align-bottom.svg';
+import IconAlignHorizontal from '@icons/icon-align-horizontal.svg';
+import IconAlignVertical from '@icons/icon-align-vertical.svg';
+import IconImageLibraryIos from '@common-ios-icons/icon-image-library.svg?ios';
+import IconImageLibraryAndroid from '@common-android-icons/icon-image-library.svg';
+import IconLinkIos from '@common-ios-icons/icon-link.svg?ios';
+import IconLinkAndroid from '@common-android-icons/icon-link.svg';
+
+const EditImage = props => {
+    const { t } = useTranslation();
+    const _t = t('View.Edit', {returnObjects: true});
+    const storeFocusObjects = props.storeFocusObjects;
+    const imageObject = storeFocusObjects.imageObject;
+    const pluginGuid = imageObject.asc_getPluginGuid();
+
+    return (
+        <Fragment>
+            <List>
+                <ListItem title={t('View.Edit.textReplaceImage')} link="/edit-replace-image/" className={pluginGuid ? 'disabled' : ''} routeProps={{
+                    onReplaceByFile: props.onReplaceByFile,
+                    onReplaceByUrl: props.onReplaceByUrl
+                }}></ListItem>
+                <ListItem title={t('View.Edit.textArrange')} link="/edit-reorder-image/" routeProps={{
+                    onReorder: props.onReorder
+                }}></ListItem>
+                <ListItem title={_t.textAlign} link="/edit-align-image/" routeProps={{
+                    onAlign: props.onAlign
+                }}></ListItem>
+            </List>
+            <List className="buttons-list">
+                <ListButton className="button-fill button-raised" onClick={props.onDefaultSize}>{_t.textActualSize}</ListButton>
+                <ListButton className="button-red button-fill button-raised" onClick={props.onRemoveImage}>{t('View.Edit.textDeleteImage')}</ListButton>
+            </List>
+        </Fragment>
+    )
+};
+
+const PageReorder = props => {
+    const { t } = useTranslation();
+    const _t = t('View.Edit', {returnObjects: true});
+    const imageObject = props.storeFocusObjects.imageObject;
+
+    if (!imageObject && Device.phone) {
+        $$('.sheet-modal.modal-in').length > 0 && f7.sheet.close();
+        return null;
+    }
+
+    return (
+        <Page>
+            <Navbar title={t('View.Edit.textArrange')} backLink={_t.textBack}>
+                {Device.phone &&
+                    <NavRight>
+                        <Link sheetClose='#edit-sheet'>
+                            {Device.ios ? 
+                                <SvgIcon symbolId={IconExpandDownIos.id} className={'icon icon-svg'} /> :
+                                <SvgIcon symbolId={IconExpandDownAndroid.id} className={'icon icon-svg white'} />
+                            }
+                        </Link>
+                    </NavRight>
+                }
+            </Navbar>
+            <List>
+                <ListItem title={_t.textBringToForeground} link='#' onClick={() => {props.onReorder('all-up')}} className='no-indicator'>
+                    <SvgIcon slot="media" symbolId={IconMoveForeground.id} className={'icon icon-svg'} />
+                </ListItem>
+                <ListItem title={_t.textSendToBackground} link='#' onClick={() => {props.onReorder('all-down')}} className='no-indicator'>
+                    <SvgIcon slot="media" symbolId={IconMoveBackground.id} className={'icon icon-svg'} />
+                </ListItem>
+                <ListItem title={_t.textMoveForward} link='#' onClick={() => {props.onReorder('move-up')}} className='no-indicator'>
+                    <SvgIcon slot="media" symbolId={IconMoveForward.id} className={'icon icon-svg'} />
+                </ListItem>
+                <ListItem title={_t.textMoveBackward} link='#' onClick={() => {props.onReorder('move-down')}} className='no-indicator'>
+                     <SvgIcon slot="media" symbolId={IconMoveBackward.id} className={'icon icon-svg'} />
+                </ListItem>
+            </List>
+        </Page>
+    )
+};
+
+const PageAlign = props => {
+    const { t } = useTranslation();
+    const _t = t('View.Edit', {returnObjects: true});
+    const imageObject = props.storeFocusObjects.imageObject;
+
+    if (!imageObject && Device.phone) {
+        $$('.sheet-modal.modal-in').length > 0 && f7.sheet.close();
+        return null;
+    }
+
+    return (
+        <Page>
+            <Navbar title={_t.textAlign} backLink={_t.textBack}>
+                {Device.phone &&
+                    <NavRight>
+                        <Link sheetClose='#edit-sheet'>
+                            {Device.ios ? 
+                                <SvgIcon symbolId={IconExpandDownIos.id} className={'icon icon-svg'} /> :
+                                <SvgIcon symbolId={IconExpandDownAndroid.id} className={'icon icon-svg white'} />
+                            }
+                        </Link>
+                    </NavRight>
+                }
+            </Navbar>
+            <List>
+                <ListItem title={_t.textAlignLeft} link='#' onClick={() => {props.onAlign('align-left')}} className='no-indicator'>
+                    <SvgIcon slot="media" symbolId={IconAlignLeft.id} className={'icon icon-svg'} />
+                </ListItem>
+                <ListItem title={_t.textAlignCenter} link='#' onClick={() => {props.onAlign('align-center')}} className='no-indicator'>
+                    <SvgIcon slot="media" symbolId={IconAlignCenter.id} className={'icon icon-svg'} />
+                </ListItem>
+                <ListItem title={_t.textAlignRight} link='#' onClick={() => {props.onAlign('align-right')}} className='no-indicator'>
+                    <SvgIcon slot="media" symbolId={IconAlignRight.id} className={'icon icon-svg'} />
+                </ListItem>
+                <ListItem title={_t.textAlignTop} link='#' onClick={() => {props.onAlign('align-top')}} className='no-indicator'>
+                     <SvgIcon slot="media" symbolId={IconAlignTop.id} className={'icon icon-svg'} />
+                </ListItem>
+                <ListItem title={_t.textAlignMiddle} link='#' onClick={() => {props.onAlign('align-middle')}} className='no-indicator'>
+                    <SvgIcon slot="media" symbolId={IconAlignMiddle.id} className={'icon icon-svg'} />
+                </ListItem>
+                <ListItem title={_t.textAlignBottom} link='#' onClick={() => {props.onAlign('align-bottom')}} className='no-indicator'>
+                     <SvgIcon slot="media" symbolId={IconAlignBottom.id} className={'icon icon-svg'} />
+                </ListItem>
+            </List>
+            <List>
+                <ListItem title={_t.textDistributeHorizontally} link='#' onClick={() => {props.onAlign('distrib-hor')}} className='no-indicator'>
+                    <SvgIcon slot="media" symbolId={IconAlignHorizontal.id} className={'icon icon-svg'} />
+                </ListItem>
+                <ListItem title={_t.textDistributeVertically} link='#' onClick={() => {props.onAlign('distrib-vert')}} className='no-indicator'>
+                    <SvgIcon slot="media" symbolId={IconAlignVertical.id} className={'icon icon-svg'} />
+                </ListItem>
+            </List>
+        </Page>
+    )
+};
+
+const PageReplace = props => {
+    const { t } = useTranslation();
+    const _t = t('View.Edit', {returnObjects: true});
+    const imageObject = props.storeFocusObjects.imageObject;
+    
+    if (!imageObject && Device.phone) {
+        $$('.sheet-modal.modal-in').length > 0 && f7.sheet.close();
+        return null;
+    }
+
+    return (
+        <Page className="images">
+            <Navbar title={_t.textReplace} backLink={_t.textBack}>
+                {Device.phone &&
+                    <NavRight>
+                        <Link sheetClose='#edit-sheet'>
+                            {Device.ios ? 
+                                <SvgIcon symbolId={IconExpandDownIos.id} className={'icon icon-svg'} /> :
+                                <SvgIcon symbolId={IconExpandDownAndroid.id} className={'icon icon-svg white'} />
+                            }
+                        </Link>
+                    </NavRight>
+                }
+            </Navbar>
+            <List>
+                <ListItem title={_t.textPictureFromLibrary} onClick={() => {props.onReplaceByFile()}}>
+                    {Device.ios ? 
+                        <SvgIcon slot="media" symbolId={IconImageLibraryIos.id} className={'icon icon-svg'} /> :
+                        <SvgIcon slot="media" symbolId={IconImageLibraryAndroid.id} className={'icon icon-svg'} />
+                    }
+                </ListItem>
+                <ListItem title={_t.textPictureFromURL} link='/edit-image-link/' routeProps={{
+                    onReplaceByUrl: props.onReplaceByUrl
+                }}>
+                    {Device.ios ?
+                        <SvgIcon slot="media" symbolId={IconLinkIos.id} className={'icon icon-svg'} /> :
+                        <SvgIcon slot="media" symbolId={IconLinkAndroid.id} className={'icon icon-svg'} />
+                    }
+                </ListItem>
+            </List>
+        </Page>
+    )
+};
+
+const PageLinkSettings = props => {
+    const { t } = useTranslation();
+    const _t = t('View.Edit', {returnObjects: true});
+    const [stateValue, setValue] = useState('');
+
+    const onReplace = () => {
+        if (stateValue.trim().length > 0) {
+            if ((/((^https?)|(^ftp)):\/\/.+/i.test(stateValue))) {
+                props.onReplaceByUrl(stateValue.trim());
+            } else {
+                f7.dialog.alert(_t.textNotUrl, _t.notcriticalErrorTitle);
+            }
+        } else {
+            f7.dialog.alert(_t.textEmptyImgUrl, _t.notcriticalErrorTitle);
+        }
+    };
+
+    return (
+        <Page>
+            <Navbar title={_t.textLinkSettings} backLink={_t.textBack}>
+                {Device.phone &&
+                    <NavRight>
+                        <Link sheetClose='#edit-sheet'>
+                            {Device.ios ? 
+                                <SvgIcon symbolId={IconExpandDownIos.id} className={'icon icon-svg'} /> :
+                                <SvgIcon symbolId={IconExpandDownAndroid.id} className={'icon icon-svg white'} />
+                            }
+                        </Link>
+                    </NavRight>
+                }
+            </Navbar>
+            <BlockTitle>{_t.textAddress}</BlockTitle>
+            <List>
+                <ListInput
+                    type='text'
+                    placeholder={_t.textImageURL}
+                    value={stateValue}
+                    onChange={(event) => {setValue(event.target.value)}}
+                >
+                </ListInput>
+            </List>
+            <List>
+                <ListButton className={'button-fill button-raised' + (stateValue.length < 1 ? ' disabled' : '')} title={_t.textReplaceImage} onClick={() => {onReplace()}}></ListButton>
+            </List>
+        </Page>
+    )
+};
+
+const EditImageContainer = inject("storeFocusObjects")(observer(EditImage));
+const PageReplaceContainer = inject("storeFocusObjects")(observer(PageReplace));
+const PageReorderContainer = inject("storeFocusObjects")(observer(PageReorder));
+const PageAlignContainer = inject("storeFocusObjects")(observer(PageAlign));
+const PageLinkSettingsContainer = inject("storeFocusObjects")(observer(PageLinkSettings));
+
+export {
+    EditImageContainer as EditImage,
+    PageReplaceContainer as PageImageReplace,
+    PageReorderContainer as PageImageReorder,
+    PageAlignContainer as PageImageAlign,
+    PageLinkSettingsContainer as PageLinkSettings
 }