--- conflicted
+++ resolved
@@ -43,11 +43,7 @@
             {Device.phone && <NavRight><Link sheetClose>
             {Device.ios ? 
                 <SvgIcon symbolId={IconExpandDownIos.id} className={'icon icon-svg'} /> :
-<<<<<<< HEAD
-                <SvgIcon symbolId={IconExpandDownAndroid.id} className={'icon icon-svg'} />
-=======
                 <SvgIcon symbolId={IconExpandDownAndroid.id} className={'icon icon-svg white'} />
->>>>>>> 2d278556
             }</Link></NavRight> }
         </Navbar>
     )
