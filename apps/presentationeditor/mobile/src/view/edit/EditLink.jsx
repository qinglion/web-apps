--- conflicted
+++ resolved
@@ -1,191 +1,183 @@
-import React, {useState, useEffect} from 'react';
-import {observer, inject} from "mobx-react";
-import {List, ListItem, Page, Navbar, Icon, ListButton, ListInput, Segmented, Button} from 'framework7-react';
-import { useTranslation } from 'react-i18next';
-import {Device} from "../../../../../common/mobile/utils/device";
-
-const PageTypeLink = props => {
-    const { t } = useTranslation();
-    const _t = t('View.Edit', {returnObjects: true});
-    const [typeLink, setTypeLink] = useState(props.curType);
-
-    return (
-        <Page>
-            <Navbar title={_t.textLinkType} backLink={_t.textBack}/>
-            <List>
-<<<<<<< HEAD
-                <ListItem title={_t.textExternalLink} radio checked={typeLink === 1} onClick={() => {setTypeLink(1); props.changeType(1); props.initLink();}}></ListItem>
-                <ListItem title={_t.textSlideInThisPresentation} radio checked={typeLink === 0} onClick={() => {setTypeLink(0); props.changeType(0); props.initLink();}}></ListItem>
-=======
-                <ListItem title={_t.textExternalLink} radio checked={typeLink === 1} onClick={() => {setTypeLink(1); props.changeType(1);}}></ListItem>
-                <ListItem title={_t.textSlideInThisPresentation} radio checked={typeLink === 0} onClick={() => {setTypeLink(0); props.changeType(0);}}></ListItem>
->>>>>>> 6f5f84a7
-            </List>
-        </Page>
-    )
-};
-
-const PageLinkTo = props => {
-    const isAndroid = Device.android;
-    const { t } = useTranslation();
-    const _t = t('View.Edit', {returnObjects: true});
-    const slidesCount = props.slidesCount;
-    const [stateTypeTo, setTypeTo] = useState(props.curTo);
-
-    const changeTypeTo = (type) => {
-        setTypeTo(type);
-        props.changeTo(type);
-    };
-
-    const [stateNumberTo, setNumberTo] = useState(props.numberTo);
-
-    const changeNumber = (curNumber, isDecrement) => {
-        setTypeTo(4);
-        let value;
-
-        if (isDecrement) {
-            value = Math.max(0, --curNumber);
-        } else {
-            value = Math.min(slidesCount - 1, ++curNumber);
-        }
-
-        setNumberTo(value);
-        props.changeTo(4, value);
-    };
-
-    return (
-        <Page>
-            <Navbar title={_t.textLinkTo} backLink={_t.textBack}/>
-            <List>
-                <ListItem title={_t.textNextSlide} radio checked={stateTypeTo === 0} onClick={() => {changeTypeTo(0)}}></ListItem>
-                <ListItem title={_t.textPreviousSlide} radio checked={stateTypeTo === 1} onClick={() => {changeTypeTo(1)}}></ListItem>
-                <ListItem title={_t.textFirstSlide} radio checked={stateTypeTo === 2} onClick={() => {changeTypeTo(2)}}></ListItem>
-                <ListItem title={_t.textLastSlide} radio checked={stateTypeTo === 3} onClick={() => {changeTypeTo(3)}}></ListItem>
-                <ListItem title={_t.textSlideNumber}>
-                    {!isAndroid && <div slot='after-start'>{stateNumberTo + 1}</div>}
-                    <div slot='after'>
-                        <Segmented>
-                            <Button outline className='decrement item-link' onClick={() => {changeNumber(stateNumberTo, true);}}>
-                                {isAndroid ? <Icon icon="icon-expand-down"></Icon> : ' - '}
-                            </Button>
-                            {isAndroid && <label>{stateNumberTo + 1}</label>}
-                            <Button outline className='increment item-link' onClick={() => {changeNumber(stateNumberTo, false);}}>
-                                {isAndroid ? <Icon icon="icon-expand-up"></Icon> : ' + '}
-                            </Button>
-                        </Segmented>
-                    </div>
-                </ListItem>
-            </List>
-        </Page>
-    )
-};
-
-const PageLink = props => {
-    const { t } = useTranslation();
-    const _t = t('View.Edit', {returnObjects: true});
-    const url = props.url;
-    const tooltip = props.tooltip;
-    const display = props.display;
-    const slideNum = props.slideNum;
-    const slideLink = props.slideLink;
-    const valueTypeLink = props.typeLink;
-
-    const typesDisplayTo = {
-        0: `${_t.textNextSlide}`,
-        1: `${_t.textPreviousSlide}`,
-        2: `${_t.textFirstSlide}`,
-        3: `${_t.textLastSlide}`,
-        4: `${_t.textSlide} ${slideNum + 1}`
-    };
-
-    const [typeLink, setTypeLink] = useState(valueTypeLink);
-    const textType = typeLink === 1 ? _t.textExternalLink : _t.textSlideInThisPresentation;
-
-    const changeType = (newType) => {
-        setTypeLink(newType);
-    };
-
-    const [link, setLink] = useState(typeLink !== 0 ? url : '');
-    const [linkTo, setLinkTo] = useState(slideLink);
-    const [displayTo, setDisplayTo] = useState(typesDisplayTo[slideLink]);
-    const [numberTo, setNumberTo] = useState(slideNum);
-
-    const changeTo = (type, number) => {
-        setLinkTo(type);
-        switch (type) {
-            case 0 : setDisplayTo(_t.textNextSlide); break;
-            case 1 : setDisplayTo(_t.textPreviousSlide); break;
-            case 2 : setDisplayTo(_t.textFirstSlide); break;
-            case 3 : setDisplayTo(_t.textLastSlide); break;
-            case 4 : setDisplayTo(`${_t.textSlide} ${number + 1}`); setNumberTo(number); break;
-        }
-    };
-
-    const [screenTip, setScreenTip] = useState(tooltip);
-    const displayDisabled = display !== false && display === null;
-    const [stateDisplay, setDisplay] = useState(display !== false ? ((display !== null) ? display : _t.textDefault) : "");
-
-    return (
-        <Page>
-            <Navbar title={_t.textLink} backLink={_t.textBack}/>
-            <List inlineLabels className='inputs-list'>
-                <ListItem link={'/edit-link-type/'} title={_t.textLinkType} after={textType} routeProps={{
-                    changeType,
-                    curType: typeLink,
-                    initLink: props.initLink
-                }} />
-                {typeLink !== 0 ?
-                    <ListInput label={_t.textLink}
-                               type="text"
-                               placeholder={_t.textLink}
-                               value={link}
-                               onChange={(event) => {setLink(event.target.value)}}
-                    /> :
-                    <ListItem link={'/edit-link-to/'} title={_t.textLinkTo} after={displayTo} routeProps={{
-                        changeTo: changeTo,
-                        curTo: linkTo,
-<<<<<<< HEAD
-=======
-                        numberTo: numberTo,
->>>>>>> 6f5f84a7
-                        initLink: props.initLink,
-                        slidesCount: props.slidesCount
-                    }}/>
-                }
-                <ListInput label={_t.textDisplay}
-                           type="text"
-                           placeholder={_t.textDisplay}
-                           value={stateDisplay}
-                           disabled={displayDisabled}
-                           onChange={(event) => {setDisplay(event.target.value)}}
-                />
-                <ListInput label={_t.textScreenTip}
-                           type="text"
-                           placeholder={_t.textScreenTip}
-                           value={screenTip}
-                           onChange={(event) => {setScreenTip(event.target.value)}}
-                />
-            </List>
-            <List>
-                <ListButton title={_t.textEditLink}
-                            className={`button-fill button-raised${typeLink === 1 && link.length < 1 && ' disabled'}`}
-                            onClick={() => {
-                                props.onEditLink(typeLink, (typeLink === 1 ?
-                                    {url: link, display: stateDisplay, tip: screenTip, displayDisabled: displayDisabled } :
-                                    {linkTo: linkTo, numberTo: numberTo, display: stateDisplay, tip: screenTip, displayDisabled: displayDisabled}));
-                            }}
-                />
-                <ListButton title={_t.textRemoveLink}
-                            className={`button-fill button-red`}
-                            onClick={() => {
-                                props.onRemoveLink()
-                            }}
-                />
-            </List>
-        </Page>
-    )
-};
-
-export {PageLink as EditLink,
-        PageLinkTo,
+import React, {useState, useEffect} from 'react';
+import {observer, inject} from "mobx-react";
+import {List, ListItem, Page, Navbar, Icon, ListButton, ListInput, Segmented, Button} from 'framework7-react';
+import { useTranslation } from 'react-i18next';
+import {Device} from "../../../../../common/mobile/utils/device";
+
+const PageTypeLink = props => {
+    const { t } = useTranslation();
+    const _t = t('View.Edit', {returnObjects: true});
+    const [typeLink, setTypeLink] = useState(props.curType);
+
+    return (
+        <Page>
+            <Navbar title={_t.textLinkType} backLink={_t.textBack}/>
+            <List>
+                <ListItem title={_t.textExternalLink} radio checked={typeLink === 1} onClick={() => {setTypeLink(1); props.changeType(1);}}></ListItem>
+                <ListItem title={_t.textSlideInThisPresentation} radio checked={typeLink === 0} onClick={() => {setTypeLink(0); props.changeType(0);}}></ListItem>
+            </List>
+        </Page>
+    )
+};
+
+const PageLinkTo = props => {
+    const isAndroid = Device.android;
+    const { t } = useTranslation();
+    const _t = t('View.Edit', {returnObjects: true});
+    const slidesCount = props.slidesCount;
+    const [stateTypeTo, setTypeTo] = useState(props.curTo);
+
+    const changeTypeTo = (type) => {
+        setTypeTo(type);
+        props.changeTo(type);
+    };
+
+    const [stateNumberTo, setNumberTo] = useState(props.numberTo);
+
+    const changeNumber = (curNumber, isDecrement) => {
+        setTypeTo(4);
+        let value;
+
+        if (isDecrement) {
+            value = Math.max(0, --curNumber);
+        } else {
+            value = Math.min(slidesCount - 1, ++curNumber);
+        }
+
+        setNumberTo(value);
+        props.changeTo(4, value);
+    };
+
+    return (
+        <Page>
+            <Navbar title={_t.textLinkTo} backLink={_t.textBack}/>
+            <List>
+                <ListItem title={_t.textNextSlide} radio checked={stateTypeTo === 0} onClick={() => {changeTypeTo(0)}}></ListItem>
+                <ListItem title={_t.textPreviousSlide} radio checked={stateTypeTo === 1} onClick={() => {changeTypeTo(1)}}></ListItem>
+                <ListItem title={_t.textFirstSlide} radio checked={stateTypeTo === 2} onClick={() => {changeTypeTo(2)}}></ListItem>
+                <ListItem title={_t.textLastSlide} radio checked={stateTypeTo === 3} onClick={() => {changeTypeTo(3)}}></ListItem>
+                <ListItem title={_t.textSlideNumber}>
+                    {!isAndroid && <div slot='after-start'>{stateNumberTo + 1}</div>}
+                    <div slot='after'>
+                        <Segmented>
+                            <Button outline className='decrement item-link' onClick={() => {changeNumber(stateNumberTo, true);}}>
+                                {isAndroid ? <Icon icon="icon-expand-down"></Icon> : ' - '}
+                            </Button>
+                            {isAndroid && <label>{stateNumberTo + 1}</label>}
+                            <Button outline className='increment item-link' onClick={() => {changeNumber(stateNumberTo, false);}}>
+                                {isAndroid ? <Icon icon="icon-expand-up"></Icon> : ' + '}
+                            </Button>
+                        </Segmented>
+                    </div>
+                </ListItem>
+            </List>
+        </Page>
+    )
+};
+
+const PageLink = props => {
+    const { t } = useTranslation();
+    const _t = t('View.Edit', {returnObjects: true});
+    const url = props.url;
+    const tooltip = props.tooltip;
+    const display = props.display;
+    const slideNum = props.slideNum;
+    const slideLink = props.slideLink;
+    const valueTypeLink = props.typeLink;
+
+    const typesDisplayTo = {
+        0: `${_t.textNextSlide}`,
+        1: `${_t.textPreviousSlide}`,
+        2: `${_t.textFirstSlide}`,
+        3: `${_t.textLastSlide}`,
+        4: `${_t.textSlide} ${slideNum + 1}`
+    };
+
+    const [typeLink, setTypeLink] = useState(valueTypeLink);
+    const textType = typeLink === 1 ? _t.textExternalLink : _t.textSlideInThisPresentation;
+
+    const changeType = (newType) => {
+        setTypeLink(newType);
+    };
+
+    const [link, setLink] = useState(typeLink !== 0 ? url : '');
+    const [linkTo, setLinkTo] = useState(slideLink);
+    const [displayTo, setDisplayTo] = useState(typesDisplayTo[slideLink]);
+    const [numberTo, setNumberTo] = useState(slideNum);
+
+    const changeTo = (type, number) => {
+        setLinkTo(type);
+        switch (type) {
+            case 0 : setDisplayTo(_t.textNextSlide); break;
+            case 1 : setDisplayTo(_t.textPreviousSlide); break;
+            case 2 : setDisplayTo(_t.textFirstSlide); break;
+            case 3 : setDisplayTo(_t.textLastSlide); break;
+            case 4 : setDisplayTo(`${_t.textSlide} ${number + 1}`); setNumberTo(number); break;
+        }
+    };
+
+    const [screenTip, setScreenTip] = useState(tooltip);
+    const displayDisabled = display !== false && display === null;
+    const [stateDisplay, setDisplay] = useState(display !== false ? ((display !== null) ? display : _t.textDefault) : "");
+
+    return (
+        <Page>
+            <Navbar title={_t.textLink} backLink={_t.textBack}/>
+            <List inlineLabels className='inputs-list'>
+                <ListItem link={'/edit-link-type/'} title={_t.textLinkType} after={textType} routeProps={{
+                    changeType,
+                    curType: typeLink,
+                    initLink: props.initLink
+                }} />
+                {typeLink !== 0 ?
+                    <ListInput label={_t.textLink}
+                               type="text"
+                               placeholder={_t.textLink}
+                               value={link}
+                               onChange={(event) => {setLink(event.target.value)}}
+                    /> :
+                    <ListItem link={'/edit-link-to/'} title={_t.textLinkTo} after={displayTo} routeProps={{
+                        changeTo: changeTo,
+                        curTo: linkTo,
+                        numberTo: numberTo,
+                        initLink: props.initLink,
+                        slidesCount: props.slidesCount
+                    }}/>
+                }
+                <ListInput label={_t.textDisplay}
+                           type="text"
+                           placeholder={_t.textDisplay}
+                           value={stateDisplay}
+                           disabled={displayDisabled}
+                           onChange={(event) => {setDisplay(event.target.value)}}
+                />
+                <ListInput label={_t.textScreenTip}
+                           type="text"
+                           placeholder={_t.textScreenTip}
+                           value={screenTip}
+                           onChange={(event) => {setScreenTip(event.target.value)}}
+                />
+            </List>
+            <List>
+                <ListButton title={_t.textEditLink}
+                            className={`button-fill button-raised${typeLink === 1 && link.length < 1 && ' disabled'}`}
+                            onClick={() => {
+                                props.onEditLink(typeLink, (typeLink === 1 ?
+                                    {url: link, display: stateDisplay, tip: screenTip, displayDisabled: displayDisabled } :
+                                    {linkTo: linkTo, numberTo: numberTo, display: stateDisplay, tip: screenTip, displayDisabled: displayDisabled}));
+                            }}
+                />
+                <ListButton title={_t.textRemoveLink}
+                            className={`button-fill button-red`}
+                            onClick={() => {
+                                props.onRemoveLink()
+                            }}
+                />
+            </List>
+        </Page>
+    )
+};
+
+export {PageLink as EditLink,
+        PageLinkTo,
         PageTypeLink}