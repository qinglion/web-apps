--- conflicted
+++ resolved
@@ -1,250 +1,235 @@
-import React, {useState} from 'react';
-import {observer, inject} from "mobx-react";
-import {f7, List, ListItem, Page, Navbar, Icon, ListButton, ListInput, Segmented, Button, NavRight, Link, NavLeft, NavTitle} from 'framework7-react';
-import { useTranslation } from 'react-i18next';
-import {Device} from "../../../../../common/mobile/utils/device";
-import SvgIcon from '@common/lib/component/SvgIcon';
-import IconClose from '@common-android-icons/icon-close.svg';
-import IconDone from '@common-android-icons/icon-done.svg';
-<<<<<<< HEAD
-=======
-import IconDoneDisabled from '@common-android-icons/icon-done-disabled.svg';
->>>>>>> 2d278556
-import IconExpandDownAndroid from '@common-android-icons/icon-expand-down.svg';
-import IconExpandUp from '@common-android-icons/icon-expand-up.svg';
-
-const PageEditTypeLink = props => {
-    const { t } = useTranslation();
-    const _t = t('View.Edit', {returnObjects: true});
-    const [typeLink, setTypeLink] = useState(props.curType);
-
-    const settings = props.storeFocusObjects.settings;
-    
-    if (settings.indexOf('hyperlink') === -1) {
-        $$('.sheet-modal.modal-in').length > 0 && f7.sheet.close();
-        return null;
-    }
-
-    return (
-        <Page>
-            <Navbar className="navbar-link-settings" title={_t.textLinkType} backLink={_t.textBack}>
-                {Device.phone &&
-                    <NavRight>
-                        <Link icon='icon-close' popupClose="#edit-link-popup"></Link>
-                    </NavRight>
-                }
-            </Navbar>
-            <List>
-                <ListItem title={_t.textExternalLink} radio checked={typeLink === 1} onClick={() => {setTypeLink(1); props.changeType(1);}}></ListItem>
-                <ListItem title={_t.textSlideInThisPresentation} radio checked={typeLink === 0} onClick={() => {setTypeLink(0); props.changeType(0);}}></ListItem>
-            </List>
-        </Page>
-    )
-};
-
-const PageEditLinkTo = props => {
-    const isAndroid = Device.android;
-    const { t } = useTranslation();
-    const _t = t('View.Edit', {returnObjects: true});
-    const countPages = props.storeToolbarSettings?.countPages;
-    const [stateTypeTo, setTypeTo] = useState(props.curTo);
-
-    const changeTypeTo = (type) => {
-        setTypeTo(type);
-        props.changeTo(type);
-    };
-
-    const [stateNumberTo, setNumberTo] = useState(props.numberTo);
-
-    const changeNumber = (curNumber, isDecrement) => {
-        let value = isDecrement ? Math.max(curNumber - 1, 1) : Math.min(curNumber + 1, countPages);
-
-        if (value !== curNumber) {
-            setTypeTo(4);
-            setNumberTo(value);
-            props.changeTo(4, value);
-        }
-    };
-
-    const settings = props.storeFocusObjects.settings;
-    if (settings.indexOf('hyperlink') === -1) {
-        $$('.sheet-modal.modal-in').length > 0 && f7.sheet.close();
-        return null;
-    }
-
-    return (
-        <Page>
-            <Navbar className="navbar-link-settings" title={_t.textLinkTo} backLink={_t.textBack}>
-                {Device.phone &&
-                    <NavRight>
-                        <Link icon='icon-close' popupClose="#edit-link-popup"></Link>
-                    </NavRight>
-                }
-            </Navbar>
-            <List>
-                <ListItem title={_t.textNextSlide} radio checked={stateTypeTo === 0} onClick={() => {changeTypeTo(0)}}></ListItem>
-                <ListItem title={_t.textPreviousSlide} radio checked={stateTypeTo === 1} onClick={() => {changeTypeTo(1)}}></ListItem>
-                <ListItem title={_t.textFirstSlide} radio checked={stateTypeTo === 2} onClick={() => {changeTypeTo(2)}}></ListItem>
-                <ListItem title={_t.textLastSlide} radio checked={stateTypeTo === 3} onClick={() => {changeTypeTo(3)}}></ListItem>
-                <ListItem title={_t.textSlideNumber}>
-                    {!isAndroid && <div slot='after-start'>{stateNumberTo}</div>}
-                    <div slot='after'>
-                        <Segmented>
-                            <Button outline className='decrement item-link' onClick={() => {changeNumber(stateNumberTo, true);}}>
-                                {isAndroid ? 
-                                    <SvgIcon symbolId={IconExpandDownAndroid.id} className={'icon icon-svg'} />
-                                : ' - '}
-                            </Button>
-                            {isAndroid && <label>{stateNumberTo}</label>}
-                            <Button outline className='increment item-link' onClick={() => {changeNumber(stateNumberTo, false);}}>
-                                {isAndroid ? 
-                                    <SvgIcon symbolId={IconExpandUp.id} className={'icon icon-svg'} />
-                                : ' + '}
-                            </Button>
-                        </Segmented>
-                    </div>
-                </ListItem>
-            </List>
-        </Page>
-    )
-};
-
-const PageLink = props => {
-    const { t } = useTranslation();
-    const _t = t('View.Edit', {returnObjects: true});
-    const url = props.url;
-    const tooltip = props.tooltip;
-    const display = props.display;
-    const slideNum = props.slideNum;
-    const slideLink = props.slideLink;
-    const valueTypeLink = props.typeLink;
-
-    const typesDisplayTo = {
-        0: `${_t.textNextSlide}`,
-        1: `${_t.textPreviousSlide}`,
-        2: `${_t.textFirstSlide}`,
-        3: `${_t.textLastSlide}`,
-        4: `${_t.textSlide} ${slideNum}`
-    };
-
-    const [typeLink, setTypeLink] = useState(valueTypeLink);
-    const textType = typeLink === 1 ? _t.textExternalLink : _t.textSlideInThisPresentation;
-
-    const changeType = (newType) => {
-        setTypeLink(newType);
-    };
-
-    const [link, setLink] = useState(typeLink !== 0 ? url : '');
-    const [linkTo, setLinkTo] = useState(slideLink);
-    const [displayTo, setDisplayTo] = useState(typesDisplayTo[slideLink]);
-    const [numberTo, setNumberTo] = useState(slideNum);
-
-    const changeTo = (type, number) => {
-        setLinkTo(type);
-        switch (type) {
-            case 0 : setDisplayTo(_t.textNextSlide); break;
-            case 1 : setDisplayTo(_t.textPreviousSlide); break;
-            case 2 : setDisplayTo(_t.textFirstSlide); break;
-            case 3 : setDisplayTo(_t.textLastSlide); break;
-            case 4 : setDisplayTo(`${_t.textSlide} ${number}`); setNumberTo(number); break;
-        }
-    };
-
-    const [screenTip, setScreenTip] = useState(tooltip);
-    const displayDisabled = display !== false && display === null;
-    const [stateDisplay, setDisplay] = useState(display !== false ? ((display !== null) ? display : _t.textDefault) : "");
-
-    return (
-        <Page>
-            <Navbar className="navbar-link-settings">
-                <NavLeft>
-                    <Link text={Device.ios ? t('View.Edit.textCancel') : ''} onClick={() => {
-                        props.isNavigate ? f7.views.current.router.back() : props.closeModal();
-                    }}>
-                        {Device.android && 
-<<<<<<< HEAD
-                            <SvgIcon symbolId={IconClose.id} className={'icon icon-svg'} />
-=======
-                            <SvgIcon symbolId={IconClose.id} className={'icon icon-svg close'} />
->>>>>>> 2d278556
-                        }
-                    </Link>
-                </NavLeft>
-                <NavTitle>{t('View.Edit.textLinkSettings')}</NavTitle>
-                <NavRight>
-                    <Link className={`${link.length < 1 && 'disabled'}`} onClick={() => {
-                        props.onEditLink(typeLink, (typeLink === 1 ?
-                            {url: link, display: stateDisplay, tip: screenTip, displayDisabled } :
-                            {linkTo: linkTo, numberTo: numberTo, display: stateDisplay, tip: screenTip, displayDisabled}));
-                    }} text={Device.ios ? t('View.Edit.textDone') : ''}>
-<<<<<<< HEAD
-                        {Device.android && 
-                            link.length < 1 ?
-                                <SvgIcon symbolId={IconDoneDisabled.id} className={'icon icon-svg'} /> :
-                                <SvgIcon symbolId={IconDone.id} className={'icon icon-svg'} />
-                        }
-=======
-                        {Device.android && (
-                            link.length < 1 ?
-                                <SvgIcon symbolId={IconDoneDisabled.id} className={'icon icon-svg inactive'} /> :
-                                <SvgIcon symbolId={IconDone.id} className={'icon icon-svg active'} />
-                        )}
->>>>>>> 2d278556
-                    </Link>
-                </NavRight>
-            </Navbar>
-            <List inlineLabels className='inputs-list'>
-                <ListItem link={'/edit-link-type/'} title={_t.textLinkType} after={textType} routeProps={{
-                    changeType,
-                    curType: typeLink,
-                    initLink: props.initLink
-                }} />
-                {typeLink !== 0 ?
-                    <ListInput label={_t.textLink}
-                               type="text"
-                               placeholder={t('View.Edit.textRequired')}
-                               value={link}
-                               onChange={(event) => {setLink(event.target.value)}}
-                    /> :
-                    <ListItem link={'/edit-link-to/'} title={_t.textLinkTo} after={displayTo} routeProps={{
-                        changeTo: changeTo,
-                        curTo: linkTo,
-                        numberTo: numberTo,
-                        initLink: props.initLink
-                    }}/>
-                }
-                <ListInput label={_t.textDisplay}
-                           type="text"
-                           placeholder={t('View.Edit.textRecommended')}
-                           value={stateDisplay}
-                           disabled={displayDisabled}
-                           onChange={(event) => {setDisplay(event.target.value)}}
-                />
-                <ListInput label={_t.textScreenTip}
-                           type="text"
-                           placeholder={_t.textScreenTip}
-                           value={screenTip}
-                           onChange={(event) => {setScreenTip(event.target.value)}}
-                />
-            </List>
-            <List className="buttons-list">
-                <ListButton title={t('View.Edit.textDeleteLink')}
-                            className={`button-red button-fill button-raised`}
-                            onClick={() => {
-                                props.onRemoveLink();
-                                props.isNavigate ? f7.views.current.router.back() : props.closeModal();
-                            }}
-                />
-            </List>
-        </Page>
-    )
-};
-
-const ObservablePageEditLinkTo = inject("storeFocusObjects", "storeToolbarSettings")(observer(PageEditLinkTo));
-const ObservablePageEditTypeLink = inject("storeFocusObjects")(observer(PageEditTypeLink));
-
-export {
-    PageLink as EditLink,
-    ObservablePageEditLinkTo,
-    ObservablePageEditTypeLink
+import React, {useState} from 'react';
+import {observer, inject} from "mobx-react";
+import {f7, List, ListItem, Page, Navbar, Icon, ListButton, ListInput, Segmented, Button, NavRight, Link, NavLeft, NavTitle} from 'framework7-react';
+import { useTranslation } from 'react-i18next';
+import {Device} from "../../../../../common/mobile/utils/device";
+import SvgIcon from '@common/lib/component/SvgIcon';
+import IconClose from '@common-android-icons/icon-close.svg';
+import IconDone from '@common-android-icons/icon-done.svg';
+import IconDoneDisabled from '@common-android-icons/icon-done-disabled.svg';
+import IconExpandDownAndroid from '@common-android-icons/icon-expand-down.svg';
+import IconExpandUp from '@common-android-icons/icon-expand-up.svg';
+
+const PageEditTypeLink = props => {
+    const { t } = useTranslation();
+    const _t = t('View.Edit', {returnObjects: true});
+    const [typeLink, setTypeLink] = useState(props.curType);
+
+    const settings = props.storeFocusObjects.settings;
+    
+    if (settings.indexOf('hyperlink') === -1) {
+        $$('.sheet-modal.modal-in').length > 0 && f7.sheet.close();
+        return null;
+    }
+
+    return (
+        <Page>
+            <Navbar className="navbar-link-settings" title={_t.textLinkType} backLink={_t.textBack}>
+                {Device.phone &&
+                    <NavRight>
+                        <Link icon='icon-close' popupClose="#edit-link-popup"></Link>
+                    </NavRight>
+                }
+            </Navbar>
+            <List>
+                <ListItem title={_t.textExternalLink} radio checked={typeLink === 1} onClick={() => {setTypeLink(1); props.changeType(1);}}></ListItem>
+                <ListItem title={_t.textSlideInThisPresentation} radio checked={typeLink === 0} onClick={() => {setTypeLink(0); props.changeType(0);}}></ListItem>
+            </List>
+        </Page>
+    )
+};
+
+const PageEditLinkTo = props => {
+    const isAndroid = Device.android;
+    const { t } = useTranslation();
+    const _t = t('View.Edit', {returnObjects: true});
+    const countPages = props.storeToolbarSettings?.countPages;
+    const [stateTypeTo, setTypeTo] = useState(props.curTo);
+
+    const changeTypeTo = (type) => {
+        setTypeTo(type);
+        props.changeTo(type);
+    };
+
+    const [stateNumberTo, setNumberTo] = useState(props.numberTo);
+
+    const changeNumber = (curNumber, isDecrement) => {
+        let value = isDecrement ? Math.max(curNumber - 1, 1) : Math.min(curNumber + 1, countPages);
+
+        if (value !== curNumber) {
+            setTypeTo(4);
+            setNumberTo(value);
+            props.changeTo(4, value);
+        }
+    };
+
+    const settings = props.storeFocusObjects.settings;
+    if (settings.indexOf('hyperlink') === -1) {
+        $$('.sheet-modal.modal-in').length > 0 && f7.sheet.close();
+        return null;
+    }
+
+    return (
+        <Page>
+            <Navbar className="navbar-link-settings" title={_t.textLinkTo} backLink={_t.textBack}>
+                {Device.phone &&
+                    <NavRight>
+                        <Link icon='icon-close' popupClose="#edit-link-popup"></Link>
+                    </NavRight>
+                }
+            </Navbar>
+            <List>
+                <ListItem title={_t.textNextSlide} radio checked={stateTypeTo === 0} onClick={() => {changeTypeTo(0)}}></ListItem>
+                <ListItem title={_t.textPreviousSlide} radio checked={stateTypeTo === 1} onClick={() => {changeTypeTo(1)}}></ListItem>
+                <ListItem title={_t.textFirstSlide} radio checked={stateTypeTo === 2} onClick={() => {changeTypeTo(2)}}></ListItem>
+                <ListItem title={_t.textLastSlide} radio checked={stateTypeTo === 3} onClick={() => {changeTypeTo(3)}}></ListItem>
+                <ListItem title={_t.textSlideNumber}>
+                    {!isAndroid && <div slot='after-start'>{stateNumberTo}</div>}
+                    <div slot='after'>
+                        <Segmented>
+                            <Button outline className='decrement item-link' onClick={() => {changeNumber(stateNumberTo, true);}}>
+                                {isAndroid ? 
+                                    <SvgIcon symbolId={IconExpandDownAndroid.id} className={'icon icon-svg'} />
+                                : ' - '}
+                            </Button>
+                            {isAndroid && <label>{stateNumberTo}</label>}
+                            <Button outline className='increment item-link' onClick={() => {changeNumber(stateNumberTo, false);}}>
+                                {isAndroid ? 
+                                    <SvgIcon symbolId={IconExpandUp.id} className={'icon icon-svg'} />
+                                : ' + '}
+                            </Button>
+                        </Segmented>
+                    </div>
+                </ListItem>
+            </List>
+        </Page>
+    )
+};
+
+const PageLink = props => {
+    const { t } = useTranslation();
+    const _t = t('View.Edit', {returnObjects: true});
+    const url = props.url;
+    const tooltip = props.tooltip;
+    const display = props.display;
+    const slideNum = props.slideNum;
+    const slideLink = props.slideLink;
+    const valueTypeLink = props.typeLink;
+
+    const typesDisplayTo = {
+        0: `${_t.textNextSlide}`,
+        1: `${_t.textPreviousSlide}`,
+        2: `${_t.textFirstSlide}`,
+        3: `${_t.textLastSlide}`,
+        4: `${_t.textSlide} ${slideNum}`
+    };
+
+    const [typeLink, setTypeLink] = useState(valueTypeLink);
+    const textType = typeLink === 1 ? _t.textExternalLink : _t.textSlideInThisPresentation;
+
+    const changeType = (newType) => {
+        setTypeLink(newType);
+    };
+
+    const [link, setLink] = useState(typeLink !== 0 ? url : '');
+    const [linkTo, setLinkTo] = useState(slideLink);
+    const [displayTo, setDisplayTo] = useState(typesDisplayTo[slideLink]);
+    const [numberTo, setNumberTo] = useState(slideNum);
+
+    const changeTo = (type, number) => {
+        setLinkTo(type);
+        switch (type) {
+            case 0 : setDisplayTo(_t.textNextSlide); break;
+            case 1 : setDisplayTo(_t.textPreviousSlide); break;
+            case 2 : setDisplayTo(_t.textFirstSlide); break;
+            case 3 : setDisplayTo(_t.textLastSlide); break;
+            case 4 : setDisplayTo(`${_t.textSlide} ${number}`); setNumberTo(number); break;
+        }
+    };
+
+    const [screenTip, setScreenTip] = useState(tooltip);
+    const displayDisabled = display !== false && display === null;
+    const [stateDisplay, setDisplay] = useState(display !== false ? ((display !== null) ? display : _t.textDefault) : "");
+
+    return (
+        <Page>
+            <Navbar className="navbar-link-settings">
+                <NavLeft>
+                    <Link text={Device.ios ? t('View.Edit.textCancel') : ''} onClick={() => {
+                        props.isNavigate ? f7.views.current.router.back() : props.closeModal();
+                    }}>
+                        {Device.android && 
+                            <SvgIcon symbolId={IconClose.id} className={'icon icon-svg close'} />
+                        }
+                    </Link>
+                </NavLeft>
+                <NavTitle>{t('View.Edit.textLinkSettings')}</NavTitle>
+                <NavRight>
+                    <Link className={`${link.length < 1 && 'disabled'}`} onClick={() => {
+                        props.onEditLink(typeLink, (typeLink === 1 ?
+                            {url: link, display: stateDisplay, tip: screenTip, displayDisabled } :
+                            {linkTo: linkTo, numberTo: numberTo, display: stateDisplay, tip: screenTip, displayDisabled}));
+                    }} text={Device.ios ? t('View.Edit.textDone') : ''}>
+                        {Device.android && (
+                            link.length < 1 ?
+                                <SvgIcon symbolId={IconDoneDisabled.id} className={'icon icon-svg inactive'} /> :
+                                <SvgIcon symbolId={IconDone.id} className={'icon icon-svg active'} />
+                        )}
+                    </Link>
+                </NavRight>
+            </Navbar>
+            <List inlineLabels className='inputs-list'>
+                <ListItem link={'/edit-link-type/'} title={_t.textLinkType} after={textType} routeProps={{
+                    changeType,
+                    curType: typeLink,
+                    initLink: props.initLink
+                }} />
+                {typeLink !== 0 ?
+                    <ListInput label={_t.textLink}
+                               type="text"
+                               placeholder={t('View.Edit.textRequired')}
+                               value={link}
+                               onChange={(event) => {setLink(event.target.value)}}
+                    /> :
+                    <ListItem link={'/edit-link-to/'} title={_t.textLinkTo} after={displayTo} routeProps={{
+                        changeTo: changeTo,
+                        curTo: linkTo,
+                        numberTo: numberTo,
+                        initLink: props.initLink
+                    }}/>
+                }
+                <ListInput label={_t.textDisplay}
+                           type="text"
+                           placeholder={t('View.Edit.textRecommended')}
+                           value={stateDisplay}
+                           disabled={displayDisabled}
+                           onChange={(event) => {setDisplay(event.target.value)}}
+                />
+                <ListInput label={_t.textScreenTip}
+                           type="text"
+                           placeholder={_t.textScreenTip}
+                           value={screenTip}
+                           onChange={(event) => {setScreenTip(event.target.value)}}
+                />
+            </List>
+            <List className="buttons-list">
+                <ListButton title={t('View.Edit.textDeleteLink')}
+                            className={`button-red button-fill button-raised`}
+                            onClick={() => {
+                                props.onRemoveLink();
+                                props.isNavigate ? f7.views.current.router.back() : props.closeModal();
+                            }}
+                />
+            </List>
+        </Page>
+    )
+};
+
+const ObservablePageEditLinkTo = inject("storeFocusObjects", "storeToolbarSettings")(observer(PageEditLinkTo));
+const ObservablePageEditTypeLink = inject("storeFocusObjects")(observer(PageEditTypeLink));
+
+export {
+    PageLink as EditLink,
+    ObservablePageEditLinkTo,
+    ObservablePageEditTypeLink
 }