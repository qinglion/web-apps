--- conflicted
+++ resolved
@@ -1,519 +1,514 @@
-import React, {Fragment, useState} from 'react';
-import {observer, inject} from "mobx-react";
-import {f7, Page, Navbar, List, ListItem, Row, BlockTitle, Link, Toggle, Icon, View, NavRight, ListItemCell, Range, Button, Segmented, Tab, Tabs, ListButton} from 'framework7-react';
-import { ThemeColorPalette, CustomColorPicker } from '../../../../../common/mobile/lib/component/ThemeColorPalette.jsx';
-import { useTranslation } from 'react-i18next';
-import {Device} from '../../../../../common/mobile/utils/device';
-
-const EditShape = props => {
-    const { t } = useTranslation();
-    const _t = t('View.Edit', {returnObjects: true});
-    const storeFocusObjects = props.storeFocusObjects;
-    const shapeObject = storeFocusObjects.shapeObject;
-    const canFill = shapeObject && shapeObject.get_CanFill();
-
-    let disableRemove = !!props.storeFocusObjects.paragraphObject;
-
-    return (
-        <Fragment>
-            <List>
-                {canFill ?
-                    <ListItem title={_t.textStyle} link="/edit-style-shape/" routeProps={{
-                        onFillColor: props.onFillColor,
-                        onBorderSize: props.onBorderSize,
-                        onBorderColor: props.onBorderColor,
-                        onOpacity: props.onOpacity
-                    }}></ListItem>
-                    :
-                    <ListItem title={_t.textStyle} link="/edit-style-shape-no-fill/" routeProps={{
-                        onBorderSize: props.onBorderSize,
-                        onBorderColor: props.onBorderColor
-                    }}></ListItem>
-                }
-                <ListItem title={_t.textReplace} link="/edit-replace-shape/" routeProps={{
-                    onReplace: props.onReplace
-                }}></ListItem>
-                <ListItem title={_t.textReorder} link="/edit-reorder-shape/" routeProps={{
-                    onReorder: props.onReorder
-                }}></ListItem>
-                <ListItem title={_t.textAlign} link="/edit-align-shape/" routeProps={{
-                    onAlign: props.onAlign
-                }}></ListItem>
-            </List>
-            <List className="buttons-list">
-<<<<<<< HEAD
-                <ListButton className="button-red button-fill button-raised" onClick={props.onRemoveShape}>{_t.textRemoveShape}</ListButton>
-=======
-                <ListItem href="#" className={`button-red button button-raised ${disableRemove ? 'disabled' : ''}`} 
-                onClick={props.onRemoveShape}>{_t.textRemoveShape}</ListItem>
->>>>>>> ac56abf8
-            </List>
-        </Fragment>
-    )
-};
-
-const PaletteFill = inject("storeFocusObjects", "storeShapeSettings", "storePalette")(observer(props => {
-    const { t } = useTranslation();
-    const _t = t('View.Edit', {returnObjects: true});
-    const storeShapeSettings = props.storeShapeSettings;
-    const shapeObject = props.storeFocusObjects.shapeObject;
-    const curFillColor = storeShapeSettings.fillColor ? storeShapeSettings.fillColor : storeShapeSettings.getFillColor(shapeObject);
-    const customColors = props.storePalette.customColors;
-
-    const changeColor = (color, effectId, effectValue) => {
-        if (color !== 'empty') {
-            if (effectId !==undefined ) {
-                const newColor = {color: color, effectId: effectId, effectValue: effectValue};
-                props.onFillColor(newColor);
-                storeShapeSettings.setFillColor(newColor);
-            } else {
-                props.onFillColor(color);
-                storeShapeSettings.setFillColor(color);
-            }
-        } else {
-            // open custom color menu
-            props.f7router.navigate('/edit-shape-custom-fill-color/', {props: {onFillColor: props.onFillColor}});
-        }
-    };
-
-    return (
-        <Fragment>
-            <ThemeColorPalette changeColor={changeColor} curColor={curFillColor} customColors={customColors} transparent={true}/>
-            <List>
-                <ListItem title={_t.textAddCustomColor} link={'/edit-shape-custom-fill-color/'} routeProps={{
-                    onFillColor: props.onFillColor
-                }}></ListItem>
-            </List>
-        </Fragment>
-    )
-}));
-
-const PageStyle = props => {
-    const { t } = useTranslation();
-    const _t = t('View.Edit', {returnObjects: true});
-    const storeFocusObjects = props.storeFocusObjects;
-    const storeShapeSettings = props.storeShapeSettings;
-    const shapeObject = storeFocusObjects.shapeObject;
-
-    let borderSize, borderType, transparent;
-    if (shapeObject) {
-        const stroke = shapeObject.get_stroke();
-        borderSize = stroke.get_width() * 72.0 / 25.4;
-        borderType = stroke.get_type();
-        transparent = shapeObject.get_fill().asc_getTransparent();
-    }
-
-    // Init border size
-    const borderSizeTransform = storeShapeSettings.borderSizeTransform();
-    const displayBorderSize = (borderType == Asc.c_oAscStrokeType.STROKE_NONE || borderType === undefined) ? 0 : borderSizeTransform.indexSizeByValue(borderSize);
-    const displayTextBorderSize = (borderType == Asc.c_oAscStrokeType.STROKE_NONE || borderType === undefined) ? 0 : borderSizeTransform.sizeByValue(borderSize);
-    const [stateBorderSize, setBorderSize] = useState(displayBorderSize);
-    const [stateTextBorderSize, setTextBorderSize] = useState(displayTextBorderSize);
-    
-    // Init border color
-    const borderColor = !storeShapeSettings.borderColorView ? storeShapeSettings.initBorderColorView(shapeObject) : storeShapeSettings.borderColorView;
-    const displayBorderColor = borderColor !== 'transparent' ? `#${(typeof borderColor === "object" ? borderColor.color : borderColor)}` : borderColor;
-    
-    // Init opacity
-    const opacity = transparent !== null && transparent !== undefined ? transparent / 2.55 : 100;
-    const [stateOpacity, setOpacity] = useState(Math.round(opacity));
-
-    if ((!shapeObject || storeFocusObjects.chartObject) && Device.phone) {
-        $$('.sheet-modal.modal-in').length > 0 && f7.sheet.close();
-        return null;
-    }
-   
-    return (
-        <Page>
-            <Navbar backLink={_t.textBack}>
-                <div className='tab-buttons tabbar'>
-                    <Link key={"pe-link-shape-fill"}  tabLink={"#edit-shape-fill"} tabLinkActive={true}>{_t.textFill}</Link>
-                    <Link key={"pe-link-shape-border"}  tabLink={"#edit-shape-border"}>{_t.textBorder}</Link>
-                    <Link key={"pe-link-shape-effects"}  tabLink={"#edit-shape-effects"}>{_t.textEffects}</Link>
-                </div>
-                {Device.phone &&
-                    <NavRight>
-                        <Link sheetClose='#edit-sheet'>
-                            <Icon icon='icon-expand-down'/>
-                        </Link>
-                    </NavRight>
-                }
-            </Navbar>
-            <Tabs animated>
-                <Tab key={"pe-tab-shape-fill"} id={"edit-shape-fill"} className="page-content no-padding-top" tabActive={true}>
-                    <PaletteFill onFillColor={props.onFillColor} f7router={props.f7router}/>
-                </Tab>
-                <Tab key={"pe-tab-shape-border"} id={"edit-shape-border"} className="page-content no-padding-top">
-                    <List>
-                        <ListItem>
-                            <div slot="root-start" className='inner-range-title'>{_t.textSize}</div>
-                            <div slot='inner' style={{width: '100%'}}>
-                                <Range min="0" max="7" step="1" value={stateBorderSize}
-                                       onRangeChange={(value) => {setBorderSize(value); setTextBorderSize(borderSizeTransform.sizeByIndex(value));}}
-                                       onRangeChanged={(value) => {props.onBorderSize(borderSizeTransform.sizeByIndex(value))}}
-                                ></Range>
-                            </div>
-                            <div slot='inner-end' style={{minWidth: '60px', textAlign: 'right'}}>
-                                {stateTextBorderSize + ' ' + Common.Utils.Metric.getMetricName(Common.Utils.Metric.c_MetricUnits.pt)}
-                            </div>
-                        </ListItem>
-                        <ListItem title={_t.textColor} link='/edit-shape-border-color/' routeProps={{
-                            onBorderColor: props.onBorderColor
-                        }}>
-                            <span className="color-preview"
-                                  slot="after"
-                                  style={{ background: displayBorderColor}}
-                            ></span>
-                        </ListItem>
-                    </List>
-                </Tab>
-                <Tab key={"pe-tab-shape-effects"} id={"edit-shape-effects"} className="page-content no-padding-top">
-                    <List>
-                        <ListItem>
-                            <div slot="root-start" className='inner-range-title'>{_t.textOpacity}</div>
-                            <div slot='inner' style={{width: '100%'}}>
-                                <Range min={0} max={100} step={1} value={stateOpacity}
-                                       onRangeChange={(value) => {setOpacity(value)}}
-                                       onRangeChanged={(value) => {props.onOpacity(value)}}
-                                ></Range>
-                            </div>
-                            <div slot='inner-end' style={{minWidth: '60px', textAlign: 'right'}}>
-                                {stateOpacity + ' %'}
-                            </div>
-                        </ListItem>
-                    </List>
-                </Tab>
-            </Tabs>
-        </Page>
-    )
-};
-
-const PageCustomFillColor = props => {
-    const { t } = useTranslation();
-    const _t = t('View.Edit', {returnObjects: true});
-    let fillColor = props.storeShapeSettings.fillColor;
-
-    if (typeof fillColor === 'object') {
-        fillColor = fillColor.color;
-    }
-
-    const onAddNewColor = (colors, color) => {
-        props.storePalette.changeCustomColors(colors);
-        props.onFillColor(color);
-        props.storeShapeSettings.setFillColor(color);
-        props.f7router.back();
-    };
-
-    return(
-        <Page>
-            <Navbar title={_t.textCustomColor} backLink={_t.textBack}>
-                {Device.phone &&
-                    <NavRight>
-                        <Link sheetClose='#edit-sheet'>
-                            <Icon icon='icon-expand-down'/>
-                        </Link>
-                    </NavRight>
-                }
-            </Navbar>
-            <CustomColorPicker currentColor={fillColor} onAddNewColor={onAddNewColor}/>
-        </Page>
-    )
-};
-
-const PageStyleNoFill = props => {
-    const { t } = useTranslation();
-    const _t = t('View.Edit', {returnObjects: true});
-    const storeShapeSettings = props.storeShapeSettings;
-    const storeFocusObjects = props.storeFocusObjects;
-    const shapeObject = storeFocusObjects.shapeObject;
-
-    let borderSize, borderType;
-    if (shapeObject) {
-        const stroke = shapeObject.get_stroke();
-        borderSize = stroke.get_width() * 72.0 / 25.4;
-        borderType = stroke.get_type();
-    }
-
-    // Init border size
-
-    const borderSizeTransform = storeShapeSettings.borderSizeTransform();
-    const displayBorderSize = (borderType == Asc.c_oAscStrokeType.STROKE_NONE || borderType === undefined) ? 0 : borderSizeTransform.indexSizeByValue(borderSize);
-    const displayTextBorderSize = (borderType == Asc.c_oAscStrokeType.STROKE_NONE || borderType === undefined) ? 0 : borderSizeTransform.sizeByValue(borderSize);
-    const [stateBorderSize, setBorderSize] = useState(displayBorderSize);
-    const [stateTextBorderSize, setTextBorderSize] = useState(displayTextBorderSize);
-
-    // Init border color
-
-    const borderColor = !storeShapeSettings.borderColorView ? storeShapeSettings.initBorderColorView(shapeObject) : storeShapeSettings.borderColorView;
-    const displayBorderColor = borderColor !== 'transparent' ? `#${(typeof borderColor === "object" ? borderColor.color : borderColor)}` : borderColor;
-
-    if ((!shapeObject || storeFocusObjects.chartObject) && Device.phone) {
-        $$('.sheet-modal.modal-in').length > 0 && f7.sheet.close();
-        return null;
-    }
-
-    return (
-        <Page>
-            <Navbar backLink={_t.textBack} title={_t.textBorder}>
-                {Device.phone &&
-                    <NavRight>
-                        <Link sheetClose='#edit-sheet'>
-                            <Icon icon='icon-expand-down'/>
-                        </Link>
-                    </NavRight>
-                }
-            </Navbar>
-            <List>
-                <ListItem>
-                    <div slot="root-start" className='inner-range-title'>{_t.textSize}</div>
-                    <div slot='inner' style={{width: '100%'}}>
-                        <Range min="0" max="7" step="1" value={stateBorderSize}
-                               onRangeChange={(value) => {setBorderSize(value); setTextBorderSize(borderSizeTransform.sizeByIndex(value));}}
-                               onRangeChanged={(value) => {props.onBorderSize(borderSizeTransform.sizeByIndex(value))}}
-                        ></Range>
-                    </div>
-                    <div slot='inner-end' style={{minWidth: '60px', textAlign: 'right'}}>
-                        {stateTextBorderSize + ' ' + Common.Utils.Metric.getMetricName(Common.Utils.Metric.c_MetricUnits.pt)}
-                    </div>
-                </ListItem>
-                <ListItem title={_t.textColor} link='/edit-shape-border-color/' routeProps={{
-                    onBorderColor: props.onBorderColor
-                }}>
-                    <span className="color-preview"
-                          slot="after"
-                          style={{ background: displayBorderColor}}
-                    ></span>
-                </ListItem>
-            </List>
-        </Page>
-    )
-};
-
-const PageReplace = props => {
-    const { t } = useTranslation();
-    const _t = t('View.Edit', {returnObjects: true});
-    const storeShapeSettings = props.storeShapeSettings;
-    const storeFocusObjects = props.storeFocusObjects;
-
-    let shapes = storeShapeSettings.getStyleGroups();
-    shapes.splice(0, 1); // Remove line shapes
-
-    if ((!storeFocusObjects.shapeObject || storeFocusObjects.chartObject) && Device.phone) {
-        $$('.sheet-modal.modal-in').length > 0 && f7.sheet.close();
-        return null;
-    }
-
-    return (
-        <Page className="shapes dataview">
-            <Navbar title={_t.textReplace} backLink={_t.textBack}>
-                {Device.phone &&
-                    <NavRight>
-                        <Link sheetClose='#edit-sheet'>
-                            <Icon icon='icon-expand-down'/>
-                        </Link>
-                    </NavRight>
-                }
-            </Navbar>
-            {shapes.map((row, indexRow) => {
-                return (
-                    <ul className="row" key={'shape-row-' + indexRow}>
-                        {row.map((shape, index) => {
-                            return (
-                                <li key={'shape-' + indexRow + '-' + index} onClick={() => {props.onReplace(shape.type)}}>
-                                    <div className="thumb"
-                                         style={{WebkitMaskImage: `url('resources/img/shapes/${shape.thumb}')`}}>
-                                    </div>
-                                </li>
-                            )
-                        })}
-                    </ul>
-                )
-            })}
-        </Page>
-    )
-};
-
-const PageReorder = props => {
-    const { t } = useTranslation();
-    const _t = t('View.Edit', {returnObjects: true});
-    const storeFocusObjects = props.storeFocusObjects;
-
-    if ((!storeFocusObjects.shapeObject || storeFocusObjects.chartObject) && Device.phone) {
-        $$('.sheet-modal.modal-in').length > 0 && f7.sheet.close();
-        return null;
-    }
-
-    return (
-        <Page>
-            <Navbar title={_t.textReorder} backLink={_t.textBack}>
-                {Device.phone &&
-                    <NavRight>
-                        <Link sheetClose='#edit-sheet'>
-                            <Icon icon='icon-expand-down'/>
-                        </Link>
-                    </NavRight>
-                }
-            </Navbar>
-            <List>
-                <ListItem title={_t.textBringToForeground} link='#' onClick={() => {props.onReorder('all-up')}} className='no-indicator'>
-                    <Icon slot="media" icon="icon-move-foreground"></Icon>
-                </ListItem>
-                <ListItem title={_t.textSendToBackground} link='#' onClick={() => {props.onReorder('all-down')}} className='no-indicator'>
-                    <Icon slot="media" icon="icon-move-background"></Icon>
-                </ListItem>
-                <ListItem title={_t.textMoveForward} link='#' onClick={() => {props.onReorder('move-up')}} className='no-indicator'>
-                    <Icon slot="media" icon="icon-move-forward"></Icon>
-                </ListItem>
-                <ListItem title={_t.textMoveBackward} link='#' onClick={() => {props.onReorder('move-down')}} className='no-indicator'>
-                    <Icon slot="media" icon="icon-move-backward"></Icon>
-                </ListItem>
-            </List>
-        </Page>
-    )
-};
-
-const PageAlign = props => {
-    const { t } = useTranslation();
-    const _t = t('View.Edit', {returnObjects: true});
-    const storeFocusObjects = props.storeFocusObjects;
-
-    if ((!storeFocusObjects.shapeObject || storeFocusObjects.chartObject) && Device.phone) {
-        $$('.sheet-modal.modal-in').length > 0 && f7.sheet.close();
-        return null;
-    }
-
-    return (
-        <Page>
-            <Navbar title={_t.textAlign} backLink={_t.textBack}>
-                {Device.phone &&
-                    <NavRight>
-                        <Link sheetClose='#edit-sheet'>
-                            <Icon icon='icon-expand-down'/>
-                        </Link>
-                    </NavRight>
-                }
-            </Navbar>
-            <List>
-                <ListItem title={_t.textAlignLeft} link='#' onClick={() => {props.onAlign('align-left')}} className='no-indicator'>
-                    <Icon slot="media" icon="icon-align-left"></Icon>
-                </ListItem>
-                <ListItem title={_t.textAlignCenter} link='#' onClick={() => {props.onAlign('align-center')}} className='no-indicator'>
-                    <Icon slot="media" icon="icon-align-center"></Icon>
-                </ListItem>
-                <ListItem title={_t.textAlignRight} link='#' onClick={() => {props.onAlign('align-right')}} className='no-indicator'>
-                    <Icon slot="media" icon="icon-align-right"></Icon>
-                </ListItem>
-                <ListItem title={_t.textAlignTop} link='#' onClick={() => {props.onAlign('align-top')}} className='no-indicator'>
-                    <Icon slot="media" icon="icon-align-top"></Icon>
-                </ListItem>
-                <ListItem title={_t.textAlignMiddle} link='#' onClick={() => {props.onAlign('align-middle')}} className='no-indicator'>
-                    <Icon slot="media" icon="icon-align-middle"></Icon>
-                </ListItem>
-                <ListItem title={_t.textAlignBottom} link='#' onClick={() => {props.onAlign('align-bottom')}} className='no-indicator'>
-                    <Icon slot="media" icon="icon-align-bottom"></Icon>
-                </ListItem>
-            </List>
-            <List>
-                <ListItem title={_t.textDistributeHorizontally} link='#' onClick={() => {props.onAlign('distrib-hor')}} className='no-indicator'>
-                    <Icon slot="media" icon="icon-align-horizontal"></Icon>
-                </ListItem>
-                <ListItem title={_t.textDistributeVertically} link='#' onClick={() => {props.onAlign('distrib-vert')}} className='no-indicator'>
-                    <Icon slot="media" icon="icon-align-vertical"></Icon>
-                </ListItem>
-            </List>
-        </Page>
-    )
-}
-
-const PageBorderColor = props => {
-    const { t } = useTranslation();
-    const _t = t('View.Edit', {returnObjects: true});
-    const borderColor = props.storeShapeSettings.borderColorView;
-    const customColors = props.storePalette.customColors;
-
-    const changeColor = (color, effectId, effectValue) => {
-        if (color !== 'empty') {
-            if (effectId !==undefined ) {
-                const newColor = {color: color, effectId: effectId, effectValue: effectValue};
-                props.onBorderColor(newColor);
-                props.storeShapeSettings.setBorderColor(newColor);
-            } else {
-                props.onBorderColor(color);
-                props.storeShapeSettings.setBorderColor(color);
-            }
-        } else {
-            // open custom color menu
-            props.f7router.navigate('/edit-shape-custom-border-color/', {props: {onBorderColor: props.onBorderColor}});
-        }
-    };
-    return (
-        <Page>
-            <Navbar title={_t.textColor} backLink={_t.textBack}>
-                {Device.phone &&
-                    <NavRight>
-                        <Link sheetClose='#edit-sheet'>
-                            <Icon icon='icon-expand-down'/>
-                        </Link>
-                    </NavRight>
-                }
-            </Navbar>
-            <ThemeColorPalette changeColor={changeColor} curColor={borderColor} customColors={customColors}/>
-            <List>
-                <ListItem title={_t.textAddCustomColor} link={'/edit-shape-custom-border-color/'} routeProps={{
-                    onBorderColor: props.onBorderColor
-                }}></ListItem>
-            </List>
-        </Page>
-    )
-};
-
-const PageCustomBorderColor = props => {
-    const { t } = useTranslation();
-    const _t = t('View.Edit', {returnObjects: true});
-    let borderColor = props.storeShapeSettings.borderColorView;
-    if (typeof borderColor === 'object') {
-        borderColor = borderColor.color;
-    }
-    const onAddNewColor = (colors, color) => {
-        props.storePalette.changeCustomColors(colors);
-        props.onBorderColor(color);
-        props.storeShapeSettings.setBorderColor(color);
-        props.f7router.back();
-    };
-    return (
-        <Page>
-            <Navbar title={_t.textCustomColor} backLink={_t.textBack}>
-                {Device.phone &&
-                    <NavRight>
-                        <Link sheetClose='#edit-sheet'>
-                            <Icon icon='icon-expand-down'/>
-                        </Link>
-                    </NavRight>
-                }
-            </Navbar>
-            <CustomColorPicker currentColor={borderColor} onAddNewColor={onAddNewColor}/>
-        </Page>
-    )
-};
-
-const EditShapeContainer = inject("storeShapeSettings", "storeFocusObjects")(observer(EditShape));
-const PageShapeStyle = inject("storeFocusObjects", "storeShapeSettings")(observer(PageStyle));
-const PageShapeStyleNoFill = inject("storeFocusObjects", "storeShapeSettings")(observer(PageStyleNoFill));
-const PageShapeCustomFillColor = inject("storeFocusObjects", "storeShapeSettings", "storePalette")(observer(PageCustomFillColor));
-const PageReplaceContainer = inject("storeShapeSettings","storeFocusObjects")(observer(PageReplace));
-const PageReorderContainer = inject("storeFocusObjects")(observer(PageReorder));
-const PageAlignContainer = inject("storeFocusObjects")(observer(PageAlign));
-const PageShapeBorderColor = inject("storeShapeSettings", "storePalette")(observer(PageBorderColor));
-const PageShapeCustomBorderColor = inject("storeShapeSettings", "storePalette")(observer(PageCustomBorderColor));
-
-export {
-    EditShapeContainer as EditShape,
-    PageShapeStyle,
-    PageShapeStyleNoFill,
-    PageReplaceContainer,
-    PageReorderContainer,
-    PageAlignContainer,
-    PageShapeBorderColor,
-    PageShapeCustomBorderColor,
-    PageShapeCustomFillColor
+import React, {Fragment, useState} from 'react';
+import {observer, inject} from "mobx-react";
+import {f7, Page, Navbar, List, ListItem, Row, BlockTitle, Link, Toggle, Icon, View, NavRight, ListItemCell, Range, Button, Segmented, Tab, Tabs, ListButton} from 'framework7-react';
+import { ThemeColorPalette, CustomColorPicker } from '../../../../../common/mobile/lib/component/ThemeColorPalette.jsx';
+import { useTranslation } from 'react-i18next';
+import {Device} from '../../../../../common/mobile/utils/device';
+
+const EditShape = props => {
+    const { t } = useTranslation();
+    const _t = t('View.Edit', {returnObjects: true});
+    const storeFocusObjects = props.storeFocusObjects;
+    const shapeObject = storeFocusObjects.shapeObject;
+    const canFill = shapeObject && shapeObject.get_CanFill();
+
+    let disableRemove = !!props.storeFocusObjects.paragraphObject;
+
+    return (
+        <Fragment>
+            <List>
+                {canFill ?
+                    <ListItem title={_t.textStyle} link="/edit-style-shape/" routeProps={{
+                        onFillColor: props.onFillColor,
+                        onBorderSize: props.onBorderSize,
+                        onBorderColor: props.onBorderColor,
+                        onOpacity: props.onOpacity
+                    }}></ListItem>
+                    :
+                    <ListItem title={_t.textStyle} link="/edit-style-shape-no-fill/" routeProps={{
+                        onBorderSize: props.onBorderSize,
+                        onBorderColor: props.onBorderColor
+                    }}></ListItem>
+                }
+                <ListItem title={_t.textReplace} link="/edit-replace-shape/" routeProps={{
+                    onReplace: props.onReplace
+                }}></ListItem>
+                <ListItem title={_t.textReorder} link="/edit-reorder-shape/" routeProps={{
+                    onReorder: props.onReorder
+                }}></ListItem>
+                <ListItem title={_t.textAlign} link="/edit-align-shape/" routeProps={{
+                    onAlign: props.onAlign
+                }}></ListItem>
+            </List>
+            <List className="buttons-list">
+                <ListButton className={`button-red button-fill button-raised${disableRemove ? ' disabled' : ''}`} onClick={props.onRemoveShape}>{_t.textRemoveShape}</ListButton>
+            </List>
+        </Fragment>
+    )
+};
+
+const PaletteFill = inject("storeFocusObjects", "storeShapeSettings", "storePalette")(observer(props => {
+    const { t } = useTranslation();
+    const _t = t('View.Edit', {returnObjects: true});
+    const storeShapeSettings = props.storeShapeSettings;
+    const shapeObject = props.storeFocusObjects.shapeObject;
+    const curFillColor = storeShapeSettings.fillColor ? storeShapeSettings.fillColor : storeShapeSettings.getFillColor(shapeObject);
+    const customColors = props.storePalette.customColors;
+
+    const changeColor = (color, effectId, effectValue) => {
+        if (color !== 'empty') {
+            if (effectId !==undefined ) {
+                const newColor = {color: color, effectId: effectId, effectValue: effectValue};
+                props.onFillColor(newColor);
+                storeShapeSettings.setFillColor(newColor);
+            } else {
+                props.onFillColor(color);
+                storeShapeSettings.setFillColor(color);
+            }
+        } else {
+            // open custom color menu
+            props.f7router.navigate('/edit-shape-custom-fill-color/', {props: {onFillColor: props.onFillColor}});
+        }
+    };
+
+    return (
+        <Fragment>
+            <ThemeColorPalette changeColor={changeColor} curColor={curFillColor} customColors={customColors} transparent={true}/>
+            <List>
+                <ListItem title={_t.textAddCustomColor} link={'/edit-shape-custom-fill-color/'} routeProps={{
+                    onFillColor: props.onFillColor
+                }}></ListItem>
+            </List>
+        </Fragment>
+    )
+}));
+
+const PageStyle = props => {
+    const { t } = useTranslation();
+    const _t = t('View.Edit', {returnObjects: true});
+    const storeFocusObjects = props.storeFocusObjects;
+    const storeShapeSettings = props.storeShapeSettings;
+    const shapeObject = storeFocusObjects.shapeObject;
+
+    let borderSize, borderType, transparent;
+    if (shapeObject) {
+        const stroke = shapeObject.get_stroke();
+        borderSize = stroke.get_width() * 72.0 / 25.4;
+        borderType = stroke.get_type();
+        transparent = shapeObject.get_fill().asc_getTransparent();
+    }
+
+    // Init border size
+    const borderSizeTransform = storeShapeSettings.borderSizeTransform();
+    const displayBorderSize = (borderType == Asc.c_oAscStrokeType.STROKE_NONE || borderType === undefined) ? 0 : borderSizeTransform.indexSizeByValue(borderSize);
+    const displayTextBorderSize = (borderType == Asc.c_oAscStrokeType.STROKE_NONE || borderType === undefined) ? 0 : borderSizeTransform.sizeByValue(borderSize);
+    const [stateBorderSize, setBorderSize] = useState(displayBorderSize);
+    const [stateTextBorderSize, setTextBorderSize] = useState(displayTextBorderSize);
+    
+    // Init border color
+    const borderColor = !storeShapeSettings.borderColorView ? storeShapeSettings.initBorderColorView(shapeObject) : storeShapeSettings.borderColorView;
+    const displayBorderColor = borderColor !== 'transparent' ? `#${(typeof borderColor === "object" ? borderColor.color : borderColor)}` : borderColor;
+    
+    // Init opacity
+    const opacity = transparent !== null && transparent !== undefined ? transparent / 2.55 : 100;
+    const [stateOpacity, setOpacity] = useState(Math.round(opacity));
+
+    if ((!shapeObject || storeFocusObjects.chartObject) && Device.phone) {
+        $$('.sheet-modal.modal-in').length > 0 && f7.sheet.close();
+        return null;
+    }
+   
+    return (
+        <Page>
+            <Navbar backLink={_t.textBack}>
+                <div className='tab-buttons tabbar'>
+                    <Link key={"pe-link-shape-fill"}  tabLink={"#edit-shape-fill"} tabLinkActive={true}>{_t.textFill}</Link>
+                    <Link key={"pe-link-shape-border"}  tabLink={"#edit-shape-border"}>{_t.textBorder}</Link>
+                    <Link key={"pe-link-shape-effects"}  tabLink={"#edit-shape-effects"}>{_t.textEffects}</Link>
+                </div>
+                {Device.phone &&
+                    <NavRight>
+                        <Link sheetClose='#edit-sheet'>
+                            <Icon icon='icon-expand-down'/>
+                        </Link>
+                    </NavRight>
+                }
+            </Navbar>
+            <Tabs animated>
+                <Tab key={"pe-tab-shape-fill"} id={"edit-shape-fill"} className="page-content no-padding-top" tabActive={true}>
+                    <PaletteFill onFillColor={props.onFillColor} f7router={props.f7router}/>
+                </Tab>
+                <Tab key={"pe-tab-shape-border"} id={"edit-shape-border"} className="page-content no-padding-top">
+                    <List>
+                        <ListItem>
+                            <div slot="root-start" className='inner-range-title'>{_t.textSize}</div>
+                            <div slot='inner' style={{width: '100%'}}>
+                                <Range min="0" max="7" step="1" value={stateBorderSize}
+                                       onRangeChange={(value) => {setBorderSize(value); setTextBorderSize(borderSizeTransform.sizeByIndex(value));}}
+                                       onRangeChanged={(value) => {props.onBorderSize(borderSizeTransform.sizeByIndex(value))}}
+                                ></Range>
+                            </div>
+                            <div slot='inner-end' style={{minWidth: '60px', textAlign: 'right'}}>
+                                {stateTextBorderSize + ' ' + Common.Utils.Metric.getMetricName(Common.Utils.Metric.c_MetricUnits.pt)}
+                            </div>
+                        </ListItem>
+                        <ListItem title={_t.textColor} link='/edit-shape-border-color/' routeProps={{
+                            onBorderColor: props.onBorderColor
+                        }}>
+                            <span className="color-preview"
+                                  slot="after"
+                                  style={{ background: displayBorderColor}}
+                            ></span>
+                        </ListItem>
+                    </List>
+                </Tab>
+                <Tab key={"pe-tab-shape-effects"} id={"edit-shape-effects"} className="page-content no-padding-top">
+                    <List>
+                        <ListItem>
+                            <div slot="root-start" className='inner-range-title'>{_t.textOpacity}</div>
+                            <div slot='inner' style={{width: '100%'}}>
+                                <Range min={0} max={100} step={1} value={stateOpacity}
+                                       onRangeChange={(value) => {setOpacity(value)}}
+                                       onRangeChanged={(value) => {props.onOpacity(value)}}
+                                ></Range>
+                            </div>
+                            <div slot='inner-end' style={{minWidth: '60px', textAlign: 'right'}}>
+                                {stateOpacity + ' %'}
+                            </div>
+                        </ListItem>
+                    </List>
+                </Tab>
+            </Tabs>
+        </Page>
+    )
+};
+
+const PageCustomFillColor = props => {
+    const { t } = useTranslation();
+    const _t = t('View.Edit', {returnObjects: true});
+    let fillColor = props.storeShapeSettings.fillColor;
+
+    if (typeof fillColor === 'object') {
+        fillColor = fillColor.color;
+    }
+
+    const onAddNewColor = (colors, color) => {
+        props.storePalette.changeCustomColors(colors);
+        props.onFillColor(color);
+        props.storeShapeSettings.setFillColor(color);
+        props.f7router.back();
+    };
+
+    return(
+        <Page>
+            <Navbar title={_t.textCustomColor} backLink={_t.textBack}>
+                {Device.phone &&
+                    <NavRight>
+                        <Link sheetClose='#edit-sheet'>
+                            <Icon icon='icon-expand-down'/>
+                        </Link>
+                    </NavRight>
+                }
+            </Navbar>
+            <CustomColorPicker currentColor={fillColor} onAddNewColor={onAddNewColor}/>
+        </Page>
+    )
+};
+
+const PageStyleNoFill = props => {
+    const { t } = useTranslation();
+    const _t = t('View.Edit', {returnObjects: true});
+    const storeShapeSettings = props.storeShapeSettings;
+    const storeFocusObjects = props.storeFocusObjects;
+    const shapeObject = storeFocusObjects.shapeObject;
+
+    let borderSize, borderType;
+    if (shapeObject) {
+        const stroke = shapeObject.get_stroke();
+        borderSize = stroke.get_width() * 72.0 / 25.4;
+        borderType = stroke.get_type();
+    }
+
+    // Init border size
+
+    const borderSizeTransform = storeShapeSettings.borderSizeTransform();
+    const displayBorderSize = (borderType == Asc.c_oAscStrokeType.STROKE_NONE || borderType === undefined) ? 0 : borderSizeTransform.indexSizeByValue(borderSize);
+    const displayTextBorderSize = (borderType == Asc.c_oAscStrokeType.STROKE_NONE || borderType === undefined) ? 0 : borderSizeTransform.sizeByValue(borderSize);
+    const [stateBorderSize, setBorderSize] = useState(displayBorderSize);
+    const [stateTextBorderSize, setTextBorderSize] = useState(displayTextBorderSize);
+
+    // Init border color
+
+    const borderColor = !storeShapeSettings.borderColorView ? storeShapeSettings.initBorderColorView(shapeObject) : storeShapeSettings.borderColorView;
+    const displayBorderColor = borderColor !== 'transparent' ? `#${(typeof borderColor === "object" ? borderColor.color : borderColor)}` : borderColor;
+
+    if ((!shapeObject || storeFocusObjects.chartObject) && Device.phone) {
+        $$('.sheet-modal.modal-in').length > 0 && f7.sheet.close();
+        return null;
+    }
+
+    return (
+        <Page>
+            <Navbar backLink={_t.textBack} title={_t.textBorder}>
+                {Device.phone &&
+                    <NavRight>
+                        <Link sheetClose='#edit-sheet'>
+                            <Icon icon='icon-expand-down'/>
+                        </Link>
+                    </NavRight>
+                }
+            </Navbar>
+            <List>
+                <ListItem>
+                    <div slot="root-start" className='inner-range-title'>{_t.textSize}</div>
+                    <div slot='inner' style={{width: '100%'}}>
+                        <Range min="0" max="7" step="1" value={stateBorderSize}
+                               onRangeChange={(value) => {setBorderSize(value); setTextBorderSize(borderSizeTransform.sizeByIndex(value));}}
+                               onRangeChanged={(value) => {props.onBorderSize(borderSizeTransform.sizeByIndex(value))}}
+                        ></Range>
+                    </div>
+                    <div slot='inner-end' style={{minWidth: '60px', textAlign: 'right'}}>
+                        {stateTextBorderSize + ' ' + Common.Utils.Metric.getMetricName(Common.Utils.Metric.c_MetricUnits.pt)}
+                    </div>
+                </ListItem>
+                <ListItem title={_t.textColor} link='/edit-shape-border-color/' routeProps={{
+                    onBorderColor: props.onBorderColor
+                }}>
+                    <span className="color-preview"
+                          slot="after"
+                          style={{ background: displayBorderColor}}
+                    ></span>
+                </ListItem>
+            </List>
+        </Page>
+    )
+};
+
+const PageReplace = props => {
+    const { t } = useTranslation();
+    const _t = t('View.Edit', {returnObjects: true});
+    const storeShapeSettings = props.storeShapeSettings;
+    const storeFocusObjects = props.storeFocusObjects;
+
+    let shapes = storeShapeSettings.getStyleGroups();
+    shapes.splice(0, 1); // Remove line shapes
+
+    if ((!storeFocusObjects.shapeObject || storeFocusObjects.chartObject) && Device.phone) {
+        $$('.sheet-modal.modal-in').length > 0 && f7.sheet.close();
+        return null;
+    }
+
+    return (
+        <Page className="shapes dataview">
+            <Navbar title={_t.textReplace} backLink={_t.textBack}>
+                {Device.phone &&
+                    <NavRight>
+                        <Link sheetClose='#edit-sheet'>
+                            <Icon icon='icon-expand-down'/>
+                        </Link>
+                    </NavRight>
+                }
+            </Navbar>
+            {shapes.map((row, indexRow) => {
+                return (
+                    <ul className="row" key={'shape-row-' + indexRow}>
+                        {row.map((shape, index) => {
+                            return (
+                                <li key={'shape-' + indexRow + '-' + index} onClick={() => {props.onReplace(shape.type)}}>
+                                    <div className="thumb"
+                                         style={{WebkitMaskImage: `url('resources/img/shapes/${shape.thumb}')`}}>
+                                    </div>
+                                </li>
+                            )
+                        })}
+                    </ul>
+                )
+            })}
+        </Page>
+    )
+};
+
+const PageReorder = props => {
+    const { t } = useTranslation();
+    const _t = t('View.Edit', {returnObjects: true});
+    const storeFocusObjects = props.storeFocusObjects;
+
+    if ((!storeFocusObjects.shapeObject || storeFocusObjects.chartObject) && Device.phone) {
+        $$('.sheet-modal.modal-in').length > 0 && f7.sheet.close();
+        return null;
+    }
+
+    return (
+        <Page>
+            <Navbar title={_t.textReorder} backLink={_t.textBack}>
+                {Device.phone &&
+                    <NavRight>
+                        <Link sheetClose='#edit-sheet'>
+                            <Icon icon='icon-expand-down'/>
+                        </Link>
+                    </NavRight>
+                }
+            </Navbar>
+            <List>
+                <ListItem title={_t.textBringToForeground} link='#' onClick={() => {props.onReorder('all-up')}} className='no-indicator'>
+                    <Icon slot="media" icon="icon-move-foreground"></Icon>
+                </ListItem>
+                <ListItem title={_t.textSendToBackground} link='#' onClick={() => {props.onReorder('all-down')}} className='no-indicator'>
+                    <Icon slot="media" icon="icon-move-background"></Icon>
+                </ListItem>
+                <ListItem title={_t.textMoveForward} link='#' onClick={() => {props.onReorder('move-up')}} className='no-indicator'>
+                    <Icon slot="media" icon="icon-move-forward"></Icon>
+                </ListItem>
+                <ListItem title={_t.textMoveBackward} link='#' onClick={() => {props.onReorder('move-down')}} className='no-indicator'>
+                    <Icon slot="media" icon="icon-move-backward"></Icon>
+                </ListItem>
+            </List>
+        </Page>
+    )
+};
+
+const PageAlign = props => {
+    const { t } = useTranslation();
+    const _t = t('View.Edit', {returnObjects: true});
+    const storeFocusObjects = props.storeFocusObjects;
+
+    if ((!storeFocusObjects.shapeObject || storeFocusObjects.chartObject) && Device.phone) {
+        $$('.sheet-modal.modal-in').length > 0 && f7.sheet.close();
+        return null;
+    }
+
+    return (
+        <Page>
+            <Navbar title={_t.textAlign} backLink={_t.textBack}>
+                {Device.phone &&
+                    <NavRight>
+                        <Link sheetClose='#edit-sheet'>
+                            <Icon icon='icon-expand-down'/>
+                        </Link>
+                    </NavRight>
+                }
+            </Navbar>
+            <List>
+                <ListItem title={_t.textAlignLeft} link='#' onClick={() => {props.onAlign('align-left')}} className='no-indicator'>
+                    <Icon slot="media" icon="icon-align-left"></Icon>
+                </ListItem>
+                <ListItem title={_t.textAlignCenter} link='#' onClick={() => {props.onAlign('align-center')}} className='no-indicator'>
+                    <Icon slot="media" icon="icon-align-center"></Icon>
+                </ListItem>
+                <ListItem title={_t.textAlignRight} link='#' onClick={() => {props.onAlign('align-right')}} className='no-indicator'>
+                    <Icon slot="media" icon="icon-align-right"></Icon>
+                </ListItem>
+                <ListItem title={_t.textAlignTop} link='#' onClick={() => {props.onAlign('align-top')}} className='no-indicator'>
+                    <Icon slot="media" icon="icon-align-top"></Icon>
+                </ListItem>
+                <ListItem title={_t.textAlignMiddle} link='#' onClick={() => {props.onAlign('align-middle')}} className='no-indicator'>
+                    <Icon slot="media" icon="icon-align-middle"></Icon>
+                </ListItem>
+                <ListItem title={_t.textAlignBottom} link='#' onClick={() => {props.onAlign('align-bottom')}} className='no-indicator'>
+                    <Icon slot="media" icon="icon-align-bottom"></Icon>
+                </ListItem>
+            </List>
+            <List>
+                <ListItem title={_t.textDistributeHorizontally} link='#' onClick={() => {props.onAlign('distrib-hor')}} className='no-indicator'>
+                    <Icon slot="media" icon="icon-align-horizontal"></Icon>
+                </ListItem>
+                <ListItem title={_t.textDistributeVertically} link='#' onClick={() => {props.onAlign('distrib-vert')}} className='no-indicator'>
+                    <Icon slot="media" icon="icon-align-vertical"></Icon>
+                </ListItem>
+            </List>
+        </Page>
+    )
+}
+
+const PageBorderColor = props => {
+    const { t } = useTranslation();
+    const _t = t('View.Edit', {returnObjects: true});
+    const borderColor = props.storeShapeSettings.borderColorView;
+    const customColors = props.storePalette.customColors;
+
+    const changeColor = (color, effectId, effectValue) => {
+        if (color !== 'empty') {
+            if (effectId !==undefined ) {
+                const newColor = {color: color, effectId: effectId, effectValue: effectValue};
+                props.onBorderColor(newColor);
+                props.storeShapeSettings.setBorderColor(newColor);
+            } else {
+                props.onBorderColor(color);
+                props.storeShapeSettings.setBorderColor(color);
+            }
+        } else {
+            // open custom color menu
+            props.f7router.navigate('/edit-shape-custom-border-color/', {props: {onBorderColor: props.onBorderColor}});
+        }
+    };
+    return (
+        <Page>
+            <Navbar title={_t.textColor} backLink={_t.textBack}>
+                {Device.phone &&
+                    <NavRight>
+                        <Link sheetClose='#edit-sheet'>
+                            <Icon icon='icon-expand-down'/>
+                        </Link>
+                    </NavRight>
+                }
+            </Navbar>
+            <ThemeColorPalette changeColor={changeColor} curColor={borderColor} customColors={customColors}/>
+            <List>
+                <ListItem title={_t.textAddCustomColor} link={'/edit-shape-custom-border-color/'} routeProps={{
+                    onBorderColor: props.onBorderColor
+                }}></ListItem>
+            </List>
+        </Page>
+    )
+};
+
+const PageCustomBorderColor = props => {
+    const { t } = useTranslation();
+    const _t = t('View.Edit', {returnObjects: true});
+    let borderColor = props.storeShapeSettings.borderColorView;
+    if (typeof borderColor === 'object') {
+        borderColor = borderColor.color;
+    }
+    const onAddNewColor = (colors, color) => {
+        props.storePalette.changeCustomColors(colors);
+        props.onBorderColor(color);
+        props.storeShapeSettings.setBorderColor(color);
+        props.f7router.back();
+    };
+    return (
+        <Page>
+            <Navbar title={_t.textCustomColor} backLink={_t.textBack}>
+                {Device.phone &&
+                    <NavRight>
+                        <Link sheetClose='#edit-sheet'>
+                            <Icon icon='icon-expand-down'/>
+                        </Link>
+                    </NavRight>
+                }
+            </Navbar>
+            <CustomColorPicker currentColor={borderColor} onAddNewColor={onAddNewColor}/>
+        </Page>
+    )
+};
+
+const EditShapeContainer = inject("storeShapeSettings", "storeFocusObjects")(observer(EditShape));
+const PageShapeStyle = inject("storeFocusObjects", "storeShapeSettings")(observer(PageStyle));
+const PageShapeStyleNoFill = inject("storeFocusObjects", "storeShapeSettings")(observer(PageStyleNoFill));
+const PageShapeCustomFillColor = inject("storeFocusObjects", "storeShapeSettings", "storePalette")(observer(PageCustomFillColor));
+const PageReplaceContainer = inject("storeShapeSettings","storeFocusObjects")(observer(PageReplace));
+const PageReorderContainer = inject("storeFocusObjects")(observer(PageReorder));
+const PageAlignContainer = inject("storeFocusObjects")(observer(PageAlign));
+const PageShapeBorderColor = inject("storeShapeSettings", "storePalette")(observer(PageBorderColor));
+const PageShapeCustomBorderColor = inject("storeShapeSettings", "storePalette")(observer(PageCustomBorderColor));
+
+export {
+    EditShapeContainer as EditShape,
+    PageShapeStyle,
+    PageShapeStyleNoFill,
+    PageReplaceContainer,
+    PageReorderContainer,
+    PageAlignContainer,
+    PageShapeBorderColor,
+    PageShapeCustomBorderColor,
+    PageShapeCustomFillColor
 }