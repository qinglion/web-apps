import React, {Fragment, useState, useEffect} from 'react';
import {observer, inject} from "mobx-react";
import {f7, Swiper, View, SwiperSlide, List, ListItem, ListButton, ListInput, Icon, Row,  Button, Page, Navbar, Segmented, BlockTitle, NavRight, Link} from 'framework7-react';
import { useTranslation } from 'react-i18next';
import {Device} from '../../../../../common/mobile/utils/device';
import { ThemeColorPalette, CustomColorPicker } from '../../../../../common/mobile/lib/component/ThemeColorPalette.jsx';
import { LocalStorage } from '../../../../../common/mobile/utils/LocalStorage';
import HighlightColorPalette from '../../../../../common/mobile/lib/component/HighlightColorPalette.jsx';

const EditText = props => {
    const isAndroid = Device.android;
    const { t } = useTranslation();
    const _t = t('View.Edit', {returnObjects: true});
    const metricText = Common.Utils.Metric.getCurrentMetricName();
    const storeTextSettings = props.storeTextSettings;
    const storeFocusObjects = props.storeFocusObjects;
    const fontName = storeTextSettings.fontName || _t.textFonts;
    const fontSize = storeTextSettings.fontSize;
    const fontColor = storeTextSettings.textColor;
    const highlightColor = storeTextSettings.highlightColor;
    const displaySize = typeof fontSize === 'undefined' || fontSize == '' ? _t.textAuto : fontSize + ' ' + _t.textPt;
    const isBold = storeTextSettings.isBold;
    const isItalic = storeTextSettings.isItalic;
    const isUnderline = storeTextSettings.isUnderline;
    const isStrikethrough = storeTextSettings.isStrikethrough;
    const paragraphAlign = storeTextSettings.paragraphAlign;
    const paragraphValign = storeTextSettings.paragraphValign;
    const canIncreaseIndent = storeTextSettings.canIncreaseIndent;
    const canDecreaseIndent = storeTextSettings.canDecreaseIndent;
    const paragraphObj = storeFocusObjects.paragraphObject;
    let spaceBefore;
    let spaceAfter;
    let previewList;
    switch(storeTextSettings.listType) {
        case -1: 
            previewList = '';
            break;
        case 0: 
            previewList = t('View.Edit.textBullets');
            break;
        case 1: 
            previewList = t('View.Edit.textNumbers');
            break;
    }

    if(paragraphObj) {
        spaceBefore = paragraphObj.get_Spacing().get_Before() < 0 ? paragraphObj.get_Spacing().get_Before() : Common.Utils.Metric.fnRecalcFromMM(paragraphObj.get_Spacing().get_Before());
        spaceAfter  = paragraphObj.get_Spacing().get_After() < 0 ? paragraphObj.get_Spacing().get_After() : Common.Utils.Metric.fnRecalcFromMM(paragraphObj.get_Spacing().get_After());
    }

    const displayBefore = typeof spaceBefore === 'undefined' || spaceBefore < 0 ? _t.textAuto : parseFloat(spaceBefore.toFixed(2)) + ' ' + metricText;
    const displayAfter = typeof spaceAfter === 'undefined' || spaceAfter < 0 ? _t.textAuto : parseFloat(spaceAfter.toFixed(2)) + ' ' + metricText;

    const fontColorPreview = fontColor !== 'auto' ?
        <span className="color-preview" style={{ background: `#${(typeof fontColor === "object" ? fontColor.color : fontColor)}`}}></span> :
        <span className="color-preview auto"></span>;

    const highlightColorPreview = highlightColor !== 'transparent' ?
        <span className="color-preview" style={{ background: `#${(typeof highlightColor === "object" ? highlightColor.color : highlightColor)}`}}></span> :
        <span className="color-preview"></span>;

    return (
        <Fragment>
            <List>
                <ListItem title={fontName} link="/edit-text-fonts/" after={displaySize} routeProps={{
                    changeFontSize: props.changeFontSize,
                    changeFontFamily: props.changeFontFamily
                }}/>
                <ListItem className='buttons'>
                    <Row>
                        <a className={'button' + (isBold ? ' active' : '')} onClick={() => { props.toggleBold(!isBold)}}><b>B</b></a>
                        <a className={'button' + (isItalic ? ' active' : '')} onClick={() => {props.toggleItalic(!isItalic)}}><i>I</i></a>
                        <a className={'button' + (isUnderline ? ' active' : '')} onClick={() => {props.toggleUnderline(!isUnderline)}} style={{textDecoration: "underline"}}>U</a>
                        <a className={'button' + (isStrikethrough ? ' active' : '')} onClick={() => {props.toggleStrikethrough(!isStrikethrough)}} style={{textDecoration: "line-through"}}>S</a>
                    </Row>
                </ListItem>
                <ListItem title={_t.textFontColor} link="/edit-text-font-color/" routeProps={{
                    onTextColor: props.onTextColor
                }}>
                    {!isAndroid ?
                        <Icon slot="media" icon="icon-text-color">{fontColorPreview}</Icon> :
                        fontColorPreview
                    }
                </ListItem>
                <ListItem title={t("View.Edit.textHighlightColor")} link="/edit-text-highlight-color/" routeProps={{
                    onHighlightColor: props.onHighlightColor
                }}>
                    {!isAndroid ?
                        <Icon slot="media" icon="icon-text-selection">{highlightColorPreview}</Icon> : highlightColorPreview
                    }
                </ListItem>
                <ListItem title={_t.textAdditionalFormatting} link="/edit-text-add-formatting/" routeProps={{
                    onAdditionalStrikethrough: props.onAdditionalStrikethrough,
                    onAdditionalCaps: props.onAdditionalCaps,
                    onAdditionalScript: props.onAdditionalScript,
                    changeLetterSpacing: props.changeLetterSpacing
                }}>
                    {!isAndroid && <Icon slot="media" icon="icon-text-additional"></Icon>}
                </ListItem>
            </List>
            {paragraphObj || storeFocusObjects.settings.includes('text') ? (
                <Fragment>
                    <List>
                        <ListItem className='buttons'>
                            <Row>
                                <a className={'button' + (paragraphAlign === 'left' ? ' active' : '')} onClick={() => {props.onParagraphAlign('left')}}>
                                    <Icon slot="media" icon="icon-text-align-left"></Icon>
                                </a>
                                <a className={'button' + (paragraphAlign === 'center' ? ' active' : '')} onClick={() => {props.onParagraphAlign('center')}}>
                                    <Icon slot="media" icon="icon-text-align-center"></Icon>
                                </a>
                                <a className={'button' + (paragraphAlign === 'right' ? ' active' : '')} onClick={() => {props.onParagraphAlign('right')}}>
                                    <Icon slot="media" icon="icon-text-align-right"></Icon>
                                </a>
                                <a className={'button' + (paragraphAlign === 'just' ? ' active' : '')} onClick={() => {props.onParagraphAlign('just')}}>
                                    <Icon slot="media" icon="icon-text-align-just"></Icon>
                                </a>
                            </Row>
                        </ListItem>
                        <ListItem className='buttons'>
                            <Row>
                                <a className={'button' + (paragraphValign === 'top' ? ' active' : '')} onClick={() => {props.onParagraphValign('top')}}>
                                    <Icon slot="media" icon="icon-text-valign-top"></Icon>
                                </a>
                                <a className={'button' + (paragraphValign === 'center' ? ' active' : '')} onClick={() => {props.onParagraphValign('center')}}>
                                    <Icon slot="media" icon="icon-text-valign-middle"></Icon>
                                </a>
                                <a className={'button' + (paragraphValign === 'bottom' ? ' active' : '')} onClick={() => {props.onParagraphValign('bottom')}}>
                                    <Icon slot="media" icon="icon-text-valign-bottom"></Icon>
                                </a>
                            </Row>
                        </ListItem>
                        <ListItem className='buttons'>
                            <Row>
                                <a className={'button item-link' + (!canDecreaseIndent ? ' disabled' : '') } onClick={() => {props.onParagraphMove('left')}}>
                                    <Icon slot="media" icon="icon-de-indent"></Icon>
                                </a>
                                <a className={'button item-link' + (!canIncreaseIndent ? ' disabled' : '') } onClick={() => {props.onParagraphMove('right')}}>
                                    <Icon slot="media" icon="icon-in-indent"></Icon>
                                </a>
                            </Row>
                        </ListItem>
                        <ListItem title={_t.textBulletsAndNumbers} link='/edit-bullets-and-numbers/' routeProps={{
                            onBullet: props.onBullet,
                            onNumber: props.onNumber,
                            getIconsBulletsAndNumbers: props.getIconsBulletsAndNumbers,
                            onImageSelect: props.onImageSelect,
                            onInsertByUrl: props.onInsertByUrl
                            
                        }}>
                            <div className="preview">{previewList}</div>
                            {!isAndroid && <Icon slot="media" icon="icon-bullets"></Icon>}
                        </ListItem>
                        <ListItem title={_t.textLineSpacing} link='/edit-text-line-spacing/' routeProps={{
                            onLineSpacing: props.onLineSpacing
                        }}>
                            {!isAndroid && <Icon slot="media" icon="icon-linespacing"></Icon>}
                        </ListItem>
                    </List>
                    <BlockTitle>{_t.textDistanceFromText}</BlockTitle>
                    <List>
                        <ListItem title={_t.textBefore}>
                            {!isAndroid && <div slot='after-start'>{displayBefore}</div>}
                            <div slot='after'>
                                <Segmented>
                                    <Button outline className='decrement item-link' onClick={() => {props.onDistanceBefore(spaceBefore, true)}}>
                                        {isAndroid ? <Icon icon="icon-expand-down"></Icon> : ' - '}
                                    </Button>
                                    {isAndroid && <label>{displayBefore}</label>}
                                    <Button outline className='increment item-link' onClick={() => {props.onDistanceBefore(spaceBefore, false)}}>
                                        {isAndroid ? <Icon icon="icon-expand-up"></Icon> : ' + '}
                                    </Button>
                                </Segmented>
                            </div>
                        </ListItem>
                        <ListItem title={_t.textAfter}>
                            {!isAndroid && <div slot='after-start'>{displayAfter}</div>}
                            <div slot='after'>
                                <Segmented>
                                    <Button outline className='decrement item-link' onClick={() => {props.onDistanceAfter(spaceAfter, true)}}>
                                        {isAndroid ? <Icon icon="icon-expand-down"></Icon> : ' - '}
                                    </Button>
                                    {isAndroid && <label>{displayAfter}</label>}
                                    <Button outline className='increment item-link' onClick={() => {props.onDistanceAfter(spaceAfter, false)}}>
                                        {isAndroid ? <Icon icon="icon-expand-up"></Icon> : ' + '}
                                    </Button>
                                </Segmented>
                            </div>
                        </ListItem>
                    </List>
                </Fragment>
            ) : null}
        </Fragment>
    );
};

const PageFonts = props => {
    const isAndroid = Device.android;
    const { t } = useTranslation();
    const _t = t('View.Edit', {returnObjects: true});
    const storeTextSettings = props.storeTextSettings;
    const size = storeTextSettings.fontSize;
    const displaySize = typeof size === 'undefined' || size == '' ? _t.textAuto : size + ' ' + _t.textPt;
    const curFontName = storeTextSettings.fontName;
    const fonts = storeTextSettings.fontsArray;
    const iconWidth = storeTextSettings.iconWidth;
    const iconHeight = storeTextSettings.iconHeight;
    const thumbs = storeTextSettings.thumbs;
    const thumbIdx = storeTextSettings.thumbIdx;
    const thumbCanvas = storeTextSettings.thumbCanvas;
    const thumbContext = storeTextSettings.thumbContext;
    const spriteCols = storeTextSettings.spriteCols;
    const spriteThumbs = storeTextSettings.spriteThumbs;
    const arrayRecentFonts = storeTextSettings.arrayRecentFonts;

    const addRecentStorage = () => {
        setRecent(getImageUri(arrayRecentFonts));
        LocalStorage.setItem('ppe-settings-recent-fonts', JSON.stringify(arrayRecentFonts));
    };

    const getImageUri = fonts => {
        return fonts.map(font => {
            let index = Math.floor(font.imgidx/spriteCols);
            return spriteThumbs.getImage(index, thumbCanvas, thumbContext).toDataURL();
        });
    };

    const [stateRecent, setRecent] = useState(() => getImageUri(arrayRecentFonts));
    const [vlFonts, setVlFonts] = useState({
        vlData: {
            items: [],
        }
    });

    const renderExternal = (vl, vlData) => {
        setVlFonts((prevState) => {
            let fonts = [...prevState.vlData.items],
                drawFonts = [...vlData.items];

            let images = [],
                drawImages = getImageUri(drawFonts);
            for (let i = 0; i < drawFonts.length; i++) {
                fonts[i + vlData.fromIndex] = drawFonts[i];
                images[i + vlData.fromIndex] = drawImages[i];
            }
            return {vlData: {
                    items: fonts,
                    images,
                }}
        });
    };

    const paragraph = props.storeFocusObjects.paragraphObject;
    const shapeObj = props.storeFocusObjects.shapeObject;
    if (!shapeObj && !paragraph && Device.phone) {
        $$('.sheet-modal.modal-in').length > 0 && f7.sheet.close();
        return null;
    }

    return (
        <Page>
            <Navbar title={_t.textFonts} backLink={_t.textBack}>
                {Device.phone &&
                    <NavRight>
                        <Link sheetClose='#edit-sheet'>
                            <Icon icon='icon-expand-down'/>
                        </Link>
                    </NavRight>
                }
            </Navbar>
            <List>
                <ListItem title={_t.textSize}>
                    {!isAndroid && <div slot='after-start'>{displaySize}</div>}
                    <div slot='after'>
                        <Segmented>
                            <Button outline className='decrement item-link' onClick={() => {props.changeFontSize(size, true)}}>
                                {isAndroid ? <Icon icon="icon-expand-down"></Icon> : ' - '}
                            </Button>
                            {isAndroid && <label>{displaySize}</label>}
                            <Button outline className='increment item-link' onClick={() => {props.changeFontSize(size, false)}}>
                                {isAndroid ? <Icon icon="icon-expand-up"></Icon> : ' + '}
                            </Button>
                        </Segmented>
                    </div>
                </ListItem>
            </List>
            <BlockTitle>{_t.textFonts}</BlockTitle>
            {!!arrayRecentFonts.length &&
                <List>
                    {arrayRecentFonts.map((item, index) => (
                        <ListItem className="font-item" key={index} radio checked={curFontName === item.name} onClick={() => {
                            props.changeFontFamily(item.name);
                        }}> 
                            <img src={stateRecent[index]} style={{width: `${iconWidth}px`, height: `${iconHeight}px`}} />
                        </ListItem>
                    ))}
                </List>
            }
            <List virtualList virtualListParams={{
                items: fonts,
                renderExternal: renderExternal
            }}>
                <ul>
                    {vlFonts.vlData.items.map((item, index) => {
                        const font = item || fonts[index];
                        const fontName = font.name;
                        return (
                            <ListItem className="font-item" key={index} radio checked={curFontName === fontName} onClick={() => {
                                props.changeFontFamily(fontName);
                                storeTextSettings.addFontToRecent(font);
                                addRecentStorage();
                            }}>
                                {vlFonts.vlData.images[index] && <img src={vlFonts.vlData.images[index]} style={{width: `${iconWidth}px`, height: `${iconHeight}px`}} />}
                            </ListItem>
                        )
                    })}
                </ul>
            </List>
        </Page>
    );
};

const PageFontColor = props => {
    const { t } = useTranslation();
    const _t = t('View.Edit', {returnObjects: true});
    const textColor = props.storeTextSettings.textColor;
    const customColors = props.storePalette.customColors;

    const changeColor = (color, effectId) => {
        if (color !== 'empty') {
            if (effectId !== undefined ) {
                props.onTextColor({color: color, effectId: effectId});
            } else {
                props.onTextColor(color);
            }
        } else {
            // open custom color menu
            props.f7router.navigate('/edit-text-custom-font-color/', {props: {onTextColor: props.onTextColor}});
        }
    };

    const paragraph = props.storeFocusObjects.paragraphObject;
    const shapeObj = props.storeFocusObjects.shapeObject;
    if (!shapeObj && !paragraph && Device.phone) {
        $$('.sheet-modal.modal-in').length > 0 && f7.sheet.close();
        return null;
    }

    return (
        <Page>
            <Navbar title={_t.textFontColors} backLink={_t.textBack}>
                {Device.phone &&
                    <NavRight>
                        <Link sheetClose='#edit-sheet'>
                            <Icon icon='icon-expand-down'/>
                        </Link>
                    </NavRight>
                }
            </Navbar>
            <ThemeColorPalette changeColor={changeColor} curColor={textColor} customColors={customColors}/>
            <List>
                <ListItem title={_t.textAddCustomColor} link={'/edit-text-custom-font-color/'} routeProps={{
                    onTextColor: props.onTextColor
                }}></ListItem>
            </List>
        </Page>
    );
};

const PageCustomFontColor = props => {
    const { t } = useTranslation();
    const _t = t('View.Edit', {returnObjects: true});
    const store = props.storeTextSettings;
    let textColor = store.textColor;

    if (typeof textColor === 'object') {
        textColor = textColor.color;
    }

    const autoColor = textColor === 'auto' ? window.getComputedStyle(document.getElementById('font-color-auto')).backgroundColor : null;

    const onAddNewColor = (colors, color) => {
        props.storePalette.changeCustomColors(colors);
        props.onTextColor(color);
        props.f7router.back();
    };
    return(
        <Page>
            <Navbar title={_t.textCustomColor} backLink={_t.textBack}>
                {Device.phone &&
                    <NavRight>
                        <Link sheetClose='#edit-sheet'>
                            <Icon icon='icon-expand-down'/>
                        </Link>
                    </NavRight>
                }
            </Navbar>
            <CustomColorPicker autoColor={autoColor} currentColor={textColor} onAddNewColor={onAddNewColor}/>
        </Page>
    )
};

const PageHighlightColor = props => {
    const { t } = useTranslation();
    const _t = t('View.Edit', {returnObjects: true});
    const highlightColor = props.storeTextSettings.highlightColor;

    const changeColor = (color, effectId) => {
        if (color !== 'empty') {
            if (effectId !== undefined ) {
                props.onHighlightColor({color: color, effectId: effectId});
            } else {
                props.onHighlightColor(color);
            }
        }
    };

    return (
        <Page>
            <Navbar title={_t.textHighlightColor} backLink={_t.textBack}>
                {Device.phone &&
                    <NavRight>
                        <Link sheetClose='#edit-sheet'>
                            <Icon icon='icon-expand-down'/>
                        </Link>
                    </NavRight>
                }
            </Navbar>
            <HighlightColorPalette changeColor={changeColor} curColor={highlightColor} />
        </Page>
    )
};

const PageAdditionalFormatting = props => {
    const isAndroid = Device.android;
    const { t } = useTranslation();
    const _t = t('View.Edit', {returnObjects: true});
    const storeTextSettings = props.storeTextSettings;
    const storeFocusObjects = props.storeFocusObjects;
    const paragraphObj = storeFocusObjects.paragraphObject;
    const shapeObj = storeFocusObjects.shapeObject;
    const isSuperscript = storeTextSettings.isSuperscript;
    const isSubscript = storeTextSettings.isSubscript;
    
    let isStrikeout = false;
    let isDStrikeout = false;
    let isSmallCaps = false;
    let isAllCaps = false;
    let letterSpacing = 0;

    if(paragraphObj) {
        isStrikeout = paragraphObj.get_Strikeout();
        isDStrikeout = paragraphObj.get_DStrikeout();
        isSmallCaps = paragraphObj.get_SmallCaps();
        isAllCaps = paragraphObj.get_AllCaps();
        letterSpacing = (paragraphObj.get_TextSpacing() === null || paragraphObj.get_TextSpacing() === undefined) ? paragraphObj.get_TextSpacing() : Common.Utils.Metric.fnRecalcFromMM(paragraphObj.get_TextSpacing());
    }

    if (!shapeObj && !paragraphObj && Device.phone) {
        $$('.sheet-modal.modal-in').length > 0 && f7.sheet.close();
        return null;
    }

    return (
        <Page>
            <Navbar title={_t.textAdditional} backLink={_t.textBack}>
                {Device.phone &&
                    <NavRight>
                        <Link sheetClose='#edit-sheet'>
                            <Icon icon='icon-expand-down'/>
                        </Link>
                    </NavRight>
                }
            </Navbar>
            <List>
                <ListItem title={_t.textStrikethrough} radio checked={isStrikeout} onClick={() => {props.onAdditionalStrikethrough('strikethrough', !isStrikeout)}}/>
                <ListItem title={_t.textDoubleStrikethrough} radio checked={isDStrikeout} onClick={() => {props.onAdditionalStrikethrough('dbStrikethrough', !isDStrikeout)}}/>
                <ListItem title={_t.textSuperscript} radio checked={isSuperscript} onClick={() => {props.onAdditionalScript('superscript', !isSuperscript)}}/>
                <ListItem title={_t.textSubscript} radio checked={isSubscript} onClick={() => {props.onAdditionalScript('subscript', !isSubscript)}}/>
                <ListItem title={_t.textSmallCaps} radio checked={isSmallCaps} onClick={() => {props.onAdditionalCaps('small', !isSmallCaps)}}/>
                <ListItem title={_t.textAllCaps} radio checked={isAllCaps} onClick={() => {props.onAdditionalCaps('all', !isAllCaps)}}/>
            </List>
            <List>
                <ListItem title={_t.textLetterSpacing}>
                    {!isAndroid && <div slot='after-start'>{(Number.isInteger(letterSpacing) ? letterSpacing : letterSpacing.toFixed(2)) + ' ' + Common.Utils.Metric.getCurrentMetricName()}</div>}
                    <div slot='after'>
                        <Segmented>
                            <Button outline className='decrement item-link' onClick={() => {props.changeLetterSpacing(letterSpacing, true)}}>
                                {isAndroid ? <Icon icon="icon-expand-down"></Icon> : ' - '}
                            </Button>
                            {isAndroid && <label>{(Number.isInteger(letterSpacing) ? letterSpacing : letterSpacing.toFixed(2)) + ' ' + Common.Utils.Metric.getCurrentMetricName()}</label>}
                            <Button outline className='increment item-link' onClick={() => {props.changeLetterSpacing(letterSpacing, false)}}>
                                {isAndroid ? <Icon icon="icon-expand-up"></Icon> : ' + '}
                            </Button>
                        </Segmented>
                    </div>
                </ListItem>
            </List>
        </Page>
    )
};

const PageBulletLinkSettings = (props) => {
    const { t } = useTranslation();
    const _t = t('View.Edit', {returnObjects: true});
    const [stateValue, setValue] = useState('');

    return (
        <Page>
            <Navbar title={_t.textLinkSettings} backLink={_t.textBack}></Navbar>
            <BlockTitle>{_t.textAddress}</BlockTitle>
            <List className='add-image'>
                <ListInput
                    type='text'
                    placeholder={_t.textImageURL}
                    value={stateValue}
                    onChange={(event) => {setValue(event.target.value)}}
                >
                </ListInput>
            </List>
            <List className="buttons-list">
                <ListButton 
                    className={'button-fill button-raised' + (stateValue.length < 1 ? ' disabled' : '')}
                    onClick={() => {props.onInsertByUrl(stateValue)}}
                >
                    {_t.textInsertImage}
                </ListButton>
            </List>
        </Page>
    )
}

const PageAddImage = (props) => {
    const { t } = useTranslation();
    const _t = t('View.Edit', {returnObjects: true});

    return (
        <List className='bullet-menu-image'>
            <ListItem title={_t.textPictureFromLibrary} onClick={props.onImageSelect}>
                <Icon slot="media" icon="icon-image-library" />
            </ListItem>
            <ListItem title={_t.textPictureFromURL} link="#" onClick={() =>  
                props.f7router.navigate('/edit-bullets-and-numbers/image-link/',
                {props: {onInsertByUrl: props.onInsertByUrl}}) }>
                <Icon slot="media" icon="icon-link" />
            </ListItem>
        </List>
    )
}

const PageBullets = observer(props => {
    const { t } = useTranslation();
    const _t = t('View.Edit', {returnObjects: true});

    const storeTextSettings = props.storeTextSettings;
    const typeBullets = storeTextSettings.typeBullets;
    const bulletArrays = [
        {id: 'id-markers-0', type: 0, subtype: -1, drawdata: {type: Asc.asc_PreviewBulletType.text, text: 'None'} },
        {id: 'id-markers-1', type: 0, subtype: 1, drawdata: {type: Asc.asc_PreviewBulletType.char, char: String.fromCharCode(0x00B7), specialFont: 'Symbol'} },
        {id: 'id-markers-2', type: 0, subtype: 2, drawdata: {type: Asc.asc_PreviewBulletType.char, char: 'o', specialFont: 'Courier New'} },
        {id: 'id-markers-3', type: 0, subtype: 3, drawdata: {type: Asc.asc_PreviewBulletType.char, char: String.fromCharCode(0x00A7), specialFont: 'Wingdings'} },
        {id: 'id-markers-4', type: 0, subtype: 4, drawdata: {type: Asc.asc_PreviewBulletType.char, char: String.fromCharCode(0x0076), specialFont: 'Wingdings'} },
        {id: 'id-markers-5', type: 0, subtype: 5, drawdata: {type: Asc.asc_PreviewBulletType.char, char: String.fromCharCode(0x00D8), specialFont: 'Wingdings'} },
        {id: 'id-markers-6', type: 0, subtype: 6, drawdata: {type: Asc.asc_PreviewBulletType.char, char: String.fromCharCode(0x00FC), specialFont: 'Wingdings'} },
        {id: 'id-markers-7', type: 0, subtype: 7, drawdata: {type: Asc.asc_PreviewBulletType.char, char: String.fromCharCode(0x00A8), specialFont: 'Symbol'} }
    ];

    useEffect(() => {
        props.getIconsBulletsAndNumbers(bulletArrays, 0);
    }, []);

    const paragraph = props.storeFocusObjects.paragraphObject;
    const shapeObj = props.storeFocusObjects.shapeObject;
    if (!shapeObj && !paragraph && Device.phone) {
        $$('.sheet-modal.modal-in').length > 0 && f7.sheet.close();
        return null;
    }

    return(
        <View className='bullets dataview'>
            <List className="row" style={{listStyle: 'none'}}>
                {bulletArrays.map( bullet => (
                    <ListItem key={'bullet-' + bullet.subtype} data-type={bullet.subtype} className={(bullet.subtype === typeBullets) && 
                        (storeTextSettings.listType === 0 || storeTextSettings.listType === -1) ? 'active' : ''}
                        onClick={() => {
                            storeTextSettings.resetBullets(bullet.subtype);
                            props.onBullet(bullet.subtype);
                        }}>
                        <div id={bullet.id} className='item-marker'>
                        
                        </div>
                    </ListItem>
                ))}
            </List>
            { !Device.isPhone && 
                <PageAddImage
                    f7router={props.f7router} 
                    onImageSelect={props.onImageSelect}
                    onInsertByUrl={props.onInsertByUrl} 
                />
            }
        </View>
    )
});

const PageNumbers = observer(props => {
    const storeTextSettings = props.storeTextSettings;
    const typeNumbers = storeTextSettings.typeNumbers;
    const numberArrays = [
            {id: 'id-numbers-0', type: 1, subtype: -1, drawdata: {type: Asc.asc_PreviewBulletType.text, text: 'None'}},
            {id: 'id-numbers-4', type: 1, subtype: 4, drawdata: {type: Asc.asc_PreviewBulletType.number, numberingType: Asc.asc_oAscNumberingLevel.UpperLetterDot_Left}},
            {id: 'id-numbers-5', type: 1, subtype: 5, drawdata: {type: Asc.asc_PreviewBulletType.number, numberingType: Asc.asc_oAscNumberingLevel.LowerLetterBracket_Left}},
            {id: 'id-numbers-6', type: 1, subtype: 6, drawdata: {type: Asc.asc_PreviewBulletType.number, numberingType: Asc.asc_oAscNumberingLevel.LowerLetterDot_Left}},
            {id: 'id-numbers-1', type: 1, subtype: 1, drawdata: {type: Asc.asc_PreviewBulletType.number, numberingType: Asc.asc_oAscNumberingLevel.DecimalDot_Right}},
            {id: 'id-numbers-2', type: 1, subtype: 2, drawdata: {type: Asc.asc_PreviewBulletType.number, numberingType: Asc.asc_oAscNumberingLevel.DecimalBracket_Right}},
            {id: 'id-numbers-3', type: 1, subtype: 3, drawdata: {type: Asc.asc_PreviewBulletType.number, numberingType: Asc.asc_oAscNumberingLevel.UpperRomanDot_Right}},
            {id: 'id-numbers-7', type: 1, subtype: 7, drawdata: {type: Asc.asc_PreviewBulletType.number, numberingType: Asc.asc_oAscNumberingLevel.LowerRomanDot_Right}}
    ];

    useEffect(() => {
        props.getIconsBulletsAndNumbers(numberArrays, 1);
    }, []);

    const paragraph = props.storeFocusObjects.paragraphObject;
    const shapeObj = props.storeFocusObjects.shapeObject;
    if (!shapeObj && !paragraph && Device.phone) {
        $$('.sheet-modal.modal-in').length > 0 && f7.sheet.close();
        return null;
    }

    return (
        <View className='numbers dataview'>
            <List className="row" style={{listStyle: 'none'}}>
<<<<<<< HEAD
                {numberArrays.map((number, index) => (
=======
                {numberArrays.map( number => (
>>>>>>> 1a586a05
                    <ListItem key={'number-' + number.subtype} data-type={number.subtype} className={(number.subtype === typeNumbers) && 
                        (storeTextSettings.listType === 1 || storeTextSettings.listType === -1) ? 'active' : ''}
                        onClick={() => {
                            storeTextSettings.resetNumbers(number.subtype);
                            props.onNumber(number.subtype);
                        }}>
<<<<<<< HEAD
                        <div id={number.id} className='item-number'>
                        
                        </div>
                    </ListItem>
                    ))}
=======
                        <div id={number.id} className='item-number'></div>
                    </ListItem>
                ))}
>>>>>>> 1a586a05
            </List>
        </View>
    );
});

const PageBulletsAndNumbers = props => {
    const { t } = useTranslation();
    const _t = t('View.Edit', {returnObjects: true});
    const storeTextSettings = props.storeTextSettings;
    const storeFocusObjects = props.storeFocusObjects;
    
    return (
        <Page>
            <Navbar title={_t.textBulletsAndNumbers} backLink={_t.textBack}>
                {Device.phone &&
                    <NavRight>
                        <Link sheetClose='#edit-sheet'>
                            <Icon icon='icon-expand-down'/>
                        </Link>
                    </NavRight>
                }
            </Navbar>
            <Swiper pagination>
                <SwiperSlide> 
                    <PageNumbers 
                        f7router={props.f7router} 
                        storeFocusObjects={storeFocusObjects} 
                        storeTextSettings={storeTextSettings} 
                        onNumber={props.onNumber}
                        getIconsBulletsAndNumbers={props.getIconsBulletsAndNumbers}
                    />
                </SwiperSlide> 
                <SwiperSlide> 
                    <PageBullets 
                        f7router={props.f7router} 
                        storeFocusObjects={storeFocusObjects} 
                        storeTextSettings={storeTextSettings} 
                        onBullet={props.onBullet}
                        getIconsBulletsAndNumbers={props.getIconsBulletsAndNumbers}
                        onImageSelect={props.onImageSelect}
                        onInsertByUrl={props.onInsertByUrl}
                    />
                </SwiperSlide>
                { Device.phone &&
                    <SwiperSlide> 
                        <PageAddImage
                            f7router={props.f7router}
                            onImageSelect={props.onImageSelect}
                            onInsertByUrl={props.onInsertByUrl}
                        />
                    </SwiperSlide>
                }
            </Swiper>
        </Page>
    )
}

const PageLineSpacing = props => {
    const { t } = useTranslation();
    const _t = t('View.Edit', {returnObjects: true});
    const storeTextSettings = props.storeTextSettings;
    const lineSpacing = storeTextSettings.lineSpacing;

    const paragraph = props.storeFocusObjects.paragraphObject;
    const shapeObj = props.storeFocusObjects.shapeObject;
    if (!shapeObj && !paragraph && Device.phone) {
        $$('.sheet-modal.modal-in').length > 0 && f7.sheet.close();
        return null;
    }

    return (
        <Page>
            <Navbar title={_t.textLineSpacing} backLink={_t.textBack}>
                {Device.phone &&
                    <NavRight>
                        <Link sheetClose='#edit-sheet'>
                            <Icon icon='icon-expand-down'/>
                        </Link>
                    </NavRight>
                }
            </Navbar>
            <List>
                <ListItem radio checked={lineSpacing === 1.0} title={1.0} onClick={() => {props.onLineSpacing(1.0)}}></ListItem>
                <ListItem radio checked={lineSpacing === 1.15} title={1.15} onClick={() => {props.onLineSpacing(1.15)}}></ListItem>
                <ListItem radio checked={lineSpacing === 1.5} title={1.5} onClick={() => {props.onLineSpacing(1.5)}}></ListItem>
                <ListItem radio checked={lineSpacing === 2.0} title={2.0} onClick={() => {props.onLineSpacing(2.0)}}></ListItem>
                <ListItem radio checked={lineSpacing === 2.5} title={2.5} onClick={() => {props.onLineSpacing(2.5)}}></ListItem>
                <ListItem radio checked={lineSpacing === 3.0} title={3.0} onClick={() => {props.onLineSpacing(3.0)}}></ListItem>
            </List>
        </Page>
    )
};

const EditTextContainer = inject("storeTextSettings", "storeFocusObjects")(observer(EditText));
const PageTextFonts = inject("storeTextSettings", "storeFocusObjects")(observer(PageFonts));
const PageTextFontColor = inject("storeTextSettings", "storePalette", "storeFocusObjects")(observer(PageFontColor));
const PageTextHighlightColor = inject("storeTextSettings")(observer(PageHighlightColor));
const PageTextCustomFontColor = inject("storeTextSettings", "storePalette")(observer(PageCustomFontColor));
const PageTextAddFormatting = inject("storeTextSettings", "storeFocusObjects")(observer(PageAdditionalFormatting));
const PageTextBulletsAndNumbers = inject("storeTextSettings", "storeFocusObjects")(observer(PageBulletsAndNumbers));
const PageTextLineSpacing = inject("storeTextSettings", "storeFocusObjects")(observer(PageLineSpacing));
const PageTextBulletsLinkSettings = inject("storeTextSettings", "storeFocusObjects")(observer(PageBulletLinkSettings));

export {
    EditTextContainer as EditText,
    PageTextFonts,
    PageTextFontColor,
    PageTextHighlightColor,
    PageTextCustomFontColor,
    PageTextAddFormatting,
    PageTextBulletsAndNumbers,
    PageTextLineSpacing,
    PageTextBulletsLinkSettings
};<|MERGE_RESOLUTION|>--- conflicted
+++ resolved
@@ -631,28 +631,16 @@
     return (
         <View className='numbers dataview'>
             <List className="row" style={{listStyle: 'none'}}>
-<<<<<<< HEAD
-                {numberArrays.map((number, index) => (
-=======
                 {numberArrays.map( number => (
->>>>>>> 1a586a05
-                    <ListItem key={'number-' + number.subtype} data-type={number.subtype} className={(number.subtype === typeNumbers) && 
+                    <ListItem key={'number-' + number.subtype} data-type={number.subtype} className={(number.subtype === typeNumbers) &&
                         (storeTextSettings.listType === 1 || storeTextSettings.listType === -1) ? 'active' : ''}
                         onClick={() => {
                             storeTextSettings.resetNumbers(number.subtype);
                             props.onNumber(number.subtype);
                         }}>
-<<<<<<< HEAD
-                        <div id={number.id} className='item-number'>
-                        
-                        </div>
-                    </ListItem>
-                    ))}
-=======
                         <div id={number.id} className='item-number'></div>
                     </ListItem>
                 ))}
->>>>>>> 1a586a05
             </List>
         </View>
     );
