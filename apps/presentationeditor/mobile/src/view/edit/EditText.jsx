--- conflicted
+++ resolved
@@ -564,7 +564,6 @@
 
     return (
         <View className='numbers dataview'>
-<<<<<<< HEAD
             {numberArrays.map((numbers, index) => (
                 <List className="row" style={{listStyle: 'none'}} key={'numbers-' + index}>
                     {numbers.map((number) => (
@@ -584,24 +583,8 @@
                     ))}
                 </List>
             ))}
-=======
-            <List className="row" style={{listStyle: 'none'}}>
-                {numberArrays.map( number => (
-                    <ListItem key={'number-' + number.subtype} data-type={number.subtype} className={(number.subtype === typeNumbers) && 
-                        (storeTextSettings.listType === 1 || storeTextSettings.listType === -1) ? 'active' : ''}
-                        onClick={() => {
-                            storeTextSettings.resetNumbers(number.subtype);
-                            props.onNumber(number.subtype);
-                        }}>
-                        <div id={number.id} className='item-number'>
-
-                        </div>
-                    </ListItem>
-                ))}
-            </List>
->>>>>>> 1f15df4f
         </View>
-    )
+    );
 });
 
 const PageBulletsAndNumbers = props => {
