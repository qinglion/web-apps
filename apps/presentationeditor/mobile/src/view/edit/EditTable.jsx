import React, {Fragment, useState, useEffect} from 'react';
import {observer, inject} from "mobx-react";
import {f7, Page, Navbar, List, ListItem, ListButton, BlockTitle,SkeletonBlock, Range, Toggle, Icon, Link, Tabs, Tab, NavRight} from 'framework7-react';
import { useTranslation } from 'react-i18next';
import {Device} from '../../../../../common/mobile/utils/device';
import {CustomColorPicker, ThemeColorPalette} from "../../../../../common/mobile/lib/component/ThemeColorPalette.jsx";
import SvgIcon from '@common/lib/component/SvgIcon';
import IconExpandDownIos from '@common-ios-icons/icon-expand-down.svg?ios';
import IconExpandDownAndroid from '@common-android-icons/icon-expand-down.svg';
import IconTableBordersAll from '@common-icons/icon-table-borders-all.svg';
import IconTableBordersNone from '@common-icons/icon-table-borders-none.svg';
import IconTableBordersInner from '@common-icons/icon-table-borders-inner.svg';
import IconTableBordersOuter from '@common-icons/icon-table-borders-outer.svg';
import IconTableBordersTop from '@common-icons/icon-table-borders-top.svg';
import IconTableBordersBottom from '@common-icons/icon-table-borders-bottom.svg';
import IconTableBordersLeft from '@common-icons/icon-table-borders-left.svg';
import IconTableBordersRight from '@common-icons/icon-table-borders-right.svg';
import IconTableBordersCenter from '@common-icons/icon-table-borders-center.svg';
import IconTableBordersMiddle from '@common-icons/icon-table-borders-middle.svg';
import IconMoveForeground from '@common-icons/icon-move-foreground.svg';
import IconMoveBackground from '@common-icons/icon-move-background.svg';
import IconMoveForward from '@common-icons/icon-move-forward.svg';
import IconMoveBackward from '@common-icons/icon-move-backward.svg';
import IconAlignLeft from '@icons/icon-align-left.svg';
import IconAlignCenter from '@icons/icon-align-center.svg';
import IconAlignRight from '@icons/icon-align-right.svg';
import IconAlignTop from '@icons/icon-align-top.svg';
import IconAlignMiddle from '@icons/icon-align-middle.svg';
import IconAlignBottom from '@icons/icon-align-bottom.svg';
import IconAlignHorizontal from '@icons/icon-align-horizontal.svg';
import IconAlignVertical from '@icons/icon-align-vertical.svg';
import IconTableAddColumnLeft from '@common-icons/icon-table-add-column-left.svg';
import IconTableAddColumnRight from '@common-icons/icon-table-add-column-right.svg';
import IconTableAddRowAbove from '@common-icons/icon-table-add-row-above.svg';
import IconTableAddRowBelow from '@common-icons/icon-table-add-row-below.svg';
import IconTableRemoveColumn from '@common-icons/icon-table-remove-column.svg';
import IconTableRemoveRow from '@common-icons/icon-table-remove-row.svg';
// Style

const StyleTemplates = inject("storeFocusObjects","storeTableSettings")(observer(({onStyleClick,storeTableSettings,storeFocusObjects,onGetTableStylesPreviews}) => {
    const tableObject = storeFocusObjects.tableObject;
    const styleId = tableObject ? tableObject.get_TableStyle() : null;
    const [stateId, setId] = useState(styleId);
    const styles =  storeTableSettings.arrayStyles;

    useEffect(() => {
        if(!styles.length) onGetTableStylesPreviews();
    }, []);

    if (!tableObject && Device.phone) {
        $$('.sheet-modal.modal-in').length > 0 && f7.sheet.close();
        return null;
    }
            
    return (
        <div className="dataview table-styles">
            <ul className="row">
                {!styles.length ?
                        Array.from({ length: 34 }).map((item,index) => (
                        <li className='skeleton-list' key={index}>    
                            <SkeletonBlock  width='70px' height='8px'  effect='wave'/>
                            <SkeletonBlock  width='70px' height='8px'  effect='wave' />
                            <SkeletonBlock  width='70px' height='8px'  effect='wave' />
                            <SkeletonBlock  width='70px' height='8px'  effect='wave' />
                            <SkeletonBlock  width='70px' height='8px'  effect='wave' />
                        </li> 
                    )) :
                        styles.map((style, index) => {
                            return (
                                <li key={index}
                                    className={style.templateId === stateId ? 'active' : ''}
                                    onClick={() => {onStyleClick(style.templateId); setId(style.templateId)}}>
                                    <img src={style.imageUrl}/>
                                </li>
                            )
                        })
                    }
            </ul>
        </div>
    )
}));

const PageStyleOptions = props => {
    const { t } = useTranslation();
    const _t = t('View.Edit', {returnObjects: true});

    const tableObject = props.storeFocusObjects.tableObject;
    let tableLook, isFirstRow, isLastRow, isBandHor, isFirstCol, isLastCol, isBandVer;

    if (tableObject) {
        tableLook = tableObject.get_TableLook();
        isFirstRow = tableLook.get_FirstRow();
        isLastRow = tableLook.get_LastRow();
        isBandHor = tableLook.get_BandHor();
        isFirstCol = tableLook.get_FirstCol();
        isLastCol = tableLook.get_LastCol();
        isBandVer = tableLook.get_BandVer();
    }

    return (
        <Page>
            <Navbar title={_t.textOptions} backLink={_t.textBack} onBackClick={props.onGetTableStylesPreviews}>
                {Device.phone &&
                    <NavRight>
                        <Link sheetClose='#edit-sheet'>
                            {Device.ios ? 
                                <SvgIcon symbolId={IconExpandDownIos.id} className={'icon icon-svg'} /> :
<<<<<<< HEAD
                                <SvgIcon symbolId={IconExpandDownAndroid.id} className={'icon icon-svg'} />
=======
                                <SvgIcon symbolId={IconExpandDownAndroid.id} className={'icon icon-svg white'} />
>>>>>>> 2d278556
                            }
                        </Link>
                    </NavRight>
                }
            </Navbar>
            <List>
                <ListItem title={_t.textHeaderRow}>
                    <Toggle checked={isFirstRow} onToggleChange={() => {props.onCheckTemplateChange(tableLook, 0, !isFirstRow)}}/>
                </ListItem>
                <ListItem title={_t.textTotalRow}>
                    <Toggle checked={isLastRow} onToggleChange={() => {props.onCheckTemplateChange(tableLook, 1, !isLastRow)}}/>
                </ListItem>
                <ListItem title={_t.textBandedRow}>
                    <Toggle checked={isBandHor} onToggleChange={() => {props.onCheckTemplateChange(tableLook, 2, !isBandHor)}}/>
                </ListItem>
            </List>
            <List>
                <ListItem title={_t.textFirstColumn}>
                    <Toggle checked={isFirstCol} onToggleChange={() => {props.onCheckTemplateChange(tableLook, 3, !isFirstCol)}}/>
                </ListItem>
                <ListItem title={_t.textLastColumn}>
                    <Toggle checked={isLastCol} onToggleChange={() => {props.onCheckTemplateChange(tableLook, 4, !isLastCol)}}/>
                </ListItem>
                <ListItem title={_t.textBandedColumn}>
                    <Toggle checked={isBandVer} onToggleChange={() => {props.onCheckTemplateChange(tableLook, 5, !isBandVer)}}/>
                </ListItem>
            </List>
        </Page>
    )
};

const PageCustomFillColor = props => {
    const { t } = useTranslation();
    const _t = t('View.Edit', {returnObjects: true});
    const tableObject = props.storeFocusObjects.tableObject;
    let fillColor = tableObject && props.storeTableSettings.getFillColor(tableObject);

    if (typeof fillColor === 'object') {
        fillColor = fillColor.color;
    }

    const onAddNewColor = (colors, color) => {
        props.storePalette.changeCustomColors(colors);
        props.onFillColor(color);
        props.f7router.back();
    };

    return(
        <Page>
            <Navbar title={_t.textCustomColor} backLink={_t.textBack}>
                {Device.phone &&
                    <NavRight>
                        <Link sheetClose='#edit-sheet'>
                            {Device.ios ? 
                                <SvgIcon symbolId={IconExpandDownIos.id} className={'icon icon-svg'} /> :
<<<<<<< HEAD
                                <SvgIcon symbolId={IconExpandDownAndroid.id} className={'icon icon-svg'} />
=======
                                <SvgIcon symbolId={IconExpandDownAndroid.id} className={'icon icon-svg white'} />
>>>>>>> 2d278556
                            }
                        </Link>
                    </NavRight>
                }
            </Navbar>
            <CustomColorPicker currentColor={fillColor} onAddNewColor={onAddNewColor}/>
        </Page>
    )
};

const TabFillColor = inject("storeFocusObjects", "storeTableSettings", "storePalette")(observer(props => {
    const { t } = useTranslation();
    const _t = t('View.Edit', {returnObjects: true});
    const tableObject = props.storeFocusObjects.tableObject;
    const fillColor = tableObject && props.storeTableSettings.getFillColor(tableObject);
    const customColors = props.storePalette.customColors;

    const changeColor = (color, effectId, effectValue) => {
        if (color !== 'empty') {
            if (effectId !== undefined ) {
                const newColor = {color: color, effectId: effectId, effectValue: effectValue};
                props.onFillColor(newColor);
            } else {
                props.onFillColor(color);
            }
        } else {
            // open custom color menu
            props.f7router.navigate('/edit-table-custom-fill-color/', {props: {onFillColor: props.onFillColor}});
        }
    };

    return (
       <Fragment>
           <ThemeColorPalette changeColor={changeColor} curColor={fillColor} customColors={customColors} transparent={true}/>
           <List>
               <ListItem title={_t.textAddCustomColor} link={'/edit-table-custom-fill-color/'} routeProps={{
                   onFillColor: props.onFillColor
               }}></ListItem>
           </List>
       </Fragment>
    )
}));

const PageCustomBorderColor = props => {
    const { t } = useTranslation();
    const _t = t('View.Edit', {returnObjects: true});
    let borderColor = props.storeTableSettings.cellBorderColor;

    if (typeof borderColor === 'object') {
        borderColor = borderColor.color;
    }

    const onAddNewColor = (colors, color) => {
        props.storePalette.changeCustomColors(colors);
        props.storeTableSettings.updateCellBorderColor(color);
        props.f7router.back();
    };
    const autoColor = props.storeTableSettings.colorAuto === 'auto' ? window.getComputedStyle(document.getElementById('font-color-auto')).backgroundColor : null;
    return (
        <Page>
            <Navbar title={_t.textCustomColor} backLink={_t.textBack}>
                {Device.phone &&
                    <NavRight>
                        <Link sheetClose='#edit-sheet'>
                            {Device.ios ? 
                                <SvgIcon symbolId={IconExpandDownIos.id} className={'icon icon-svg'} /> :
<<<<<<< HEAD
                                <SvgIcon symbolId={IconExpandDownAndroid.id} className={'icon icon-svg'} />
=======
                                <SvgIcon symbolId={IconExpandDownAndroid.id} className={'icon icon-svg white'} />
>>>>>>> 2d278556
                            }
                        </Link>
                    </NavRight>
                }
            </Navbar>
            <CustomColorPicker autoColor={autoColor} currentColor={borderColor} onAddNewColor={onAddNewColor}/>
        </Page>
    )
};

const PageBorderColor = props => {
    const { t } = useTranslation();
    const storeTableSettings = props.storeTableSettings;
    const borderColor = storeTableSettings.cellBorderColor;
    const customColors = props.storePalette.customColors;

    const changeColor = (color, effectId, effectValue) => {
        if (color !== 'empty') {
            storeTableSettings.setAutoColor(null);
            if (effectId !==undefined ) {
                const newColor = {color: color, effectId: effectId, effectValue: effectValue};
                storeTableSettings.updateCellBorderColor(newColor);
            } else {
                storeTableSettings.updateCellBorderColor(color);
            }
        } else {
            // open custom color menu
            props.f7router.navigate('/edit-table-custom-border-color/');
        }
    };

    return (
        <Page>
            <Navbar title={t('View.Edit.textColor')} backLink={t('View.Edit.textBack')}>
                {Device.phone &&
                    <NavRight>
                        <Link sheetClose='#edit-sheet'>
                            {Device.ios ? 
                                <SvgIcon symbolId={IconExpandDownIos.id} className={'icon icon-svg'} /> :
<<<<<<< HEAD
                                <SvgIcon symbolId={IconExpandDownAndroid.id} className={'icon icon-svg'} />
=======
                                <SvgIcon symbolId={IconExpandDownAndroid.id} className={'icon icon-svg white'} />
>>>>>>> 2d278556
                            }
                        </Link>
                    </NavRight>
                }
            </Navbar>
            <List>
                <ListItem className={'item-color-auto' + (storeTableSettings.colorAuto === 'auto' ? ' active' : '')} title={t('View.Edit.textAutomatic')} onClick={() => {
                   storeTableSettings.setAutoColor('auto');
                }}>
                    <div slot="media">
                        <div id='font-color-auto' className={'color-auto'}></div>
                    </div>
                </ListItem>
            </List>
            <ThemeColorPalette changeColor={changeColor} curColor={storeTableSettings.colorAuto || borderColor} customColors={customColors}/>
            <List>
                <ListItem title={t('View.Edit.textAddCustomColor')} link={'/edit-table-custom-border-color/'}></ListItem>
            </List>
        </Page>
    )
};

const TabBorder = inject("storeFocusObjects", "storeTableSettings")(observer(props => {
    const { t } = useTranslation();
    const _t = t('View.Edit', {returnObjects: true});
    const storeTableSettings = props.storeTableSettings;
    const borderSizeTransform = storeTableSettings.borderSizeTransform();
    const borderSize = storeTableSettings.cellBorderWidth;
    const displayBorderSize = borderSizeTransform.indexSizeByValue(borderSize);
    const displayTextBorderSize = borderSizeTransform.sizeByValue(borderSize);
    const [stateBorderSize, setBorderSize] = useState(displayBorderSize);
    const [stateTextBorderSize, setTextBorderSize] = useState(displayTextBorderSize);

    const onBorderType = (type) => {
        storeTableSettings.updateBordersStyle(type);
        props.onBorderTypeClick(storeTableSettings.cellBorders);
    };

    const borderColor = storeTableSettings.cellBorderColor;
    const displayBorderColor = borderColor !== 'transparent' ? `#${(typeof borderColor === "object" ? borderColor.color : borderColor)}` : borderColor;

    return (
        <List>
            <ListItem>
                <div slot="root-start" className='inner-range-title'>{_t.textSize}</div>
                <div slot='inner' style={{width: '100%'}}>
                    <Range min="0" max="7" step="1" value={stateBorderSize}
                           onRangeChange={(value) => {
                               setBorderSize(value);
                               setTextBorderSize(borderSizeTransform.sizeByIndex(value));
                           }}
                           onRangeChanged={(value) => {storeTableSettings.updateCellBorderWidth(borderSizeTransform.sizeByIndex(value));}}
                    ></Range>
                </div>
                <div className='range-number' slot='inner-end'>
                    {stateTextBorderSize + ' ' + Common.Utils.Metric.getMetricName(Common.Utils.Metric.c_MetricUnits.pt)}
                </div>
            </ListItem>
            <ListItem title={_t.textColor} link='/edit-table-border-color/'>
                <span className="color-preview"
                      slot="after"
                      style={{ background: storeTableSettings.colorAuto === 'auto' ? '#000' : displayBorderColor}}
                ></span>
            </ListItem>
            <ListItem className='buttons table-presets'>
                <div className="row">
                    <a className={'item-link button'} onClick={() => {onBorderType("lrtbcm")}}>
                        <SvgIcon slot="media" symbolId={IconTableBordersAll.id} className={'icon icon-svg'} />
                    </a>
                    <a className={'item-link button'} onClick={() => {onBorderType("")}}>
                        <SvgIcon slot="media" symbolId={IconTableBordersNone.id} className={'icon icon-svg'} />
                    </a>
                    <a className={'item-link button'} onClick={() => {onBorderType("cm")}}>
                         <SvgIcon slot="media" symbolId={IconTableBordersInner.id} className={'icon icon-svg'} />
                    </a>
                    <a className={'item-link button'} onClick={() => {onBorderType("lrtb")}}>
                        <SvgIcon slot="media" symbolId={IconTableBordersOuter.id} className={'icon icon-svg'} />
                    </a>
                    <a className={'item-link button'} onClick={() => {onBorderType("l")}}>
                        <SvgIcon slot="media" symbolId={IconTableBordersLeft.id} className={'icon icon-svg'} />
                    </a>
                </div>
            </ListItem>
            <ListItem className='buttons table-presets'>
                <div className="row">
                    <a className={'item-link button'} onClick={() => {onBorderType("c")}}>
                        <SvgIcon slot="media" symbolId={IconTableBordersCenter.id} className={'icon icon-svg'} />
                    </a>
                    <a className={'item-link button'} onClick={() => {onBorderType("r")}}>
                         <SvgIcon slot="media" symbolId={IconTableBordersRight.id} className={'icon icon-svg'} />
                    </a>
                    <a className={'item-link button'} onClick={() => {onBorderType("t")}}>
                        <SvgIcon slot="media"symbolId={IconTableBordersTop.id} className={'icon icon-svg'} />
                    </a>
                    <a className={'item-link button'} onClick={() => {onBorderType("m")}}>
                        <SvgIcon slot="media"symbolId={IconTableBordersMiddle.id} className={'icon icon-svg'} />
                    </a>
                    <a className={'item-link button'} onClick={() => {onBorderType("b")}}>
                        <SvgIcon slot="media" symbolId={IconTableBordersBottom.id} className={'icon icon-svg'} />
                    </a>
                </div>
            </ListItem>
        </List>
    )
}));

const PageStyle = props => {
    const { t } = useTranslation();
    const _t = t('View.Edit', {returnObjects: true});
    const storeTableSettings = props.storeTableSettings;
    const templates = storeTableSettings.styles;
    const isAndroid = Device.android;

    return (
        <Page>
            <Navbar backLink={_t.textBack}>
                <div className="tab-buttons tabbar">
                    <Link key={"pe-link-table-style"} tabLink={"#edit-table-style"} tabLinkActive={true}>{_t.textStyle}</Link>
                    <Link key={"pe-link-table-fill"} tabLink={"#edit-table-fill"}>{_t.textFill}</Link>
                    <Link key={"pe-link-table-border"} tabLink={"#edit-table-border"}>{_t.textBorder}</Link>
                    {isAndroid && <span className='tab-link-highlight'></span>}
                </div>
                {Device.phone &&
                    <NavRight>
                        <Link sheetClose='#edit-sheet'>
                            {Device.ios ? 
                                <SvgIcon symbolId={IconExpandDownIos.id} className={'icon icon-svg'} /> :
<<<<<<< HEAD
                                <SvgIcon symbolId={IconExpandDownAndroid.id} className={'icon icon-svg'} />
=======
                                <SvgIcon symbolId={IconExpandDownAndroid.id} className={'icon icon-svg white'} />
>>>>>>> 2d278556
                            }
                        </Link>
                    </NavRight>
                }
            </Navbar>
            <Tabs animated>
                <Tab key={"pe-tab-table-style"} id={"edit-table-style"} className="page-content no-padding-top" tabActive={true}>
                    <List>
                        <ListItem>
                            <StyleTemplates onGetTableStylesPreviews={props.onGetTableStylesPreviews} templates={templates} onStyleClick={props.onStyleClick}/>
                        </ListItem>
                    </List>
                    <List>
                        <ListItem title={_t.textStyleOptions} link={'/edit-table-style-options/'} routeProps={{
                            onCheckTemplateChange: props.onCheckTemplateChange,
                            onGetTableStylesPreviews: props.onGetTableStylesPreviews,
                        }}/>
                    </List>
                </Tab>
                <Tab key={"pe-tab-table-fill"} id={"edit-table-fill"} className="page-content no-padding-top">
                    <TabFillColor onFillColor={props.onFillColor} f7router={props.f7router}/>
                </Tab>
                <Tab key={"pe-tab-table-border"} id={"edit-table-border"} className="page-content no-padding-top">
                    <TabBorder onBorderTypeClick={props.onBorderTypeClick}/>
                </Tab>
            </Tabs>
        </Page>
    )
};

const PageReorder = props => {
    const { t } = useTranslation();
    const _t = t('View.Edit', {returnObjects: true});

    const tableObject = props.storeFocusObjects.tableObject;
    if (!tableObject && Device.phone) {
        $$('.sheet-modal.modal-in').length > 0 && f7.sheet.close();
        return null;
    }

    return (
        <Page>
            <Navbar title={t('View.Edit.textArrange')} backLink={_t.textBack}>
                {Device.phone &&
                    <NavRight>
                        <Link sheetClose='#edit-sheet'>
                            {Device.ios ? 
                                <SvgIcon symbolId={IconExpandDownIos.id} className={'icon icon-svg'} /> :
<<<<<<< HEAD
                                <SvgIcon symbolId={IconExpandDownAndroid.id} className={'icon icon-svg'} />
=======
                                <SvgIcon symbolId={IconExpandDownAndroid.id} className={'icon icon-svg white'} />
>>>>>>> 2d278556
                            }
                        </Link>
                    </NavRight>
                }
            </Navbar>
            <List>
                <ListItem title={_t.textBringToForeground} link='#' onClick={() => {props.onReorder('all-up')}} className='no-indicator'>
                    <SvgIcon slot="media" symbolId={IconMoveForeground.id} className={'icon icon-svg'} />
                </ListItem>
                <ListItem title={_t.textSendToBackground} link='#' onClick={() => {props.onReorder('all-down')}} className='no-indicator'>
                    <SvgIcon slot="media" symbolId={IconMoveBackground.id} className={'icon icon-svg'} />
                </ListItem>
                <ListItem title={_t.textMoveForward} link='#' onClick={() => {props.onReorder('move-up')}} className='no-indicator'>
                    <SvgIcon slot="media" symbolId={IconMoveForward.id} className={'icon icon-svg'} />
                </ListItem>
                <ListItem title={_t.textMoveBackward} link='#' onClick={() => {props.onReorder('move-down')}} className='no-indicator'>
                    <SvgIcon slot="media" symbolId={IconMoveBackward.id} className={'icon icon-svg'} />
                </ListItem>
            </List>
        </Page>
    )
};

const PageAlign = props => {
    const { t } = useTranslation();
    const _t = t('View.Edit', {returnObjects: true});

    const tableObject = props.storeFocusObjects.tableObject;
    if (!tableObject && Device.phone) {
        $$('.sheet-modal.modal-in').length > 0 && f7.sheet.close();
        return null;
    }

    return (
        <Page>
            <Navbar title={_t.textAlign} backLink={_t.textBack}>
                {Device.phone &&
                    <NavRight>
                        <Link sheetClose='#edit-sheet'>
                            {Device.ios ?
                                <SvgIcon symbolId={IconExpandDownIos.id} className={'icon icon-svg'} /> :
<<<<<<< HEAD
                                <SvgIcon symbolId={IconExpandDownAndroid.id} className={'icon icon-svg'} />
=======
                                <SvgIcon symbolId={IconExpandDownAndroid.id} className={'icon icon-svg white'} />
>>>>>>> 2d278556
                            }
                        </Link>
                    </NavRight>
                }
            </Navbar>
            <List>
                <ListItem title={_t.textAlignLeft} link='#' onClick={() => {props.onAlign('align-left')}} className='no-indicator'>
                     <SvgIcon slot="media" symbolId={IconAlignLeft.id} className={'icon icon-svg'} />
                </ListItem>
                <ListItem title={_t.textAlignCenter} link='#' onClick={() => {props.onAlign('align-center')}} className='no-indicator'>
                    <SvgIcon slot="media" symbolId={IconAlignCenter.id} className={'icon icon-svg'} />
                </ListItem>
                <ListItem title={_t.textAlignRight} link='#' onClick={() => {props.onAlign('align-right')}} className='no-indicator'>
                    <SvgIcon slot="media" symbolId={IconAlignRight.id} className={'icon icon-svg'} />
                </ListItem>
                <ListItem title={_t.textAlignTop} link='#' onClick={() => {props.onAlign('align-top')}} className='no-indicator'>
                    <SvgIcon slot="media" symbolId={IconAlignTop.id} className={'icon icon-svg'} />
                </ListItem>
                <ListItem title={_t.textAlignMiddle} link='#' onClick={() => {props.onAlign('align-middle')}} className='no-indicator'>
                    <SvgIcon slot="media" symbolId={IconAlignMiddle.id} className={'icon icon-svg'} />
                </ListItem>
                <ListItem title={_t.textAlignBottom} link='#' onClick={() => {props.onAlign('align-bottom')}} className='no-indicator'>
                    <SvgIcon slot="media" symbolId={IconAlignBottom.id} className={'icon icon-svg'} />
                </ListItem>
            </List>
            <List>
                <ListItem title={_t.textDistributeHorizontally} link='#' onClick={() => {props.onAlign('distrib-hor')}} className='no-indicator'>
                    <SvgIcon slot="media" symbolId={IconAlignHorizontal.id} className={'icon icon-svg'} />
                </ListItem>
                <ListItem title={_t.textDistributeVertically} link='#' onClick={() => {props.onAlign('distrib-vert')}} className='no-indicator'>
                    <SvgIcon slot="media" symbolId={IconAlignVertical.id} className={'icon icon-svg'} />
                </ListItem>
            </List>
        </Page>
    )
};

const EditTable = props => {
    const { t } = useTranslation();
    const _t = t('View.Edit', {returnObjects: true});
    const metricText = Common.Utils.Metric.getCurrentMetricName();
    const storeFocusObjects = props.storeFocusObjects;
    const tableObject = storeFocusObjects.tableObject;
    const storeTableSettings = props.storeTableSettings;
    const distance = Common.Utils.Metric.fnRecalcFromMM(storeTableSettings.getCellMargins(tableObject));
    const [stateDistance, setDistance] = useState(distance);

    return (
        <Fragment>
            <List>
                <ListItem className='buttons'>
                    <div className="row">
                        <a className={'item-link button'} onClick={() => {props.onAddColumnLeft()}}>
                            <SvgIcon slot="media" symbolId={IconTableAddColumnLeft.id} className={'icon icon-svg'} />
                        </a>
                        <a className={'item-link button'} onClick={() => {props.onAddColumnRight()}}>
                            <SvgIcon slot="media" symbolId={IconTableAddColumnRight.id} className={'icon icon-svg'} />
                        </a>
                        <a className={'item-link button'} onClick={() => {props.onAddRowAbove()}}>
                            <SvgIcon slot="media" symbolId={IconTableAddRowAbove.id} className={'icon icon-svg'} />
                        </a>
                        <a className={'item-link button'} onClick={() => {props.onAddRowBelow()}}>
                            <SvgIcon slot="media" symbolId={IconTableAddRowBelow.id} className={'icon icon-svg'} />
                        </a>
                    </div>
                </ListItem>
                <ListItem className='buttons'>
                    <div className="row">
                        <a className={'item-link button'} onClick={() => {props.onRemoveColumn()}}>
                            <SvgIcon slot="media"  symbolId={IconTableRemoveColumn.id} className={'icon icon-svg'} />
                        </a>
                        <a className={'item-link button'} onClick={() => {props.onRemoveRow()}}>
                            <SvgIcon slot="media" symbolId={IconTableRemoveRow.id} className={'icon icon-svg'} />
                        </a>
                    </div>
                </ListItem>
                <List className="buttons-list">
                    <ListButton title={_t.textRemoveTable} onClick={() => {props.onRemoveTable()}} className='button-red button-fill button-raised'></ListButton>
                </List>
            </List>
            <List>
                <ListItem title={_t.textStyle} link='/edit-table-style/' routeProps={{
                    onStyleClick: props.onStyleClick,
                    onCheckTemplateChange: props.onCheckTemplateChange,
                    onGetTableStylesPreviews: props.onGetTableStylesPreviews,
                    onFillColor: props.onFillColor,
                    onBorderTypeClick: props.onBorderTypeClick
                }}></ListItem>
                 <ListItem title={t('View.Edit.textArrange')} link="/edit-table-reorder/" routeProps={{
                    onReorder: props.onReorder
                }}></ListItem>
                <ListItem title={_t.textAlign} link="/edit-table-align/" routeProps={{
                    onAlign: props.onAlign
                }}></ListItem>
                <BlockTitle>{_t.textCellMargins}</BlockTitle>
                <List>
                    <ListItem>
                        <div slot='inner' style={{width: '100%'}}>
                            <Range min={0} max={200} step={1} value={stateDistance}
                                onRangeChange={(value) => {setDistance(value)}}
                                onRangeChanged={(value) => {props.onOptionMargin(value)}}
                            ></Range>
                        </div>
                        <div className='range-number' slot='inner-end'>
                            {stateDistance + ' ' + metricText}
                        </div>
                    </ListItem>
                </List>
            </List>
        </Fragment>
    )
};

const EditTableContainer = inject("storeFocusObjects", "storeTableSettings")(observer(EditTable));
const PageTableStyle = inject("storeFocusObjects","storeTableSettings")(observer(PageStyle));
const PageTableStyleOptions = inject("storeFocusObjects","storeTableSettings")(observer(PageStyleOptions));
const PageTableCustomFillColor = inject("storeFocusObjects","storeTableSettings", "storePalette")(observer(PageCustomFillColor));
const PageTableBorderColor = inject("storeFocusObjects","storeTableSettings", "storePalette")(observer(PageBorderColor));
const PageTableCustomBorderColor = inject("storeFocusObjects","storeTableSettings", "storePalette")(observer(PageCustomBorderColor));
const PageTableReorder = inject("storeFocusObjects")(observer(PageReorder));
const PageTableAlign = inject("storeFocusObjects")(observer(PageAlign));

export {
    EditTableContainer as EditTable,
    PageTableStyle,
    PageTableStyleOptions,
    PageTableCustomFillColor,
    PageTableBorderColor,
    PageTableCustomBorderColor,
    PageTableReorder,
    PageTableAlign
}<|MERGE_RESOLUTION|>--- conflicted
+++ resolved
@@ -1,650 +1,622 @@
-import React, {Fragment, useState, useEffect} from 'react';
-import {observer, inject} from "mobx-react";
-import {f7, Page, Navbar, List, ListItem, ListButton, BlockTitle,SkeletonBlock, Range, Toggle, Icon, Link, Tabs, Tab, NavRight} from 'framework7-react';
-import { useTranslation } from 'react-i18next';
-import {Device} from '../../../../../common/mobile/utils/device';
-import {CustomColorPicker, ThemeColorPalette} from "../../../../../common/mobile/lib/component/ThemeColorPalette.jsx";
-import SvgIcon from '@common/lib/component/SvgIcon';
-import IconExpandDownIos from '@common-ios-icons/icon-expand-down.svg?ios';
-import IconExpandDownAndroid from '@common-android-icons/icon-expand-down.svg';
-import IconTableBordersAll from '@common-icons/icon-table-borders-all.svg';
-import IconTableBordersNone from '@common-icons/icon-table-borders-none.svg';
-import IconTableBordersInner from '@common-icons/icon-table-borders-inner.svg';
-import IconTableBordersOuter from '@common-icons/icon-table-borders-outer.svg';
-import IconTableBordersTop from '@common-icons/icon-table-borders-top.svg';
-import IconTableBordersBottom from '@common-icons/icon-table-borders-bottom.svg';
-import IconTableBordersLeft from '@common-icons/icon-table-borders-left.svg';
-import IconTableBordersRight from '@common-icons/icon-table-borders-right.svg';
-import IconTableBordersCenter from '@common-icons/icon-table-borders-center.svg';
-import IconTableBordersMiddle from '@common-icons/icon-table-borders-middle.svg';
-import IconMoveForeground from '@common-icons/icon-move-foreground.svg';
-import IconMoveBackground from '@common-icons/icon-move-background.svg';
-import IconMoveForward from '@common-icons/icon-move-forward.svg';
-import IconMoveBackward from '@common-icons/icon-move-backward.svg';
-import IconAlignLeft from '@icons/icon-align-left.svg';
-import IconAlignCenter from '@icons/icon-align-center.svg';
-import IconAlignRight from '@icons/icon-align-right.svg';
-import IconAlignTop from '@icons/icon-align-top.svg';
-import IconAlignMiddle from '@icons/icon-align-middle.svg';
-import IconAlignBottom from '@icons/icon-align-bottom.svg';
-import IconAlignHorizontal from '@icons/icon-align-horizontal.svg';
-import IconAlignVertical from '@icons/icon-align-vertical.svg';
-import IconTableAddColumnLeft from '@common-icons/icon-table-add-column-left.svg';
-import IconTableAddColumnRight from '@common-icons/icon-table-add-column-right.svg';
-import IconTableAddRowAbove from '@common-icons/icon-table-add-row-above.svg';
-import IconTableAddRowBelow from '@common-icons/icon-table-add-row-below.svg';
-import IconTableRemoveColumn from '@common-icons/icon-table-remove-column.svg';
-import IconTableRemoveRow from '@common-icons/icon-table-remove-row.svg';
-// Style
-
-const StyleTemplates = inject("storeFocusObjects","storeTableSettings")(observer(({onStyleClick,storeTableSettings,storeFocusObjects,onGetTableStylesPreviews}) => {
-    const tableObject = storeFocusObjects.tableObject;
-    const styleId = tableObject ? tableObject.get_TableStyle() : null;
-    const [stateId, setId] = useState(styleId);
-    const styles =  storeTableSettings.arrayStyles;
-
-    useEffect(() => {
-        if(!styles.length) onGetTableStylesPreviews();
-    }, []);
-
-    if (!tableObject && Device.phone) {
-        $$('.sheet-modal.modal-in').length > 0 && f7.sheet.close();
-        return null;
-    }
-            
-    return (
-        <div className="dataview table-styles">
-            <ul className="row">
-                {!styles.length ?
-                        Array.from({ length: 34 }).map((item,index) => (
-                        <li className='skeleton-list' key={index}>    
-                            <SkeletonBlock  width='70px' height='8px'  effect='wave'/>
-                            <SkeletonBlock  width='70px' height='8px'  effect='wave' />
-                            <SkeletonBlock  width='70px' height='8px'  effect='wave' />
-                            <SkeletonBlock  width='70px' height='8px'  effect='wave' />
-                            <SkeletonBlock  width='70px' height='8px'  effect='wave' />
-                        </li> 
-                    )) :
-                        styles.map((style, index) => {
-                            return (
-                                <li key={index}
-                                    className={style.templateId === stateId ? 'active' : ''}
-                                    onClick={() => {onStyleClick(style.templateId); setId(style.templateId)}}>
-                                    <img src={style.imageUrl}/>
-                                </li>
-                            )
-                        })
-                    }
-            </ul>
-        </div>
-    )
-}));
-
-const PageStyleOptions = props => {
-    const { t } = useTranslation();
-    const _t = t('View.Edit', {returnObjects: true});
-
-    const tableObject = props.storeFocusObjects.tableObject;
-    let tableLook, isFirstRow, isLastRow, isBandHor, isFirstCol, isLastCol, isBandVer;
-
-    if (tableObject) {
-        tableLook = tableObject.get_TableLook();
-        isFirstRow = tableLook.get_FirstRow();
-        isLastRow = tableLook.get_LastRow();
-        isBandHor = tableLook.get_BandHor();
-        isFirstCol = tableLook.get_FirstCol();
-        isLastCol = tableLook.get_LastCol();
-        isBandVer = tableLook.get_BandVer();
-    }
-
-    return (
-        <Page>
-            <Navbar title={_t.textOptions} backLink={_t.textBack} onBackClick={props.onGetTableStylesPreviews}>
-                {Device.phone &&
-                    <NavRight>
-                        <Link sheetClose='#edit-sheet'>
-                            {Device.ios ? 
-                                <SvgIcon symbolId={IconExpandDownIos.id} className={'icon icon-svg'} /> :
-<<<<<<< HEAD
-                                <SvgIcon symbolId={IconExpandDownAndroid.id} className={'icon icon-svg'} />
-=======
-                                <SvgIcon symbolId={IconExpandDownAndroid.id} className={'icon icon-svg white'} />
->>>>>>> 2d278556
-                            }
-                        </Link>
-                    </NavRight>
-                }
-            </Navbar>
-            <List>
-                <ListItem title={_t.textHeaderRow}>
-                    <Toggle checked={isFirstRow} onToggleChange={() => {props.onCheckTemplateChange(tableLook, 0, !isFirstRow)}}/>
-                </ListItem>
-                <ListItem title={_t.textTotalRow}>
-                    <Toggle checked={isLastRow} onToggleChange={() => {props.onCheckTemplateChange(tableLook, 1, !isLastRow)}}/>
-                </ListItem>
-                <ListItem title={_t.textBandedRow}>
-                    <Toggle checked={isBandHor} onToggleChange={() => {props.onCheckTemplateChange(tableLook, 2, !isBandHor)}}/>
-                </ListItem>
-            </List>
-            <List>
-                <ListItem title={_t.textFirstColumn}>
-                    <Toggle checked={isFirstCol} onToggleChange={() => {props.onCheckTemplateChange(tableLook, 3, !isFirstCol)}}/>
-                </ListItem>
-                <ListItem title={_t.textLastColumn}>
-                    <Toggle checked={isLastCol} onToggleChange={() => {props.onCheckTemplateChange(tableLook, 4, !isLastCol)}}/>
-                </ListItem>
-                <ListItem title={_t.textBandedColumn}>
-                    <Toggle checked={isBandVer} onToggleChange={() => {props.onCheckTemplateChange(tableLook, 5, !isBandVer)}}/>
-                </ListItem>
-            </List>
-        </Page>
-    )
-};
-
-const PageCustomFillColor = props => {
-    const { t } = useTranslation();
-    const _t = t('View.Edit', {returnObjects: true});
-    const tableObject = props.storeFocusObjects.tableObject;
-    let fillColor = tableObject && props.storeTableSettings.getFillColor(tableObject);
-
-    if (typeof fillColor === 'object') {
-        fillColor = fillColor.color;
-    }
-
-    const onAddNewColor = (colors, color) => {
-        props.storePalette.changeCustomColors(colors);
-        props.onFillColor(color);
-        props.f7router.back();
-    };
-
-    return(
-        <Page>
-            <Navbar title={_t.textCustomColor} backLink={_t.textBack}>
-                {Device.phone &&
-                    <NavRight>
-                        <Link sheetClose='#edit-sheet'>
-                            {Device.ios ? 
-                                <SvgIcon symbolId={IconExpandDownIos.id} className={'icon icon-svg'} /> :
-<<<<<<< HEAD
-                                <SvgIcon symbolId={IconExpandDownAndroid.id} className={'icon icon-svg'} />
-=======
-                                <SvgIcon symbolId={IconExpandDownAndroid.id} className={'icon icon-svg white'} />
->>>>>>> 2d278556
-                            }
-                        </Link>
-                    </NavRight>
-                }
-            </Navbar>
-            <CustomColorPicker currentColor={fillColor} onAddNewColor={onAddNewColor}/>
-        </Page>
-    )
-};
-
-const TabFillColor = inject("storeFocusObjects", "storeTableSettings", "storePalette")(observer(props => {
-    const { t } = useTranslation();
-    const _t = t('View.Edit', {returnObjects: true});
-    const tableObject = props.storeFocusObjects.tableObject;
-    const fillColor = tableObject && props.storeTableSettings.getFillColor(tableObject);
-    const customColors = props.storePalette.customColors;
-
-    const changeColor = (color, effectId, effectValue) => {
-        if (color !== 'empty') {
-            if (effectId !== undefined ) {
-                const newColor = {color: color, effectId: effectId, effectValue: effectValue};
-                props.onFillColor(newColor);
-            } else {
-                props.onFillColor(color);
-            }
-        } else {
-            // open custom color menu
-            props.f7router.navigate('/edit-table-custom-fill-color/', {props: {onFillColor: props.onFillColor}});
-        }
-    };
-
-    return (
-       <Fragment>
-           <ThemeColorPalette changeColor={changeColor} curColor={fillColor} customColors={customColors} transparent={true}/>
-           <List>
-               <ListItem title={_t.textAddCustomColor} link={'/edit-table-custom-fill-color/'} routeProps={{
-                   onFillColor: props.onFillColor
-               }}></ListItem>
-           </List>
-       </Fragment>
-    )
-}));
-
-const PageCustomBorderColor = props => {
-    const { t } = useTranslation();
-    const _t = t('View.Edit', {returnObjects: true});
-    let borderColor = props.storeTableSettings.cellBorderColor;
-
-    if (typeof borderColor === 'object') {
-        borderColor = borderColor.color;
-    }
-
-    const onAddNewColor = (colors, color) => {
-        props.storePalette.changeCustomColors(colors);
-        props.storeTableSettings.updateCellBorderColor(color);
-        props.f7router.back();
-    };
-    const autoColor = props.storeTableSettings.colorAuto === 'auto' ? window.getComputedStyle(document.getElementById('font-color-auto')).backgroundColor : null;
-    return (
-        <Page>
-            <Navbar title={_t.textCustomColor} backLink={_t.textBack}>
-                {Device.phone &&
-                    <NavRight>
-                        <Link sheetClose='#edit-sheet'>
-                            {Device.ios ? 
-                                <SvgIcon symbolId={IconExpandDownIos.id} className={'icon icon-svg'} /> :
-<<<<<<< HEAD
-                                <SvgIcon symbolId={IconExpandDownAndroid.id} className={'icon icon-svg'} />
-=======
-                                <SvgIcon symbolId={IconExpandDownAndroid.id} className={'icon icon-svg white'} />
->>>>>>> 2d278556
-                            }
-                        </Link>
-                    </NavRight>
-                }
-            </Navbar>
-            <CustomColorPicker autoColor={autoColor} currentColor={borderColor} onAddNewColor={onAddNewColor}/>
-        </Page>
-    )
-};
-
-const PageBorderColor = props => {
-    const { t } = useTranslation();
-    const storeTableSettings = props.storeTableSettings;
-    const borderColor = storeTableSettings.cellBorderColor;
-    const customColors = props.storePalette.customColors;
-
-    const changeColor = (color, effectId, effectValue) => {
-        if (color !== 'empty') {
-            storeTableSettings.setAutoColor(null);
-            if (effectId !==undefined ) {
-                const newColor = {color: color, effectId: effectId, effectValue: effectValue};
-                storeTableSettings.updateCellBorderColor(newColor);
-            } else {
-                storeTableSettings.updateCellBorderColor(color);
-            }
-        } else {
-            // open custom color menu
-            props.f7router.navigate('/edit-table-custom-border-color/');
-        }
-    };
-
-    return (
-        <Page>
-            <Navbar title={t('View.Edit.textColor')} backLink={t('View.Edit.textBack')}>
-                {Device.phone &&
-                    <NavRight>
-                        <Link sheetClose='#edit-sheet'>
-                            {Device.ios ? 
-                                <SvgIcon symbolId={IconExpandDownIos.id} className={'icon icon-svg'} /> :
-<<<<<<< HEAD
-                                <SvgIcon symbolId={IconExpandDownAndroid.id} className={'icon icon-svg'} />
-=======
-                                <SvgIcon symbolId={IconExpandDownAndroid.id} className={'icon icon-svg white'} />
->>>>>>> 2d278556
-                            }
-                        </Link>
-                    </NavRight>
-                }
-            </Navbar>
-            <List>
-                <ListItem className={'item-color-auto' + (storeTableSettings.colorAuto === 'auto' ? ' active' : '')} title={t('View.Edit.textAutomatic')} onClick={() => {
-                   storeTableSettings.setAutoColor('auto');
-                }}>
-                    <div slot="media">
-                        <div id='font-color-auto' className={'color-auto'}></div>
-                    </div>
-                </ListItem>
-            </List>
-            <ThemeColorPalette changeColor={changeColor} curColor={storeTableSettings.colorAuto || borderColor} customColors={customColors}/>
-            <List>
-                <ListItem title={t('View.Edit.textAddCustomColor')} link={'/edit-table-custom-border-color/'}></ListItem>
-            </List>
-        </Page>
-    )
-};
-
-const TabBorder = inject("storeFocusObjects", "storeTableSettings")(observer(props => {
-    const { t } = useTranslation();
-    const _t = t('View.Edit', {returnObjects: true});
-    const storeTableSettings = props.storeTableSettings;
-    const borderSizeTransform = storeTableSettings.borderSizeTransform();
-    const borderSize = storeTableSettings.cellBorderWidth;
-    const displayBorderSize = borderSizeTransform.indexSizeByValue(borderSize);
-    const displayTextBorderSize = borderSizeTransform.sizeByValue(borderSize);
-    const [stateBorderSize, setBorderSize] = useState(displayBorderSize);
-    const [stateTextBorderSize, setTextBorderSize] = useState(displayTextBorderSize);
-
-    const onBorderType = (type) => {
-        storeTableSettings.updateBordersStyle(type);
-        props.onBorderTypeClick(storeTableSettings.cellBorders);
-    };
-
-    const borderColor = storeTableSettings.cellBorderColor;
-    const displayBorderColor = borderColor !== 'transparent' ? `#${(typeof borderColor === "object" ? borderColor.color : borderColor)}` : borderColor;
-
-    return (
-        <List>
-            <ListItem>
-                <div slot="root-start" className='inner-range-title'>{_t.textSize}</div>
-                <div slot='inner' style={{width: '100%'}}>
-                    <Range min="0" max="7" step="1" value={stateBorderSize}
-                           onRangeChange={(value) => {
-                               setBorderSize(value);
-                               setTextBorderSize(borderSizeTransform.sizeByIndex(value));
-                           }}
-                           onRangeChanged={(value) => {storeTableSettings.updateCellBorderWidth(borderSizeTransform.sizeByIndex(value));}}
-                    ></Range>
-                </div>
-                <div className='range-number' slot='inner-end'>
-                    {stateTextBorderSize + ' ' + Common.Utils.Metric.getMetricName(Common.Utils.Metric.c_MetricUnits.pt)}
-                </div>
-            </ListItem>
-            <ListItem title={_t.textColor} link='/edit-table-border-color/'>
-                <span className="color-preview"
-                      slot="after"
-                      style={{ background: storeTableSettings.colorAuto === 'auto' ? '#000' : displayBorderColor}}
-                ></span>
-            </ListItem>
-            <ListItem className='buttons table-presets'>
-                <div className="row">
-                    <a className={'item-link button'} onClick={() => {onBorderType("lrtbcm")}}>
-                        <SvgIcon slot="media" symbolId={IconTableBordersAll.id} className={'icon icon-svg'} />
-                    </a>
-                    <a className={'item-link button'} onClick={() => {onBorderType("")}}>
-                        <SvgIcon slot="media" symbolId={IconTableBordersNone.id} className={'icon icon-svg'} />
-                    </a>
-                    <a className={'item-link button'} onClick={() => {onBorderType("cm")}}>
-                         <SvgIcon slot="media" symbolId={IconTableBordersInner.id} className={'icon icon-svg'} />
-                    </a>
-                    <a className={'item-link button'} onClick={() => {onBorderType("lrtb")}}>
-                        <SvgIcon slot="media" symbolId={IconTableBordersOuter.id} className={'icon icon-svg'} />
-                    </a>
-                    <a className={'item-link button'} onClick={() => {onBorderType("l")}}>
-                        <SvgIcon slot="media" symbolId={IconTableBordersLeft.id} className={'icon icon-svg'} />
-                    </a>
-                </div>
-            </ListItem>
-            <ListItem className='buttons table-presets'>
-                <div className="row">
-                    <a className={'item-link button'} onClick={() => {onBorderType("c")}}>
-                        <SvgIcon slot="media" symbolId={IconTableBordersCenter.id} className={'icon icon-svg'} />
-                    </a>
-                    <a className={'item-link button'} onClick={() => {onBorderType("r")}}>
-                         <SvgIcon slot="media" symbolId={IconTableBordersRight.id} className={'icon icon-svg'} />
-                    </a>
-                    <a className={'item-link button'} onClick={() => {onBorderType("t")}}>
-                        <SvgIcon slot="media"symbolId={IconTableBordersTop.id} className={'icon icon-svg'} />
-                    </a>
-                    <a className={'item-link button'} onClick={() => {onBorderType("m")}}>
-                        <SvgIcon slot="media"symbolId={IconTableBordersMiddle.id} className={'icon icon-svg'} />
-                    </a>
-                    <a className={'item-link button'} onClick={() => {onBorderType("b")}}>
-                        <SvgIcon slot="media" symbolId={IconTableBordersBottom.id} className={'icon icon-svg'} />
-                    </a>
-                </div>
-            </ListItem>
-        </List>
-    )
-}));
-
-const PageStyle = props => {
-    const { t } = useTranslation();
-    const _t = t('View.Edit', {returnObjects: true});
-    const storeTableSettings = props.storeTableSettings;
-    const templates = storeTableSettings.styles;
-    const isAndroid = Device.android;
-
-    return (
-        <Page>
-            <Navbar backLink={_t.textBack}>
-                <div className="tab-buttons tabbar">
-                    <Link key={"pe-link-table-style"} tabLink={"#edit-table-style"} tabLinkActive={true}>{_t.textStyle}</Link>
-                    <Link key={"pe-link-table-fill"} tabLink={"#edit-table-fill"}>{_t.textFill}</Link>
-                    <Link key={"pe-link-table-border"} tabLink={"#edit-table-border"}>{_t.textBorder}</Link>
-                    {isAndroid && <span className='tab-link-highlight'></span>}
-                </div>
-                {Device.phone &&
-                    <NavRight>
-                        <Link sheetClose='#edit-sheet'>
-                            {Device.ios ? 
-                                <SvgIcon symbolId={IconExpandDownIos.id} className={'icon icon-svg'} /> :
-<<<<<<< HEAD
-                                <SvgIcon symbolId={IconExpandDownAndroid.id} className={'icon icon-svg'} />
-=======
-                                <SvgIcon symbolId={IconExpandDownAndroid.id} className={'icon icon-svg white'} />
->>>>>>> 2d278556
-                            }
-                        </Link>
-                    </NavRight>
-                }
-            </Navbar>
-            <Tabs animated>
-                <Tab key={"pe-tab-table-style"} id={"edit-table-style"} className="page-content no-padding-top" tabActive={true}>
-                    <List>
-                        <ListItem>
-                            <StyleTemplates onGetTableStylesPreviews={props.onGetTableStylesPreviews} templates={templates} onStyleClick={props.onStyleClick}/>
-                        </ListItem>
-                    </List>
-                    <List>
-                        <ListItem title={_t.textStyleOptions} link={'/edit-table-style-options/'} routeProps={{
-                            onCheckTemplateChange: props.onCheckTemplateChange,
-                            onGetTableStylesPreviews: props.onGetTableStylesPreviews,
-                        }}/>
-                    </List>
-                </Tab>
-                <Tab key={"pe-tab-table-fill"} id={"edit-table-fill"} className="page-content no-padding-top">
-                    <TabFillColor onFillColor={props.onFillColor} f7router={props.f7router}/>
-                </Tab>
-                <Tab key={"pe-tab-table-border"} id={"edit-table-border"} className="page-content no-padding-top">
-                    <TabBorder onBorderTypeClick={props.onBorderTypeClick}/>
-                </Tab>
-            </Tabs>
-        </Page>
-    )
-};
-
-const PageReorder = props => {
-    const { t } = useTranslation();
-    const _t = t('View.Edit', {returnObjects: true});
-
-    const tableObject = props.storeFocusObjects.tableObject;
-    if (!tableObject && Device.phone) {
-        $$('.sheet-modal.modal-in').length > 0 && f7.sheet.close();
-        return null;
-    }
-
-    return (
-        <Page>
-            <Navbar title={t('View.Edit.textArrange')} backLink={_t.textBack}>
-                {Device.phone &&
-                    <NavRight>
-                        <Link sheetClose='#edit-sheet'>
-                            {Device.ios ? 
-                                <SvgIcon symbolId={IconExpandDownIos.id} className={'icon icon-svg'} /> :
-<<<<<<< HEAD
-                                <SvgIcon symbolId={IconExpandDownAndroid.id} className={'icon icon-svg'} />
-=======
-                                <SvgIcon symbolId={IconExpandDownAndroid.id} className={'icon icon-svg white'} />
->>>>>>> 2d278556
-                            }
-                        </Link>
-                    </NavRight>
-                }
-            </Navbar>
-            <List>
-                <ListItem title={_t.textBringToForeground} link='#' onClick={() => {props.onReorder('all-up')}} className='no-indicator'>
-                    <SvgIcon slot="media" symbolId={IconMoveForeground.id} className={'icon icon-svg'} />
-                </ListItem>
-                <ListItem title={_t.textSendToBackground} link='#' onClick={() => {props.onReorder('all-down')}} className='no-indicator'>
-                    <SvgIcon slot="media" symbolId={IconMoveBackground.id} className={'icon icon-svg'} />
-                </ListItem>
-                <ListItem title={_t.textMoveForward} link='#' onClick={() => {props.onReorder('move-up')}} className='no-indicator'>
-                    <SvgIcon slot="media" symbolId={IconMoveForward.id} className={'icon icon-svg'} />
-                </ListItem>
-                <ListItem title={_t.textMoveBackward} link='#' onClick={() => {props.onReorder('move-down')}} className='no-indicator'>
-                    <SvgIcon slot="media" symbolId={IconMoveBackward.id} className={'icon icon-svg'} />
-                </ListItem>
-            </List>
-        </Page>
-    )
-};
-
-const PageAlign = props => {
-    const { t } = useTranslation();
-    const _t = t('View.Edit', {returnObjects: true});
-
-    const tableObject = props.storeFocusObjects.tableObject;
-    if (!tableObject && Device.phone) {
-        $$('.sheet-modal.modal-in').length > 0 && f7.sheet.close();
-        return null;
-    }
-
-    return (
-        <Page>
-            <Navbar title={_t.textAlign} backLink={_t.textBack}>
-                {Device.phone &&
-                    <NavRight>
-                        <Link sheetClose='#edit-sheet'>
-                            {Device.ios ?
-                                <SvgIcon symbolId={IconExpandDownIos.id} className={'icon icon-svg'} /> :
-<<<<<<< HEAD
-                                <SvgIcon symbolId={IconExpandDownAndroid.id} className={'icon icon-svg'} />
-=======
-                                <SvgIcon symbolId={IconExpandDownAndroid.id} className={'icon icon-svg white'} />
->>>>>>> 2d278556
-                            }
-                        </Link>
-                    </NavRight>
-                }
-            </Navbar>
-            <List>
-                <ListItem title={_t.textAlignLeft} link='#' onClick={() => {props.onAlign('align-left')}} className='no-indicator'>
-                     <SvgIcon slot="media" symbolId={IconAlignLeft.id} className={'icon icon-svg'} />
-                </ListItem>
-                <ListItem title={_t.textAlignCenter} link='#' onClick={() => {props.onAlign('align-center')}} className='no-indicator'>
-                    <SvgIcon slot="media" symbolId={IconAlignCenter.id} className={'icon icon-svg'} />
-                </ListItem>
-                <ListItem title={_t.textAlignRight} link='#' onClick={() => {props.onAlign('align-right')}} className='no-indicator'>
-                    <SvgIcon slot="media" symbolId={IconAlignRight.id} className={'icon icon-svg'} />
-                </ListItem>
-                <ListItem title={_t.textAlignTop} link='#' onClick={() => {props.onAlign('align-top')}} className='no-indicator'>
-                    <SvgIcon slot="media" symbolId={IconAlignTop.id} className={'icon icon-svg'} />
-                </ListItem>
-                <ListItem title={_t.textAlignMiddle} link='#' onClick={() => {props.onAlign('align-middle')}} className='no-indicator'>
-                    <SvgIcon slot="media" symbolId={IconAlignMiddle.id} className={'icon icon-svg'} />
-                </ListItem>
-                <ListItem title={_t.textAlignBottom} link='#' onClick={() => {props.onAlign('align-bottom')}} className='no-indicator'>
-                    <SvgIcon slot="media" symbolId={IconAlignBottom.id} className={'icon icon-svg'} />
-                </ListItem>
-            </List>
-            <List>
-                <ListItem title={_t.textDistributeHorizontally} link='#' onClick={() => {props.onAlign('distrib-hor')}} className='no-indicator'>
-                    <SvgIcon slot="media" symbolId={IconAlignHorizontal.id} className={'icon icon-svg'} />
-                </ListItem>
-                <ListItem title={_t.textDistributeVertically} link='#' onClick={() => {props.onAlign('distrib-vert')}} className='no-indicator'>
-                    <SvgIcon slot="media" symbolId={IconAlignVertical.id} className={'icon icon-svg'} />
-                </ListItem>
-            </List>
-        </Page>
-    )
-};
-
-const EditTable = props => {
-    const { t } = useTranslation();
-    const _t = t('View.Edit', {returnObjects: true});
-    const metricText = Common.Utils.Metric.getCurrentMetricName();
-    const storeFocusObjects = props.storeFocusObjects;
-    const tableObject = storeFocusObjects.tableObject;
-    const storeTableSettings = props.storeTableSettings;
-    const distance = Common.Utils.Metric.fnRecalcFromMM(storeTableSettings.getCellMargins(tableObject));
-    const [stateDistance, setDistance] = useState(distance);
-
-    return (
-        <Fragment>
-            <List>
-                <ListItem className='buttons'>
-                    <div className="row">
-                        <a className={'item-link button'} onClick={() => {props.onAddColumnLeft()}}>
-                            <SvgIcon slot="media" symbolId={IconTableAddColumnLeft.id} className={'icon icon-svg'} />
-                        </a>
-                        <a className={'item-link button'} onClick={() => {props.onAddColumnRight()}}>
-                            <SvgIcon slot="media" symbolId={IconTableAddColumnRight.id} className={'icon icon-svg'} />
-                        </a>
-                        <a className={'item-link button'} onClick={() => {props.onAddRowAbove()}}>
-                            <SvgIcon slot="media" symbolId={IconTableAddRowAbove.id} className={'icon icon-svg'} />
-                        </a>
-                        <a className={'item-link button'} onClick={() => {props.onAddRowBelow()}}>
-                            <SvgIcon slot="media" symbolId={IconTableAddRowBelow.id} className={'icon icon-svg'} />
-                        </a>
-                    </div>
-                </ListItem>
-                <ListItem className='buttons'>
-                    <div className="row">
-                        <a className={'item-link button'} onClick={() => {props.onRemoveColumn()}}>
-                            <SvgIcon slot="media"  symbolId={IconTableRemoveColumn.id} className={'icon icon-svg'} />
-                        </a>
-                        <a className={'item-link button'} onClick={() => {props.onRemoveRow()}}>
-                            <SvgIcon slot="media" symbolId={IconTableRemoveRow.id} className={'icon icon-svg'} />
-                        </a>
-                    </div>
-                </ListItem>
-                <List className="buttons-list">
-                    <ListButton title={_t.textRemoveTable} onClick={() => {props.onRemoveTable()}} className='button-red button-fill button-raised'></ListButton>
-                </List>
-            </List>
-            <List>
-                <ListItem title={_t.textStyle} link='/edit-table-style/' routeProps={{
-                    onStyleClick: props.onStyleClick,
-                    onCheckTemplateChange: props.onCheckTemplateChange,
-                    onGetTableStylesPreviews: props.onGetTableStylesPreviews,
-                    onFillColor: props.onFillColor,
-                    onBorderTypeClick: props.onBorderTypeClick
-                }}></ListItem>
-                 <ListItem title={t('View.Edit.textArrange')} link="/edit-table-reorder/" routeProps={{
-                    onReorder: props.onReorder
-                }}></ListItem>
-                <ListItem title={_t.textAlign} link="/edit-table-align/" routeProps={{
-                    onAlign: props.onAlign
-                }}></ListItem>
-                <BlockTitle>{_t.textCellMargins}</BlockTitle>
-                <List>
-                    <ListItem>
-                        <div slot='inner' style={{width: '100%'}}>
-                            <Range min={0} max={200} step={1} value={stateDistance}
-                                onRangeChange={(value) => {setDistance(value)}}
-                                onRangeChanged={(value) => {props.onOptionMargin(value)}}
-                            ></Range>
-                        </div>
-                        <div className='range-number' slot='inner-end'>
-                            {stateDistance + ' ' + metricText}
-                        </div>
-                    </ListItem>
-                </List>
-            </List>
-        </Fragment>
-    )
-};
-
-const EditTableContainer = inject("storeFocusObjects", "storeTableSettings")(observer(EditTable));
-const PageTableStyle = inject("storeFocusObjects","storeTableSettings")(observer(PageStyle));
-const PageTableStyleOptions = inject("storeFocusObjects","storeTableSettings")(observer(PageStyleOptions));
-const PageTableCustomFillColor = inject("storeFocusObjects","storeTableSettings", "storePalette")(observer(PageCustomFillColor));
-const PageTableBorderColor = inject("storeFocusObjects","storeTableSettings", "storePalette")(observer(PageBorderColor));
-const PageTableCustomBorderColor = inject("storeFocusObjects","storeTableSettings", "storePalette")(observer(PageCustomBorderColor));
-const PageTableReorder = inject("storeFocusObjects")(observer(PageReorder));
-const PageTableAlign = inject("storeFocusObjects")(observer(PageAlign));
-
-export {
-    EditTableContainer as EditTable,
-    PageTableStyle,
-    PageTableStyleOptions,
-    PageTableCustomFillColor,
-    PageTableBorderColor,
-    PageTableCustomBorderColor,
-    PageTableReorder,
-    PageTableAlign
+import React, {Fragment, useState, useEffect} from 'react';
+import {observer, inject} from "mobx-react";
+import {f7, Page, Navbar, List, ListItem, ListButton, BlockTitle,SkeletonBlock, Range, Toggle, Icon, Link, Tabs, Tab, NavRight} from 'framework7-react';
+import { useTranslation } from 'react-i18next';
+import {Device} from '../../../../../common/mobile/utils/device';
+import {CustomColorPicker, ThemeColorPalette} from "../../../../../common/mobile/lib/component/ThemeColorPalette.jsx";
+import SvgIcon from '@common/lib/component/SvgIcon';
+import IconExpandDownIos from '@common-ios-icons/icon-expand-down.svg?ios';
+import IconExpandDownAndroid from '@common-android-icons/icon-expand-down.svg';
+import IconTableBordersAll from '@common-icons/icon-table-borders-all.svg';
+import IconTableBordersNone from '@common-icons/icon-table-borders-none.svg';
+import IconTableBordersInner from '@common-icons/icon-table-borders-inner.svg';
+import IconTableBordersOuter from '@common-icons/icon-table-borders-outer.svg';
+import IconTableBordersTop from '@common-icons/icon-table-borders-top.svg';
+import IconTableBordersBottom from '@common-icons/icon-table-borders-bottom.svg';
+import IconTableBordersLeft from '@common-icons/icon-table-borders-left.svg';
+import IconTableBordersRight from '@common-icons/icon-table-borders-right.svg';
+import IconTableBordersCenter from '@common-icons/icon-table-borders-center.svg';
+import IconTableBordersMiddle from '@common-icons/icon-table-borders-middle.svg';
+import IconMoveForeground from '@common-icons/icon-move-foreground.svg';
+import IconMoveBackground from '@common-icons/icon-move-background.svg';
+import IconMoveForward from '@common-icons/icon-move-forward.svg';
+import IconMoveBackward from '@common-icons/icon-move-backward.svg';
+import IconAlignLeft from '@icons/icon-align-left.svg';
+import IconAlignCenter from '@icons/icon-align-center.svg';
+import IconAlignRight from '@icons/icon-align-right.svg';
+import IconAlignTop from '@icons/icon-align-top.svg';
+import IconAlignMiddle from '@icons/icon-align-middle.svg';
+import IconAlignBottom from '@icons/icon-align-bottom.svg';
+import IconAlignHorizontal from '@icons/icon-align-horizontal.svg';
+import IconAlignVertical from '@icons/icon-align-vertical.svg';
+import IconTableAddColumnLeft from '@common-icons/icon-table-add-column-left.svg';
+import IconTableAddColumnRight from '@common-icons/icon-table-add-column-right.svg';
+import IconTableAddRowAbove from '@common-icons/icon-table-add-row-above.svg';
+import IconTableAddRowBelow from '@common-icons/icon-table-add-row-below.svg';
+import IconTableRemoveColumn from '@common-icons/icon-table-remove-column.svg';
+import IconTableRemoveRow from '@common-icons/icon-table-remove-row.svg';
+// Style
+
+const StyleTemplates = inject("storeFocusObjects","storeTableSettings")(observer(({onStyleClick,storeTableSettings,storeFocusObjects,onGetTableStylesPreviews}) => {
+    const tableObject = storeFocusObjects.tableObject;
+    const styleId = tableObject ? tableObject.get_TableStyle() : null;
+    const [stateId, setId] = useState(styleId);
+    const styles =  storeTableSettings.arrayStyles;
+
+    useEffect(() => {
+        if(!styles.length) onGetTableStylesPreviews();
+    }, []);
+
+    if (!tableObject && Device.phone) {
+        $$('.sheet-modal.modal-in').length > 0 && f7.sheet.close();
+        return null;
+    }
+            
+    return (
+        <div className="dataview table-styles">
+            <ul className="row">
+                {!styles.length ?
+                        Array.from({ length: 34 }).map((item,index) => (
+                        <li className='skeleton-list' key={index}>    
+                            <SkeletonBlock  width='70px' height='8px'  effect='wave'/>
+                            <SkeletonBlock  width='70px' height='8px'  effect='wave' />
+                            <SkeletonBlock  width='70px' height='8px'  effect='wave' />
+                            <SkeletonBlock  width='70px' height='8px'  effect='wave' />
+                            <SkeletonBlock  width='70px' height='8px'  effect='wave' />
+                        </li> 
+                    )) :
+                        styles.map((style, index) => {
+                            return (
+                                <li key={index}
+                                    className={style.templateId === stateId ? 'active' : ''}
+                                    onClick={() => {onStyleClick(style.templateId); setId(style.templateId)}}>
+                                    <img src={style.imageUrl}/>
+                                </li>
+                            )
+                        })
+                    }
+            </ul>
+        </div>
+    )
+}));
+
+const PageStyleOptions = props => {
+    const { t } = useTranslation();
+    const _t = t('View.Edit', {returnObjects: true});
+
+    const tableObject = props.storeFocusObjects.tableObject;
+    let tableLook, isFirstRow, isLastRow, isBandHor, isFirstCol, isLastCol, isBandVer;
+
+    if (tableObject) {
+        tableLook = tableObject.get_TableLook();
+        isFirstRow = tableLook.get_FirstRow();
+        isLastRow = tableLook.get_LastRow();
+        isBandHor = tableLook.get_BandHor();
+        isFirstCol = tableLook.get_FirstCol();
+        isLastCol = tableLook.get_LastCol();
+        isBandVer = tableLook.get_BandVer();
+    }
+
+    return (
+        <Page>
+            <Navbar title={_t.textOptions} backLink={_t.textBack} onBackClick={props.onGetTableStylesPreviews}>
+                {Device.phone &&
+                    <NavRight>
+                        <Link sheetClose='#edit-sheet'>
+                            {Device.ios ? 
+                                <SvgIcon symbolId={IconExpandDownIos.id} className={'icon icon-svg'} /> :
+                                <SvgIcon symbolId={IconExpandDownAndroid.id} className={'icon icon-svg white'} />
+                            }
+                        </Link>
+                    </NavRight>
+                }
+            </Navbar>
+            <List>
+                <ListItem title={_t.textHeaderRow}>
+                    <Toggle checked={isFirstRow} onToggleChange={() => {props.onCheckTemplateChange(tableLook, 0, !isFirstRow)}}/>
+                </ListItem>
+                <ListItem title={_t.textTotalRow}>
+                    <Toggle checked={isLastRow} onToggleChange={() => {props.onCheckTemplateChange(tableLook, 1, !isLastRow)}}/>
+                </ListItem>
+                <ListItem title={_t.textBandedRow}>
+                    <Toggle checked={isBandHor} onToggleChange={() => {props.onCheckTemplateChange(tableLook, 2, !isBandHor)}}/>
+                </ListItem>
+            </List>
+            <List>
+                <ListItem title={_t.textFirstColumn}>
+                    <Toggle checked={isFirstCol} onToggleChange={() => {props.onCheckTemplateChange(tableLook, 3, !isFirstCol)}}/>
+                </ListItem>
+                <ListItem title={_t.textLastColumn}>
+                    <Toggle checked={isLastCol} onToggleChange={() => {props.onCheckTemplateChange(tableLook, 4, !isLastCol)}}/>
+                </ListItem>
+                <ListItem title={_t.textBandedColumn}>
+                    <Toggle checked={isBandVer} onToggleChange={() => {props.onCheckTemplateChange(tableLook, 5, !isBandVer)}}/>
+                </ListItem>
+            </List>
+        </Page>
+    )
+};
+
+const PageCustomFillColor = props => {
+    const { t } = useTranslation();
+    const _t = t('View.Edit', {returnObjects: true});
+    const tableObject = props.storeFocusObjects.tableObject;
+    let fillColor = tableObject && props.storeTableSettings.getFillColor(tableObject);
+
+    if (typeof fillColor === 'object') {
+        fillColor = fillColor.color;
+    }
+
+    const onAddNewColor = (colors, color) => {
+        props.storePalette.changeCustomColors(colors);
+        props.onFillColor(color);
+        props.f7router.back();
+    };
+
+    return(
+        <Page>
+            <Navbar title={_t.textCustomColor} backLink={_t.textBack}>
+                {Device.phone &&
+                    <NavRight>
+                        <Link sheetClose='#edit-sheet'>
+                            {Device.ios ? 
+                                <SvgIcon symbolId={IconExpandDownIos.id} className={'icon icon-svg'} /> :
+                                <SvgIcon symbolId={IconExpandDownAndroid.id} className={'icon icon-svg white'} />
+                            }
+                        </Link>
+                    </NavRight>
+                }
+            </Navbar>
+            <CustomColorPicker currentColor={fillColor} onAddNewColor={onAddNewColor}/>
+        </Page>
+    )
+};
+
+const TabFillColor = inject("storeFocusObjects", "storeTableSettings", "storePalette")(observer(props => {
+    const { t } = useTranslation();
+    const _t = t('View.Edit', {returnObjects: true});
+    const tableObject = props.storeFocusObjects.tableObject;
+    const fillColor = tableObject && props.storeTableSettings.getFillColor(tableObject);
+    const customColors = props.storePalette.customColors;
+
+    const changeColor = (color, effectId, effectValue) => {
+        if (color !== 'empty') {
+            if (effectId !== undefined ) {
+                const newColor = {color: color, effectId: effectId, effectValue: effectValue};
+                props.onFillColor(newColor);
+            } else {
+                props.onFillColor(color);
+            }
+        } else {
+            // open custom color menu
+            props.f7router.navigate('/edit-table-custom-fill-color/', {props: {onFillColor: props.onFillColor}});
+        }
+    };
+
+    return (
+       <Fragment>
+           <ThemeColorPalette changeColor={changeColor} curColor={fillColor} customColors={customColors} transparent={true}/>
+           <List>
+               <ListItem title={_t.textAddCustomColor} link={'/edit-table-custom-fill-color/'} routeProps={{
+                   onFillColor: props.onFillColor
+               }}></ListItem>
+           </List>
+       </Fragment>
+    )
+}));
+
+const PageCustomBorderColor = props => {
+    const { t } = useTranslation();
+    const _t = t('View.Edit', {returnObjects: true});
+    let borderColor = props.storeTableSettings.cellBorderColor;
+
+    if (typeof borderColor === 'object') {
+        borderColor = borderColor.color;
+    }
+
+    const onAddNewColor = (colors, color) => {
+        props.storePalette.changeCustomColors(colors);
+        props.storeTableSettings.updateCellBorderColor(color);
+        props.f7router.back();
+    };
+    const autoColor = props.storeTableSettings.colorAuto === 'auto' ? window.getComputedStyle(document.getElementById('font-color-auto')).backgroundColor : null;
+    return (
+        <Page>
+            <Navbar title={_t.textCustomColor} backLink={_t.textBack}>
+                {Device.phone &&
+                    <NavRight>
+                        <Link sheetClose='#edit-sheet'>
+                            {Device.ios ? 
+                                <SvgIcon symbolId={IconExpandDownIos.id} className={'icon icon-svg'} /> :
+                                <SvgIcon symbolId={IconExpandDownAndroid.id} className={'icon icon-svg white'} />
+                            }
+                        </Link>
+                    </NavRight>
+                }
+            </Navbar>
+            <CustomColorPicker autoColor={autoColor} currentColor={borderColor} onAddNewColor={onAddNewColor}/>
+        </Page>
+    )
+};
+
+const PageBorderColor = props => {
+    const { t } = useTranslation();
+    const storeTableSettings = props.storeTableSettings;
+    const borderColor = storeTableSettings.cellBorderColor;
+    const customColors = props.storePalette.customColors;
+
+    const changeColor = (color, effectId, effectValue) => {
+        if (color !== 'empty') {
+            storeTableSettings.setAutoColor(null);
+            if (effectId !==undefined ) {
+                const newColor = {color: color, effectId: effectId, effectValue: effectValue};
+                storeTableSettings.updateCellBorderColor(newColor);
+            } else {
+                storeTableSettings.updateCellBorderColor(color);
+            }
+        } else {
+            // open custom color menu
+            props.f7router.navigate('/edit-table-custom-border-color/');
+        }
+    };
+
+    return (
+        <Page>
+            <Navbar title={t('View.Edit.textColor')} backLink={t('View.Edit.textBack')}>
+                {Device.phone &&
+                    <NavRight>
+                        <Link sheetClose='#edit-sheet'>
+                            {Device.ios ? 
+                                <SvgIcon symbolId={IconExpandDownIos.id} className={'icon icon-svg'} /> :
+                                <SvgIcon symbolId={IconExpandDownAndroid.id} className={'icon icon-svg white'} />
+                            }
+                        </Link>
+                    </NavRight>
+                }
+            </Navbar>
+            <List>
+                <ListItem className={'item-color-auto' + (storeTableSettings.colorAuto === 'auto' ? ' active' : '')} title={t('View.Edit.textAutomatic')} onClick={() => {
+                   storeTableSettings.setAutoColor('auto');
+                }}>
+                    <div slot="media">
+                        <div id='font-color-auto' className={'color-auto'}></div>
+                    </div>
+                </ListItem>
+            </List>
+            <ThemeColorPalette changeColor={changeColor} curColor={storeTableSettings.colorAuto || borderColor} customColors={customColors}/>
+            <List>
+                <ListItem title={t('View.Edit.textAddCustomColor')} link={'/edit-table-custom-border-color/'}></ListItem>
+            </List>
+        </Page>
+    )
+};
+
+const TabBorder = inject("storeFocusObjects", "storeTableSettings")(observer(props => {
+    const { t } = useTranslation();
+    const _t = t('View.Edit', {returnObjects: true});
+    const storeTableSettings = props.storeTableSettings;
+    const borderSizeTransform = storeTableSettings.borderSizeTransform();
+    const borderSize = storeTableSettings.cellBorderWidth;
+    const displayBorderSize = borderSizeTransform.indexSizeByValue(borderSize);
+    const displayTextBorderSize = borderSizeTransform.sizeByValue(borderSize);
+    const [stateBorderSize, setBorderSize] = useState(displayBorderSize);
+    const [stateTextBorderSize, setTextBorderSize] = useState(displayTextBorderSize);
+
+    const onBorderType = (type) => {
+        storeTableSettings.updateBordersStyle(type);
+        props.onBorderTypeClick(storeTableSettings.cellBorders);
+    };
+
+    const borderColor = storeTableSettings.cellBorderColor;
+    const displayBorderColor = borderColor !== 'transparent' ? `#${(typeof borderColor === "object" ? borderColor.color : borderColor)}` : borderColor;
+
+    return (
+        <List>
+            <ListItem>
+                <div slot="root-start" className='inner-range-title'>{_t.textSize}</div>
+                <div slot='inner' style={{width: '100%'}}>
+                    <Range min="0" max="7" step="1" value={stateBorderSize}
+                           onRangeChange={(value) => {
+                               setBorderSize(value);
+                               setTextBorderSize(borderSizeTransform.sizeByIndex(value));
+                           }}
+                           onRangeChanged={(value) => {storeTableSettings.updateCellBorderWidth(borderSizeTransform.sizeByIndex(value));}}
+                    ></Range>
+                </div>
+                <div className='range-number' slot='inner-end'>
+                    {stateTextBorderSize + ' ' + Common.Utils.Metric.getMetricName(Common.Utils.Metric.c_MetricUnits.pt)}
+                </div>
+            </ListItem>
+            <ListItem title={_t.textColor} link='/edit-table-border-color/'>
+                <span className="color-preview"
+                      slot="after"
+                      style={{ background: storeTableSettings.colorAuto === 'auto' ? '#000' : displayBorderColor}}
+                ></span>
+            </ListItem>
+            <ListItem className='buttons table-presets'>
+                <div className="row">
+                    <a className={'item-link button'} onClick={() => {onBorderType("lrtbcm")}}>
+                        <SvgIcon slot="media" symbolId={IconTableBordersAll.id} className={'icon icon-svg'} />
+                    </a>
+                    <a className={'item-link button'} onClick={() => {onBorderType("")}}>
+                        <SvgIcon slot="media" symbolId={IconTableBordersNone.id} className={'icon icon-svg'} />
+                    </a>
+                    <a className={'item-link button'} onClick={() => {onBorderType("cm")}}>
+                         <SvgIcon slot="media" symbolId={IconTableBordersInner.id} className={'icon icon-svg'} />
+                    </a>
+                    <a className={'item-link button'} onClick={() => {onBorderType("lrtb")}}>
+                        <SvgIcon slot="media" symbolId={IconTableBordersOuter.id} className={'icon icon-svg'} />
+                    </a>
+                    <a className={'item-link button'} onClick={() => {onBorderType("l")}}>
+                        <SvgIcon slot="media" symbolId={IconTableBordersLeft.id} className={'icon icon-svg'} />
+                    </a>
+                </div>
+            </ListItem>
+            <ListItem className='buttons table-presets'>
+                <div className="row">
+                    <a className={'item-link button'} onClick={() => {onBorderType("c")}}>
+                        <SvgIcon slot="media" symbolId={IconTableBordersCenter.id} className={'icon icon-svg'} />
+                    </a>
+                    <a className={'item-link button'} onClick={() => {onBorderType("r")}}>
+                         <SvgIcon slot="media" symbolId={IconTableBordersRight.id} className={'icon icon-svg'} />
+                    </a>
+                    <a className={'item-link button'} onClick={() => {onBorderType("t")}}>
+                        <SvgIcon slot="media"symbolId={IconTableBordersTop.id} className={'icon icon-svg'} />
+                    </a>
+                    <a className={'item-link button'} onClick={() => {onBorderType("m")}}>
+                        <SvgIcon slot="media"symbolId={IconTableBordersMiddle.id} className={'icon icon-svg'} />
+                    </a>
+                    <a className={'item-link button'} onClick={() => {onBorderType("b")}}>
+                        <SvgIcon slot="media" symbolId={IconTableBordersBottom.id} className={'icon icon-svg'} />
+                    </a>
+                </div>
+            </ListItem>
+        </List>
+    )
+}));
+
+const PageStyle = props => {
+    const { t } = useTranslation();
+    const _t = t('View.Edit', {returnObjects: true});
+    const storeTableSettings = props.storeTableSettings;
+    const templates = storeTableSettings.styles;
+    const isAndroid = Device.android;
+
+    return (
+        <Page>
+            <Navbar backLink={_t.textBack}>
+                <div className="tab-buttons tabbar">
+                    <Link key={"pe-link-table-style"} tabLink={"#edit-table-style"} tabLinkActive={true}>{_t.textStyle}</Link>
+                    <Link key={"pe-link-table-fill"} tabLink={"#edit-table-fill"}>{_t.textFill}</Link>
+                    <Link key={"pe-link-table-border"} tabLink={"#edit-table-border"}>{_t.textBorder}</Link>
+                    {isAndroid && <span className='tab-link-highlight'></span>}
+                </div>
+                {Device.phone &&
+                    <NavRight>
+                        <Link sheetClose='#edit-sheet'>
+                            {Device.ios ? 
+                                <SvgIcon symbolId={IconExpandDownIos.id} className={'icon icon-svg'} /> :
+                                <SvgIcon symbolId={IconExpandDownAndroid.id} className={'icon icon-svg white'} />
+                            }
+                        </Link>
+                    </NavRight>
+                }
+            </Navbar>
+            <Tabs animated>
+                <Tab key={"pe-tab-table-style"} id={"edit-table-style"} className="page-content no-padding-top" tabActive={true}>
+                    <List>
+                        <ListItem>
+                            <StyleTemplates onGetTableStylesPreviews={props.onGetTableStylesPreviews} templates={templates} onStyleClick={props.onStyleClick}/>
+                        </ListItem>
+                    </List>
+                    <List>
+                        <ListItem title={_t.textStyleOptions} link={'/edit-table-style-options/'} routeProps={{
+                            onCheckTemplateChange: props.onCheckTemplateChange,
+                            onGetTableStylesPreviews: props.onGetTableStylesPreviews,
+                        }}/>
+                    </List>
+                </Tab>
+                <Tab key={"pe-tab-table-fill"} id={"edit-table-fill"} className="page-content no-padding-top">
+                    <TabFillColor onFillColor={props.onFillColor} f7router={props.f7router}/>
+                </Tab>
+                <Tab key={"pe-tab-table-border"} id={"edit-table-border"} className="page-content no-padding-top">
+                    <TabBorder onBorderTypeClick={props.onBorderTypeClick}/>
+                </Tab>
+            </Tabs>
+        </Page>
+    )
+};
+
+const PageReorder = props => {
+    const { t } = useTranslation();
+    const _t = t('View.Edit', {returnObjects: true});
+
+    const tableObject = props.storeFocusObjects.tableObject;
+    if (!tableObject && Device.phone) {
+        $$('.sheet-modal.modal-in').length > 0 && f7.sheet.close();
+        return null;
+    }
+
+    return (
+        <Page>
+            <Navbar title={t('View.Edit.textArrange')} backLink={_t.textBack}>
+                {Device.phone &&
+                    <NavRight>
+                        <Link sheetClose='#edit-sheet'>
+                            {Device.ios ? 
+                                <SvgIcon symbolId={IconExpandDownIos.id} className={'icon icon-svg'} /> :
+                                <SvgIcon symbolId={IconExpandDownAndroid.id} className={'icon icon-svg white'} />
+                            }
+                        </Link>
+                    </NavRight>
+                }
+            </Navbar>
+            <List>
+                <ListItem title={_t.textBringToForeground} link='#' onClick={() => {props.onReorder('all-up')}} className='no-indicator'>
+                    <SvgIcon slot="media" symbolId={IconMoveForeground.id} className={'icon icon-svg'} />
+                </ListItem>
+                <ListItem title={_t.textSendToBackground} link='#' onClick={() => {props.onReorder('all-down')}} className='no-indicator'>
+                    <SvgIcon slot="media" symbolId={IconMoveBackground.id} className={'icon icon-svg'} />
+                </ListItem>
+                <ListItem title={_t.textMoveForward} link='#' onClick={() => {props.onReorder('move-up')}} className='no-indicator'>
+                    <SvgIcon slot="media" symbolId={IconMoveForward.id} className={'icon icon-svg'} />
+                </ListItem>
+                <ListItem title={_t.textMoveBackward} link='#' onClick={() => {props.onReorder('move-down')}} className='no-indicator'>
+                    <SvgIcon slot="media" symbolId={IconMoveBackward.id} className={'icon icon-svg'} />
+                </ListItem>
+            </List>
+        </Page>
+    )
+};
+
+const PageAlign = props => {
+    const { t } = useTranslation();
+    const _t = t('View.Edit', {returnObjects: true});
+
+    const tableObject = props.storeFocusObjects.tableObject;
+    if (!tableObject && Device.phone) {
+        $$('.sheet-modal.modal-in').length > 0 && f7.sheet.close();
+        return null;
+    }
+
+    return (
+        <Page>
+            <Navbar title={_t.textAlign} backLink={_t.textBack}>
+                {Device.phone &&
+                    <NavRight>
+                        <Link sheetClose='#edit-sheet'>
+                            {Device.ios ?
+                                <SvgIcon symbolId={IconExpandDownIos.id} className={'icon icon-svg'} /> :
+                                <SvgIcon symbolId={IconExpandDownAndroid.id} className={'icon icon-svg white'} />
+                            }
+                        </Link>
+                    </NavRight>
+                }
+            </Navbar>
+            <List>
+                <ListItem title={_t.textAlignLeft} link='#' onClick={() => {props.onAlign('align-left')}} className='no-indicator'>
+                     <SvgIcon slot="media" symbolId={IconAlignLeft.id} className={'icon icon-svg'} />
+                </ListItem>
+                <ListItem title={_t.textAlignCenter} link='#' onClick={() => {props.onAlign('align-center')}} className='no-indicator'>
+                    <SvgIcon slot="media" symbolId={IconAlignCenter.id} className={'icon icon-svg'} />
+                </ListItem>
+                <ListItem title={_t.textAlignRight} link='#' onClick={() => {props.onAlign('align-right')}} className='no-indicator'>
+                    <SvgIcon slot="media" symbolId={IconAlignRight.id} className={'icon icon-svg'} />
+                </ListItem>
+                <ListItem title={_t.textAlignTop} link='#' onClick={() => {props.onAlign('align-top')}} className='no-indicator'>
+                    <SvgIcon slot="media" symbolId={IconAlignTop.id} className={'icon icon-svg'} />
+                </ListItem>
+                <ListItem title={_t.textAlignMiddle} link='#' onClick={() => {props.onAlign('align-middle')}} className='no-indicator'>
+                    <SvgIcon slot="media" symbolId={IconAlignMiddle.id} className={'icon icon-svg'} />
+                </ListItem>
+                <ListItem title={_t.textAlignBottom} link='#' onClick={() => {props.onAlign('align-bottom')}} className='no-indicator'>
+                    <SvgIcon slot="media" symbolId={IconAlignBottom.id} className={'icon icon-svg'} />
+                </ListItem>
+            </List>
+            <List>
+                <ListItem title={_t.textDistributeHorizontally} link='#' onClick={() => {props.onAlign('distrib-hor')}} className='no-indicator'>
+                    <SvgIcon slot="media" symbolId={IconAlignHorizontal.id} className={'icon icon-svg'} />
+                </ListItem>
+                <ListItem title={_t.textDistributeVertically} link='#' onClick={() => {props.onAlign('distrib-vert')}} className='no-indicator'>
+                    <SvgIcon slot="media" symbolId={IconAlignVertical.id} className={'icon icon-svg'} />
+                </ListItem>
+            </List>
+        </Page>
+    )
+};
+
+const EditTable = props => {
+    const { t } = useTranslation();
+    const _t = t('View.Edit', {returnObjects: true});
+    const metricText = Common.Utils.Metric.getCurrentMetricName();
+    const storeFocusObjects = props.storeFocusObjects;
+    const tableObject = storeFocusObjects.tableObject;
+    const storeTableSettings = props.storeTableSettings;
+    const distance = Common.Utils.Metric.fnRecalcFromMM(storeTableSettings.getCellMargins(tableObject));
+    const [stateDistance, setDistance] = useState(distance);
+
+    return (
+        <Fragment>
+            <List>
+                <ListItem className='buttons'>
+                    <div className="row">
+                        <a className={'item-link button'} onClick={() => {props.onAddColumnLeft()}}>
+                            <SvgIcon slot="media" symbolId={IconTableAddColumnLeft.id} className={'icon icon-svg'} />
+                        </a>
+                        <a className={'item-link button'} onClick={() => {props.onAddColumnRight()}}>
+                            <SvgIcon slot="media" symbolId={IconTableAddColumnRight.id} className={'icon icon-svg'} />
+                        </a>
+                        <a className={'item-link button'} onClick={() => {props.onAddRowAbove()}}>
+                            <SvgIcon slot="media" symbolId={IconTableAddRowAbove.id} className={'icon icon-svg'} />
+                        </a>
+                        <a className={'item-link button'} onClick={() => {props.onAddRowBelow()}}>
+                            <SvgIcon slot="media" symbolId={IconTableAddRowBelow.id} className={'icon icon-svg'} />
+                        </a>
+                    </div>
+                </ListItem>
+                <ListItem className='buttons'>
+                    <div className="row">
+                        <a className={'item-link button'} onClick={() => {props.onRemoveColumn()}}>
+                            <SvgIcon slot="media"  symbolId={IconTableRemoveColumn.id} className={'icon icon-svg'} />
+                        </a>
+                        <a className={'item-link button'} onClick={() => {props.onRemoveRow()}}>
+                            <SvgIcon slot="media" symbolId={IconTableRemoveRow.id} className={'icon icon-svg'} />
+                        </a>
+                    </div>
+                </ListItem>
+                <List className="buttons-list">
+                    <ListButton title={_t.textRemoveTable} onClick={() => {props.onRemoveTable()}} className='button-red button-fill button-raised'></ListButton>
+                </List>
+            </List>
+            <List>
+                <ListItem title={_t.textStyle} link='/edit-table-style/' routeProps={{
+                    onStyleClick: props.onStyleClick,
+                    onCheckTemplateChange: props.onCheckTemplateChange,
+                    onGetTableStylesPreviews: props.onGetTableStylesPreviews,
+                    onFillColor: props.onFillColor,
+                    onBorderTypeClick: props.onBorderTypeClick
+                }}></ListItem>
+                 <ListItem title={t('View.Edit.textArrange')} link="/edit-table-reorder/" routeProps={{
+                    onReorder: props.onReorder
+                }}></ListItem>
+                <ListItem title={_t.textAlign} link="/edit-table-align/" routeProps={{
+                    onAlign: props.onAlign
+                }}></ListItem>
+                <BlockTitle>{_t.textCellMargins}</BlockTitle>
+                <List>
+                    <ListItem>
+                        <div slot='inner' style={{width: '100%'}}>
+                            <Range min={0} max={200} step={1} value={stateDistance}
+                                onRangeChange={(value) => {setDistance(value)}}
+                                onRangeChanged={(value) => {props.onOptionMargin(value)}}
+                            ></Range>
+                        </div>
+                        <div className='range-number' slot='inner-end'>
+                            {stateDistance + ' ' + metricText}
+                        </div>
+                    </ListItem>
+                </List>
+            </List>
+        </Fragment>
+    )
+};
+
+const EditTableContainer = inject("storeFocusObjects", "storeTableSettings")(observer(EditTable));
+const PageTableStyle = inject("storeFocusObjects","storeTableSettings")(observer(PageStyle));
+const PageTableStyleOptions = inject("storeFocusObjects","storeTableSettings")(observer(PageStyleOptions));
+const PageTableCustomFillColor = inject("storeFocusObjects","storeTableSettings", "storePalette")(observer(PageCustomFillColor));
+const PageTableBorderColor = inject("storeFocusObjects","storeTableSettings", "storePalette")(observer(PageBorderColor));
+const PageTableCustomBorderColor = inject("storeFocusObjects","storeTableSettings", "storePalette")(observer(PageCustomBorderColor));
+const PageTableReorder = inject("storeFocusObjects")(observer(PageReorder));
+const PageTableAlign = inject("storeFocusObjects")(observer(PageAlign));
+
+export {
+    EditTableContainer as EditTable,
+    PageTableStyle,
+    PageTableStyleOptions,
+    PageTableCustomFillColor,
+    PageTableBorderColor,
+    PageTableCustomBorderColor,
+    PageTableReorder,
+    PageTableAlign
 }