--- conflicted
+++ resolved
@@ -5,11 +5,8 @@
 import {Device} from '../../../../../common/mobile/utils/device';
 import ApplicationSettingsController from "../../controller/settings/ApplicationSettings";
 import { MacrosSettings } from "./ApplicationSettings";
-<<<<<<< HEAD
 import DownloadController from "../../controller/settings/Download";
-=======
 import PresentationInfoController from "../../controller/settings/PresentationInfo";
->>>>>>> 25d6f468
 
 const routes = [
     {
@@ -23,17 +20,14 @@
     {
         path: '/macros-settings/',
         component: MacrosSettings
-<<<<<<< HEAD
     }, 
     {
         path: '/download/',
         component: DownloadController
-=======
     },
     {
         path: '/presentation-info/',
         component: PresentationInfoController
->>>>>>> 25d6f468
     }
     /*{
         path: '/presentation-settings/',
