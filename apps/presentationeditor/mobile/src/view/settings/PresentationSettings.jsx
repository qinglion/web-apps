--- conflicted
+++ resolved
@@ -1,87 +1,84 @@
-import React, {useState} from "react";
-import { observer, inject } from "mobx-react";
-import { Page, Navbar, List, ListItem, BlockTitle } from "framework7-react";
-import { useTranslation } from "react-i18next";
-
-const PagePresentationSettings = props => {
-    const { t } = useTranslation();
-    const _t = t("View.Settings", { returnObjects: true });
-<<<<<<< HEAD
-=======
-    // props.initSlideSize();
->>>>>>> 555e983b
-    const storePresentationSettings = props.storePresentationSettings;
-    const slideSizeArr = storePresentationSettings.slideSizes;
-    const slideSizeIndex = storePresentationSettings.slideSizeIndex;
-
-    return (
-        <Page>
-            <Navbar title={_t.textPresentationSettings} backLink={_t.textBack} />
-            <BlockTitle>{_t.textSlideSize}</BlockTitle>
-            <List>
-                <ListItem radio name="slide-size" checked={slideSizeIndex === 0} 
-                    onChange={() => props.onSlideSize(slideSizeArr[0])} title={_t.mniSlideStandard}></ListItem>
-                <ListItem radio name="slide-size" checked={slideSizeIndex === 1}
-                    onChange={() => props.onSlideSize(slideSizeArr[1])} title={_t.mniSlideWide}></ListItem>
-            </List>
-            <List mediaList>
-                <ListItem title={_t.textColorSchemes} link="/color-schemes/" routeProps={{
-                    onColorSchemeChange: props.onColorSchemeChange,
-                    initPageColorSchemes: props.initPageColorSchemes
-                }}></ListItem>
-            </List>
-        </Page>
-    )
-}
-
-const PagePresentationColorSchemes = props => {
-    const { t } = useTranslation();
-    const curScheme = props.initPageColorSchemes();
-    const [stateScheme, setScheme] = useState(curScheme);
-    const _t = t('View.Settings', {returnObjects: true});
-    const storePresentationSettings = props.storePresentationSettings;
-    const allSchemes = storePresentationSettings.allSchemes;
-
-    return (
-        <Page>
-            <Navbar title={_t.textColorSchemes} backLink={_t.textBack} />
-            <List>
-                {
-                    allSchemes ? allSchemes.map((scheme, index) => {
-                        return (
-                            <ListItem radio={true} className="color-schemes-menu" key={index} title={scheme.get_name()} checked={stateScheme === index} 
-                                onChange={() => {
-                                    if(index !== curScheme) {
-                                        setScheme(index);
-                                        props.onColorSchemeChange(index);
-                                    };
-                            }}>
-                                <div slot="before-title">
-                                    <span className="color-schema-block">
-                                        {
-                                            scheme.get_colors().map((elem, index) => {
-                                                if(index >=2 && index < 7) {
-                                                    let clr = {background: "#" + Common.Utils.ThemeColor.getHexColor(elem.get_r(), elem.get_g(), elem.get_b())};
-                                                    return (
-                                                        <span className="color" key={index} style={clr}></span>
-                                                    )
-                                                }
-                                            })
-                                        }
-                                       
-                                    </span>
-                                </div>
-                            </ListItem>
-                        )
-                    }) : null        
-                }
-            </List>
-        </Page>
-
-    )
-};
-
-const PresentationSettings = inject("storePresentationSettings")(observer(PagePresentationSettings));
-const PresentationColorSchemes = inject("storePresentationSettings")(observer(PagePresentationColorSchemes));
-
+import React, {useState} from "react";
+import { observer, inject } from "mobx-react";
+import { Page, Navbar, List, ListItem, BlockTitle } from "framework7-react";
+import { useTranslation } from "react-i18next";
+
+const PagePresentationSettings = props => {
+    const { t } = useTranslation();
+    const _t = t("View.Settings", { returnObjects: true });
+    // props.initSlideSize();
+    const storePresentationSettings = props.storePresentationSettings;
+    const slideSizeArr = storePresentationSettings.slideSizes;
+    const slideSizeIndex = storePresentationSettings.slideSizeIndex;
+
+    return (
+        <Page>
+            <Navbar title={_t.textPresentationSettings} backLink={_t.textBack} />
+            <BlockTitle>{_t.textSlideSize}</BlockTitle>
+            <List>
+                <ListItem radio name="slide-size" checked={slideSizeIndex === 0} 
+                    onChange={() => props.onSlideSize(slideSizeArr[0])} title={_t.mniSlideStandard}></ListItem>
+                <ListItem radio name="slide-size" checked={slideSizeIndex === 1}
+                    onChange={() => props.onSlideSize(slideSizeArr[1])} title={_t.mniSlideWide}></ListItem>
+            </List>
+            <List mediaList>
+                <ListItem title={_t.textColorSchemes} link="/color-schemes/" routeProps={{
+                    onColorSchemeChange: props.onColorSchemeChange,
+                    initPageColorSchemes: props.initPageColorSchemes
+                }}></ListItem>
+            </List>
+        </Page>
+    )
+}
+
+const PagePresentationColorSchemes = props => {
+    const { t } = useTranslation();
+    const curScheme = props.initPageColorSchemes();
+    const [stateScheme, setScheme] = useState(curScheme);
+    const _t = t('View.Settings', {returnObjects: true});
+    const storePresentationSettings = props.storePresentationSettings;
+    const allSchemes = storePresentationSettings.allSchemes;
+
+    return (
+        <Page>
+            <Navbar title={_t.textColorSchemes} backLink={_t.textBack} />
+            <List>
+                {
+                    allSchemes ? allSchemes.map((scheme, index) => {
+                        return (
+                            <ListItem radio={true} className="color-schemes-menu" key={index} title={scheme.get_name()} checked={stateScheme === index} 
+                                onChange={() => {
+                                    if(index !== curScheme) {
+                                        setScheme(index);
+                                        props.onColorSchemeChange(index);
+                                    };
+                            }}>
+                                <div slot="before-title">
+                                    <span className="color-schema-block">
+                                        {
+                                            scheme.get_colors().map((elem, index) => {
+                                                if(index >=2 && index < 7) {
+                                                    let clr = {background: "#" + Common.Utils.ThemeColor.getHexColor(elem.get_r(), elem.get_g(), elem.get_b())};
+                                                    return (
+                                                        <span className="color" key={index} style={clr}></span>
+                                                    )
+                                                }
+                                            })
+                                        }
+                                       
+                                    </span>
+                                </div>
+                            </ListItem>
+                        )
+                    }) : null        
+                }
+            </List>
+        </Page>
+
+    )
+};
+
+const PresentationSettings = inject("storePresentationSettings")(observer(PagePresentationSettings));
+const PresentationColorSchemes = inject("storePresentationSettings")(observer(PagePresentationColorSchemes));
+
 export { PresentationSettings, PresentationColorSchemes }