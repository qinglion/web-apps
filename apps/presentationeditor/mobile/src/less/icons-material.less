--- conflicted
+++ resolved
@@ -8,93 +8,6 @@
         height: 14px;
         //background: url('../../../../common/mobile/resources/img/header/logo-android.svg') no-repeat center;
       }
-<<<<<<< HEAD
-
-      &.icon-check {
-        width: 24px;
-        height: 24px;
-        .encoded-svg-mask('<svg width="24" height="24" viewBox="0 0 24 24" xmlns="http://www.w3.org/2000/svg"><path d="M9 16.1719L19.5938 5.57812L21 6.98438L9 18.9844L3.42188 13.4062L4.82812 12L9 16.1719Z" fill="@{brandColor}" /></svg>');
-      }
-
-      &.icon-undo {
-        width: 22px;
-        height: 22px;
-        .encoded-svg-mask('<svg version="1.1" xmlns="http://www.w3.org/2000/svg" xmlns:xlink="http://www.w3.org/1999/xlink" x="0px" y="0px" viewBox="0 0 22 22" fill="@{toolbar-icons}"><g><path d="M20,17v-2c0-1.7-1.3-3-3-3H3.7l3.4,3.4l-1.4,1.4l-5.2-5.2L0,11l0.5-0.6l5.2-5.2l1.4,1.4L3.7,10H17c2.8,0,5,2.2,5,5v2H20z"/></g></svg>', @toolbar-icons);
-      }
-
-      &.icon-redo {
-        width: 22px;
-        height: 22px;
-        .encoded-svg-mask('<svg version="1.1" xmlns="http://www.w3.org/2000/svg" xmlns:xlink="http://www.w3.org/1999/xlink" x="0px" y="0px" viewBox="0 0 22 22" fill="@{toolbar-icons}"><g><path d="M0,17v-2c0-2.8,2.2-5,5-5h13.3l-3.4-3.4l1.4-1.4l5.2,5.2L22,11l-0.5,0.6l-5.2,5.2l-1.4-1.4l3.4-3.4H5c-1.7,0-3,1.3-3,3v2H0z"/></g></svg>', @toolbar-icons);
-      }
-
-      &.icon-burger {
-        width: 22px;
-        height: 22px;
-        .encoded-svg-mask('<svg version="1.1" xmlns="http://www.w3.org/2000/svg" xmlns:xlink="http://www.w3.org/1999/xlink" x="0px" y="0px" viewBox="-8 1 22 22" fill="@{toolbar-icons}"><g><path d="M-6,6v2h18V6H-6z M-6,13h18v-2H-6V13z M-6,18h18v-2H-6V18z"/></g></svg>', @toolbar-icons);
-      }
-
-      &.icon-plus {
-        width: 22px;
-        height: 22px;
-        .encoded-svg-mask('<svg version="1.1" xmlns="http://www.w3.org/2000/svg" xmlns:xlink="http://www.w3.org/1999/xlink" x="0px" y="0px" viewBox="0 0 22 22" fill="@{toolbar-icons}"><g><path d="M21,12h-9v9h-2v-9H1v-2h9V1h2v9h9V12z"/></g></svg>', @toolbar-icons);
-      }
-
-      &.icon-play {
-        width: 22px;
-        height: 22px;
-        .encoded-svg-mask('<svg version="1.1" xmlns="http://www.w3.org/2000/svg" xmlns:xlink="http://www.w3.org/1999/xlink" x="0px" y="0px" viewBox="0 0 22 22" fill="@{toolbar-icons}"><g><path d="M4.0464363,2.9884553c0.006526,0.00296,0.0142345,0.006835,0.0231438,0.0119021 c0.5908604,0.3357637,12.7118397,7.2924433,13.8977489,8.0268402c-0.5831585,0.3417759-13.0137587,7.4879274-13.934659,7.9826727 L4.0464363,2.9884553 M3.9889357,2C3.4427795,2.0000577,3.000525,2.4533575,3.000525,3.015348	c0,0.573487,0,15.1632957,0,15.9945221C3.000525,19.622963,3.4796104,20,3.9940588,20 c0.1729372,0,0.3499191-0.0426311,0.5139763-0.1332226c0.8905602-0.491045,13.1880894-7.5583372,13.9407387-7.9994459 c0.6751213-0.3955202,0.6867313-1.337512,0-1.7326603C17.4031754,9.5333271,5.1523852,2.501852,4.5393953,2.1535165 C4.3526201,2.0472794,4.165401,1.9999813,3.9889357,2L3.9889357,2z"/></g></svg>', @toolbar-icons);
-      }
-
-      &.icon-prev {
-        width: 20px;
-        height: 20px;
-        .encoded-svg-mask('<svg version="1.1" xmlns="http://www.w3.org/2000/svg" xmlns:xlink="http://www.w3.org/1999/xlink" x="0px" y="0px" viewBox="0 0 22 22" fill="@{toolbar-icons}"><g><polygon points="5.1,10.9 13.9,2 16,4.1 9.2,11.1 16,17.9 13.9,20 5.1,11.2 5,11.1 "/></g></svg>', @toolbar-icons);
-      }
-
-      &.icon-next {
-        width: 20px;
-        height: 20px;
-        .encoded-svg-mask('<svg version="1.1" xmlns="http://www.w3.org/2000/svg" xmlns:xlink="http://www.w3.org/1999/xlink" x="0px" y="0px" viewBox="0 0 22 22" fill="@{toolbar-icons}"><g><polygon points="16.9,10.9 8.1,2 6,4.1 12.8,11.1 6,17.9 8.1,20 16.9,11.2 17,11.1 "/></g></svg>', @toolbar-icons);
-      }
-
-      &.icon-expand-down {
-        width: 22px;
-        height: 22px;
-        .encoded-svg-mask('<svg version="1.1" xmlns="http://www.w3.org/2000/svg" xmlns:xlink="http://www.w3.org/1999/xlink" x="0px" y="0px" viewBox="0 0 22 22" fill="@{fill-white}"><g><polygon points="10.9,16.9 2,8.1 4.1,6 11.1,12.8 17.9,6 20,8.1 11.2,16.9 11.1,17 "/></g></svg>', @fill-white);
-      }
-
-      &.icon-add-slide {
-        width: 24px;
-        height: 24px;
-        .encoded-svg-mask('<svg width="24" height="24" viewBox="0 0 24 24" xmlns="http://www.w3.org/2000/svg"><path fill-rule="evenodd" clip-rule="evenodd" d="M2 4C2 2.89543 2.89543 2 4 2H20C21.1046 2 22 2.89543 22 4V20C22 21.1046 21.1046 22 20 22H4C2.89543 22 2 21.1046 2 20V4ZM11 11V7.00001H13V11H17V13H13V17H11V13H7V11H11Z" fill="@{toolbar-icons}"/></svg>', @toolbar-icons);
-      }
-
-      &.icon-add-shape {
-        width: 24px;
-        height: 24px;
-        .encoded-svg-mask('<svg width="24" height="24" viewBox="0 0 24 24" xmlns="http://www.w3.org/2000/svg"><circle cx="16" cy="15" r="7" fill="@{toolbar-icons}"/><path fill-rule="evenodd" clip-rule="evenodd" d="M3 3C2.44772 3 2 3.44772 2 4V17C2 17.5523 2.44772 18 3 18H8.58152C8.20651 17.0736 8 16.0609 8 15C8 10.5817 11.5817 7 16 7C16.6906 7 17.3608 7.08751 18 7.25204V4C18 3.44772 17.5523 3 17 3H3Z" fill="@{toolbar-icons}"/></svg>', @toolbar-icons);
-      }
-
-      &.icon-add-image {
-        width: 24px;
-        height: 24px;
-        .encoded-svg-mask('<svg width="24" height="24" viewBox="0 0 24 24" xmlns="http://www.w3.org/2000/svg"><g clip-path="url(#clip0)"><path fill-rule="evenodd" clip-rule="evenodd" d="M4.23958 18L8.09375 13.5L10.9062 16.5L14.7604 12L19.7604 18H4.23958ZM21.3229 20.3906C21.7743 19.9844 22 19.5156 22 18.9844V5.01562C22 4.48438 21.7743 4.01562 21.3229 3.60938C20.8715 3.20313 20.3507 3 19.7604 3H4.23958C3.64931 3 3.12847 3.20313 2.67708 3.60938C2.22569 4.01562 2 4.48438 2 5.01562V18.9844C2 19.5156 2.22569 19.9844 2.67708 20.3906C3.12847 20.7969 3.64931 21 4.23958 21H19.7604C20.3507 21 20.8715 20.7969 21.3229 20.3906ZM8 11C9.10457 11 10 10.1046 10 9C10 7.89543 9.10457 7 8 7C6.89543 7 6 7.89543 6 9C6 10.1046 6.89543 11 8 11Z" fill="@{toolbar-icons}"/></g><defs><clipPath id="clip0"><path d="M0.000477791 0H24.0005V24H0.000477791V0Z" fill="transparent"/></clipPath></defs></svg>', @toolbar-icons);
-      }
-
-      &.icon-add-other {
-        width: 24px;
-        height: 24px;
-        .encoded-svg-mask('<svg width="24" height="24" viewBox="0 0 24 24" xmlns="http://www.w3.org/2000/svg"><path fill-rule="evenodd" clip-rule="evenodd" d="M7 12C7 13.6569 5.65685 15 4 15C2.34315 15 1 13.6569 1 12C1 10.3431 2.34315 9 4 9C5.65685 9 7 10.3431 7 12ZM15 12C15 13.6569 13.6569 15 12 15C10.3431 15 9 13.6569 9 12C9 10.3431 10.3431 9 12 9C13.6569 9 15 10.3431 15 12ZM20 15C21.6569 15 23 13.6569 23 12C23 10.3431 21.6569 9 20 9C18.3431 9 17 10.3431 17 12C17 13.6569 18.3431 15 20 15Z" fill="@{toolbar-icons}"/></svg>', @toolbar-icons);
-      }
-
-      &.icon-close-comment {
-        width: 24px;
-        height: 24px;
-        .encoded-svg-mask('<svg width="24" height="24" viewBox="0 0 24 24" xmlns="http://www.w3.org/2000/svg"><path d="M18.9844 6.42188L13.4062 12L18.9844 17.5781L17.5781 18.9844L12 13.4062L6.42188 18.9844L5.01562 17.5781L10.5938 12L5.01562 6.42188L6.42188 5.01562L12 10.5938L17.5781 5.01562L18.9844 6.42188Z" fill="@{toolbar-icons}"/></svg>', @toolbar-icons);
-      }
-=======
->>>>>>> 3a7a4240
     }
   }
 }