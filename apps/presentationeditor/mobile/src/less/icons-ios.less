// Icons
.device-ios {
  
  .tab-link-active {
    .icon-svg {
<<<<<<< HEAD
      fill: var(--brand-text-on-brand);
=======
      fill: @brand-text-on-brand;
>>>>>>> 2d278556
    }
  }
}<|MERGE_RESOLUTION|>--- conflicted
+++ resolved
@@ -3,11 +3,7 @@
   
   .tab-link-active {
     .icon-svg {
-<<<<<<< HEAD
-      fill: var(--brand-text-on-brand);
-=======
       fill: @brand-text-on-brand;
->>>>>>> 2d278556
     }
   }
 }