
.icon-svg {
  fill: @brand-slide;
<<<<<<< HEAD
=======
  &.white {
    fill: @fill-white;;
  }
>>>>>>> 2d278556
}<|MERGE_RESOLUTION|>--- conflicted
+++ resolved
@@ -1,10 +1,7 @@
 
 .icon-svg {
   fill: @brand-slide;
-<<<<<<< HEAD
-=======
   &.white {
     fill: @fill-white;;
   }
->>>>>>> 2d278556
 }