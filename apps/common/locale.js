/*
 *
 * (c) Copyright Ascensio System SIA 2010-2019
 *
 * This program is a free software product. You can redistribute it and/or
 * modify it under the terms of the GNU Affero General Public License (AGPL)
 * version 3 as published by the Free Software Foundation. In accordance with
 * Section 7(a) of the GNU AGPL its Section 15 shall be amended to the effect
 * that Ascensio System SIA expressly excludes the warranty of non-infringement
 * of any third-party rights.
 *
 * This program is distributed WITHOUT ANY WARRANTY; without even the implied
 * warranty of MERCHANTABILITY or FITNESS FOR A PARTICULAR  PURPOSE. For
 * details, see the GNU AGPL at: http://www.gnu.org/licenses/agpl-3.0.html
 *
 * You can contact Ascensio System SIA at 20A-12 Ernesta Birznieka-Upisha
 * street, Riga, Latvia, EU, LV-1050.
 *
 * The  interactive user interfaces in modified source and object code versions
 * of the Program must display Appropriate Legal Notices, as required under
 * Section 5 of the GNU AGPL version 3.
 *
 * Pursuant to Section 7(b) of the License you must retain the original Product
 * logo when distributing the program. Pursuant to Section 7(e) we decline to
 * grant you any rights under trademark law for use of our trademarks.
 *
 * All the Product's GUI elements, including illustrations and icon sets, as
 * well as technical writing content are licensed under the terms of the
 * Creative Commons Attribution-ShareAlike 4.0 International. See the License
 * terms at http://creativecommons.org/licenses/by-sa/4.0/legalcode
 *
*/
if (Common === undefined) {
    var Common = {};
}

Common.Locale = new(function() {
    "use strict";
    var l10n = null;
    var loadcallback,
        apply = false,
        defLang = '{{DEFAULT_LANG}}',
        currentLang = defLang,
        _4letterLangs = ['pt-pt', 'zh-tw'];

    var _applyLocalization = function(callback) {
        try {
            callback && (loadcallback = callback);
            if (l10n) {
                for (var prop in l10n) {
                    var p = prop.split('.');
                    if (p && p.length > 2) {

                        var obj = window;
                        for (var i = 0; i < p.length - 1; ++i) {
                            if (obj[p[i]] === undefined) {
                                obj[p[i]] = new Object();
                            }
                            obj = obj[p[i]];
                        }

                        if (obj) {
                            obj[p[p.length - 1]] = l10n[prop];
                        }
                    }
                }
                loadcallback && loadcallback();
            } else
                apply = true;
        }
        catch (e) {
        }
    };

    var _get = function(prop, scope) {
        var res = '';
        if (l10n && scope && scope.name) {
            res = l10n[scope.name + '.' + prop];

            if ( !res && scope.default )
                res = scope.default;
        }

        return res || (scope ? eval(scope.name).prototype[prop] : '');
    };

    var _getCurrentLanguage = function() {
        return currentLang;
    };

    var _getDefaultLanguage = function() {
        return defLang;
    };

    var _getLoadedLanguage = function() {
        return loadedLang;
    };

    var _getUrlParameterByName = function(name) {
        name = name.replace(/[\[]/, "\\\[").replace(/[\]]/, "\\\]");
        var regex = new RegExp("[\\?&]" + name + "=([^&#]*)"),
            results = regex.exec(location.search);
        return results == null ? "" : decodeURIComponent(results[1].replace(/\+/g, " "));
    };

    var _requireLang = function (l) {
        typeof l != 'string' && (l = null);
        var lang = (l || _getUrlParameterByName('lang') || defLang);
        var idx4Letters = _4letterLangs.indexOf(lang.replace('_', '-').toLowerCase()); // try to load 4 letters language
        lang = (idx4Letters<0) ? lang.split(/[\-_]/)[0] : _4letterLangs[idx4Letters];
        currentLang = lang;
        fetch('locale/' + lang + '.json')
            .then(function(response) {
                if (!response.ok) {
                    if (idx4Letters>=0) { // try to load 2-letters language
                        throw new Error('4letters error');
                    }
                    currentLang = defLang;
                    if (lang != defLang)
                        /* load default lang if fetch failed */
                        return fetch('locale/' + defLang + '.json');

                    throw new Error('server error');
                }
                return response.json();
            }).then(function(response) {
                if ( response.json ) {
                    if (!response.ok)
                        throw new Error('server error');

                    return response.json();
                } else {
                    l10n = response;
                    /* to break promises chain */
                    throw new Error('loaded');
                }
            }).then(function(json) {
                l10n = json || {};
                apply && _applyLocalization();
            }).catch(function(e) {
                if ( /4letters/.test(e) ) {
                    return setTimeout(function(){
                        _requireLang(lang.split(/[\-_]/)[0]);
                    }, 0);
                }

                if ( !/loaded/.test(e) && currentLang != defLang && defLang && defLang.length < 3 ) {
                    return setTimeout(function(){
                        _requireLang(defLang)
                    }, 0);
                }

                l10n = l10n || {};
                apply && _applyLocalization();
                if ( e.message == 'loaded' ) {
                } else {
                    currentLang = null;
                    console.log('fetch error: ' + e);
                }
            });
    };

    if ( !window.fetch ) {
        /* use fetch polifill if native method isn't supported */
        var polyfills = ['../vendor/fetch/fetch.umd'];
        if ( !window.Promise ) {
            require(['../vendor/es6-promise/es6-promise.auto.min'],
                function () {
                    require(polyfills, _requireLang);
                });
        } else require(polyfills, _requireLang);
    } else _requireLang();

    const _isCurrentRtl = function () {
        return false;
    };

    return {
        apply: _applyLocalization,
        get: _get,
        getCurrentLanguage: _getCurrentLanguage,
<<<<<<< HEAD
        isCurrentLanguageRtl: _isCurrentRtl
=======
        getDefaultLanguage: _getDefaultLanguage
>>>>>>> 8b438a0c
    };
    
})();

<|MERGE_RESOLUTION|>--- conflicted
+++ resolved
@@ -179,11 +179,8 @@
         apply: _applyLocalization,
         get: _get,
         getCurrentLanguage: _getCurrentLanguage,
-<<<<<<< HEAD
-        isCurrentLanguageRtl: _isCurrentRtl
-=======
+        isCurrentLanguageRtl: _isCurrentRtl,
         getDefaultLanguage: _getDefaultLanguage
->>>>>>> 8b438a0c
     };
     
 })();
