
const load_stylesheet = reflink => {
    let link = document.createElement( "link" );
    link.href = reflink;
    // link.type = "text/css";
    link.rel = "stylesheet";

    document.getElementsByTagName("head")[0].appendChild(link);
};

if(!!window.Android && window.Android.editorConfig) {
    window.native = {editorConfig: window.Android.editorConfig()}
}

function isLocalStorageAvailable() {
    try {
        const testKey = 'test';
        localStorage.setItem(testKey, '1');
        localStorage.removeItem(testKey);

        return true;
    } catch (e) {
        return false;
    }
}

if(isLocalStorageAvailable()) {
    if(localStorage.getItem('mobile-mode-direction') === 'rtl') {
        load_stylesheet('./css/framework7-rtl.css');
        document.body.classList.add('rtl');
    } else {
        load_stylesheet('./css/framework7.css')
    }
} else {
    load_stylesheet('./css/framework7.css')
}

let obj = !isLocalStorageAvailable() ? {id: 'theme-light', type: 'light'} : JSON.parse(localStorage.getItem("mobile-ui-theme"));

if ( !obj ) {
    let theme_type = window.native?.editorConfig?.theme?.type;
    if ( !theme_type && window.matchMedia && window.matchMedia('(prefers-color-scheme: dark)').matches )
        theme_type = "dark";

<<<<<<< HEAD
    obj = theme_type == 'dark' ?
        {id: 'theme-dark', type: 'dark'} : {id: 'theme-light', type: 'light'};
    // localStorage && localStorage.setItem("mobile-ui-theme", JSON.stringify(obj));
=======
    if ( !obj )
        obj = window.matchMedia && window.matchMedia('(prefers-color-scheme: dark)').matches ?
            {id: 'theme-dark', type: 'dark'} : {id: 'theme-light', type: 'light'};

    if(isLocalStorageAvailable()) {
        localStorage.setItem("mobile-ui-theme", JSON.stringify(obj));
    }
>>>>>>> 149eccc5
}

document.body.classList.add(`theme-type-${obj.type}`, `${window.asceditor}-editor`);<|MERGE_RESOLUTION|>--- conflicted
+++ resolved
@@ -42,19 +42,13 @@
     if ( !theme_type && window.matchMedia && window.matchMedia('(prefers-color-scheme: dark)').matches )
         theme_type = "dark";
 
-<<<<<<< HEAD
     obj = theme_type == 'dark' ?
         {id: 'theme-dark', type: 'dark'} : {id: 'theme-light', type: 'light'};
     // localStorage && localStorage.setItem("mobile-ui-theme", JSON.stringify(obj));
-=======
-    if ( !obj )
-        obj = window.matchMedia && window.matchMedia('(prefers-color-scheme: dark)').matches ?
-            {id: 'theme-dark', type: 'dark'} : {id: 'theme-light', type: 'light'};
 
     if(isLocalStorageAvailable()) {
         localStorage.setItem("mobile-ui-theme", JSON.stringify(obj));
     }
->>>>>>> 149eccc5
 }
 
 document.body.classList.add(`theme-type-${obj.type}`, `${window.asceditor}-editor`);