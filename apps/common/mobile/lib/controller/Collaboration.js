/*
 *
 * (c) Copyright Ascensio System SIA 2010-2019
 *
 * This program is a free software product. You can redistribute it and/or
 * modify it under the terms of the GNU Affero General Public License (AGPL)
 * version 3 as published by the Free Software Foundation. In accordance with
 * Section 7(a) of the GNU AGPL its Section 15 shall be amended to the effect
 * that Ascensio System SIA expressly excludes the warranty of non-infringement
 * of any third-party rights.
 *
 * This program is distributed WITHOUT ANY WARRANTY; without even the implied
 * warranty of MERCHANTABILITY or FITNESS FOR A PARTICULAR  PURPOSE. For
 * details, see the GNU AGPL at: http://www.gnu.org/licenses/agpl-3.0.html
 *
 * You can contact Ascensio System SIA at 20A-12 Ernesta Birznieka-Upisha
 * street, Riga, Latvia, EU, LV-1050.
 *
 * The  interactive user interfaces in modified source and object code versions
 * of the Program must display Appropriate Legal Notices, as required under
 * Section 5 of the GNU AGPL version 3.
 *
 * Pursuant to Section 7(b) of the License you must retain the original Product
 * logo when distributing the program. Pursuant to Section 7(e) we decline to
 * grant you any rights under trademark law for use of our trademarks.
 *
 * All the Product's GUI elements, including illustrations and icon sets, as
 * well as technical writing content are licensed under the terms of the
 * Creative Commons Attribution-ShareAlike 4.0 International. See the License
 * terms at http://creativecommons.org/licenses/by-sa/4.0/legalcode
 *
 */

/**
 *  Collaboration.js
 *
 *  Created by Julia Svinareva on 12/7/19
 *  Copyright (c) 2019 Ascensio System SIA. All rights reserved.
 *
 */

if (Common === undefined)
    var Common = {};

Common.Controllers = Common.Controllers || {};

define([
    'core',
    'jquery',
    'underscore',
    'backbone',
    'common/mobile/lib/view/Collaboration'
], function (core, $, _, Backbone) {
    'use strict';

    Common.Controllers.Collaboration = Backbone.Controller.extend(_.extend((function() {
        // Private
        var rootView,
            _userId,
            editUsers = [],
            editor = !!window.DE ? 'DE' : !!window.PE ? 'PE' : 'SSE',
            displayMode = "markup",
            canViewReview,
            arrChangeReview = [],
            dateChange = [],
            _fileKey;


        return {
            models: [],
            collections: [],
            views: [
                'Common.Views.Collaboration'
            ],

            initialize: function() {
                var me = this;
                me.addListeners({
                    'Common.Views.Collaboration': {
                        'page:show' : me.onPageShow
                    }
                });
                Common.NotificationCenter.on('comments:filterchange',   _.bind(this.onFilterChange, this));
            },

            setApi: function(api) {
                this.api = api;
                this.api.asc_registerCallback('asc_onAuthParticipantsChanged', _.bind(this.onChangeEditUsers, this));
                this.api.asc_registerCallback('asc_onParticipantsChanged',     _.bind(this.onChangeEditUsers, this));
                this.api.asc_registerCallback('asc_onConnectionStateChanged',  _.bind(this.onUserConnection, this));
                this.api.asc_registerCallback('asc_onAddComment', _.bind(this.onApiAddComment, this));
                this.api.asc_registerCallback('asc_onAddComments', _.bind(this.onApiAddComments, this));
                this.api.asc_registerCallback('asc_onChangeCommentData', _.bind(this.onApiChangeCommentData, this));
                this.api.asc_registerCallback('asc_onRemoveComment', _.bind(this.onApiRemoveComment, this));
                this.api.asc_registerCallback('asc_onRemoveComments', _.bind(this.onApiRemoveComments, this));
                this.api.asc_registerCallback('asc_onShowComment', _.bind(this.apiShowComments, this));
                this.api.asc_registerCallback('asc_onHideComment', _.bind(this.apiHideComments, this));

                if (editor === 'DE') {
                    this.api.asc_registerCallback('asc_onShowRevisionsChange', _.bind(this.changeReview, this));
                }
            },

            onLaunch: function () {
                this.createView('Common.Views.Collaboration').render();
            },

            setMode: function(mode) {
                this.appConfig = mode;
                this.view = this.getView('Common.Views.Collaboration');
                this.view.viewmode = !mode.canComments;
                this.view.canViewComments = mode.canViewComments;
                _userId = mode.user.id;
                if (editor === 'DE') {
                    _fileKey = mode.fileKey;
                }
<<<<<<< HEAD

=======
>>>>>>> 6ac5a337
                return this;
            },


            showModal: function() {
                var me = this,
                    isAndroid = Framework7.prototype.device.android === true,
                    modalView,
                    appPrefix = !!window.DE ? DE : !!window.PE ? PE : SSE,
                    mainView = appPrefix.getController('Editor').getView('Editor').f7View;

                uiApp.closeModal();

                if (Common.SharedSettings.get('phone')) {
                    modalView = $$(uiApp.pickerModal(
                        '<div class="picker-modal settings container-collaboration">' +
                        '<div class="view collaboration-root-view navbar-through">' +
                        this.getView('Common.Views.Collaboration').rootLayout() +
                        '</div>' +
                        '</div>'
                    )).on('opened', function () {
                        if (_.isFunction(me.api.asc_OnShowContextMenu)) {
                            me.api.asc_OnShowContextMenu()
                        }
                    }).on('close', function (e) {
                        mainView.showNavbar();
                    }).on('closed', function () {
                        if (_.isFunction(me.api.asc_OnHideContextMenu)) {
                            me.api.asc_OnHideContextMenu()
                        }
                    });
                    mainView.hideNavbar();
                } else {
                    modalView = uiApp.popover(
                        '<div class="popover settings container-collaboration">' +
                        '<div class="popover-angle"></div>' +
                        '<div class="popover-inner">' +
                        '<div class="content-block">' +
                        '<div class="view popover-view collaboration-root-view navbar-through">' +
                        this.getView('Common.Views.Collaboration').rootLayout() +
                        '</div>' +
                        '</div>' +
                        '</div>' +
                        '</div>',
                        $$('#toolbar-collaboration')
                    );
                }

                if (Framework7.prototype.device.android === true) {
                    $$('.view.collaboration-root-view.navbar-through').removeClass('navbar-through').addClass('navbar-fixed');
                    $$('.view.collaboration-root-view .navbar').prependTo('.view.collaboration-root-view > .pages > .page');
                }

                rootView = uiApp.addView('.collaboration-root-view', {
                    dynamicNavbar: true,
                    domCache: true
                });

                if (!Common.SharedSettings.get('phone')) {
                    this.picker = $$(modalView);
                    var $overlay = $('.modal-overlay');

                    $$(this.picker).on('opened', function () {
                        $overlay.on('removeClass', function () {
                            if (!$overlay.hasClass('modal-overlay-visible')) {
                                $overlay.addClass('modal-overlay-visible')
                            }
                        });
                    }).on('close', function () {
                        $overlay.off('removeClass');
                        $overlay.removeClass('modal-overlay-visible')
                    });
                }

                Common.NotificationCenter.trigger('collaborationcontainer:show');
                this.onPageShow(this.getView('Common.Views.Collaboration'));

                appPrefix.getController('Toolbar').getView('Toolbar').hideSearch();
            },

            rootView : function() {
                return rootView;
            },

            onPageShow: function(view, pageId) {
                var me = this;

                if ('#reviewing-settings-view' == pageId) {
                    me.initReviewingSettingsView();
                    Common.Utils.addScrollIfNeed('.page[data-page=reviewing-settings-view]', '.page[data-page=reviewing-settings-view] .page-content');
                } else if ('#display-mode-view' == pageId) {
                    me.initDisplayMode();
                    Common.Utils.addScrollIfNeed('.page[data-page=display-mode-view]', '.page[data-page=display-mode-view] .page-content');
                } else if('#change-view' == pageId) {
                    me.initChange();
                    Common.Utils.addScrollIfNeed('.page[data-page=change-view]', '.page[data-page=change-view] .page-content');
                } else if('#edit-users-view' == pageId) {
                    me.initEditUsers();
                    Common.Utils.addScrollIfNeed('.page[data-page=edit-users-view]', '.page[data-page=edit-users-view] .page-content');
                } else if ('#comments-view' == pageId) {
                    me.initComments();
                    Common.Utils.addScrollIfNeed('.page[data-page=comments-view]', '.page[data-page=comments-view] .page-content');
                } else {
                    var length = 0;
                    _.each(editUsers, function (item) {
                        if ((item.asc_getState()!==false) && !item.asc_getView())
                            length++;
                    });
                    (length<1) && $('#item-edit-users').hide();

                    if(editor === 'DE' && !this.appConfig.canReview && !canViewReview) {
                        $('#reviewing-settings').hide();
                    }
                }
            },

            //Edit users

            onChangeEditUsers: function(users) {
                editUsers = users;
            },

            onUserConnection: function(change){
                var changed = false;
                for (var uid in editUsers) {
                    if (undefined !== uid) {
                        var user = editUsers[uid];
                        if (user && user.asc_getId() == change.asc_getId()) {
                            editUsers[uid] = change;
                            changed = true;
                        }
                    }
                }
                !changed && change && (editUsers[change.asc_getId()] = change);
            },

            getUsersInfo: function() {
                var me = this;
                var usersArray = [];
                _.each(editUsers, function(item){
                    var name = AscCommon.UserInfoParser.getParsedName(item.asc_getUserName());
                    var initials = me.getInitials(name);
                    if((item.asc_getState()!==false) && !item.asc_getView()) {
                        var userAttr = {
                            color: item.asc_getColor(),
                            id: item.asc_getId(),
                            idOriginal: item.asc_getIdOriginal(),
                            name: name,
                            view: item.asc_getView(),
                            initial: initials
                        };
                        if(item.asc_getIdOriginal() == _userId) {
                            usersArray.unshift(userAttr);
                        } else {
                            usersArray.push(userAttr);
                        }
                    }
                });
                var userSort = _.chain(usersArray).groupBy('idOriginal').value();
                return userSort;
            },

            initEditUsers: function() {
                var users = this.getUsersInfo();
                var templateUserItem = _.template([
                    '<%  _.each(users, function (user) { %>',
                    '<li id="<%= user[0].id %>" class="<% if (user[0].view) {%> viewmode <% } %> item-content">' +
                    '<div class="user-name item-inner">' +
                    '<div class="color" style="background-color: <%= user[0].color %>;"><%= user[0].initial %></div>'+
                    '<label><%= user[0].name %></label>' +
                    '<% if (user.length>1) { %><label class="length"> (<%= user.length %>)</label><% } %>' +
                    '</div>'+
                    '</li>',
                    '<% }); %>'].join(''));
                var templateUserList = _.template(
                    '<div class="item-content"><div class="item-inner">' +
                    this.textEditUser +
                    '</div></div>' +
                    '<ul>' +
                    templateUserItem({users: users}) +
                    '</ul>');
                $('#user-list').html(templateUserList());
            },

            //Review

            initReviewingSettingsView: function () {
                var me = this;

                var trackChanges = typeof (this.appConfig.customization) == 'object' ? this.appConfig.customization.trackChanges : undefined;
                $('#settings-review input:checkbox').attr('checked', this.appConfig.isReviewOnly || trackChanges===true || (trackChanges!==false) && Common.localStorage.getBool("de-mobile-track-changes-" + (_fileKey || '')));
                $('#settings-review input:checkbox').single('change', _.bind(me.onTrackChanges, me));
                $('#settings-accept-all').single('click', _.bind(me.onAcceptAllClick, me));
                $('#settings-reject-all').single('click', _.bind(me.onRejectAllClick, me));
                if(this.appConfig.isReviewOnly || displayMode == "final" || displayMode == "original" ) {
                    $('#settings-accept-all').addClass('disabled');
                    $('#settings-reject-all').addClass('disabled');
                    $('#settings-review').addClass('disabled');
                } else {
                    $('#settings-accept-all').removeClass('disabled');
                    $('#settings-reject-all').removeClass('disabled');
                    $('#settings-review').removeClass('disabled');
                }
                if (!this.appConfig.canReview) {
                    $('#settings-review').hide();
                    $('#settings-accept-all').hide();
                    $('#settings-reject-all').hide();
                }
                if (this.appConfig.canUseReviewPermissions) {
                    $('#settings-accept-all').hide();
                    $('#settings-reject-all').hide();
                }
                if (this.appConfig.isRestrictedEdit) {
                    $('#display-mode-settings').hide();
                }
            },

            onTrackChanges: function(e) {
                var $checkbox = $(e.currentTarget),
                    state = $checkbox.is(':checked');
                if ( this.appConfig.isReviewOnly ) {
                    $checkbox.attr('checked', true);
                } else {
                    this.api.asc_SetTrackRevisions(state);
                    var prefix = !!window.DE ? 'de' : !!window.PE ? 'pe' : 'sse';
                    Common.localStorage.setItem(prefix + "-mobile-track-changes-" + (_fileKey || ''), state ? 1 : 0);
                }
            },

            onAcceptAllClick: function() {
                if (this.api) {
                    this.api.asc_AcceptAllChanges();
                }
            },

            onRejectAllClick: function() {
                if (this.api) {
                    this.api.asc_RejectAllChanges();
                }
            },

            initDisplayMode: function() {
                var me = this;
                $('input:radio').single('change', _.bind(me.onReviewViewClick, me));
                var value = displayMode;
                if (value == null || value === "markup") {
                    $('input[value="markup"]').attr('checked', true);
                } else if (value === 'final') {
                    $('input[value="final"]').attr('checked', true);
                } else if (value === 'original') {
                    $('input[value="original"]').attr('checked', true);
                }
            },

            getDisplayMode: function() {
                return displayMode;
            },

            setCanViewReview: function(config) {
                canViewReview = config;
            },

            onReviewViewClick: function(event) {
                var value = $(event.currentTarget).val();
                this.turnDisplayMode(value);
                !this.appConfig.canReview && Common.localStorage.setItem("de-view-review-mode", value);
            },

            turnDisplayMode: function(value, suppressEvent) {
                displayMode = value.toLocaleLowerCase();
                if (this.api) {
                    if (displayMode === 'final')
                        this.api.asc_BeginViewModeInReview(true);

                    else if (displayMode === 'original')
                        this.api.asc_BeginViewModeInReview(false);
                    else
                        this.api.asc_EndViewModeInReview();
                }
                !suppressEvent && this.initReviewingSettingsView();
                DE.getController('Toolbar').setDisplayMode(displayMode);
                DE.getController('DocumentHolder').setDisplayMode(displayMode);
            },


            initChange: function() {
                var goto = false;
                if(arrChangeReview.length == 0) {
                    $('#current-change').css('display','none');
                    $('.accept-reject').find('a').addClass('disabled');
                    $('#current-change').after(_.template('<div id="no-changes">' + this.textNoChanges + '</div>'));
                } else {
                    if ($('#no-changes').length > 0) {
                        $('#no-changes').remove();
                    }
                    var arr = {
                        date: arrChangeReview[0].date,
                        user: arrChangeReview[0].user,
                        color: arrChangeReview[0].usercolor.get_hex(),
                        text: arrChangeReview[0].changetext,
                        initials: this.getInitials(arrChangeReview[0].user)
                    };
                    this.view.renderChangeReview(arr);
                    goto = arrChangeReview[0].goto;
                }
                if (goto) {
                    $('#btn-goto-change').show();
                } else {
                    $('#btn-goto-change').hide();
                }
                $('#btn-prev-change').single('click', _.bind(this.onPrevChange, this));
                $('#btn-next-change').single('click', _.bind(this.onNextChange, this));
                $('#btn-accept-change').single('click', _.bind(this.onAcceptCurrentChange, this));
                $('#btn-reject-change').single('click', _.bind(this.onRejectCurrentChange, this));
                $('#btn-goto-change').single('click', _.bind(this.onGotoNextChange, this));

                if(this.appConfig.isReviewOnly) {
                    $('#btn-accept-change').remove();
                    $('#btn-reject-change').remove();
                    if(arrChangeReview.length != 0 && arrChangeReview[0].editable) {
                        $('.accept-reject').html('<a href="#" id="btn-delete-change" class="link">' + this.textDelete + '</a>');
                        $('#btn-delete-change').single('click', _.bind(this.onDeleteChange, this));
                    }
                } else {
                    if(arrChangeReview.length != 0 && !arrChangeReview[0].editable) {
                        $('#btn-accept-change').addClass('disabled');
                        $('#btn-reject-change').addClass('disabled');
                    }
                }
                if(displayMode == "final" || displayMode == "original") {
                    $('#btn-accept-change').addClass('disabled');
                    $('#btn-reject-change').addClass('disabled');
                    $('#btn-prev-change').addClass('disabled');
                    $('#btn-next-change').addClass('disabled');
                }
                if (!this.appConfig.canReview) {
                    $('#btn-accept-change').addClass('disabled');
                    $('#btn-reject-change').addClass('disabled');
                }
            },

            onPrevChange: function() {
                this.api.asc_GetPrevRevisionsChange();
            },

            onNextChange: function() {
                this.api.asc_GetNextRevisionsChange();
            },

            onAcceptCurrentChange: function() {
                var me = this;
                if (this.api) {
                    this.api.asc_AcceptChanges(dateChange[0]);
                    setTimeout(function () {
                        me.api.asc_GetNextRevisionsChange();
                    }, 10);
                }
            },

            onRejectCurrentChange: function() {
                var me = this;
                if (this.api) {
                    this.api.asc_RejectChanges(dateChange[0]);
                    setTimeout(function () {
                        me.api.asc_GetNextRevisionsChange();
                    }, 10);
                }
            },

            updateInfoChange: function() {
                if($("[data-page=change-view]").length > 0) {
                    if (arrChangeReview.length == 0) {
                        $('#current-change #date-change').empty();
                        $('#current-change #user-name').empty();
                        $('#current-change #text-change').empty();
                        $('#current-change').hide();
                        $('#btn-goto-change').hide();
                        $('#btn-delete-change').hide();
                        $('.accept-reject').find('a').addClass('disabled');
                        $('#current-change').after(_.template('<div id="no-changes">' + this.textNoChanges + '</div>'));
                    } else {
                        $('#current-change').show();
                        $('.accept-reject').find('a').removeClass('disabled');
                        this.initChange();
                    }
                }
            },

            changeReview: function (data) {
                if (data && data.length>0) {
                    var me = this, arr = [];
                    var c_paragraphLinerule = {
                        LINERULE_LEAST: 0,
                        LINERULE_AUTO: 1,
                        LINERULE_EXACT: 2
                    };
                    _.each(data, function (item) {
                        var changetext = '', proptext = '',
                            value = item.get_Value(),
                            movetype = item.get_MoveType(),
                            settings = false;
                        switch (item.get_Type()) {
                            case Asc.c_oAscRevisionsChangeType.TextAdd:
                                changetext = (movetype==Asc.c_oAscRevisionsMove.NoMove) ? me.textInserted : me.textParaMoveTo;
                                if (typeof value == 'object') {
                                    _.each(value, function (obj) {
                                        if (typeof obj === 'string')
                                            changetext += (' ' + Common.Utils.String.htmlEncode(obj));
                                        else {
                                            switch (obj) {
                                                case 0:
                                                    changetext += (' &lt;' + me.textImage + '&gt;');
                                                    break;
                                                case 1:
                                                    changetext += (' &lt;' + me.textShape + '&gt;');
                                                    break;
                                                case 2:
                                                    changetext += (' &lt;' + me.textChart + '&gt;');
                                                    break;
                                                case 3:
                                                    changetext += (' &lt;' + me.textEquation + '&gt;');
                                                    break;
                                            }
                                        }
                                    })
                                } else if (typeof value === 'string') {
                                    changetext += (' ' + Common.Utils.String.htmlEncode(value));
                                }
                                break;
                            case Asc.c_oAscRevisionsChangeType.TextRem:
                                changetext = (movetype==Asc.c_oAscRevisionsMove.NoMove) ? me.textDeleted : (item.is_MovedDown() ? me.textParaMoveFromDown : me.textParaMoveFromUp);
                                if (typeof value == 'object') {
                                    _.each(value, function (obj) {
                                        if (typeof obj === 'string')
                                            changetext += (' ' + Common.Utils.String.htmlEncode(obj));
                                        else {
                                            switch (obj) {
                                                case 0:
                                                    changetext += (' &lt;' + me.textImage + '&gt;');
                                                    break;
                                                case 1:
                                                    changetext += (' &lt;' + me.textShape + '&gt;');
                                                    break;
                                                case 2:
                                                    changetext += (' &lt;' + me.textChart + '&gt;');
                                                    break;
                                                case 3:
                                                    changetext += (' &lt;' + me.textEquation + '&gt;');
                                                    break;
                                            }
                                        }
                                    })
                                } else if (typeof value === 'string') {
                                    changetext += (' ' + Common.Utils.String.htmlEncode(value));
                                }
                                break;
                            case Asc.c_oAscRevisionsChangeType.ParaAdd:
                                changetext = me.textParaInserted;
                                break;
                            case Asc.c_oAscRevisionsChangeType.ParaRem:
                                changetext = me.textParaDeleted;
                                break;
                            case Asc.c_oAscRevisionsChangeType.TextPr:
                                changetext = '<b>' + me.textFormatted;
                                if (value.Get_Bold() !== undefined)
                                    proptext += ((value.Get_Bold() ? '' : me.textNot) + me.textBold + ', ');
                                if (value.Get_Italic() !== undefined)
                                    proptext += ((value.Get_Italic() ? '' : me.textNot) + me.textItalic + ', ');
                                if (value.Get_Underline() !== undefined)
                                    proptext += ((value.Get_Underline() ? '' : me.textNot) + me.textUnderline + ', ');
                                if (value.Get_Strikeout() !== undefined)
                                    proptext += ((value.Get_Strikeout() ? '' : me.textNot) + me.textStrikeout + ', ');
                                if (value.Get_DStrikeout() !== undefined)
                                    proptext += ((value.Get_DStrikeout() ? '' : me.textNot) + me.textDStrikeout + ', ');
                                if (value.Get_Caps() !== undefined)
                                    proptext += ((value.Get_Caps() ? '' : me.textNot) + me.textCaps + ', ');
                                if (value.Get_SmallCaps() !== undefined)
                                    proptext += ((value.Get_SmallCaps() ? '' : me.textNot) + me.textSmallCaps + ', ');
                                if (value.Get_VertAlign() !== undefined)
                                    proptext += (((value.Get_VertAlign() == 1) ? me.textSuperScript : ((value.Get_VertAlign() == 2) ? me.textSubScript : me.textBaseline)) + ', ');
                                if (value.Get_Color() !== undefined)
                                    proptext += (me.textColor + ', ');
                                if (value.Get_Highlight() !== undefined)
                                    proptext += (me.textHighlight + ', ');
                                if (value.Get_Shd() !== undefined)
                                    proptext += (me.textShd + ', ');
                                if (value.Get_FontFamily() !== undefined)
                                    proptext += (value.Get_FontFamily() + ', ');
                                if (value.Get_FontSize() !== undefined)
                                    proptext += (value.Get_FontSize() + ', ');
                                if (value.Get_Spacing() !== undefined)
                                    proptext += (me.textSpacing + ' ' + Common.Utils.Metric.fnRecalcFromMM(value.Get_Spacing()).toFixed(2) + ' ' + Common.Utils.Metric.getCurrentMetricName() + ', ');
                                if (value.Get_Position() !== undefined)
                                    proptext += (me.textPosition + ' ' + Common.Utils.Metric.fnRecalcFromMM(value.Get_Position()).toFixed(2) + ' ' + Common.Utils.Metric.getCurrentMetricName() + ', ');
                                if (value.Get_Lang() !== undefined)
                                    proptext += (Common.util.LanguageInfo.getLocalLanguageName(value.Get_Lang())[1] + ', ');

                                if (!_.isEmpty(proptext)) {
                                    changetext += ': ';
                                    proptext = proptext.substring(0, proptext.length - 2);
                                }
                                changetext += '</b>';
                                changetext += proptext;
                                break;
                            case Asc.c_oAscRevisionsChangeType.ParaPr:
                                changetext = '<b>' + me.textParaFormatted;
                                if (value.Get_ContextualSpacing())
                                    proptext += ((value.Get_ContextualSpacing() ? me.textContextual : me.textNoContextual) + ', ');
                                if (value.Get_IndLeft() !== undefined)
                                    proptext += (me.textIndentLeft + ' ' + Common.Utils.Metric.fnRecalcFromMM(value.Get_IndLeft()).toFixed(2) + ' ' + Common.Utils.Metric.getCurrentMetricName() + ', ');
                                if (value.Get_IndRight() !== undefined)
                                    proptext += (me.textIndentRight + ' ' + Common.Utils.Metric.fnRecalcFromMM(value.Get_IndRight()).toFixed(2) + ' ' + Common.Utils.Metric.getCurrentMetricName() + ', ');
                                if (value.Get_IndFirstLine() !== undefined)
                                    proptext += (me.textFirstLine + ' ' + Common.Utils.Metric.fnRecalcFromMM(value.Get_IndFirstLine()).toFixed(2) + ' ' + Common.Utils.Metric.getCurrentMetricName() + ', ');
                                if (value.Get_Jc() !== undefined) {
                                    switch (value.Get_Jc()) {
                                        case 0:
                                            proptext += (me.textRight + ', ');
                                            break;
                                        case 1:
                                            proptext += (me.textLeft + ', ');
                                            break;
                                        case 2:
                                            proptext += (me.textCenter + ', ');
                                            break;
                                        case 3:
                                            proptext += (me.textJustify + ', ');
                                            break;

                                    }
                                }
                                if (value.Get_KeepLines() !== undefined)
                                    proptext += ((value.Get_KeepLines() ? me.textKeepLines : me.textNoKeepLines) + ', ');
                                if (value.Get_KeepNext())
                                    proptext += ((value.Get_KeepNext() ? me.textKeepNext : me.textNoKeepNext) + ', ');
                                if (value.Get_PageBreakBefore())
                                    proptext += ((value.Get_PageBreakBefore() ? me.textBreakBefore : me.textNoBreakBefore) + ', ');
                                if (value.Get_SpacingLineRule() !== undefined && value.Get_SpacingLine() !== undefined) {
                                    proptext += me.textLineSpacing;
                                    proptext += (((value.Get_SpacingLineRule() == c_paragraphLinerule.LINERULE_LEAST) ? me.textAtLeast : ((value.Get_SpacingLineRule() == c_paragraphLinerule.LINERULE_AUTO) ? me.textMultiple : me.textExact)) + ' ');
                                    proptext += (((value.Get_SpacingLineRule() == c_paragraphLinerule.LINERULE_AUTO) ? value.Get_SpacingLine() : Common.Utils.Metric.fnRecalcFromMM(value.Get_SpacingLine()).toFixed(2) + ' ' + Common.Utils.Metric.getCurrentMetricName()) + ', ');
                                }
                                if (value.Get_SpacingBeforeAutoSpacing())
                                    proptext += (me.textSpacingBefore + ' ' + me.textAuto + ', ');
                                else if (value.Get_SpacingBefore() !== undefined)
                                    proptext += (me.textSpacingBefore + ' ' + Common.Utils.Metric.fnRecalcFromMM(value.Get_SpacingBefore()).toFixed(2) + ' ' + Common.Utils.Metric.getCurrentMetricName() + ', ');
                                if (value.Get_SpacingAfterAutoSpacing())
                                    proptext += (me.textSpacingAfter + ' ' + me.textAuto + ', ');
                                else if (value.Get_SpacingAfter() !== undefined)
                                    proptext += (me.textSpacingAfter + ' ' + Common.Utils.Metric.fnRecalcFromMM(value.Get_SpacingAfter()).toFixed(2) + ' ' + Common.Utils.Metric.getCurrentMetricName() + ', ');
                                if (value.Get_WidowControl())
                                    proptext += ((value.Get_WidowControl() ? me.textWidow : me.textNoWidow) + ', ');
                                if (value.Get_Tabs() !== undefined)
                                    proptext += (me.textTabs + ', ');
                                if (value.Get_NumPr() !== undefined)
                                    proptext += (me.textNum + ', ');
                                if (value.Get_PStyle() !== undefined) {
                                    var style = me.api.asc_GetStyleNameById(value.Get_PStyle());
                                    if (!_.isEmpty(style)) proptext += (style + ', ');
                                }

                                if (!_.isEmpty(proptext)) {
                                    changetext += ': ';
                                    proptext = proptext.substring(0, proptext.length - 2);
                                }
                                changetext += '</b>';
                                changetext += proptext;
                                break;
                            case Asc.c_oAscRevisionsChangeType.TablePr:
                                changetext = me.textTableChanged;
                                break;
                            case Asc.c_oAscRevisionsChangeType.RowsAdd:
                                changetext = me.textTableRowsAdd;
                                break;
                            case Asc.c_oAscRevisionsChangeType.RowsRem:
                                changetext = me.textTableRowsDel;
                                break;

                        }
                        var date = (item.get_DateTime() == '') ? new Date() : new Date(item.get_DateTime()),
                            user = item.get_UserName(),
                            userColor = item.get_UserColor(),
                            goto = (item.get_MoveType() == Asc.c_oAscRevisionsMove.MoveTo || item.get_MoveType() == Asc.c_oAscRevisionsMove.MoveFrom);
                        date = me.dateToLocaleTimeString(date);
                        var editable = me.appConfig.isReviewOnly && (item.get_UserId() == _userId) || !me.appConfig.isReviewOnly && (!me.appConfig.canUseReviewPermissions || AscCommon.UserInfoParser.canEditReview(item.get_UserName()));
                        arr.push({date: date, user: user, usercolor: userColor, changetext: changetext, goto: goto, editable: editable});
                    });
                    arrChangeReview = arr;
                    dateChange = data;
                } else {
                    arrChangeReview = [];
                    dateChange = [];
                }
                this.updateInfoChange();
            },

<<<<<<< HEAD
=======
            checkUserGroups: function(username) {
                var groups = Common.Utils.UserInfoParser.getParsedGroups(username);
                return Common.Utils.UserInfoParser.getCurrentGroups() && groups && (_.intersection(Common.Utils.UserInfoParser.getCurrentGroups(), (groups.length>0) ? groups : [""]).length>0);
            },

>>>>>>> 6ac5a337
            dateToLocaleTimeString: function (date) {
                function format(date) {
                    var strTime,
                        hours = date.getHours(),
                        minutes = date.getMinutes(),
                        ampm = hours >= 12 ? 'pm' : 'am';

                    hours = hours % 12;
                    hours = hours ? hours : 12; // the hour '0' should be '12'
                    minutes = minutes < 10 ? '0'+minutes : minutes;
                    strTime = hours + ':' + minutes + ' ' + ampm;

                    return strTime;
                }

                // MM/dd/yyyy hh:mm AM
                return (date.getMonth() + 1) + '/' + (date.getDate()) + '/' + date.getFullYear() + ' ' + format(date);
            },

            onDeleteChange: function() {
                if (this.api) {
                    this.api.asc_RejectChanges(dateChange[0]);
                }
            },

            onGotoNextChange: function() {
                if (this.api) {
                    this.api.asc_FollowRevisionMove(dateChange[0]);
                }
            },

            //Comments
            getCurrentUser: function () {
                var me = this;
                _.each(editUsers, function(item){
                    if (item.asc_getIdOriginal() === _userId) {
                        me.currentUser = item;
                    }
                });
                return me.currentUser;
            },

            getCommentInfo: function () {
                this.getCurrentUser();
                if (this.currentUser) {
                    var date = new Date();
                    var comment = {
                        time: date.getTime(),
                        date: this.dateToLocaleTimeString(date),
                        userid: _userId,
                        username: this.currentUser.asc_getUserName(),
                        usercolor: this.currentUser.asc_getColor(),
                        userInitials: this.getInitials(this.currentUser.asc_getUserName())
                    };
                    return comment;
                }
            },

            getInitials: function(name) {
                var fio = AscCommon.UserInfoParser.getParsedName(name).split(' ');
                var initials = fio[0].substring(0, 1).toUpperCase();
                for (var i=fio.length-1; i>0; i--) {
                    if (fio[i][0]!=='(' && fio[i][0]!==')') {
                        initials += fio[i].substring(0, 1).toUpperCase();
                        break;
                    }
                }
                return initials;
            },

            findComment: function(uid) {
                var comment;
                if (this.groupCollectionFilter.length !== 0) {
                    comment = this.findCommentInGroup(uid);
                } else if (this.collectionComments.length !== 0) {
                    comment = _.findWhere(this.collectionComments, {uid: uid});
                }
                return comment;
            },

            findVisibleComment: function(uid) {
                var comment;
                if (this.groupCollectionFilter.length !== 0) {
                    comment = this.findVisibleCommentInGroup(uid);
                } else if (this.collectionComments.length !== 0) {
                    comment = _.findWhere(this.collectionComments, {uid: uid, hide: false});
                }
                return comment;
            },

            apiShowComments: function(uid) {
                var comments,
                    me = this;
                me.showComments = [];
                if (this.groupCollectionFilter.length !== 0) {
                    comments = this.groupCollectionFilter;
                    _.each(uid, function (id) {
                        var comment = me.findCommentInGroup(uid);
                        if (comment) {
                            me.showComments.push(comment);
                        }
                    });
                } else if (this.collectionComments.length !== 0) {
                    comments = this.collectionComments;
                    _.each(uid, function (id) {
                        var comment = _.findWhere(comments, {uid: id});
                        if (comment) {
                            me.showComments.push(comment);
                        }
                    });
                }
                if ($('.container-view-comment').length > 0) {
                    me.indexCurrentComment = 0;
                    me.updateViewComment();
                }
            },

            apiHideComments: function() {
                if ($('.container-view-comment').length > 0) {
                    uiApp.closeModal();
                    $('.container-view-comment').remove();
                }
            },

            disabledViewComments: function(disabled) {
                if ($('.container-view-comment').length > 0) {
                    if (disabled) {
                        $('.comment-resolve, .comment-menu, .add-reply, .reply-menu').addClass('disabled');
                        if (!$('.prev-comment').hasClass('disabled')) {
                            $('.prev-comment').addClass('disabled');
                        }
                        if (!$('.next-comment').hasClass('disabled')) {
                            $('.next-comment').addClass('disabled');
                        }
                    } else {
                        $('.comment-resolve, .comment-menu, .add-reply, .reply-menu').removeClass('disabled');
                        if (this.showComments && this.showComments.length > 1) {
                            $('.prev-comment, .next-comment').removeClass('disabled');
                        }
                    }
                }
            },

            updateViewComment: function() {
                this.view.renderViewComments(this.showComments, this.indexCurrentComment);
                $('.comment-menu').single('click', _.buffered(this.initMenuComments, 100, this));
                $('.reply-menu').single('click', _.buffered(this.initReplyMenu, 100, this));
                $('.comment-resolve').single('click', _.bind(this.onClickResolveComment, this, false));
                if (this.showComments && this.showComments.length === 1) {
                    $('.prev-comment, .next-comment').addClass('disabled');
                }
            },

            showCommentModal: function() {
                var me = this,
                    appPrefix = !!window.DE ? DE : !!window.PE ? PE : SSE,
                    mainView = appPrefix.getController('Editor').getView('Editor').f7View;

                me.indexCurrentComment = 0;

                uiApp.closeModal();

                if (Common.SharedSettings.get('phone')) {
                    me.modalViewComment = $$(uiApp.pickerModal(
                        '<div class="picker-modal container-view-comment">' +
                        '<div class="swipe-container">' +
                        '<div class="icon-swipe"></div>' +
                        '</div>' +
                        me.view.getTemplateContainerViewComments() +
                        '</div>'
                    )).on('close', function (e) {
                        mainView.showNavbar();
                    });
                    mainView.hideNavbar();
                } else {
                    if (!me.openModal) {
                        me.modalViewComment = uiApp.popover(
                            '<div class="popover container-view-comment">' +
                            '<div class="popover-inner">' +
                            me.view.getTemplateContainerViewComments() +
                            '</div>' +
                            '</div>',
                            $$('#toolbar-collaboration')
                        );
                        this.picker = $$(me.modalViewComment);
                        var $overlay = $('.modal-overlay');
                        me.openModal = true;
                        $$(this.picker).on('opened', function () {
                            $overlay.on('removeClass', function () {
                                if (!$overlay.hasClass('modal-overlay-visible')) {
                                    $overlay.addClass('modal-overlay-visible')
                                }
                            });
                        }).on('close', function () {
                            $overlay.off('removeClass');
                            $overlay.removeClass('modal-overlay-visible');
                            $('.popover').remove();
                            me.openModal = false;
                        });
                    }
                }
                me.getView('Common.Views.Collaboration').renderViewComments(me.showComments, me.indexCurrentComment);
                $('.prev-comment').single('click', _.bind(me.onViewPrevComment, me));
                $('.next-comment').single('click', _.bind(me.onViewNextComment, me));
                $('.comment-menu').single('click', _.buffered(me.initMenuComments, 100, me));
                $('.add-reply').single('click', _.bind(me.onClickAddReply, me, false));
                $('.reply-menu').single('click', _.buffered(me.initReplyMenu, 100, me));
                $('.comment-resolve').single('click', _.bind(me.onClickResolveComment, me, false));

                if (me.showComments && me.showComments.length === 1) {
                    $('.prev-comment, .next-comment').addClass('disabled');
                }

                appPrefix.getController('Toolbar').getView('Toolbar').hideSearch();

                //swipe modal window
                if ($('.swipe-container').length > 0) {
                    me.swipeFull = false;
                    var $swipeContainer = $('.swipe-container');
                    $swipeContainer.single('touchstart', _.bind(function (e) {
                        var touchobj = e.changedTouches[0];
                        me.swipeStart = parseInt(touchobj.clientY);
                        me.swipeChange = parseInt(touchobj.clientY);
                        me.swipeHeight = parseInt($('.container-view-comment').css('height'));
                        e.preventDefault();
                     }, me));
                    $swipeContainer.single('touchmove', _.bind(function (e) {
                        var touchobj = e.changedTouches[0];
                        var dist = parseInt(touchobj.clientY) - me.swipeStart;
                        var newHeight;
                        if (dist < 0) {
                            newHeight = '100%';
                            me.swipeFull = true;
                            me.closeCommentPicker = false;
                            if (window.SSE) {
                                if ($('.container-view-comment').hasClass('onHide')) {
                                    $('.container-view-comment').removeClass('onHide');
                                }
                            } else {
                                $('.container-view-comment').css('opacity', '1');
                            }
                        } else if (dist < 100) {
                            newHeight = '50%';
                            me.swipeFull = false;
                            me.closeCommentPicker = false;
                            if (window.SSE) {
                                if ($('.container-view-comment').hasClass('onHide')) {
                                    $('.container-view-comment').removeClass('onHide');
                                }
                            } else {
                                $('.container-view-comment').css('opacity', '1');
                            }
                        } else {
                            me.closeCommentPicker = true;
                            if (window.SSE) {
                                if (!$('.container-view-comment').hasClass('onHide')) {
                                    $('.container-view-comment').addClass('onHide');
                                }
                            } else {
                                $('.container-view-comment').css('opacity', '0.6');
                            }
                        }
                        $('.container-view-comment').css('height', newHeight);
                        me.swipeHeight = newHeight;
                        e.preventDefault();
                     }, me));
                    $swipeContainer.single('touchend', _.bind(function (e) {
                        var touchobj = e.changedTouches[0];
                        var swipeEnd = parseInt(touchobj.clientY);
                        var dist = swipeEnd - me.swipeStart;
                        if (me.closeCommentPicker) {
                            uiApp.closeModal();
                            me.modalViewComment.remove();
                        } else if (me.swipeFull) {
                            if (dist > 20) {
                                $('.container-view-comment').css('height', '50%');
                            }
                        }
                        me.swipeHeight = undefined;
                        me.swipeChange = undefined;
                        me.closeCommentPicker = undefined;
                    }, me));
                }
            },

            onViewPrevComment: function() {
                if (this.showComments && this.showComments.length > 0) {
                    for (var i=0; i<this.showComments.length; i++) {
                        if (this.indexCurrentComment - 1 < 0) {
                            this.indexCurrentComment = this.showComments.length - 1;
                        } else {
                            this.indexCurrentComment -= 1;
                        }
                        if (this.view.renderViewComments(this.showComments, this.indexCurrentComment))
                            break;
                    }
                    var me = this;
                    _.defer(function () {
                        $('.comment-menu').single('click', _.buffered(me.initMenuComments, 100, me));
                        $('.reply-menu').single('click', _.buffered(me.initReplyMenu, 100, me));
                        $('.comment-resolve').single('click', _.bind(me.onClickResolveComment, me, false));
                    });
                }
            },

            onViewNextComment: function() {
                if (this.showComments && this.showComments.length > 0) {
                    for (var i=0; i<this.showComments.length; i++) {
                        if (this.indexCurrentComment + 1 === this.showComments.length) {
                            this.indexCurrentComment = 0;
                        } else {
                            this.indexCurrentComment += 1;
                        }
                        if (this.view.renderViewComments(this.showComments, this.indexCurrentComment))
                            break;
                    }
                    var me = this;
                    _.defer(function () {
                        $('.comment-menu').single('click', _.buffered(me.initMenuComments, 100, me));
                        $('.reply-menu').single('click', _.buffered(me.initReplyMenu, 100, me));
                        $('.comment-resolve').single('click', _.bind(me.onClickResolveComment, me, false));
                    });
                }
            },

            onClickAddReply: function(id) {
                var me = this;
                var phone = Common.SharedSettings.get('phone');
                var idComment = !id ? $('.page-view-comments').find('.comment').data('uid') : id;
                if (_.isNumber(idComment)) {
                    idComment = idComment.toString();
                }
                var comment = me.findComment(idComment);
                me.getCurrentUser();
                var date = me.dateToLocaleTimeString(new Date());
                if (comment) {
                    if ($('.container-view-comment').length > 0) {
                        if (phone) {
                            var colorUser = me.currentUser.asc_getColor(),
                                name = me.currentUser.asc_getUserName(),
                                initialUser = me.getInitials(name);
                            var templatePopup = me.getView('Common.Views.Collaboration').getTemplateAddReplyPopup(name, colorUser, initialUser, date);
                            me.addReplyView = uiApp.popup(
                                templatePopup
                            );
                            $('.popup').css('z-index', '20000');
                        } else {
                            me.disabledViewComments(true);
                            $('.container-view-comment .toolbar').find('a.prev-comment, a.next-comment, a.add-reply').css('display', 'none');
                            var template = _.template('<a href="#" class="link" id="add-new-reply">' + me.textDone + '</a>');
                            $('.container-view-comment .button-right').append(template);
                            template = _.template('<a href="#" class="link cancel-reply">' + me.textCancel + '</a>');
                            $('.container-view-comment .button-left').append(template);
                            template = _.template('<div class="block-reply"><textarea class="reply-textarea" autofocus placeholder="' + me.textAddReply + '"></textarea></div>');
                            $('.page-view-comments .page-content').append(template);
                        }
                    } else if ($('.container-collaboration').length > 0) {
                        me.getView('Common.Views.Collaboration').showPage('#comments-add-reply-view', false);
                        var name = me.currentUser.asc_getUserName(),
                            color = me.currentUser.asc_getColor();
                        me.getView('Common.Views.Collaboration').renderAddReply(name, color, me.getInitials(name), date);
                    }
                    _.defer(function () {
                        var $textarea = $('.reply-textarea')[0];
                        var $btnAddReply = $('#add-new-reply');
                        $textarea.focus();
                        $btnAddReply.addClass('disabled');
                        $textarea.oninput = function () {
                            if ($textarea.value.length < 1) {
                                if (!$btnAddReply.hasClass('disabled'))
                                    $btnAddReply.addClass('disabled');
                            } else {
                                if ($btnAddReply.hasClass('disabled')) {
                                    $btnAddReply.removeClass('disabled');
                                }
                            }
                        };
                    });
                    $('#add-new-reply').single('click', _.bind(me.onDoneAddNewReply, me, comment.uid));
                    $('.cancel-reply').single('click', _.bind(me.onCancelAddNewReply, me));
                }
            },

            onDoneAddNewReply: function(uid) {
                var phone = Common.SharedSettings.get('phone');
                var reply = $('.reply-textarea')[0].value.trim();
                if ($('.container-view-comment').length > 0) {
                    var $viewComment = $('.container-view-comment');
                    if (reply && reply.length > 0) {
                        this.addReply && this.addReply(uid, reply, _userId);
                        if (!phone) {
                            $viewComment.find('a#add-new-reply, a.cancel-reply').remove();
                            $viewComment.find('a.prev-comment, a.next-comment, a.add-reply').css('display', 'flex');
                            if ($('.block-reply').length > 0) {
                                $('.block-reply').remove();
                            }
                        } else {
                            uiApp.closeModal($$(this.addReplyView));
                        }
                        this.disabledViewComments(false);
                    }
                } else if ($('.container-collaboration').length > 0) {
                    this.addReply && this.addReply(uid, reply, _userId);
                    rootView.router.back();
                }
            },

            onCancelAddNewReply: function() {
                var $viewComment = $('.container-view-comment');
                if ($viewComment.find('.block-reply').length > 0) {
                    $viewComment.find('.block-reply').remove();
                }
                $viewComment.find('a#add-new-reply, a.cancel-reply').remove();
                $viewComment.find('a.prev-comment, a.next-comment, a.add-reply').css('display', 'flex');
                this.disabledViewComments(false);
            },

            onAddNewComment: function() {
            },

            initMenuComments: function(e) {
                if ($('.actions-modal').length < 1) {
                    var $comment = $(e.currentTarget).closest('.comment');
                    var idComment = $comment.data('uid');
                    if (_.isNumber(idComment)) {
                        idComment = idComment.toString();
                    }
                    var comment = this.findComment(idComment);
                    if ($('.actions-modal').length === 0 && comment) {
                        var me = this;
                        _.delay(function () {
                            var _menuItems = [];
                            comment.editable && _menuItems.push({
                                caption: me.textEdit,
                                event: 'edit'
                            });
                            if (comment.editable) {
                                if (!comment.resolved) {
                                    _menuItems.push({
                                        caption: me.textResolve,
                                        event: 'resolve'
                                    });
                                } else {
                                    _menuItems.push({
                                        caption: me.textReopen,
                                        event: 'resolve'
                                    });
                                }
                            }
                            if ($('.container-collaboration').length > 0) {
                                _menuItems.push({
                                    caption: me.textAddReply,
                                    event: 'addreply'
                                });
                            }
                            comment.removable && _menuItems.push({
                                caption: me.textDeleteComment,
                                event: 'delete',
                                color: 'red'
                            });
                            _.each(_menuItems, function (item) {
                                item.text = item.caption;
                                item.onClick = function () {
                                    me.onCommentMenuClick(item.event, idComment)
                                }
                            });

                            me.menuComments = uiApp.actions([_menuItems, [
                                {
                                    text: me.textCancel,
                                    bold: true,
                                    onClick: function () {
                                        me.onCommentMenuClick();
                                    }
                                }
                            ]]);
                            $$(me.menuComments).on('close', function () {
                                me.disabledViewComments(false);
                            });
                        }, 100);
                    }
                    this.disabledViewComments(true);
                }
            },

            initReplyMenu: function(event) {
                if ($('.actions-modal').length < 1) {
                    var me = this;
                    var ind = $(event.currentTarget).parent().parent().data('ind');
                    var idComment = $(event.currentTarget).closest('.comment').data('uid');
                    if (_.isNumber(idComment)) {
                        idComment = idComment.toString();
                    }
                    var comment = this.findComment(idComment);
                    var reply = comment && comment.replys ? comment.replys[ind] : null;
                    reply && _.delay(function () {
                        var _menuItems = [];
                        reply.editable && _menuItems.push({
                            caption: me.textEdit,
                            event: 'editreply'
                        });
                        reply.removable && _menuItems.push({
                            caption: me.textDeleteReply,
                            event: 'deletereply',
                            color: 'red'
                        });
                        _.each(_menuItems, function (item) {
                            item.text = item.caption;
                            item.onClick = function () {
                                me.onCommentMenuClick(item.event, idComment, ind);
                            }
                        });
                        me.menuReply = uiApp.actions([_menuItems, [
                            {
                                text: me.textCancel,
                                bold: true,
                                onClick: function () {
                                    me.onCommentMenuClick();
                                }
                            }
                        ]]);
                        $$(me.menuReply).on('close', function () {
                            me.disabledViewComments(false);
                        });
                    }, 100);
                    this.disabledViewComments(true);
                }
            },

            onCommentMenuClick: function(action, idComment, indReply) {
                var me = this;
                function addOverlay () {
                    if (!Common.SharedSettings.get('phone')) {
                        var $overlay = $('.modal-overlay');
                        if (!$overlay.hasClass('modal-overlay-visible')) {
                            $overlay.addClass('modal-overlay-visible')
                        }
                    }
                }
                switch (action) {
                    case 'edit':
                        addOverlay();
                        me.showEditComment(idComment);
                        break;
                    case 'resolve':
                        addOverlay();
                        me.onClickResolveComment(idComment);
                        me.disabledViewComments(false);
                        break;
                    case 'delete':
                        addOverlay();
                        $$(uiApp.modal({
                            title: this.textDeleteComment,
                            text: this.textMessageDeleteComment,
                            buttons: [
                                {
                                    text: this.textCancel
                                },
                                {
                                    text: this.textYes,
                                    onClick: function () {
                                        me.onDeleteComment && me.onDeleteComment(idComment);
                                    }
                                }]
                        })).on('close', function () {
                            addOverlay();
                        });
                        me.disabledViewComments(false);
                        break;
                    case 'editreply':
                        addOverlay();
                        me.showEditReply(idComment, indReply);
                        break;
                    case 'deletereply':
                        addOverlay();
                        $$(uiApp.modal({
                            title: this.textDeleteReply,
                            text: this.textMessageDeleteReply,
                            buttons: [
                                {
                                    text: this.textCancel
                                },
                                {
                                    text: this.textYes,
                                    onClick: function () {
                                        me.onDeleteReply && me.onDeleteReply(idComment, indReply);
                                    }
                                }]
                        })).on('close', function () {
                            addOverlay();
                        });
                        me.disabledViewComments(false);
                        break;
                    case 'addreply':
                        addOverlay();
                        me.onClickAddReply(idComment);
                    default:
                        addOverlay();
                        me.disabledViewComments(false);
                        break;
                }
            },

            showEditComment: function(idComment) {
                var me = this;
                if (idComment) {
                    var comment = this.findComment(idComment);
                    if ($('.container-view-comment').length > 0) {
                        if (Common.SharedSettings.get('phone')) {
                            me.editView = uiApp.popup(
                                me.view.getTemplateEditCommentPopup(comment)
                            );
                            $$(me.editView).on('close', function(){
                                me.disabledViewComments(false);
                            });
                            $('.popup').css('z-index', '20000');
                            _.delay(function () {
                                var $textarea = $('.comment-textarea')[0];
                                $textarea.focus();
                                $textarea.selectionStart = $textarea.value.length;
                            }, 100);
                        } else {
                            me.disabledViewComments(true);
                            if ($('.comment-textarea').length === 0) {
                                var $viewComment = $('.container-view-comment');
                                var oldComment = $viewComment.find('.comment-text pre').text();
                                $viewComment.find('.comment-text pre').css('display', 'none');
                                var template = _.template('<textarea id="comment-text" class="comment-textarea">' + oldComment + '</textarea>');
                                $viewComment.find('.comment-text').append(template);
                                $viewComment.find('a.prev-comment, a.next-comment, a.add-reply').css('display', 'none');
                                template = _.template('<a href="#" class="link done-edit-comment" id="edit-comment">' + me.textDone + '</a>');
                                $viewComment.find('.button-right').append(template);
                                template = _.template('<a href="#" class="link cancel-edit-comment">' + me.textCancel + '</a>');
                                $viewComment.find('.button-left').append(template);
                            }
                        }
                    } else if ($('.container-collaboration').length > 0) {
                        this.getView('Common.Views.Collaboration').showPage('#comments-edit-view', false);
                        this.getView('Common.Views.Collaboration').renderEditComment(comment);
                    }
                    _.defer(function () {
                        var $textarea = $('.comment-textarea')[0];
                        $textarea.focus();
                        $textarea.selectionStart = $textarea.value.length;
                    });
                    $('#edit-comment').single('click', _.bind(me.onEditComment, me, comment));
                    $('.cancel-edit-comment').single('click', _.bind(me.onCancelEditComment, me));
                }
            },

            onEditComment: function(comment) {
                var value = $('#comment-text')[0].value.trim();
                if (value && value.length > 0) {
                    this.getCurrentUser();
                    if (!_.isUndefined(this.onChangeComment)) {
                        comment.comment = value;
                        comment.userid = this.currentUser.asc_getIdOriginal();
                        comment.username = this.currentUser.asc_getUserName();
                        this.onChangeComment(comment);
                    }
                    if ($('.container-view-comment').length > 0) {
                        if (Common.SharedSettings.get('phone')) {
                            uiApp.closeModal($$(this.editView));
                        } else {
                            var $viewComment = $('.container-view-comment');
                            $viewComment.find('a.done-edit-comment, a.cancel-edit-comment').remove();
                            $viewComment.find('a.prev-comment, a.next-comment, a.add-reply').css('display', 'flex');
                            if ($viewComment.find('.comment-textarea').length > 0) {
                                $viewComment.find('.comment-textarea').remove();
                                $viewComment.find('.comment-text pre').css('display', 'block');
                            }
                        }
                        this.disabledViewComments(false);
                    } else if ($('.container-collaboration').length > 0) {
                        rootView.router.back();
                    }
                }
            },

            onCancelEditComment: function() {
                var $viewComment = $('.container-view-comment');
                $viewComment.find('a.done-edit-comment, a.cancel-edit-comment, .comment-textarea').remove();
                $viewComment.find('.comment-text pre').css('display', 'block');
                $viewComment.find('a.prev-comment, a.next-comment, a.add-reply').css('display', 'flex');
                this.disabledViewComments(false);
            },

            showEditReply: function(idComment, indReply) {
                var me = this;
                var comment = me.findComment(idComment);
                if (comment) {
                    var replies,
                        reply;
                    replies = comment.replys;
                    reply = replies[indReply];
                    if (reply) {
                        if ($('.container-view-comment').length > 0) {
                            if (Common.SharedSettings.get('phone')) {
                                me.editReplyView = uiApp.popup(
                                    me.view.getTemplateEditReplyPopup(reply)
                                );
                                $$(me.editReplyView).on('close', function () {
                                    me.disabledViewComments(false);
                                });
                                $('.popup').css('z-index', '20000');
                            } else {
                                me.disabledViewComments(true);
                                var $reply = $('.reply-item[data-ind=' + indReply + ']');
                                var $viewComment = $('.container-view-comment');
                                $reply.find('.reply-text').css('display', 'none');
                                $viewComment.find('a.prev-comment, a.next-comment, a.add-reply').css('display', 'none');
                                var template = _.template('<textarea class="edit-reply-textarea">' + reply.reply + '</textarea>');
                                $reply.append(template);
                                template = _.template('<a href="#" class="link" id="edit-reply">' + me.textDone + '</a>');
                                $viewComment.find('.button-right').append(template);
                                template = _.template('<a href="#" class="link cancel-reply">' + me.textCancel + '</a>');
                                $viewComment.find('.button-left').append(template);
                            }
                        } else if ($('.container-collaboration').length > 0) {
                            me.getView('Common.Views.Collaboration').showPage('#comments-edit-reply-view', false);
                            me.getView('Common.Views.Collaboration').renderEditReply(reply);
                        }
                        _.defer(function () {
                            var $textarea = $('.edit-reply-textarea')[0];
                            $textarea.focus();
                            $textarea.selectionStart = $textarea.value.length;
                        });
                        $('#edit-reply').single('click', _.bind(me.onEditReply, me, comment, indReply));
                        $('.cancel-reply').single('click', _.bind(me.onCancelEditReply, me, indReply));
                    }
                }
            },

            onEditReply: function(comment, indReply) {
                var value = $('.edit-reply-textarea')[0].value.trim();
                if (value && value.length > 0) {
                    this.getCurrentUser();
                    if ($('.container-view-comment').length > 0) {
                        if (!_.isUndefined(this.onChangeComment)) {
                            comment.replys[indReply].reply = value;
                            comment.replys[indReply].userid = this.currentUser.asc_getIdOriginal();
                            comment.replys[indReply].username = this.currentUser.asc_getUserName();
                            this.onChangeComment(comment);
                        }
                        if (Common.SharedSettings.get('phone')) {
                            uiApp.closeModal($$(this.editReplyView));
                        } else {
                            var $viewComment = $('.container-view-comment');
                            $viewComment.find('a#edit-reply, a.cancel-reply').remove();
                            $viewComment.find('a.prev-comment, a.next-comment, a.add-reply').css('display', 'flex');
                            if ($viewComment.find('.edit-reply-textarea').length > 0) {
                                $viewComment.find('.edit-reply-textarea').remove();
                                $viewComment.find('.reply-text').css('display', 'block');
                            }
                        }
                    } else {
                        if (!_.isUndefined(this.onChangeComment)) {
                            comment.replys[indReply].reply = value;
                            comment.replys[indReply].userid = this.currentUser.asc_getIdOriginal();
                            comment.replys[indReply].username = this.currentUser.asc_getUserName();
                            this.onChangeComment(comment);
                        }
                        rootView.router.back();
                    }
                    this.disabledViewComments(false);
                }
            },

            onCancelEditReply: function(indReply) {
                var $viewComment = $('.container-view-comment'),
                    $reply = $('.reply-item[data-ind=' + indReply + ']');
                $viewComment.find('a#edit-reply, a.cancel-reply, .edit-reply-textarea').remove();
                $reply.find('.reply-text').css('display', 'block');
                $viewComment.find('a.prev-comment, a.next-comment, a.add-reply').css('display', 'flex');
                this.disabledViewComments(false);
            },

            onClickResolveComment: function(uid, e) {
                var idComment;
                if (!uid) {
                    var $comment = $(e.currentTarget).closest('.comment');
                    idComment = $comment.data('uid');
                } else {
                    idComment = uid;
                }
                if (_.isNumber(idComment)) {
                    idComment = idComment.toString();
                }
                var comment = this.findComment(idComment);
                if (comment) {
                    this.resolveComment && this.resolveComment(comment.uid);
                }
            },

            // utils
            timeZoneOffsetInMs: (new Date()).getTimezoneOffset() * 60000,
            utcDateToString: function (date) {
                if (Object.prototype.toString.call(date) === '[object Date]')
                    return (date.getTime() - this.timeZoneOffsetInMs).toString();

                return '';
            },
            ooDateToString: function (date) {
                if (Object.prototype.toString.call(date) === '[object Date]')
                    return (date.getTime()).toString();

                return '';
            },
            //end utils


            groupCollectionComments: [],
            collectionComments: [],
            groupCollectionFilter: [],
            filter: [],

            initComments: function() {
                this.getView('Common.Views.Collaboration').renderComments((this.groupCollectionFilter.length !== 0) ? this.groupCollectionFilter : (this.collectionComments.length !== 0) ? this.collectionComments : false);
                $('.comment-menu').single('click', _.buffered(this.initMenuComments, 100, this));
                $('.reply-menu').single('click', _.buffered(this.initReplyMenu, 100, this));
                $('.comment-resolve').single('click', _.bind(this.onClickResolveComment, this, false));
                $('.comment-quote').single('click', _.bind(this.onSelectComment, this));
            },

            readSDKReplies: function (data) {
                var i = 0,
                    replies = [],
                    date = null;
                var repliesCount = data.asc_getRepliesCount();
                if (repliesCount) {
                    for (i = 0; i < repliesCount; ++i) {
                        date = (data.asc_getReply(i).asc_getOnlyOfficeTime()) ? new Date(this.stringOOToLocalDate(data.asc_getReply(i).asc_getOnlyOfficeTime())) :
                            ((data.asc_getReply(i).asc_getTime() == '') ? new Date() : new Date(this.stringUtcToLocalDate(data.asc_getReply(i).asc_getTime())));

                        var user = _.find(editUsers, function(item){
                            return (item.asc_getIdOriginal()==data.asc_getReply(i).asc_getUserId());
                        });
                        var username = data.asc_getReply(i).asc_getUserName();
                        replies.push({
                            ind                  : i,
                            userid              : data.asc_getReply(i).asc_getUserId(),
                            username            : username,
                            usercolor           : (user) ? user.asc_getColor() : null,
                            date                : this.dateToLocaleTimeString(date),
                            reply               : data.asc_getReply(i).asc_getText(),
                            time                : date.getTime(),
                            userInitials        : this.getInitials(username),
                            editable            : (this.appConfig.canEditComments || (data.asc_getReply(i).asc_getUserId() == _userId)) && AscCommon.UserInfoParser.canEditComment(username),
                            removable           : (this.appConfig.canDeleteComments || (data.asc_getReply(i).asc_getUserId() == _userId)) && AscCommon.UserInfoParser.canDeleteComment(username),
                            hide                : !AscCommon.UserInfoParser.canViewComment(data.asc_getReply(i).asc_getUserName())
                        });
                    }
                }
                return replies;
            },

            readSDKComment: function(id, data) {
                var date = (data.asc_getOnlyOfficeTime()) ? new Date(this.stringOOToLocalDate(data.asc_getOnlyOfficeTime())) :
                    ((data.asc_getTime() == '') ? new Date() : new Date(this.stringUtcToLocalDate(data.asc_getTime())));
                var user = _.find(editUsers, function(item){
                    return (item.asc_getIdOriginal()==data.asc_getUserId());
                });
                var groupname = id.substr(0, id.lastIndexOf('_')+1).match(/^(doc|sheet[0-9_]+)_/);
                var username = data.asc_getUserName();
                var comment = {
                    uid                 : id,
                    userid              : data.asc_getUserId(),
                    username            : username,
                    usercolor           : (user) ? user.asc_getColor() : null,
                    date                : this.dateToLocaleTimeString(date),
                    quote               : data.asc_getQuoteText(),
                    comment             : data.asc_getText(),
                    resolved            : data.asc_getSolved(),
                    unattached          : !_.isUndefined(data.asc_getDocumentFlag) ? data.asc_getDocumentFlag() : false,
                    time                : date.getTime(),
                    replys              : [],
                    groupName           : (groupname && groupname.length>1) ? groupname[1] : null,
                    userInitials        : this.getInitials(username),
                    editable            : (this.appConfig.canEditComments || (data.asc_getUserId() == _userId)) && AscCommon.UserInfoParser.canEditComment(username),
                    removable           : (this.appConfig.canDeleteComments || (data.asc_getUserId() == _userId)) && AscCommon.UserInfoParser.canDeleteComment(username),
                    hide                : !AscCommon.UserInfoParser.canViewComment(username)
                };
                if (comment) {
                    var replies = this.readSDKReplies(data);
                    if (replies.length) {
                        comment.replys = replies;
                    }
                }
                return comment;
            },

            onApiChangeCommentData: function(id, data) {
                var me = this,
                    i = 0,
                    date = null,
                    replies = null,
                    repliesCount = 0,
                    dateReply = null,
                    comment = _.findWhere(me.collectionComments, {uid: id}) || this.findCommentInGroup(id);

                if (comment) {

                    date = (data.asc_getOnlyOfficeTime()) ? new Date(this.stringOOToLocalDate(data.asc_getOnlyOfficeTime())) :
                        ((data.asc_getTime() == '') ? new Date() : new Date(this.stringUtcToLocalDate(data.asc_getTime())));

                    var user = _.find(editUsers, function(item){
                        return (item.asc_getIdOriginal()==data.asc_getUserId());
                    });
                    comment.comment = data.asc_getText();
                    comment.userid = data.asc_getUserId();
                    comment.username = data.asc_getUserName();
                    comment.usercolor = (user) ? user.asc_getColor() : null;
                    comment.resolved = data.asc_getSolved();
                    comment.quote = data.asc_getQuoteText();
                    comment.time = date.getTime();
                    comment.date = me.dateToLocaleTimeString(date);
                    comment.editable = (me.appConfig.canEditComments || (data.asc_getUserId() == _userId)) && AscCommon.UserInfoParser.canEditComment(data.asc_getUserName());
                    comment.removable = (me.appConfig.canDeleteComments || (data.asc_getUserId() == _userId)) && AscCommon.UserInfoParser.canDeleteComment(data.asc_getUserName());
                    comment.hide = !AscCommon.UserInfoParser.canViewComment(data.asc_getUserName());

                    replies = _.clone(comment.replys);

                    replies.length = 0;

                    repliesCount = data.asc_getRepliesCount();
                    for (i = 0; i < repliesCount; ++i) {

                        dateReply = (data.asc_getReply(i).asc_getOnlyOfficeTime()) ? new Date(this.stringOOToLocalDate(data.asc_getReply(i).asc_getOnlyOfficeTime())) :
                            ((data.asc_getReply(i).asc_getTime() == '') ? new Date() : new Date(this.stringUtcToLocalDate(data.asc_getReply(i).asc_getTime())));

                        user = _.find(editUsers, function(item){
                            return (item.asc_getIdOriginal()==data.asc_getReply(i).asc_getUserId());
                        });
                        var username = data.asc_getReply(i).asc_getUserName();
                        replies.push({
                            ind                 : i,
                            userid              : data.asc_getReply(i).asc_getUserId(),
                            username            : username,
                            usercolor           : (user) ? user.asc_getColor() : null,
                            date                : me.dateToLocaleTimeString(dateReply),
                            reply               : data.asc_getReply(i).asc_getText(),
                            time                : dateReply.getTime(),
                            userInitials        : me.getInitials(username),
                            editable            : (me.appConfig.canEditComments || (data.asc_getReply(i).asc_getUserId() == _userId)) && AscCommon.UserInfoParser.canEditComment(username),
                            removable           : (me.appConfig.canDeleteComments || (data.asc_getReply(i).asc_getUserId() == _userId)) && AscCommon.UserInfoParser.canDeleteComment(username),
                            hide                : !AscCommon.UserInfoParser.canViewComment(username)
                        });
                    }
                    comment.replys = replies;
                    if($('.page-comments').length > 0) {
                        this.initComments();
                    }

                    if (this.showComments && this.showComments.length > 0) {
                        var showComment = _.findWhere(this.showComments, {uid: id});
                        if (showComment) {
                            showComment = comment;
                        }
                    }
                    if ($('.container-view-comment').length > 0) {
                        this.updateViewComment();
                    }
                }
            },

            onApiAddComment: function (id, data) {
                var comment = this.readSDKComment(id, data);
                if (comment) {
                    comment.groupName ? this.addCommentToGroupCollection(comment) : this.collectionComments.push(comment);
                }
                if($('.page-comments').length > 0) {
                    this.initComments();
                }
            },

            onApiAddComments: function (data) {
                for (var i = 0; i < data.length; ++i) {
                    var comment = this.readSDKComment(data[i].asc_getId(), data[i]);
                    comment.groupName ? this.addCommentToGroupCollection(comment) : this.collectionComments.push(comment);
                }
                if($('.page-comments').length > 0) {
                    this.initComments();
                }
            },

            stringOOToLocalDate: function (date) {
                if (typeof date === 'string')
                    return parseInt(date);
                return 0;
            },

            stringUtcToLocalDate: function (date) {
                if (typeof date === 'string')
                    return parseInt(date) + this.timeZoneOffsetInMs;

                return 0;
            },

            addCommentToGroupCollection: function (comment) {
                var groupname = comment.groupName;
                if (!this.groupCollectionComments[groupname])
                    this.groupCollectionComments[groupname] = [];
                this.groupCollectionComments[groupname].push(comment);
                if (this.filter.indexOf(groupname) != -1) {
                    this.groupCollectionFilter.push(comment);
                }
            },

            findCommentInGroup: function (id) {
                for (var name in this.groupCollectionComments) {
                    var store = this.groupCollectionComments[name];
                    var id = _.isArray(id) ? id[0] : id;
                    var model = _.findWhere(store, {uid: id});
                    if (model) return model;
                }
            },

            findVisibleCommentInGroup: function (id) {
                for (var name in this.groupCollectionComments) {
                    var store = this.groupCollectionComments[name];
                    var id = _.isArray(id) ? id[0] : id;
                    var model = _.findWhere(store, {uid: id, hide: false});
                    if (model) return model;
                }
            },

            onApiRemoveComment: function (id, silentUpdate) {
                function remove (collection, key) {
                    if(collection instanceof Array) {
                        var index = collection.indexOf(key);
                        if(index != -1) {
                            collection.splice(index, 1);
                        }
                    }
                }
                if (this.collectionComments.length > 0) {
                    var comment = _.findWhere(this.collectionComments, {uid: id});
                    if (comment) {
                        remove(this.collectionComments, comment);
                    }
                } else {
                    for (var name in this.groupCollectionComments) {
                        var store = this.groupCollectionComments[name],
                            comment = _.findWhere(store, {uid: id});
                        if (comment) {
                            remove(this.groupCollectionComments[name], comment);
                            if (this.filter.indexOf(name) != -1) {
                                remove(this.groupCollectionFilter, comment);
                            }
                        }
                    }
                }
                if(!silentUpdate && $('.page-comments').length > 0) {
                    this.initComments();
                }

                if (this.showComments && this.showComments.length > 0) {
                    var removeComment = _.findWhere(this.showComments, {uid: id});
                    if (removeComment) {
                        this.showComments = _.without(this.showComments, removeComment);
                    }
                }
            },

            onApiRemoveComments: function(data) {
                for (var i = 0; i < data.length; i++) {
                    this.onApiRemoveComment(data[i], true);
                }
            },

            onFilterChange: function (filter) {
                if (filter) {
                    var me = this,
                        comments = [];
                    this.filter = filter;
                    filter.forEach(function(item){
                        if (!me.groupCollectionComments[item])
                            me.groupCollectionComments[item] = [];
                        comments = comments.concat(me.groupCollectionComments[item]);
                    });
                    this.groupCollectionFilter = comments;
                }
            },

            onSelectComment: function (e) {
                var id = $(e.currentTarget).data('id');
                this.api.asc_selectComment(id);
            },


            textInserted: '<b>Inserted:</b>',
            textDeleted: '<b>Deleted:</b>',
            textParaInserted: '<b>Paragraph Inserted</b> ',
            textParaDeleted: '<b>Paragraph Deleted</b> ',
            textFormatted: 'Formatted',
            textParaFormatted: '<b>Paragraph Formatted</b>',
            textNot: 'Not ',
            textBold: 'Bold',
            textItalic: 'Italic',
            textStrikeout: 'Strikeout',
            textUnderline: 'Underline',
            textColor: 'Font color',
            textBaseline: 'Baseline',
            textSuperScript: 'Superscript',
            textSubScript: 'Subscript',
            textHighlight: 'Highlight color',
            textSpacing: 'Spacing',
            textDStrikeout: 'Double strikeout',
            textCaps: 'All caps',
            textSmallCaps: 'Small caps',
            textPosition: 'Position',
            textShd: 'Background color',
            textContextual: 'Don\'t add interval between paragraphs of the same style',
            textNoContextual: 'Add interval between paragraphs of the same style',
            textIndentLeft: 'Indent left',
            textIndentRight: 'Indent right',
            textFirstLine: 'First line',
            textRight: 'Align right',
            textLeft: 'Align left',
            textCenter: 'Align center',
            textJustify: 'Align justify',
            textBreakBefore: 'Page break before',
            textKeepNext: 'Keep with next',
            textKeepLines: 'Keep lines together',
            textNoBreakBefore: 'No page break before',
            textNoKeepNext: 'Don\'t keep with next',
            textNoKeepLines: 'Don\'t keep lines together',
            textLineSpacing: 'Line Spacing: ',
            textMultiple: 'multiple',
            textAtLeast: 'at least',
            textExact: 'exactly',
            textSpacingBefore: 'Spacing before',
            textSpacingAfter: 'Spacing after',
            textAuto: 'auto',
            textWidow: 'Widow control',
            textNoWidow: 'No widow control',
            textTabs: 'Change tabs',
            textNum: 'Change numbering',
            textEquation: 'Equation',
            textImage: 'Image',
            textChart: 'Chart',
            textShape: 'Shape',
            textTableChanged: '<b>Table Settings Changed</b>',
            textTableRowsAdd: '<b>Table Rows Added</b>',
            textTableRowsDel: '<b>Table Rows Deleted</b>',
            textParaMoveTo: '<b>Moved:</b>',
            textParaMoveFromUp: '<b>Moved Up:</b>',
            textParaMoveFromDown: '<b>Moved Down:</b>',
            textEditUser: 'Document is currently being edited by several users.',
            textCancel: "Cancel",
            textDone: "Done",
            textAddReply: "Add Reply",
            textEdit: 'Edit',
            textResolve: 'Resolve',
            textDeleteComment: 'Delete comment',
            textDeleteReply: 'Delete reply',
            textReopen: 'Reopen',
            textMessageDeleteComment: 'Do you really want to delete this comment?',
            textMessageDeleteReply: 'Do you really want to delete this reply?',
            textYes: 'Yes',
            textDelete: 'Delete',
            textNoChanges: 'There are no changes.'

        }
    })(), Common.Controllers.Collaboration || {}))
});<|MERGE_RESOLUTION|>--- conflicted
+++ resolved
@@ -114,10 +114,6 @@
                 if (editor === 'DE') {
                     _fileKey = mode.fileKey;
                 }
-<<<<<<< HEAD
-
-=======
->>>>>>> 6ac5a337
                 return this;
             },
 
@@ -714,14 +710,6 @@
                 this.updateInfoChange();
             },
 
-<<<<<<< HEAD
-=======
-            checkUserGroups: function(username) {
-                var groups = Common.Utils.UserInfoParser.getParsedGroups(username);
-                return Common.Utils.UserInfoParser.getCurrentGroups() && groups && (_.intersection(Common.Utils.UserInfoParser.getCurrentGroups(), (groups.length>0) ? groups : [""]).length>0);
-            },
-
->>>>>>> 6ac5a337
             dateToLocaleTimeString: function (date) {
                 function format(date) {
                     var strTime,
