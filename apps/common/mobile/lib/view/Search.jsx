
import React, { Component } from 'react';
import { Searchbar, Popover, Popup, View, Page, List, ListItem, Navbar, NavRight, Link } from 'framework7-react';
import { Toggle } from 'framework7-react';
import { f7 } from 'framework7-react';
import { Dom7 } from 'framework7';
import { Device } from '../../../../common/mobile/utils/device';
import { observable, runInAction } from "mobx";
import { observer } from "mobx-react";

const searchOptions = observable({
    usereplace: false
});

const popoverStyle = {
    height: '300px'
};

const SEARCH_BACKWARD = 'back';
const SEARCH_FORWARD = 'next';

class SearchSettingsView extends Component {
    constructor(props) {
        super(props);

        this.state = {
            useReplace: false,
            // caseSensitive: false,
            // markResults: false
            searchIn: 0,
            searchBy: 1,
            lookIn: 1,
            isMatchCase: false,
            isMatchCell: false
        };
    }

    onFindReplaceClick(action) {
        runInAction(() => searchOptions.usereplace = action == 'replace');

        this.setState({
            useReplace: searchOptions.usereplace
        });

        if (this.onReplaceChecked) {}
    }

    extraSearchOptions() {
    }

    render() {
        const show_popover = !Device.phone;
        // const navbar =
        //     <Navbar title="Find and replace">
        //         {!show_popover &&
        //             <NavRight>
        //                 <Link popupClose=".search-settings-popup">Done</Link>
        //             </NavRight>
        //         }
        //     </Navbar>;
        const extra = this.extraSearchOptions();
        const content =
            <View style={show_popover ? popoverStyle : null}>
<<<<<<< HEAD
                {/* <Page> */}
                    {/* {navbar} */}
                    {extra}
=======
                {/* <Page>
                    {navbar} */}
                {extra}
>>>>>>> 0fa56cd6
                {/* </Page> */}
            </View>;
        return (
            show_popover ?
                <Popover id="idx-search-settings" className="popover__titled">{content}</Popover> :
                <Popup id="idx-search-settings" className="search-settings-popup">{content}</Popup>
        )
    }
}

// @observer
class SearchView extends Component {
    constructor(props) {
        super(props);

        this.state = {
            searchQuery: '',
            replaceQuery: ''
        };

        const $$ = Dom7;

        $$(document).on('page:init', (e, page) => {
            if ( page.name == 'home' ) {
                this.searchbar = f7.searchbar.create({
                    el: '.searchbar',
                    customSearch: true,
                    expandable: true,
                    backdrop: false,
                    on: {
                            search: (bar, curval, prevval) => {
                        },
                        enable: this.onSearchbarShow.bind(this, true),
                        disable: this.onSearchbarShow.bind(this, false)
                    }
                });

                // function iOSVersion() {
                //     var ua = navigator.userAgent;
                //     var m;
                //     return (m = /(iPad|iPhone|iphone).*?(OS |os |OS\_)(\d+((_|\.)\d)?((_|\.)\d)?)/.exec(ua)) ? parseFloat(m[3]) : 0;
                // }

                const $editor = $$('#editor_sdk');
                // const $replaceLink = $$('#replace-link');
               
<<<<<<< HEAD
                if (false /*iOSVersion() < 13*/) {
                    // $editor.single('mousedown touchstart', _.bind(me.onEditorTouchStart, me));
                    // $editor.single('mouseup touchend',     _.bind(me.onEditorTouchEnd, me));
=======
                if (false /* iOSVersion < 13 */) {
                    // $editor.on('mousedown touchstart', this.onEditorTouchStart.bind(this));
                    // $editor.on('mouseup touchend', this.onEditorTouchEnd.bind(this));
>>>>>>> 0fa56cd6
                } else {
                    // $editor.on('pointerdown', this.onEditorTouchStart.bind(this));
                    // $editor.on('pointerup',   this.onEditorTouchEnd.bind(this));
                }

                $editor.on('pointerdown', this.onEditorTouchStart.bind(this));
                $editor.on('pointerup',   this.onEditorTouchEnd.bind(this));
                // $replaceLink.on('click', this.onReplaceHold.bind(this));
            }
        });

        this.onSettingsClick = this.onSettingsClick.bind(this);
        this.onSearchClick = this.onSearchClick.bind(this);
        this.onReplaceClick = this.onReplaceClick.bind(this);
    }

    componentDidMount(){
        const $$ = Dom7;
        this.$replace = $$('#idx-replace-val');
    }

    onSettingsClick(e) {
        if ( Device.phone ) {
            f7.popup.open('.search-settings-popup');
        } else f7.popover.open('#idx-search-settings', '#idx-btn-search-settings');
    }

    searchParams() {
        let params = {
            find: this.searchbar.query
        };

        if (searchOptions.usereplace) {
            params.replace = this.$replace.val();
        } 

        return params;
    }

    onSearchClick(action) {
        if (this.searchbar && this.state.searchQuery) {
            if (this.props.onSearchQuery) {
                let params = this.searchParams();
                params.find = this.state.searchQuery;
                params.forward = action != SEARCH_BACKWARD;
                // console.log(params);

                this.props.onSearchQuery(params);
            }
        }
    }

    onReplaceClick() {
        if (this.searchbar && this.state.searchQuery) {
            if (this.props.onReplaceQuery) {
                let params = this.searchParams();
                params.find = this.state.searchQuery;
                // console.log(params);

                this.props.onReplaceQuery(params);
            }   
        }
    }

    onReplaceAllClick() {
        if (this.searchbar && this.state.searchQuery) {
            if (this.props.onReplaceAllQuery) {
                let params = this.searchParams();
                params.find = this.state.searchQuery;
                // console.log(params);

                this.props.onReplaceAllQuery(params);
            }   
        }
    }

    onSearchbarShow(isshowed, bar) {
        if ( !isshowed ) {
            this.$replace.val('');
        }
    }

    onEditorTouchStart(e) {
        this.startPoint = this.pointerPosition(e);
        // console.log(this.startPoint);
    }

    onEditorTouchEnd(e) {
        const endPoint = this.pointerPosition(e);
        // console.log(endPoint);

        if (this.searchbar.enabled) {
            let distance;

            if(this.startPoint) {
                distance = (!!this.startPoint.x || !!this.startPoint.y) ? 0 : 
                    Math.sqrt((endPoint.x -= this.startPoint.x) * endPoint.x + (endPoint.y -= this.startPoint.y) * endPoint.y);
            } else {
                distance = 0;
            }

<<<<<<< HEAD
            // const distance = (this.startPoint.x === undefined || this.startPoint.y === undefined) ? 0 :
=======
            // const distance = (this.startPoint === undefined || this.startPoint === undefined) ? 0 :
>>>>>>> 0fa56cd6
            //     Math.sqrt((endPoint.x -= this.startPoint.x) * endPoint.x + (endPoint.y -= this.startPoint.y) * endPoint.y);

            if (distance < 1) {
                this.searchbar.disable();
            }
        }
    }

    pointerPosition(e) {
        let out = {x:0, y:0};
        if ( e.type == 'touchstart' || e.type == 'touchend' ) {
            const touch = e.originalEvent.touches[0] || e.originalEvent.changedTouches[0];
            out.x = touch.pageX;
            out.y = touch.pageY;
        } else if ( e.type == 'mousedown' || e.type == 'mouseup' ) {
            out.x = e.pageX;
            out.y = e.pageY;
        }

        return out;
    }

    changeSearchQuery(value) {
        this.setState({
            searchQuery: value
        });
    }

    changeReplaceQuery(value) {
        this.setState({
            replaceQuery: value
        });
    }

    render() {
        const usereplace = searchOptions.usereplace;
        const hidden = {display: "none"};
        const searchQuery = this.state.searchQuery;
        const replaceQuery = this.state.replaceQuery;
        const isIos = Device.ios;
        const { _t } = this.props;

        if(this.searchbar && this.searchbar.enabled) {
            usereplace ? this.searchbar.el.classList.add('replace') : this.searchbar.el.classList.remove('replace');
        } 

        return (
            <form className="searchbar">
                {isIos ? <div className="searchbar-bg"></div> : null}
                <div className="searchbar-inner">
                    <div className="buttons-row searchbar-inner__left">
                        <a id="idx-btn-search-settings" className="link icon-only" onClick={this.onSettingsClick}>
                            <i className="icon icon-settings" />
                        </a>
                    </div>
                    <div className="searchbar-inner__center">
                        <div className="searchbar-input-wrap">
                            <input placeholder={_t.textSearch} type="search" value={searchQuery} 
                                onChange={e => {this.changeSearchQuery(e.target.value)}} />
                            {isIos ? <i className="searchbar-icon" /> : null}
                            <span className="input-clear-button" />
                        </div>
                        <div className="searchbar-input-wrap" style={!usereplace ? hidden: null}>
                            <input placeholder={_t.textReplace} type="search" id="idx-replace-val" value={replaceQuery} 
                                onChange={e => {this.changeReplaceQuery(e.target.value)}} />
                            {isIos ? <i className="searchbar-icon" /> : null}
                            <span className="input-clear-button" />
                        </div>
                    </div>
                    <div className="buttons-row searchbar-inner__right">
                        <div className="buttons-row buttons-row-replace">
                            <a id="replace-link" className={"link " + (searchQuery.trim().length ? "" : "disabled")} style={!usereplace ? hidden: null} onClick={() => this.onReplaceClick()}>{_t.textReplace}</a>
                            <a id="replace-all-link" className={"link " + (searchQuery.trim().length ? "" : "disabled")} style={!usereplace ? hidden: null} onClick={() => this.onReplaceAllClick()}>{_t.textReplaceAll}</a>
                        </div>
                        <div className="buttons-row">
                            <a className={"link icon-only prev " + (searchQuery.trim().length ? "" : "disabled")} onClick={() => this.onSearchClick(SEARCH_BACKWARD)}>
                                <i className="icon icon-prev" />
                            </a>
                            <a className={"link icon-only next " + (searchQuery.trim().length ? "" : "disabled")} onClick={() => this.onSearchClick(SEARCH_FORWARD)}>
                                <i className="icon icon-next" />
                            </a>
                        </div>
                    </div>
                </div>
            </form>
        )
    }
}

const SearchViewWithObserver = observer(SearchView);

export {SearchViewWithObserver as SearchView, SearchSettingsView};<|MERGE_RESOLUTION|>--- conflicted
+++ resolved
@@ -61,15 +61,9 @@
         const extra = this.extraSearchOptions();
         const content =
             <View style={show_popover ? popoverStyle : null}>
-<<<<<<< HEAD
-                {/* <Page> */}
-                    {/* {navbar} */}
-                    {extra}
-=======
                 {/* <Page>
                     {navbar} */}
                 {extra}
->>>>>>> 0fa56cd6
                 {/* </Page> */}
             </View>;
         return (
@@ -115,16 +109,10 @@
 
                 const $editor = $$('#editor_sdk');
                 // const $replaceLink = $$('#replace-link');
-               
-<<<<<<< HEAD
-                if (false /*iOSVersion() < 13*/) {
-                    // $editor.single('mousedown touchstart', _.bind(me.onEditorTouchStart, me));
-                    // $editor.single('mouseup touchend',     _.bind(me.onEditorTouchEnd, me));
-=======
+
                 if (false /* iOSVersion < 13 */) {
                     // $editor.on('mousedown touchstart', this.onEditorTouchStart.bind(this));
                     // $editor.on('mouseup touchend', this.onEditorTouchEnd.bind(this));
->>>>>>> 0fa56cd6
                 } else {
                     // $editor.on('pointerdown', this.onEditorTouchStart.bind(this));
                     // $editor.on('pointerup',   this.onEditorTouchEnd.bind(this));
@@ -226,11 +214,7 @@
                 distance = 0;
             }
 
-<<<<<<< HEAD
-            // const distance = (this.startPoint.x === undefined || this.startPoint.y === undefined) ? 0 :
-=======
             // const distance = (this.startPoint === undefined || this.startPoint === undefined) ? 0 :
->>>>>>> 0fa56cd6
             //     Math.sqrt((endPoint.x -= this.startPoint.x) * endPoint.x + (endPoint.y -= this.startPoint.y) * endPoint.y);
 
             if (distance < 1) {
