--- conflicted
+++ resolved
@@ -90,11 +90,6 @@
             replaceQuery: ''
         };
 
-<<<<<<< HEAD
-=======
-        const $$ = Dom7;
-
->>>>>>> 2c705260
         this.onSettingsClick = this.onSettingsClick.bind(this);
         this.onSearchClick = this.onSearchClick.bind(this);
         this.onReplaceClick = this.onReplaceClick.bind(this);
@@ -102,12 +97,6 @@
 
     componentDidMount(){
         this.$replace = $$('#idx-replace-val');
-<<<<<<< HEAD
-
-        const $editor = $$('#editor_sdk');
-        $editor.on('pointerdown', this.onEditorTouchStart.bind(this));
-        $editor.on('pointerup', this.onEditorTouchEnd.bind(this));
-=======
         const $editor = $$('#editor_sdk');
 
         this.onEditorTouchStart = this.onEditorTouchStart.bind(this);
@@ -115,7 +104,6 @@
 
         $editor.on('pointerdown', this.onEditorTouchStart);
         $editor.on('pointerup',   this.onEditorTouchEnd);
->>>>>>> 2c705260
 
         if( !this.searchbar ) {
             this.searchbar = f7.searchbar.get('.searchbar');
@@ -138,16 +126,8 @@
     }
 
     componentWillUnmount() {
-<<<<<<< HEAD
-        const $$ = Dom7;
-        const $editor = $$('#editor_sdk');
-
-        $editor.off('pointerdown', this.onEditorTouchStart.bind(this));
-        $editor.off('pointerup', this.onEditorTouchEnd.bind(this));
-=======
         $$('#editor_sdk').off('pointerdown', this.onEditorTouchStart)
                         .off('pointerup', this.onEditorTouchEnd);
->>>>>>> 2c705260
     }
 
     onSettingsClick(e) {
