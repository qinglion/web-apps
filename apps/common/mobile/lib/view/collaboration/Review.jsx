import React, { Component, useEffect } from 'react';
import { observer, inject } from "mobx-react";
import { Page, Navbar, NavRight, List, ListItem, Icon, Toggle, Toolbar, Link } from 'framework7-react';
import { f7 } from 'framework7-react';
import { useTranslation } from 'react-i18next';
import {Device} from "../../../utils/device";
import SvgIcon from '@common/lib/component/SvgIcon';
import IconExpandDownIos from '@common-ios-icons/icon-expand-down.svg?ios';
import IconExpandDownAndroid from '@common-android-icons/icon-expand-down.svg';
import IconReviewChangesIos from '@common-ios-icons/icon-review-changes.svg?ios';
import IconReviewChangesAndroid from '@common-android-icons/icon-review-changes.svg';
import IconAcceptChangesIos from '@common-ios-icons/icon-accept-changes.svg?ios';
import IconAcceptChangesAndroid from '@common-android-icons/icon-accept-changes.svg';
import IconRejectChangesIos from '@common-ios-icons/icon-reject-changes.svg?ios';
import IconRejectChangesAndroid from '@common-android-icons/icon-reject-changes.svg';
import IconGotoIos from '@common-ios-icons/icon-goto.svg';
import IconGotoAndroid from '@common-android-icons/icon-goto.svg';
import IconPrevChangeIos from '@common-ios-icons/icon-prev-change.svg?ios';
import IconPrevChangeAndroid from '@common-android-icons/icon-prev-change.svg';
import IconNextChangeIos from '@common-ios-icons/icon-next-change.svg?ios';
import IconNextChangeAndroid from '@common-android-icons/icon-next-change.svg';

const PageReview = props => {
    const { t } = useTranslation();
    const _t = t('Common.Collaboration', {returnObjects: true});
    const isProtected = props.isProtected;
    const isDisableAllSettings = props.isReviewOnly || props.displayMode === "final" || props.displayMode === "original";
    const canReview = !!props.canReview;

    return (
       <Page>
           <Navbar title={_t.textReview} backLink={!props.noBack && _t.textBack}>
               {Device.phone &&
               <NavRight>
                   <Link sheetClose=".coauth__sheet">
                        {Device.ios ?
                            <SvgIcon symbolId={IconExpandDownIos.id} className={'icon icon-svg'} /> :
<<<<<<< HEAD
                            <SvgIcon symbolId={IconExpandDownAndroid.id} className={'icon icon-svg'} />
=======
                            <SvgIcon symbolId={IconExpandDownAndroid.id} className={'icon icon-svg down'} />
>>>>>>> 2d278556
                        }
                   </Link>
               </NavRight>
               }
           </Navbar>
           <List>
               {canReview &&
                    <ListItem title={_t.textTrackChanges} className={isDisableAllSettings ? 'disabled' : ''} disabled={isProtected}>
                        <Toggle checked={props.trackChanges} onToggleChange={() => props.onTrackChanges(!props.trackChanges)} />
                    </ListItem>
               }
               {!props.isRestrictedEdit &&
                    <ListItem title={_t.textDisplayMode} link={'/display-mode/'} routeProps={{
                        onDisplayMode: props.onDisplayMode
                    }}/>
               }
           </List>
           <List>
               <ListItem title={_t.textReviewChange} link={'/review-change/'}>
                   {Device.ios ? 
                        <SvgIcon slot="media" symbolId={IconReviewChangesIos.id} className={'icon icon-svg'} /> :
                        <SvgIcon slot="media" symbolId={IconReviewChangesAndroid.id} className={'icon icon-svg'} />
                    }
               </ListItem>
               {canReview && !props.canUseReviewPermissions && !isProtected &&
                    <ListItem title={_t.textAcceptAllChanges} link='#'
                              className={'no-indicator' + (isDisableAllSettings ? ' disabled' : '')} onClick={() => {props.onAcceptAll();}}>
                        {Device.ios ? 
                            <SvgIcon slot="media" symbolId={IconAcceptChangesIos.id} className={'icon icon-svg'} /> :
                            <SvgIcon slot="media" symbolId={IconAcceptChangesAndroid.id} className={'icon icon-svg'} />
                        }
                    </ListItem>
               }
               {canReview && !props.canUseReviewPermissions && !isProtected &&
                    <ListItem title={_t.textRejectAllChanges} link='#'
                              className={'no-indicator' + (isDisableAllSettings ? ' disabled' : '')} onClick={() => {props.onRejectAll();}}>
                        {Device.ios ? 
                            <SvgIcon slot="media" symbolId={IconRejectChangesIos.id} className={'icon icon-svg'} /> :
                            <SvgIcon slot="media" symbolId={IconRejectChangesAndroid.id} className={'icon icon-svg'} />
                        }
                    </ListItem>
               }
           </List>
       </Page>
    )
};

const DisplayMode = props => {
    const { t } = useTranslation();
    const _t = t('Common.Collaboration', {returnObjects: true});
    const mode = props.storeReview.displayMode;
    return (
        <Page>
            <Navbar title={_t.textDisplayMode} backLink={_t.textBack}>
                {Device.phone &&
                <NavRight>
                    <Link sheetClose=".coauth__sheet">
                        {Device.ios ? 
                            <SvgIcon symbolId={IconExpandDownIos.id} className={'icon icon-svg'} /> :
<<<<<<< HEAD
                            <SvgIcon symbolId={IconExpandDownAndroid.id} className={'icon icon-svg'} />
=======
                            <SvgIcon symbolId={IconExpandDownAndroid.id} className={'icon icon-svg down'} />
>>>>>>> 2d278556
                        }
                    </Link>
                </NavRight>
                }
            </Navbar>
            <List mediaList>
                <ListItem title={_t.textMarkup}
                          subtitle={_t.textAllChangesEditing}
                          radio
                          checked={mode === 'markup'}
                          onClick={() => {
                              props.onDisplayMode('markup');
                          }}
                ></ListItem>
                <ListItem title={_t.textFinal}
                          subtitle={_t.textAllChangesAcceptedPreview}
                          radio
                          checked={mode === 'final'}
                          onClick={() => {
                              props.onDisplayMode('final');
                          }}
                ></ListItem>
                <ListItem title={_t.textOriginal}
                          subtitle={_t.textAllChangesRejectedPreview}
                          radio
                          checked={mode === 'original'}
                          onClick={() => {
                              props.onDisplayMode('original');
                          }}
                ></ListItem>
            </List>
        </Page>
    )
};

const PageReviewChange = inject("storeAppOptions")(observer(props => {
    const isAndroid = Device.android;
    const { t } = useTranslation();
    const _t = t('Common.Collaboration', {returnObjects: true});
    const change = props.change;
    const displayMode = props.displayMode;
    const isLockAcceptReject = (!change || (change && !change.editable) || (displayMode === "final" || displayMode === "original") || !props.canReview);
    const isLockPrevNext = (displayMode === "final" || displayMode === "original");
    const appOptions = props.storeAppOptions;
    const isProtected = appOptions.isProtected;

    return (
        <Page className='page-review'>
            <Navbar title={_t.textReviewChange} backLink={!props.noBack && _t.textBack}>
                {Device.phone &&
                    <NavRight>
                        <Link sheetClose=".coauth__sheet">
                            {Device.ios ? 
                                <SvgIcon symbolId={IconExpandDownIos.id} className={'icon icon-svg'} /> :
<<<<<<< HEAD
                                <SvgIcon symbolId={IconExpandDownAndroid.id} className={'icon icon-svg'} />
=======
                                <SvgIcon symbolId={IconExpandDownAndroid.id} className={'icon icon-svg down'} />
>>>>>>> 2d278556
                            }
                        </Link>
                    </NavRight>
                }
            </Navbar>
            <Toolbar position='bottom'>
                <span className='change-buttons row'>
                    {(!props.isReviewOnly && !isProtected) &&
                        <span className='accept-reject row'>
                            <Link id='btn-accept-change'
                                  href='#'
                                  className={(isLockAcceptReject) && 'disabled'}
                                  onClick={() => {props.onAcceptCurrentChange()}}
                            >{_t.textAccept}</Link>
                            <Link id='btn-reject-change'
                                  href='#'
                                  className={(isLockAcceptReject) && 'disabled'}
                                  onClick={() => {props.onRejectCurrentChange()}}
                            >{_t.textReject}</Link>
                        </span>
                    }
                    {!props.isReviewOnly && change && change?.editable &&
                        <span className='delete'>
                            <Link href='#' id="btn-delete-change" onClick={() => {props.onDeleteChange()}}>{_t.textDelete}</Link>
                        </span>
                    }
                    {props.goto && <Link href='#' id='btn-goto-change' onClick={() => {props.onGotoNextChange()}}>
                            {Device.ios ? 
                                <SvgIcon slot="media" symbolId={IconGotoIos.id} className={'icon icon-svg'} /> :
                                <SvgIcon slot="media" symbolId={IconGotoAndroid.id} className={'icon icon-svg'} />
                            }</Link>}
                </span>
                <span className='next-prev row'>
                    <Link id='btn-prev-change'
                          href='#'
                          onClick={() => {props.onPrevChange()}}
                          className={isLockPrevNext && 'disabled'}
                    >{Device.ios ? 
                        <SvgIcon slot="media" symbolId={IconPrevChangeIos.id} className={'icon icon-svg'} /> :
                        <SvgIcon slot="media" symbolId={IconPrevChangeAndroid.id} className={'icon icon-svg'} />
                    }</Link>
                    <Link id='btn-next-change'
                          href='#'
                          onClick={() => {props.onNextChange()}}
                          className={isLockPrevNext && 'disabled'}
                    >{Device.ios ? 
                        <SvgIcon slot="media" symbolId={IconNextChangeIos.id} className={'icon icon-svg'} /> :
                        <SvgIcon slot="media" symbolId={IconNextChangeAndroid.id} className={'icon icon-svg'} />
                    }</Link>
                </span>
            </Toolbar>
            {change ?
                <div className='block-description'>
                    <div className='header-change'>
                        {isAndroid &&
                            <div className='initials' style={{backgroundColor: `#${change.color}`}}>{change.initials}</div>
                        }
                        <div className='info'>
                            <div className='user-name'>{change.userName}</div>
                            <div className='date-change'>{change.date}</div>
                        </div>
                    </div>
                    <div className='text'>{change.text}</div>
                </div> :
                <div className='no-changes'>{_t.textNoChanges}</div>
            }
        </Page>
    )
}));

const PageDisplayMode = inject("storeReview")(observer(DisplayMode));

export {PageReview, PageDisplayMode, PageReviewChange};<|MERGE_RESOLUTION|>--- conflicted
+++ resolved
@@ -35,11 +35,7 @@
                    <Link sheetClose=".coauth__sheet">
                         {Device.ios ?
                             <SvgIcon symbolId={IconExpandDownIos.id} className={'icon icon-svg'} /> :
-<<<<<<< HEAD
-                            <SvgIcon symbolId={IconExpandDownAndroid.id} className={'icon icon-svg'} />
-=======
                             <SvgIcon symbolId={IconExpandDownAndroid.id} className={'icon icon-svg down'} />
->>>>>>> 2d278556
                         }
                    </Link>
                </NavRight>
@@ -99,11 +95,7 @@
                     <Link sheetClose=".coauth__sheet">
                         {Device.ios ? 
                             <SvgIcon symbolId={IconExpandDownIos.id} className={'icon icon-svg'} /> :
-<<<<<<< HEAD
-                            <SvgIcon symbolId={IconExpandDownAndroid.id} className={'icon icon-svg'} />
-=======
                             <SvgIcon symbolId={IconExpandDownAndroid.id} className={'icon icon-svg down'} />
->>>>>>> 2d278556
                         }
                     </Link>
                 </NavRight>
@@ -158,11 +150,7 @@
                         <Link sheetClose=".coauth__sheet">
                             {Device.ios ? 
                                 <SvgIcon symbolId={IconExpandDownIos.id} className={'icon icon-svg'} /> :
-<<<<<<< HEAD
-                                <SvgIcon symbolId={IconExpandDownAndroid.id} className={'icon icon-svg'} />
-=======
                                 <SvgIcon symbolId={IconExpandDownAndroid.id} className={'icon icon-svg down'} />
->>>>>>> 2d278556
                             }
                         </Link>
                     </NavRight>
