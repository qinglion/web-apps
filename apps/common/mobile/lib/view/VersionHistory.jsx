--- conflicted
+++ resolved
@@ -4,11 +4,7 @@
 import { observer, inject } from "mobx-react";
 import { Device } from '../../utils/device';
 import SvgIcon from '@common/lib/component/SvgIcon';
-<<<<<<< HEAD
-import IconExpandDownIos from '@common-ios-icons/icon-expand-down.svg';
-=======
 import IconExpandDownIos from '@common-ios-icons/icon-expand-down.svg?ios';
->>>>>>> 2d278556
 import IconExpandDownAndroid from '@common-android-icons/icon-expand-down.svg';
 
 const VersionHistoryView = inject('storeVersionHistory', 'users')(observer(props => {
@@ -60,11 +56,7 @@
                         <Link sheetClose="#version-history-sheet">
                             {Device.ios ? 
                                 <SvgIcon symbolId={IconExpandDownIos.id} className={'icon icon-svg'} /> :
-<<<<<<< HEAD
-                                <SvgIcon symbolId={IconExpandDownAndroid.id} className={'icon icon-svg'} />
-=======
                                 <SvgIcon symbolId={IconExpandDownAndroid.id} className={'icon icon-svg down'} />
->>>>>>> 2d278556
                             }
                         </Link>
                     </NavRight>
@@ -73,11 +65,7 @@
                             <Link popoverClose="#version-history-popover">
                                 {Device.ios ? 
                                     <SvgIcon symbolId={IconExpandDownIos.id} className={'icon icon-svg'} /> :
-<<<<<<< HEAD
-                                    <SvgIcon symbolId={IconExpandDownAndroid.id} className={'icon icon-svg'} />
-=======
                                     <SvgIcon symbolId={IconExpandDownAndroid.id} className={'icon icon-svg down'} />
->>>>>>> 2d278556
                                 }
                             </Link>
                         </NavRight>
