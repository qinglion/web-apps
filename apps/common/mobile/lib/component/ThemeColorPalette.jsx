import React, { useState, useEffect } from 'react';
import { f7, ListItem, List, Icon } from 'framework7-react';
import { useTranslation } from 'react-i18next';

const ThemeColors = ({ themeColors, onColorClick, curColor, isTypeColors, isTypeCustomColors }) => {
    return (
        <div className='palette'>
            {themeColors?.length && themeColors.map((row, rowIndex) => {
                return(
                    <div key={`tc-row-${rowIndex}`} className='row'>
                        {row.map((effect, index) => {
                            return(
                                <a key={`tc-${rowIndex}-${index}`}
                                   className={(curColor && !isTypeCustomColors && !isTypeColors && ((curColor.color === effect.color && curColor.effectValue === effect.effectValue) || (curColor === effect.color)))  ? 'active' : ''}
                                   style={{ background: `#${effect.color}`}}
                                   onClick={() => {onColorClick(effect.color, effect.effectId, effect.effectValue)}}
                                ></a>
                            )
                        })}
                    </div>
                )
            })}
        </div>
    )
};

const StandartColors = ({ options, standartColors, onColorClick, curColor }) => {
    return (
        <div className='palette'>
            {standartColors?.length && standartColors.map((color, index) => {
                return(
                    index === 0 && options.transparent ?
                        <a key={`sc-${index}`}
                           className={`transparent ${'transparent' === curColor ? 'active' : ''}`}
                           onClick={() => {onColorClick('transparent')}}
                        ></a> :
                        <a key={`sc-${index}`}
                           className={curColor && curColor === color ? ' active' : ''}
                           style={{ background: `#${color}` }}
                           onClick={() => {onColorClick(color)}}
                        ></a>
                )
            })}
        </div>
    )
};

const CustomColors = ({ options, customColors, isTypeColors, onColorClick, curColor }) => {
    const colors = customColors.length > 0 ? customColors : [];
    const emptyItems = [];

    if (colors.length < options.customcolors) {
        for (let i = colors.length; i < options.customcolors; i++) {
            emptyItems.push(<a className='empty-color'
                                key={`dc-empty${i}`}
                                onClick={() => {onColorClick('empty')}}
            ></a>)
        }
    }

    let indexCurColor = colors.indexOf(curColor);
    
    return (
        <div className='palette'>
<<<<<<< HEAD
            {colors && colors.length > 0 ? colors.map((color, index) => {
                return (
=======
            {colors?.length && colors.map((color, index) => {
                return(
>>>>>>> b4950b36
                    <a key={`dc-${index}`}
                       className={curColor && curColor === color && index === indexCurColor && !isTypeColors ? 'active' : ''}
                       style={{background: `#${color}`}}
                       onClick={() => {onColorClick(color)}}
                    ></a>
                )
            }) : null}
            {emptyItems.length > 0 && emptyItems}
        </div>
    )
};

const ThemeColorPalette = props => {
    const {t} = useTranslation();
    const _t = t('Common.ThemeColorPalette', {returnObjects: true});
    const options = {
        customcolors: props.customcolors || 10,
        standardcolors: props.standardcolors || 10,
        themecolors: props.themecolors || 10,
        effects: props.effects || 5,
        //allowReselect: props.allowReselect !== false,
        transparent: props.transparent || false,
        value: props.value || '000000',
        cls: props.cls || ''
    };
    const curColor = props.curColor;
    const themeColors = [];
    const effectColors = Common.Utils.ThemeColor.getEffectColors();
    let row = -1;

    if(effectColors?.length) {
        effectColors.forEach((effect, index) => {
            if (0 == index % options.themecolors) {
                themeColors.push([]);
                row++;
            }
            themeColors[row].push(effect);
        });
    }

    const standartColors = Common.Utils.ThemeColor.getStandartColors();
    let isTypeColors = standartColors?.length && standartColors.some( value => value === curColor );
    // custom color
    let customColors = props.customColors;

    if (customColors.length < 1) {
        customColors = localStorage.getItem('mobile-custom-colors');
        customColors = customColors ? customColors.toLowerCase().split(',') : [];
    }

    let isTypeCustomColors = customColors.some( value => value === curColor );

    return (
        <div className={'color-palettes' + (props.cls ? (' ' + props.cls) : '')}>
            <List>
                <ListItem className='theme-colors'>
                    <div>{ _t.textThemeColors }</div>
                    <ThemeColors isTypeCustomColors={isTypeCustomColors} isTypeColors={isTypeColors} themeColors={themeColors} onColorClick={props.changeColor} curColor={curColor}/>
                </ListItem>
                <ListItem className='standart-colors'>
                    <div>{ _t.textStandartColors }</div>
                    <StandartColors options={options} standartColors={standartColors} onColorClick={props.changeColor} curColor={curColor}/>
                </ListItem>
                <ListItem className='dynamic-colors'>
                    <div>{ _t.textCustomColors }</div>
                    <CustomColors options={options} isTypeColors={isTypeColors} customColors={customColors} onColorClick={props.changeColor} curColor={curColor}/>
                </ListItem>
            </List>
        </div>
    )
};

const CustomColorPicker = props => {
    //Function to convert rgb color to hex format
    const hexDigits = new Array("0","1","2","3","4","5","6","7","8","9","a","b","c","d","e","f");
    const hex = x => {
        return isNaN(x) ? "00" : hexDigits[(x - x % 16) / 16] + hexDigits[x % 16];
    };
    const rgb2hex = rgb => {
        rgb = rgb.match(/^rgb\((\d+),\s*(\d+),\s*(\d+)\)$/);
        return hex(rgb[1]) + hex(rgb[2]) + hex(rgb[3]);
    };

    let currentColor = props.currentColor;

    if (props.autoColor) {
        currentColor = rgb2hex(props.autoColor);
    }

    if (currentColor === 'transparent' || !currentColor) {
        currentColor = 'ffffff';
    }

    const countDynamicColors = props.countdynamiccolors || 10;
    const [stateColor, setColor] = useState(`#${currentColor}`);

    useEffect(() => {
        if (document.getElementsByClassName('color-picker-wheel').length < 1) {
            const colorPicker = f7.colorPicker.create({
                containerEl: document.getElementsByClassName('color-picker-container')[0],
                value: {
                    hex: `#${currentColor}`
                },
                on: {
                    change: function (value) {
                        setColor(value.getValue().hex);
                    }
                }
            });
        }
    });

    const addNewColor = (color) => {
        let colors = localStorage.getItem('mobile-custom-colors');
        colors = colors ? colors.split(',') : [];
        const newColor = color.slice(1);
        if (colors.push(newColor) > countDynamicColors) colors.shift(); // 10 - dynamiccolors
        localStorage.setItem('mobile-custom-colors', colors.join().toLowerCase());
        props.onAddNewColor && props.onAddNewColor(colors, newColor);
    };

    return (
        <div id='color-picker'>
            <div className='color-picker-container'></div>
            <div className='right-block'>
                <div className='color-hsb-preview'>
                    <div className='new-color-hsb-preview' style={{backgroundColor: stateColor}}></div>
                    <div className='current-color-hsb-preview' style={{backgroundColor: `#${currentColor}`}}></div>
                </div>
                <a href='#' id='add-new-color' className='button button-round' onClick={()=>{addNewColor(stateColor)}}>
                    <Icon icon={'icon-plus'} slot="media" />
                </a>
            </div>
        </div>
    )
};

export { ThemeColorPalette, CustomColorPicker };<|MERGE_RESOLUTION|>--- conflicted
+++ resolved
@@ -62,13 +62,8 @@
     
     return (
         <div className='palette'>
-<<<<<<< HEAD
             {colors && colors.length > 0 ? colors.map((color, index) => {
                 return (
-=======
-            {colors?.length && colors.map((color, index) => {
-                return(
->>>>>>> b4950b36
                     <a key={`dc-${index}`}
                        className={curColor && curColor === color && index === indexCurColor && !isTypeColors ? 'active' : ''}
                        style={{background: `#${color}`}}
