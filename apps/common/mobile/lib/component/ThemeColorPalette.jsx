import React from 'react';
import { ListItem, List } from 'framework7-react';
import { useTranslation } from 'react-i18next';
import { LocalStorage } from '../../utils/LocalStorage.mjs';
import { WheelColorPicker } from "./WheelColorPicker";
<<<<<<< HEAD
=======
import {Device} from '../../utils/device';
import SvgIcon from '@common/lib/component/SvgIcon';
//import IconPlusIos from '@common-ios-icons/icon-plus.svg?ios';
//import IconPlusAndroid from '@common-android-icons/icon-plus.svg';
>>>>>>> 3a7a4240

const ThemeColors = ({ themeColors, onColorClick, curColor, isTypeColors, isTypeCustomColors }) => {
    return (
        <div className='palette'>
            {themeColors?.length && themeColors.map((row, rowIndex) => {
                return(
                    <div key={`tc-row-${rowIndex}`} className='row'>
                        {row.map((effect, index) => {
                            return(
                                <a key={`tc-${rowIndex}-${index}`}
                                   className={(curColor && !isTypeCustomColors && !isTypeColors && ((curColor.color === effect.color && curColor.effectValue === effect.effectValue) || (curColor === effect.color)))  ? 'active' : ''}
                                   style={{ background: `#${effect.color}`}}
                                   onClick={() => {onColorClick(effect.color, effect.effectId, effect.effectValue)}}
                                ></a>
                            )
                        })}
                    </div>
                )
            })}
        </div>
    )
};

const StandartColors = ({ options, standartColors, onColorClick, curColor }) => {
    return (
        <div className='palette'>
            {standartColors?.length && standartColors.map((color, index) => {
                return (
                    index === 0 && options.transparent ?
                        <a key={`sc-${index}`}
                           className={`transparent ${'transparent' === curColor ? 'active' : ''}`}
                           onClick={() => {onColorClick('transparent')}}
                        ></a> :
                        <a key={`sc-${index}`}
                           className={curColor && (curColor?.color === color?.color || curColor === color?.color) ? ' active' : ''}
                           style={{ background: `#${color?.color}` }}
                           onClick={() => {onColorClick(color)}}
                        ></a>
                )
            })}
        </div>
    )
};

const CustomColors = ({ options, customColors, isTypeColors, onColorClick, curColor }) => {
    const colors = customColors.length > 0 ? customColors : [];
    const emptyItems = [];

    if (colors.length < options.customcolors) {
        for (let i = colors.length; i < options.customcolors; i++) {
            emptyItems.push(<a className='empty-color'
                                key={`dc-empty${i}`}
                                onClick={() => {onColorClick('empty')}}
            ></a>)
        }
    }

    let indexCurColor = colors.indexOf(curColor);
    
    return (
        <div className='palette'>
            {colors && colors.length > 0 ? colors.map((color, index) => {
                return (
                    <a key={`dc-${index}`}
                       className={curColor && curColor === color && index === indexCurColor && !isTypeColors ? 'active' : ''}
                       style={{background: `#${color}`}}
                       onClick={() => {onColorClick(color)}}
                    ></a>
                )
            }) : null}
            {emptyItems.length > 0 && emptyItems}
        </div>
    )
};

const ThemeColorPalette = props => {
    const {t} = useTranslation();
    const _t = t('Common.ThemeColorPalette', {returnObjects: true});
    const options = {
        customcolors: props.customcolors || 10,
        standardcolors: props.standardcolors || 10,
        themecolors: props.themecolors || 10,
        effects: props.effects || 5,
        //allowReselect: props.allowReselect !== false,
        transparent: props.transparent || false,
        value: props.value || '000000',
        cls: props.cls || ''
    };
    const curColor = props.curColor;
    const themeColors = [];
    const effectColors = Common.Utils.ThemeColor.getEffectColors();
    let row = -1;

    if(effectColors?.length) {
        effectColors.forEach((effect, index) => {
            if (0 == index % options.themecolors) {
                themeColors.push([]);
                row++;
            }
            themeColors[row].push(effect);
        });
    }

    const standartColors = Common.Utils.ThemeColor.getStandartColors();
    let isTypeColors = standartColors?.length && standartColors.some( value => value === curColor );
    // custom color
    let customColors = props.customColors;

    if (customColors.length < 1) {
        customColors = LocalStorage.getItem('mobile-custom-colors');
        customColors = customColors ? customColors.toLowerCase().split(',') : [];
    }

    let isTypeCustomColors = customColors.some( value => value === curColor );

    return (
        <div className={'color-palettes' + (props.cls ? (' ' + props.cls) : '')}>
            <List>
                <ListItem className='theme-colors'>
                    <div>{ _t.textThemeColors }</div>
                    <ThemeColors isTypeCustomColors={isTypeCustomColors} isTypeColors={isTypeColors} themeColors={themeColors} onColorClick={props.changeColor} curColor={curColor}/>
                </ListItem>
                <ListItem className='standart-colors'>
                    <div>{ _t.textStandartColors }</div>
                    <StandartColors options={options} standartColors={standartColors} onColorClick={props.changeColor} curColor={curColor}/>
                </ListItem>
                <ListItem className='dynamic-colors'>
                    <div>{ _t.textCustomColors }</div>
                    <CustomColors options={options} isTypeColors={isTypeColors} customColors={customColors} onColorClick={props.changeColor} curColor={curColor}/>
                </ListItem>
            </List>
        </div>
    )
};

const CustomColorPicker = props => {
    //Function to convert rgb color to hex format
    const hexDigits = new Array("0","1","2","3","4","5","6","7","8","9","a","b","c","d","e","f");
    const hex = x => {
        return isNaN(x) ? "00" : hexDigits[(x - x % 16) / 16] + hexDigits[x % 16];
    };
    const rgb2hex = rgb => {
        rgb = rgb.match(/^rgb\((\d+),\s*(\d+),\s*(\d+)\)$/);
        return hex(rgb[1]) + hex(rgb[2]) + hex(rgb[3]);
    };

    let currentColor = props.currentColor;

    if (props.autoColor) {
        currentColor = rgb2hex(props.autoColor);
    }

    if (currentColor === 'transparent' || !currentColor) {
        currentColor = 'ffffff';
    }

    const countDynamicColors = props.countdynamiccolors || 10;

    const addNewColor = (color) => {
        let colors = LocalStorage.getItem('mobile-custom-colors');
        colors = colors ? colors.split(',') : [];
        const newColor = color.slice(1);
        if (colors.push(newColor) > countDynamicColors) colors.shift(); // 10 - dynamiccolors
        LocalStorage.setItem('mobile-custom-colors', colors.join().toLowerCase());
        props.onAddNewColor && props.onAddNewColor(colors, newColor);
    };

    return <WheelColorPicker initialColor={`#${currentColor}`} onSelectColor={addNewColor}/>
};

export { ThemeColorPalette, CustomColorPicker };<|MERGE_RESOLUTION|>--- conflicted
+++ resolved
@@ -3,13 +3,10 @@
 import { useTranslation } from 'react-i18next';
 import { LocalStorage } from '../../utils/LocalStorage.mjs';
 import { WheelColorPicker } from "./WheelColorPicker";
-<<<<<<< HEAD
-=======
 import {Device} from '../../utils/device';
 import SvgIcon from '@common/lib/component/SvgIcon';
 //import IconPlusIos from '@common-ios-icons/icon-plus.svg?ios';
 //import IconPlusAndroid from '@common-android-icons/icon-plus.svg';
->>>>>>> 3a7a4240
 
 const ThemeColors = ({ themeColors, onColorClick, curColor, isTypeColors, isTypeCustomColors }) => {
     return (
