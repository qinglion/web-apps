// @text-normal: #000;
// @common-image-about-path - defined in webpack config

.about {
    .page-content {
        text-align: center;
    }

    .content-block:first-child {
        margin: 15px 0;
    }

    .content-block {
        margin: 0 auto 15px;

<<<<<<< HEAD
        a {
            // color: @text-normal;
=======
        // a {
        //     color: @text-normal;
        // }
    }

    .settings-about-logo {
        display: flex;
        justify-content: center;
        img {
            max-width: 100%;
            height: auto;
>>>>>>> 2d945cc0
        }
    }

    .settings-about-logo {
        display: flex;
        justify-content: center;
        img {
            max-width: 100%;
            height: auto;
        }
    }

    h3 {
        font-weight: normal;
        margin: 0;
        color: @text-secondary;

        &.vendor {
            color: @text-normal;
            font-weight: bold;
            margin-top: 15px;
        }
    }

    p > label {
        color: @text-normal;
        margin-right: 5px;
        color: @text-secondary;
    }

    .logo {
        display: inline-block;
        width: 100%;
        height: 55px;
        background: ~"url(@{common-image-about-path}/logo_s.svg) no-repeat center";
    }

    .theme-type-dark {
        .about .logo {
            background: ~"url(@{common-image-about-path}/logo-white_s.svg) no-repeat center";
        }
    } 
}

.theme-type-dark {
    .about .logo {
        background: ~"url(@{common-image-about-path}/logo-white_s.svg) no-repeat center";
    }
}<|MERGE_RESOLUTION|>--- conflicted
+++ resolved
@@ -13,23 +13,9 @@
     .content-block {
         margin: 0 auto 15px;
 
-<<<<<<< HEAD
-        a {
-            // color: @text-normal;
-=======
         // a {
         //     color: @text-normal;
         // }
-    }
-
-    .settings-about-logo {
-        display: flex;
-        justify-content: center;
-        img {
-            max-width: 100%;
-            height: auto;
->>>>>>> 2d945cc0
-        }
     }
 
     .settings-about-logo {
