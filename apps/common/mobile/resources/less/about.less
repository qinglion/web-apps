--- conflicted
+++ resolved
@@ -13,16 +13,10 @@
     .content-block {
         margin: 0 auto 15px;
 
-<<<<<<< HEAD
-        a {
+       a {
             color: @text-normal;
         }
-=======
-        // a {
-        //     color: @text-normal;
-        // }
->>>>>>> a170b138
-    }
+}
 
     .settings-about-logo {
         display: flex;
