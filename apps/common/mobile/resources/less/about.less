<<<<<<< HEAD
@text-normal: var(--text-normal);
=======
// @text-normal: #000;
>>>>>>> 4bd582fc
// @common-image-about-path - defined in webpack config

.about {
    .page-content {
        text-align: center;
    }

    .content-block:first-child {
        margin: 15px 0;
    }

    .content-block {
        margin: 0 auto 15px;

        a {
            // color: @text-normal;
        }
    }

    h3 {
        font-weight: normal;
        margin: 0;
<<<<<<< HEAD
        color: @text-normal;
=======
        color: @text-secondary;
>>>>>>> 4bd582fc

        &.vendor {
            color: @text-normal;
            font-weight: bold;
            margin-top: 15px;
        }
    }

    p > label {
        color: @text-normal;
        margin-right: 5px;
        color: @text-secondary;
    }

    .logo {
        display: inline-block;
        width: 100%;
        height: 55px;
        background: ~"url(@{common-image-about-path}/logo_s.svg) no-repeat center";
    }
}

.theme-type-dark {
    .about .logo {
        background: ~"url(@{common-image-about-path}/logo-white_s.svg) no-repeat center";
    }

    .theme-type-dark {
        .about .logo {
            background: ~"url(@{common-image-about-path}/logo-white_s.svg) no-repeat center";
        }
    } 
}<|MERGE_RESOLUTION|>--- conflicted
+++ resolved
@@ -1,8 +1,4 @@
-<<<<<<< HEAD
-@text-normal: var(--text-normal);
-=======
 // @text-normal: #000;
->>>>>>> 4bd582fc
 // @common-image-about-path - defined in webpack config
 
 .about {
@@ -25,11 +21,7 @@
     h3 {
         font-weight: normal;
         margin: 0;
-<<<<<<< HEAD
-        color: @text-normal;
-=======
         color: @text-secondary;
->>>>>>> 4bd582fc
 
         &.vendor {
             color: @text-normal;
@@ -50,16 +42,16 @@
         height: 55px;
         background: ~"url(@{common-image-about-path}/logo_s.svg) no-repeat center";
     }
+
+    .theme-type-dark {
+        .about .logo {
+            background: ~"url(@{common-image-about-path}/logo-white_s.svg) no-repeat center";
+        }
+    } 
 }
 
 .theme-type-dark {
     .about .logo {
         background: ~"url(@{common-image-about-path}/logo-white_s.svg) no-repeat center";
     }
-
-    .theme-type-dark {
-        .about .logo {
-            background: ~"url(@{common-image-about-path}/logo-white_s.svg) no-repeat center";
-        }
-    } 
 }