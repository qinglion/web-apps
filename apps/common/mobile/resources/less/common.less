--- conflicted
+++ resolved
@@ -154,16 +154,12 @@
 .about {
     .content-block {
         margin: 0 auto 15px;
-<<<<<<< HEAD
         
         p:last-child a{
             color: var(--brand-word);
-=======
-        p:last-child {
->>>>>>> a170b138
             text-decoration: underline;
         }
-    }
+	}
 }
 
 .content-block {
