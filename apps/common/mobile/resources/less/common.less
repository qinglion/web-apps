@import './about';

@white: #ffffff;
@black: #000000;
@gray: #c4c4c4;
@darkGray: #6d6d72;
@green: #4cd964;
@red: #f00;
@autoColor: @black;

.navbar.main-navbar {
    height: 0;
    &.navbar-with-logo {
        height: 26px;
    }
    .navbar-inner {
        display: flex;
        justify-content: center;
        padding-top: 8px;
    }
    .navbar-bg {
        &:before, &:after {
            content: none;
        }
    }
}

.navbar {
    .title {
        text-overflow: initial;
        white-space: normal;
    }
}

.navbar-hidden {
    transform: translate3d(0, calc(-1 * (var(--f7-navbar-height) + var(--f7-subnavbar-height))), 0);
}

.navbar-hidden+.page>.page-content, .navbar-hidden+.page-content {
    padding-top: 0;
}

.page.editor>.page-content {
    transition: padding-top .3s ease-in;
}

.subnavbar {
    .subnavbar-inner {
        padding: 0;
    }
    .icon-back {
        color: @toolbar-icons;
    }
}

.page.page-with-subnavbar {
    .page-content {
        --f7-page-subnavbar-offset: 0px;
    }
    &.page-with-logo .page-content {
        --f7-page-subnavbar-offset: 26px;
    }
}

.popup, .popover, .sheet-modal {
    .list {
        &:first-child {
            margin-top: 0;
        }
        .inner-range-title {
            padding: 15px 0 0 15px;
        }
    }
    .page-content {
        &.no-padding-top {
            padding-top: 0;
        }
    }
}

.disabled, [disabled] {
    opacity: .55;
    pointer-events: none;
}

.text-content {
    padding: 14px 10px 0 10px;
}

.list {
    .item-text {
        text-overflow: initial;
        white-space: normal;
        height: auto;
        max-height: initial;
        -webkit-line-clamp: initial;
    }
    .font-item img {
        filter: var(--image-border-types-filter, none)
    }
}

.shapes {
    li {
        width: 70px;
        height: 70px;
        margin: 0 1px;

        .thumb {
            width: 100%;
            height: 100%;
            background-color: @brandColor;
        }
    }
}

.chart-types {
    width: 100%;
    .row {
        padding: 0 10px;
    }
    li {
        width: 60px;
        height: 60px;
        margin: 6px;

        .thumb {
            width: 100%;
            height: 100%;
            background-size: contain;
        }
    }
}

.chart-styles {
    .row {
        li {
            margin: 0;
            padding: 1px;
        }
        img {
            width: 50px;
            height: 50px;
        }
    }
}

.segmented {
    .decrement, .increment {
        text-overflow: clip;
    }
}

.about {
    .content-block {
        margin: 0 auto 15px;
        
        p:last-child a{
            color: var(--brand-word);
            text-decoration: underline;
        }
	}
}

.content-block {
    margin: 32px 0;
    padding: 0 16px;
    box-sizing: border-box;
}


// Color Schemes

.color-schemes-menu {
    cursor: pointer;
    display: block;
    // background-color: @white;
    .item-inner {
        justify-content: flex-start;
    }
    .color-schema-block {
        display: flex;
    }
    .color {
        min-width: 26px;
        min-height: 26px;
        margin: 0 2px 0 0;
        box-shadow: 0 0 0 1px rgba(0,0,0,.15) inset;
    }
    .item-title {
        margin-left: 20px;
        color: @text-normal;
    }
}


// Layout 

.slide-layout {
    &__list {
        margin: auto;
    }
    ul {
        display: flex;
        flex-wrap: wrap;
        justify-content: space-around;
        &::before, &::after {
            display: none;
        }
    }
    li {
        position: relative;
        z-index: 1;
        margin-top: 12px;
        img {
            box-shadow: 0 0 0 1px rgba(0,0,0,.15);
        }
    }
    .item-inner {
        padding-top: 0;
    }
    .item-inner:after {
        display: none;
    }
    .item-inner:before {
        opacity: 0;
        content: '';
        position: absolute;
        width: 22px;
        height: 22px;
        right: 11px;
        bottom: 0;
        z-index: 1;
        background-repeat: no-repeat;
        .encoded-svg-mask('<svg xmlns="http://www.w3.org/2000/svg" xmlns:xlink="http://www.w3.org/1999/xlink" version="1.1" viewBox="0 0 22 22" fill="@{brandColor}"><g><circle fill="transparent" cx="11" cy="11" r="11"/><path d="M11,21A10,10,0,1,1,21,11,10,10,0,0,1,11,21h0ZM17.4,7.32L17.06,7a0.48,0.48,0,0,0-.67,0l-7,6.84L6.95,11.24a0.51,0.51,0,0,0-.59.08L6,11.66a0.58,0.58,0,0,0,0,.65l3.19,3.35a0.38,0.38,0,0,0,.39,0L17.4,8a0.48,0.48,0,0,0,0-.67h0Z"/></g></svg>');
    }
    .active .item-inner:before {
        opacity: 1;
    }
}

// Transition 

.slide-transition {
    .splitter {
        display: flex;
        align-items: center;
        color: @black;
        label {
            margin: 0 5px;
        }
    }
    .buttons-row {
        display: flex;
        margin: 0;
        min-width: 90px;
        margin-left: 10px;
        .button {
            width: 100%;
        }
        .button:first-child {
            border-radius: 5px 0 0 5px;
            border-left-width: 1px;
            border-left-style: solid;
        }
        .button:last-child {
            border-radius: 0 5px 5px 0;
        }
    }
}

.style-effect, .style-type {
    .list .item-title {
        font-weight: normal; 
    }
}

.range-slider-delay {
    width: 100%;
    margin: 4px 0 5px 0;
    appearance: none;
    background: linear-gradient(to right,#b7b8b7 0,#b7b8b7 100%);
    background-position: center;
    background-size: 100% 2px;
    background-repeat: no-repeat;
    outline: 0;
    border: none;
    box-sizing: content-box;
    &:disabled {
        opacity: .55;
    }
    &::-webkit-slider-thumb {
        appearance: none;
        height: 28px;
        width: 28px;
        border-radius: 50%;
        background: @white;
        cursor: pointer;
        box-shadow: 0 2px 4px rgba(0, 0, 0, .3);
    }
    &::-ms-thumb { 
        appearance: none;
        height: 28px;
        width: 28px;
        border-radius: 50%;
        background: @white;
        cursor: pointer;
        box-shadow: 0 2px 4px rgba(0, 0, 0, .3);
    }
}

.buttons-list {
    ul {
        // &::before, &::after {
        //     display: none;
        // }
        li {
            border: 0;
            font-weight: normal;
            .item-link {
                height: 100%;
                .item-content {
                    min-height: initial;
                    height: 100%;
                    padding: 0;
                }
                .item-inner {
                    justify-content: center;
                    align-items: center;
                    padding: 0;
                    min-height: initial;
                    &::before {
                        display: none;
                    }
                }
            }
        }
    }
}

.item-color-auto {
    .color-auto {
        width: 22px;
        height: 22px;
        background-color: @autoColor;
    }
    &.active {
        .color-auto {
            box-shadow: 0 0 0 1px @white, 0 0 0 4px @brandColor;
            border-radius: 1px;
        }
    }
}

.page {
    .color-palettes {
        .list {
            ul {
                .palette {
                    padding: 8px 0px;
                    a {
                        flex-grow: 1;
                        position: relative;
                        min-width: 10px;
                        min-height: 26px;
                        margin: 1px 1px 0 0;
                        box-shadow: 0 0 0 1px rgba(0, 0, 0, .15) inset;
                        border-radius: 0;
                        &.active:after {
                            content: ' ';
                            position: absolute;
                            width: 100%;
                            height: 100%;
                            box-shadow: 0 0 0 1px @white, 0 0 0 4px @brandColor;
                            z-index: 1;
                            border-radius: 1px;
                        }
                        &.transparent {
                            background-repeat: no-repeat;
                            background-size: 100% 100%;
                            .encoded-svg-background("<svg xmlns='http://www.w3.org/2000/svg' x='0px' y='0px' viewBox='0 0 22 22' xml:space='preserve'><line stroke='#ff0000' stroke-linecap='undefined' stroke-linejoin='undefined' id='svg_1' y2='0' x2='22' y1='22' x1='0' stroke-width='2' fill='none'/></svg>");
                        }
                    } 
                }
            }
        }
        .row {
            padding: 0;
        }
        .list .item-inner {
            display: block;
            color: var(--text-normal);
        }
        .standart-colors, .dynamic-colors {
            .palette {
                display: flex;
            }
        }

        .dynamic-colors {
            .empty-color {
                background-color: @white;
            }
        }
    }
}

#color-picker {
    display: flex;
    justify-content: space-around;
    align-items: center;
    max-width: 300px;
    margin: 0 auto;
    margin-top: 4px;
    .color-picker-container {
        width: calc(100% - 94px);
        position: relative;
        max-width: 100%;
        height: auto;
        font-size: 0;
        .color-picker-module-wheel {
            margin: 0;
        }
    }
    .right-block {
        margin-left: 20px;
        .color-hsb-preview {
            width: 72px;
            height: 72px;
            overflow: hidden;
            border: 1px solid @gray;
            border-radius: 100px;
            .new-color-hsb-preview, .current-color-hsb-preview {
                height: 36px;
            }
            .new-color-hsb-preview {
                border-radius: 100px 100px 0 0;
            }
            .current-color-hsb-preview {
                border-radius: 0 0 100px 100px;
            }
        }
        .button-round {
            height: 72px;
            width: 72px;
            padding: 0;
            display: flex;
            justify-content: center;
            align-items: center;
            border-radius: 100px;
            background-color: @fill-white;
            box-shadow: 0 4px 4px rgba(0,0,0,.25);
            // border-color: transparent;
            border: 0;
            margin-top: 20px;
        }
    }
}

// Table styles

.table-styles {
    width: 100%;
    .row {
        &, li {
            margin-bottom: 12px;
        }
        li, div {
            box-shadow: 0 0 0 1px @gray;
            display: flex;
            justify-content: center;
            align-items: center;
        }
    }

    li,
    .row div {
        margin: 0;
        padding: 1px;

        img {
            width: 70px;
            height: 50px;
        }
    }
}

#edit-table-style {
    .list ul ul {
        padding-left: 0;
    }
}

// Cell styles 

.cell-styles-list {
    ul {
        display: flex;
        justify-content: space-around;
        flex-wrap: wrap;
        padding-left: 5px;
        padding-right: 5px;
        padding-top: 5px;
        li.item-theme {
            border: 0.5px solid #c8c7cc;
            padding: 1px;
            background-repeat: no-repeat;
            width: 108px;
            height: 52px;
            margin-bottom: 10px;
            background-position: center;
            .item-content {
                width: 100%;
                height: 100%;
                padding: 0;
                .item-inner {
                    width: 100%;
                    height: 100%;
                    padding: 0;
                    &:after {
                        display: none;
                    }
                    .thumb {
                        width: 100%;
                        height: 100%;
                        padding: 0;
                        background-size: contain;
                        background-color: var(--canvas-content-background);
                    }
                }
            }
            &.active:before {
                content: '';
                position: absolute;
                width: 22px;
                height: 22px;
                right: 2px;
                bottom: 2px;
                z-index: 1;
                .encoded-svg-background('<svg xmlns="http://www.w3.org/2000/svg" xmlns:xlink="http://www.w3.org/1999/xlink" version="1.1" viewBox="0 0 22 22" fill="#40865c"><g><circle fill="#fff" cx="11" cy="11" r="11"/><path d="M11,21A10,10,0,1,1,21,11,10,10,0,0,1,11,21h0ZM17.4,7.32L17.06,7a0.48,0.48,0,0,0-.67,0l-7,6.84L6.95,11.24a0.51,0.51,0,0,0-.59.08L6,11.66a0.58,0.58,0,0,0,0,.65l3.19,3.35a0.38,0.38,0,0,0,.39,0L17.4,8a0.48,0.48,0,0,0,0-.67h0Z"/></g></svg>');
            }
        }
    }
}

// input[type="number"]

input[type="number"]::-webkit-outer-spin-button,
input[type="number"]::-webkit-inner-spin-button {
    -webkit-appearance: none;
    margin: 0;
}

// Regional Settings

.icon.lang-flag {
    background-size: 48px auto;
    background-image: ~'url(@{common-image-path}/controls/flags@2x.png)';
}

.icon.lang-flag {
    width: 16px;
    height: 12px;
}

.lang-flag.ca,
.lang-flag.ca-ES {
  background-position: 0 0;
}
.lang-flag.cs,
.lang-flag.cs-CZ {
  background-position: -16px 0;
}
.lang-flag.da,
.lang-flag.da-DK {
  background-position: -32px 0;
}
.lang-flag.de,
.lang-flag.de-DE {
  background-position: 0 -12px;
}
.lang-flag.el,
.lang-flag.el-GR {
  background-position: -16px -12px;
}
.lang-flag.en,
.lang-flag.en-US {
  background-position: -32px -12px;
}
.lang-flag.fr,
.lang-flag.fr-FR {
  background-position: 0 -24px;
}
.lang-flag.hu,
.lang-flag.hu-HU {
  background-position: -16px -24px;
}
.lang-flag.it,
.lang-flag.it-IT {
  background-position: -32px -24px;
}
.lang-flag.ko,
.lang-flag.ko-KR {
  background-position: 0 -36px;
}
.lang-flag.nl,
.lang-flag.nl-NL {
  background-position: -16px -36px;
}
.lang-flag.nb,
.lang-flag.nb-NO,
.lang-flag.nn,
.lang-flag.nn-NO {
  background-position: -32px -36px;
}
.lang-flag.pl,
.lang-flag.pl-PL {
  background-position: 0 -48px;
}
.lang-flag.pt,
.lang-flag.pt-BR {
  background-position: -16px -48px;
}
.lang-flag.ro,
.lang-flag.ro-RO {
  background-position: -32px -48px;
}
.lang-flag.ru,
.lang-flag.ru-RU {
  background-position: 0 -60px;
}
.lang-flag.sv,
.lang-flag.sv-SE {
  background-position: -32px -60px;
}
.lang-flag.tr,
.lang-flag.tr-TR {
  background-position: 0 -72px;
}
.lang-flag.uk,
.lang-flag.uk-UA {
  background-position: -16px -72px;
}
.lang-flag.lv,
.lang-flag.lv-LV {
  background-position: -32px -72px;
}
.lang-flag.lt,
.lang-flag.lt-LT {
  background-position: 0 -84px;
}
.lang-flag.vi,
.lang-flag.vi-VN {
  background-position: -16px -84px;
}
.lang-flag.de-CH,
.lang-flag.fr-CH,
.lang-flag.it-CH {
  background-position: -32px -84px;
}
.lang-flag.pt-PT {
  background-position: -16px -96px;
}
.lang-flag.de-AT {
  background-position: -32px -96px;
}
.lang-flag.es,
.lang-flag.es-ES {
  background-position: 0 -108px;
}
.lang-flag.en-GB {
  background-position: -32px -108px;
}
.lang-flag.en-AU {
  background-position: 0 -120px;
}
.lang-flag.az-Latn-AZ {
  background-position: -16px -120px;
}
.lang-flag.id,
.lang-flag.id-ID {
  background-position: -32px -120px;
}
.lang-flag.bg,
.lang-flag.bg-BG {
  background-position: 0 -132px;
}
.lang-flag.ca-ES-valencia {
  background-position: -16px -132px;
}
.lang-flag.en-CA {
  background-position: -32px -132px;
}
.lang-flag.en-ZA {
  background-position: 0 -144px;
}
.lang-flag.eu,
.lang-flag.eu-ES {
  background-position: -16px -144px;
}
.lang-flag.gl,
.lang-flag.gl-ES {
  background-position: -32px -144px;
}
.lang-flag.hr,
.lang-flag.hr-HR {
  background-position: 0 -156px;
}
.lang-flag.lb,
.lang-flag.lb-LU {
  background-position: -16px -156px;
}
.lang-flag.mn,
.lang-flag.mn-MN {
  background-position: -32px -156px;
}
.lang-flag.sl,
.lang-flag.sl-SI {
  background-position: 0 -168px;
}
.lang-flag.sr,
.lang-flag.sr-Cyrl-RS,
.lang-flag.sr-Latn-RS {
  background-position: -16px -168px;
}
.lang-flag.sk,
.lang-flag.sk-SK {
  background-position: -32px -168px;
}
.lang-flag.kk,
.lang-flag.kk-KZ {
  background-position: 0 -180px;
}
.lang-flag.fi,
.lang-flag.fi-FI,
.lang-flag.sv-FI {
  background-position: -16px -180px;
}
.lang-flag.zh,
.lang-flag.zh-CN {
  background-position: -32px -180px;
}
.lang-flag.ja,
.lang-flag.ja-JP {
  background-position: 0 -192px;
}
.lang-flag.es-MX {
  background-position: -16px -192px;
}

.checkbox-in-modal {
    margin-top: 10px;
    display: flex;
    align-items: center;
    .right-text {
        margin-left: 10px;
    }
}

.username-tip {
    height: 20px;
    color: @white;
    padding: 0 10px;
    position: absolute;
    z-index: 900;
    display: none;
    pointer-events: none;
    transition: opacity 0.1ms ease-out;
    opacity: 0;
    &.active {
        display: block;
        opacity: 1;
    }
}

.dlg-adv-options {
    z-index: 13700;
    .content-block {
        padding: 0;
    }
    .picker-3d { 
        .picker-item {
            padding: 0;
            text-align: left;
            font-size: 16px;
        }
    }
    .picker-center-highlight {
        width: 100%;
        left: 0;
        right: 0;
    }
}

// Skeleton of document

@keyframes flickerAnimation {
    0%   { opacity:0.1; }
    50%  { opacity:1; }
    100% { opacity:0.1; }
}
@-o-keyframes flickerAnimation{
    0%   { opacity:0.1; }
    50%  { opacity:1; }
    100% { opacity:0.1; }
}
@-moz-keyframes flickerAnimation{
    0%   { opacity:0.1; }
    50%  { opacity:1; }
    100% { opacity:0.1; }
}
@-webkit-keyframes flickerAnimation{
    0%   { opacity:0.1; }
    50%  { opacity:1; }
    100% { opacity:0.1; }
}

.doc-placeholder-container {
    position: absolute;
    width: 100%;
    height: 100%;
    z-index: 6000;
    top: 0;
    left: 0;
    overflow: hidden;
}

// Statusbar

.statusbar .statusbar--box-tabs > ul > .locked a {
    box-shadow: inset 0 2px red;
}

// Fonts List 

.font-item {
    .item-inner {
        overflow: hidden;
        &:after {
            left: 16px;
        }
    }
}

// Functions List 

.cell-editor {
    overflow: initial;
}

.functions-list {
    max-height: 200px;
    width: 360px;
    overflow-y: auto;
    overflow-x: hidden;
    background-color: @background-primary;
    &__mobile {
        position: absolute;
        right: 0;
        left: 0;
        width: 100%;
        box-shadow: 0px 10px 10px -10px rgba(0, 0, 0, 0.3);
        .list {
            margin: 0;
            ul:before {
                display: none;
            }
            .item-content {
                padding-left: 0;
            }
            .item-inner {
                padding-left: calc(var(--f7-list-item-padding-horizontal) + var(--f7-safe-area-left) - var(--menu-list-offset));
            }
            .item-title {
                font-size: 15px;
            }
        }
    }
}

// Function List Popover

#idx-functions-list {
    width: 350px;
    .popover-inner {
        .navbars {
            .right .link {
                font-weight: 600;
            }
            .navbar-bg {
                background:  @background-secondary;
                &::after {
                    background: @background-menu-divider;
                }
            }
        }
        .page-function-info{
            .navbar {
                .navbar-bg::after {
                    background: @background-menu-divider;
                }
                .navbar-inner{
                    background:  @background-secondary;
                    .title {
                        color: @text-normal;
                    }
                    .right .link {
                        color: @brandColor;
                        font-weight: 600;
                    }
                    .icon-back::after {
                        color: @brandColor;
                    }
                }
            }
<<<<<<< HEAD
            .function-info {
                p {
                    color: @text-secondary;
                }
                h3 {
                    font-weight: 500;
                    color: @text-normal;
                }
            }
=======
>>>>>>> d2c5b7ff
        }
    }
}

// Highlight Colors

.highlight-palette {
    width: 100%;
}

.highlight-color {
    min-width: 10px;
    min-height: 34px;
    margin: 1px;
    box-shadow: 0 0 0 1px rgba(0, 0, 0, 0.15) inset;
    position: relative;
    flex-grow: 1;
    &_active:after {
        content: ' ';
        position: absolute;
        width: 100%;
        height: 100%;
        box-shadow: 0 0 0 1px #ffffff, 0 0 0 4px #446995;
        z-index: 1;
        border-radius: 1px;
    }
}
#idx-celleditor.expanded {
    .functions-list {
        &__mobile {
            top: 70px;
        }
    }
}

.popover__functions {
    box-shadow: 0px 10px 100px rgba(0, 0, 0, 0.3);
}

.target-function-list {
    position: absolute; 
    left: 0;
    top: 0;
    bottom: 0;
    width: 0; 
    height: 100%;
}

.dropdown-list {
    &__placeholder  {
        opacity: 0.6;
        .item-inner {
            border-bottom: 1px solid var(--f7-list-item-border-color);
        }
    }
}








<|MERGE_RESOLUTION|>--- conflicted
+++ resolved
@@ -913,18 +913,6 @@
                     }
                 }
             }
-<<<<<<< HEAD
-            .function-info {
-                p {
-                    color: @text-secondary;
-                }
-                h3 {
-                    font-weight: 500;
-                    color: @text-normal;
-                }
-            }
-=======
->>>>>>> d2c5b7ff
         }
     }
 }
