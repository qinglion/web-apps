--- conflicted
+++ resolved
@@ -46,7 +46,6 @@
     box-sizing: border-box;
 }
 
-<<<<<<< HEAD
 
 // Color Schemes
 
@@ -230,8 +229,6 @@
     }
 }
 
-
-=======
 .item-color-auto {
     .color-auto {
         width:22px;
@@ -335,5 +332,4 @@
             margin-top: 20px;
         }
     }
-}
->>>>>>> f7892ac0
+}