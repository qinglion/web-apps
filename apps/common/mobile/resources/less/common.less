--- conflicted
+++ resolved
@@ -73,11 +73,7 @@
         }
 
         .range-number {
-<<<<<<< HEAD
-            color: @text-normal;  
-=======
             color: @text-normal;
->>>>>>> 3b9d9925
             min-width: 60px;
             text-align: right;
         }
