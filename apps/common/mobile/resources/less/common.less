--- conflicted
+++ resolved
@@ -237,50 +237,6 @@
     }
 }
 
-<<<<<<< HEAD
-// Theme 
-
-.slide-theme {
-    &__list {
-        margin: auto;
-        ul {
-            display: flex;
-            justify-content: space-between;
-            flex-wrap: wrap;
-            padding-left: 18px;
-            padding-right: 18px;
-            padding-bottom: 14px;
-        }
-    }
-    .item-inner:after {
-        display: none;
-    }
-    .item-theme {
-        position: relative;
-        margin: 0;
-        box-shadow: 0 0 0 1px rgba(0,0,0,.15);
-        width: 88px;
-        height: 40px;
-        margin-top: 14px;
-        background-image: url(../img/themes/themes.png);
-        display: block;
-        background-repeat: no-repeat;
-        background-size: cover;
-    }
-    .item-theme.active:before {
-        content: '';
-        position: absolute;
-        width: 22px;
-        height: 22px;
-        right: -5px;
-        bottom: -5px;
-        z-index: 1;
-        .encoded-svg-mask('<svg xmlns="http://www.w3.org/2000/svg" xmlns:xlink="http://www.w3.org/1999/xlink" version="1.1" viewBox="0 0 22 22" fill="@{brandColor}"><g><circle fill="transparent" cx="11" cy="11" r="11"/><path d="M11,21A10,10,0,1,1,21,11,10,10,0,0,1,11,21h0ZM17.4,7.32L17.06,7a0.48,0.48,0,0,0-.67,0l-7,6.84L6.95,11.24a0.51,0.51,0,0,0-.59.08L6,11.66a0.58,0.58,0,0,0,0,.65l3.19,3.35a0.38,0.38,0,0,0,.39,0L17.4,8a0.48,0.48,0,0,0,0-.67h0Z"/></g></svg>');
-    }
-}
-
-=======
->>>>>>> 37ae8429
 // Transition 
 
 .slide-transition {
