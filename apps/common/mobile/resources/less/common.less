--- conflicted
+++ resolved
@@ -154,13 +154,8 @@
 .about {
     .content-block {
         margin: 0 auto 15px;
-<<<<<<< HEAD
-        a {
-            color: @text-normal;
-=======
         p:last-child {
             text-decoration: underline;
->>>>>>> 2d945cc0
         }
     }
 }
