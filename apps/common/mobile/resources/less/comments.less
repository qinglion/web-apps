@comment-date: #6d6d72;
@swipe-icon: #E5E5E5;

@import './ios/comments';
@import './material/comments';

.wrap-comment {
  padding: 16px 24px 0 16px;
  .name {
    font-weight: 600;
    font-size: 16px;
    color: @text-normal;
  }
  .wrap-textarea {
    margin-top: 6px;
    .input {
      height: 100%;
    }
    textarea {
      font-size: 14px;
      margin-top: 0;
      height: 100%;
      padding: 5px 0;
      color: @text-normal;
    }
  }
}
#add-comment-dialog, #edit-comment-dialog, #add-reply-dialog, #edit-reply-dialog {
  .dialog {
    --f7-dialog-width: 400px;
    z-index: 13700;
    .dialog-inner {
      padding: 0;
      height: 400px;
      .wrap-comment {
        .name, .comment-date, .reply-date {
          text-align: left;
        }
        .wrap-textarea {
          textarea {
            color: @text-normal;
            width: 100%;
          }
        }
      }
    }
  }
}

.comment-list {
  .item-content .item-inner {
    padding-right: 0;
    padding-bottom: 0;
    padding-top: 16px;
    .comment-header {
      display: flex;
      justify-content: space-between;
      padding-right: 16px;
      .right {
        display: flex;
        justify-content: flex-end;
        width: 70px;
        .comment-resolve {
          margin-right: 10px;
        }
      }
    }
    .reply-header {
      display: flex;
      justify-content: space-between;
      padding-right: 16px;
    }
  }
  .item-title {
    width: 100%;
  }
  .user-name {
    font-size: 16px;
    line-height: 22px;
<<<<<<< HEAD
    color: @text-normal;
=======
>>>>>>> 4bd582fc
    margin: 0;
    font-weight: 700;
  }
  .comment-date, .reply-date {
    font-size: 12px;
    line-height: 18px;
    color: @text-secondary;
    margin: 0;
  }
  .comment-quote {
    color: @text-secondary;
    border-left: 1px solid @text-secondary;
    padding-left: 10px;
    padding-right: 16px;
    margin: 5px 0;
    font-size: 14px;
  }
  .comment-text, .reply-text {
    color: @text-normal;
    font-size: 14px;
    line-height: 25px;
    margin: 0;
    max-width: 100%;
    padding-right: 15px;
    word-break: break-all;
    pre {
      white-space: pre-wrap;
      overflow-wrap: break-word;
    }
  }
  .reply-list {
    padding-left: 26px;
  }
}

.edit-comment-popup, .add-reply-popup, .edit-reply-popup {
  z-index: 20000;
}

#view-comment-sheet {
  background-color: @fill-white;
  border-top-left-radius: 4px;
  border-top-right-radius: 4px;
  height: 45%;
  box-shadow: 0 1px 10px rgba(0, 0, 0, 0.2), 0 4px 5px rgba(0, 0, 0, 0.12);
  webkit-transition: height 200ms;
  transition: height 200ms;
  .top {
    height: 90%;
  }
  .swipe-container {
    display: flex;
    justify-content: center;
    height: 40px;
    background-color: @background-primary;
    .icon-swipe {
      margin-top: 8px;
      width: 40px;
      height: 4px;
      background: @background-menu-divider;
      border-radius: 2px;
    }
  }
}

#view-comment-popover, #view-comment-sheet {
  .toolbar {
    position: fixed;
    background-color: @background-primary;
    box-shadow: 0px 1px 10px rgba(0, 0, 0, 0.2), 0px 4px 5px rgba(0, 0, 0, 0.12), 0px 2px 4px rgba(0, 0, 0, 0.14);
    .link {
      --f7-toolbar-link-color: @brandColor;
    }
    .toolbar-inner {
      padding: 0 16px;
    }
    .btn-add-reply {
      padding: 0;
      min-width: 80px;
      font-size: 16px;
    }
    .comment-navigation {
      min-width: 62px;
      display: flex;
      justify-content: space-between;
      .link {
        padding: 0 12px;
      }
    }
  }
}

#view-comment-popover {
<<<<<<< HEAD
  background-color: @background-primary;
=======
  background-color: @fill-white;
>>>>>>> 4bd582fc
  .pages {
    position: absolute;
  }
  .page {
    border-radius: var(--f7-popover-border-radius);
    .page-content {
      padding: 16px 16px 60px 0;
      border-radius: var(--f7-popover-border-radius);
    }
  }
  .comment-list {
    .item-content {
      .item-inner {
        .comment-header, .reply-header {
          padding-right: 0;
        }
      }
    }
  }
  .toolbar {
    position: absolute;
    border-radius: 0 0 var(--f7-popover-border-radius) var(--f7-popover-border-radius);
  }
}

.page-current-comment {
  position: relative;
  .page-content {
    background-color: @background-primary;
  }
  .comment-list {
    ul {
      &:before, &:after {
        content: none;
      }
      .item-content .item-inner {
          padding-top: 0;
          .reply-list .item-content .item-inner {
            padding-top: 13px;
          }
      }
    }
  }
}

.dialog.modal-in {
  z-index: 14000;
  max-height: 100%;
  overflow: auto;
}

.dialog-backdrop.backdrop-in {
    z-index: 13600;
}

.no-comments {
  text-align: center;
  margin-top: 35px;
<<<<<<< HEAD
  color: @text-normal;
=======
  color: var(--text-normal);
>>>>>>> 4bd582fc
}

.actions-modal.modal-in {
  z-index: 13700;
}

.actions-backdrop.backdrop-in {
  z-index: 13600;
}<|MERGE_RESOLUTION|>--- conflicted
+++ resolved
@@ -77,10 +77,7 @@
   .user-name {
     font-size: 16px;
     line-height: 22px;
-<<<<<<< HEAD
     color: @text-normal;
-=======
->>>>>>> 4bd582fc
     margin: 0;
     font-weight: 700;
   }
@@ -174,11 +171,7 @@
 }
 
 #view-comment-popover {
-<<<<<<< HEAD
   background-color: @background-primary;
-=======
-  background-color: @fill-white;
->>>>>>> 4bd582fc
   .pages {
     position: absolute;
   }
@@ -237,11 +230,7 @@
 .no-comments {
   text-align: center;
   margin-top: 35px;
-<<<<<<< HEAD
   color: @text-normal;
-=======
-  color: var(--text-normal);
->>>>>>> 4bd582fc
 }
 
 .actions-modal.modal-in {
