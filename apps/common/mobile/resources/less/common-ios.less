--- conflicted
+++ resolved
@@ -1,13 +1,9 @@
 
 .device-ios {
     @blockTitleColor: #6d6d72;
-<<<<<<< HEAD
     @item-border-color: #c8c7cc;
-
     --f7-list-item-border-color: @item-border-color;
-=======
     @darkGreen: #40865c;
->>>>>>> 0fa56cd6
 
     --f7-navbar-link-color: @themeColor;
     --f7-navbar-text-color: @black;
@@ -395,8 +391,6 @@
         }
     }
 
-<<<<<<< HEAD
-=======
     // input[type="number"]
 
     input[type="number"] {
@@ -424,7 +418,6 @@
         }
     }
 
->>>>>>> 0fa56cd6
     // Find and Replace 
 
     .navbar {
@@ -481,10 +474,7 @@
             &.replace {
                 height: 88px;
                 .searchbar-inner {
-<<<<<<< HEAD
-=======
                     height: 100%;
->>>>>>> 0fa56cd6
                     &__center {
                         .searchbar-input-wrap {
                             margin: 8px 0;
