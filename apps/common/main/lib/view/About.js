--- conflicted
+++ resolved
@@ -90,11 +90,7 @@
                     '</tr>',
                     '<tr>',
                         '<td colspan="3" align="center">',
-<<<<<<< HEAD
-                        '<a href="<%= publisherurl %>" target="_blank"><% print(publisherurl.replace(/https?:\\/{2}/, "")) %></a>',
-=======
                         '<a href="<%= publisherurl %>" target="_blank"><% print(publisherurl.replace(/https?:\\/{2}/, "").replace(/\\/$/,"")) %></a>',
->>>>>>> d1407d65
                         '</td>',
                     '</tr>',
                 '</table>',
@@ -147,11 +143,7 @@
                     '</tr>',
                     '<tr>',
                         '<td colspan="3" align="center">',
-<<<<<<< HEAD
-                            '<label class="asc-about-desc"><% print(publisherurl.replace(/https?:\\/{2}/, "")) %></label>',
-=======
                             '<label class="asc-about-desc"><% print(publisherurl.replace(/https?:\\/{2}/, "").replace(/\\/$/,"")) %></label>',
->>>>>>> d1407d65
                         '</td>',
                     '</tr>',
                 '</table>'
@@ -164,11 +156,7 @@
             el.html(this.template({
                 publishername: '{{PUBLISHER_NAME}}',
                 publisheraddr: '{{PUBLISHER_ADDRESS}}',
-<<<<<<< HEAD
-                publisherurl: /^(?:https?:\/{2})?(\S+)/.exec('{{PUBLISHER_URL}}')[1],
-=======
                 publisherurl: '{{PUBLISHER_URL}}',
->>>>>>> d1407d65
                 supportemail: '{{SUPPORT_EMAIL}}',
                 phonenum: '{{PUBLISHER_PHONE}}',
                 scope: this
