--- conflicted
+++ resolved
@@ -296,16 +296,10 @@
 
             var header_footer = (_options.buttons && _.size(_options.buttons)>0) ? 85 : 34;
             if (!_options.header) header_footer -= 34;
-<<<<<<< HEAD
-            _options.width = (Common.Utils.innerWidth()-_options.width)<0 ? Common.Utils.innerWidth(): _options.width,
-            _options.height += header_footer;
-            _options.height = (Common.Utils.innerHeight()-_options.height)<0 ? Common.Utils.innerHeight(): _options.height;
-=======
             this.bordersOffset = 25;
             _options.width = (Common.Utils.innerWidth()-this.bordersOffset*2-_options.width)<0 ? Common.Utils.innerWidth()-this.bordersOffset*2: _options.width;
             _options.height += header_footer;
             _options.height = (Common.Utils.innerHeight()-this.bordersOffset*2-_options.height)<0 ? Common.Utils.innerHeight()-this.bordersOffset*2: _options.height;
->>>>>>> dbc7b1a3
             _options.cls += ' advanced-settings-dlg';
 
             this.template = [
