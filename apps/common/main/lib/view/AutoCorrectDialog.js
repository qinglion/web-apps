--- conflicted
+++ resolved
@@ -360,20 +360,6 @@
                     Common.Utils.InternalSettings.set(me.appPrefix + "settings-autoformat-new-rows", checked);
                     me.api.asc_setIncludeNewRowColTable(checked);
                 });
-<<<<<<< HEAD
-
-                this.chHyperlink = new Common.UI.CheckBox({
-                    el: $('#id-autocorrect-dialog-chk-hyperlink'),
-                    labelText: this.textHyperlink,
-                    value: Common.Utils.InternalSettings.get(this.appPrefix + "settings-autoformat-hyperlink")
-                }).on('change', function(field, newValue, oldValue, eOpts){
-                    var checked = (field.getValue()==='checked');
-                    Common.localStorage.setBool(me.appPrefix + "settings-autoformat-hyperlink", checked);
-                    Common.Utils.InternalSettings.set(me.appPrefix + "settings-autoformat-hyperlink", checked);
-                    me.api.asc_SetAutoCorrectHyperlinks(checked);
-                });
-=======
->>>>>>> a6baac27
             }
             this.chHyperlink = new Common.UI.CheckBox({
                 el: panelAutoFormat.find('#id-autocorrect-dialog-chk-hyperlink'),
