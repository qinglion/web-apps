--- conflicted
+++ resolved
@@ -103,47 +103,6 @@
             this.arrAddRec = value ? JSON.parse(value) : [];
             value = Common.Utils.InternalSettings.get(path + "-rem");
             this.arrRemRec = value ? JSON.parse(value) : [];
-
-<<<<<<< HEAD
-            if (this.appPrefix=='de-' || this.appPrefix=='pe-') {
-                var me = this;
-                this.options.handler = function(result, value) {
-                    if ( result == 'ok' ) {
-                        var value = me.chBulleted.getValue()==='checked';
-                        Common.localStorage.setBool(this.appPrefix + "settings-autoformat-bulleted", value);
-                        Common.Utils.InternalSettings.set(this.appPrefix + "settings-autoformat-bulleted", value);
-                        me.api.asc_SetAutomaticBulletedLists(value);
-
-                        value = me.chNumbered.getValue()==='checked';
-                        Common.localStorage.setBool(this.appPrefix + "settings-autoformat-numbered", value);
-                        Common.Utils.InternalSettings.set(this.appPrefix + "settings-autoformat-numbered", value);
-                        me.api.asc_SetAutomaticNumberedLists(value);
-
-                        value = me.chQuotes.getValue()==='checked';
-                        Common.localStorage.setBool(this.appPrefix + "settings-autoformat-smart-quotes", value);
-                        Common.Utils.InternalSettings.set(this.appPrefix + "settings-autoformat-smart-quotes", value);
-                        me.api.asc_SetAutoCorrectSmartQuotes(value);
-
-                        value = me.chHyphens.getValue()==='checked';
-                        Common.localStorage.setBool(this.appPrefix + "settings-autoformat-hyphens", value);
-                        Common.Utils.InternalSettings.set(this.appPrefix + "settings-autoformat-hyphens", value);
-                        me.api.asc_SetAutoCorrectHyphensWithDash(value);
-                    }
-                };
-            } else if (this.appPrefix=='sse-') {
-                var me = this;
-                this.options.handler = function(result, value) {
-                    if ( result == 'ok' ) {
-                        var value = me.chNewRows.getValue()==='checked';
-                        Common.localStorage.setBool("sse-settings-autoformat-new-rows", value);
-                        Common.Utils.InternalSettings.set("sse-settings-autoformat-new-rows", value);
-                        me.api.asc_setIncludeNewRowColTable(value);
-                    }
-                };
-            }
-
-=======
->>>>>>> 87271b83
             Common.Views.AdvancedSettingsWindow.prototype.initialize.call(this, this.options);
         },
 
