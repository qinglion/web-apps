/*
 *
 * (c) Copyright Ascensio System SIA 2010-2020
 *
 * This program is a free software product. You can redistribute it and/or
 * modify it under the terms of the GNU Affero General Public License (AGPL)
 * version 3 as published by the Free Software Foundation. In accordance with
 * Section 7(a) of the GNU AGPL its Section 15 shall be amended to the effect
 * that Ascensio System SIA expressly excludes the warranty of non-infringement
 * of any third-party rights.
 *
 * This program is distributed WITHOUT ANY WARRANTY; without even the implied
 * warranty of MERCHANTABILITY or FITNESS FOR A PARTICULAR  PURPOSE. For
 * details, see the GNU AGPL at: http://www.gnu.org/licenses/agpl-3.0.html
 *
 * You can contact Ascensio System SIA at 20A-12 Ernesta Birznieka-Upisha
 * street, Riga, Latvia, EU, LV-1050.
 *
 * The  interactive user interfaces in modified source and object code versions
 * of the Program must display Appropriate Legal Notices, as required under
 * Section 5 of the GNU AGPL version 3.
 *
 * Pursuant to Section 7(b) of the License you must retain the original Product
 * logo when distributing the program. Pursuant to Section 7(e) we decline to
 * grant you any rights under trademark law for use of our trademarks.
 *
 * All the Product's GUI elements, including illustrations and icon sets, as
 * well as technical writing content are licensed under the terms of the
 * Creative Commons Attribution-ShareAlike 4.0 International. See the License
 * terms at http://creativecommons.org/licenses/by-sa/4.0/legalcode
 *
 */

/**
 *  AutoCorrectDialog.js
 *
 *  Created by Julia Radzhabova on 03.07.2020
 *  Copyright (c) 2020 Ascensio System SIA. All rights reserved.
 *
 */
if (Common === undefined)
    var Common = {};
define([ 'text!common/main/lib/template/AutoCorrectDialog.template',
    'common/main/lib/component/ListView',
    'common/main/lib/component/Window',
    'common/main/lib/component/CheckBox'
], function (contentTemplate) { 'use strict';
    var _mathStore = new Common.UI.DataViewStore();
    var _functionsStore = new Common.UI.DataViewStore();

    Common.Views.AutoCorrectDialog = Common.Views.AdvancedSettingsWindow.extend(_.extend({
        options: {
            contentWidth: 375,
            height: 430,
            buttons: null,
            toggleGroup: 'autocorrect-dialog-group'
        },

        initialize : function(options) {
            var filter = Common.localStorage.getKeysFilter();
            this.appPrefix = (filter && filter.length) ? filter.split(',')[0] : '';

            var items = [
                {panelId: 'id-autocorrect-dialog-settings-math',        panelCaption: this.textMathCorrect},
                {panelId: 'id-autocorrect-dialog-settings-recognized',  panelCaption: this.textRecognized}
            ];
            if (this.appPrefix=='de-' || this.appPrefix=='pe-') {
                items.push({panelId: 'id-autocorrect-dialog-settings-de-autoformat',  panelCaption: this.textAutoFormat});
                items.push({panelId: 'id-autocorrect-dialog-settings-autocorrect',  panelCaption: this.textAutoCorrect});

            } else if (this.appPrefix=='sse-')
                items.push({panelId: 'id-autocorrect-dialog-settings-sse-autoformat',  panelCaption: this.textAutoFormat});

            _.extend(this.options, {
                title: this.textTitle,
                storageName: this.appPrefix + 'autocorrect-dialog-category',
                items: items,
                template: [
                    '<div class="box" style="height:' + (this.options.height-85) + 'px;">',
                        '<div class="menu-panel" style="overflow: hidden;">',
                            '<% _.each(items, function(item) { %>',
                            '<button class="btn btn-category" content-target="<%= item.panelId %>"><span class=""><%= item.panelCaption %></span></button>',
                            '<% }); %>',
                        '</div>',
                        '<div class="separator"></div>',
                        '<div class="content-panel">' + _.template(contentTemplate)({scope: this}) + '</div>',
                    '</div>',
                    '<div class="separator horizontal"></div>',
                    '<div class="footer center">',
                        '<button class="btn normal dlg-btn" result="cancel" style="width: 86px;">' + this.closeButtonText + '</button>',
                    '</div>'
                ].join('')
            }, options || {});

            this.api = this.options.api;

            var path = this.appPrefix + "settings-math-correct";
            var value = Common.Utils.InternalSettings.get(path + "-add");
            this.arrAdd = value ? JSON.parse(value) : [];
            value = Common.Utils.InternalSettings.get(path + "-rem");
            this.arrRem = value ? JSON.parse(value) : [];

            path = this.appPrefix + "settings-rec-functions";
            value = Common.Utils.InternalSettings.get(path + "-add");
            this.arrAddRec = value ? JSON.parse(value) : [];
            value = Common.Utils.InternalSettings.get(path + "-rem");
            this.arrRemRec = value ? JSON.parse(value) : [];
            Common.Views.AdvancedSettingsWindow.prototype.initialize.call(this, this.options);
        },

        render: function() {
            Common.Views.AdvancedSettingsWindow.prototype.render.call(this);

            var $window = this.getChild();
            var me = this;
            var panelAutoFormat = $window.find('#id-autocorrect-dialog-settings-' + (this.appPrefix=='pe-' ? 'de-' : this.appPrefix) + 'autoformat');

            // Math correct
            this.chReplaceType = new Common.UI.CheckBox({
                el: $window.find('#auto-correct-chb-replace-type'),
                labelText: this.textReplaceType,
                value: Common.Utils.InternalSettings.get(this.appPrefix + "settings-math-correct-replace-type")
            }).on('change', function(field, newValue, oldValue, eOpts){
                var checked = (field.getValue()==='checked');
                Common.localStorage.setBool(me.appPrefix + "settings-math-correct-replace-type", checked);
                Common.Utils.InternalSettings.set(me.appPrefix + "settings-math-correct-replace-type", checked);
                me.api.asc_updateFlagAutoCorrectMathSymbols(checked);
            });

            this.onInitList();

            this.mathList = new Common.UI.ListView({
                el: $window.find('#auto-correct-math-list'),
                store: new Common.UI.DataViewStore(_mathStore.slice(0, 9)),
                simpleAddMode: false,
                template: _.template(['<div class="listview inner" style=""></div>'].join('')),
                itemTemplate: _.template([
                    '<div id="<%= id %>" class="list-item" style="pointer-events:none;width: 100%;display:flex;">',
                        '<div style="width:110px;padding-right: 5px;overflow: hidden;text-overflow: ellipsis;<% if (defaultDisabled) { %> font-style:italic; opacity: 0.5;<% } %>"><%= replaced %></div>',
                        '<div style="width:230px;overflow: hidden;text-overflow: ellipsis;flex-grow:1;font-family: Cambria Math;font-size:13px;<% if (defaultDisabled) { %> font-style:italic; opacity: 0.5;<% } %>"><%= by %></div>',
                    '</div>'
                ].join('')),
                scrollAlwaysVisible: true,
                tabindex: 1
            });
            this.mathList.on('item:select', _.bind(this.onSelectMathItem, this));

            this.inputReplace = new Common.UI.InputField({
                el               : $window.find('#auto-correct-replace'),
                allowBlank       : true,
                validateOnChange : true,
                maxLength        : 31,
                validation       : function () { return true; }
            }).on ('changing', function (input, value) {
                var _selectedItem;
                if (value.length) {
                    var store = me.mathList.store;
                    _selectedItem = store.find(function(item) {
                        if ( item.get('replaced').indexOf(value) == 0) {
                            return true;
                        }
                    });
                    if (_selectedItem) {
                        me.mathList.scrollToRecord(_selectedItem, true);
                        if (_selectedItem.get('replaced') == value)
                            me.mathList.selectRecord(_selectedItem, true);
                        else
                            _selectedItem = null;
                    }
                }
                (!_selectedItem) && me.mathList.deselectAll();
                me.updateControls(_selectedItem);
            });

            this.inputReplace.cmpEl.find('input').on('keydown', function(event){
                if (event.key == 'ArrowDown') {
                    var _selectedItem = me.mathList.getSelectedRec() || me.mathList.store.at(0);
                    if (_selectedItem) {
                        me.mathList.selectRecord(_selectedItem);
                        me.mathList.scrollToRecord(_selectedItem);
                    }
                    _.delay(function(){
                        me.mathList.focus();
                    },10);

                }
            });

            this.inputBy = new Common.UI.InputField({
                el               : $window.find('#auto-correct-by'),
                allowBlank       : true,
                validateOnChange : true,
                maxLength        : 255,
                validation       : function () { return true; }
            }).on ('changing', function (input, value) {
                me.updateControls();
            });
            // this.inputBy.cmpEl.find('input').css('font-size', '13px');

            this.btnReset = new Common.UI.Button({
                el: $window.find('#auto-correct-btn-reset')
            });
            this.btnReset.on('click', _.bind(this.onResetToDefault, this));

            this.btnEdit = new Common.UI.Button({
                el: $window.find('#auto-correct-btn-edit')
            });
            this.btnEdit.on('click', _.bind(this.onEdit, this, false));

            this.btnDelete = new Common.UI.Button({
                el: $window.find('#auto-correct-btn-delete')
            });
            this.btnDelete.on('click', _.bind(this.onDelete, this, false));

            // Recognized functions
            this.onInitRecList();

            this.mathRecList = new Common.UI.ListView({
                el: $window.find('#auto-correct-recognized-list'),
                store: new Common.UI.DataViewStore(_functionsStore.slice(0, 9)),
                simpleAddMode: false,
                template: _.template(['<div class="listview inner" style=""></div>'].join('')),
                itemTemplate: _.template([
                    '<div id="<%= id %>" class="list-item" style="width: 340px;text-overflow: ellipsis;overflow: hidden;<% if (defaultDisabled) { %> font-style:italic; opacity: 0.5;<% } %>"><%= value %></div>'
                ].join('')),
                scrollAlwaysVisible: true,
                tabindex: 1
            });
            this.mathRecList.on('item:select', _.bind(this.onSelectRecItem, this));

            this.inputRecFind = new Common.UI.InputField({
                el               : $window.find('#auto-correct-rec-find'),
                allowBlank       : true,
                validateOnChange : true,
                maxLength        : 255,
                validation       : function () { return true; }
            }).on ('changing', function (input, value) {
                var _selectedItem;
                if (value.length) {
                    var store = me.mathRecList.store;
                    _selectedItem = store.find(function(item) {
                        if ( item.get('value').indexOf(value) == 0) {
                            return true;
                        }
                    });
                    if (_selectedItem) {
                        me.mathRecList.scrollToRecord(_selectedItem, true);
                        if (_selectedItem.get('value') == value)
                            me.mathRecList.selectRecord(_selectedItem, true);
                        else
                            _selectedItem = null;
                    }
                }
                (!_selectedItem) && me.mathRecList.deselectAll();
                me.updateRecControls(_selectedItem);
            });

            this.inputRecFind.cmpEl.find('input').on('keydown', function(event){
                if (event.key == 'ArrowDown') {
                    var _selectedItem = me.mathRecList.getSelectedRec() || me.mathRecList.store.at(0);
                    if (_selectedItem) {
                        me.mathRecList.selectRecord(_selectedItem);
                        me.mathRecList.scrollToRecord(_selectedItem);
                    }
                    _.delay(function(){
                        me.mathRecList.focus();
                    },10);

                }
            });

            this.btnResetRec = new Common.UI.Button({
                el: $window.find('#auto-correct-btn-rec-reset')
            });
            this.btnResetRec.on('click', _.bind(this.onResetRecToDefault, this));

            this.btnAddRec = new Common.UI.Button({
                el: $window.find('#auto-correct-btn-rec-edit')
            });
            this.btnAddRec.on('click', _.bind(this.onAddRec, this, false));

            this.btnDeleteRec = new Common.UI.Button({
                el: $window.find('#auto-correct-btn-rec-delete')
            });
            this.btnDeleteRec.on('click', _.bind(this.onDeleteRec, this, false));

            if (this.appPrefix=='de-' || this.appPrefix=='pe-') {
                this.chQuotes = new Common.UI.CheckBox({
                    el: $window.find('#id-autocorrect-dialog-chk-quotes'),
                    labelText: this.textQuotes,
                    value: Common.Utils.InternalSettings.get(this.appPrefix + "settings-autoformat-smart-quotes")
                }).on('change', function(field, newValue, oldValue, eOpts){
                    var checked = (field.getValue()==='checked');
                    Common.localStorage.setBool(me.appPrefix + "settings-autoformat-smart-quotes", checked);
                    Common.Utils.InternalSettings.set(me.appPrefix + "settings-autoformat-smart-quotes", checked);
                    me.api.asc_SetAutoCorrectSmartQuotes(checked);
                });
                this.chHyphens = new Common.UI.CheckBox({
                    el: $window.find('#id-autocorrect-dialog-chk-hyphens'),
                    labelText: this.textHyphens,
                    value: Common.Utils.InternalSettings.get(this.appPrefix + "settings-autoformat-hyphens")
                }).on('change', function(field, newValue, oldValue, eOpts){
                    var checked = (field.getValue()==='checked');
                    Common.localStorage.setBool(me.appPrefix + "settings-autoformat-hyphens", checked);
                    Common.Utils.InternalSettings.set(me.appPrefix + "settings-autoformat-hyphens", checked);
                    me.api.asc_SetAutoCorrectHyphensWithDash(checked);
                });
                this.chBulleted = new Common.UI.CheckBox({
                    el: $window.find('#id-autocorrect-dialog-chk-bulleted'),
                    labelText: this.textBulleted,
                    value: Common.Utils.InternalSettings.get(this.appPrefix + "settings-autoformat-bulleted")
                }).on('change', function(field, newValue, oldValue, eOpts){
                    var checked = (field.getValue()==='checked');
                    Common.localStorage.setBool(me.appPrefix + "settings-autoformat-bulleted", checked);
                    Common.Utils.InternalSettings.set(me.appPrefix + "settings-autoformat-bulleted", checked);
                    me.api.asc_SetAutomaticBulletedLists(checked);
                });
                this.chNumbered = new Common.UI.CheckBox({
                    el: $window.find('#id-autocorrect-dialog-chk-numbered'),
                    labelText: this.textNumbered,
                    value: Common.Utils.InternalSettings.get(this.appPrefix + "settings-autoformat-numbered")
                }).on('change', function(field, newValue, oldValue, eOpts){
                    var checked = (field.getValue()==='checked');
                    Common.localStorage.setBool(me.appPrefix + "settings-autoformat-numbered", checked);
                    Common.Utils.InternalSettings.set(me.appPrefix + "settings-autoformat-numbered", checked);
                    me.api.asc_SetAutomaticNumberedLists(checked);
                });
                this.chDoubleSpaces = new Common.UI.CheckBox({
                    el: panelAutoFormat.find('#id-autocorrect-dialog-chk-double-space'),
                    labelText: this.textDoubleSpaces,
                    value: Common.Utils.InternalSettings.get(this.appPrefix + "settings-autoformat-double-space")
                }).on('change', function(field, newValue, oldValue, eOpts){
                    var checked = (field.getValue()==='checked');
                    Common.localStorage.setBool(me.appPrefix + "settings-autoformat-double-space", checked);
                    Common.Utils.InternalSettings.set(me.appPrefix + "settings-autoformat-double-space", checked);
                    me.api.asc_SetAutoCorrectDoubleSpaceWithPeriod(checked);
                });
                // AutoCorrect
                this.chFLSentence = new Common.UI.CheckBox({
                    el: $window.find('#id-autocorrect-dialog-chk-fl-sentence'),
                    labelText: this.textFLSentence,
                    value: Common.Utils.InternalSettings.get(this.appPrefix + "settings-autoformat-fl-sentence")
                }).on('change', function(field, newValue, oldValue, eOpts){
                    var checked = (field.getValue()==='checked');
                    Common.localStorage.setBool(me.appPrefix + "settings-autoformat-fl-sentence", checked);
                    Common.Utils.InternalSettings.set(me.appPrefix + "settings-autoformat-fl-sentence", checked);
                    me.api.asc_SetAutoCorrectFirstLetterOfSentences && me.api.asc_SetAutoCorrectFirstLetterOfSentences(checked);
                });

                this.chFLCells = new Common.UI.CheckBox({
                    el: $window.find('#id-autocorrect-dialog-chk-fl-cells'),
                    labelText: this.textFLCells,
                    value: Common.Utils.InternalSettings.get(this.appPrefix + "settings-autoformat-fl-cells")
                }).on('change', function(field, newValue, oldValue, eOpts){
                    var checked = (field.getValue()==='checked');
                    Common.localStorage.setBool(me.appPrefix + "settings-autoformat-fl-cells", checked);
                    Common.Utils.InternalSettings.set(me.appPrefix + "settings-autoformat-fl-cells", checked);
                    me.api.asc_SetAutoCorrectFirstLetterOfCells && me.api.asc_SetAutoCorrectFirstLetterOfCells(checked);
                });

                this.btnsCategory[3].on('click', _.bind(this.onAutocorrectCategoryClick, this, false));
            } else if (this.appPrefix=='sse-') {
                this.chNewRows = new Common.UI.CheckBox({
                    el: $window.find('#id-autocorrect-dialog-chk-new-rows'),
                    labelText: this.textNewRowCol,
                    value: Common.Utils.InternalSettings.get(this.appPrefix + "settings-autoformat-new-rows")
                }).on('change', function(field, newValue, oldValue, eOpts){
                    var checked = (field.getValue()==='checked');
                    Common.localStorage.setBool(me.appPrefix + "settings-autoformat-new-rows", checked);
                    Common.Utils.InternalSettings.set(me.appPrefix + "settings-autoformat-new-rows", checked);
                    me.api.asc_setIncludeNewRowColTable(checked);
                });
            }
            this.chHyperlink = new Common.UI.CheckBox({
                el: panelAutoFormat.find('#id-autocorrect-dialog-chk-hyperlink'),
                labelText: this.textHyperlink,
                value: Common.Utils.InternalSettings.get(this.appPrefix + "settings-autoformat-hyperlink")
            }).on('change', function(field, newValue, oldValue, eOpts){
                var checked = (field.getValue()==='checked');
                Common.localStorage.setBool(me.appPrefix + "settings-autoformat-hyperlink", checked);
                Common.Utils.InternalSettings.set(me.appPrefix + "settings-autoformat-hyperlink", checked);
                me.api.asc_SetAutoCorrectHyperlinks(checked);
            });

            this.btnsCategory[0].on('click', _.bind(this.onMathCategoryClick, this, false));
            this.btnsCategory[1].on('click', _.bind(this.onRecCategoryClick, this, false));
            this.btnsCategory[2].on('click', _.bind(this.onAutoformatCategoryClick, this, false));

            this.afterRender();
        },

        afterRender: function() {
            this.updateControls();
            this.updateRecControls();
            if (this.storageName) {
                var value = Common.localStorage.getItem(this.storageName);
                this.setActiveCategory((value!==null) ? parseInt(value) : 0);
            }
        },

        getFocusedComponents: function() {
            var arr = [
                    this.chReplaceType, this.inputReplace, this.inputBy, this.mathList, this.btnReset, this.btnEdit, this.btnDelete, // 0 tab
                    this.inputRecFind, this.mathRecList, this.btnResetRec, this.btnAddRec, this.btnDeleteRec, // 1 tab
                    this.chHyperlink // 2 tab
                ];
            arr = arr.concat(this.chNewRows ? [this.chNewRows] : [this.chQuotes, this.chHyphens, this.chBulleted, this.chNumbered]);
            arr = arr.concat(this.chFLSentence ? [this.chFLSentence, this.chFLCells] : []);
            return arr;
        },

        getSettings: function() {
            return;
        },

        onSelectMathItem: function(lisvView, itemView, record) {
            if (record) {
                this.inputReplace.setValue(record.get('replaced'));
                this.inputBy.setValue(record.get('by'));
            }
            this.updateControls(record);
        },

        updateControls: function(rec) {
            if (!this.mathList) return;

            rec = rec || this.mathList.getSelectedRec();
            var inputBy = this.inputBy.getValue(),
                inputReplace = this.inputReplace.getValue();
            if (rec) {
                var disabled = rec.get('defaultDisabled'),
                    defChanged = rec.get('defaultValue') && (rec.get('defaultValueStr')!==rec.get('by'));
                this.btnDelete.setCaption(disabled ? this.textRestore : this.textDelete);
                this.btnEdit.setDisabled(disabled || inputBy === rec.get('by') && !defChanged || !inputBy || !inputReplace);
                this.btnEdit.setCaption(defChanged && (inputBy === rec.get('by')) ? this.textReset : this.textReplace);
            } else {
                this.btnDelete.setCaption(this.textDelete);
                this.btnEdit.setDisabled(!inputBy || !inputReplace);
                this.btnEdit.setCaption(this.textAdd);
            }
            this.btnDelete.setDisabled(!rec);
        },

        show: function() {
            Common.Views.AdvancedSettingsWindow.prototype.show.apply(this, arguments);

            var value = this.getActiveCategory();
            if (value==0) this.onMathCategoryClick(true);
            else if (value==1) this.onRecCategoryClick(true);
            else if (value==2) this.onAutoformatCategoryClick(true);
            else if (value==3) this.onAutocorrectCategoryClick(true);
        },

        close: function() {
            Common.Views.AdvancedSettingsWindow.prototype.close.apply(this, arguments);
            this.mathList && this.mathList.deselectAll();
            this.mathRecList && this.mathRecList.deselectAll();
        },

        onMathCategoryClick: function(delay) {
            var me = this;
            _.delay(function(){
                $('input', me.inputReplace.cmpEl).select().focus();
            },delay ? 50 : 0);

            if (me.mathList.store.length < _mathStore.length) {
                _.delay(function(){
                    me.mathList.setStore(_mathStore);
                    me.mathList.onResetItems();
                },delay ? 100 : 10);
            }
        },

        onAutoformatCategoryClick: function(delay) {
            var me = this;
            _.delay(function(){
                (me.appPrefix=='sse-') ? me.chHyperlink.focus() : me.chQuotes.focus();
            },delay ? 50 : 0);
        },

        onAutocorrectCategoryClick: function(delay) {
            var me = this;
            _.delay(function(){
                me.chFLSentence.focus();
            },delay ? 50 : 0);
        },

        onDelete: function() {
            var rec = this.mathList.getSelectedRec();
            if (rec) {
                if (rec.get('defaultValue')) {
                    var path = this.appPrefix + "settings-math-correct-rem";
                    var disabled = !rec.get('defaultDisabled');
                    rec.set('defaultDisabled', disabled);
                    if (disabled)
                        this.arrRem.push(rec.get('replaced'));
                    else
                        this.arrRem.splice(this.arrRem.indexOf(rec.get('replaced')), 1);
                    var val = JSON.stringify(this.arrRem);
                    Common.Utils.InternalSettings.set(path, val);
                    Common.localStorage.setItem(path, val);
                    this.btnDelete.setCaption(disabled ? this.textRestore : this.textDelete);
                    disabled ? this.api.asc_deleteFromAutoCorrectMathSymbols(rec.get('replaced')) : this.api.asc_AddOrEditFromAutoCorrectMathSymbols(rec.get('replaced'), rec.get('defaultValue'));
                } else {
                    _mathStore.remove(rec);
                    this.mathList.scroller && this.mathList.scroller.update({});
                    this.api.asc_deleteFromAutoCorrectMathSymbols(rec.get('replaced'));
                }
                this.updateControls();
            }
        },

        onEdit: function() {
            var rec = this.mathList.getSelectedRec(),
                by = '',
                me = this,
                applySettings = function(record, by) {
                    var path = me.appPrefix + "settings-math-correct-add";
                    var val = JSON.stringify(me.arrAdd);
                    Common.Utils.InternalSettings.set(path, val);
                    Common.localStorage.setItem(path, val);
                    me.api.asc_AddOrEditFromAutoCorrectMathSymbols(record.get('replaced'), by);
                    me.mathList.selectRecord(record);
                    me.mathList.scrollToRecord(record);
                };
            if (!rec) {
                rec = _mathStore.findWhere({replaced: this.inputReplace.getValue()})
            }
            if (rec) {
                var idx = _.findIndex(this.arrAdd, function(item){return (item[0]==rec.get('replaced'));});
                var restore = rec.get('defaultValue') && (rec.get('defaultValueStr')!==rec.get('by')) && (this.inputBy.getValue() === rec.get('by'));
                Common.UI.warning({
                    maxwidth: 500,
                    msg: restore ? this.warnRestore.replace('%1', rec.get('replaced')) : this.warnReplace.replace('%1', rec.get('replaced')),
                    buttons: ['yes', 'no'],
                    primary: 'yes',
                    callback: _.bind(function(btn, dontshow){
                        if (btn == 'yes') {
                            if (restore) {// reset to default
                                by = rec.get('defaultValue');
                                rec.set('by', rec.get('defaultValueStr'));
                                (idx>=0) && this.arrAdd.splice(idx, 1);
                            } else { // replace
                                by = this.inputBy.getValue();
                                rec.set('by', by);
                                if (idx<0)
                                    this.arrAdd.push([rec.get('replaced'), by]);
                                else
                                    this.arrAdd[idx][1] = by;
                            }
                            applySettings(rec, by);
                        }
                    }, this)
                });

            } else {
                rec = _mathStore.add({
                    replaced: this.inputReplace.getValue(),
                    by: this.inputBy.getValue(),
                    defaultDisabled: false
                });
                by = rec.get('by');
                this.arrAdd.push([rec.get('replaced'), by]);
                applySettings(rec, by);
            }
        },

        onResetToDefault: function() {
            Common.UI.warning({
                maxwidth: 500,
                msg: this.warnReset,
                buttons: ['yes', 'no'],
                primary: 'yes',
                callback: _.bind(function(btn, dontshow){
                    if (btn == 'yes') {
                        this.api.asc_resetToDefaultAutoCorrectMathSymbols();
                        this.onResetList();
                    }
                }, this)
            });
        },

        onResetList: function() {
            // remove storage data
            var path = this.appPrefix + "settings-math-correct";
            var val = JSON.stringify([]);
            Common.Utils.InternalSettings.set(path + "-add", val);
            Common.localStorage.setItem(path + "-add", val);
            Common.Utils.InternalSettings.set(path + "-rem", val);
            Common.localStorage.setItem(path + "-rem", val);
            this.arrAdd = [];
            this.arrRem = [];

            _mathStore.remove(_mathStore.where({defaultValue: undefined}));
            _mathStore.each(function(item, index){
                item.set('by', item.get('defaultValueStr'));
                item.set('defaultDisabled', false);
            });
            this.mathList.deselectAll();
            if (this.mathList.scroller) {
                this.mathList.scroller.update();
                this.mathList.scroller.scrollTop(0);
            }
            this.updateControls();
        },

        onInitList: function() {
            if (_mathStore.length>0) return;

            _mathStore.comparator = function(item1, item2) {
                var n1 = item1.get('replaced').toLowerCase(),
                    n2 = item2.get('replaced').toLowerCase();
                if (n1==n2) return 0;
                return (n1<n2) ? -1 : 1;
            };

            var arrAdd = this.arrAdd,
                arrRem = this.arrRem;

            var arr = (this.api) ? this.api.asc_getAutoCorrectMathSymbols() : [],
                data = [];
            _.each(arr, function(item, index){
                var itm = {
                    replaced: item[0],
                    defaultValue: item[1],
                    defaultDisabled: arrRem.indexOf(item[0])>-1
                };
                if (typeof item[1]=='object') {
                    itm.defaultValueStr = '';
                    _.each(item[1], function(ch){
                        itm.defaultValueStr += Common.Utils.String.encodeSurrogateChar(ch);
                    });
                    itm.by = itm.defaultValueStr;
                } else {
                    itm.by = itm.defaultValueStr = Common.Utils.String.encodeSurrogateChar(item[1]);
                }
                data.push(itm);
            });

            var dataAdd = [];
            _.each(arrAdd, function(item, index){
                var idx = _.findIndex(data, {replaced: item[0]});
                if (idx<0) {
                    dataAdd.push({
                        replaced: item[0],
                        by: item[1],
                        defaultDisabled: false
                    });
                } else {
                    var changed = data[idx];
                    changed.by = item[1];
                }
            });
            _mathStore.reset(data.concat(dataAdd));
            this.updateControls();
        },

        onInitRecList: function() {
            if (_functionsStore.length>0) return;

            _functionsStore.comparator = function(item1, item2) {
                var n1 = item1.get('value').toLowerCase(),
                    n2 = item2.get('value').toLowerCase();
                if (n1==n2) return 0;
                return (n1<n2) ? -1 : 1;
            };

            var arrAdd = this.arrAddRec,
                arrRem = this.arrRemRec;

            var arr = (this.api) ? this.api.asc_getAutoCorrectMathFunctions() : [],
                data = [];
            _.each(arr, function(item, index){
                data.push({
                    value: item,
                    defaultValue: true,
                    defaultDisabled: arrRem.indexOf(item)>-1
                });
            });

            var dataAdd = [];
            _.each(arrAdd, function(item, index){
                if (_.findIndex(data, {value: item})<0) {
                    dataAdd.push({
                        value: item,
                        defaultValue: false,
                        defaultDisabled: false
                    });
                }
            });
            _functionsStore.reset(data.concat(dataAdd));
            this.updateRecControls();
        },

        onResetRecToDefault: function() {
            Common.UI.warning({
                maxwidth: 500,
                msg: this.textWarnResetRec,
                buttons: ['yes', 'no'],
                primary: 'yes',
                callback: _.bind(function(btn, dontshow){
                    if (btn == 'yes') {
                        this.api.asc_resetToDefaultAutoCorrectMathFunctions();
                        this.onResetRecList();
                    }
                }, this)
            });
        },

        onResetRecList: function() {
            // remove storage data
            var path = this.appPrefix + "settings-rec-functions";
            var val = JSON.stringify([]);
            Common.Utils.InternalSettings.set(path + "-add", val);
            Common.localStorage.setItem(path + "-add", val);
            Common.Utils.InternalSettings.set(path + "-rem", val);
            Common.localStorage.setItem(path + "-rem", val);
            this.arrAddRec = [];
            this.arrRemRec = [];

            _functionsStore.remove(_functionsStore.where({defaultValue: false}));
            _functionsStore.each(function(item, index){
                item.set('defaultDisabled', false);
            });
            this.mathRecList.deselectAll();
            if (this.mathRecList.scroller) {
                this.mathRecList.scroller.update();
                this.mathRecList.scroller.scrollTop(0);
            }
            this.updateRecControls();
        },

        onRecCategoryClick: function(delay) {
            var me = this;
            _.delay(function(){
                $('input', me.inputRecFind.cmpEl).select().focus();
            },delay ? 50 : 0);

            if (me.mathRecList.store.length < _functionsStore.length) {
                _.delay(function(){
                    me.mathRecList.setStore(_functionsStore);
                    me.mathRecList.onResetItems();
                },delay ? 100 : 10);
            }
        },

        onDeleteRec: function() {
            var rec = this.mathRecList.getSelectedRec();
            if (rec) {
                if (rec.get('defaultValue')) {
                    var path = this.appPrefix + "settings-rec-functions-rem";
                    var disabled = !rec.get('defaultDisabled');
                    rec.set('defaultDisabled', disabled);
                    if (disabled)
                        this.arrRemRec.push(rec.get('value'));
                    else
                        this.arrRemRec.splice(this.arrRemRec.indexOf(rec.get('value')), 1);
                    var val = JSON.stringify(this.arrRemRec);
                    Common.Utils.InternalSettings.set(path, val);
                    Common.localStorage.setItem(path, val);
                    this.btnDeleteRec.setCaption(disabled ? this.textRestore : this.textDelete);
                    disabled ? this.api.asc_deleteFromAutoCorrectMathFunctions(rec.get('value')) : this.api.asc_AddFromAutoCorrectMathFunctions(rec.get('value'));
                } else {
                    _functionsStore.remove(rec);
                    this.mathRecList.scroller && this.mathRecList.scroller.update({});
                    this.api.asc_deleteFromAutoCorrectMathFunctions(rec.get('value'));
                }
                this.updateRecControls();
            }
        },

        onAddRec: function() {
            var rec = this.mathRecList.getSelectedRec(),
                me = this,
                applySettings = function(record) {
                    var path = me.appPrefix + "settings-rec-functions-add";
                    var val = JSON.stringify(me.arrAddRec);
                    Common.Utils.InternalSettings.set(path, val);
                    Common.localStorage.setItem(path, val);
                    me.api.asc_AddFromAutoCorrectMathFunctions(record.get('value'));
                    me.mathRecList.selectRecord(record);
                    me.mathRecList.scrollToRecord(record);
                };
            if (!rec) {
                rec = _functionsStore.findWhere({value: this.inputRecFind.getValue()})
            }
            if (!rec) {
                if (/^[A-Z]+$/i.test(this.inputRecFind.getValue())) {
                    rec = _functionsStore.add({
                        value: this.inputRecFind.getValue(),
                        defaultValue: false,
                        defaultDisabled: false
                    });
                    this.arrAddRec.push(rec.get('value'));
                    applySettings(rec);
                } else
                    Common.UI.warning({
                        maxwidth: 500,
                        msg: this.textWarnAddRec
                    });
            } else {
                me.mathRecList.selectRecord(rec);
                me.mathRecList.scrollToRecord(rec);
            }
        },

        onSelectRecItem: function(lisvView, itemView, record) {
            if (record) {
                this.inputRecFind.setValue(record.get('value'));
            }
            this.updateRecControls(record);
        },

        updateRecControls: function(rec) {
            if (!this.mathRecList) return;

            rec = rec || this.mathRecList.getSelectedRec();
            var value = this.inputRecFind.getValue();

            this.btnDeleteRec.setCaption(rec && rec.get('defaultDisabled') ? this.textRestore : this.textDelete);
            this.btnDeleteRec.setDisabled(!rec);
            this.btnAddRec.setDisabled(!!rec || !value);
        },

        textTitle: 'AutoCorrect',
        textMathCorrect: 'Math AutoCorrect',
        textReplace: 'Replace',
        textBy: 'By',
        textResetAll: 'Reset to default',
        textAdd: 'Add',
        textDelete: 'Delete',
        textRestore: 'Restore',
        textReset: 'Reset',
        textReplaceType: 'Replace text as you type',
        warnReset: 'Any autocorrect you added will be removed and the changed ones will be restored to their original values. Do you want to continue?',
        warnReplace: 'The autocorrect entry for %1 already exists. Do you want to replace it?',
        warnRestore: 'The autocorrect entry for %1 will be reset to its original value. Do you want to continue?',
        textRecognized: 'Recognized Functions',
        textRecognizedDesc: 'The following expressions are recognized math expressions. They will not be automatically italicized.',
        textWarnAddRec: 'Recognized functions must contain only the letters A through Z, uppercase or lowercase.',
        textWarnResetRec: 'Any expression you added will be removed and the removed ones will be restored. Do you want to continue?',
        textAutoFormat: 'AutoFormat As You Type',
        textReplaceText: 'Replace As You Type',
        textApplyText: 'Apply As You Type',
        textQuotes: '"Straight quotes" with "smart quotes"',
        textHyphens: 'Hyphens (--) with dash (—)',
        textBulleted: 'Automatic bulleted lists',
        textNumbered: 'Automatic numbered lists',
        textApplyAsWork: 'Apply as you work',
        textNewRowCol: 'Include new rows and columns in table',
        textAutoCorrect: 'AutoCorrect',
        textFLSentence: 'Capitalize first letter of sentences',
        textHyperlink: 'Internet and network paths with hyperlinks',
<<<<<<< HEAD
        textFLCells: 'Capitalize first letter of table cells'
=======
        textFLCells: 'Capitalize first letter of table cells',
        textDoubleSpaces: 'Add period with double-space'
>>>>>>> d2c5b7ff

    }, Common.Views.AutoCorrectDialog || {}))
});<|MERGE_RESOLUTION|>--- conflicted
+++ resolved
@@ -851,12 +851,8 @@
         textAutoCorrect: 'AutoCorrect',
         textFLSentence: 'Capitalize first letter of sentences',
         textHyperlink: 'Internet and network paths with hyperlinks',
-<<<<<<< HEAD
-        textFLCells: 'Capitalize first letter of table cells'
-=======
         textFLCells: 'Capitalize first letter of table cells',
         textDoubleSpaces: 'Add period with double-space'
->>>>>>> d2c5b7ff
 
     }, Common.Views.AutoCorrectDialog || {}))
 });