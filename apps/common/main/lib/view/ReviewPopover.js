--- conflicted
+++ resolved
@@ -268,10 +268,11 @@
                         btns.each(function (idx, item) {
                             arr.push($(item).data('bs.tooltip').tip());
                         });
-<<<<<<< HEAD
                         btns = $(view.el).find('.i-comment-resolved');
                         btns.tooltip({title: me.textViewResolved, placement: 'cursor'});
-=======
+                        btns.each(function (idx, item) {
+                            arr.push($(item).data('bs.tooltip').tip());
+                        });
                         btns = $(view.el).find('.btn-edit');
                         btns.tooltip({title: me.txtEditTip, placement: 'cursor'});
                         btns.each(function (idx, item) {
@@ -279,7 +280,6 @@
                         });
                         btns = $(view.el).find('.btn-delete');
                         btns.tooltip({title: me.txtDeleteTip, placement: 'cursor'});
->>>>>>> 76fcd7db
                         btns.each(function (idx, item) {
                             arr.push($(item).data('bs.tooltip').tip());
                         });
@@ -1291,13 +1291,10 @@
         textFollowMove          : 'Follow Move',
         textMention             : '+mention will provide access to the document and send an email',
         textMentionNotify       : '+mention will notify the user via email',
-<<<<<<< HEAD
-        textViewResolved        : 'You have not permission for reopen comment'
-=======
+        textViewResolved        : 'You have not permission for reopen comment',
         txtAccept: 'Accept',
         txtReject: 'Reject',
         txtEditTip: 'Edit',
         txtDeleteTip: 'Delete'
->>>>>>> 76fcd7db
     }, Common.Views.ReviewPopover || {}))
 });