/*
 * (c) Copyright Ascensio System SIA 2010-2024
 *
 * This program is a free software product. You can redistribute it and/or
 * modify it under the terms of the GNU Affero General Public License (AGPL)
 * version 3 as published by the Free Software Foundation. In accordance with
 * Section 7(a) of the GNU AGPL its Section 15 shall be amended to the effect
 * that Ascensio System SIA expressly excludes the warranty of non-infringement
 * of any third-party rights.
 *
 * This program is distributed WITHOUT ANY WARRANTY; without even the implied
 * warranty of MERCHANTABILITY or FITNESS FOR A PARTICULAR  PURPOSE. For
 * details, see the GNU AGPL at: http://www.gnu.org/licenses/agpl-3.0.html
 *
 * You can contact Ascensio System SIA at 20A-6 Ernesta Birznieka-Upish
 * street, Riga, Latvia, EU, LV-1050.
 *
 * The  interactive user interfaces in modified source and object code versions
 * of the Program must display Appropriate Legal Notices, as required under
 * Section 5 of the GNU AGPL version 3.
 *
 * Pursuant to Section 7(b) of the License you must retain the original Product
 * logo when distributing the program. Pursuant to Section 7(e) we decline to
 * grant you any rights under trademark law for use of our trademarks.
 *
 * All the Product's GUI elements, including illustrations and icon sets, as
 * well as technical writing content are licensed under the terms of the
 * Creative Commons Attribution-ShareAlike 4.0 International. See the License
 * terms at http://creativecommons.org/licenses/by-sa/4.0/legalcode
 *
 */
/**
 * Date: 17.05.16
 */

if (Common === undefined)
    var Common = {};

Common.Views = Common.Views || {};

define([], function () {
    'use strict';

    Common.Views.PluginDlg = Common.UI.Window.extend(_.extend({
        initialize : function(options) {
            var _options = {};
            _.extend(_options,  {
                header: true,
                enableKeyEvents: false,
                automove: false
            }, options);

            this.bordersOffset = 40;
            _options.width = (Common.Utils.innerWidth()-this.bordersOffset*2-_options.width)<0 ? Common.Utils.innerWidth()-this.bordersOffset*2: _options.width;
            _options.cls += ' advanced-settings-dlg invisible-borders';
            (!_options.buttons || _.size(_options.buttons)<1) && (_options.cls += ' no-footer');
            _options.contentHeight = _options.height;
            _options.height = 'auto';

            this.template = [
                '<div id="id-plugin-container" class="box" style="height:' + _options.contentHeight + 'px;">',
                '<div id="id-plugin-placeholder" style="width: 100%;height: 100%;"></div>',
                '</div>',
                '<% if ((typeof buttons !== "undefined") && _.size(buttons) > 0) { %>',
                '<div class="separator horizontal"></div>',
                '<% } %>'
            ].join('');

            _options.tpl = _.template(this.template)(_options);

            this.url = options.url || '';
            this.loader = (options.loader!==undefined) ? options.loader : true;
            this.frameId = options.frameId || 'plugin_iframe';
            this.guid = options.guid;
            Common.UI.Window.prototype.initialize.call(this, _options);
        },

        render: function() {
            Common.UI.Window.prototype.render.call(this);

            var bodyEl = this.$window.find('> .body');
            bodyEl.css({height: 'auto', overflow: 'hidden'});
            this.boxEl = this.$window.find('.body > .box');

            this._headerFooterHeight = this.options.header ? parseInt(this.$window.find('.header').css('height')) : 0;
            if (this.options.buttons && _.size(this.options.buttons)>0)
                this._headerFooterHeight += parseInt(this.$window.find('.footer').css('height')) + parseInt(bodyEl.css('padding-top')) + parseInt(bodyEl.css('padding-bottom'));
            this._headerFooterHeight += ((parseInt(this.$window.css('border-top-width')) + parseInt(this.$window.css('border-bottom-width'))));

            if (Common.Utils.innerHeight()-this.bordersOffset*2 < this.options.contentHeight + this._headerFooterHeight) {
                this._restoreHeight = this.options.contentHeight + this._headerFooterHeight;
                this.options.contentHeight = Common.Utils.innerHeight()-this.bordersOffset*2 - this._headerFooterHeight;
                this.boxEl.css('height', this.options.contentHeight);
            }

            this.$window.find('.header').prepend($('<div class="tools left hidden"></div>'));

            var iframe = document.createElement("iframe");
            iframe.id           = this.frameId;
            iframe.name         = 'pluginFrameEditor';
            iframe.width        = '100%';
            iframe.height       = '100%';
            iframe.align        = "top";
            iframe.frameBorder  = 0;
            iframe.scrolling    = "no";
            iframe.allow = "camera; microphone; display-capture";
            iframe.onload       = _.bind(this._onLoad,this);

            var me = this;
            var pholder = this.$window.find('#id-plugin-placeholder');
            if (this.loader) {
                setTimeout(function(){
                    if (me.isLoaded) return;
                    me.loadMask = new Common.UI.LoadMask({owner: pholder});
                    me.loadMask.setTitle(me.textLoading);
                    me.loadMask.show();
                    if (me.isLoaded) me.loadMask.hide();
                }, 500);
            }

            iframe.src = this.url;
            pholder.append(iframe);
            this.frame = iframe;
            this.on('resizing', function(args){
                me.boxEl.css('height', parseInt(me.$window.css('height')) - me._headerFooterHeight);
            });

            var onMainWindowResize = function(){
                me.onWindowResize();
            };
            $(window).on('resize', onMainWindowResize);
            this.on('close', function() {
                $(window).off('resize', onMainWindowResize);
            });

            if(this.options.isCanDocked) {
                this.showDockedButton();
            }
        },

        _onLoad: function() {
            this.isLoaded = true;
            if (this.loadMask)
                this.loadMask.hide();
        },

        setInnerSize: function(width, height) {
            var maxHeight = Common.Utils.innerHeight(),
                maxWidth = Common.Utils.innerWidth(),
                borders_width = (parseInt(this.$window.css('border-left-width')) + parseInt(this.$window.css('border-right-width'))),
                bordersOffset = this.bordersOffset*2;
            if (maxHeight - bordersOffset<height + this._headerFooterHeight)
                height = maxHeight - bordersOffset - this._headerFooterHeight;
            if (maxWidth - bordersOffset<width + borders_width)
                width = maxWidth - bordersOffset - borders_width;

            this.boxEl.css('height', height);

            Common.UI.Window.prototype.setHeight.call(this, height + this._headerFooterHeight);
            Common.UI.Window.prototype.setWidth.call(this, width + borders_width);

            this.$window.css('left',(maxWidth - width - borders_width) / 2);
            this.$window.css('top',(maxHeight - height - this._headerFooterHeight) / 2);

            this._restoreHeight = this._restoreWidth = undefined;
        },

        onWindowResize: function() {
            var main_width  = Common.Utils.innerWidth(),
                main_height = Common.Utils.innerHeight(),
                win_width = this.getWidth(),
                win_height = this.getHeight(),
                bordersOffset = (this.resizable) ? 0 : this.bordersOffset;
            if (win_height<main_height-bordersOffset*2+0.1 ) {
                if (!this.resizable && this._restoreHeight>0 && win_height < this._restoreHeight) {
                    var height = Math.max(Math.min(this._restoreHeight, main_height-bordersOffset*2), this.initConfig.minheight);
                    this.setHeight(height);
                    this.boxEl.css('height', height - this._headerFooterHeight);
                }
                var top = this.getTop();
                if (top<bordersOffset) this.$window.css('top', bordersOffset);
                else if (top+win_height>main_height-bordersOffset)
                    this.$window.css('top', main_height-bordersOffset - win_height);
            } else {
                if (this._restoreHeight===undefined) {
                    this._restoreHeight = win_height;
                }
                this.setHeight(Math.max(main_height-bordersOffset*2, this.initConfig.minheight));
                this.boxEl.css('height', Math.max(main_height-bordersOffset*2, this.initConfig.minheight) - this._headerFooterHeight);
                this.$window.css('top', bordersOffset);
            }
            if (win_width<main_width-bordersOffset*2+0.1) {
                if (!this.resizable && this._restoreWidth>0 && win_width < this._restoreWidth) {
                    this.setWidth(Math.max(Math.min(this._restoreWidth, main_width-bordersOffset*2), this.initConfig.minwidth));
                }
                var left = this.getLeft();
                if (left<bordersOffset) this.$window.css('left', bordersOffset);
                else if (left+win_width>main_width-bordersOffset)
                    this.$window.css('left', main_width-bordersOffset-win_width);
            } else {
                if (this._restoreWidth===undefined) {
                    this._restoreWidth = win_width;
                }
                this.setWidth(Math.max(main_width-bordersOffset*2, this.initConfig.minwidth));
                this.$window.css('left', bordersOffset);
            }
        },

        showDockedButton: function() {
            var header = this.$window.find('.header .tools:not(.left)'),
                // header = this.$window.find('.header .tools.left'),
                btnId = 'id-plugindlg-docked',
                btn = header.find('#' + btnId);
            if (btn.length < 1) {
                var iconCls = 'btn-pin';
                btn = $('<div id="' + btnId + '" class="tool custom toolbar__icon ' + iconCls + '"></div>');
                btn.on('click', _.bind(function() {
                    var tip = btn.data('bs.tooltip');
                    if (tip) tip.dontShow = true;
                    this.fireEvent('docked', this.frameId);
                }, this));
                header.append(btn);
                btn.tooltip({title: this.textDock, placement: 'cursor', zIndex: parseInt(this.$window.css('z-index')) + 10});
            }
            btn.show();
            header.removeClass('hidden');
        },

        showButton: function(id, toRight) {
            var header = this.$window.find(toRight ? '.header .tools:not(.left)' : '.header .tools.left'),
                btn = header.find('#id-plugindlg-' + id);
            if (btn.length<1) {
                var iconCls = (id ==='back') ? 'btn-promote' : 'btn-' + Common.Utils.String.htmlEncode(id);
                btn = $('<div id="id-plugindlg-' + id + '" class="tool custom toolbar__icon ' + iconCls + '"></div>');
                btn.on('click', _.bind(function() {
                    this.fireEvent('header:click',id);
                }, this));
                header.append(btn);
            }
            btn.show();
            header.removeClass('hidden');
        },

        hideButton: function(id) {
            var btn = this.$window.find('.header #id-plugindlg-' + id);
            if (btn.length>0) {
                btn.hide();
            }
        },

        enablePointerEvents: function(enable) {
            this.frame && (this.frame.style.pointerEvents = enable ? "" : "none");
        },

<<<<<<< HEAD
        textLoading : 'Loading'
=======
        textLoading : 'Loading',
        textDock: 'Pin plugin'
>>>>>>> 677771f5
    }, Common.Views.PluginDlg || {}));
});<|MERGE_RESOLUTION|>--- conflicted
+++ resolved
@@ -252,11 +252,7 @@
             this.frame && (this.frame.style.pointerEvents = enable ? "" : "none");
         },
 
-<<<<<<< HEAD
-        textLoading : 'Loading'
-=======
         textLoading : 'Loading',
         textDock: 'Pin plugin'
->>>>>>> 677771f5
     }, Common.Views.PluginDlg || {}));
 });