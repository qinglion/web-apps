--- conflicted
+++ resolved
@@ -39,18 +39,8 @@
  */
 if (Common === undefined)
     var Common = {};
-<<<<<<< HEAD
+
 define([], function () { 'use strict';
-=======
-define([
-    'common/main/lib/util/utils',
-    'common/main/lib/util/character',
-    'common/main/lib/component/InputField',
-    'common/main/lib/component/ListView',
-    'common/main/lib/component/Window'
-], function () { 'use strict';
->>>>>>> 90101fa6
-
     var oRangeNames = {};
     oRangeNames[1] =  'Basic Latin';
     oRangeNames[2] =  'Latin 1 Supplement';
