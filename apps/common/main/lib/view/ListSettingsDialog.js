--- conflicted
+++ resolved
@@ -219,59 +219,6 @@
                             formcontrol[0].innerHTML = record.get('displayValue');
                     } else
                         formcontrol[0].innerHTML = '';
-<<<<<<< HEAD
-                }
-            });
-            var rec = this.cmbBulletFormat.store.at(1);
-            this.cmbBulletFormat.selectRecord(rec);
-            this.bulletProps = {symbol: rec.get('symbol'), font: rec.get('font')};
-            this.cmbBulletFormat.on('selected', _.bind(function (combo, record) {
-                if (this._changedProps) {
-                    if (record.value === 1) {
-                        var me = this,
-                            props = me.bulletProps,
-                            handler = function(dlg, result, settings) {
-                                if (result == 'ok') {
-                                    props.changed = true;
-                                    props.code = settings.code;
-                                    props.font = settings.font;
-                                    props.symbol = settings.symbol;
-                                    if (me._changedProps) {
-                                        me._changedProps.asc_putFont(props.font);
-                                        me._changedProps.asc_putSymbol(props.symbol);
-                                    }
-                                }
-                                var store = combo.store;
-                                if (!store.findWhere({value: 0, symbol: props.symbol, font: props.font}))
-                                    store.add({ displayValue: me.txtSymbol + ': ', value: 0, symbol: props.symbol, font: props.font }, {at: store.length-1});
-                                combo.setData(store.models);
-                                combo.selectRecord(combo.store.findWhere({value: 0, symbol: props.symbol, font: props.font}));
-                            },
-                            win = new Common.Views.SymbolTableDialog({
-                                api: me.options.api,
-                                lang: me.options.interfaceLang,
-                                modal: true,
-                                type: 0,
-                                font: props.font,
-                                symbol: props.symbol,
-                                handler: handler
-                            });
-                        win.show();
-                        win.on('symbol:dblclick', handler);
-                    } else if (record.value == -1) {
-                        this._changedProps.asc_putListType(0, record.value);
-                    } else {
-                        this.bulletProps.changed = true;
-                        this.bulletProps.code = record.code;
-                        this.bulletProps.font = record.font;
-                        this.bulletProps.symbol = record.symbol;
-                        if (this._changedProps) {
-                            this._changedProps.asc_putFont(this.bulletProps.font);
-                            this._changedProps.asc_putSymbol(this.bulletProps.symbol);
-                        }
-                    }
-                }
-=======
                 }
             });
             var rec = this.cmbBulletFormat.store.at(1);
@@ -322,7 +269,6 @@
                         this._changedProps.asc_putSymbol(this.bulletProps.symbol);
                     }
                 }
->>>>>>> b253fb9f
             }, this));
 
             this.spnSize = new Common.UI.MetricSpinner({
