--- conflicted
+++ resolved
@@ -967,14 +967,9 @@
                     }
                     if ( config.canQuickPrint && config.twoLevelHeader ) {
                         me.btnPrintQuick = createTitleButton('toolbar__icon icon--inverse btn-quick-print', $html.findById('#slot-btn-dt-print-quick'), true, undefined, undefined, 'Q');
-<<<<<<< HEAD
                         !Common.localStorage.getBool(me.appPrefix + 'quick-access-quick-print', true) && me.btnPrintQuick.hide();
                     }
-                    if (!isPDFEditor && !(config.isPDFForm && config.canFillForms && config.isRestrictedEdit) || isPDFEditor && !config.isForm) {
-=======
-
-                    if (config.showSaveButton)
->>>>>>> c0740ade
+                    if (config.showSaveButton) {
                         me.btnSave = createTitleButton('toolbar__icon icon--inverse btn-save', $html.findById('#slot-btn-dt-save'), true, undefined, undefined, 'S');
                         !Common.localStorage.getBool(me.appPrefix + 'quick-access-save', true) && me.btnSave.hide();
                     }
