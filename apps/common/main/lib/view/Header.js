/*
 * (c) Copyright Ascensio System SIA 2010-2024
 *
 * This program is a free software product. You can redistribute it and/or
 * modify it under the terms of the GNU Affero General Public License (AGPL)
 * version 3 as published by the Free Software Foundation. In accordance with
 * Section 7(a) of the GNU AGPL its Section 15 shall be amended to the effect
 * that Ascensio System SIA expressly excludes the warranty of non-infringement
 * of any third-party rights.
 *
 * This program is distributed WITHOUT ANY WARRANTY; without even the implied
 * warranty of MERCHANTABILITY or FITNESS FOR A PARTICULAR  PURPOSE. For
 * details, see the GNU AGPL at: http://www.gnu.org/licenses/agpl-3.0.html
 *
 * You can contact Ascensio System SIA at 20A-6 Ernesta Birznieka-Upish
 * street, Riga, Latvia, EU, LV-1050.
 *
 * The  interactive user interfaces in modified source and object code versions
 * of the Program must display Appropriate Legal Notices, as required under
 * Section 5 of the GNU AGPL version 3.
 *
 * Pursuant to Section 7(b) of the License you must retain the original Product
 * logo when distributing the program. Pursuant to Section 7(e) we decline to
 * grant you any rights under trademark law for use of our trademarks.
 *
 * All the Product's GUI elements, including illustrations and icon sets, as
 * well as technical writing content are licensed under the terms of the
 * Creative Commons Attribution-ShareAlike 4.0 International. See the License
 * terms at http://creativecommons.org/licenses/by-sa/4.0/legalcode
 *
 */
/**
 *  Header.js
 *
 *  Created on 2/14/14
 *
 */

if (Common === undefined)
    var Common = {};

Common.Views = Common.Views || {};

define([
    'backbone',
    'core'
], function (Backbone) { 'use strict';

    Common.Views.Header =  Backbone.View.extend(_.extend(function(){
        var storeUsers, appConfig;
        var $userList, $panelUsers, $btnUsers, $btnUserName, $labelDocName;
        var _readonlyRights = false;
        var _tabStyle = 'fill', _logoImage = '';
        var isPDFEditor = !!window.PDFE,
            isDocEditor = !!window.DE,
            isSSEEditor = !!window.SSE,
            isPEEditor  = !!window.PE,
            isVisioEditor = !!window.VE;

        var templateUserItem =
                '<li id="<%= user.get("iid") %>" class="<% if (!user.get("online")) { %> offline <% } if (user.get("view")) {%> viewmode <% } %>">' +
                    '<div class="user-name">' +
                        '<div class="color"' + 
                            '<% if (user.get("avatar")) { %>' +
                                'style="background-image: url(<%=user.get("avatar")%>); <% if (user.get("color")!==null) { %> border-color:<%=user.get("color")%>; border-style: solid;<% }%>"' +
                            '<% } else { %>' +
                                'style="background-color: <% if (user.get("color")!==null) { %> <%=user.get("color")%> <% } else { %> #cfcfcf <% }%>;"' +
                            '<% } %>' +
                        '><% if (!user.get("avatar")) { %><%-user.get("initials")%><% } %></div>' +
                        '<label><%= fnEncode(user.get("username")) %></label>' +
                        '<% if (len>1) { %><label class="margin-left-3">(<%=len%>)</label><% } %>' +
                    '</div>'+
                '</li>';

        var templateUserList = _.template(
                '<ul>' +
                    '<% for (originalId in users) { %>' +
                        '<%= usertpl({user: users[originalId][0], fnEncode: fnEncode, len: users[originalId].length}) %>' +
                    '<% } %>' +
                '</ul>');

        var templateRightBox = '<section>' +
                            '<section id="box-doc-name">' +
                                // '<input type="text" id="rib-doc-name" spellcheck="false" data-can-copy="false" style="pointer-events: none;" disabled="disabled">' +
                                //'<label id="rib-doc-name" />' +
                                '<input id="rib-doc-name" autofill="off" autocomplete="off"/></input>' +
                            '</section>' +
                            '<section id="box-right-btn-group" style="display: inherit;">' +
                                '<div class="hedset">' +
                                    '<div class="btn-slot margin-right-2" id="slot-btn-header-form-submit"></div>' +
                                    '<div class="btn-slot margin-right-2" id="slot-btn-start-fill"></div>' +
                                    '<div class="btn-slot margin-right-2 margin-left-5" id="slot-btn-fill-status"></div>' +
                                '</div>' +
                                '<div class="hedset">' +
                                    '<div class="btn-slot" id="slot-hbtn-edit"></div>' +
                                    '<div class="btn-slot" id="slot-hbtn-print"></div>' +
                                    '<div class="btn-slot" id="slot-hbtn-print-quick"></div>' +
                                    '<div class="btn-slot" id="slot-hbtn-download"></div>' +
                                '</div>' +
                                '<div class="hedset" data-layout-name="header-editMode">' +
                                    '<div class="btn-slot" id="slot-btn-edit-mode"></div>' +
                                '</div>' +
                                '<div class="hedset" data-layout-name="header-users">' +
                                    // '<span class="btn-slot text" id="slot-btn-users"></span>' +
                                    '<section id="tlb-box-users" class="box-cousers dropdown">' +
                                        '<div class="btn-users dropdown-toggle" data-toggle="dropdown" data-hint="0" data-hint-direction="bottom" data-hint-offset="big">' +
                                            '<div class="inner-box-icon">' +
                                                '<svg class=""><use xlink:href="#svg-icon-users"></use></svg>' +
                                            '</div>' +
                                            '<label class="caption"></label>' +
                                        '</div>' +
                                        '<div class="cousers-menu dropdown-menu">' +
                                            '<label id="tlb-users-menu-descr"><%= tipUsers %></label>' +
                                            '<div class="cousers-list"></div>' +
                                        '</div>' +
                                    '</section>'+
                                '</div>' +
                                '<div class="hedset">' +
                                    '<div class="btn-slot" id="slot-btn-share"></div>' +
                                '</div>' +
                                '<div class="hedset">' +
                                    '<div class="btn-slot" id="slot-btn-mode"></div>' +
                                    '<div class="btn-slot" id="slot-btn-back"></div>' +
                                    '<div class="btn-slot" id="slot-btn-favorite"></div>' +
                                    '<div class="btn-slot" id="slot-btn-search"></div>' +
                                '</div>' +
                                '<div class="hedset">' +
                                    '<div class="btn-slot" data-layout-name="header-user">' +
                                        '<button type="button" class="btn btn-header slot-btn-user-name hidden">' +
                                            '<div class="color-user-name"></div>' +
                                        '</button>' +
                                        '<div class="btn-current-user hidden">' +
                                            '<div class="color-user-name"></div>' +
                                        '</div>' +
                                    '</div>' +
                                    '<div class="btn-slot" id="slot-btn-close"></div>' +
                                '</div>' +
                            '</section>' +
                        '</section>';

        var templateLeftBox = '<section class="logo">' +
                                '<div id="header-logo"><i></i></div>' +
                            '</section>';

            var templateTitleBox = '<section id="box-document-title">' +
                                '<div class="extra"></div>' +
                                '<div class="hedset" role="menubar" aria-label="<%= scope.ariaQuickAccessToolbar %>">' +
                                    '<div class="btn-slot" id="slot-btn-dt-home"></div>' +
                                    '<div class="btn-slot" id="slot-btn-dt-save" data-layout-name="header-save"></div>' +
                                    '<div class="btn-slot" id="slot-btn-dt-print"></div>' +
                                    '<div class="btn-slot" id="slot-btn-dt-print-quick"></div>' +
                                    '<div class="btn-slot" id="slot-btn-dt-undo"></div>' +
                                    '<div class="btn-slot" id="slot-btn-dt-redo"></div>' +
                                    '<div class="btn-slot" id="slot-btn-dt-start-over"></div>' +    
                                    '<div class="btn-slot" id="slot-btn-dt-quick-access"></div>' +
                                '</div>' +
                                '<div class="lr-separator" id="id-box-doc-name">' +
                                    // '<label id="title-doc-name" /></label>' +
                                    '<input id="title-doc-name" autofill="off" autocomplete="off"/></input>' +
                                '</div>' +
                                '<div class="hedset">' +
                                    '<div class="btn-slot" data-layout-name="header-user">' +
                                        '<button type="button" class="btn btn-header slot-btn-user-name hidden">' +
                                            '<div class="color-user-name"></div>' +
                                        '</button>' +
                                        '<div class="btn-current-user hidden">' +
                                            '<div class="color-user-name"></div>' +
                                        '</div>' +
                                    '</div>' +
                                    '<div class="btn-slot" id="slot-btn-close"></div>' +
                                '</div>' +
                            '</section>';

        function onResetUsers(collection, opts) {
            var usercount = collection.getVisibleEditingCount();
            if ( $userList ) {
                if (appConfig && (usercount > 1 && (appConfig.isEdit || appConfig.isRestrictedEdit) || usercount >0 && appConfig.canLiveView)) {
                    $userList.html(templateUserList({
                        users: collection.chain().filter(function(item){return item.get('online') && !item.get('view') && !item.get('hidden')}).groupBy(function(item) { return item.get('idOriginal'); }).value(),
                        usertpl: _.template(templateUserItem),
                        fnEncode: function(username) {
                            return Common.Utils.String.htmlEncode(AscCommon.UserInfoParser.getParsedName(username));
                        }
                    }));

                    $userList.scroller = new Common.UI.Scroller({
                        el: $userList.find('ul'),
                        useKeyboard: true,
                        minScrollbarLength: 40,
                        alwaysVisibleY: true
                    });
                    $userList.scroller.update({minScrollbarLength  : 40, alwaysVisibleY: true});
                } else {
                    $userList.empty();
                }
            }

            applyUsers( usercount, collection.getVisibleEditingOriginalCount() );
        };

        function onUsersChanged(model) {
            onResetUsers(model.collection);
        };

        function applyUsers(count, originalCount) {
            if (!$btnUsers) return;
            var has_edit_users = appConfig && (count > 1 && (appConfig.isEdit || appConfig.isRestrictedEdit) || count > 0 && appConfig.canLiveView); // has other user(s) who edit document
            if ( has_edit_users ) {
                $panelUsers['show']();
                $btnUsers.find('.caption').html(originalCount);
            } else {
                $panelUsers['hide']();
            }
            updateDocNamePosition();
        }

        function onLostEditRights() {
            _readonlyRights = true;
            this.btnShare && this.btnShare.setVisible(false);
            updateDocNamePosition();
        }

        function onUsersClick(e) {
            var usertip = $btnUsers.data('bs.tooltip');
            if ( usertip ) {
                if ( usertip.dontShow===undefined)
                    usertip.dontShow = true;

                usertip.hide();
            }
        }

        function updateDocNamePosition(config) {
            config = config || appConfig;
            if ( $labelDocName && config) {
                var $parent = $labelDocName.parent();
                if (!config.twoLevelHeader) {
                    var _left_width = Common.Utils.getPosition($parent).left,
                        _right_width = $parent.next().outerWidth();
                    $parent.css('padding-left', _left_width < _right_width ? Math.max(2, _right_width - _left_width) : 2);
                    $parent.css('padding-right', _left_width < _right_width ? 2 : Math.max(2, _left_width - _right_width));
                } else if (!config.compactHeader) {
                    var _left_width = Common.Utils.getPosition($parent).left,
                        _right_width = $parent.next().outerWidth(),
                        outerWidth = $labelDocName.outerWidth(),
                        cssWidth = $labelDocName[0].style.width;
                    cssWidth = cssWidth ? parseFloat(cssWidth) : outerWidth;
                    if (cssWidth - outerWidth > 0.1) {
                        $parent.css('padding-left', _left_width < _right_width ? Math.max(2, $parent.outerWidth() - 2 - cssWidth) : 2);
                        $parent.css('padding-right', _left_width < _right_width ? 2 : Math.max(2, $parent.outerWidth() - 2 - cssWidth));
                    } else {
                        $parent.css('padding-left', _left_width < _right_width ? Math.max(2, Math.min(_right_width - _left_width + 2, $parent.outerWidth() - 2 - cssWidth)) : 2);
                        $parent.css('padding-right', _left_width < _right_width ? 2 : Math.max(2, Math.min(_left_width - _right_width + 2, $parent.outerWidth() - 2 - cssWidth)));
                    }
                }

                if (!(config.customization && config.customization.toolbarHideFileName) && (!config.twoLevelHeader || config.compactHeader)) {
                    var basis = parseFloat($parent.css('padding-left') || 0) + parseFloat($parent.css('padding-right') || 0) + parseInt($labelDocName.css('min-width') || 50); // 2px - box-shadow
                    config.isCrypted && (basis += 20);
                    $parent.css('flex-basis', Math.ceil(basis) + 'px');
                    $parent.closest('.extra.right').css('flex-basis', Math.ceil(basis) + $parent.next().outerWidth() + 'px');
                    Common.NotificationCenter.trigger('tab:resize');
                }
            }
        }

        function changePDFMode(config) {
            var me = this;
            config = config || appConfig;
            if (!me.btnPDFMode || !config) return;
            var type = config.isPDFEdit ? 'edit' : (config.isPDFAnnotate ? 'comment' : 'view'),
                isEdit = config.isPDFEdit,
                isComment = !isEdit && config.isPDFAnnotate;
            me.btnPDFMode.setIconCls('toolbar__icon icon--inverse ' + (isEdit ? 'btn-edit' : (isComment ? 'btn-menu-comments' : 'btn-sheet-view')));
            me.btnPDFMode.setCaption(isEdit ? me.textEdit : (isComment ? me.textComment : me.textView));
            me.btnPDFMode.updateHint(isEdit ? me.tipEdit : (isComment ? me.tipComment : me.tipView));
            me.btnPDFMode.options.value = type;
            if (me.btnPDFMode.menu && typeof me.btnPDFMode.menu === 'object') {
                var item = _.find(me.btnPDFMode.menu.items, function(item) { return item.value == type; });
                (item) ? item.setChecked(true) : this.btnPDFMode.menu.clearAll();
            }
        }

        function changeDocMode(type, lockEditing) {
            if (!this.btnDocMode || !appConfig) return;

            if (lockEditing!==undefined) { //lock only menu item
                this.btnDocMode.menu && this.btnDocMode.menu.items && (this.btnDocMode.menu.items[0].value==='edit') && this.btnDocMode.menu.items[0].setDisabled(lockEditing);
                return;
            }

            var show = type!==undefined;
            if (type===undefined) {
                if (appConfig.isReviewOnly)
                    type = 'review';
                else {
                    var review = Common.Utils.InternalSettings.get(this.appPrefix + "track-changes");
                    type = (review===0 || review===2) ? 'review' : 'edit';
                }
            }

            var isEdit = type==='edit',
                isReview = type==='review',
                isViewForm = type==='view-form';
            this.btnDocMode.setIconCls('toolbar__icon icon--inverse ' + (isEdit ? 'btn-edit' : (isReview ? 'btn-ic-review' : 'btn-sheet-view')));
            this.btnDocMode.setCaption(isEdit ? this.textEdit : isReview ? this.textReview : isViewForm ? this.textViewForm : this.textView);
            this.btnDocMode.updateHint(isEdit ? this.tipDocEdit : isReview ? this.tipReview : isViewForm ? this.tipDocViewForm : this.tipDocView);
            this.btnDocMode.options.value = type;
            if (show && !this.btnDocMode.isVisible()) {
                this.btnDocMode.setVisible(true);
            }
            if (this.btnDocMode.menu && typeof this.btnDocMode.menu === 'object') {
                var item = _.find(this.btnDocMode.menu.items, function(item) { return item.value == type; });
                (item) ? item.setChecked(true) : this.btnDocMode.menu.clearAll();
            }
        }

        function onResize() {
            if (appConfig && appConfig.twoLevelHeader && !appConfig.compactHeader)
                updateDocNamePosition();
        }

        function onAppShowed(config) {
            // config.isCrypted =true; //delete fore merge!
            if ( $labelDocName ) {
                if ( config.isCrypted ) {
                    $labelDocName.before(
                        '<div class="inner-box-icon crypted hidden">' +
                            '<svg class="icon"><use xlink:href="#svg-icon-crypted"></use></svg>' +
                        '</div>');
                    this.imgCrypted = $labelDocName.parent().find('.crypted');
                    this._showImgCrypted = true;
                }

                updateDocNamePosition(config);
            }
        }

        function onChangeQuickAccess(caller, props) {
            if (props.save !== undefined) {
                this.btnSave[props.save ? 'show' : 'hide']();
                Common.localStorage.setBool(this.appPrefix + 'quick-access-save', props.save);
            }
            if (props.print !== undefined) {
                this.btnPrint[props.print ? 'show' : 'hide']();
                Common.localStorage.setBool(this.appPrefix + 'quick-access-print', props.print);
            }
            if (props.quickPrint !== undefined) {
                this.btnPrintQuick[props.quickPrint ? 'show' : 'hide']();
                Common.localStorage.setBool(this.appPrefix + 'quick-access-quick-print', props.quickPrint);
            }
            if (props.undo !== undefined) {
                this.btnUndo[props.undo ? 'show' : 'hide']();
                Common.localStorage.setBool(this.appPrefix + 'quick-access-undo', props.undo);
            }
            if (props.redo !== undefined) {
                this.btnRedo[props.redo ? 'show' : 'hide']();
                Common.localStorage.setBool(this.appPrefix + 'quick-access-redo', props.redo);
            }
            if (props.startOver !== undefined) {
                this.btnStartOver[props.startOver ? 'show' : 'hide']();
                Common.localStorage.setBool(this.appPrefix + 'quick-access-start-over', props.startOver);
            }
            Common.NotificationCenter.trigger('edit:complete');

            if ( caller && caller == 'header' )
                Common.NotificationCenter.trigger('quickaccess:changed', props);
            updateDocNamePosition();
        }

        function onAppReady(mode) {
            appConfig = mode;

            var me = this;
            me.btnGoBack.on('click', function (e) {
                Common.NotificationCenter.trigger('goback');
            });

            if (me.btnClose) {
                me.btnClose.on('click', function (e) {
                    Common.NotificationCenter.trigger('close');
                });
                me.btnClose.updateHint(appConfig.customization.close.text || me.textClose);
            }

            me.btnFavorite.on('click', function (e) {
                // wait for setFavorite method
                // me.options.favorite = !me.options.favorite;
                // me.btnFavorite.changeIcon(me.options.favorite ? {next: 'btn-in-favorite', curr: 'btn-favorite'} : {next: 'btn-favorite', curr: 'btn-in-favorite'});
                // me.btnFavorite.changeIcon(me.options.favorite ? {next: 'btn-in-favorite'} : {curr: 'btn-in-favorite'});
                // me.btnFavorite.updateHint(!me.options.favorite ? me.textAddFavorite : me.textRemoveFavorite);
                Common.NotificationCenter.trigger('markfavorite', !me.options.favorite);
            });

            if (me.btnShare) {
                me.btnShare.on('click', function (e) {
                    Common.NotificationCenter.trigger('collaboration:sharing');
                });
                me.btnShare.updateHint(me.tipAccessRights);
                me.btnShare.setVisible(!_readonlyRights && appConfig && (appConfig.sharingSettingsUrl && appConfig.sharingSettingsUrl.length || appConfig.canRequestSharingSettings));
                updateDocNamePosition();
            }

            me.btnStartFill && me.btnStartFill.on('click', function (e) {
                Common.NotificationCenter.trigger('forms:request-fill');
            });

            if (me.btnFillStatus) {
                me.btnFillStatus.updateHint(me.tipFillStatus);
                me.btnFillStatus && me.btnFillStatus.on('click', function (e) {
                    Common.UI.TooltipManager.closeTip('showFillStatus');
                    Common.Gateway.requestFillingStatus(appConfig.user.roles && appConfig.user.roles.length>0 ? appConfig.user.roles[0] : undefined);
                });
            }

            if ( me.logo )
                me.logo.children(0).on('click', function (e) {
                    var _url = !!me.branding && !!me.branding.logo && (me.branding.logo.url!==undefined) ?
                        me.branding.logo.url : '{{PUBLISHER_URL}}';
                    if (_url) {
                        var newDocumentPage = window.open(_url);
                        newDocumentPage && newDocumentPage.focus();
                    }
                });

            if ( $panelUsers ) {
                onResetUsers(storeUsers);

                $panelUsers.on('shown.bs.dropdown', function () {
                    $userList.scroller && $userList.scroller.update({minScrollbarLength: 40, alwaysVisibleY: true});
                });

                $panelUsers.find('.cousers-menu')
                    .on('click', function(e) { return false; });

                var editingUsers = storeUsers.getVisibleEditingCount();
                $btnUsers.tooltip({
                    title: me.tipUsers,
                    placement: 'bottom',
                    html: true
                });
                $btnUsers.on('click', onUsersClick.bind(me));
                $panelUsers[(appConfig && (editingUsers > 1 && (appConfig.isEdit || appConfig.isRestrictedEdit) || editingUsers > 0 && appConfig.canLiveView)) ? 'show' : 'hide']();
                updateDocNamePosition();
            }

            if (appConfig.user.guest && appConfig.canRenameAnonymous) {
                if (me.btnUserName) {
                    me.btnUserName.on('click', function (e) {
                        Common.NotificationCenter.trigger('user:rename');
                    });
                }
            }

            if ( me.btnPrint ) {
                me.btnPrint.updateHint(me.tipPrint + Common.Utils.String.platformKey('Ctrl+P'));
                me.btnPrint.on('click', function (e) {
                    me.fireEvent('print', me);
                });
            }

            if ( me.btnPrintQuick ) {
                me.btnPrintQuick.updateHint(me.tipPrintQuick);
                me.btnPrintQuick.on('click', function (e) {
                    me.fireEvent('print-quick', me);
                });
            }

            if ( me.btnSave ) {
                me.btnSave.updateHint(appConfig.canSaveToFile || appConfig.isDesktopApp && appConfig.isOffline ? me.tipSave + (isPDFEditor ? '' : Common.Utils.String.platformKey('Ctrl+S')) : me.tipDownload);
                me.btnSave.on('click', function (e) {
                    me.fireEvent('save', me);
                });
            }

            if ( me.btnUndo ) {
                me.btnUndo.updateHint(me.tipUndo + Common.Utils.String.platformKey('Ctrl+Z'));
                me.btnUndo.on('click', function (e) {
                    me.fireEvent('undo', me);
                });
            }

            if ( me.btnRedo ) {
                me.btnRedo.updateHint(me.tipRedo + Common.Utils.String.platformKey('Ctrl+Y'));
                me.btnRedo.on('click', function (e) {
                    me.fireEvent('redo', me);
                });
            }

            if (me.btnStartOver) {
                me.btnStartOver.updateHint(me.tipStartOver + (Common.Utils.String.platformKey(Common.Utils.isMac ? 'Ctrl+Shift+enter' : 'Ctrl+F5')));
                me.btnStartOver.on('click', function (e) {
                    me.fireEvent('startover', me);
                });
            }

            if (me.btnQuickAccess) {
                me.btnQuickAccess.updateHint(me.tipCustomizeQuickAccessToolbar);
                var arr = [];
                if (me.btnSave) {
                    arr.push({
                        caption: appConfig.canSaveToFile || appConfig.isDesktopApp && appConfig.isOffline ? me.tipSave : me.textDownload,
                        value: 'save',
                        checkable: true
                    });
                }
                if (me.btnPrint) {
                    arr.push({
                        caption: me.textPrint,
                        value: 'print',
                        checkable: true
                    });
                }
                if (me.btnPrintQuick) {
                    arr.push({
                        caption: me.tipPrintQuick,
                        value: 'quick-print',
                        checkable: true
                    });
                }
                if (me.btnUndo) {
                    arr.push({
                        caption: me.tipUndo,
                        value: 'undo',
                        checkable: true
                    });
                }
                if (me.btnRedo) {
                    arr.push({
                        caption: me.tipRedo,
                        value: 'redo',
                        checkable: true
                    });
                }
                if (me.btnStartOver) {
                    arr.push({
                        caption: me.textStartOver,
                        value: 'startover',
                        checkable: true
                    });
                }
                me.btnQuickAccess.setMenu(new Common.UI.Menu({
                    cls: 'ppm-toolbar',
                    style: 'min-width: 110px;',
                    menuAlign: 'tl-bl',
                    items: arr
                }));
                me.btnQuickAccess.menu.on('show:before', function (menu) {
                    menu.items.forEach(function (item) {
                        if (item.value === 'save') {
                            item.setChecked(Common.localStorage.getBool(me.appPrefix + 'quick-access-save', true), true);
                        } else if (item.value === 'print') {
                            item.setChecked(Common.localStorage.getBool(me.appPrefix + 'quick-access-print', true), true);
                        } else if (item.value === 'quick-print') {
                            item.setChecked(Common.localStorage.getBool(me.appPrefix + 'quick-access-quick-print', true), true);
                        } else if (item.value === 'undo') {
                            item.setChecked(Common.localStorage.getBool(me.appPrefix + 'quick-access-undo', true), true);
                        } else if (item.value === 'redo') {
                            item.setChecked(Common.localStorage.getBool(me.appPrefix + 'quick-access-redo', true), true);
                        }
                        if (item.value === 'startover') {
                            item.setChecked(Common.localStorage.getBool(me.appPrefix + 'quick-access-start-over', true), true);
                        }
                    });
                });
                me.btnQuickAccess.menu.on('item:click', function (menu, item) {
                    var props = {};
                    switch (item.value) {
                        case 'save':
                            props.save = item.checked;
                            break;
                        case 'print':
                            props.print = item.checked;
                            break;
                        case 'quick-print':
                            props.quickPrint = item.checked;
                            break;
                        case 'undo':
                            props.undo = item.checked;
                            break;
                        case 'redo':
                            props.redo = item.checked;
                            break;
                        case 'startover':
                            props.startOver = item.checked;
                            break;        
                    }
                    onChangeQuickAccess.call(me, 'header', props);
                });
                Common.NotificationCenter.on('quickaccess:changed', onChangeQuickAccess.bind(me, 'settings'));
            }

            if ( !appConfig.twoLevelHeader ) {
                if ( me.btnDownload ) {
                    me.btnDownload.updateHint(me.tipDownload);
                    me.btnDownload.on('click', function (e) {
                        me.fireEvent('downloadas', ['original']);
                    });
                }
            }

            if ( me.btnEdit ) {
                me.btnEdit.updateHint(me.tipGoEdit);
                me.btnEdit.on('click', function (e) {
                    me.fireEvent('go:editor', me);
                });
            }

            if (me.btnSearch)
                me.btnSearch.updateHint(me.tipSearch +  Common.Utils.String.platformKey('Ctrl+F'));

            var menuTemplate = _.template('<a id="<%= id %>" tabindex="-1" type="menuitem" class="menu-item"><div>' +
                                            '<% if (!_.isEmpty(iconCls)) { %>' +
                                                '<span class="menu-item-icon <%= iconCls %>"></span>' +
                                            '<% } %>' +
                                            '<b><%= caption %></b></div>' +
                                            '<% if (options.description !== null) { %><label class="margin-left-10 description"><%= options.description %></label>' +
                                            '<% } %></a>');
            if (me.btnPDFMode) {
                var arr = [],
                    type = me.btnPDFMode.options.value;
                // arr.push({
                //     caption: me.textView,
                //     iconCls : 'menu__icon btn-sheet-view',
                //     template: menuTemplate,
                //     description: me.textViewDesc,
                //     value: 'view',
                //     checkable: true,
                //     toggleGroup: 'docmode'
                // });
                if (appConfig.canPDFEdit) {
                    arr.push({
                        caption: me.textComment,
                        iconCls : 'menu__icon btn-menu-comments',
                        template: menuTemplate,
                        description: me.textAnnotateDesc,
                        value: 'comment',
                        checkable: true,
                        toggleGroup: 'docmode'
                    });
                    arr.push({
                        caption: me.textEdit,
                        iconCls : 'menu__icon btn-edit',
                        template: menuTemplate,
                        description: me.textEditDescNoCoedit,
                        value: 'edit',
                        checkable: true,
                        toggleGroup: 'docmode'
                    });
                }
                me.btnPDFMode.setMenu(new Common.UI.Menu({
                    cls: 'ppm-toolbar select-checked-items',
                    style: 'width: 220px;',
                    menuAlign: 'tr-br',
                    items: arr
                }));
                me.btnPDFMode.menu.on('item:click', function (menu, item) {
                    Common.NotificationCenter.trigger('pdf:mode-apply', item.value);
                });
                var item = _.find(me.btnPDFMode.menu.items, function(item) { return item.value == type; });
                item && item.setChecked(true);
            } else if (me.btnDocMode) {
                var arr = [],
                    type = me.btnDocMode.options.value;
                !appConfig.isReviewOnly && arr.push({
                    caption: me.textEdit,
                    iconCls : 'menu__icon btn-edit',
                    template: menuTemplate,
                    description: me.textDocEditDesc,
                    value: 'edit',
                    checkable: true,
                    toggleGroup: 'docmode'
                });
                appConfig.canReview && arr.push({
                    caption: me.textReview,
                    iconCls : 'menu__icon btn-ic-review',
                    template: menuTemplate,
                    description: me.textReviewDesc,
                    value: 'review',
                    checkable: true,
                    toggleGroup: 'docmode'
                });
                appConfig.isPDFForm && appConfig.isFormCreator ? arr.push({
                    caption: me.textViewForm,
                    iconCls : 'menu__icon btn-sheet-view',
                    template: menuTemplate,
                    description: me.textDocViewFormDesc,
                    value: 'view-form',
                    checkable: true,
                    toggleGroup: 'docmode'
                }) : arr.push({
                    caption: me.textView,
                    iconCls : 'menu__icon btn-sheet-view',
                    template: menuTemplate,
                    description: me.textDocViewDesc,
                    value: 'view',
                    checkable: true,
                    toggleGroup: 'docmode'
                });
                me.btnDocMode.setMenu(new Common.UI.Menu({
                    cls: 'ppm-toolbar select-checked-items',
                    style: 'width: 220px;',
                    menuAlign: 'tr-br',
                    items: arr
                }));
                me.btnDocMode.menu.on('item:click', function (menu, item) {
                    Common.NotificationCenter.trigger('doc:mode-apply', item.value, true);
                });
                var item = _.find(me.btnDocMode.menu.items, function(item) { return item.value == type; });
                item && item.setChecked(true);
            }
            if (appConfig.twoLevelHeader && !appConfig.compactHeader)
                Common.NotificationCenter.on('window:resize', onResize);
        }

        function onFocusDocName(e){
            var me = this;
            me.imgCrypted && me.imgCrypted.toggleClass('hidden', true);
            me.isSaveDocName =false;
            if(me.withoutExt) return;
            var name = me.cutDocName($labelDocName.val());
            me.withoutExt = true;
            _.delay(function(){
                me.setDocTitle(name);
                $labelDocName.select();
            },100);
        }

        function onDocNameChanged(editcomplete) {
            var me = this,
                name = $labelDocName.val();
            name = name.trim();
            if ( !_.isEmpty(name) && me.cutDocName(me.documentCaption) !== name ) {
                me.isSaveDocName =true;
                if ( /[\t*\+:\"<>?|\\\\/]/gim.test(name) ) {
                    _.defer(function() {
                        Common.UI.error({
                            msg: (new Common.Views.RenameDialog).txtInvalidName + "*+:\"<>?|\/"
                            , callback: function() {
                                _.delay(function() {
                                    $labelDocName.focus();
                                }, 50);
                            }
                        });
                    })
                } else if (me.withoutExt) {
                    name = me.cutDocName(name);
                    me.fireEvent('rename', [name]);
                    name += me.fileExtention;
                    me.withoutExt = false;
                    me.setDocTitle(name);
                    editcomplete && Common.NotificationCenter.trigger('edit:complete', me);
                }
            } else {
                editcomplete && Common.NotificationCenter.trigger('edit:complete', me);
            }
        }

        function onDocNameKeyDown(e) {
            var me = this;
            if ( e.keyCode === Common.UI.Keys.RETURN ) {
                onDocNameChanged.call(me, true);
            } else if ( e.keyCode === Common.UI.Keys.ESC ) {
                me.setDocTitle(me.cutDocName(me.documentCaption));
                Common.NotificationCenter.trigger('edit:complete', this);
            } else {
                _.delay(function(){
                    me.setDocTitle();
                },10);
            }
        }

        return {
            options: {
                branding: {},
                documentCaption: '',
                canBack: false,
                wopi: false
            },

            el: '#header',

            // Delegated events for creating new items, and clearing completed ones.
            events: {
                // 'click #header-logo': function (e) {}
            },

            initialize: function (options) {
                var me = this;
                this.options = this.options ? _.extend(this.options, options) : options;

                this.documentCaption = this.options.documentCaption;
                this.branding = this.options.customization;
                this.isModified = false;

                var filter = Common.localStorage.getKeysFilter();
                this.appPrefix = (filter && filter.length) ? filter.split(',')[0] : '';

                me.btnGoBack = new Common.UI.Button({
                    id: 'btn-go-back',
                    cls: 'btn-header',
                    iconCls: 'toolbar__icon icon--inverse btn-goback',
                    dataHint: '0',
                    dataHintDirection: 'bottom',
                    dataHintOffset: 'big'
                });

                storeUsers = this.options.storeUsers;
                storeUsers.bind({
                    add     : onUsersChanged,
                    change  : onUsersChanged,
                    reset   : onResetUsers
                });

                me.btnSearch = new Common.UI.Button({
                    cls: 'btn-header no-caret',
                    iconCls: 'toolbar__icon icon--inverse btn-menu-search',
                    enableToggle: true,
                    dataHint: '0',
                    dataHintDirection: 'bottom',
                    dataHintOffset: 'big'
                });

                me.btnFavorite = new Common.UI.Button({
                    id: 'id-btn-favorite',
                    cls: 'btn-header',
                    iconCls: 'toolbar__icon icon--inverse btn-favorite',
                    dataHint: '0',
                    dataHintDirection: 'bottom',
                    dataHintOffset: 'big'
                });

                Common.NotificationCenter.on({
                    'app:ready': function(mode) {Common.Utils.asyncCall(onAppReady, me, mode);},
                    'app:face': function(mode) {Common.Utils.asyncCall(onAppShowed, me, mode);},
                    'tab:visible': function() {Common.Utils.asyncCall(updateDocNamePosition, me);},
                    'collaboration:sharingdeny': function(mode) {Common.Utils.asyncCall(onLostEditRights, me, mode);}
                });
                Common.NotificationCenter.on('uitheme:changed', this.changeLogo.bind(this));
                Common.NotificationCenter.on('mentions:setusers', this.avatarsUpdate.bind(this));
                Common.NotificationCenter.on('tabstyle:changed', this.changeLogo.bind(this));
                Common.NotificationCenter.on('tabbackground:changed', this.changeLogo.bind(this));

            },

            render: function (el, role) {
                $(el).html(this.getPanel(role));

                return this;
            },

            getPanel: function (role, config) {
                !appConfig && (appConfig = config);

                var me = this;

                function createTitleButton(iconid, slot, disabled, hintDirection, hintOffset, hintTitle, lock) {
                    return (new Common.UI.Button({
                        cls: 'btn-header',
                        iconCls: iconid,
                        disabled: disabled === true,
                        lock: lock,
                        dataHint:'0',
                        dataHintDirection: hintDirection ? hintDirection : (config.isDesktopApp ? 'right' : 'left'),
                        dataHintOffset: hintOffset ? hintOffset : (config.isDesktopApp ? '10, -18' : '10, 10'),
                        dataHintTitle: hintTitle
                    })).render(slot);
                }

                if ( role == 'left' && (!config || !config.isDesktopApp)) {
                    $html = $(templateLeftBox);
                    this.logo = $html.find('#header-logo');
                    var logo = this.getSuitableLogo(this.branding, config);
                    this.logo.toggleClass('logo-light', logo.isLight);
                    if (this.branding && this.branding.logo && this.logo) {
                        if (this.branding.logo.visible===false) {
                            this.logo.addClass('hidden');
                        } else if (this.branding.logo.image || this.branding.logo.imageDark || this.branding.logo.imageLight) {
                            _logoImage = logo.image;
                            this.logo.html('<img src="' + _logoImage + '" style="max-width:100px; max-height:20px; margin: 0;"/>');
                            this.logo.css({'background-image': 'none', width: 'auto'});
                            (this.branding.logo.url || this.branding.logo.url===undefined) && this.logo.addClass('link');
                        }
                    }

                    return $html;
                } else
                if ( role == 'right' ) {
                    var $html = $(_.template(templateRightBox)({
                        tipUsers: this.labelCoUsersDescr,
                        textShare: this.textShare
                    }));

                    if ( !$labelDocName ) {
                        $labelDocName = $html.find('#rib-doc-name');
                        if ( me.documentCaption ) {
                            setTimeout(function() { me.setDocTitle(me.documentCaption); }, 50);
                        }
                    } else {
                        $html.find('#rib-doc-name').hide();
                    }

                    this.setCanRename(!!this.options.canRename);

                    if ( this.options.canBack === true ) {
                        me.btnGoBack.render($html.find('#slot-btn-back'));
                    } else {
                        $html.find('#slot-btn-back').hide();
                    }

                    if ( this.options.favorite !== undefined && this.options.favorite!==null) {
                        me.btnFavorite.render($html.find('#slot-btn-favorite'));
                        me.btnFavorite.changeIcon(!!me.options.favorite ? {next: 'btn-in-favorite', curr: 'btn-favorite'} : {next: 'btn-favorite', curr: 'btn-in-favorite'});
                        me.btnFavorite.updateHint(!me.options.favorite ? me.textAddFavorite : me.textRemoveFavorite);
                    } else {
                        $html.find('#slot-btn-favorite').hide();
                    }

                    if ( !config.twoLevelHeader) {
                        if ( (config.canDownload || config.canDownloadOrigin) && !config.isOffline  )
                            this.btnDownload = createTitleButton('toolbar__icon icon--inverse btn-download', $html.findById('#slot-hbtn-download'), undefined, 'bottom', 'big');

                        if ( config.canPrint )
                            this.btnPrint = createTitleButton('toolbar__icon icon--inverse btn-print', $html.findById('#slot-hbtn-print'), undefined, 'bottom', 'big', 'P');

                        if ( config.canQuickPrint )
                            this.btnPrintQuick = createTitleButton('toolbar__icon icon--inverse btn-quick-print', $html.findById('#slot-hbtn-print-quick'), undefined, 'bottom', 'big', 'Q');
                    }
                    if ( config.canRequestEditRights && (!config.twoLevelHeader && config.canEdit && !isPDFEditor || config.isPDFForm && config.canFillForms && config.isRestrictedEdit ||
                                                        isPDFEditor && (config.canPDFEdit && !config.isPDFEdit && !config.isPDFAnnotate || config.isPDFFill)))
                        this.btnEdit = createTitleButton('toolbar__icon icon--inverse btn-edit', $html.findById('#slot-hbtn-edit'), undefined, 'bottom', 'big');

                    me.btnSearch.render($html.find('#slot-btn-search'));

                    if (!config.twoLevelHeader || config.compactHeader) {
                        if (config.user.guest && config.canRenameAnonymous) {
                            me.btnUserName = new Common.UI.Button({
                                el: $html.findById('.slot-btn-user-name'),
                                cls: 'btn-header',
                                dataHint:'0',
                                dataHintDirection: 'bottom',
                                dataHintOffset: 'big',
                                visible: true
                            });
                            me.btnUserName.cmpEl.removeClass('hidden');
                        } else {
                            me.elUserName = $html.find('.btn-current-user');
                            me.elUserName.removeClass('hidden');
                        }
                        $btnUserName = $html.find('.color-user-name');
                        me.setUserName(me.options.userName);

                        if ( config.canCloseEditor )
                            me.btnClose = createTitleButton('toolbar__icon icon--inverse btn-close', $html.findById('#slot-btn-close'), false, 'bottom', 'big');
                    }

                    if (!_readonlyRights && config && (config.sharingSettingsUrl && config.sharingSettingsUrl.length || config.canRequestSharingSettings)) {
                        me.btnShare = new Common.UI.Button({
                            cls: 'btn-header btn-header-share',
                            iconCls: 'toolbar__icon icon--inverse btn-users-share',
                            caption: me.textShare,
                            dataHint: '0',
                            dataHintDirection: 'bottom',
                            dataHintOffset: 'big'
                        });
                        me.btnShare.render($html.find('#slot-btn-share'));
                    } else {
                        $html.find('#slot-btn-share').hide();
                    }

                    if (isPDFEditor && config.isEdit && config.canSwitchMode) { // hide in pdf editor
                        me.btnPDFMode = new Common.UI.Button({
                            cls: 'btn-header btn-header-pdf-mode',
                            iconCls: 'toolbar__icon icon--inverse btn-menu-comments',
                            caption: me.textComment,
                            menu: true,
                            value: 'comment',
                            lock: [Common.enumLock.lostConnect, Common.enumLock.fileMenuOpened, Common.enumLock.changeModeLock],
                            dataHint: '0',
                            dataHintDirection: 'bottom',
                            dataHintOffset: 'big'
                        });
                        me.btnPDFMode.render($html.find('#slot-btn-edit-mode'));
                        changePDFMode.call(me, config);
                        Common.NotificationCenter.on('pdf:mode-changed', _.bind(changePDFMode, me));
                    } else if (isDocEditor && config.isEdit && config.canSwitchMode) {
                        me.btnDocMode = new Common.UI.Button({
                            cls: 'btn-header btn-header-pdf-mode ',
                            iconCls: 'toolbar__icon icon--inverse ' + (config.isReviewOnly ? 'btn-ic-review' : 'btn-edit'),
                            caption: config.isReviewOnly ? me.textReview : me.textEdit,
                            menu: true,
                            visible: config.isReviewOnly || !config.canReview,
                            lock: [Common.enumLock.previewReviewMode, Common.enumLock.lostConnect, Common.enumLock.disableOnStart, Common.enumLock.docLockView, Common.enumLock.docLockComments, Common.enumLock.docLockForms, Common.enumLock.fileMenuOpened, Common.enumLock.changeModeLock],
                            value: config.isReviewOnly ? 'review' : 'edit',
                            dataHint: '0',
                            dataHintDirection: 'bottom',
                            dataHintOffset: 'big'
                        });
                        me.btnDocMode.render($html.find('#slot-btn-edit-mode'));
                        changeDocMode.call(me);
                        Common.NotificationCenter.on('doc:mode-changed', _.bind(changeDocMode, me));
                    } else
                        $html.find('#slot-btn-edit-mode').hide();

                    if (config.canStartFilling) {
                        me.btnStartFill = new Common.UI.Button({
                            cls: 'btn-text-default auto yellow',
                            caption: config.customization && config.customization.startFillingForm && config.customization.startFillingForm.text ? config.customization.startFillingForm.text : me.textStartFill,
                            dataHint: '0',
                            dataHintDirection: 'bottom',
                            dataHintOffset: 'big'
                        });
                        me.btnStartFill.render($html.find('#slot-btn-start-fill'));
                    } else {
                        $html.find('#slot-btn-start-fill').hide();
                    }

                    if (config.isPDFForm && config.canRequestFillingStatus) {
                        me.btnFillStatus = new Common.UI.Button({
                            cls: 'btn-header',
                            iconCls: 'toolbar__icon icon--inverse  btn-filling-status',
                        });
                        me.btnFillStatus.render($html.find('#slot-btn-fill-status'));
                    }

                    $userList = $html.find('.cousers-list');
                    $panelUsers = $html.find('.box-cousers');
                    $btnUsers = $panelUsers.find('> .btn-users');
                    $panelUsers.hide();
                    return $html;
                } else
                if ( role == 'title' ) {
                    var $html = $(_.template(templateTitleBox)({scope: me}));

                    !!$labelDocName && $labelDocName.hide().off();                  // hide document title if it was created in right box
                    $labelDocName = $html.find('#title-doc-name');
                    setTimeout(function() { me.setDocTitle(me.documentCaption); }, 50);

                    me.options.wopi && $labelDocName.attr('maxlength', me.options.wopi.FileNameMaxLength);

                    if (config.user.guest && config.canRenameAnonymous) {
                        me.btnUserName = new Common.UI.Button({
                            el: $html.findById('.slot-btn-user-name'),
                            cls: 'btn-header',
                            dataHint:'0',
                            dataHintDirection: 'bottom',
                            dataHintOffset: 'big',
                            visible: true
                        });
                        me.btnUserName.cmpEl.removeClass('hidden');
                    }
                    else {
                        me.elUserName = $html.find('.btn-current-user');
                        me.elUserName.removeClass('hidden');
                    }
                    $btnUserName = $html.find('.color-user-name');
                    me.setUserName(me.options.userName);

                    if ( config.canCloseEditor )
                        me.btnClose = createTitleButton('toolbar__icon icon--inverse btn-close', $html.findById('#slot-btn-close'), false, 'left', '10, 10');

                    if ( config.canPrint && config.twoLevelHeader ) {
                        me.btnPrint = createTitleButton('toolbar__icon icon--inverse btn-print', $html.findById('#slot-btn-dt-print'), true, undefined, undefined, 'P');
                        !Common.localStorage.getBool(me.appPrefix + 'quick-access-print', true) && me.btnPrint.hide();
                    }
                    if ( config.canQuickPrint && config.twoLevelHeader ) {
                        me.btnPrintQuick = createTitleButton('toolbar__icon icon--inverse btn-quick-print', $html.findById('#slot-btn-dt-print-quick'), true, undefined, undefined, 'Q');
                        !Common.localStorage.getBool(me.appPrefix + 'quick-access-quick-print', true) && me.btnPrintQuick.hide();
                    }
                    if (config.showSaveButton) {
                        let save_icon = config.canSaveToFile || config.isDesktopApp && config.isOffline ? 'btn-save' : 'btn-download';
                        me.btnSave = createTitleButton('toolbar__icon icon--inverse ' + save_icon, $html.findById('#slot-btn-dt-save'), true, undefined, undefined, 'S');
                        !Common.localStorage.getBool(me.appPrefix + 'quick-access-save', true) && me.btnSave.hide();
                    }
<<<<<<< HEAD
                    me.btnUndo = createTitleButton('toolbar__icon icon--inverse btn-undo icon-rtl', $html.findById('#slot-btn-dt-undo'), true, undefined, undefined, 'Z',
                                                    [Common.enumLock.undoLock, Common.enumLock.fileMenuOpened, Common.enumLock.lostConnect]);
                    !Common.localStorage.getBool(me.appPrefix + 'quick-access-undo', true) && me.btnUndo.hide();
                    me.btnRedo = createTitleButton('toolbar__icon icon--inverse btn-redo icon-rtl', $html.findById('#slot-btn-dt-redo'), true, undefined, undefined, 'Y',
=======
                    me.btnUndo = createTitleButton('toolbar__icon icon--inverse btn-undo', $html.findById('#slot-btn-dt-undo'), true, undefined, undefined, 'Z',
                                                    [Common.enumLock.undoLock, Common.enumLock.fileMenuOpened, Common.enumLock.lostConnect]);
                    !Common.localStorage.getBool(me.appPrefix + 'quick-access-undo', true) && me.btnUndo.hide();
                    me.btnRedo = createTitleButton('toolbar__icon icon--inverse btn-redo', $html.findById('#slot-btn-dt-redo'), true, undefined, undefined, 'Y',
>>>>>>> 677771f5
                                                    [Common.enumLock.redoLock, Common.enumLock.fileMenuOpened, Common.enumLock.lostConnect]);
                    !Common.localStorage.getBool(me.appPrefix + 'quick-access-redo', true) && me.btnRedo.hide();
                    if (isPEEditor) {
                    me.btnStartOver= createTitleButton('toolbar__icon icon--inverse btn-preview', $html.findById('#slot-btn-dt-start-over'), true, undefined, undefined, 'O');
                    !Common.localStorage.getBool(me.appPrefix + 'quick-access-start-over', true) && me.btnStartOver.hide();
                    }
                    me.btnQuickAccess = new Common.UI.Button({
                        cls: 'btn-header no-caret',
                        iconCls: 'toolbar__icon icon--inverse btn-more',
                        menu: true,
                        dataHint:'0',
                        dataHintDirection: config.isDesktopApp ? 'right' : 'left',
                        dataHintOffset: config.isDesktopApp ? '10, -18' : '10, 10'
                    });
                    me.btnQuickAccess.render($html.find('#slot-btn-dt-quick-access'));

                    return $html;
                }
            },

            setVisible: function (visible) {
                // visible
                //     ? this.show()
                //     : this.hide();
            },

            setBranding: function (value, config) {
                this.branding = value;
                var element = $('#header-logo');
                var logo = this.getSuitableLogo(value, config);
                element.toggleClass('logo-light', logo.isLight);
                if ( value && value.logo && element) {
                    if (value.logo.visible===false) {
                        element.addClass('hidden');
                    } else if (value.logo.image || value.logo.imageDark || value.logo.imageLight) {
                        _logoImage = logo.image;
                        element.html('<img src="' + _logoImage + '" style="max-width:100px; max-height:20px; margin: 0;"/>');
                        element.css({'background-image': 'none', width: 'auto'});
                        (value.logo.url || value.logo.url===undefined) && element.addClass('link');
                    }
                }
            },

            getSuitableLogo: function(branding, config, tabStyle, tabBackground) {
                branding = branding || {};
                var image = branding.logo ? branding.logo.image || branding.logo.imageDark || branding.logo.imageLight : null,
                    isDark = true;
                tabStyle = tabStyle || Common.Utils.InternalSettings.get("settings-tab-style") || 'fill';
                tabBackground = tabBackground || Common.Utils.InternalSettings.get("settings-tab-background") || 'header';
                if (!Common.Utils.isIE) {
                    var header_color = Common.UI.Themes.currentThemeColor(isDocEditor && config.isPDFForm || isPDFEditor ? '--toolbar-header-pdf' :
                                                                            isDocEditor ? '--toolbar-header-document' : isSSEEditor ? '--toolbar-header-spreadsheet' :
                                                                            isVisioEditor ? '--toolbar-header-visio' : '--toolbar-header-presentation'),
                        toolbar_color = Common.UI.Themes.currentThemeColor('--background-toolbar'),
                        logo_type = (!config.twoLevelHeader || config.compactHeader) && (tabBackground==='toolbar') ? toolbar_color : header_color;
                    isDark = (new Common.Utils.RGBColor(logo_type)).isDark();
                    image = !branding.logo ? null : isDark ? (branding.logo.imageDark || branding.logo.image || branding.logo.imageLight) :
                                                             (branding.logo.imageLight || branding.logo.image || branding.logo.imageDark) ;
                }
                return {image: image, isLight: !isDark};
            },

            changeLogo: function () {
                if (!appConfig) return;

                var value = this.branding;
                var logo = this.getSuitableLogo(value, appConfig, Common.Utils.InternalSettings.get("settings-tab-style"), Common.Utils.InternalSettings.get("settings-tab-background"));
                $('#header-logo').toggleClass('logo-light', logo.isLight);
                if ( value && value.logo && (value.logo.visible!==false) && appConfig && (value.logo.image || value.logo.imageDark || value.logo.imageLight)) {
                    var image = logo.image; // change logo when image was changed
                    if (image !== _logoImage) {
                        _logoImage = image;
                        $('#header-logo img').attr('src', image);
                    }
                }
            },

            setDocumentCaption: function(value) {
                !value && (value = '');

                this.documentCaption = value;
                var idx = this.documentCaption.lastIndexOf('.');
                this.fileExtention = idx>0 ? this.documentCaption.substring(idx) : '';
                this.isModified && (value += '*');
                this.readOnly && (value += ' (' + this.textReadOnly + ')');
                if ( $labelDocName ) {
                    this.setDocTitle( value );
                }
                return value;
            },

            getDocumentCaption: function () {
                return this.documentCaption;
            },

            setDocumentChanged: function (changed) {
                this.isModified = changed;

                var _name = this.documentCaption;
                changed && (_name += '*');

                this.setDocTitle(_name);
            },

            setCanBack: function (value, text) {
                this.options.canBack = value;
                this.btnGoBack[value ? 'show' : 'hide']();
                if (value)
                    this.btnGoBack.updateHint((text && typeof text == 'string') ? text : this.textBack);
                updateDocNamePosition();
                return this;
            },

            getCanBack: function () {
                return this.options.canBack;
            },

            setFavorite: function (value) {
                this.options.favorite = value;
                this.btnFavorite[value!==undefined && value!==null ? 'show' : 'hide']();
                this.btnFavorite.changeIcon(!!value ? {next: 'btn-in-favorite', curr: 'btn-favorite'} : {next: 'btn-favorite', curr: 'btn-in-favorite'});
                this.btnFavorite.updateHint(!value ? this.textAddFavorite : this.textRemoveFavorite);
                updateDocNamePosition();
                return this;
            },

            getFavorite: function () {
                return this.options.favorite;
            },

            setWopi: function(value) {
                this.options.wopi = value;
            },

            setCanRename: function (rename) {
                var me = this;
                me.options.canRename = rename;
                if ( $labelDocName ) {
                    var label = $labelDocName;
                    if ( rename ) {
                        label.removeAttr('disabled').tooltip({
                            title: me.txtRename,
                            placement: 'cursor'}
                        );

                        label.on({
                            'keydown': onDocNameKeyDown.bind(this),
                            'focus': onFocusDocName.bind(this),
                            'blur': function (e) {
                                !me.isSaveDocName && onDocNameChanged.call(me);
                                me.imgCrypted && me.imgCrypted.toggleClass('hidden', false);
                                Common.Utils.isGecko && (label[0].selectionStart = label[0].selectionEnd = 0);
                                if(!me.isSaveDocName) {
                                    me.withoutExt = false;
                                    me.setDocTitle(me.documentCaption);
                                }
                            },
                            'paste': function (e) {
                                setTimeout(function() {
                                    var name = me.cutDocName($labelDocName.val());
                                    me.setDocTitle(name);
                                });
                            }
                        });

                    } else {
                        label.off();
                        label.attr('disabled', true);
                        var tip = label.data('bs.tooltip');
                        if ( tip ) {
                            tip.options.title = '';
                            tip.setContent();
                        }
                    }
                    label.attr('data-can-copy', rename);
                }
            },

            cutDocName: function(name) {
                if(name.length <= this.fileExtention.length) return name;
                var idx =name.length - this.fileExtention.length;

                return (name.substring(idx) == this.fileExtention) ? name.substring(0, idx) : name ;
            },

            setDocTitle: function(name){
                var width = this.getTextWidth(name || $labelDocName.val());
                (width>=0) && $labelDocName.width(width);
                name && (width>=0) && $labelDocName.val(name);
                if (this._showImgCrypted && width>=0) {
                    this.imgCrypted.toggleClass('hidden', false);
                    this._showImgCrypted = false;
                }
                (width>=0) && onResize();
            },

            getTextWidth: function(text) {
                if (!this._testCanvas ) {
                    var font = ($labelDocName.css('font-size') + ' ' + $labelDocName.css('font-family')).trim();
                    if (font) {
                        var canvas = document.createElement("canvas");
                        this._testCanvas = canvas.getContext('2d');
                        this._testCanvas.font = font;
                    }
                }
                if (this._testCanvas) {
                    var mt = this._testCanvas.measureText(text);
                    return (mt.actualBoundingBoxLeft!==undefined) ? Math.ceil(Math.abs(mt.actualBoundingBoxLeft) + Math.abs(mt.actualBoundingBoxRight)) + 1 : (mt.width ? Math.ceil(mt.width)+2 : 0);
                }
                return -1;
            },

            setUserName: function(name) {
                this.options.userName = name;
                if ( this.btnUserName ) {
                    this.btnUserName.updateHint(name);
                } else if (this.elUserName) {
                    this.elUserName.tooltip({
                        title: Common.Utils.String.htmlEncode(name),
                        placement: 'cursor',
                        html: true
                    });
                }
                $btnUserName && this.updateAvatarEl();

                return this;
            },

            setUserAvatar: function(avatar) {
                this.options.userAvatar = avatar;
                $btnUserName && this.updateAvatarEl();
            },

            setUserId: function(id) {
                this.options.currentUserId = id;
            },

            updateAvatarEl: function(){
                if(this.options.userAvatar){
                    $btnUserName.css({'background-image': 'url('+ this.options.userAvatar +')'});
                    $btnUserName.text('');
                } else {
                    $btnUserName.text(Common.Utils.getUserInitials(this.options.userName));
                }
            },

            avatarsUpdate: function(type, users) {
                if (type!=='info') return;
                this.setUserAvatar(Common.UI.ExternalUsers.getImage(this.options.currentUserId));
            },

            getButton: function(type) {
                if (type == 'save')
                    return this.btnSave;
                else if (type == 'users')
                    return $panelUsers;
                else if (type == 'share')
                    return this.btnShare;
                else if (type == 'mode')
                    return this.btnDocMode;
            },

            lockHeaderBtns: function (alias, lock, cause) {
                var me = this;
                if ( alias == 'users' ) {
                    if ( lock ) {
                        $btnUsers.addClass('disabled').attr('disabled', 'disabled');
                    } else {
                        $btnUsers.removeClass('disabled').removeAttr('disabled');
                    }
                    if (me.btnShare) {
                        me.btnShare.setDisabled(lock);
                    }
                } else if ( alias == 'rename-user' ) {
                    if (me.btnUserName) {
                        me.btnUserName.setDisabled(lock);
                    }
                } else if ( alias == 'search' ) {
                    if (me.btnSearch) {
                        me.btnSearch.setDisabled(lock);
                    }
                } else {
                    var _lockButton = function (btn) {
                        btn && Common.Utils.lockControls(cause, lock, {array: [btn]});
                    };
                    switch ( alias ) {
                    case 'undo': _lockButton(me.btnUndo); break;
                    case 'redo': _lockButton(me.btnRedo); break;
                    case 'mode': _lockButton(me.btnDocMode ? me.btnDocMode : me.btnPDFMode); break;
                    default: break;
                    }
                }
            },

            setDocumentReadOnly: function (readonly) {
                this.readOnly = readonly;
                this.setDocumentCaption(this.documentCaption);
            },

            onStartFilling: function() {
                this.btnStartFill && this.btnStartFill.setVisible(false);
                updateDocNamePosition();
            },

            textBack: 'Go to Documents',
            txtRename: 'Rename',
            txtAccessRights: 'Change access rights',
            tipAccessRights: 'Manage document access rights',
            labelCoUsersDescr: 'Document is currently being edited by several users.',
            tipViewUsers: 'View users and manage document access rights',
            tipUsers: 'View users',
            tipDownload: 'Download file',
            tipPrint: 'Print file',
            tipGoEdit: 'Edit current file',
            tipSave: 'Save',
            tipUndo: 'Undo',
            tipRedo: 'Redo',
            textCompactView: 'Hide Toolbar',
            textHideStatusBar: 'Combine sheet and status bars',
            textHideLines: 'Hide Rulers',
            textZoom: 'Zoom',
            textAdvSettings: 'Advanced Settings',
            tipViewSettings: 'View Settings',
            textRemoveFavorite: 'Remove from Favorites',
            textAddFavorite: 'Mark as favorite',
            textHideNotes: 'Hide Notes',
            tipSearch: 'Search',
            textShare: 'Share',
            tipPrintQuick: 'Quick print',
            textReadOnly: 'Read only',
            textView: 'Viewing',
            textComment: 'Commenting',
            textEdit: 'Editing',
            textViewDesc: 'All changes will be saved locally',
            textCommentDesc: 'All changes will be saved to the file. Real time collaboration',
            textEditDesc: 'All changes will be saved to the file. Real time collaboration',
            textViewDescNoCoedit: 'View or annotate',
            textEditDescNoCoedit: 'Add or edit text, shapes, images etc.',
            tipView: 'Viewing',
            tipComment: 'Commenting',
            tipEdit: 'Editing',
            textDocViewDesc: 'View the file, but make no changes',
            textDocEditDesc: 'Make any changes',
            tipDocView: 'Viewing',
            tipDocEdit: 'Editing',
            textReview: 'Reviewing',
            textReviewDesc: 'Suggest changes',
            tipReview: 'Reviewing',
            textClose: 'Close file',
            textStartFill: 'Start filling',
            tipCustomizeQuickAccessToolbar: 'Customize Quick Access Toolbar',
            textPrint: 'Print',
            textViewForm: 'Viewing form',
            tipDocViewForm: 'Viewing form',
            textDocViewFormDesc: 'See how the form will look like when filling out',
            helpDocMode: 'Easily change the way you work on a document: edit, review and track changes, or view only. This works individually for each user. So, you won’t affect or disturb other co-authors. ',
            helpDocModeHeader: 'Switch between modes',
            helpQuickAccess: 'Hide or show the functional buttons of your choice.',
            helpQuickAccessHeader: 'Customize Quick Access',
            ariaQuickAccessToolbar: 'Quick access toolbar',
            textAnnotateDesc: 'Fill forms or annotate',
            textDownload: 'Download',
            tipFillStatus: 'Filling status'
        }
    }(), Common.Views.Header || {}))
});<|MERGE_RESOLUTION|>--- conflicted
+++ resolved
@@ -1072,17 +1072,10 @@
                         me.btnSave = createTitleButton('toolbar__icon icon--inverse ' + save_icon, $html.findById('#slot-btn-dt-save'), true, undefined, undefined, 'S');
                         !Common.localStorage.getBool(me.appPrefix + 'quick-access-save', true) && me.btnSave.hide();
                     }
-<<<<<<< HEAD
                     me.btnUndo = createTitleButton('toolbar__icon icon--inverse btn-undo icon-rtl', $html.findById('#slot-btn-dt-undo'), true, undefined, undefined, 'Z',
                                                     [Common.enumLock.undoLock, Common.enumLock.fileMenuOpened, Common.enumLock.lostConnect]);
                     !Common.localStorage.getBool(me.appPrefix + 'quick-access-undo', true) && me.btnUndo.hide();
                     me.btnRedo = createTitleButton('toolbar__icon icon--inverse btn-redo icon-rtl', $html.findById('#slot-btn-dt-redo'), true, undefined, undefined, 'Y',
-=======
-                    me.btnUndo = createTitleButton('toolbar__icon icon--inverse btn-undo', $html.findById('#slot-btn-dt-undo'), true, undefined, undefined, 'Z',
-                                                    [Common.enumLock.undoLock, Common.enumLock.fileMenuOpened, Common.enumLock.lostConnect]);
-                    !Common.localStorage.getBool(me.appPrefix + 'quick-access-undo', true) && me.btnUndo.hide();
-                    me.btnRedo = createTitleButton('toolbar__icon icon--inverse btn-redo', $html.findById('#slot-btn-dt-redo'), true, undefined, undefined, 'Y',
->>>>>>> 677771f5
                                                     [Common.enumLock.redoLock, Common.enumLock.fileMenuOpened, Common.enumLock.lostConnect]);
                     !Common.localStorage.getBool(me.appPrefix + 'quick-access-redo', true) && me.btnRedo.hide();
                     if (isPEEditor) {
