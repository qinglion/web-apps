--- conflicted
+++ resolved
@@ -43,24 +43,14 @@
 
 define([
     'backbone',
-<<<<<<< HEAD
-    'text!common/main/lib/template/Header.template',
-    'core'
-], function (Backbone, headerTemplate) { 'use strict';
-=======
     'core'
 ], function (Backbone) { 'use strict';
->>>>>>> fae71475
 
     Common.Views.Header =  Backbone.View.extend(_.extend(function(){
         var storeUsers, appConfig;
         var $userList, $panelUsers, $btnUsers, $btnUserName, $labelDocName;
         var _readonlyRights = false;
-<<<<<<< HEAD
-        var _tabStyle = 'tab', _logoImage = '';
-=======
         var _tabStyle = 'fill', _logoImage = '';
->>>>>>> fae71475
         var isPDFEditor = !!window.PDFE,
             isDocEditor = !!window.DE,
             isSSEEditor = !!window.SSE;
@@ -1103,11 +1093,7 @@
                 branding = branding || {};
                 var image = branding.logo ? branding.logo.image || branding.logo.imageDark || branding.logo.imageLight : null,
                     isDark = true;
-<<<<<<< HEAD
-                tabStyle = tabStyle || Common.Utils.InternalSettings.get("settings-tab-style") || 'tab';
-=======
                 tabStyle = tabStyle || Common.Utils.InternalSettings.get("settings-tab-style") || 'fill';
->>>>>>> fae71475
                 tabBackground = tabBackground || Common.Utils.InternalSettings.get("settings-tab-background") || 'header';
                 if (!Common.Utils.isIE) {
                     var header_color = Common.UI.Themes.currentThemeColor(isDocEditor && config.isPDFForm || isPDFEditor ? '--toolbar-header-pdf' :
@@ -1407,12 +1393,8 @@
             helpDocModeHeader: 'Switch between modes',
             helpQuickAccess: 'Hide or show the functional buttons of your choice.',
             helpQuickAccessHeader: 'Customize Quick Access',
-<<<<<<< HEAD
-            ariaQuickAccessToolbar: 'Quick access toolbar'
-=======
             ariaQuickAccessToolbar: 'Quick access toolbar',
             textAnnotateDesc: 'Fill forms or annotate'
->>>>>>> fae71475
         }
     }(), Common.Views.Header || {}))
 });