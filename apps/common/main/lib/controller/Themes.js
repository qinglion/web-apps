--- conflicted
+++ resolved
@@ -302,21 +302,12 @@
                 if ( (this.currentThemeId() != id || force) && !!themes_map[id] ) {
                     document.body.className = document.body.className.replace(/theme-[\w-]+\s?/gi, '').trim();
                     document.body.classList.add(id, 'theme-type-' + themes_map[id].type);
-<<<<<<< HEAD
 
                     if ( this.api ) {
                         var obj = get_current_theme_colors(name_colors);
                         obj.type = themes_map[id].type;
                         obj.name = id;
 
-=======
-
-                    if ( this.api ) {
-                        var obj = get_current_theme_colors(name_colors);
-                        obj.type = themes_map[id].type;
-                        obj.name = id;
-
->>>>>>> 311a361f
                         this.api.asc_setSkin(obj);
                     }
 
