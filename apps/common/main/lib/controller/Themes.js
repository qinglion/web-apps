--- conflicted
+++ resolved
@@ -250,23 +250,16 @@
                 if ( !theme_name ) {
                     if ( !(Common.Utils.isIE10 || Common.Utils.isIE11) )
                         document.body.classList.forEach(function (classname, i, o) {
-<<<<<<< HEAD
-                            if ( !theme_name && classname.startsWith('theme-') && !classname.startsWith('theme-type-') ) {
-                                theme_name = classname;
-=======
                             if ( !theme_name && classname.startsWith('theme-') &&
-                                    !classname.startsWith('theme-type-') && themes_map[classname] )
+                                !classname.startsWith('theme-type-') && themes_map[classname] )
                             {
                                 theme_name = classname;
-                                // Common.localStorage.setItem('ui-theme-id', theme_name);
                                 var theme_obj = {
                                     id: theme_name,
-                                    type: themes_map[theme_name].type,
+                                    type: themes_map[theme_name].type
                                 };
 
                                 Common.localStorage.setItem('ui-theme', JSON.stringify(theme_obj));
-
->>>>>>> 35e45814
                             }
                         });
                 }
