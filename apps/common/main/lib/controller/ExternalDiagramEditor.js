--- conflicted
+++ resolved
@@ -238,16 +238,14 @@
                             if (this.diagramEditorView.binding.resize)  this.diagramEditorView.binding.resize({pageX:x, pageY:y});
                         }
                     } else
-<<<<<<< HEAD
                     if (eventData.type == "resize") {
                         var w = eventData.data.width,
                             h = eventData.data.height;
                         if (w>0 && h>0)
                             this.diagramEditorView.setInnerSize(w, h);
-=======
+                    } else
                     if (eventData.type == "frameToGeneralData") {
                         this.api && this.api.asc_getInformationBetweenFrameAndGeneralEditor(eventData.data);
->>>>>>> 1035069d
                     } else
                         this.diagramEditorView.fireEvent('internalmessage', this.diagramEditorView, eventData);
                 }
