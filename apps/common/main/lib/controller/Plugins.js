--- conflicted
+++ resolved
@@ -516,11 +516,7 @@
             var pluginStore = this.getApplication().getCollection('Common.Collections.Plugins'),
                 isEdit = me.appOptions.isEdit,
                 editor = me.editor,
-<<<<<<< HEAD
-                apiVersion = me.api.GetVersion ? me.api.GetVersion() : null;
-=======
                 apiVersion = me.api ? me.api.GetVersion() : undefined;
->>>>>>> 02b6ec8a
             if ( pluginsdata instanceof Array ) {
                 var arr = [], arrUI = [],
                     lang = me.appOptions.lang.split(/[\-_]/)[0];
