/*
 * (c) Copyright Ascensio System SIA 2010-2024
 *
 * This program is a free software product. You can redistribute it and/or
 * modify it under the terms of the GNU Affero General Public License (AGPL)
 * version 3 as published by the Free Software Foundation. In accordance with
 * Section 7(a) of the GNU AGPL its Section 15 shall be amended to the effect
 * that Ascensio System SIA expressly excludes the warranty of non-infringement
 * of any third-party rights.
 *
 * This program is distributed WITHOUT ANY WARRANTY; without even the implied
 * warranty of MERCHANTABILITY or FITNESS FOR A PARTICULAR  PURPOSE. For
 * details, see the GNU AGPL at: http://www.gnu.org/licenses/agpl-3.0.html
 *
 * You can contact Ascensio System SIA at 20A-6 Ernesta Birznieka-Upish
 * street, Riga, Latvia, EU, LV-1050.
 *
 * The  interactive user interfaces in modified source and object code versions
 * of the Program must display Appropriate Legal Notices, as required under
 * Section 5 of the GNU AGPL version 3.
 *
 * Pursuant to Section 7(b) of the License you must retain the original Product
 * logo when distributing the program. Pursuant to Section 7(e) we decline to
 * grant you any rights under trademark law for use of our trademarks.
 *
 * All the Product's GUI elements, including illustrations and icon sets, as
 * well as technical writing content are licensed under the terms of the
 * Creative Commons Attribution-ShareAlike 4.0 International. See the License
 * terms at http://creativecommons.org/licenses/by-sa/4.0/legalcode
 *
 */
/**
 * Date: 17.05.16
 */

define([
    'core',
    'common/main/lib/collection/Plugins',
    'common/main/lib/view/Plugins',
    'common/main/lib/component/Switcher'
], function () {
    'use strict';

    Common.Controllers.Plugins = Backbone.Controller.extend(_.extend({
        models: [],
        appOptions: {},
        configPlugins: {autostart:[]},// {config: 'from editor config', plugins: 'loaded plugins', UIplugins: 'loaded customization plugins', autostart: 'autostart guids'}
        serverPlugins: {autostart:[]},// {config: 'from editor config', plugins: 'loaded plugins', autostart: 'autostart guids'}
        collections: [
            'Common.Collections.Plugins'
        ],
        views: [
            'Common.Views.Plugins'
        ],

        initialize: function() {
            var me = this;
            this.addListeners({
                'Toolbar': {
                    'render:before' : function (toolbar) {
                        var appOptions = me.getApplication().getController('Main').appOptions;

                        if ( !appOptions.isEditMailMerge && !appOptions.isEditDiagram && !appOptions.isEditOle ) {
                            var tab = {action: 'plugins', caption: me.viewPlugins.groupCaption, dataHintTitle: 'E', layoutname: 'toolbar-plugins'};
                            me.$toolbarPanelPlugins = me.viewPlugins.getPanel();
                            me.toolbar = toolbar;
                            toolbar.addTab(tab, me.$toolbarPanelPlugins, Common.UI.LayoutManager.lastTabIdx);     // TODO: clear plugins list in left panel
                        }
                    },
                    'tab:active': this.onActiveTab
                },
                'Common.Views.Plugins': {
                    'plugin:select': function(guid, type, isRun, closePanel) {
                        if (!this.viewPlugins.pluginPanels[guid] || (this.viewPlugins.pluginPanels[guid] && type > 0)) {
                            !isRun || type > 0 ? me.api.asc_pluginRun(guid, type, '') : me.api.asc_pluginStop(guid);
                        } else {
                            closePanel ? me.onToolClose(this.viewPlugins.pluginPanels[guid]) : me.openUIPlugin(guid);
                        }
                    }
                },
                'LeftMenu': {
                    'plugins:showpanel': function (guid) {
                        me.viewPlugins.showPluginPanel(true, guid);
                    },
                    'plugins:hidepanel': function (guid) {
                        me.viewPlugins.showPluginPanel(false, guid);
                    }
                },
                'RightMenu': {
                    'plugins:showpanel': function (guid) {
                        me.viewPlugins.showPluginPanel(true, guid);
                    },
                    'plugins:hidepanel': function (guid) {
                        me.viewPlugins.showPluginPanel(false, guid);
                    }
                }
            });
        },

        onLaunch: function() {
            var store = this.getApplication().getCollection('Common.Collections.Plugins');
            this.viewPlugins= this.createView('Common.Views.Plugins', {
                storePlugins: store
            });

            store.on({
                add: this.onAddPlugin.bind(this),
                reset: this.onResetPlugins.bind(this)
            });

            this.autostart = [];
            this.pluginsWinToShow = [];
            this.startOnPostLoad = false;
            this.customPluginsDlg = [];

            this.newInstalledBackgroundPlugins = [];
            this.customButtonsArr = [];

            Common.Gateway.on('init', this.loadConfig.bind(this));
            Common.NotificationCenter.on('app:face', this.onAppShowed.bind(this));
            Common.NotificationCenter.on('uitheme:changed', this.updatePluginsButtons.bind(this));
            Common.NotificationCenter.on('window:resize', this.updatePluginsButtons.bind(this));
            Common.NotificationCenter.on('app:ready', this.onAppReady.bind(this));
            Common.NotificationCenter.on('doc:mode-changed', this.onChangeDocMode.bind(this));
            Common.NotificationCenter.on('modal:close', this.onModalClose.bind(this));
            Common.NotificationCenter.on('script:loaded', this.onPostLoadComplete.bind(this));
        },

        loadConfig: function(data) {
            var me = this;
            me.configPlugins.config = data.config.plugins;
            me.editor = !!window.PDFE ? 'pdf' : !!window.DE ? 'word' : !!window.PE ? 'slide' : !!window.VE ? 'diagram' : 'cell';
            me.isPDFEditor = !!window.PDFE;
        },

        loadPlugins: function() {
            this.configPlugins.plugins =
            this.serverPlugins.plugins = undefined;

            if (this.configPlugins.config) {
                this.getPlugins(this.configPlugins.config.pluginsData)
                    .then(function(loaded) {
                        me.configPlugins.plugins = loaded;
                        me.mergePlugins();
                    })
                    .catch(function(err) {
                        me.configPlugins.plugins = false;
                    });

                if (this.configPlugins.config.options)
                    this.api.setPluginsOptions(this.configPlugins.config.options);
            } else
                this.configPlugins.plugins = false;

            if ( !Common.Controllers.Desktop.isActive() || !Common.Controllers.Desktop.isOffline() ) {
                var server_plugins_url = '../../../../plugins.json',
                    me = this;
                Common.Utils.loadConfig(server_plugins_url, function (obj) {
                    if (obj != 'error') {
                        me.serverPlugins.config = obj;
                        me.getPlugins(me.serverPlugins.config.pluginsData)
                            .then(function (loaded) {
                                me.serverPlugins.plugins = loaded;
                                me.mergePlugins();
                            })
                            .catch(function (err) {
                                me.serverPlugins.plugins = false;
                            });
                    } else
                        me.serverPlugins.plugins = false;
                });
            }
        },

        onAppShowed: function (config) {
        },

        onAppReady: function (config) {
            var me = this;
            (new Promise(function (accept, reject) {
                accept();
            })).then(function(){
                me.onChangeProtectDocument();
                Common.NotificationCenter.on('protect:doclock', _.bind(me.onChangeProtectDocument, me));
            });
        },

        setApi: function(api) {
            this.api = api;

            if (!this.appOptions.customization || (this.appOptions.customization.plugins!==false)) {
                this.api.asc_registerCallback("asc_onPluginShow", _.bind(this.onPluginShow, this));
                this.api.asc_registerCallback("asc_onPluginClose", _.bind(this.onPluginClose, this));
                this.api.asc_registerCallback("asc_onPluginResize", _.bind(this.onPluginResize, this));
                this.api.asc_registerCallback('asc_onPluginsReset', _.bind(this.resetPluginsList, this));
                this.api.asc_registerCallback('asc_onPluginsInit', _.bind(this.onPluginsInit, this));
                this.api.asc_registerCallback('asc_onPluginShowButton', _.bind(this.onPluginShowButton, this));
                this.api.asc_registerCallback('asc_onPluginHideButton', _.bind(this.onPluginHideButton, this));

                this.api.asc_registerCallback("asc_onPluginWindowShow", _.bind(this.onApiPluginWindowShow, this));
                this.api.asc_registerCallback("asc_onPluginWindowClose", _.bind(this.onPluginWindowClose, this));
                this.api.asc_registerCallback("asc_onPluginWindowResize", _.bind(this.onPluginWindowResize, this));
                this.api.asc_registerCallback("asc_onPluginWindowActivate", _.bind(this.openUIPlugin, this));

                this.loadPlugins();
            }
            return this;
        },

        setMode: function(mode, api) {
            this.appOptions = mode;
            this.api = api;
            this.customPluginsComplete = !this.appOptions.canBrandingExt;
            if (this.appOptions.canBrandingExt)
                this.getAppCustomPlugins(this.configPlugins);
            return this;
        },

        onAfterRender: function(panel, guid, isActivated) {
            var me = this;
            isActivated && this.openUIPlugin(guid);
            panel.pluginClose.on('click', _.bind(this.onToolClose, this, panel));
            panel.pluginHide && panel.pluginHide.on('click', _.bind(this.onToolHide, this, panel));
            Common.NotificationCenter.on({
                'layout:resizestart': function(e) {
                    if (panel) {
                        panel.enablePointerEvents && panel.enablePointerEvents(false);
                        me.api.asc_pluginEnableMouseEvents(true);
                    }
                },
                'layout:resizestop': function(e){
                    if (panel) {
                        panel.enablePointerEvents && panel.enablePointerEvents(true);
                        me.api.asc_pluginEnableMouseEvents(false);
                    }
                }
            });
        },

        refreshPluginsList: function() {
            var me = this;
            var storePlugins = this.getApplication().getCollection('Common.Collections.Plugins'),
                arr = [];
            storePlugins.each(function(item){
                var plugin = new Asc.CPlugin();
                plugin.deserialize(item.get('original'));
                item.set('pluginObj', plugin);
                arr.push(plugin);
            });
            this.api.asc_pluginsRegister('', arr);
            if (storePlugins.hasVisible())
                Common.NotificationCenter.trigger('tab:visible', 'plugins', Common.UI.LayoutManager.isElementVisible('toolbar-plugins'));
            Common.Gateway.pluginsReady();
        },

        onAddPlugin: function (model) {
            var me = this;
            if ( me.$toolbarPanelPlugins ) {
                var btn = me.viewPlugins.createPluginButton(model);
                if (!btn) return;

                var _group = $('> .group', me.$toolbarPanelPlugins);
                var $slot = $('<span class="btn-slot text x-huge"></span>').appendTo(_group);
                btn.render($slot);
                var docProtection = me.viewPlugins._state.docProtection;
                Common.Utils.lockControls(Common.enumLock.docLockView, docProtection.isReadOnly, {array: btn});
                Common.Utils.lockControls(Common.enumLock.docLockForms, docProtection.isFormsOnly, {array: btn});
                Common.Utils.lockControls(Common.enumLock.docLockComments, docProtection.isCommentsOnly, {array: btn});
            }
        },

        addBackgroundPluginsButton: function (group) {
            group.appendTo(this.$toolbarPanelPlugins); // append previous button (Plugin Manager)
            //$('<div class="separator long"></div>').appendTo(me.$toolbarPanelPlugins);
            group = $('<div class="group" style="' + (Common.UI.isRTL() ? 'padding-right: 0;' : 'padding-left: 0;') + '"></div>');
            this.viewPlugins.backgroundBtn = this.viewPlugins.createBackgroundPluginsButton();
            var $backgroundSlot = $('<span class="btn-slot text x-huge"></span>').appendTo(group);
            this.viewPlugins.backgroundBtn.render($backgroundSlot);
            this.viewPlugins.backgroundBtn.hide();

            return group;
        },

        turnOffBackgroundPlugin: function (guid) {
            if (this.backgroundPluginsSwitchers) {
                var switcher;
                this.backgroundPluginsSwitchers.forEach(function (item) {
                    if (item.options.pluginGuid === guid) {
                        switcher = item;
                    }
                });
                if (switcher) {
                    switcher.updateHint(this.viewPlugins.textStart);
                    switcher.setValue(false);
                    return true;
                }
                return false;
            }
        },

        onShowBeforeBackgroundPlugins: function (menu) {
            var me = this;
            me.clickInsideMenu = false;
            var hideActiveMenu = function () {
                var activeMenu = menu.cmpEl.find('.dropdown-toggle.active');
                for (var i=0; i<activeMenu.length; i++) {
                    var m = activeMenu[i],
                        b = $(m).parent();
                    b.toggleClass('open', false);
                    $(m).trigger($.Event('hide.bs.dropdown'));
                }
            };
            this.backgroundPluginsSwitchers = [];
            var usedPlugins = this.api.getUsedBackgroundPlugins();
            this.backgroundPlugins.forEach(function (model) {
                var modes = model.get('variations'),
                    icons = modes[model.get('currentVariation')].get('icons'),
                    parsedIcons = me.viewPlugins.parseIcons(icons),
                    icon_url = model.get('baseUrl') + parsedIcons['normal'],
                    guid = model.get('guid'),
                    isRun = _.indexOf(usedPlugins, guid) !== -1;
                model.set('parsedIcons', parsedIcons);
                var menuItem = new Common.UI.MenuItem({
                    value: guid,
                    caption: model.get('name'),
                    iconImg: icon_url,
                    template: _.template([
                        '<div id="<%= id %>" class="menu-item" <% if(!_.isUndefined(options.stopPropagation)) { %> data-stopPropagation="true" <% } %> >',
                            '<img class="menu-item-icon" src="<%= options.iconImg %>">',
                            '<div class="plugin-caption"><%= caption %></div>',
                            '<div class="plugin-tools">',
                                '<div class="plugin-toggle"></div>',
                                '<div class="plugin-settings"></div>',
                            '</span>',
                        '</a>'
                    ].join('')),
                    stopPropagation: true
                });
                menu.addItem(menuItem);
                model.set('backgroundPlugin', menuItem);
                var switcher = new Common.UI.Switcher({
                    el: menuItem.$el.find('.plugin-toggle')[0],
                    value: !!model.isSystem || isRun,
                    disabled: !!model.isSystem,
                    pluginGuid: guid,
                    hint: isRun ? me.viewPlugins.textStop : me.viewPlugins.textStart
                });
                switcher.on('change', function (element, value) {
                    switcher.updateHint(value ? me.viewPlugins.textStop : me.viewPlugins.textStart);
                    me.viewPlugins.fireEvent('plugin:select', [switcher.options.pluginGuid, 0, !value]);
                });
                me.backgroundPluginsSwitchers.push(switcher);
                var menuItems = [];
                _.each(modes, function(variation, index) {
                    if (index > 0 && variation.get('visible'))
                        menuItems.push({
                            caption: variation.get('description'),
                            value: parseInt(variation.get('index'))
                        });
                });
                if (menuItems.length > 0) {
                    var btn = new Common.UI.Button({
                        parentEl: menuItem.$el.find('.plugin-settings'),
                        cls: 'btn-toolbar',
                        iconCls: 'menu__icon btn-more',
                        menu: new Common.UI.Menu({
                            menuAlign: 'tl-bl',
                            items: menuItems,
                            pluginGuid: guid
                        }),
                        onlyIcon: true,
                        stopPropagation: true,
                        hint: me.viewPlugins.textSettings
                    });
                    btn.menu.on('item:click', function (menu, item, e) {
                        Common.UI.Menu.Manager.hideAll();
                        me.viewPlugins.fireEvent('plugin:select', [menu.options.pluginGuid, item.value, false]);
                        me.clickInsideMenu = false;
                    });
                    btn.menu.on('keydown:before', function (menu, e) {
                        if (e.keyCode == Common.UI.Keys.ESC) {
                            hideActiveMenu();
                            _.delay(function(){
                                btn.cmpEl.closest('.btn-group.open').find('[data-toggle=dropdown]:first').focus();
                            }, 10);
                        }
                    });
                    btn.menu.cmpEl.find('li').on('mousedown', function () {
                        me.clickInsideMenu = true;
                    });
                    btn.cmpEl.on('mousedown', function () {
                        me.clickInsideMenu = true;
                    });
                    btn.on('click', function () {
                        var btnGroup = btn.$el.find('.btn-group'),
                            isOpen = btnGroup.hasClass('open');
                        if (!isOpen) hideActiveMenu();
                        btnGroup.toggleClass('open', !isOpen);
                        $(btn.menu.el).trigger($.Event(!isOpen ? 'show.bs.dropdown' : 'hide.bs.dropdown'));
                        me.clickInsideMenu = false;
                    });
                }
            });
            menu.cmpEl.find('li').on('mousedown', function () {
                if (me.clickInsideMenu) return;
                hideActiveMenu();
            });
        },

        onResetPlugins: function (collection) {
            var me = this;
            me.customButtonsArr.forEach(function(item) {
                me.toolbar && me.toolbar.addCustomControls({action: item.tab}, undefined, [item.btn])
            });
            me.customButtonsArr = [];

            me.appOptions.canPlugins = !collection.isEmpty();
            if ( me.$toolbarPanelPlugins ) {
                me.backgroundPlugins = [];
                me.$toolbarPanelPlugins.empty();
                me.toolbar && me.toolbar.clearMoreButton('plugins');

                var _group = $('<div class="group"></div>'),
                    rank = -1,
                    rank_plugins = 0,
                    isBackground = false;
                collection.each(function (model) {
                    var new_rank = model.get('groupRank'),
                        isBackgroundPlugin = model.get('isBackgroundPlugin');
                    if (isBackgroundPlugin) {
                        me.backgroundPlugins.push(model);
                        return;
                    }
                    if (model.get('tab')) {
                        let tab = model.get('tab'),
                            btn = me.viewPlugins.createPluginButton(model);
                        if (btn) {
                            btn.options.separator = tab.separator;
                            me.toolbar && me.toolbar.addCustomControls(tab, [btn]);
                            me.customButtonsArr.push({tab: tab.action, btn: btn});
                        }
                        return;
                    }

                    //if (new_rank === 1 || new_rank === 2) return; // for test
                    if ((new_rank === 0 || new_rank === 2) && !isBackground) {
                        _group = me.addBackgroundPluginsButton(_group);
                        isBackground = true;
                        rank = 1.5;
                        rank_plugins++;
                    }

                    var btn = me.viewPlugins.createPluginButton(model);
                    if (btn) {
                        if (new_rank!==rank && rank>-1 && rank_plugins>0) {
                            _group.appendTo(me.$toolbarPanelPlugins);
                            $('<div class="separator long"></div>').appendTo(me.$toolbarPanelPlugins);
                            _group = $('<div class="group"></div>');
                            rank_plugins = 0;
                        } else if (rank_plugins>0) {
                            _group.appendTo(me.$toolbarPanelPlugins);
                            $('<div class="separator long invisible"></div>').appendTo(me.$toolbarPanelPlugins);
                            _group = $('<div class="group" style="' + (Common.UI.isRTL() ? 'padding-right: 0;' : 'padding-left: 0;') + '"></div>');
                        }

                        var $slot = $('<span class="btn-slot text x-huge"></span>').appendTo(_group);
                        btn.render($slot);
                        rank_plugins++;
                        rank = new_rank;
                    }
                    if (new_rank === 1 && !isBackground) {
                        _group = me.addBackgroundPluginsButton(_group);
                        isBackground = true;
                    }
                });
                _group.appendTo(me.$toolbarPanelPlugins);
                if (me.backgroundPlugins.length > 0) {
                    me.viewPlugins.backgroundBtn.show();
                    var onShowBefore = function (menu) {
                        me.onShowBeforeBackgroundPlugins(menu);
                        menu.off('show:before', onShowBefore);
                    };
                    me.viewPlugins.backgroundBtn.menu.on('show:before', onShowBefore);
                    me.viewPlugins.backgroundBtn.on('click', function () {
                        me.closeBackPluginsTip();
                    });
                }

                me.toolbar && me.toolbar.isTabActive('plugins') && me.toolbar.processPanelVisible(null, true);
                var docProtection = me.viewPlugins._state.docProtection;
                Common.Utils.lockControls(Common.enumLock.docLockView, docProtection.isReadOnly, {array: me.viewPlugins.lockedControls});
                Common.Utils.lockControls(Common.enumLock.docLockForms, docProtection.isFormsOnly, {array: me.viewPlugins.lockedControls});
                Common.Utils.lockControls(Common.enumLock.docLockComments, docProtection.isCommentsOnly, {array: me.viewPlugins.lockedControls});
            } else {
                console.error('toolbar panel isnot created');
            }
        },

        updatePluginsButtons: function() {
            var storePlugins = this.getApplication().getCollection('Common.Collections.Plugins'),
                me = this,
                iconsInLeftMenu = [],
                iconsInRightMenu = [];
            storePlugins.each(function(item){
                me.viewPlugins.updatePluginIcons(item);
                var guid = item.get('guid');
                if (me.viewPlugins.pluginPanels[guid] && item.get('parsedIcons')) {
                    var menu = me.viewPlugins.pluginPanels[guid].menu === 'right' ? iconsInRightMenu : iconsInLeftMenu;
                    menu.push({
                        guid: guid,
                        baseUrl: item.get('baseUrl'),
                        parsedIcons: item.get('parsedIcons')
                    });
                }
            });
            for (var key in this.viewPlugins.customPluginPanels) {
                var panel = this.viewPlugins.customPluginPanels[key];
                if (panel.icons) {
                    var menu = panel.menu === 'right' ? iconsInRightMenu : iconsInLeftMenu;
                    menu.push({
                        guid: panel.frameId,
                        baseUrl: panel.baseUrl,
                        parsedIcons: this.viewPlugins.parseIcons(panel.icons)
                    });
                }
            }
            if (iconsInLeftMenu.length > 0) {
                me.viewPlugins.fireEvent('pluginsleft:updateicons', [iconsInLeftMenu]);
            }
            if (iconsInRightMenu.length > 0) {
                me.viewPlugins.fireEvent('pluginsright:updateicons', [iconsInRightMenu]);
            }
        },

        onSelectPlugin: function(picker, item, record, e){
            var btn = $(e.target);
            if (btn && btn.hasClass('plugin-caret')) {
                var menu = this.viewPlugins.pluginMenu;
                if (menu.isVisible()) {
                    menu.hide();
                    return;
                }

                var showPoint, me = this,
                    currentTarget = $(e.currentTarget),
                    parent = $(this.viewPlugins.el),
                    offset = currentTarget.offset(),
                    offsetParent = parent.offset();

                showPoint = [offset.left - offsetParent.left + currentTarget.width(), offset.top - offsetParent.top + currentTarget.height()/2];

                if (record != undefined) {
                    for (var i = 0; i < menu.items.length; i++) {
                        menu.removeItem(menu.items[i]); i--;
                    }
                    menu.removeAll();

                    var variations = record.get('variations');
                    for (var i=0; i<variations.length; i++) {
                        var variation = variations[i],
                            mnu = new Common.UI.MenuItem({
                                caption     : (i>0) ? variation.get('description') : me.viewPlugins.textStart,
                                value       : parseInt(variation.get('index'))
                            }).on('click', function(item, e) {
                                if (me.api) {
                                    me.api.asc_pluginRun(record.get('guid'), item.value, '');
                                }
                        });
                        menu.addItem(mnu);
                    }
                }

                var menuContainer = parent.find('#menu-plugin-container');
                if (!menu.rendered) {
                    if (menuContainer.length < 1) {
                        menuContainer = $('<div id="menu-plugin-container" style="position: absolute; z-index: 10000;"><div class="dropdown-toggle" data-toggle="dropdown"></div></div>', menu.id);
                        parent.append(menuContainer);
                    }
                    menu.render(menuContainer);
                    menu.cmpEl.attr({tabindex: "-1"});

                    menu.on({
                        'show:after': function(cmp) {
                            if (cmp && cmp.menuAlignEl)
                                cmp.menuAlignEl.toggleClass('over', true);
                        },
                        'hide:after': function(cmp) {
                            if (cmp && cmp.menuAlignEl)
                                cmp.menuAlignEl.toggleClass('over', false);
                        }
                    });
                }

                menuContainer.css({left: showPoint[0], top: showPoint[1]});

                menu.menuAlignEl = currentTarget;
                menu.setOffset(-20, -currentTarget.height()/2 - 3);
                menu.show();
                _.delay(function() {
                    menu.cmpEl.focus();
                }, 10);
                e.stopPropagation();
                e.preventDefault();
            } else
                this.api.asc_pluginRun(record.get('guid'), 0, '');
        },

        addPluginToSideMenu: function (plugin, variation, langName, menu, frameId, url) {
            function createUniqueName (name) {
                var n = name.toLowerCase().replace(/[^a-z0-9\-_:]/g, '-'),
                    panelName = n;
                var index = 0;
                while(true) {
                    if ($('#' + 'panel-plugins-' + panelName).length < 1) break;
                    index++;
                    panelName = n + '-' + index;
                }
                return panelName;
            }
            var pluginGuid = plugin.get_Guid(),
                model = this.viewPlugins.storePlugins.findWhere({guid: pluginGuid}),
                name = createUniqueName(plugin.get_Name('en')),
                icons = model.get('variations')[model.get('currentVariation')].get('icons');
            model.set({menu: menu});
            var icon_cls;
            if (!icons) {
                icon_cls = 'icon toolbar__icon btn-plugin-panel-default';
            }
            var $button = $('<div id="slot-btn-plugins' + name + '"></div>'),
                button = new Common.UI.ButtonCustom({
                cls: 'btn-category plugin-buttons',
                hint: langName,
                enableToggle: true,
                toggleGroup: menu === 'right' ? 'tabpanelbtnsGroup' : 'leftMenuGroup',
                iconCls: icon_cls,
                iconsSet: this.viewPlugins.iconsStr2IconsObj(icons),
                baseUrl: model.get('baseUrl'),
                onlyIcon: true,
                value: pluginGuid,
                type: 'plugin'
            });
            button.render($button);
            var $panel = $('<div id="panel-plugins-' + name + '" class="plugin-panel" style="height: 100%;"></div>');
            this.viewPlugins.fireEvent(menu === 'right' ? 'plugins:addtoright' : 'plugins:addtoleft', [button, $button, $panel]);
            this.viewPlugins.pluginPanels[pluginGuid] = new Common.Views.PluginPanel({
                el: '#panel-plugins-' + name,
                menu: menu,
                sideMenuButton: button,
                isCanDocked: variation.get_IsCanDocked ? variation.get_IsCanDocked() : false
            });
            this.viewPlugins.pluginPanels[pluginGuid].on('render:after', _.bind(this.onAfterRender, this, this.viewPlugins.pluginPanels[pluginGuid], pluginGuid, true));
<<<<<<< HEAD
=======
            this.viewPlugins.pluginPanels[pluginGuid].on('docked', _.bind(function() {
                this.onPluginClose(plugin);
                this.addPluginToWindow(plugin, variation, langName, menu, frameId, url);
                this.savePluginDockedPosition(pluginGuid, Asc.PluginType.Window);
            }, this));
           
            if (!this.viewPlugins.pluginPanels[plugin.get_Guid()].openInsideMode(langName, url, frameId, plugin.get_Guid()))
                this.api.asc_pluginButtonClick(-1, plugin.get_Guid());
        },

        addPluginToWindow: function(plugin, variation, langName, menu, frameId, url) {
            var me = this;
            var createPluginDlg = function () {
                var isCustomWindow = variation.get_CustomWindow(),
                    arrBtns = variation.get_Buttons(),
                    newBtns = [],
                    size = variation.get_Size(),
                    isModal = variation.get_Modal();
                if (!size || size.length<2) size = [800, 600];

                if (_.isArray(arrBtns)) {
                    _.each(arrBtns, function(b, index){
                        if (b.visible)
                            newBtns[index] = {caption: b.text, value: index, primary: b.primary};
                    });
                }

                var help = variation.get_Help();
                me.pluginDlg = new Common.Views.PluginDlg({
                    guid: plugin.get_Guid(),
                    cls: isCustomWindow ? 'plain' : '',
                    header: !isCustomWindow,
                    title: Common.Utils.String.htmlEncode(langName),
                    width: size[0], // inner width
                    height: size[1], // inner height
                    url: url,
                    frameId : frameId,
                    buttons: isCustomWindow ? undefined : newBtns,
                    toolcallback: function(event) {
                        me.api.asc_pluginButtonClick(-1, plugin.get_Guid());
                    },
                    help: !!help,
                    loader: plugin.get_Loader(),
                    modal: isModal!==undefined ? isModal : true,
                    isCanDocked: variation.get_IsCanDocked ? variation.get_IsCanDocked() : false
                });
                me.pluginDlg.on({
                    'render:after': function(obj){
                        obj.getChild('.footer .dlg-btn').on('click', function(event) {
                            me.api.asc_pluginButtonClick(parseInt(event.currentTarget.attributes['result'].value), plugin.get_Guid());
                        });
                        me.pluginContainer = me.pluginDlg.$window.find('#id-plugin-container');
                    },
                    'close': function(obj){
                        me.pluginDlg = undefined;
                    },
                    'drag': function(args){
                        me.api.asc_pluginEnableMouseEvents(args[1]=='start');
                        args[0].enablePointerEvents(args[1]!=='start');
                    },
                    'resize': function(args){
                        me.api.asc_pluginEnableMouseEvents(args[1]=='start');
                        args[0].enablePointerEvents(args[1]!=='start');
                    },
                    'help': function(){
                        help && window.open(help, '_blank');
                    },
                    'docked': function(){
                        me.onPluginClose(plugin);
                        me.addPluginToSideMenu(plugin, variation, langName, menu, frameId, url);
                        me.savePluginDockedPosition(plugin.get_Guid(), Asc.PluginType.Panel);
                    },
                    'header:click': function(type){
                        me.api.asc_pluginButtonClick(type, plugin.get_Guid());
                    }
                });

                me.pluginDlg.show();
            };

            if (this.pluginDlg) {
                this.api.asc_pluginButtonClick(-1, this.pluginDlg.guid);
                setTimeout(createPluginDlg, 10);
            } else {
                createPluginDlg();
            }
>>>>>>> 677771f5
        },

        closePluginInPanel: function(guid) {
            var panel = this.viewPlugins.pluginPanels[guid];
            if (panel && panel.iframePlugin) {
                panel.closeInsideMode(guid);
                this.viewPlugins.pluginPanels[guid].$el.remove();
                delete this.viewPlugins.pluginPanels[guid];
                var model = this.viewPlugins.storePlugins.findWhere({guid: guid});
                this.viewPlugins.fireEvent(model.get('menu') === 'right' ? 'pluginsright:close' : 'pluginsleft:close', [guid]);
                return true;
            }
            return false;
        },

        savePluginDockedPosition: function(guid, position) {
            var state = (Common.localStorage.getItem('plugins-docked-position') || '{}');
            state = JSON.parse(state);
            state[guid] = position;
            Common.localStorage.setItem('plugins-docked-position', JSON.stringify(state));
        },

        getPluginDockedPosition: function(guid) {
            var state = (Common.localStorage.getItem('plugins-docked-position') || '{}');
            state = JSON.parse(state);
            return state[guid];
        },
        
        openUIPlugin: function (id) {
            var model = this.viewPlugins.storePlugins.findWhere({guid: id}),
                menu = model ? model.get('menu') : (this.viewPlugins.customPluginPanels[id] && this.viewPlugins.customPluginPanels[id].menu);
            this.viewPlugins.fireEvent(menu === 'right' ? 'pluginsright:open' : 'pluginsleft:open', [id]);
        },

        onPluginShow: function(plugin, variationIndex, frameId, urlAddition) {
            var variation = plugin.get_Variations()[variationIndex];
            if (variation.get_Visual()) {
                var lang = this.appOptions && this.appOptions.lang ? this.appOptions.lang.split(/[\-_]/)[0] : 'en';
                var url = variation.get_Url();
                var langName = plugin.get_Name(lang);
                var isCanDocked = variation.get_IsCanDocked ? variation.get_IsCanDocked() : false;
                var dockedPosition = this.getPluginDockedPosition(plugin.get_Guid());
                var menu = this.isPDFEditor ? 'left' : (variation.get_Type() === Asc.PluginType.PanelRight ? 'right' : 'left');
                var isInsideMode = variation.get_InsideMode();
                
                if(isCanDocked) {
                    isInsideMode = dockedPosition === Asc.PluginType.Panel || dockedPosition === Asc.PluginType.PanelRight;
                    menu = isInsideMode ? (dockedPosition === Asc.PluginType.PanelRight ? 'right' : 'left') : menu;
                }

                !menu && (menu = 'left');
                url = ((plugin.get_BaseUrl().length == 0) ? url : plugin.get_BaseUrl()) + url;
                if (urlAddition)
                    url += urlAddition;
                if (isInsideMode) {
                    this.addPluginToSideMenu(plugin, variation, langName, menu, frameId, url);
                } else {
<<<<<<< HEAD
                    var me = this;
                    var createPluginDlg = function () {
                        var isCustomWindow = variation.get_CustomWindow(),
                            arrBtns = variation.get_Buttons(),
                            newBtns = [],
                            size = variation.get_Size(),
                            isModal = variation.get_Modal();
                        if (!size || size.length<2) size = [800, 600];

                        if (_.isArray(arrBtns)) {
                            _.each(arrBtns, function(b, index){
                                if (b.visible)
                                    newBtns[index] = {caption: b.text, value: index, primary: b.primary};
                            });
                        }

                        var help = variation.get_Help();
                        me.pluginDlg = new Common.Views.PluginDlg({
                            guid: plugin.get_Guid(),
                            cls: isCustomWindow ? 'plain' : '',
                            header: !isCustomWindow,
                            title: Common.Utils.String.htmlEncode(plugin.get_Name(lang)),
                            width: size[0], // inner width
                            height: size[1], // inner height
                            url: url,
                            frameId : frameId,
                            buttons: isCustomWindow ? undefined : newBtns,
                            toolcallback: function(event) {
                                me.api.asc_pluginButtonClick(-1, plugin.get_Guid());
                            },
                            help: !!help,
                            loader: plugin.get_Loader(),
                            modal: isModal!==undefined ? isModal : true
                        });
                        me.pluginDlg.on({
                            'render:after': function(obj){
                                obj.getChild('.footer .dlg-btn').on('click', function(event) {
                                    me.api.asc_pluginButtonClick(parseInt(event.currentTarget.attributes['result'].value), plugin.get_Guid());
                                });
                                me.pluginContainer = me.pluginDlg.$window.find('#id-plugin-container');
                            },
                            'close': function(obj){
                                me.pluginDlg = undefined;
                            },
                            'drag': function(args){
                                me.api.asc_pluginEnableMouseEvents(args[1]=='start');
                                args[0].enablePointerEvents(args[1]!=='start');
                            },
                            'resize': function(args){
                                me.api.asc_pluginEnableMouseEvents(args[1]=='start');
                                args[0].enablePointerEvents(args[1]!=='start');
                            },
                            'help': function(){
                                help && window.open(help, '_blank');
                            },
                            'header:click': function(type){
                                me.api.asc_pluginButtonClick(type, plugin.get_Guid());
                            }
                        });

                        me.pluginDlg.show();
                    };
                    if (this.pluginDlg) {
                        this.api.asc_pluginButtonClick(-1, this.pluginDlg.guid);
                        setTimeout(createPluginDlg, 10);
                    } else {
                        createPluginDlg();
                    }

=======
                    this.addPluginToWindow(plugin, variation, langName, menu, frameId, url);
>>>>>>> 677771f5
                }
                this.viewPlugins.openedPluginMode(plugin.get_Guid(), isInsideMode);
            } else {
                this.viewPlugins.openedPluginMode(plugin.get_Guid(), variation.get_InsideMode());
            }
        },

        onPluginClose: function(plugin) {
            var isIframePlugin = false,
                guid = plugin.get_Guid();
            if (this.pluginDlg && this.pluginDlg.guid === guid)
                this.pluginDlg.close();
            else {
                var successClosed = this.closePluginInPanel(guid);
                successClosed && (isIframePlugin = true);
            }
            !this.turnOffBackgroundPlugin(guid) && this.viewPlugins.closedPluginMode(guid, isIframePlugin);

            this.runAutoStartPlugins();

            Common.UI.LayoutManager.clearCustomMenuItems(guid); // remove custom menu items in toolbar
            Common.UI.LayoutManager.clearCustomControls(guid); // remove custom toolbar buttons
        },

        onPluginResize: function(size, minSize, maxSize, callback ) {
            if (this.pluginDlg) {
                var resizable = (minSize && minSize.length>1 && maxSize && maxSize.length>1 && (maxSize[0] > minSize[0] || maxSize[1] > minSize[1] || maxSize[0]==0 || maxSize[1] == 0));
                this.pluginDlg.setResizable(resizable, minSize, maxSize);
                this.pluginDlg.setInnerSize(size[0], size[1]);
                if (callback)
                    callback.call();
            }
        },

        onToolClose: function(panel) {
            this.api.asc_pluginButtonClick(-1, panel && panel._state.insidePlugin, panel && panel.frameId);
        },

<<<<<<< HEAD
=======
        onToolHide: function(panel) {
            panel && panel.sideMenuButton && panel.sideMenuButton.click();
        },

>>>>>>> 677771f5
        onPluginsInit: function(pluginsdata, fromManager) {
            !(pluginsdata instanceof Array) && (pluginsdata = pluginsdata["pluginsData"]);
            this.parsePlugins(pluginsdata, false, true, fromManager);
        },

        onPluginShowButton: function(id, toRight) {
            this.pluginDlg && this.pluginDlg.showButton(id, toRight);
        },

        onPluginHideButton: function(id) {
            this.pluginDlg && this.pluginDlg.hideButton(id);
        },

        runAutoStartPlugins: function() {
            if (this.autostart && this.autostart.length > 0) {
                this.api.asc_pluginRun(this.autostart.shift(), 0, '');
            }
        },

        resetPluginsList: function() {
            this.getApplication().getCollection('Common.Collections.Plugins').reset();
        },

        applyUICustomization: function () {
            var me = this;
            return new Promise(function(resolve, reject) {
                var timer_sl = setInterval(function() {
                    if ( me.customPluginsComplete ) {
                        clearInterval(timer_sl);
                        try {
                            me.configPlugins.UIplugins && me.configPlugins.UIplugins.forEach(function (c) {
                                if ( c.code ) eval(c.code);
                            });
                        } catch (e) {}
                        resolve();
                    }
                }, 10);
            });
        },

        parsePlugins: function(pluginsdata, uiCustomize, forceUpdate, fromManager) {
            this.closeBackPluginsTip();
            var me = this;
            var pluginStore = this.getApplication().getCollection('Common.Collections.Plugins'),
                isEdit = me.appOptions.isEdit && !me.isPDFEditor,
                editor = me.editor,
                apiVersion = me.api ? me.api.GetVersion() : undefined;
            if ( pluginsdata instanceof Array ) {
                var arr = [], arrUI = [],
                    lang = me.appOptions.lang.split(/[\-_]/)[0];
                pluginsdata.forEach(function(item){
                    var updatedItem;
                    if (forceUpdate) {
                        updatedItem = arr.find(function (i){
                            return i.get('baseUrl') == item.baseUrl || i.get('guid') == item.guid}
                        );
                        !updatedItem && (updatedItem = pluginStore.findWhere({baseUrl: item.baseUrl}));
                        !updatedItem && (updatedItem = pluginStore.findWhere({guid: item.guid}));
                    } else {
                        if ( arr.some(function(i) {
                            return (i.get('baseUrl') == item.baseUrl || i.get('guid') == item.guid);
                        }) || pluginStore.findWhere({baseUrl: item.baseUrl}) || pluginStore.findWhere({guid: item.guid}) )
                        {
                            return;
                        }
                    }

                    var variationsArr = [],
                        pluginVisible = false,
                        isDisplayedInViewer = false,
                        isBackgroundPlugin = false,
                        isSystem;
                    item.variations && item.variations.forEach(function(itemVar, itemInd){
                        var variationType = Asc.PluginType.getType(itemVar.type);
                        isSystem = (true === itemVar.isSystem) || (Asc.PluginType.System === variationType);
                        var visible = (isEdit || itemVar.isViewer && (itemVar.isDisplayedInViewer!==false)) && _.contains(itemVar.EditorsSupport, editor) && !isSystem;
                        if ( visible ) pluginVisible = true;
                        if (itemVar.isViewer && (itemVar.isDisplayedInViewer!==false))
                            isDisplayedInViewer = true;

                        if (item.isUICustomizer ) {
                            visible && arrUI.push({
                                url: item.baseUrl + itemVar.url
                            });
                        } else {
                            var model = new Common.Models.PluginVariation(itemVar);
                            var description = itemVar.description;
                            if (typeof itemVar.descriptionLocale == 'object')
                                description = itemVar.descriptionLocale[lang] || itemVar.descriptionLocale['en'] || description || '';

                            _.each(itemVar.buttons, function(b, index){
                                if (typeof b.textLocale == 'object')
                                    b.text = b.textLocale[lang] || b.textLocale['en'] || b.text || '';
                                b.visible = (isEdit || b.isViewer !== false);
                            });

                            var icons = (typeof itemVar.icons === 'string' && itemVar.icons.indexOf('%') !== -1 || !itemVar.icons2) ? itemVar.icons : itemVar.icons2;
                            if (!icons) icons = '';

                            model.set({
                                description: description,
                                index: variationsArr.length,
                                url: itemVar.url,
                                icons: icons,
                                buttons: itemVar.buttons,
                                visible: visible,
                                help: itemVar.help
                            });

                            variationsArr.push(model);
                            if (itemInd === 0) {
                                isBackgroundPlugin = itemVar.type ? variationType === Asc.PluginType.Background : false;
                            }
                        }
                    });

                    if (variationsArr.length > 0 && !item.isUICustomizer) {
                        var name = item.name;
                        if (typeof item.nameLocale == 'object')
                            name = item.nameLocale[lang] || item.nameLocale['en'] || name || '';

                        if (pluginVisible)
                            pluginVisible = me.checkPluginVersion(apiVersion, item.minVersion);

                        if (item.guid === "asc.{E6978D28-0441-4BD7-8346-82FAD68BCA3B}") {
                            // item.tab = {
                            //     "id": "view",
                            //     "separator": true
                            // }
                            return; // hide macros plugin
                        }

                        var props = {
                            name : name,
                            guid: item.guid,
                            baseUrl : item.baseUrl,
                            variations: variationsArr,
                            currentVariation: 0,
                            visible: pluginVisible,
                            groupName: (item.group) ? item.group.name : '',
                            groupRank: (item.group) ? item.group.rank : 0,
                            minVersion: item.minVersion,
                            original: item,
                            isDisplayedInViewer: isDisplayedInViewer,
                            isBackgroundPlugin: pluginVisible && isBackgroundPlugin,
                            isSystem: isSystem,
                            tab: item.tab ? {action: item.tab.id, caption: ((typeof item.tab.text == 'object') ? item.tab.text[lang] || item.tab.text['en'] : item.tab.text) || '', separator: item.tab.separator} : undefined
                        };
                        updatedItem ? updatedItem.set(props) : arr.push(new Common.Models.Plugin(props));
                        if (fromManager && !updatedItem && props.isBackgroundPlugin) {
                            me.newInstalledBackgroundPlugins.push({
                                name: name,
                                guid: item.guid
                            });
                        }
                    }
                });

                if ( uiCustomize!==false )  // from ui customizer in editor config or desktop event
                    me.configPlugins.UIplugins = arrUI;

                if ( !uiCustomize && pluginStore)
                {
                    arr = pluginStore.models.concat(arr);
                    arr.sort(function(a, b){
                        var rank_a = a.get('groupRank'),
                            rank_b = b.get('groupRank');
                        if (rank_a < rank_b)
                            return (rank_a==0) ? 1 : -1;
                        if (rank_a > rank_b)
                            return (rank_b==0) ? -1 : 1;
                        return 0;
                    });
                    pluginStore.reset(arr);
                    this.appOptions.canPlugins = !pluginStore.isEmpty();
                    me.newInstalledBackgroundPlugins = _.filter(me.newInstalledBackgroundPlugins, function(item){
                        return !!pluginStore.findWhere({guid: item.guid});
                    })
                }
            }
            else if (!uiCustomize){
                this.appOptions.canPlugins = false;
            }

            if (!uiCustomize)
                this.getApplication().getController('LeftMenu').enablePlugins();

            if (this.appOptions.canPlugins) {
                this.refreshPluginsList();
                this.startOnPostLoad = !Common.Controllers.LaunchController.isScriptLoaded();
                !this.startOnPostLoad && this.runAutoStartPlugins();
            }
        },

        checkPluginVersion: function(apiVersion, pluginVersion) {
            if (apiVersion && apiVersion!=='develop' && pluginVersion && typeof pluginVersion == 'string') {
                var res = pluginVersion.match(/^([0-9]+)(?:.([0-9]+))?(?:.([0-9]+))?$/),
                    apires = apiVersion.match(/^([0-9]+)(?:.([0-9]+))?(?:.([0-9]+))?$/);
                if (res && res.length>1 && apires && apires.length>1) {
                    for (var i=0; i<3; i++) {
                        var pluginVer = res[i+1] ? parseInt(res[i+1]) : 0,
                            apiVer = apires[i+1] ? parseInt(apires[i+1]) : 0;
                        if (pluginVer>apiVer)
                            return false;
                        if (pluginVer<apiVer)
                            return true;
                    }
                }

            }
            return true;
        },

        getPlugins: function(pluginsData, fetchFunction) {
            if (!pluginsData || pluginsData.length<1)
                return Promise.resolve([]);

            fetchFunction = fetchFunction || function (url) {
                    return fetch(url)
                        .then(function(response) {
                            if ( response.ok ) return response.json();
                            else return Promise.reject(url);
                        }).then(function(json) {
                            json.baseUrl = url.substring(0, url.lastIndexOf("config.json"));
                            return json;
                        });
                };

            var loaded = [];
            return pluginsData.map(fetchFunction).reduce(function (previousPromise, currentPromise) {
                return previousPromise
                    .then(function()
                    {
                        return currentPromise;
                    })
                    .then(function(item)
                    {
                        loaded.push(item);
                        return Promise.resolve(item);
                    })
                    .catch(function(item)
                    {
                        return Promise.resolve(item);
                    });

            }, Promise.resolve())
                .then(function ()
                {
                    return Promise.resolve(loaded);
                });
        },

        mergePlugins: function() {
            if (this.serverPlugins.plugins !== undefined && this.configPlugins.plugins !== undefined) { // undefined - plugins are loading
                var autostart = [],
                    arr = [],
                    plugins = this.configPlugins,
                    warn = false;
                if (plugins.plugins && plugins.plugins.length>0)
                    arr = plugins.plugins;
                if (plugins && plugins.config) {
                    var val = plugins.config.autostart || plugins.config.autoStartGuid;
                    if (typeof (val) == 'string')
                        val = [val];
                    warn = !!plugins.config.autoStartGuid;
                    autostart = val || [];
                }

                plugins = this.serverPlugins;
                if (plugins.plugins && plugins.plugins.length>0)
                    arr = arr.concat(plugins.plugins);
                if (plugins && plugins.config) {
                    val = plugins.config.autostart || plugins.config.autoStartGuid;
                    if (typeof (val) == 'string')
                        val = [val];
                    (warn || plugins.config.autoStartGuid) && console.warn("Obsolete: The autoStartGuid parameter is deprecated. Please check the documentation for new plugin connection configuration.");
                    autostart = autostart.concat(val || []);
                }

                this.autostart = autostart;
                this.parsePlugins(arr, false);
            }
        },

        getAppCustomPlugins: function (plugins) {
            var me = this,
                funcComplete = function() {me.customPluginsComplete = true;};
            if ( plugins.config ) {
                this.getPlugins(plugins.config.UIpluginsData)
                    .then(function(loaded)
                    {
                        me.parsePlugins(loaded, true);
                        me.getPlugins(plugins.UIplugins, function(item) {
                            return fetch(item.url)
                                .then(function(response) {
                                    if ( response.ok ) return response.text();
                                    else return Promise.reject();
                                })
                                .then(function(text) {
                                    item.code = text;
                                    return text;
                                });
                        }).then(funcComplete, funcComplete);
                    }, funcComplete);
            } else
                funcComplete();
        },

        onChangeProtectDocument: function(props) {
            if (!props) {
                var docprotect = this.getApplication().getController('DocProtection');
                props = docprotect ? docprotect.getDocProps() : null;
            }
            if (props && this.viewPlugins) {
                this.viewPlugins._state.docProtection = props;
                Common.Utils.lockControls(Common.enumLock.docLockView, props.isReadOnly, {array: this.viewPlugins.lockedControls});
                Common.Utils.lockControls(Common.enumLock.docLockForms, props.isFormsOnly, {array: this.viewPlugins.lockedControls});
                Common.Utils.lockControls(Common.enumLock.docLockComments, props.isCommentsOnly, {array: this.viewPlugins.lockedControls});
            }
        },

        onChangeDocMode: function (type) {
            if (type === 'view' && this.pluginDlg) {
                this.api.asc_pluginButtonClick(-1, this.pluginDlg.guid);
            }
        },

        // Plugin can create windows
<<<<<<< HEAD
        onPluginWindowShow: function(frameId, variation) {
=======
        onPluginWindowShow: function(frameId, variation, lang) {
            var me = this,
                isCustomWindow = variation.isCustomWindow,
                arrBtns = variation.buttons,
                newBtns = [],
                size = variation.size,
                isModal = variation.isModal,
                variationType = Asc.PluginType.getType(variation.type),
                isPanel = variationType === Asc.PluginType.Panel || variationType === Asc.PluginType.PanelRight;
            if (!size || size.length<2) size = [800, 600];

            var description = variation.description;
            if (typeof variation.descriptionLocale == 'object')
                description = variation.descriptionLocale[lang] || variation.descriptionLocale['en'] || description || '';

            _.isArray(arrBtns) && _.each(arrBtns, function(b, index){
                if (typeof b.textLocale == 'object')
                    b.text = b.textLocale[lang] || b.textLocale['en'] || b.text || '';
                if (me.appOptions.isEdit && !me.isPDFEditor || b.isViewer !== false)
                    newBtns[index] = {caption: b.text, value: index, primary: b.primary, frameId: frameId};
            });

            var help = variation.help;
            me.customPluginsDlg[frameId] = new Common.Views.PluginDlg({
                cls: isCustomWindow ? 'plain' : '',
                header: !isCustomWindow,
                title: description,
                width: size[0], // inner width
                height: size[1], // inner height
                url: variation.url,
                frameId : frameId,
                buttons: isCustomWindow ? undefined : newBtns,
                toolcallback: function(event) {
                    me.api.asc_pluginButtonClick(-1, variation.guid, frameId);
                },
                help: !!help,
                isCanDocked: variation.isCanDocked,
                modal: isModal!==undefined ? isModal : true
            });
            me.customPluginsDlg[frameId].on({
                'render:after': function(obj){
                    obj.getChild('.footer .dlg-btn').on('click', function(event) {
                        me.api.asc_pluginButtonClick(parseInt(event.currentTarget.attributes['result'].value), variation.guid, frameId);
                    });
                    me.customPluginsDlg[frameId].options.pluginContainer = me.customPluginsDlg[frameId].$window.find('#id-plugin-container');
                },
                'close': function(obj){
                    me.customPluginsDlg[frameId] = undefined;
                },
                'drag': function(args){
                    me.api.asc_pluginEnableMouseEvents(args[1]=='start', frameId);
                    args[0].enablePointerEvents(args[1]!=='start');
                },
                'resize': function(args){
                    me.api.asc_pluginEnableMouseEvents(args[1]=='start', frameId);
                    args[0].enablePointerEvents(args[1]!=='start');
                },
                'help': function(){
                    help && window.open(help, '_blank');
                },
                'docked': function(frameId){
                    me.api.asc_pluginButtonDockChanged(isPanel ? variation.type : 'panel', variation.guid, frameId, function(){
                        setTimeout(function () {
                            me.customPluginsDlg[frameId].close();
                            me.onPluginPanelShow(frameId, variation, lang);
                        }, 0);
                    });                    
                },
                'header:click': function(type){
                    me.api.asc_pluginButtonClick(type, variation.guid, frameId);
                }
            });

            me.customPluginsDlg[frameId].show();
        },

        onApiPluginWindowShow: function(frameId, variation) {
>>>>>>> 677771f5
            if (!Common.Controllers.LaunchController.isScriptLoaded()) {
                this.pluginsWinToShow.push({frameId: frameId, variation: variation});
                return;
            }
            if (variation.isVisual) {
                if (this.customPluginsDlg[frameId] || this.viewPlugins.customPluginPanels[frameId]) return;

                var lang = this.appOptions && this.appOptions.lang ? this.appOptions.lang.split(/[\-_]/)[0] : 'en';
                var variationType = Asc.PluginType.getType(variation.type);
                var isSystem = (true === variation.isSystem) || (Asc.PluginType.System === variationType),
                    isPanel = variationType === Asc.PluginType.Panel || variationType === Asc.PluginType.PanelRight;
                var visible = (this.appOptions.isEdit || variation.isViewer && (variation.isDisplayedInViewer!==false)) && _.contains(variation.EditorsSupport, this.editor) && !isSystem;
                if (visible && isPanel) {
                    this.onPluginPanelShow(frameId, variation, lang);
                } else if (visible && !variation.isInsideMode) {
<<<<<<< HEAD
                    var me = this,
                        isCustomWindow = variation.isCustomWindow,
                        arrBtns = variation.buttons,
                        newBtns = [],
                        size = variation.size,
                        isModal = variation.isModal;
                    if (!size || size.length<2) size = [800, 600];

                    var description = variation.description;
                    if (typeof variation.descriptionLocale == 'object')
                        description = variation.descriptionLocale[lang] || variation.descriptionLocale['en'] || description || '';

                    _.isArray(arrBtns) && _.each(arrBtns, function(b, index){
                        if (typeof b.textLocale == 'object')
                            b.text = b.textLocale[lang] || b.textLocale['en'] || b.text || '';
                        if (me.appOptions.isEdit && !me.isPDFEditor || b.isViewer !== false)
                            newBtns[index] = {caption: b.text, value: index, primary: b.primary, frameId: frameId};
                    });

                    var help = variation.help;
                    me.customPluginsDlg[frameId] = new Common.Views.PluginDlg({
                        cls: isCustomWindow ? 'plain' : '',
                        header: !isCustomWindow,
                        title: description,
                        width: size[0], // inner width
                        height: size[1], // inner height
                        url: url,
                        frameId : frameId,
                        buttons: isCustomWindow ? undefined : newBtns,
                        toolcallback: function(event) {
                            me.api.asc_pluginButtonClick(-1, variation.guid, frameId);
                        },
                        help: !!help,
                        modal: isModal!==undefined ? isModal : true
                    });
                    me.customPluginsDlg[frameId].on({
                        'render:after': function(obj){
                            obj.getChild('.footer .dlg-btn').on('click', function(event) {
                                me.api.asc_pluginButtonClick(parseInt(event.currentTarget.attributes['result'].value), variation.guid, frameId);
                            });
                            me.customPluginsDlg[frameId].options.pluginContainer = me.customPluginsDlg[frameId].$window.find('#id-plugin-container');
                        },
                        'close': function(obj){
                            me.customPluginsDlg[frameId] = undefined;
                        },
                        'drag': function(args){
                            me.api.asc_pluginEnableMouseEvents(args[1]=='start', frameId);
                            args[0].enablePointerEvents(args[1]!=='start');
                        },
                        'resize': function(args){
                            me.api.asc_pluginEnableMouseEvents(args[1]=='start', frameId);
                            args[0].enablePointerEvents(args[1]!=='start');
                        },
                        'help': function(){
                            help && window.open(help, '_blank');
                        },
                        'header:click': function(type){
                            me.api.asc_pluginButtonClick(type, variation.guid, frameId);
                        }
                    });

                    me.customPluginsDlg[frameId].show();
=======
                    this.onPluginWindowShow(frameId, variation, lang);
>>>>>>> 677771f5
                }
            }
            if (this.pluginsWinToShow.length>0) {
                let plg = this.pluginsWinToShow.shift();
<<<<<<< HEAD
                plg && this.onPluginWindowShow(plg.frameId, plg.variation);
=======
                plg && this.onApiPluginWindowShow(plg.frameId, plg.variation);
>>>>>>> 677771f5
            }
        },

        onPluginWindowClose: function(frameId) {
            if (this.pluginsWinToShow.length>0) {
                this.pluginsWinToShow = _.reject(this.pluginsWinToShow, function (item) {
                    return item.frameId === frameId;
                });
            }
            if (this.customPluginsDlg[frameId]) {
                this.customPluginsDlg[frameId].close();
            } else if (this.viewPlugins.customPluginPanels[frameId]) {
                var panel = this.viewPlugins.customPluginPanels[frameId];
                if (panel && panel.iframePlugin) {
                    panel.closeInsideMode();
                    panel.$el.remove();
                    delete this.viewPlugins.customPluginPanels[frameId];
                    this.viewPlugins.fireEvent(panel.menu === 'right' ? 'pluginsright:close' : 'pluginsleft:close', [frameId]);
                }
            }
        },

        onPluginWindowResize: function(frameId, size, minSize, maxSize, callback ) {
            if (this.customPluginsDlg[frameId]) {
                var resizable = (minSize && minSize.length>1 && maxSize && maxSize.length>1 && (maxSize[0] > minSize[0] || maxSize[1] > minSize[1] || maxSize[0]==0 || maxSize[1] == 0));
                this.customPluginsDlg[frameId].setResizable(resizable, minSize, maxSize);
                this.customPluginsDlg[frameId].setInnerSize(size[0], size[1]);
            }
<<<<<<< HEAD
=======
            if (callback) {
                callback.call();
            }
>>>>>>> 677771f5
        },

        onPluginPanelShow: function (frameId, variation, lang) {
            var guid = variation.guid,
                menu = this.isPDFEditor ? 'left' : (variation.type == 'panelRight' ? 'right' : 'left');
            !menu && (menu = 'left');

            var description = variation.description;
            if (typeof variation.descriptionLocale == 'object')
                description = variation.descriptionLocale[lang] || variation.descriptionLocale['en'] || description || '';

            var baseUrl = variation.baseUrl || "",
                model = this.viewPlugins.storePlugins.findWhere({guid: guid}),
                icons = variation.icons,
<<<<<<< HEAD
                icon_url, icon_cls,
=======
                icon_cls,
>>>>>>> 677771f5
                isActivated = variation.isActivated!==false;

            if (model) {
                if ("" === baseUrl)
                    baseUrl = model.get('baseUrl');
                if (!icons) {
                    var modes = model.get('variations');
                    icons = modes[model.get('currentVariation')].get('icons');
                }
            }

            if (!icons) {
                icon_cls = 'icon toolbar__icon btn-plugin-panel-default';
            }

            var $button = $('<div id="slot-btn-plugins-' + frameId + '"></div>'),
                button = new Common.UI.ButtonCustom({
                    cls: 'btn-category plugin-buttons',
                    hint: description,
                    enableToggle: true,
                    toggleGroup: menu === 'right' ? 'tabpanelbtnsGroup' : 'leftMenuGroup',
                    iconCls: icon_cls,
                    iconsSet: this.viewPlugins.iconsStr2IconsObj(icons),
                    baseUrl: baseUrl, // icons have a relative path, so need to use the base url
                    onlyIcon: true,
                    value: frameId,
                    type: 'plugin'
                });
            button.render($button);
            var $panel = $('<div id="panel-plugins-' + frameId + '" class="plugin-panel" style="height: 100%;"></div>');
            this.viewPlugins.fireEvent(menu === 'right' ? 'plugins:addtoright' : 'plugins:addtoleft', [button, $button, $panel]);
            this.viewPlugins.customPluginPanels[frameId] = new Common.Views.PluginPanel({
                el: '#panel-plugins-' + frameId,
                menu: menu,
                frameId: frameId,
                baseUrl: baseUrl,
                icons: icons,
                sideMenuButton: button,
                isCanDocked: variation.isCanDocked
            });
            this.viewPlugins.customPluginPanels[frameId].on('render:after', _.bind(this.onAfterRender, this, this.viewPlugins.customPluginPanels[frameId], frameId, isActivated));
<<<<<<< HEAD
=======
            this.viewPlugins.customPluginPanels[frameId].on('docked',  _.bind(function(frameId) {
                var _plugins = this;
                this.api.asc_pluginButtonDockChanged('window', variation.guid, frameId, function(){
                    setTimeout( _.bind(function() {
                        _plugins.onPluginWindowClose(frameId);
                        _plugins.onPluginWindowShow(frameId, variation, lang);
                    }, this), 0);
                });                
            }, this));
>>>>>>> 677771f5

            if (!this.viewPlugins.customPluginPanels[frameId].openInsideMode(description, variation.url, frameId, guid))
                this.api.asc_pluginButtonClick(-1, guid, frameId);
        },

        onModalClose: function () {
            var plugins = this.newInstalledBackgroundPlugins;
            if (plugins && plugins.length > 0 && this.viewPlugins.backgroundBtn && this.viewPlugins.backgroundBtn.isVisible()) {
                var text = plugins.length > 1 ? this.textPluginsSuccessfullyInstalled :
                    Common.Utils.String.format(this.textPluginSuccessfullyInstalled, plugins[0].name);
                if (this.backgroundPluginsTip && this.backgroundPluginsTip.isVisible()) {
                    this.backgroundPluginsTip.close();
                }
                this.backgroundPluginsTip = new Common.UI.SynchronizeTip({
                    extCls: 'colored',
                    placement: 'bottom',
                    target: this.viewPlugins.backgroundBtn.$el,
                    text: text,
                    showLink: true,
                    textLink: plugins.length > 1 ? this.textRunInstalledPlugins : this.textRunPlugin
                });
                this.backgroundPluginsTip.on('dontshowclick', function() {
                    this.backgroundPluginsTip.close();
                    this.backgroundPluginsTip = undefined;
                    this.newInstalledBackgroundPlugins.forEach(_.bind(function (item) {
                        this.api.asc_pluginRun(item.guid, 0, '');
                    }, this));
                    this.newInstalledBackgroundPlugins.length = 0;
                }, this);
                this.backgroundPluginsTip.on('closeclick', function () {
                    this.closeBackPluginsTip();
                }, this);
                this.backgroundPluginsTip.show();
            }
        },

        onActiveTab: function (tab) {
            if (tab === 'plugins') {
            } else {
                this.closeBackPluginsTip();
            }
        },

        closeBackPluginsTip: function() {
            if (this.backgroundPluginsTip) {
                this.backgroundPluginsTip.close();
                this.backgroundPluginsTip = undefined;
                this.newInstalledBackgroundPlugins && (this.newInstalledBackgroundPlugins.length = 0);
            }
        },

        onPostLoadComplete: function() {
            if (this.pluginsWinToShow.length>0) {
                let plg = this.pluginsWinToShow.shift();
<<<<<<< HEAD
                plg && this.onPluginWindowShow(plg.frameId, plg.variation);
=======
                plg && this.onApiPluginWindowShow(plg.frameId, plg.variation);
>>>>>>> 677771f5
            }
            this.startOnPostLoad && this.runAutoStartPlugins();
        },

        textRunPlugin: 'Run plugin',
        textRunInstalledPlugins: 'Run installed plugins',
        textPluginSuccessfullyInstalled: '<b>{0}</b> is successfully installed. You can access all background plugins here.',
        textPluginsSuccessfullyInstalled: 'Plugins are successfully installed. You can access all background plugins here.'

    }, Common.Controllers.Plugins || {}));
});<|MERGE_RESOLUTION|>--- conflicted
+++ resolved
@@ -649,8 +649,6 @@
                 isCanDocked: variation.get_IsCanDocked ? variation.get_IsCanDocked() : false
             });
             this.viewPlugins.pluginPanels[pluginGuid].on('render:after', _.bind(this.onAfterRender, this, this.viewPlugins.pluginPanels[pluginGuid], pluginGuid, true));
-<<<<<<< HEAD
-=======
             this.viewPlugins.pluginPanels[pluginGuid].on('docked', _.bind(function() {
                 this.onPluginClose(plugin);
                 this.addPluginToWindow(plugin, variation, langName, menu, frameId, url);
@@ -737,7 +735,6 @@
             } else {
                 createPluginDlg();
             }
->>>>>>> 677771f5
         },
 
         closePluginInPanel: function(guid) {
@@ -795,79 +792,7 @@
                 if (isInsideMode) {
                     this.addPluginToSideMenu(plugin, variation, langName, menu, frameId, url);
                 } else {
-<<<<<<< HEAD
-                    var me = this;
-                    var createPluginDlg = function () {
-                        var isCustomWindow = variation.get_CustomWindow(),
-                            arrBtns = variation.get_Buttons(),
-                            newBtns = [],
-                            size = variation.get_Size(),
-                            isModal = variation.get_Modal();
-                        if (!size || size.length<2) size = [800, 600];
-
-                        if (_.isArray(arrBtns)) {
-                            _.each(arrBtns, function(b, index){
-                                if (b.visible)
-                                    newBtns[index] = {caption: b.text, value: index, primary: b.primary};
-                            });
-                        }
-
-                        var help = variation.get_Help();
-                        me.pluginDlg = new Common.Views.PluginDlg({
-                            guid: plugin.get_Guid(),
-                            cls: isCustomWindow ? 'plain' : '',
-                            header: !isCustomWindow,
-                            title: Common.Utils.String.htmlEncode(plugin.get_Name(lang)),
-                            width: size[0], // inner width
-                            height: size[1], // inner height
-                            url: url,
-                            frameId : frameId,
-                            buttons: isCustomWindow ? undefined : newBtns,
-                            toolcallback: function(event) {
-                                me.api.asc_pluginButtonClick(-1, plugin.get_Guid());
-                            },
-                            help: !!help,
-                            loader: plugin.get_Loader(),
-                            modal: isModal!==undefined ? isModal : true
-                        });
-                        me.pluginDlg.on({
-                            'render:after': function(obj){
-                                obj.getChild('.footer .dlg-btn').on('click', function(event) {
-                                    me.api.asc_pluginButtonClick(parseInt(event.currentTarget.attributes['result'].value), plugin.get_Guid());
-                                });
-                                me.pluginContainer = me.pluginDlg.$window.find('#id-plugin-container');
-                            },
-                            'close': function(obj){
-                                me.pluginDlg = undefined;
-                            },
-                            'drag': function(args){
-                                me.api.asc_pluginEnableMouseEvents(args[1]=='start');
-                                args[0].enablePointerEvents(args[1]!=='start');
-                            },
-                            'resize': function(args){
-                                me.api.asc_pluginEnableMouseEvents(args[1]=='start');
-                                args[0].enablePointerEvents(args[1]!=='start');
-                            },
-                            'help': function(){
-                                help && window.open(help, '_blank');
-                            },
-                            'header:click': function(type){
-                                me.api.asc_pluginButtonClick(type, plugin.get_Guid());
-                            }
-                        });
-
-                        me.pluginDlg.show();
-                    };
-                    if (this.pluginDlg) {
-                        this.api.asc_pluginButtonClick(-1, this.pluginDlg.guid);
-                        setTimeout(createPluginDlg, 10);
-                    } else {
-                        createPluginDlg();
-                    }
-
-=======
                     this.addPluginToWindow(plugin, variation, langName, menu, frameId, url);
->>>>>>> 677771f5
                 }
                 this.viewPlugins.openedPluginMode(plugin.get_Guid(), isInsideMode);
             } else {
@@ -906,13 +831,10 @@
             this.api.asc_pluginButtonClick(-1, panel && panel._state.insidePlugin, panel && panel.frameId);
         },
 
-<<<<<<< HEAD
-=======
         onToolHide: function(panel) {
             panel && panel.sideMenuButton && panel.sideMenuButton.click();
         },
 
->>>>>>> 677771f5
         onPluginsInit: function(pluginsdata, fromManager) {
             !(pluginsdata instanceof Array) && (pluginsdata = pluginsdata["pluginsData"]);
             this.parsePlugins(pluginsdata, false, true, fromManager);
@@ -1241,9 +1163,6 @@
         },
 
         // Plugin can create windows
-<<<<<<< HEAD
-        onPluginWindowShow: function(frameId, variation) {
-=======
         onPluginWindowShow: function(frameId, variation, lang) {
             var me = this,
                 isCustomWindow = variation.isCustomWindow,
@@ -1321,7 +1240,6 @@
         },
 
         onApiPluginWindowShow: function(frameId, variation) {
->>>>>>> 677771f5
             if (!Common.Controllers.LaunchController.isScriptLoaded()) {
                 this.pluginsWinToShow.push({frameId: frameId, variation: variation});
                 return;
@@ -1337,81 +1255,12 @@
                 if (visible && isPanel) {
                     this.onPluginPanelShow(frameId, variation, lang);
                 } else if (visible && !variation.isInsideMode) {
-<<<<<<< HEAD
-                    var me = this,
-                        isCustomWindow = variation.isCustomWindow,
-                        arrBtns = variation.buttons,
-                        newBtns = [],
-                        size = variation.size,
-                        isModal = variation.isModal;
-                    if (!size || size.length<2) size = [800, 600];
-
-                    var description = variation.description;
-                    if (typeof variation.descriptionLocale == 'object')
-                        description = variation.descriptionLocale[lang] || variation.descriptionLocale['en'] || description || '';
-
-                    _.isArray(arrBtns) && _.each(arrBtns, function(b, index){
-                        if (typeof b.textLocale == 'object')
-                            b.text = b.textLocale[lang] || b.textLocale['en'] || b.text || '';
-                        if (me.appOptions.isEdit && !me.isPDFEditor || b.isViewer !== false)
-                            newBtns[index] = {caption: b.text, value: index, primary: b.primary, frameId: frameId};
-                    });
-
-                    var help = variation.help;
-                    me.customPluginsDlg[frameId] = new Common.Views.PluginDlg({
-                        cls: isCustomWindow ? 'plain' : '',
-                        header: !isCustomWindow,
-                        title: description,
-                        width: size[0], // inner width
-                        height: size[1], // inner height
-                        url: url,
-                        frameId : frameId,
-                        buttons: isCustomWindow ? undefined : newBtns,
-                        toolcallback: function(event) {
-                            me.api.asc_pluginButtonClick(-1, variation.guid, frameId);
-                        },
-                        help: !!help,
-                        modal: isModal!==undefined ? isModal : true
-                    });
-                    me.customPluginsDlg[frameId].on({
-                        'render:after': function(obj){
-                            obj.getChild('.footer .dlg-btn').on('click', function(event) {
-                                me.api.asc_pluginButtonClick(parseInt(event.currentTarget.attributes['result'].value), variation.guid, frameId);
-                            });
-                            me.customPluginsDlg[frameId].options.pluginContainer = me.customPluginsDlg[frameId].$window.find('#id-plugin-container');
-                        },
-                        'close': function(obj){
-                            me.customPluginsDlg[frameId] = undefined;
-                        },
-                        'drag': function(args){
-                            me.api.asc_pluginEnableMouseEvents(args[1]=='start', frameId);
-                            args[0].enablePointerEvents(args[1]!=='start');
-                        },
-                        'resize': function(args){
-                            me.api.asc_pluginEnableMouseEvents(args[1]=='start', frameId);
-                            args[0].enablePointerEvents(args[1]!=='start');
-                        },
-                        'help': function(){
-                            help && window.open(help, '_blank');
-                        },
-                        'header:click': function(type){
-                            me.api.asc_pluginButtonClick(type, variation.guid, frameId);
-                        }
-                    });
-
-                    me.customPluginsDlg[frameId].show();
-=======
                     this.onPluginWindowShow(frameId, variation, lang);
->>>>>>> 677771f5
                 }
             }
             if (this.pluginsWinToShow.length>0) {
                 let plg = this.pluginsWinToShow.shift();
-<<<<<<< HEAD
-                plg && this.onPluginWindowShow(plg.frameId, plg.variation);
-=======
                 plg && this.onApiPluginWindowShow(plg.frameId, plg.variation);
->>>>>>> 677771f5
             }
         },
 
@@ -1440,12 +1289,9 @@
                 this.customPluginsDlg[frameId].setResizable(resizable, minSize, maxSize);
                 this.customPluginsDlg[frameId].setInnerSize(size[0], size[1]);
             }
-<<<<<<< HEAD
-=======
             if (callback) {
                 callback.call();
             }
->>>>>>> 677771f5
         },
 
         onPluginPanelShow: function (frameId, variation, lang) {
@@ -1460,11 +1306,7 @@
             var baseUrl = variation.baseUrl || "",
                 model = this.viewPlugins.storePlugins.findWhere({guid: guid}),
                 icons = variation.icons,
-<<<<<<< HEAD
-                icon_url, icon_cls,
-=======
                 icon_cls,
->>>>>>> 677771f5
                 isActivated = variation.isActivated!==false;
 
             if (model) {
@@ -1506,8 +1348,6 @@
                 isCanDocked: variation.isCanDocked
             });
             this.viewPlugins.customPluginPanels[frameId].on('render:after', _.bind(this.onAfterRender, this, this.viewPlugins.customPluginPanels[frameId], frameId, isActivated));
-<<<<<<< HEAD
-=======
             this.viewPlugins.customPluginPanels[frameId].on('docked',  _.bind(function(frameId) {
                 var _plugins = this;
                 this.api.asc_pluginButtonDockChanged('window', variation.guid, frameId, function(){
@@ -1517,7 +1357,6 @@
                     }, this), 0);
                 });                
             }, this));
->>>>>>> 677771f5
 
             if (!this.viewPlugins.customPluginPanels[frameId].openInsideMode(description, variation.url, frameId, guid))
                 this.api.asc_pluginButtonClick(-1, guid, frameId);
@@ -1572,11 +1411,7 @@
         onPostLoadComplete: function() {
             if (this.pluginsWinToShow.length>0) {
                 let plg = this.pluginsWinToShow.shift();
-<<<<<<< HEAD
-                plg && this.onPluginWindowShow(plg.frameId, plg.variation);
-=======
                 plg && this.onApiPluginWindowShow(plg.frameId, plg.variation);
->>>>>>> 677771f5
             }
             this.startOnPostLoad && this.runAutoStartPlugins();
         },
