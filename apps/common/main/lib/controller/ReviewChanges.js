--- conflicted
+++ resolved
@@ -864,7 +864,6 @@
             });
         },
 
-<<<<<<< HEAD
         onAuthParticipantsChanged: function(users) {
             if (this.view && this.view.btnCompare) {
                 var length = 0;
@@ -874,12 +873,12 @@
                 });
                 this.view.btnCompare.setDisabled(length>1 || this.viewmode);
             }
-=======
+        },
+
         commentsShowHide: function(mode) {
             if (!this.view) return;
             var value = Common.Utils.InternalSettings.get(this.view.appPrefix + "settings-livecomment");
             (value!==undefined) && this.view.btnCommentRemove && this.view.btnCommentRemove.setDisabled(mode != 'show' && !value);
->>>>>>> 2c781220
         },
 
         textInserted: '<b>Inserted:</b>',
